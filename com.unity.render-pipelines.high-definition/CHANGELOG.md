# Changelog
All notable changes to this package will be documented in this file.

The format is based on [Keep a Changelog](http://keepachangelog.com/en/1.0.0/)
and this project adheres to [Semantic Versioning](http://semver.org/spec/v2.0.0.html).

## [12.0.0] - 2021-01-11

### Fixed
- Fixed GC allocations from XR occlusion mesh when using multipass.
- Fixed XR depth copy when using MSAA.
<<<<<<< HEAD
- Fixed an issue with light intensity prefab override application not visible in the inspector (case 1299563).
=======
- Fixed after post process custom pass scale issue when dynamic resolution is enabled (case 1299194).

### Changed
- Change the source value for the ray tracing frame index iterator from m_FrameCount to the camera frame count (case 1301356).
>>>>>>> b21345b0

## [11.0.0] - 2020-10-21

### Added
- Added a new API to bake HDRP probes from C# (case 1276360)
- Added support for pre-exposure for planar reflections.
- Added support for nested volume components to volume system.
- Added a cameraCullingResult field in Custom Pass Context to give access to both custom pass and camera culling result.
- Added a slider to control the fallback value of the directional shadow when the cascade have no coverage.
- Added a toggle to allow to include or exclude smooth surfaces from ray traced reflection denoising.
- Added light unit slider for automatic and automatic histrogram exposure limits.
- Added support for raytracing for AxF material
- Added rasterized area light shadows for AxF material
- Added View Bias for mesh decals.
- Added a cloud system and the CloudLayer volume override.
- Added a setting in the HDRP asset to change the Density Volume mask resolution of being locked at 32x32x32 (HDRP Asset > Lighting > Volumetrics > Max Density Volume Size).
- Added a Falloff Mode (Linear or Exponential) in the Density Volume for volume blending with Blend Distance.

### Fixed
- Fixed probe volumes debug views.
- Fixed ShaderGraph Decal material not showing exposed properties.
- Fixed couple samplers that had the wrong name in raytracing code
- VFX : Debug material view were rendering pink for albedo. (case 1290752)
- VFX: Fixed LPPV with lit particles in deferred (case 1293608)
- Fixed computation of geometric normal in path tracing (case 1293029).
- Fixed issues with path-traced volumetric scattering (cases 1295222, 1295234).
- Fixed the default background color for previews to use the original color.
- Fixed an issue with half res ssgi upscale.
- Fixed Clearcoat on Stacklit or Lit breaks when URP is imported into the project (case 1297806)
- Fixed timing issues with accumulation motion blur
- Fixed an issue with the frame count management for the volumetric fog (case 1299251).
- Fixed an issue with material using distortion from ShaderGraph init after Material creation (case 1294026)
- Fixed issues with path-traced volumetric scattering (cases 1295222, 1295234).
- Fixed issue with shadow mask and area lights.
- Fixed an issue with the capture callback (now includes post processing results).
- Fixed decal draw order for ShaderGraph decal materials.
- Fixed StackLit ShaderGraph surface option property block to only display energy conserving specular color option for the specular parametrization (case 1257050)
- Fixed missing BeginCameraRendering call for custom render mode of a Camera.
- Fixed LayerMask editor for volume parameters.
- Fixed the condition on temporal accumulation in the reflection denoiser (case 1303504).
- Fixed box light attenuation.
- Fixed tesselation culling, big triangles using lit tesselation shader would dissapear when camera is too close to them (case 1299116)

### Changed
- Removed the material pass probe volumes evaluation mode.
- Volume parameter of type Cubemap can now accept Cubemap render textures and custom render textures.
- Removed the superior clamping value for the recursive rendering max ray length. 
- Removed the superior clamping value for the ray tracing light cluster size.
- Now reflection probes cannot have SSAO, SSGI, SSR, ray tracing effects or volumetric reprojection.
- Removed the readonly keyword on the cullingResults of the CustomPassContext to allow users to overwrite.
- The DrawRenderers function of CustomPassUtils class now takes a sortingCriteria in parameter.
- When in half res, RTR denoising is executed at half resolution and the upscale happens at the end.
- Removed the upscale radius from the RTR.
- Density Volumes can now take a 3D RenderTexture as mask, the mask can use RGBA format for RGB fog.
- Decreased the minimal Fog Distance value in the Density Volume to 0.05.
- Changed the convergence time of ssgi to 16 frames and the preset value
- Improved robustness of volumetric sampling in path tracing (case 1295187).
- Changed the name from the Depth Buffer Thickness to Depth Tolerance for SSGI (case 1301352).
- Changed the clamping approach for RTR and RTGI (in both perf and quality) to improve visual quality.
- Changed the warning message for ray traced area shadows (case 1303410).
- Disabled specular occlusion for what we consider medium and larger scale ao > 1.25 with a 25cm falloff interval.

## [10.3.0] - 2020-12-01

### Fixed
- Fixed issue where some ShaderGraph generated shaders were not SRP compatible because of UnityPerMaterial cbuffer layout mismatches (case 1292501)
- Fixed Rendergraph issue with virtual texturing and debug mode while in forward.
- Fixed wrong coat normal space in shader graph
- Fixed issue with faulty shadow transition when view is close to an object under some aspect ratio conditions
- Fixed NullPointerException when baking probes from the lighting window (case 1289680)
- Fixed volumetric fog with XR single-pass rendering.
- Fixed issues with first frame rendering when RenderGraph is used (auto exposure, AO)
- Fixed AOV api in render graph (case 1296605)
- Fixed a small discrepancy in the marker placement in light intensity sliders (case 1299750)
- Fixed issue with VT resolve pass rendergraph errors when opaque and transparent are disabled in frame settings.
- Fixed a bug in the sphere-aabb light cluster (case 1294767).
- Fixed issue when submitting SRPContext during EndCameraRendering.
- Fixed baked light being included into the ray tracing light cluster (case 1296203).
- Fixed enums UI for the shadergraph nodes.
- Fixed ShaderGraph stack blocks appearing when opening the settings in Hair and Eye ShaderGraphs.
- Fixed white screen when undoing in the editor.
- Fixed display of LOD Bias and maximum level in frame settings when using Quality Levels
- Fixed an issue when trying to open a look dev env library when Look Dev is not supported.
- Fixed shader graph not supporting indirectdxr multibounce (case 1294694).
- Fixed the planar depth texture not being properly created and rendered to (case 1299617).
- Fixed C# 8 compilation issue with turning on nullable checks (case 1300167)
- Fixed affects AO for deacl materials.
- Fixed case where material keywords would not get setup before usage.

### Changed
- Rename HDRP sub menu in Assets/Create/Shader to HD Render Pipeline for consistency.
- Replaced last package version checker in Wizard to a link on Package Manager
- Changed the message when the graphics device doesn't support ray tracing (case 1287355).
- When a Custom Pass Volume is disabled, the custom pass Cleanup() function is called, it allows to release resources when the volume isn't used anymore.
- Enable Reflector for Spotlight by default

## [10.2.1] - 2020-11-30

### Added
- Added a warning when trying to bake with static lighting being in an invalid state.

### Fixed
- Fixed stylesheet reloading for LookDev window and Wizard window.
- Fixed XR single-pass rendering with legacy shaders using unity_StereoWorldSpaceCameraPos.
- Fixed issue displaying wrong debug mode in runtime debug menu UI.
- Fixed useless editor repaint when using lod bias.
- Fixed multi-editing with new light intensity slider.
- Fixed issue with density volumes flickering when editing shape box.
- Fixed issue with image layers in the graphics compositor (case 1289936).
- Fixed issue with angle fading when rotating decal projector.
- Fixed issue with gameview repaint in the graphics compositor (case 1290622).
- Fixed some labels being clipped in the Render Graph Viewer
- Fixed issue when decal projector material is none.
- Fixed the sampling of the normal buffer in the the forward transparent pass.
- Fixed bloom prefiltering tooltip.
- Fixed NullReferenceException when loading multipel scene async
- Fixed missing alpha blend state properties in Axf shader and update default stencil properties
- Fixed normal buffer not bound to custom pass anymore.
- Fixed issues with camera management in the graphics compositor (cases 1292548, 1292549).
- Fixed an issue where a warning about the static sky not being ready was wrongly displayed.
- Fixed the clear coat not being handled properly for SSR and RTR (case 1291654).
- Fixed ghosting in RTGI and RTAO when denoising is enabled and the RTHandle size is not equal to the Viewport size (case 1291654).
- Fixed alpha output when atmospheric scattering is enabled.
- Fixed issue with TAA history sharpening when view is downsampled.
- Fixed lookdev movement.
- Fixed volume component tooltips using the same parameter name.
- Fixed issue with saving some quality settings in volume overrides  (case 1293747)
- Fixed NullReferenceException in HDRenderPipeline.UpgradeResourcesIfNeeded (case 1292524)
- Fixed SSGI texture allocation when not using the RenderGraph.
- Fixed NullReference Exception when setting Max Shadows On Screen to 0 in the HDRP asset.
- Fixed issue with saving some quality settings in volume overrides  (case 1293747)

### Changed
- Volume Manager now always tests scene culling masks. This was required to fix hybrid workflow.
- Now the screen space shadow is only used if the analytic value is valid.
- Distance based roughness is disabled by default and have a control

## [10.2.0] - 2020-10-19

### Added
- Added a rough distortion frame setting and and info box on distortion materials.
- Adding support of 4 channel tex coords for ray tracing (case 1265309).
- Added a help button on the volume component toolbar for documentation.
- Added range remapping to metallic property for Lit and Decal shaders.
- Exposed the API to access HDRP shader pass names.
- Added the status check of default camera frame settings in the DXR wizard.
- Added frame setting for Virtual Texturing. 
- Added a fade distance for light influencing volumetric lighting.
- Adding an "Include For Ray Tracing" toggle on lights to allow the user to exclude them when ray tracing is enabled in the frame settings of a camera.
- Added fog volumetric scattering support for path tracing.
- Added new algorithm for SSR with temporal accumulation
- Added quality preset of the new volumetric fog parameters.
- Added missing documentation for unsupported SG RT nodes and light's include for raytracing attrbute.
- Added documentation for LODs not being supported by ray tracing.
- Added more options to control how the component of motion vectors coming from the camera transform will affect the motion blur with new clamping modes.
- Added the TerrainCompatible SubShader Tag. Use this Tag in your custom shader to tell Unity that the shader is compatible with the Terrain system.
- Added anamorphism support for phsyical DoF, switched to blue noise sampling and fixed tiling artifacts.

### Fixed
- Fixed an issue where the Exposure Shader Graph node had clipped text. (case 1265057)
- Fixed an issue when rendering into texture where alpha would not default to 1.0 when using 11_11_10 color buffer in non-dev builds.
- Fixed issues with reordering and hiding graphics compositor layers (cases 1283903, 1285282, 1283886).
- Fixed the possibility to have a shader with a pre-refraction render queue and refraction enabled at the same time.
- Fixed a migration issue with the rendering queue in ShaderGraph when upgrading to 10.x;
- Fixed the object space matrices in shader graph for ray tracing.
- Changed the cornea refraction function to take a view dir in object space.
- Fixed upside down XR occlusion mesh.
- Fixed precision issue with the atmospheric fog.
- Fixed issue with TAA and no motion vectors.
- Fixed the stripping not working the terrain alphatest feature required for terrain holes (case 1205902).
- Fixed bounding box generation that resulted in incorrect light culling (case 3875925).
- VFX : Fix Emissive writing in Opaque Lit Output with PSSL platforms (case 273378).
- Fixed issue where pivot of DecalProjector was not aligned anymore on Transform position when manipulating the size of the projector from the Inspector.
- Fixed a null reference exception when creating a diffusion profile asset.
- Fixed the diffusion profile not being registered as a dependency of the ShaderGraph.
- Fixing exceptions in the console when putting the SSGI in low quality mode (render graph).
- Fixed NullRef Exception when decals are in the scene, no asset is set and HDRP wizard is run.
- Fixed issue with TAA causing bleeding of a view into another when multiple views are visible.
- Fix an issue that caused issues of usability of editor if a very high resolution is set by mistake and then reverted back to a smaller resolution.
- Fixed issue where Default Volume Profile Asset change in project settings was not added to the undo stack (case 1285268).
- Fixed undo after enabling compositor.
- Fixed the ray tracing shadow UI being displayed while it shouldn't (case 1286391).
- Fixed issues with physically-based DoF, improved speed and robustness 
- Fixed a warning happening when putting the range of lights to 0.
- Fixed issue when null parameters in a volume component would spam null reference errors. Produce a warning instead.
- Fixed volument component creation via script.
- Fixed GC allocs in render graph.
- Fixed scene picking passes.
- Fixed broken ray tracing light cluster full screen debug.
- Fixed dead code causing error.
- Fixed issue when dragging slider in inspector for ProjectionDepth.
- Fixed issue when resizing Inspector window that make the DecalProjector editor flickers.
- Fixed issue in DecalProjector editor when the Inspector window have a too small width: the size appears on 2 lines but the editor not let place for the second one.
- Fixed issue (null reference in console) when selecting a DensityVolume with rectangle selection.
- Fixed issue when linking the field of view with the focal length in physical camera
- Fixed supported platform build and error message.
- Fixed exceptions occuring when selecting mulitple decal projectors without materials assigned (case 1283659).
- Fixed LookDev error message when pipeline is not loaded.
- Properly reject history when enabling seond denoiser for RTGI.
- Fixed an issue that could cause objects to not be rendered when using Vulkan API.
- Fixed issue with lookdev shadows looking wrong upon exiting playmode. 
- Fixed temporary Editor freeze when selecting AOV output in graphics compositor (case 1288744).
- Fixed normal flip with double sided materials.
- Fixed shadow resolution settings level in the light explorer.
- Fixed the ShaderGraph being dirty after the first save.
- Fixed XR shadows culling
- Fixed stylesheet reloading for LookDev window and Wizard window.
- Fixed Nans happening when upscaling the RTGI.
- Fixed the adjust weight operation not being done for the non-rendergraph pipeline.
- Fixed overlap with SSR Transparent default frame settings message on DXR Wizard.
- Fixed alpha channel in the stop NaNs and motion blur shaders.
- Fixed undo of duplicate environments in the look dev environment library.
- Fixed a ghosting issue with RTShadows (Sun, Point and Spot), RTAO and RTGI when the camera is moving fast.
- Fixed a SSGI denoiser bug for large scenes.
- Fixed a Nan issue with SSGI.
- Fixed an issue with IsFrontFace node in Shader Graph not working properly
- Fixed CustomPassUtils.RenderFrom* functions and CustomPassUtils.DisableSinglePassRendering struct in VR.
- Fixed custom pass markers not recorded when render graph was enabled.
- Fixed exceptions when unchecking "Big Tile Prepass" on the frame settings with render-graph.
- Fixed an issue causing errors in GenerateMaxZ when opaque objects or decals are disabled. 
- Fixed an issue with Bake button of Reflection Probe when in custom mode
- Fixed exceptions related to the debug display settings when changing the default frame settings.
- Fixed picking for materials with depth offset.
- Fixed issue with exposure history being uninitialized on second frame.
- Fixed issue when changing FoV with the physical camera fold-out closed.
- Fixed path tracing accumulation not being reset when changing to a different frame of an animation.

### Changed
- Combined occlusion meshes into one to reduce draw calls and state changes with XR single-pass.
- Claryfied doc for the LayeredLit material.
- Various improvements for the Volumetric Fog.
- Use draggable fields for float scalable settings
- Migrated the fabric & hair shadergraph samples directly into the renderpipeline resources.
- Removed green coloration of the UV on the DecalProjector gizmo.
- Removed _BLENDMODE_PRESERVE_SPECULAR_LIGHTING keyword from shaders.
- Now the DXR wizard displays the name of the target asset that needs to be changed.
- Standardized naming for the option regarding Transparent objects being able to receive Screen Space Reflections.
- Making the reflection and refractions of cubemaps distance based.
- Changed Receive SSR to also controls Receive SSGI on opaque objects.
- Improved the punctual light shadow rescale algorithm.
- Changed the names of some of the parameters for the Eye Utils SG Nodes.
- Restored frame setting for async compute of contact shadows.
- Removed the possibility to have MSAA (through the frame settings) when ray tracing is active.
- Range handles for decal projector angle fading.
- Smoother angle fading for decal projector.

## [10.1.0] - 2020-10-12

### Added
- Added an option to have only the metering mask displayed in the debug mode.
- Added a new mode to cluster visualization debug where users can see a slice instead of the cluster on opaque objects.
- Added ray traced reflection support for the render graph version of the pipeline.
- Added render graph support of RTAO and required denoisers.
- Added render graph support of RTGI.
- Added support of RTSSS and Recursive Rendering in the render graph mode.
- Added support of RT and screen space shadow for render graph.
- Added tooltips with the full name of the (graphics) compositor properties to properly show large names that otherwise are clipped by the UI (case 1263590)
- Added error message if a callback AOV allocation fail
- Added marker for all AOV request operation on GPU
- Added remapping options for Depth Pyramid debug view mode
- Added an option to support AOV shader at runtime in HDRP settings (case 1265070)
- Added support of SSGI in the render graph mode.
- Added option for 11-11-10 format for cube reflection probes.
- Added an optional check in the HDRP DXR Wizard to verify 64 bits target architecture
- Added option to display timing stats in the debug menu as an average over 1 second. 
- Added a light unit slider to provide users more context when authoring physically based values.
- Added a way to check the normals through the material views.
- Added Simple mode to Earth Preset for PBR Sky
- Added the export of normals during the prepass for shadow matte for proper SSAO calculation.
- Added the usage of SSAO for shadow matte unlit shader graph.
- Added the support of input system V2
- Added a new volume component parameter to control the max ray length of directional lights(case 1279849).
- Added support for 'Pyramid' and 'Box' spot light shapes in path tracing.
- Added high quality prefiltering option for Bloom.
- Added support for camera relative ray tracing (and keeping non-camera relative ray tracing working)
- Added a rough refraction option on planar reflections.
- Added scalability settings for the planar reflection resolution.
- Added tests for AOV stacking and UI rendering in the graphics compositor.
- Added a new ray tracing only function that samples the specular part of the materials.
- Adding missing marker for ray tracing profiling (RaytracingDeferredLighting)
- Added the support of eye shader for ray tracing.
- Exposed Refraction Model to the material UI when using a Lit ShaderGraph.
- Added bounding sphere support to screen-space axis-aligned bounding box generation pass.

### Fixed
- Fixed several issues with physically-based DoF (TAA ghosting of the CoC buffer, smooth layer transitions, etc)
- Fixed GPU hang on D3D12 on xbox. 
- Fixed game view artifacts on resizing when hardware dynamic resolution was enabled
- Fixed black line artifacts occurring when Lanczos upsampling was set for dynamic resolution
- Fixed Amplitude -> Min/Max parametrization conversion
- Fixed CoatMask block appearing when creating lit master node (case 1264632)
- Fixed issue with SceneEV100 debug mode indicator when rescaling the window.
- Fixed issue with PCSS filter being wrong on first frame. 
- Fixed issue with emissive mesh for area light not appearing in playmode if Reload Scene option is disabled in Enter Playmode Settings.
- Fixed issue when Reflection Probes are set to OnEnable and are never rendered if the probe is enabled when the camera is farther than the probe fade distance. 
- Fixed issue with sun icon being clipped in the look dev window. 
- Fixed error about layers when disabling emissive mesh for area lights.
- Fixed issue when the user deletes the composition graph or .asset in runtime (case 1263319)
- Fixed assertion failure when changing resolution to compositor layers after using AOVs (case 1265023) 
- Fixed flickering layers in graphics compositor (case 1264552)
- Fixed issue causing the editor field not updating the disc area light radius.
- Fixed issues that lead to cookie atlas to be updated every frame even if cached data was valid.
- Fixed an issue where world space UI was not emitted for reflection cameras in HDRP
- Fixed an issue with cookie texture atlas that would cause realtime textures to always update in the atlas even when the content did not change.
- Fixed an issue where only one of the two lookdev views would update when changing the default lookdev volume profile.
- Fixed a bug related to light cluster invalidation.
- Fixed shader warning in DofGather (case 1272931)
- Fixed AOV export of depth buffer which now correctly export linear depth (case 1265001)
- Fixed issue that caused the decal atlas to not be updated upon changing of the decal textures content.
- Fixed "Screen position out of view frustum" error when camera is at exactly the planar reflection probe location.
- Fixed Amplitude -> Min/Max parametrization conversion
- Fixed issue that allocated a small cookie for normal spot lights.
- Fixed issue when undoing a change in diffuse profile list after deleting the volume profile.
- Fixed custom pass re-ordering and removing.
- Fixed TAA issue and hardware dynamic resolution.
- Fixed a static lighting flickering issue caused by having an active planar probe in the scene while rendering inspector preview.
- Fixed an issue where even when set to OnDemand, the sky lighting would still be updated when changing sky parameters.
- Fixed an error message trigerred when a mesh has more than 32 sub-meshes (case 1274508).
- Fixed RTGI getting noisy for grazying angle geometry (case 1266462).
- Fixed an issue with TAA history management on pssl.
- Fixed the global illumination volume override having an unwanted advanced mode (case 1270459).
- Fixed screen space shadow option displayed on directional shadows while they shouldn't (case 1270537).
- Fixed the handling of undo and redo actions in the graphics compositor (cases 1268149, 1266212, 1265028)
- Fixed issue with composition graphs that include virtual textures, cubemaps and other non-2D textures (cases 1263347, 1265638).
- Fixed issues when selecting a new composition graph or setting it to None (cases 1263350, 1266202)
- Fixed ArgumentNullException when saving shader graphs after removing the compositor from the scene (case 1268658)
- Fixed issue with updating the compositor output when not in play mode (case 1266216)
- Fixed warning with area mesh (case 1268379)
- Fixed issue with diffusion profile not being updated upon reset of the editor. 
- Fixed an issue that lead to corrupted refraction in some scenarios on xbox.
- Fixed for light loop scalarization not happening. 
- Fixed issue with stencil not being set in rendergraph mode.
- Fixed for post process being overridable in reflection probes even though it is not supported.
- Fixed RTGI in performance mode when light layers are enabled on the asset.
- Fixed SSS materials appearing black in matcap mode.
- Fixed a collision in the interaction of RTR and RTGI.
- Fix for lookdev toggling renderers that are set to non editable or are hidden in the inspector.
- Fixed issue with mipmap debug mode not properly resetting full screen mode (and viceversa). 
- Added unsupported message when using tile debug mode with MSAA.
- Fixed SSGI compilation issues on PS4.
- Fixed "Screen position out of view frustum" error when camera is on exactly the planar reflection probe plane.
- Workaround issue that caused objects using eye shader to not be rendered on xbox.
- Fixed GC allocation when using XR single-pass test mode.
- Fixed text in cascades shadow split being truncated.
- Fixed rendering of custom passes in the Custom Pass Volume inspector
- Force probe to render again if first time was during async shader compilation to avoid having cyan objects.
- Fixed for lookdev library field not being refreshed upon opening a library from the environment library inspector.
- Fixed serialization issue with matcap scale intensity.
- Close Add Override popup of Volume Inspector when the popup looses focus (case 1258571)
- Light quality setting for contact shadow set to on for High quality by default.
- Fixed an exception thrown when closing the look dev because there is no active SRP anymore.
- Fixed alignment of framesettings in HDRP Default Settings
- Fixed an exception thrown when closing the look dev because there is no active SRP anymore.
- Fixed an issue where entering playmode would close the LookDev window.
- Fixed issue with rendergraph on console failing on SSS pass.
- Fixed Cutoff not working properly with ray tracing shaders default and SG (case 1261292).
- Fixed shader compilation issue with Hair shader and debug display mode
- Fixed cubemap static preview not updated when the asset is imported.
- Fixed wizard DXR setup on non-DXR compatible devices.
- Fixed Custom Post Processes affecting preview cameras.
- Fixed issue with lens distortion breaking rendering.
- Fixed save popup appearing twice due to HDRP wizard.
- Fixed error when changing planar probe resolution.
- Fixed the dependecy of FrameSettings (MSAA, ClearGBuffer, DepthPrepassWithDeferred) (case 1277620).
- Fixed the usage of GUIEnable for volume components (case 1280018).
- Fixed the diffusion profile becoming invalid when hitting the reset (case 1269462).
- Fixed issue with MSAA resolve killing the alpha channel.
- Fixed a warning in materialevalulation
- Fixed an error when building the player.
- Fixed issue with box light not visible if range is below one and range attenuation is off.
- Fixed an issue that caused a null reference when deleting camera component in a prefab. (case 1244430)
- Fixed issue with bloom showing a thin black line after rescaling window. 
- Fixed rendergraph motion vector resolve.
- Fixed the Ray-Tracing related Debug Display not working in render graph mode.
- Fix nan in pbr sky
- Fixed Light skin not properly applied on the LookDev when switching from Dark Skin (case 1278802)
- Fixed accumulation on DX11
- Fixed issue with screen space UI not drawing on the graphics compositor (case 1279272).
- Fixed error Maximum allowed thread group count is 65535 when resolution is very high. 
- LOD meshes are now properly stripped based on the maximum lod value parameters contained in the HDRP asset.
- Fixed an inconsistency in the LOD group UI where LOD bias was not the right one.
- Fixed outlines in transitions between post-processed and plain regions in the graphics compositor (case 1278775).
- Fix decal being applied twice with LOD Crossfade.
- Fixed camera stacking for AOVs in the graphics compositor (case 1273223).
- Fixed backface selection on some shader not ignore correctly.
- Disable quad overdraw on ps4.
- Fixed error when resizing the graphics compositor's output and when re-adding a compositor in the scene
- Fixed issues with bloom, alpha and HDR layers in the compositor (case 1272621).
- Fixed alpha not having TAA applied to it.
- Fix issue with alpha output in forward.
- Fix compilation issue on Vulkan for shaders using high quality shadows in XR mode.
- Fixed wrong error message when fixing DXR resources from Wizard.
- Fixed compilation error of quad overdraw with double sided materials
- Fixed screen corruption on xbox when using TAA and Motion Blur with rendergraph. 
- Fixed UX issue in the graphics compositor related to clear depth and the defaults for new layers, add better tooltips and fix minor bugs (case 1283904)
- Fixed scene visibility not working for custom pass volumes.
- Fixed issue with several override entries in the runtime debug menu. 
- Fixed issue with rendergraph failing to execute every 30 minutes. 
- Fixed Lit ShaderGraph surface option property block to only display transmission and energy conserving specular color options for their proper material mode (case 1257050)
- Fixed nan in reflection probe when volumetric fog filtering is enabled, causing the whole probe to be invalid.
- Fixed Debug Color pixel became grey
- Fixed TAA flickering on the very edge of screen. 
- Fixed profiling scope for quality RTGI.
- Fixed the denoising and multi-sample not being used for smooth multibounce RTReflections.
- Fixed issue where multiple cameras would cause GC each frame.
- Fixed after post process rendering pass options not showing for unlit ShaderGraphs.
- Fixed null reference in the Undo callback of the graphics compositor 
- Fixed cullmode for SceneSelectionPass.
- Fixed issue that caused non-static object to not render at times in OnEnable reflection probes.
- Baked reflection probes now correctly use static sky for ambient lighting.

### Changed
- Preparation pass for RTSSShadows to be supported by render graph.
- Add tooltips with the full name of the (graphics) compositor properties to properly show large names that otherwise are clipped by the UI (case 1263590)
- Composition profile .asset files cannot be manually edited/reset by users (to avoid breaking things - case 1265631)
- Preparation pass for RTSSShadows to be supported by render graph.
- Changed the way the ray tracing property is displayed on the material (QOL 1265297).
- Exposed lens attenuation mode in default settings and remove it as a debug mode.
- Composition layers without any sub layers are now cleared to black to avoid confusion (case 1265061).
- Slight reduction of VGPR used by area light code.
- Changed thread group size for contact shadows (save 1.1ms on PS4)
- Make sure distortion stencil test happens before pixel shader is run.
- Small optimization that allows to skip motion vector prepping when the whole wave as velocity of 0.
- Improved performance to avoid generating coarse stencil buffer when not needed.
- Remove HTile generation for decals (faster without).
- Improving SSGI Filtering and fixing a blend issue with RTGI.
- Changed the Trackball UI so that it allows explicit numeric values.
- Reduce the G-buffer footprint of anisotropic materials
- Moved SSGI out of preview.
- Skip an unneeded depth buffer copy on consoles. 
- Replaced the Density Volume Texture Tool with the new 3D Texture Importer.
- Rename Raytracing Node to Raytracing Quality Keyword and rename high and low inputs as default and raytraced. All raytracing effects now use the raytraced mode but path tracing.
- Moved diffusion profile list to the HDRP default settings panel.
- Skip biquadratic resampling of vbuffer when volumetric fog filtering is enabled.
- Optimized Grain and sRGB Dithering.
- On platforms that allow it skip the first mip of the depth pyramid and compute it alongside the depth buffer used for low res transparents.
- When trying to install the local configuration package, if another one is already present the user is now asked whether they want to keep it or not.
- Improved MSAA color resolve to fix issues when very bright and very dark samples are resolved together.
- Improve performance of GPU light AABB generation
- Removed the max clamp value for the RTR, RTAO and RTGI's ray length (case 1279849).
- Meshes assigned with a decal material are not visible anymore in ray-tracing or path-tracing.
- Removed BLEND shader keywords.
- Remove a rendergraph debug option to clear resources on release from UI.
- added SV_PrimitiveID in the VaryingMesh structure for fulldebugscreenpass as well as primitiveID in FragInputs
- Changed which local frame is used for multi-bounce RTReflections.
- Move System Generated Values semantics out of VaryingsMesh structure.
- Other forms of FSAA are silently deactivated, when path tracing is on.
- Removed XRSystemTests. The GC verification is now done during playmode tests (case 1285012).
- SSR now uses the pre-refraction color pyramid.
- Various improvements for the Volumetric Fog.
- Optimizations for volumetric fog.

## [10.0.0] - 2019-06-10

### Added
- Ray tracing support for VR single-pass
- Added sharpen filter shader parameter and UI for TemporalAA to control image quality instead of hardcoded value
- Added frame settings option for custom post process and custom passes as well as custom color buffer format option.
- Add check in wizard on SRP Batcher enabled.
- Added default implementations of OnPreprocessMaterialDescription for FBX, Obj, Sketchup and 3DS file formats.
- Added custom pass fade radius
- Added after post process injection point for custom passes
- Added basic alpha compositing support - Alpha is available afterpostprocess when using FP16 buffer format.
- Added falloff distance on Reflection Probe and Planar Reflection Probe
- Added Backplate projection from the HDRISky
- Added Shadow Matte in UnlitMasterNode, which only received shadow without lighting
- Added hability to name LightLayers in HDRenderPipelineAsset
- Added a range compression factor for Reflection Probe and Planar Reflection Probe to avoid saturation of colors.
- Added path tracing support for directional, point and spot lights, as well as emission from Lit and Unlit.
- Added non temporal version of SSAO.
- Added more detailed ray tracing stats in the debug window
- Added Disc area light (bake only)
- Added a warning in the material UI to prevent transparent + subsurface-scattering combination.
- Added XR single-pass setting into HDRP asset
- Added a penumbra tint option for lights
- Added support for depth copy with XR SDK
- Added debug setting to Render Pipeline Debug Window to list the active XR views
- Added an option to filter the result of the volumetric lighting (off by default).
- Added a transmission multiplier for directional lights
- Added XR single-pass test mode to Render Pipeline Debug Window
- Added debug setting to Render Pipeline Window to list the active XR views
- Added a new refraction mode for the Lit shader (thin). Which is a box refraction with small thickness values
- Added the code to support Barn Doors for Area Lights based on a shaderconfig option.
- Added HDRPCameraBinder property binder for Visual Effect Graph
- Added "Celestial Body" controls to the Directional Light
- Added new parameters to the Physically Based Sky
- Added Reflections to the DXR Wizard
- Added the possibility to have ray traced colored and semi-transparent shadows on directional lights.
- Added a check in the custom post process template to throw an error if the default shader is not found.
- Exposed the debug overlay ratio in the debug menu.
- Added a separate frame settings for tonemapping alongside color grading.
- Added the receive fog option in the material UI for ShaderGraphs.
- Added a public virtual bool in the custom post processes API to specify if a post processes should be executed in the scene view.
- Added a menu option that checks scene issues with ray tracing. Also removed the previously existing warning at runtime.
- Added Contrast Adaptive Sharpen (CAS) Upscaling effect.
- Added APIs to update probe settings at runtime.
- Added documentation for the rayTracingSupported method in HDRP
- Added user-selectable format for the post processing passes.
- Added support for alpha channel in some post-processing passes (DoF, TAA, Uber).
- Added warnings in FrameSettings inspector when using DXR and atempting to use Asynchronous Execution.
- Exposed Stencil bits that can be used by the user.
- Added history rejection based on velocity of intersected objects for directional, point and spot lights.
- Added a affectsVolumetric field to the HDAdditionalLightData API to know if light affects volumetric fog.
- Add OS and Hardware check in the Wizard fixes for DXR.
- Added option to exclude camera motion from motion blur.
- Added semi-transparent shadows for point and spot lights.
- Added support for semi-transparent shadow for unlit shader and unlit shader graph.
- Added the alpha clip enabled toggle to the material UI for all HDRP shader graphs.
- Added Material Samples to explain how to use the lit shader features
- Added an initial implementation of ray traced sub surface scattering
- Added AssetPostprocessors and Shadergraphs to handle Arnold Standard Surface and 3DsMax Physical material import from FBX.
- Added support for Smoothness Fade start work when enabling ray traced reflections.
- Added Contact shadow, Micro shadows and Screen space refraction API documentation.
- Added script documentation for SSR, SSAO (ray tracing), GI, Light Cluster, RayTracingSettings, Ray Counters, etc.
- Added path tracing support for refraction and internal reflections.
- Added support for Thin Refraction Model and Lit's Clear Coat in Path Tracing.
- Added the Tint parameter to Sky Colored Fog.
- Added of Screen Space Reflections for Transparent materials
- Added a fallback for ray traced area light shadows in case the material is forward or the lit mode is forward.
- Added a new debug mode for light layers.
- Added an "enable" toggle to the SSR volume component.
- Added support for anisotropic specular lobes in path tracing.
- Added support for alpha clipping in path tracing.
- Added support for light cookies in path tracing.
- Added support for transparent shadows in path tracing.
- Added support for iridescence in path tracing.
- Added support for background color in path tracing.
- Added a path tracing test to the test suite.
- Added a warning and workaround instructions that appear when you enable XR single-pass after the first frame with the XR SDK.
- Added the exposure sliders to the planar reflection probe preview
- Added support for subsurface scattering in path tracing.
- Added a new mode that improves the filtering of ray traced shadows (directional, point and spot) based on the distance to the occluder.
- Added support of cookie baking and add support on Disc light.
- Added support for fog attenuation in path tracing.
- Added a new debug panel for volumes
- Added XR setting to control camera jitter for temporal effects
- Added an error message in the DrawRenderers custom pass when rendering opaque objects with an HDRP asset in DeferredOnly mode.
- Added API to enable proper recording of path traced scenes (with the Unity recorder or other tools).
- Added support for fog in Recursive rendering, ray traced reflections and ray traced indirect diffuse.
- Added an alpha blend option for recursive rendering
- Added support for stack lit for ray tracing effects.
- Added support for hair for ray tracing effects.
- Added support for alpha to coverage for HDRP shaders and shader graph
- Added support for Quality Levels to Subsurface Scattering.
- Added option to disable XR rendering on the camera settings.
- Added support for specular AA from geometric curvature in AxF
- Added support for baked AO (no input for now) in AxF
- Added an info box to warn about depth test artifacts when rendering object twice in custom passes with MSAA.
- Added a frame setting for alpha to mask.
- Added support for custom passes in the AOV API
- Added Light decomposition lighting debugging modes and support in AOV
- Added exposure compensation to Fixed exposure mode
- Added support for rasterized area light shadows in StackLit
- Added support for texture-weighted automatic exposure
- Added support for POM for emissive map
- Added alpha channel support in motion blur pass.
- Added the HDRP Compositor Tool (in Preview).
- Added a ray tracing mode option in the HDRP asset that allows to override and shader stripping.
- Added support for arbitrary resolution scaling of Volumetric Lighting to the Fog volume component.
- Added range attenuation for box-shaped spotlights.
- Added scenes for hair and fabric and decals with material samples
- Added fabric materials and textures
- Added information for fabric materials in fabric scene
- Added a DisplayInfo attribute to specify a name override and a display order for Volume Component fields (used only in default inspector for now).
- Added Min distance to contact shadows.
- Added support for Depth of Field in path tracing (by sampling the lens aperture).
- Added an API in HDRP to override the camera within the rendering of a frame (mainly for custom pass).
- Added a function (HDRenderPipeline.ResetRTHandleReferenceSize) to reset the reference size of RTHandle systems.
- Added support for AxF measurements importing into texture resources tilings.
- Added Layer parameter on Area Light to modify Layer of generated Emissive Mesh
- Added a flow map parameter to HDRI Sky
- Implemented ray traced reflections for transparent objects.
- Add a new parameter to control reflections in recursive rendering.
- Added an initial version of SSGI.
- Added Virtual Texturing cache settings to control the size of the Streaming Virtual Texturing caches.
- Added back-compatibility with builtin stereo matrices.
- Added CustomPassUtils API to simplify Blur, Copy and DrawRenderers custom passes.
- Added Histogram guided automatic exposure.
- Added few exposure debug modes.
- Added support for multiple path-traced views at once (e.g., scene and game views).
- Added support for 3DsMax's 2021 Simplified Physical Material from FBX files in the Model Importer.
- Added custom target mid grey for auto exposure.
- Added CustomPassUtils API to simplify Blur, Copy and DrawRenderers custom passes.
- Added an API in HDRP to override the camera within the rendering of a frame (mainly for custom pass).
- Added more custom pass API functions, mainly to render objects from another camera.
- Added support for transparent Unlit in path tracing.
- Added a minimal lit used for RTGI in peformance mode.
- Added procedural metering mask that can follow an object
- Added presets quality settings for RTAO and RTGI.
- Added an override for the shadow culling that allows better directional shadow maps in ray tracing effects (RTR, RTGI, RTSSS and RR).
- Added a Cloud Layer volume override.
- Added Fast Memory support for platform that support it.
- Added CPU and GPU timings for ray tracing effects.
- Added support to combine RTSSS and RTGI (1248733).
- Added IES Profile support for Point, Spot and Rectangular-Area lights
- Added support for multiple mapping modes in AxF.
- Add support of lightlayers on indirect lighting controller
- Added compute shader stripping.
- Added Cull Mode option for opaque materials and ShaderGraphs. 
- Added scene view exposure override.
- Added support for exposure curve remapping for min/max limits.
- Added presets for ray traced reflections.
- Added final image histogram debug view (both luminance and RGB).
- Added an example texture and rotation to the Cloud Layer volume override.
- Added an option to extend the camera culling for skinned mesh animation in ray tracing effects (1258547).
- Added decal layer system similar to light layer. Mesh will receive a decal when both decal layer mask matches.
- Added shader graph nodes for rendering a complex eye shader.
- Added more controls to contact shadows and increased quality in some parts. 
- Added a physically based option in DoF volume.
- Added API to check if a Camera, Light or ReflectionProbe is compatible with HDRP.
- Added path tracing test scene for normal mapping.
- Added missing API documentation.
- Remove CloudLayer
- Added quad overdraw and vertex density debug modes.

### Fixed
- fix when saved HDWizard window tab index out of range (1260273)
- Fix when rescale probe all direction below zero (1219246)
- Update documentation of HDRISky-Backplate, precise how to have Ambient Occlusion on the Backplate
- Sorting, undo, labels, layout in the Lighting Explorer.
- Fixed sky settings and materials in Shader Graph Samples package
- Fix/workaround a probable graphics driver bug in the GTAO shader.
- Fixed Hair and PBR shader graphs double sided modes
- Fixed an issue where updating an HDRP asset in the Quality setting panel would not recreate the pipeline.
- Fixed issue with point lights being considered even when occupying less than a pixel on screen (case 1183196)
- Fix a potential NaN source with iridescence (case 1183216)
- Fixed issue of spotlight breaking when minimizing the cone angle via the gizmo (case 1178279)
- Fixed issue that caused decals not to modify the roughness in the normal buffer, causing SSR to not behave correctly (case 1178336)
- Fixed lit transparent refraction with XR single-pass rendering
- Removed extra jitter for TemporalAA in VR
- Fixed ShaderGraph time in main preview
- Fixed issue on some UI elements in HDRP asset not expanding when clicking the arrow (case 1178369)
- Fixed alpha blending in custom post process
- Fixed the modification of the _AlphaCutoff property in the material UI when exposed with a ShaderGraph parameter.
- Fixed HDRP test `1218_Lit_DiffusionProfiles` on Vulkan.
- Fixed an issue where building a player in non-dev mode would generate render target error logs every frame
- Fixed crash when upgrading version of HDRP
- Fixed rendering issues with material previews
- Fixed NPE when using light module in Shuriken particle systems (1173348).
- Refresh cached shadow on editor changes
- Fixed light supported units caching (1182266)
- Fixed an issue where SSAO (that needs temporal reprojection) was still being rendered when Motion Vectors were not available (case 1184998)
- Fixed a nullref when modifying the height parameters inside the layered lit shader UI.
- Fixed Decal gizmo that become white after exiting play mode
- Fixed Decal pivot position to behave like a spotlight
- Fixed an issue where using the LightingOverrideMask would break sky reflection for regular cameras
- Fix DebugMenu FrameSettingsHistory persistency on close
- Fix DensityVolume, ReflectionProbe aned PlanarReflectionProbe advancedControl display
- Fix DXR scene serialization in wizard
- Fixed an issue where Previews would reallocate History Buffers every frame
- Fixed the SetLightLayer function in HDAdditionalLightData setting the wrong light layer
- Fix error first time a preview is created for planar
- Fixed an issue where SSR would use an incorrect roughness value on ForwardOnly (StackLit, AxF, Fabric, etc.) materials when the pipeline is configured to also allow deferred Lit.
- Fixed issues with light explorer (cases 1183468, 1183269)
- Fix dot colors in LayeredLit material inspector
- Fix undo not resetting all value when undoing the material affectation in LayerLit material
- Fix for issue that caused gizmos to render in render textures (case 1174395)
- Fixed the light emissive mesh not updated when the light was disabled/enabled
- Fixed light and shadow layer sync when setting the HDAdditionalLightData.lightlayersMask property
- Fixed a nullref when a custom post process component that was in the HDRP PP list is removed from the project
- Fixed issue that prevented decals from modifying specular occlusion (case 1178272).
- Fixed exposure of volumetric reprojection
- Fixed multi selection support for Scalable Settings in lights
- Fixed font shaders in test projects for VR by using a Shader Graph version
- Fixed refresh of baked cubemap by incrementing updateCount at the end of the bake (case 1158677).
- Fixed issue with rectangular area light when seen from the back
- Fixed decals not affecting lightmap/lightprobe
- Fixed zBufferParams with XR single-pass rendering
- Fixed moving objects not rendered in custom passes
- Fixed abstract classes listed in the + menu of the custom pass list
- Fixed custom pass that was rendered in previews
- Fixed precision error in zero value normals when applying decals (case 1181639)
- Fixed issue that triggered No Scene Lighting view in game view as well (case 1156102)
- Assign default volume profile when creating a new HDRP Asset
- Fixed fov to 0 in planar probe breaking the projection matrix (case 1182014)
- Fixed bugs with shadow caching
- Reassign the same camera for a realtime probe face render request to have appropriate history buffer during realtime probe rendering.
- Fixed issue causing wrong shading when normal map mode is Object space, no normal map is set, but a detail map is present (case 1143352)
- Fixed issue with decal and htile optimization
- Fixed TerrainLit shader compilation error regarding `_Control0_TexelSize` redefinition (case 1178480).
- Fixed warning about duplicate HDRuntimeReflectionSystem when configuring play mode without domain reload.
- Fixed an editor crash when multiple decal projectors were selected and some had null material
- Added all relevant fix actions to FixAll button in Wizard
- Moved FixAll button on top of the Wizard
- Fixed an issue where fog color was not pre-exposed correctly
- Fix priority order when custom passes are overlapping
- Fix cleanup not called when the custom pass GameObject is destroyed
- Replaced most instances of GraphicsSettings.renderPipelineAsset by GraphicsSettings.currentRenderPipeline. This should fix some parameters not working on Quality Settings overrides.
- Fixed an issue with Realtime GI not working on upgraded projects.
- Fixed issue with screen space shadows fallback texture was not set as a texture array.
- Fixed Pyramid Lights bounding box
- Fixed terrain heightmap default/null values and epsilons
- Fixed custom post-processing effects breaking when an abstract class inherited from `CustomPostProcessVolumeComponent`
- Fixed XR single-pass rendering in Editor by using ShaderConfig.s_XrMaxViews to allocate matrix array
- Multiple different skies rendered at the same time by different cameras are now handled correctly without flickering
- Fixed flickering issue happening when different volumes have shadow settings and multiple cameras are present.
- Fixed issue causing planar probes to disappear if there is no light in the scene.
- Fixed a number of issues with the prefab isolation mode (Volumes leaking from the main scene and reflection not working properly)
- Fixed an issue with fog volume component upgrade not working properly
- Fixed Spot light Pyramid Shape has shadow artifacts on aspect ratio values lower than 1
- Fixed issue with AO upsampling in XR
- Fixed camera without HDAdditionalCameraData component not rendering
- Removed the macro ENABLE_RAYTRACING for most of the ray tracing code
- Fixed prefab containing camera reloading in loop while selected in the Project view
- Fixed issue causing NaN wheh the Z scale of an object is set to 0.
- Fixed DXR shader passes attempting to render before pipeline loaded
- Fixed black ambient sky issue when importing a project after deleting Library.
- Fixed issue when upgrading a Standard transparent material (case 1186874)
- Fixed area light cookies not working properly with stack lit
- Fixed material render queue not updated when the shader is changed in the material inspector.
- Fixed a number of issues with full screen debug modes not reseting correctly when setting another mutually exclusive mode
- Fixed compile errors for platforms with no VR support
- Fixed an issue with volumetrics and RTHandle scaling (case 1155236)
- Fixed an issue where sky lighting might be updated uselessly
- Fixed issue preventing to allow setting decal material to none (case 1196129)
- Fixed XR multi-pass decals rendering
- Fixed several fields on Light Inspector that not supported Prefab overrides
- Fixed EOL for some files
- Fixed scene view rendering with volumetrics and XR enabled
- Fixed decals to work with multiple cameras
- Fixed optional clear of GBuffer (Was always on)
- Fixed render target clears with XR single-pass rendering
- Fixed HDRP samples file hierarchy
- Fixed Light units not matching light type
- Fixed QualitySettings panel not displaying HDRP Asset
- Fixed black reflection probes the first time loading a project
- Fixed y-flip in scene view with XR SDK
- Fixed Decal projectors do not immediately respond when parent object layer mask is changed in editor.
- Fixed y-flip in scene view with XR SDK
- Fixed a number of issues with Material Quality setting
- Fixed the transparent Cull Mode option in HD unlit master node settings only visible if double sided is ticked.
- Fixed an issue causing shadowed areas by contact shadows at the edge of far clip plane if contact shadow length is very close to far clip plane.
- Fixed editing a scalable settings will edit all loaded asset in memory instead of targetted asset.
- Fixed Planar reflection default viewer FOV
- Fixed flickering issues when moving the mouse in the editor with ray tracing on.
- Fixed the ShaderGraph main preview being black after switching to SSS in the master node settings
- Fixed custom fullscreen passes in VR
- Fixed camera culling masks not taken in account in custom pass volumes
- Fixed object not drawn in custom pass when using a DrawRenderers with an HDRP shader in a build.
- Fixed injection points for Custom Passes (AfterDepthAndNormal and BeforePreRefraction were missing)
- Fixed a enum to choose shader tags used for drawing objects (DepthPrepass or Forward) when there is no override material.
- Fixed lit objects in the BeforePreRefraction, BeforeTransparent and BeforePostProcess.
- Fixed the None option when binding custom pass render targets to allow binding only depth or color.
- Fixed custom pass buffers allocation so they are not allocated if they're not used.
- Fixed the Custom Pass entry in the volume create asset menu items.
- Fixed Prefab Overrides workflow on Camera.
- Fixed alignment issue in Preset for Camera.
- Fixed alignment issue in Physical part for Camera.
- Fixed FrameSettings multi-edition.
- Fixed a bug happening when denoising multiple ray traced light shadows
- Fixed minor naming issues in ShaderGraph settings
- VFX: Removed z-fight glitches that could appear when using deferred depth prepass and lit quad primitives
- VFX: Preserve specular option for lit outputs (matches HDRP lit shader)
- Fixed an issue with Metal Shader Compiler and GTAO shader for metal
- Fixed resources load issue while upgrading HDRP package.
- Fix LOD fade mask by accounting for field of view
- Fixed spot light missing from ray tracing indirect effects.
- Fixed a UI bug in the diffusion profile list after fixing them from the wizard.
- Fixed the hash collision when creating new diffusion profile assets.
- Fixed a light leaking issue with box light casting shadows (case 1184475)
- Fixed Cookie texture type in the cookie slot of lights (Now displays a warning because it is not supported).
- Fixed a nullref that happens when using the Shuriken particle light module
- Fixed alignment in Wizard
- Fixed text overflow in Wizard's helpbox
- Fixed Wizard button fix all that was not automatically grab all required fixes
- Fixed VR tab for MacOS in Wizard
- Fixed local config package workflow in Wizard
- Fixed issue with contact shadows shifting when MSAA is enabled.
- Fixed EV100 in the PBR sky
- Fixed an issue In URP where sometime the camera is not passed to the volume system and causes a null ref exception (case 1199388)
- Fixed nullref when releasing HDRP with custom pass disabled
- Fixed performance issue derived from copying stencil buffer.
- Fixed an editor freeze when importing a diffusion profile asset from a unity package.
- Fixed an exception when trying to reload a builtin resource.
- Fixed the light type intensity unit reset when switching the light type.
- Fixed compilation error related to define guards and CreateLayoutFromXrSdk()
- Fixed documentation link on CustomPassVolume.
- Fixed player build when HDRP is in the project but not assigned in the graphic settings.
- Fixed an issue where ambient probe would be black for the first face of a baked reflection probe
- VFX: Fixed Missing Reference to Visual Effect Graph Runtime Assembly
- Fixed an issue where rendering done by users in EndCameraRendering would be executed before the main render loop.
- Fixed Prefab Override in main scope of Volume.
- Fixed alignment issue in Presset of main scope of Volume.
- Fixed persistence of ShowChromeGizmo and moved it to toolbar for coherency in ReflectionProbe and PlanarReflectionProbe.
- Fixed Alignement issue in ReflectionProbe and PlanarReflectionProbe.
- Fixed Prefab override workflow issue in ReflectionProbe and PlanarReflectionProbe.
- Fixed empty MoreOptions and moved AdvancedManipulation in a dedicated location for coherency in ReflectionProbe and PlanarReflectionProbe.
- Fixed Prefab override workflow issue in DensityVolume.
- Fixed empty MoreOptions and moved AdvancedManipulation in a dedicated location for coherency in DensityVolume.
- Fix light limit counts specified on the HDRP asset
- Fixed Quality Settings for SSR, Contact Shadows and Ambient Occlusion volume components
- Fixed decalui deriving from hdshaderui instead of just shaderui
- Use DelayedIntField instead of IntField for scalable settings
- Fixed init of debug for FrameSettingsHistory on SceneView camera
- Added a fix script to handle the warning 'referenced script in (GameObject 'SceneIDMap') is missing'
- Fix Wizard load when none selected for RenderPipelineAsset
- Fixed TerrainLitGUI when per-pixel normal property is not present.
- Fixed rendering errors when enabling debug modes with custom passes
- Fix an issue that made PCSS dependent on Atlas resolution (not shadow map res)
- Fixing a bug whith histories when n>4 for ray traced shadows
- Fixing wrong behavior in ray traced shadows for mesh renderers if their cast shadow is shadow only or double sided
- Only tracing rays for shadow if the point is inside the code for spotlight shadows
- Only tracing rays if the point is inside the range for point lights
- Fixing ghosting issues when the screen space shadow  indexes change for a light with ray traced shadows
- Fixed an issue with stencil management and Xbox One build that caused corrupted output in deferred mode.
- Fixed a mismatch in behavior between the culling of shadow maps and ray traced point and spot light shadows
- Fixed recursive ray tracing not working anymore after intermediate buffer refactor.
- Fixed ray traced shadow denoising not working (history rejected all the time).
- Fixed shader warning on xbox one
- Fixed cookies not working for spot lights in ray traced reflections, ray traced GI and recursive rendering
- Fixed an inverted handling of CoatSmoothness for SSR in StackLit.
- Fixed missing distortion inputs in Lit and Unlit material UI.
- Fixed issue that propagated NaNs across multiple frames through the exposure texture.
- Fixed issue with Exclude from TAA stencil ignored.
- Fixed ray traced reflection exposure issue.
- Fixed issue with TAA history not initialising corretly scale factor for first frame
- Fixed issue with stencil test of material classification not using the correct Mask (causing false positive and bad performance with forward material in deferred)
- Fixed issue with History not reset when chaning antialiasing mode on camera
- Fixed issue with volumetric data not being initialized if default settings have volumetric and reprojection off.
- Fixed ray tracing reflection denoiser not applied in tier 1
- Fixed the vibility of ray tracing related methods.
- Fixed the diffusion profile list not saved when clicking the fix button in the material UI.
- Fixed crash when pushing bounce count higher than 1 for ray traced GI or reflections
- Fixed PCSS softness scale so that it better match ray traced reference for punctual lights.
- Fixed exposure management for the path tracer
- Fixed AxF material UI containing two advanced options settings.
- Fixed an issue where cached sky contexts were being destroyed wrongly, breaking lighting in the LookDev
- Fixed issue that clamped PCSS softness too early and not after distance scale.
- Fixed fog affect transparent on HD unlit master node
- Fixed custom post processes re-ordering not saved.
- Fixed NPE when using scalable settings
- Fixed an issue where PBR sky precomputation was reset incorrectly in some cases causing bad performance.
- Fixed a bug due to depth history begin overriden too soon
- Fixed CustomPassSampleCameraColor scale issue when called from Before Transparent injection point.
- Fixed corruption of AO in baked probes.
- Fixed issue with upgrade of projects that still had Very High as shadow filtering quality.
- Fixed issue that caused Distortion UI to appear in Lit.
- Fixed several issues with decal duplicating when editing them.
- Fixed initialization of volumetric buffer params (1204159)
- Fixed an issue where frame count was incorrectly reset for the game view, causing temporal processes to fail.
- Fixed Culling group was not disposed error.
- Fixed issues on some GPU that do not support gathers on integer textures.
- Fixed an issue with ambient probe not being initialized for the first frame after a domain reload for volumetric fog.
- Fixed the scene visibility of decal projectors and density volumes
- Fixed a leak in sky manager.
- Fixed an issue where entering playmode while the light editor is opened would produce null reference exceptions.
- Fixed the debug overlay overlapping the debug menu at runtime.
- Fixed an issue with the framecount when changing scene.
- Fixed errors that occurred when using invalid near and far clip plane values for planar reflections.
- Fixed issue with motion blur sample weighting function.
- Fixed motion vectors in MSAA.
- Fixed sun flare blending (case 1205862).
- Fixed a lot of issues related to ray traced screen space shadows.
- Fixed memory leak caused by apply distortion material not being disposed.
- Fixed Reflection probe incorrectly culled when moving its parent (case 1207660)
- Fixed a nullref when upgrading the Fog volume components while the volume is opened in the inspector.
- Fix issues where decals on PS4 would not correctly write out the tile mask causing bits of the decal to go missing.
- Use appropriate label width and text content so the label is completely visible
- Fixed an issue where final post process pass would not output the default alpha value of 1.0 when using 11_11_10 color buffer format.
- Fixed SSR issue after the MSAA Motion Vector fix.
- Fixed an issue with PCSS on directional light if punctual shadow atlas was not allocated.
- Fixed an issue where shadow resolution would be wrong on the first face of a baked reflection probe.
- Fixed issue with PCSS softness being incorrect for cascades different than the first one.
- Fixed custom post process not rendering when using multiple HDRP asset in quality settings
- Fixed probe gizmo missing id (case 1208975)
- Fixed a warning in raytracingshadowfilter.compute
- Fixed issue with AO breaking with small near plane values.
- Fixed custom post process Cleanup function not called in some cases.
- Fixed shader warning in AO code.
- Fixed a warning in simpledenoiser.compute
- Fixed tube and rectangle light culling to use their shape instead of their range as a bounding box.
- Fixed caused by using gather on a UINT texture in motion blur.
- Fix issue with ambient occlusion breaking when dynamic resolution is active.
- Fixed some possible NaN causes in Depth of Field.
- Fixed Custom Pass nullref due to the new Profiling Sample API changes
- Fixed the black/grey screen issue on after post process Custom Passes in non dev builds.
- Fixed particle lights.
- Improved behavior of lights and probe going over the HDRP asset limits.
- Fixed issue triggered when last punctual light is disabled and more than one camera is used.
- Fixed Custom Pass nullref due to the new Profiling Sample API changes
- Fixed the black/grey screen issue on after post process Custom Passes in non dev builds.
- Fixed XR rendering locked to vsync of main display with Standalone Player.
- Fixed custom pass cleanup not called at the right time when using multiple volumes.
- Fixed an issue on metal with edge of decal having artifact by delaying discard of fragments during decal projection
- Fixed various shader warning
- Fixing unnecessary memory allocations in the ray tracing cluster build
- Fixed duplicate column labels in LightEditor's light tab
- Fixed white and dark flashes on scenes with very high or very low exposure when Automatic Exposure is being used.
- Fixed an issue where passing a null ProfilingSampler would cause a null ref exception.
- Fixed memory leak in Sky when in matcap mode.
- Fixed compilation issues on platform that don't support VR.
- Fixed migration code called when we create a new HDRP asset.
- Fixed RemoveComponent on Camera contextual menu to not remove Camera while a component depend on it.
- Fixed an issue where ambient occlusion and screen space reflections editors would generate null ref exceptions when HDRP was not set as the current pipeline.
- Fixed a null reference exception in the probe UI when no HDRP asset is present.
- Fixed the outline example in the doc (sampling range was dependent on screen resolution)
- Fixed a null reference exception in the HDRI Sky editor when no HDRP asset is present.
- Fixed an issue where Decal Projectors created from script where rotated around the X axis by 90°.
- Fixed frustum used to compute Density Volumes visibility when projection matrix is oblique.
- Fixed a null reference exception in Path Tracing, Recursive Rendering and raytraced Global Illumination editors when no HDRP asset is present.
- Fix for NaNs on certain geometry with Lit shader -- [case 1210058](https://fogbugz.unity3d.com/f/cases/1210058/)
- Fixed an issue where ambient occlusion and screen space reflections editors would generate null ref exceptions when HDRP was not set as the current pipeline.
- Fixed a null reference exception in the probe UI when no HDRP asset is present.
- Fixed the outline example in the doc (sampling range was dependent on screen resolution)
- Fixed a null reference exception in the HDRI Sky editor when no HDRP asset is present.
- Fixed an issue where materials newly created from the contextual menu would have an invalid state, causing various problems until it was edited.
- Fixed transparent material created with ZWrite enabled (now it is disabled by default for new transparent materials)
- Fixed mouseover on Move and Rotate tool while DecalProjector is selected.
- Fixed wrong stencil state on some of the pixel shader versions of deferred shader.
- Fixed an issue where creating decals at runtime could cause a null reference exception.
- Fixed issue that displayed material migration dialog on the creation of new project.
- Fixed various issues with time and animated materials (cases 1210068, 1210064).
- Updated light explorer with latest changes to the Fog and fixed issues when no visual environment was present.
- Fixed not handleling properly the recieve SSR feature with ray traced reflections
- Shadow Atlas is no longer allocated for area lights when they are disabled in the shader config file.
- Avoid MRT Clear on PS4 as it is not implemented yet.
- Fixed runtime debug menu BitField control.
- Fixed the radius value used for ray traced directional light.
- Fixed compilation issues with the layered lit in ray tracing shaders.
- Fixed XR autotests viewport size rounding
- Fixed mip map slider knob displayed when cubemap have no mipmap
- Remove unnecessary skip of material upgrade dialog box.
- Fixed the profiling sample mismatch errors when enabling the profiler in play mode
- Fixed issue that caused NaNs in reflection probes on consoles.
- Fixed adjusting positive axis of Blend Distance slides the negative axis in the density volume component.
- Fixed the blend of reflections based on the weight.
- Fixed fallback for ray traced reflections when denoising is enabled.
- Fixed error spam issue with terrain detail terrainDetailUnsupported (cases 1211848)
- Fixed hardware dynamic resolution causing cropping/scaling issues in scene view (case 1158661)
- Fixed Wizard check order for `Hardware and OS` and `Direct3D12`
- Fix AO issue turning black when Far/Near plane distance is big.
- Fixed issue when opening lookdev and the lookdev volume have not been assigned yet.
- Improved memory usage of the sky system.
- Updated label in HDRP quality preference settings (case 1215100)
- Fixed Decal Projector gizmo not undoing properly (case 1216629)
- Fix a leak in the denoising of ray traced reflections.
- Fixed Alignment issue in Light Preset
- Fixed Environment Header in LightingWindow
- Fixed an issue where hair shader could write garbage in the diffuse lighting buffer, causing NaNs.
- Fixed an exposure issue with ray traced sub-surface scattering.
- Fixed runtime debug menu light hierarchy None not doing anything.
- Fixed the broken ShaderGraph preview when creating a new Lit graph.
- Fix indentation issue in preset of LayeredLit material.
- Fixed minor issues with cubemap preview in the inspector.
- Fixed wrong build error message when building for android on mac.
- Fixed an issue related to denoising ray trace area shadows.
- Fixed wrong build error message when building for android on mac.
- Fixed Wizard persistency of Direct3D12 change on domain reload.
- Fixed Wizard persistency of FixAll on domain reload.
- Fixed Wizard behaviour on domain reload.
- Fixed a potential source of NaN in planar reflection probe atlas.
- Fixed an issue with MipRatio debug mode showing _DebugMatCapTexture not being set.
- Fixed missing initialization of input params in Blit for VR.
- Fix Inf source in LTC for area lights.
- Fix issue with AO being misaligned when multiple view are visible.
- Fix issue that caused the clamp of camera rotation motion for motion blur to be ineffective.
- Fixed issue with AssetPostprocessors dependencies causing models to be imported twice when upgrading the package version.
- Fixed culling of lights with XR SDK
- Fixed memory stomp in shadow caching code, leading to overflow of Shadow request array and runtime errors.
- Fixed an issue related to transparent objects reading the ray traced indirect diffuse buffer
- Fixed an issue with filtering ray traced area lights when the intensity is high or there is an exposure.
- Fixed ill-formed include path in Depth Of Field shader.
- Fixed shader graph and ray tracing after the shader target PR.
- Fixed a bug in semi-transparent shadows (object further than the light casting shadows)
- Fix state enabled of default volume profile when in package.
- Fixed removal of MeshRenderer and MeshFilter on adding Light component.
- Fixed Ray Traced SubSurface Scattering not working with ray traced area lights
- Fixed Ray Traced SubSurface Scattering not working in forward mode.
- Fixed a bug in debug light volumes.
- Fixed a bug related to ray traced area light shadow history.
- Fixed an issue where fog sky color mode could sample NaNs in the sky cubemap.
- Fixed a leak in the PBR sky renderer.
- Added a tooltip to the Ambient Mode parameter in the Visual Envionment volume component.
- Static lighting sky now takes the default volume into account (this fixes discrepancies between baked and realtime lighting).
- Fixed a leak in the sky system.
- Removed MSAA Buffers allocation when lit shader mode is set to "deferred only".
- Fixed invalid cast for realtime reflection probes (case 1220504)
- Fixed invalid game view rendering when disabling all cameras in the scene (case 1105163)
- Hide reflection probes in the renderer components.
- Fixed infinite reload loop while displaying Light's Shadow's Link Light Layer in Inspector of Prefab Asset.
- Fixed the culling was not disposed error in build log.
- Fixed the cookie atlas size and planar atlas size being too big after an upgrade of the HDRP asset.
- Fixed transparent SSR for shader graph.
- Fixed an issue with emissive light meshes not being in the RAS.
- Fixed DXR player build
- Fixed the HDRP asset migration code not being called after an upgrade of the package
- Fixed draw renderers custom pass out of bound exception
- Fixed the PBR shader rendering in deferred
- Fixed some typos in debug menu (case 1224594)
- Fixed ray traced point and spot lights shadows not rejecting istory when semi-transparent or colored.
- Fixed a warning due to StaticLightingSky when reloading domain in some cases.
- Fixed the MaxLightCount being displayed when the light volume debug menu is on ColorAndEdge.
- Fixed issue with unclear naming of debug menu for decals.
- Fixed z-fighting in scene view when scene lighting is off (case 1203927)
- Fixed issue that prevented cubemap thumbnails from rendering (only on D3D11 and Metal).
- Fixed ray tracing with VR single-pass
- Fix an exception in ray tracing that happens if two LOD levels are using the same mesh renderer.
- Fixed error in the console when switching shader to decal in the material UI.
- Fixed an issue with refraction model and ray traced recursive rendering (case 1198578).
- Fixed an issue where a dynamic sky changing any frame may not update the ambient probe.
- Fixed cubemap thumbnail generation at project load time.
- Fixed cubemap thumbnail generation at project load time. 
- Fixed XR culling with multiple cameras
- Fixed XR single-pass with Mock HMD plugin
- Fixed sRGB mismatch with XR SDK
- Fixed an issue where default volume would not update when switching profile.
- Fixed issue with uncached reflection probe cameras reseting the debug mode (case 1224601) 
- Fixed an issue where AO override would not override specular occlusion.
- Fixed an issue where Volume inspector might not refresh correctly in some cases.
- Fixed render texture with XR
- Fixed issue with resources being accessed before initialization process has been performed completely. 
- Half fixed shuriken particle light that cast shadows (only the first one will be correct)
- Fixed issue with atmospheric fog turning black if a planar reflection probe is placed below ground level. (case 1226588)
- Fixed custom pass GC alloc issue in CustomPassVolume.GetActiveVolumes().
- Fixed a bug where instanced shadergraph shaders wouldn't compile on PS4.
- Fixed an issue related to the envlightdatasrt not being bound in recursive rendering.
- Fixed shadow cascade tooltip when using the metric mode (case 1229232)
- Fixed how the area light influence volume is computed to match rasterization.
- Focus on Decal uses the extends of the projectors
- Fixed usage of light size data that are not available at runtime.
- Fixed the depth buffer copy made before custom pass after opaque and normal injection point.
- Fix for issue that prevented scene from being completely saved when baked reflection probes are present and lighting is set to auto generate.
- Fixed drag area width at left of Light's intensity field in Inspector.
- Fixed light type resolution when performing a reset on HDAdditionalLightData (case 1220931)
- Fixed reliance on atan2 undefined behavior in motion vector debug shader.
- Fixed an usage of a a compute buffer not bound (1229964)
- Fixed an issue where changing the default volume profile from another inspector would not update the default volume editor.
- Fix issues in the post process system with RenderTexture being invalid in some cases, causing rendering problems.
- Fixed an issue where unncessarily serialized members in StaticLightingSky component would change each time the scene is changed.
- Fixed a weird behavior in the scalable settings drawing when the space becomes tiny (1212045).
- Fixed a regression in the ray traced indirect diffuse due to the new probe system.
- Fix for range compression factor for probes going negative (now clamped to positive values).
- Fixed path validation when creating new volume profile (case 1229933)
- Fixed a bug where Decal Shader Graphs would not recieve reprojected Position, Normal, or Bitangent data. (1239921)
- Fix reflection hierarchy for CARPAINT in AxF.
- Fix precise fresnel for delta lights for SVBRDF in AxF.
- Fixed the debug exposure mode for display sky reflection and debug view baked lighting
- Fixed MSAA depth resolve when there is no motion vectors
- Fixed various object leaks in HDRP.
- Fixed compile error with XR SubsystemManager.
- Fix for assertion triggering sometimes when saving a newly created lit shader graph (case 1230996)
- Fixed culling of planar reflection probes that change position (case 1218651)
- Fixed null reference when processing lightprobe (case 1235285)
- Fix issue causing wrong planar reflection rendering when more than one camera is present.
- Fix black screen in XR when HDRP package is present but not used.
- Fixed an issue with the specularFGD term being used when the material has a clear coat (lit shader).
- Fixed white flash happening with auto-exposure in some cases (case 1223774)
- Fixed NaN which can appear with real time reflection and inf value
- Fixed an issue that was collapsing the volume components in the HDRP default settings
- Fixed warning about missing bound decal buffer
- Fixed shader warning on Xbox for ResolveStencilBuffer.compute. 
- Fixed PBR shader ZTest rendering in deferred.
- Replaced commands incompatible with async compute in light list build process.
- Diffusion Profile and Material references in HDRP materials are now correctly exported to unity packages. Note that the diffusion profile or the material references need to be edited once before this can work properly.
- Fix MaterialBalls having same guid issue
- Fix spelling and grammatical errors in material samples
- Fixed unneeded cookie texture allocation for cone stop lights.
- Fixed scalarization code for contact shadows.
- Fixed volume debug in playmode
- Fixed issue when toggling anything in HDRP asset that will produce an error (case 1238155)
- Fixed shader warning in PCSS code when using Vulkan.
- Fixed decal that aren't working without Metal and Ambient Occlusion option enabled.
- Fixed an error about procedural sky being logged by mistake.
- Fixed shadowmask UI now correctly showing shadowmask disable
- Made more explicit the warning about raytracing and asynchronous compute. Also fixed the condition in which it appears.
- Fixed a null ref exception in static sky when the default volume profile is invalid.
- DXR: Fixed shader compilation error with shader graph and pathtracer
- Fixed SceneView Draw Modes not being properly updated after opening new scene view panels or changing the editor layout.
- VFX: Removed irrelevant queues in render queue selection from HDRP outputs
- VFX: Motion Vector are correctly renderered with MSAA [Case 1240754](https://issuetracker.unity3d.com/product/unity/issues/guid/1240754/)
- Fixed a cause of NaN when a normal of 0-length is generated (usually via shadergraph). 
- Fixed issue with screen-space shadows not enabled properly when RT is disabled (case 1235821)
- Fixed a performance issue with stochastic ray traced area shadows.
- Fixed cookie texture not updated when changing an import settings (srgb for example).
- Fixed flickering of the game/scene view when lookdev is running.
- Fixed issue with reflection probes in realtime time mode with OnEnable baking having wrong lighting with sky set to dynamic (case 1238047).
- Fixed transparent motion vectors not working when in MSAA.
- Fix error when removing DecalProjector from component contextual menu (case 1243960)
- Fixed issue with post process when running in RGBA16 and an object with additive blending is in the scene.
- Fixed corrupted values on LayeredLit when using Vertex Color multiply mode to multiply and MSAA is activated. 
- Fix conflicts with Handles manipulation when performing a Reset in DecalComponent (case 1238833)
- Fixed depth prepass and postpass being disabled after changing the shader in the material UI.
- Fixed issue with sceneview camera settings not being saved after Editor restart.
- Fixed issue when switching back to custom sensor type in physical camera settings (case 1244350).
- Fixed a null ref exception when running playmode tests with the render pipeline debug window opened.
- Fixed some GCAlloc in the debug window.
- Fixed shader graphs not casting semi-transparent and color shadows (case 1242617)
- Fixed thin refraction mode not working properly.
- Fixed assert on tests caused by probe culling results being requested when culling did not happen. (case 1246169) 
- Fixed over consumption of GPU memory by the Physically Based Sky.
- Fixed an invalid rotation in Planar Reflection Probe editor display, that was causing an error message (case 1182022)
- Put more information in Camera background type tooltip and fixed inconsistent exposure behavior when changing bg type.
- Fixed issue that caused not all baked reflection to be deleted upon clicking "Clear Baked Data" in the lighting menu (case 1136080)
- Fixed an issue where asset preview could be rendered white because of static lighting sky.
- Fixed an issue where static lighting was not updated when removing the static lighting sky profile.
- Fixed the show cookie atlas debug mode not displaying correctly when enabling the clear cookie atlas option.
- Fixed various multi-editing issues when changing Emission parameters.
- Fixed error when undo a Reflection Probe removal in a prefab instance. (case 1244047)
- Fixed Microshadow not working correctly in deferred with LightLayers
- Tentative fix for missing include in depth of field shaders.
- Fixed the light overlap scene view draw mode (wasn't working at all).
- Fixed taaFrameIndex and XR tests 4052 and 4053
- Fixed the prefab integration of custom passes (Prefab Override Highlight not working as expected).
- Cloned volume profile from read only assets are created in the root of the project. (case 1154961)
- Fixed Wizard check on default volume profile to also check it is not the default one in package.
- Fix erroneous central depth sampling in TAA.
- Fixed light layers not correctly disabled when the lightlayers is set to Nothing and Lightlayers isn't enabled in HDRP Asset
- Fixed issue with Model Importer materials falling back to the Legacy default material instead of HDRP's default material when import happens at Editor startup.
- Fixed a wrong condition in CameraSwitcher, potentially causing out of bound exceptions.
- Fixed an issue where editing the Look Dev default profile would not reflect directly in the Look Dev window.
- Fixed a bug where the light list is not cleared but still used when resizing the RT.
- Fixed exposure debug shader with XR single-pass rendering.
- Fixed issues with scene view and transparent motion vectors.
- Fixed black screens for linux/HDRP (1246407)
- Fixed a vulkan and metal warning in the SSGI compute shader.
- Fixed an exception due to the color pyramid not allocated when SSGI is enabled.
- Fixed an issue with the first Depth history was incorrectly copied.
- Fixed path traced DoF focusing issue
- Fix an issue with the half resolution Mode (performance)
- Fix an issue with the color intensity of emissive for performance rtgi
- Fixed issue with rendering being mostly broken when target platform disables VR. 
- Workaround an issue caused by GetKernelThreadGroupSizes  failing to retrieve correct group size. 
- Fix issue with fast memory and rendergraph. 
- Fixed transparent motion vector framesetting not sanitized.
- Fixed wrong order of post process frame settings.
- Fixed white flash when enabling SSR or SSGI.
- The ray traced indrect diffuse and RTGI were combined wrongly with the rest of the lighting (1254318).
- Fixed an exception happening when using RTSSS without using RTShadows.
- Fix inconsistencies with transparent motion vectors and opaque by allowing camera only transparent motion vectors.
- Fix reflection probe frame settings override
- Fixed certain shadow bias artifacts present in volumetric lighting (case 1231885).
- Fixed area light cookie not updated when switch the light type from a spot that had a cookie.
- Fixed issue with dynamic resolution updating when not in play mode.
- Fixed issue with Contrast Adaptive Sharpening upsample mode and preview camera.
- Fix issue causing blocky artifacts when decals affect metallic and are applied on material with specular color workflow.
- Fixed issue with depth pyramid generation and dynamic resolution.
- Fixed an issue where decals were duplicated in prefab isolation mode.
- Fixed an issue where rendering preview with MSAA might generate render graph errors.
- Fixed compile error in PS4 for planar reflection filtering.
- Fixed issue with blue line in prefabs for volume mode.
- Fixing the internsity being applied to RTAO too early leading to unexpected results (1254626).
- Fix issue that caused sky to incorrectly render when using a custom projection matrix.
- Fixed null reference exception when using depth pre/post pass in shadergraph with alpha clip in the material.
- Appropriately constraint blend distance of reflection probe while editing with the inspector (case 1248931)
- Fixed AxF handling of roughness for Blinn-Phong type materials
- Fixed AxF UI errors when surface type is switched to transparent
- Fixed a serialization issue, preventing quality level parameters to undo/redo and update scene view on change.
- Fixed an exception occuring when a camera doesn't have an HDAdditionalCameraData (1254383).
- Fixed ray tracing with XR single-pass.
- Fixed warning in HDAdditionalLightData OnValidate (cases 1250864, 1244578)
- Fixed a bug related to denoising ray traced reflections.
- Fixed nullref in the layered lit material inspector.
- Fixed an issue where manipulating the color wheels in a volume component would reset the cursor every time.
- Fixed an issue where static sky lighting would not be updated for a new scene until it's reloaded at least once.
- Fixed culling for decals when used in prefabs and edited in context.
- Force to rebake probe with missing baked texture. (1253367)
- Fix supported Mac platform detection to handle new major version (11.0) properly
- Fixed typo in the Render Pipeline Wizard under HDRP+VR
- Change transparent SSR name in frame settings to avoid clipping. 
- Fixed missing include guards in shadow hlsl files.
- Repaint the scene view whenever the scene exposure override is changed.
- Fixed an error when clearing the SSGI history texture at creation time (1259930).
- Fixed alpha to mask reset when toggling alpha test in the material UI.
- Fixed an issue where opening the look dev window with the light theme would make the window blink and eventually crash unity.
- Fixed fallback for ray tracing and light layers (1258837).
- Fixed Sorting Priority not displayed correctly in the DrawRenderers custom pass UI.
- Fixed glitch in Project settings window when selecting diffusion profiles in material section (case 1253090)
- Fixed issue with light layers bigger than 8 (and above the supported range). 
- Fixed issue with culling layer mask of area light's emissive mesh 
- Fixed overused the atlas for Animated/Render Target Cookies (1259930).
- Fixed errors when switching area light to disk shape while an area emissive mesh was displayed.
- Fixed default frame settings MSAA toggle for reflection probes (case 1247631)
- Fixed the transparent SSR dependency not being properly disabled according to the asset dependencies (1260271).
- Fixed issue with completely black AO on double sided materials when normal mode is set to None.
- Fixed UI drawing of the quaternion (1251235)
- Fix an issue with the quality mode and perf mode on RTR and RTGI and getting rid of unwanted nans (1256923).
- Fixed unitialized ray tracing resources when using non-default HDRP asset (case 1259467).
- Fixed overused the atlas for Animated/Render Target Cookies (1259930).
- Fixed sky asserts with XR multipass
- Fixed for area light not updating baked light result when modifying with gizmo.
- Fixed robustness issue with GetOddNegativeScale() in ray tracing, which was impacting normal mapping (1261160).
- Fixed regression where moving face of the probe gizmo was not moving its position anymore.
- Fixed XR single-pass macros in tessellation shaders.
- Fixed path-traced subsurface scattering mixing with diffuse and specular BRDFs (1250601).
- Fixed custom pass re-ordering issues.
- Improved robustness of normal mapping when scale is 0, and mapping is extreme (normals in or below the tangent plane).
- Fixed XR Display providers not getting zNear and zFar plane distances passed to them when in HDRP.
- Fixed rendering breaking when disabling tonemapping in the frame settings.
- Fixed issue with serialization of exposure modes in volume profiles not being consistent between HDRP versions (case 1261385).
- Fixed issue with duplicate names in newly created sub-layers in the graphics compositor (case 1263093).
- Remove MSAA debug mode when renderpipeline asset has no MSAA
- Fixed some post processing using motion vectors when they are disabled
- Fixed the multiplier of the environement lights being overriden with a wrong value for ray tracing (1260311).
- Fixed a series of exceptions happening when trying to load an asset during wizard execution (1262171).
- Fixed an issue with Stacklit shader not compiling correctly in player with debug display on (1260579)
- Fixed couple issues in the dependence of building the ray tracing acceleration structure.
- Fix sun disk intensity
- Fixed unwanted ghosting for smooth surfaces.
- Fixing an issue in the recursive rendering flag texture usage.
- Fixed a missing dependecy for choosing to evaluate transparent SSR.
- Fixed issue that failed compilation when XR is disabled.
- Fixed a compilation error in the IES code.
- Fixed issue with dynamic resolution handler when no OnResolutionChange callback is specified. 
- Fixed multiple volumes, planar reflection, and decal projector position when creating them from the menu.
- Reduced the number of global keyword used in deferredTile.shader
- Fixed incorrect processing of Ambient occlusion probe (9% error was introduced)
- Fixed multiedition of framesettings drop down (case 1270044)
- Fixed planar probe gizmo

### Changed
- Improve MIP selection for decals on Transparents
- Color buffer pyramid is not allocated anymore if neither refraction nor distortion are enabled
- Rename Emission Radius to Radius in UI in Point, Spot
- Angular Diameter parameter for directional light is no longuer an advanced property
- DXR: Remove Light Radius and Angular Diamater of Raytrace shadow. Angular Diameter and Radius are used instead.
- Remove MaxSmoothness parameters from UI for point, spot and directional light. The MaxSmoothness is now deduce from Radius Parameters
- DXR: Remove the Ray Tracing Environement Component. Add a Layer Mask to the ray Tracing volume components to define which objects are taken into account for each effect.
- Removed second cubemaps used for shadowing in lookdev
- Disable Physically Based Sky below ground
- Increase max limit of area light and reflection probe to 128
- Change default texture for detailmap to grey
- Optimize Shadow RT load on Tile based architecture platforms.
- Improved quality of SSAO.
- Moved RequestShadowMapRendering() back to public API.
- Update HDRP DXR Wizard with an option to automatically clone the hdrp config package and setup raytracing to 1 in shaders file.
- Added SceneSelection pass for TerrainLit shader.
- Simplified Light's type API regrouping the logic in one place (Check type in HDAdditionalLightData)
- The support of LOD CrossFade (Dithering transition) in master nodes now required to enable it in the master node settings (Save variant)
- Improved shadow bias, by removing constant depth bias and substituting it with slope-scale bias.
- Fix the default stencil values when a material is created from a SSS ShaderGraph.
- Tweak test asset to be compatible with XR: unlit SG material for canvas and double-side font material
- Slightly tweaked the behaviour of bloom when resolution is low to reduce artifacts.
- Hidden fields in Light Inspector that is not relevant while in BakingOnly mode.
- Changed parametrization of PCSS, now softness is derived from angular diameter (for directional lights) or shape radius (for point/spot lights) and min filter size is now in the [0..1] range.
- Moved the copy of the geometry history buffers to right after the depth mip chain generation.
- Rename "Luminance" to "Nits" in UX for physical light unit
- Rename FrameSettings "SkyLighting" to "SkyReflection"
- Reworked XR automated tests
- The ray traced screen space shadow history for directional, spot and point lights is discarded if the light transform has changed.
- Changed the behavior for ray tracing in case a mesh renderer has both transparent and opaque submeshes.
- Improve history buffer management
- Replaced PlayerSettings.virtualRealitySupported with XRGraphics.tryEnable.
- Remove redundant FrameSettings RealTimePlanarReflection
- Improved a bit the GC calls generated during the rendering.
- Material update is now only triggered when the relevant settings are touched in the shader graph master nodes
- Changed the way Sky Intensity (on Sky volume components) is handled. It's now a combo box where users can choose between Exposure, Multiplier or Lux (for HDRI sky only) instead of both multiplier and exposure being applied all the time. Added a new menu item to convert old profiles.
- Change how method for specular occlusions is decided on inspector shader (Lit, LitTesselation, LayeredLit, LayeredLitTessellation)
- Unlocked SSS, SSR, Motion Vectors and Distortion frame settings for reflections probes.
- Hide unused LOD settings in Quality Settings legacy window.
- Reduced the constrained distance for temporal reprojection of ray tracing denoising
- Removed shadow near plane from the Directional Light Shadow UI.
- Improved the performances of custom pass culling.
- The scene view camera now replicates the physical parameters from the camera tagged as "MainCamera".
- Reduced the number of GC.Alloc calls, one simple scene without plarnar / probes, it should be 0B.
- Renamed ProfilingSample to ProfilingScope and unified API. Added GPU Timings.
- Updated macros to be compatible with the new shader preprocessor.
- Ray tracing reflection temporal filtering is now done in pre-exposed space
- Search field selects the appropriate fields in both project settings panels 'HDRP Default Settings' and 'Quality/HDRP'
- Disabled the refraction and transmission map keywords if the material is opaque.
- Keep celestial bodies outside the atmosphere.
- Updated the MSAA documentation to specify what features HDRP supports MSAA for and what features it does not.
- Shader use for Runtime Debug Display are now correctly stripper when doing a release build
- Now each camera has its own Volume Stack. This allows Volume Parameters to be updated as early as possible and be ready for the whole frame without conflicts between cameras.
- Disable Async for SSR, SSAO and Contact shadow when aggregated ray tracing frame setting is on.
- Improved performance when entering play mode without domain reload by a factor of ~25
- Renamed the camera profiling sample to include the camera name
- Discarding the ray tracing history for AO, reflection, diffuse shadows and GI when the viewport size changes.
- Renamed the camera profiling sample to include the camera name
- Renamed the post processing graphic formats to match the new convention.
- The restart in Wizard for DXR will always be last fix from now on
- Refactoring pre-existing materials to share more shader code between rasterization and ray tracing.
- Setting a material's Refraction Model to Thin does not overwrite the Thickness and Transmission Absorption Distance anymore.
- Removed Wind textures from runtime as wind is no longer built into the pipeline
- Changed Shader Graph titles of master nodes to be more easily searchable ("HDRP/x" -> "x (HDRP)")
- Expose StartSinglePass() and StopSinglePass() as public interface for XRPass
- Replaced the Texture array for 2D cookies (spot, area and directional lights) and for planar reflections by an atlas.
- Moved the tier defining from the asset to the concerned volume components.
- Changing from a tier management to a "mode" management for reflection and GI and removing the ability to enable/disable deferred and ray bining (they are now implied by performance mode)
- The default FrameSettings for ScreenSpaceShadows is set to true for Camera in order to give a better workflow for DXR.
- Refactor internal usage of Stencil bits.
- Changed how the material upgrader works and added documentation for it.
- Custom passes now disable the stencil when overwriting the depth and not writing into it.
- Renamed the camera profiling sample to include the camera name
- Changed the way the shadow casting property of transparent and tranmissive materials is handeled for ray tracing.
- Changed inspector materials stencil setting code to have more sharing.
- Updated the default scene and default DXR scene and DefaultVolumeProfile.
- Changed the way the length parameter is used for ray traced contact shadows.
- Improved the coherency of PCSS blur between cascades.
- Updated VR checks in Wizard to reflect new XR System.
- Removing unused alpha threshold depth prepass and post pass for fabric shader graph.
- Transform result from CIE XYZ to sRGB color space in EvalSensitivity for iridescence.
- Moved BeginCameraRendering callback right before culling.
- Changed the visibility of the Indirect Lighting Controller component to public.
- Renamed the cubemap used for diffuse convolution to a more explicit name for the memory profiler.
- Improved behaviour of transmission color on transparent surfaces in path tracing.
- Light dimmer can now get values higher than one and was renamed to multiplier in the UI.
- Removed info box requesting volume component for Visual Environment and updated the documentation with the relevant information.
- Improved light selection oracle for light sampling in path tracing.
- Stripped ray tracing subsurface passes with ray tracing is not enabled.
- Remove LOD cross fade code for ray tracing shaders
- Removed legacy VR code
- Add range-based clipping to box lights (case 1178780)
- Improve area light culling (case 1085873)
- Light Hierarchy debug mode can now adjust Debug Exposure for visualizing high exposure scenes.
- Rejecting history for ray traced reflections based on a threshold evaluated on the neighborhood of the sampled history.
- Renamed "Environment" to "Reflection Probes" in tile/cluster debug menu.
- Utilities namespace is obsolete, moved its content to UnityEngine.Rendering (case 1204677)
- Obsolete Utilities namespace was removed, instead use UnityEngine.Rendering (case 1204677)
- Moved most of the compute shaders to the multi_compile API instead of multiple kernels.
- Use multi_compile API for deferred compute shader with shadow mask.
- Remove the raytracing rendering queue system to make recursive raytraced material work when raytracing is disabled
- Changed a few resources used by ray tracing shaders to be global resources (using register space1) for improved CPU performance.
- All custom pass volumes are now executed for one injection point instead of the first one.
- Hidden unsupported choice in emission in Materials
- Temporal Anti aliasing improvements.
- Optimized PrepareLightsForGPU (cost reduced by over 25%) and PrepareGPULightData (around twice as fast now).
- Moved scene view camera settings for HDRP from the preferences window to the scene view camera settings window.
- Updated shaders to be compatible with Microsoft's DXC.
- Debug exposure in debug menu have been replace to debug exposure compensation in EV100 space and is always visible.
- Further optimized PrepareLightsForGPU (3x faster with few shadows, 1.4x faster with a lot of shadows or equivalently cost reduced by 68% to 37%).
- Raytracing: Replaced the DIFFUSE_LIGHTING_ONLY multicompile by a uniform.
- Raytracing: Removed the dynamic lightmap multicompile.
- Raytracing: Remove the LOD cross fade multi compile for ray tracing.
- Cookie are now supported in lightmaper. All lights casting cookie and baked will now include cookie influence.
- Avoid building the mip chain a second time for SSR for transparent objects.
- Replaced "High Quality" Subsurface Scattering with a set of Quality Levels.
- Replaced "High Quality" Volumetric Lighting with "Screen Resolution Percentage" and "Volume Slice Count" on the Fog volume component.
- Merged material samples and shader samples
- Update material samples scene visuals
- Use multi_compile API for deferred compute shader with shadow mask.
- Made the StaticLightingSky class public so that users can change it by script for baking purpose.
- Shadowmask and realtime reflectoin probe property are hide in Quality settings
- Improved performance of reflection probe management when using a lot of probes.
- Ignoring the disable SSR flags for recursive rendering.
- Removed logic in the UI to disable parameters for contact shadows and fog volume components as it was going against the concept of the volume system.
- Fixed the sub surface mask not being taken into account when computing ray traced sub surface scattering.
- MSAA Within Forward Frame Setting is now enabled by default on Cameras when new Render Pipeline Asset is created
- Slightly changed the TAA anti-flicker mechanism so that it is more aggressive on almost static images (only on High preset for now).
- Changed default exposure compensation to 0.
- Refactored shadow caching system.
- Removed experimental namespace for ray tracing code.
- Increase limit for max numbers of lights in UX
- Removed direct use of BSDFData in the path tracing pass, delegated to the material instead.
- Pre-warm the RTHandle system to reduce the amount of memory allocations and the total memory needed at all points. 
- DXR: Only read the geometric attributes that are required using the share pass info and shader graph defines.
- DXR: Dispatch binned rays in 1D instead of 2D.
- Lit and LayeredLit tessellation cross lod fade don't used dithering anymore between LOD but fade the tessellation height instead. Allow a smoother transition
- Changed the way planar reflections are filtered in order to be a bit more "physically based".
- Increased path tracing BSDFs roughness range from [0.001, 0.999] to [0.00001, 0.99999].
- Changing the default SSGI radius for the all configurations.
- Changed the default parameters for quality RTGI to match expected behavior.
- Add color clear pass while rendering XR occlusion mesh to avoid leaks.
- Only use one texture for ray traced reflection upscaling.
- Adjust the upscale radius based on the roughness value.
- DXR: Changed the way the filter size is decided for directional, point and spot shadows.
- Changed the default exposure mode to "Automatic (Histogram)", along with "Limit Min" to -4 and "Limit Max" to 16.
- Replaced the default scene system with the builtin Scene Template feature.
- Changed extensions of shader CAS include files.
- Making the planar probe atlas's format match the color buffer's format.
- Removing the planarReflectionCacheCompressed setting from asset.
- SHADERPASS for TransparentDepthPrepass and TransparentDepthPostpass identification is using respectively SHADERPASS_TRANSPARENT_DEPTH_PREPASS and SHADERPASS_TRANSPARENT_DEPTH_POSTPASS
- Moved the Parallax Occlusion Mapping node into Shader Graph.
- Renamed the debug name from SSAO to ScreenSpaceAmbientOcclusion (1254974).
- Added missing tooltips and improved the UI of the aperture control (case 1254916).
- Fixed wrong tooltips in the Dof Volume (case 1256641).
- The `CustomPassLoadCameraColor` and `CustomPassSampleCameraColor` functions now returns the correct color buffer when used in after post process instead of the color pyramid (which didn't had post processes).
- PBR Sky now doesn't go black when going below sea level, but it instead freezes calculation as if on the horizon. 
- Fixed an issue with quality setting foldouts not opening when clicking on them (1253088).
- Shutter speed can now be changed by dragging the mouse over the UI label (case 1245007).
- Remove the 'Point Cube Size' for cookie, use the Cubemap size directly.
- VFXTarget with Unlit now allows EmissiveColor output to be consistent with HDRP unlit.
- Only building the RTAS if there is an effect that will require it (1262217).
- Fixed the first ray tracing frame not having the light cluster being set up properly (1260311).
- Render graph pre-setup for ray traced ambient occlusion.
- Avoid casting multiple rays and denoising for hard directional, point and spot ray traced shadows (1261040).
- Making sure the preview cameras do not use ray tracing effects due to a by design issue to build ray tracing acceleration structures (1262166).
- Preparing ray traced reflections for the render graph support (performance and quality).
- Preparing recursive rendering for the render graph port.
- Preparation pass for RTGI, temporal filter and diffuse denoiser for render graph.
- Updated the documentation for the DXR implementation.
- Changed the DXR wizard to support optional checks.
- Changed the DXR wizard steps.
- Preparation pass for RTSSS to be supported by render graph.
- Changed the color space of EmissiveColorLDR property on all shader. Was linear but should have been sRGB. Auto upgrade script handle the conversion.

## [7.1.1] - 2019-09-05

### Added
- Transparency Overdraw debug mode. Allows to visualize transparent objects draw calls as an "heat map".
- Enabled single-pass instancing support for XR SDK with new API cmd.SetInstanceMultiplier()
- XR settings are now available in the HDRP asset
- Support for Material Quality in Shader Graph
- Material Quality support selection in HDRP Asset
- Renamed XR shader macro from UNITY_STEREO_ASSIGN_COMPUTE_EYE_INDEX to UNITY_XR_ASSIGN_VIEW_INDEX
- Raytracing ShaderGraph node for HDRP shaders
- Custom passes volume component with 3 injection points: Before Rendering, Before Transparent and Before Post Process
- Alpha channel is now properly exported to camera render textures when using FP16 color buffer format
- Support for XR SDK mirror view modes
- HD Master nodes in Shader Graph now support Normal and Tangent modification in vertex stage.
- DepthOfFieldCoC option in the fullscreen debug modes.
- Added override Ambient Occlusion option on debug windows
- Added Custom Post Processes with 3 injection points: Before Transparent, Before Post Process and After Post Process
- Added draft of minimal interactive path tracing (experimental) based on DXR API - Support only 4 area light, lit and unlit shader (non-shadergraph)
- Small adjustments to TAA anti flicker (more aggressive on high values).

### Fixed
- Fixed wizard infinite loop on cancellation
- Fixed with compute shader error about too many threads in threadgroup on low GPU
- Fixed invalid contact shadow shaders being created on metal
- Fixed a bug where if Assembly.GetTypes throws an exception due to mis-versioned dlls, then no preprocessors are used in the shader stripper
- Fixed typo in AXF decal property preventing to compile
- Fixed reflection probe with XR single-pass and FPTL
- Fixed force gizmo shown when selecting camera in hierarchy
- Fixed issue with XR occlusion mesh and dynamic resolution
- Fixed an issue where lighting compute buffers were re-created with the wrong size when resizing the window, causing tile artefacts at the top of the screen.
- Fix FrameSettings names and tooltips
- Fixed error with XR SDK when the Editor is not in focus
- Fixed errors with RenderGraph, XR SDK and occlusion mesh
- Fixed shadow routines compilation errors when "real" type is a typedef on "half".
- Fixed toggle volumetric lighting in the light UI
- Fixed post-processing history reset handling rt-scale incorrectly
- Fixed crash with terrain and XR multi-pass
- Fixed ShaderGraph material synchronization issues
- Fixed a null reference exception when using an Emissive texture with Unlit shader (case 1181335)
- Fixed an issue where area lights and point lights where not counted separately with regards to max lights on screen (case 1183196)
- Fixed an SSR and Subsurface Scattering issue (appearing black) when using XR.

### Changed
- Update Wizard layout.
- Remove almost all Garbage collection call within a frame.
- Rename property AdditionalVeclocityChange to AddPrecomputeVelocity
- Call the End/Begin camera rendering callbacks for camera with customRender enabled
- Changeg framesettings migration order of postprocess flags as a pr for reflection settings flags have been backported to 2019.2
- Replaced usage of ENABLE_VR in XRSystem.cs by version defines based on the presence of the built-in VR and XR modules
- Added an update virtual function to the SkyRenderer class. This is called once per frame. This allows a given renderer to amortize heavy computation at the rate it chooses. Currently only the physically based sky implements this.
- Removed mandatory XRPass argument in HDCamera.GetOrCreate()
- Restored the HDCamera parameter to the sky rendering builtin parameters.
- Removed usage of StructuredBuffer for XR View Constants
- Expose Direct Specular Lighting control in FrameSettings
- Deprecated ExponentialFog and VolumetricFog volume components. Now there is only one exponential fog component (Fog) which can add Volumetric Fog as an option. Added a script in Edit -> Render Pipeline -> Upgrade Fog Volume Components.

## [7.0.1] - 2019-07-25

### Added
- Added option in the config package to disable globally Area Lights and to select shadow quality settings for the deferred pipeline.
- When shader log stripping is enabled, shader stripper statistics will be written at `Temp/shader-strip.json`
- Occlusion mesh support from XR SDK

### Fixed
- Fixed XR SDK mirror view blit, cleanup some XRTODO and removed XRDebug.cs
- Fixed culling for volumetrics with XR single-pass rendering
- Fix shadergraph material pass setup not called
- Fixed documentation links in component's Inspector header bar
- Cookies using the render texture output from a camera are now properly updated
- Allow in ShaderGraph to enable pre/post pass when the alpha clip is disabled

### Changed
- RenderQueue for Opaque now start at Background instead of Geometry.
- Clamp the area light size for scripting API when we change the light type
- Added a warning in the material UI when the diffusion profile assigned is not in the HDRP asset


## [7.0.0] - 2019-07-17

### Added
- `Fixed`, `Viewer`, and `Automatic` modes to compute the FOV used when rendering a `PlanarReflectionProbe`
- A checkbox to toggle the chrome gizmo of `ReflectionProbe`and `PlanarReflectionProbe`
- Added a Light layer in shadows that allow for objects to cast shadows without being affected by light (and vice versa).
- You can now access ShaderGraph blend states from the Material UI (for example, **Surface Type**, **Sorting Priority**, and **Blending Mode**). This change may break Materials that use a ShaderGraph, to fix them, select **Edit > Render Pipeline > Reset all ShaderGraph Scene Materials BlendStates**. This syncs the blendstates of you ShaderGraph master nodes with the Material properties.
- You can now control ZTest, ZWrite, and CullMode for transparent Materials.
- Materials that use Unlit Shaders or Unlit Master Node Shaders now cast shadows.
- Added an option to enable the ztest on **After Post Process** materials when TAA is disabled.
- Added a new SSAO (based on Ground Truth Ambient Occlusion algorithm) to replace the previous one.
- Added support for shadow tint on light
- BeginCameraRendering and EndCameraRendering callbacks are now called with probes
- Adding option to update shadow maps only On Enable and On Demand.
- Shader Graphs that use time-dependent vertex modification now generate correct motion vectors.
- Added option to allow a custom spot angle for spot light shadow maps.
- Added frame settings for individual post-processing effects
- Added dither transition between cascades for Low and Medium quality settings
- Added single-pass instancing support with XR SDK
- Added occlusion mesh support with XR SDK
- Added support of Alembic velocity to various shaders
- Added support for more than 2 views for single-pass instancing
- Added support for per punctual/directional light min roughness in StackLit
- Added mirror view support with XR SDK
- Added VR verification in HDRPWizard
- Added DXR verification in HDRPWizard
- Added feedbacks in UI of Volume regarding skies
- Cube LUT support in Tonemapping. Cube LUT helpers for external grading are available in the Post-processing Sample package.

### Fixed
- Fixed an issue with history buffers causing effects like TAA or auto exposure to flicker when more than one camera was visible in the editor
- The correct preview is displayed when selecting multiple `PlanarReflectionProbe`s
- Fixed volumetric rendering with camera-relative code and XR stereo instancing
- Fixed issue with flashing cyan due to async compilation of shader when selecting a mesh
- Fix texture type mismatch when the contact shadow are disabled (causing errors on IOS devices)
- Fixed Generate Shader Includes while in package
- Fixed issue when texture where deleted in ShadowCascadeGUI
- Fixed issue in FrameSettingsHistory when disabling a camera several time without enabling it in between.
- Fixed volumetric reprojection with camera-relative code and XR stereo instancing
- Added custom BaseShaderPreprocessor in HDEditorUtils.GetBaseShaderPreprocessorList()
- Fixed compile issue when USE_XR_SDK is not defined
- Fixed procedural sky sun disk intensity for high directional light intensities
- Fixed Decal mip level when using texture mip map streaming to avoid dropping to lowest permitted mip (now loading all mips)
- Fixed deferred shading for XR single-pass instancing after lightloop refactor
- Fixed cluster and material classification debug (material classification now works with compute as pixel shader lighting)
- Fixed IOS Nan by adding a maximun epsilon definition REAL_EPS that uses HALF_EPS when fp16 are used
- Removed unnecessary GC allocation in motion blur code
- Fixed locked UI with advanded influence volume inspector for probes
- Fixed invalid capture direction when rendering planar reflection probes
- Fixed Decal HTILE optimization with platform not supporting texture atomatic (Disable it)
- Fixed a crash in the build when the contact shadows are disabled
- Fixed camera rendering callbacks order (endCameraRendering was being called before the actual rendering)
- Fixed issue with wrong opaque blending settings for After Postprocess
- Fixed issue with Low resolution transparency on PS4
- Fixed a memory leak on volume profiles
- Fixed The Parallax Occlusion Mappping node in shader graph and it's UV input slot
- Fixed lighting with XR single-pass instancing by disabling deferred tiles
- Fixed the Bloom prefiltering pass
- Fixed post-processing effect relying on Unity's random number generator
- Fixed camera flickering when using TAA and selecting the camera in the editor
- Fixed issue with single shadow debug view and volumetrics
- Fixed most of the problems with light animation and timeline
- Fixed indirect deferred compute with XR single-pass instancing
- Fixed a slight omission in anisotropy calculations derived from HazeMapping in StackLit
- Improved stack computation numerical stability in StackLit
- Fix PBR master node always opaque (wrong blend modes for forward pass)
- Fixed TAA with XR single-pass instancing (missing macros)
- Fixed an issue causing Scene View selection wire gizmo to not appear when using HDRP Shader Graphs.
- Fixed wireframe rendering mode (case 1083989)
- Fixed the renderqueue not updated when the alpha clip is modified in the material UI.
- Fixed the PBR master node preview
- Remove the ReadOnly flag on Reflection Probe's cubemap assets during bake when there are no VCS active.
- Fixed an issue where setting a material debug view would not reset the other exclusive modes
- Spot light shapes are now correctly taken into account when baking
- Now the static lighting sky will correctly take the default values for non-overridden properties
- Fixed material albedo affecting the lux meter
- Extra test in deferred compute shading to avoid shading pixels that were not rendered by the current camera (for camera stacking)

### Changed
- Optimization: Reduce the group size of the deferred lighting pass from 16x16 to 8x8
- Replaced HDCamera.computePassCount by viewCount
- Removed xrInstancing flag in RTHandles (replaced by TextureXR.slices and TextureXR.dimensions)
- Refactor the HDRenderPipeline and lightloop code to preprare for high level rendergraph
- Removed the **Back Then Front Rendering** option in the fabric Master Node settings. Enabling this option previously did nothing.
- Shader type Real translates to FP16 precision on Nintendo Switch.
- Shader framework refactor: Introduce CBSDF, EvaluateBSDF, IsNonZeroBSDF to replace BSDF functions
- Shader framework refactor:  GetBSDFAngles, LightEvaluation and SurfaceShading functions
- Replace ComputeMicroShadowing by GetAmbientOcclusionForMicroShadowing
- Rename WorldToTangent to TangentToWorld as it was incorrectly named
- Remove SunDisk and Sun Halo size from directional light
- Remove all obsolete wind code from shader
- Renamed DecalProjectorComponent into DecalProjector for API alignment.
- Improved the Volume UI and made them Global by default
- Remove very high quality shadow option
- Change default for shadow quality in Deferred to Medium
- Enlighten now use inverse squared falloff (before was using builtin falloff)
- Enlighten is now deprecated. Please use CPU or GPU lightmaper instead.
- Remove the name in the diffusion profile UI
- Changed how shadow map resolution scaling with distance is computed. Now it uses screen space area rather than light range.
- Updated MoreOptions display in UI
- Moved Display Area Light Emissive Mesh script API functions in the editor namespace
- direct strenght properties in ambient occlusion now affect direct specular as well
- Removed advanced Specular Occlusion control in StackLit: SSAO based SO control is hidden and fixed to behave like Lit, SPTD is the only HQ technique shown for baked SO.
- Shader framework refactor: Changed ClampRoughness signature to include PreLightData access.
- HDRPWizard window is now in Window > General > HD Render Pipeline Wizard
- Moved StaticLightingSky to LightingWindow
- Removes the current "Scene Settings" and replace them with "Sky & Fog Settings" (with Physically Based Sky and Volumetric Fog).
- Changed how cached shadow maps are placed inside the atlas to minimize re-rendering of them.

## [6.7.0-preview] - 2019-05-16

### Added
- Added ViewConstants StructuredBuffer to simplify XR rendering
- Added API to render specific settings during a frame
- Added stadia to the supported platforms (2019.3)
- Enabled cascade blends settings in the HD Shadow component
- Added Hardware Dynamic Resolution support.
- Added MatCap debug view to replace the no scene lighting debug view.
- Added clear GBuffer option in FrameSettings (default to false)
- Added preview for decal shader graph (Only albedo, normal and emission)
- Added exposure weight control for decal
- Screen Space Directional Shadow under a define option. Activated for ray tracing
- Added a new abstraction for RendererList that will help transition to Render Graph and future RendererList API
- Added multipass support for VR
- Added XR SDK integration (multipass only)
- Added Shader Graph samples for Hair, Fabric and Decal master nodes.
- Add fade distance, shadow fade distance and light layers to light explorer
- Add method to draw light layer drawer in a rect to HDEditorUtils

### Fixed
- Fixed deserialization crash at runtime
- Fixed for ShaderGraph Unlit masternode not writing velocity
- Fixed a crash when assiging a new HDRP asset with the 'Verify Saving Assets' option enabled
- Fixed exposure to properly support TEXTURE2D_X
- Fixed TerrainLit basemap texture generation
- Fixed a bug that caused nans when material classification was enabled and a tile contained one standard material + a material with transmission.
- Fixed gradient sky hash that was not using the exposure hash
- Fixed displayed default FrameSettings in HDRenderPipelineAsset wrongly updated on scripts reload.
- Fixed gradient sky hash that was not using the exposure hash.
- Fixed visualize cascade mode with exposure.
- Fixed (enabled) exposure on override lighting debug modes.
- Fixed issue with LightExplorer when volume have no profile
- Fixed issue with SSR for negative, infinite and NaN history values
- Fixed LightLayer in HDReflectionProbe and PlanarReflectionProbe inspector that was not displayed as a mask.
- Fixed NaN in transmission when the thickness and a color component of the scattering distance was to 0
- Fixed Light's ShadowMask multi-edition.
- Fixed motion blur and SMAA with VR single-pass instancing
- Fixed NaNs generated by phase functionsin volumetric lighting
- Fixed NaN issue with refraction effect and IOR of 1 at extreme grazing angle
- Fixed nan tracker not using the exposure
- Fixed sorting priority on lit and unlit materials
- Fixed null pointer exception when there are no AOVRequests defined on a camera
- Fixed dirty state of prefab using disabled ReflectionProbes
- Fixed an issue where gizmos and editor grid were not correctly depth tested
- Fixed created default scene prefab non editable due to wrong file extension.
- Fixed an issue where sky convolution was recomputed for nothing when a preview was visible (causing extreme slowness when fabric convolution is enabled)
- Fixed issue with decal that wheren't working currently in player
- Fixed missing stereo rendering macros in some fragment shaders
- Fixed exposure for ReflectionProbe and PlanarReflectionProbe gizmos
- Fixed single-pass instancing on PSVR
- Fixed Vulkan shader issue with Texture2DArray in ScreenSpaceShadow.compute by re-arranging code (workaround)
- Fixed camera-relative issue with lights and XR single-pass instancing
- Fixed single-pass instancing on Vulkan
- Fixed htile synchronization issue with shader graph decal
- Fixed Gizmos are not drawn in Camera preview
- Fixed pre-exposure for emissive decal
- Fixed wrong values computed in PreIntegrateFGD and in the generation of volumetric lighting data by forcing the use of fp32.
- Fixed NaNs arising during the hair lighting pass
- Fixed synchronization issue in decal HTile that occasionally caused rendering artifacts around decal borders
- Fixed QualitySettings getting marked as modified by HDRP (and thus checked out in Perforce)
- Fixed a bug with uninitialized values in light explorer
- Fixed issue with LOD transition
- Fixed shader warnings related to raytracing and TEXTURE2D_X

### Changed
- Refactor PixelCoordToViewDirWS to be VR compatible and to compute it only once per frame
- Modified the variants stripper to take in account multiple HDRP assets used in the build.
- Improve the ray biasing code to avoid self-intersections during the SSR traversal
- Update Pyramid Spot Light to better match emitted light volume.
- Moved _XRViewConstants out of UnityPerPassStereo constant buffer to fix issues with PSSL
- Removed GetPositionInput_Stereo() and single-pass (double-wide) rendering mode
- Changed label width of the frame settings to accommodate better existing options.
- SSR's Default FrameSettings for camera is now enable.
- Re-enabled the sharpening filter on Temporal Anti-aliasing
- Exposed HDEditorUtils.LightLayerMaskDrawer for integration in other packages and user scripting.
- Rename atmospheric scattering in FrameSettings to Fog
- The size modifier in the override for the culling sphere in Shadow Cascades now defaults to 0.6, which is the same as the formerly hardcoded value.
- Moved LOD Bias and Maximum LOD Level from Frame Setting section `Other` to `Rendering`
- ShaderGraph Decal that affect only emissive, only draw in emissive pass (was drawing in dbuffer pass too)
- Apply decal projector fade factor correctly on all attribut and for shader graph decal
- Move RenderTransparentDepthPostpass after all transparent
- Update exposure prepass to interleave XR single-pass instancing views in a checkerboard pattern
- Removed ScriptRuntimeVersion check in wizard.

## [6.6.0-preview] - 2019-04-01

### Added
- Added preliminary changes for XR deferred shading
- Added support of 111110 color buffer
- Added proper support for Recorder in HDRP
- Added depth offset input in shader graph master nodes
- Added a Parallax Occlusion Mapping node
- Added SMAA support
- Added Homothety and Symetry quick edition modifier on volume used in ReflectionProbe, PlanarReflectionProbe and DensityVolume
- Added multi-edition support for DecalProjectorComponent
- Improve hair shader
- Added the _ScreenToTargetScaleHistory uniform variable to be used when sampling HDRP RTHandle history buffers.
- Added settings in `FrameSettings` to change `QualitySettings.lodBias` and `QualitySettings.maximumLODLevel` during a rendering
- Added an exposure node to retrieve the current, inverse and previous frame exposure value.
- Added an HD scene color node which allow to sample the scene color with mips and a toggle to remove the exposure.
- Added safeguard on HD scene creation if default scene not set in the wizard
- Added Low res transparency rendering pass.

### Fixed
- Fixed HDRI sky intensity lux mode
- Fixed dynamic resolution for XR
- Fixed instance identifier semantic string used by Shader Graph
- Fixed null culling result occuring when changing scene that was causing crashes
- Fixed multi-edition light handles and inspector shapes
- Fixed light's LightLayer field when multi-editing
- Fixed normal blend edition handles on DensityVolume
- Fixed an issue with layered lit shader and height based blend where inactive layers would still have influence over the result
- Fixed multi-selection handles color for DensityVolume
- Fixed multi-edition inspector's blend distances for HDReflectionProbe, PlanarReflectionProbe and DensityVolume
- Fixed metric distance that changed along size in DensityVolume
- Fixed DensityVolume shape handles that have not same behaviour in advance and normal edition mode
- Fixed normal map blending in TerrainLit by only blending the derivatives
- Fixed Xbox One rendering just a grey screen instead of the scene
- Fixed probe handles for multiselection
- Fixed baked cubemap import settings for convolution
- Fixed regression causing crash when attempting to open HDRenderPipelineWizard without an HDRenderPipelineAsset setted
- Fixed FullScreenDebug modes: SSAO, SSR, Contact shadow, Prerefraction Color Pyramid, Final Color Pyramid
- Fixed volumetric rendering with stereo instancing
- Fixed shader warning
- Fixed missing resources in existing asset when updating package
- Fixed PBR master node preview in forward rendering or transparent surface
- Fixed deferred shading with stereo instancing
- Fixed "look at" edition mode of Rotation tool for DecalProjectorComponent
- Fixed issue when switching mode in ReflectionProbe and PlanarReflectionProbe
- Fixed issue where migratable component version where not always serialized when part of prefab's instance
- Fixed an issue where shadow would not be rendered properly when light layer are not enabled
- Fixed exposure weight on unlit materials
- Fixed Light intensity not played in the player when recorded with animation/timeline
- Fixed some issues when multi editing HDRenderPipelineAsset
- Fixed emission node breaking the main shader graph preview in certain conditions.
- Fixed checkout of baked probe asset when baking probes.
- Fixed invalid gizmo position for rotated ReflectionProbe
- Fixed multi-edition of material's SurfaceType and RenderingPath
- Fixed whole pipeline reconstruction on selecting for the first time or modifying other than the currently used HDRenderPipelineAsset
- Fixed single shadow debug mode
- Fixed global scale factor debug mode when scale > 1
- Fixed debug menu material overrides not getting applied to the Terrain Lit shader
- Fixed typo in computeLightVariants
- Fixed deferred pass with XR instancing by disabling ComputeLightEvaluation
- Fixed bloom resolution independence
- Fixed lens dirt intensity not behaving properly
- Fixed the Stop NaN feature
- Fixed some resources to handle more than 2 instanced views for XR
- Fixed issue with black screen (NaN) produced on old GPU hardware or intel GPU hardware with gaussian pyramid
- Fixed issue with disabled punctual light would still render when only directional light is present

### Changed
- DensityVolume scripting API will no longuer allow to change between advance and normal edition mode
- Disabled depth of field, lens distortion and panini projection in the scene view
- TerrainLit shaders and includes are reorganized and made simpler.
- TerrainLit shader GUI now allows custom properties to be displayed in the Terrain fold-out section.
- Optimize distortion pass with stencil
- Disable SceneSelectionPass in shader graph preview
- Control punctual light and area light shadow atlas separately
- Move SMAA anti-aliasing option to after Temporal Anti Aliasing one, to avoid problem with previously serialized project settings
- Optimize rendering with static only lighting and when no cullable lights/decals/density volumes are present.
- Updated handles for DecalProjectorComponent for enhanced spacial position readability and have edition mode for better SceneView management
- DecalProjectorComponent are now scale independent in order to have reliable metric unit (see new Size field for changing the size of the volume)
- Restructure code from HDCamera.Update() by adding UpdateAntialiasing() and UpdateViewConstants()
- Renamed velocity to motion vectors
- Objects rendered during the After Post Process pass while TAA is enabled will not benefit from existing depth buffer anymore. This is done to fix an issue where those object would wobble otherwise
- Removed usage of builtin unity matrix for shadow, shadow now use same constant than other view
- The default volume layer mask for cameras & probes is now `Default` instead of `Everything`

## [6.5.0-preview] - 2019-03-07

### Added
- Added depth-of-field support with stereo instancing
- Adding real time area light shadow support
- Added a new FrameSettings: Specular Lighting to toggle the specular during the rendering

### Fixed
- Fixed diffusion profile upgrade breaking package when upgrading to a new version
- Fixed decals cropped by gizmo not updating correctly if prefab
- Fixed an issue when enabling SSR on multiple view
- Fixed edition of the intensity's unit field while selecting multiple lights
- Fixed wrong calculation in soft voxelization for density volume
- Fixed gizmo not working correctly with pre-exposure
- Fixed issue with setting a not available RT when disabling motion vectors
- Fixed planar reflection when looking at mirror normal
- Fixed mutiselection issue with HDLight Inspector
- Fixed HDAdditionalCameraData data migration
- Fixed failing builds when light explorer window is open
- Fixed cascade shadows border sometime causing artefacts between cascades
- Restored shadows in the Cascade Shadow debug visualization
- `camera.RenderToCubemap` use proper face culling

### Changed
- When rendering reflection probe disable all specular lighting and for metals use fresnelF0 as diffuse color for bake lighting.

## [6.4.0-preview] - 2019-02-21

### Added
- VR: Added TextureXR system to selectively expand TEXTURE2D macros to texture array for single-pass stereo instancing + Convert textures call to these macros
- Added an unit selection dropdown next to shutter speed (camera)
- Added error helpbox when trying to use a sub volume component that require the current HDRenderPipelineAsset to support a feature that it is not supporting.
- Add mesh for tube light when display emissive mesh is enabled

### Fixed
- Fixed Light explorer. The volume explorer used `profile` instead of `sharedProfile` which instantiate a custom volume profile instead of editing the asset itself.
- Fixed UI issue where all is displayed using metric unit in shadow cascade and Percent is set in the unit field (happening when opening the inspector).
- Fixed inspector event error when double clicking on an asset (diffusion profile/material).
- Fixed nullref on layered material UI when the material is not an asset.
- Fixed nullref exception when undo/redo a light property.
- Fixed visual bug when area light handle size is 0.

### Changed
- Update UI for 32bit/16bit shadow precision settings in HDRP asset
- Object motion vectors have been disabled in all but the game view. Camera motion vectors are still enabled everywhere, allowing TAA and Motion Blur to work on static objects.
- Enable texture array by default for most rendering code on DX11 and unlock stereo instancing (DX11 only for now)

## [6.3.0-preview] - 2019-02-18

### Added
- Added emissive property for shader graph decals
- Added a diffusion profile override volume so the list of diffusion profile assets to use can be chanaged without affecting the HDRP asset
- Added a "Stop NaNs" option on cameras and in the Scene View preferences.
- Added metric display option in HDShadowSettings and improve clamping
- Added shader parameter mapping in DebugMenu
- Added scripting API to configure DebugData for DebugMenu

### Fixed
- Fixed decals in forward
- Fixed issue with stencil not correctly setup for various master node and shader for the depth pass, motion vector pass and GBuffer/Forward pass
- Fixed SRP batcher and metal
- Fixed culling and shadows for Pyramid, Box, Rectangle and Tube lights
- Fixed an issue where scissor render state leaking from the editor code caused partially black rendering

### Changed
- When a lit material has a clear coat mask that is not null, we now use the clear coat roughness to compute the screen space reflection.
- Diffusion profiles are now limited to one per asset and can be referenced in materials, shader graphs and vfx graphs. Materials will be upgraded automatically except if they are using a shader graph, in this case it will display an error message.

## [6.2.0-preview] - 2019-02-15

### Added
- Added help box listing feature supported in a given HDRenderPipelineAsset alongs with the drawbacks implied.
- Added cascade visualizer, supporting disabled handles when not overriding.

### Fixed
- Fixed post processing with stereo double-wide
- Fixed issue with Metal: Use sign bit to find the cache type instead of lowest bit.
- Fixed invalid state when creating a planar reflection for the first time
- Fix FrameSettings's LitShaderMode not restrained by supported LitShaderMode regression.

### Changed
- The default value roughness value for the clearcoat has been changed from 0.03 to 0.01
- Update default value of based color for master node
- Update Fabric Charlie Sheen lighting model - Remove Fresnel component that wasn't part of initial model + Remap smoothness to [0.0 - 0.6] range for more artist friendly parameter

### Changed
- Code refactor: all macros with ARGS have been swapped with macros with PARAM. This is because the ARGS macros were incorrectly named.

## [6.1.0-preview] - 2019-02-13

### Added
- Added support for post-processing anti-aliasing in the Scene View (FXAA and TAA). These can be set in Preferences.
- Added emissive property for decal material (non-shader graph)

### Fixed
- Fixed a few UI bugs with the color grading curves.
- Fixed "Post Processing" in the scene view not toggling post-processing effects
- Fixed bake only object with flag `ReflectionProbeStaticFlag` when baking a `ReflectionProbe`

### Changed
- Removed unsupported Clear Depth checkbox in Camera inspector
- Updated the toggle for advanced mode in inspectors.

## [6.0.0-preview] - 2019-02-23

### Added
- Added new API to perform a camera rendering
- Added support for hair master node (Double kajiya kay - Lambert)
- Added Reset behaviour in DebugMenu (ingame mapping is right joystick + B)
- Added Default HD scene at new scene creation while in HDRP
- Added Wizard helping to configure HDRP project
- Added new UI for decal material to allow remapping and scaling of some properties
- Added cascade shadow visualisation toggle in HD shadow settings
- Added icons for assets
- Added replace blending mode for distortion
- Added basic distance fade for density volumes
- Added decal master node for shader graph
- Added HD unlit master node (Cross Pipeline version is name Unlit)
- Added new Rendering Queue in materials
- Added post-processing V3 framework embed in HDRP, remove postprocess V2 framework
- Post-processing now uses the generic volume framework
-   New depth-of-field, bloom, panini projection effects, motion blur
-   Exposure is now done as a pre-exposition pass, the whole system has been revamped
-   Exposure now use EV100 everywhere in the UI (Sky, Emissive Light)
- Added emissive intensity (Luminance and EV100 control) control for Emissive
- Added pre-exposure weigth for Emissive
- Added an emissive color node and a slider to control the pre-exposure percentage of emission color
- Added physical camera support where applicable
- Added more color grading tools
- Added changelog level for Shader Variant stripping
- Added Debug mode for validation of material albedo and metalness/specularColor values
- Added a new dynamic mode for ambient probe and renamed BakingSky to StaticLightingSky
- Added command buffer parameter to all Bind() method of material
- Added Material validator in Render Pipeline Debug
- Added code to future support of DXR (not enabled)
- Added support of multiviewport
- Added HDRenderPipeline.RequestSkyEnvironmentUpdate function to force an update from script when sky is set to OnDemand
- Added a Lighting and BackLighting slots in Lit, StackLit, Fabric and Hair master nodes
- Added support for overriding terrain detail rendering shaders, via the render pipeline editor resources asset
- Added xrInstancing flag support to RTHandle
- Added support for cullmask for decal projectors
- Added software dynamic resolution support
- Added support for "After Post-Process" render pass for unlit shader
- Added support for textured rectangular area lights
- Added stereo instancing macros to MSAA shaders
- Added support for Quarter Res Raytraced Reflections (not enabled)
- Added fade factor for decal projectors.
- Added stereo instancing macros to most shaders used in VR
- Added multi edition support for HDRenderPipelineAsset

### Fixed
- Fixed logic to disable FPTL with stereo rendering
- Fixed stacklit transmission and sun highlight
- Fixed decals with stereo rendering
- Fixed sky with stereo rendering
- Fixed flip logic for postprocessing + VR
- Fixed copyStencilBuffer pass for Switch
- Fixed point light shadow map culling that wasn't taking into account far plane
- Fixed usage of SSR with transparent on all master node
- Fixed SSR and microshadowing on fabric material
- Fixed blit pass for stereo rendering
- Fixed lightlist bounds for stereo rendering
- Fixed windows and in-game DebugMenu sync.
- Fixed FrameSettings' LitShaderMode sync when opening DebugMenu.
- Fixed Metal specific issues with decals, hitting a sampler limit and compiling AxF shader
- Fixed an issue with flipped depth buffer during postprocessing
- Fixed normal map use for shadow bias with forward lit - now use geometric normal
- Fixed transparent depth prepass and postpass access so they can be use without alpha clipping for lit shader
- Fixed support of alpha clip shadow for lit master node
- Fixed unlit master node not compiling
- Fixed issue with debug display of reflection probe
- Fixed issue with phong tessellations not working with lit shader
- Fixed issue with vertex displacement being affected by heightmap setting even if not heightmap where assign
- Fixed issue with density mode on Lit terrain producing NaN
- Fixed issue when going back and forth from Lit to LitTesselation for displacement mode
- Fixed issue with ambient occlusion incorrectly applied to emissiveColor with light layers in deferred
- Fixed issue with fabric convolution not using the correct convolved texture when fabric convolution is enabled
- Fixed issue with Thick mode for Transmission that was disabling transmission with directional light
- Fixed shutdown edge cases with HDRP tests
- Fixed slowdow when enabling Fabric convolution in HDRP asset
- Fixed specularAA not compiling in StackLit Master node
- Fixed material debug view with stereo rendering
- Fixed material's RenderQueue edition in default view.
- Fixed banding issues within volumetric density buffer
- Fixed missing multicompile for MSAA for AxF
- Fixed camera-relative support for stereo rendering
- Fixed remove sync with render thread when updating decal texture atlas.
- Fixed max number of keyword reach [256] issue. Several shader feature are now local
- Fixed Scene Color and Depth nodes
- Fixed SSR in forward
- Fixed custom editor of Unlit, HD Unlit and PBR shader graph master node
- Fixed issue with NewFrame not correctly calculated in Editor when switching scene
- Fixed issue with TerrainLit not compiling with depth only pass and normal buffer
- Fixed geometric normal use for shadow bias with PBR master node in forward
- Fixed instancing macro usage for decals
- Fixed error message when having more than one directional light casting shadow
- Fixed error when trying to display preview of Camera or PlanarReflectionProbe
- Fixed LOAD_TEXTURE2D_ARRAY_MSAA macro
- Fixed min-max and amplitude clamping value in inspector of vertex displacement materials
- Fixed issue with alpha shadow clip (was incorrectly clipping object shadow)
- Fixed an issue where sky cubemap would not be cleared correctly when setting the current sky to None
- Fixed a typo in Static Lighting Sky component UI
- Fixed issue with incorrect reset of RenderQueue when switching shader in inspector GUI
- Fixed issue with variant stripper stripping incorrectly some variants
- Fixed a case of ambient lighting flickering because of previews
- Fixed Decals when rendering multiple camera in a single frame
- Fixed cascade shadow count in shader
- Fixed issue with Stacklit shader with Haze effect
- Fixed an issue with the max sample count for the TAA
- Fixed post-process guard band for XR
- Fixed exposure of emissive of Unlit
- Fixed depth only and motion vector pass for Unlit not working correctly with MSAA
- Fixed an issue with stencil buffer copy causing unnecessary compute dispatches for lighting
- Fixed multi edition issue in FrameSettings
- Fixed issue with SRP batcher and DebugDisplay variant of lit shader
- Fixed issue with debug material mode not doing alpha test
- Fixed "Attempting to draw with missing UAV bindings" errors on Vulkan
- Fixed pre-exposure incorrectly apply to preview
- Fixed issue with duplicate 3D texture in 3D texture altas of volumetric?
- Fixed Camera rendering order (base on the depth parameter)
- Fixed shader graph decals not being cropped by gizmo
- Fixed "Attempting to draw with missing UAV bindings" errors on Vulkan.


### Changed
- ColorPyramid compute shader passes is swapped to pixel shader passes on platforms where the later is faster (Nintendo Switch).
- Removing the simple lightloop used by the simple lit shader
- Whole refactor of reflection system: Planar and reflection probe
- Separated Passthrough from other RenderingPath
- Update several properties naming and caption based on feedback from documentation team
- Remove tile shader variant for transparent backface pass of lit shader
- Rename all HDRenderPipeline to HDRP folder for shaders
- Rename decal property label (based on doc team feedback)
- Lit shader mode now default to Deferred to reduce build time
- Update UI of Emission parameters in shaders
- Improve shader variant stripping including shader graph variant
- Refactored render loop to render realtime probes visible per camera
- Enable SRP batcher by default
- Shader code refactor: Rename LIGHTLOOP_SINGLE_PASS => LIGHTLOOP_DISABLE_TILE_AND_CLUSTER and clean all usage of LIGHTLOOP_TILE_PASS
- Shader code refactor: Move pragma definition of vertex and pixel shader inside pass + Move SURFACE_GRADIENT definition in XXXData.hlsl
- Micro-shadowing in Lit forward now use ambientOcclusion instead of SpecularOcclusion
- Upgraded FrameSettings workflow, DebugMenu and Inspector part relative to it
- Update build light list shader code to support 32 threads in wavefronts on Switch
- LayeredLit layers' foldout are now grouped in one main foldout per layer
- Shadow alpha clip can now be enabled on lit shader and haor shader enven for opaque
- Temporal Antialiasing optimization for Xbox One X
- Parameter depthSlice on SetRenderTarget functions now defaults to -1 to bind the entire resource
- Rename SampleCameraDepth() functions to LoadCameraDepth() and SampleCameraDepth(), same for SampleCameraColor() functions
- Improved Motion Blur quality.
- Update stereo frame settings values for single-pass instancing and double-wide
- Rearrange FetchDepth functions to prepare for stereo-instancing
- Remove unused _ComputeEyeIndex
- Updated HDRenderPipelineAsset inspector
- Re-enable SRP batcher for metal

## [5.2.0-preview] - 2018-11-27

### Added
- Added option to run Contact Shadows and Volumetrics Voxelization stage in Async Compute
- Added camera freeze debug mode - Allow to visually see culling result for a camera
- Added support of Gizmo rendering before and after postprocess in Editor
- Added support of LuxAtDistance for punctual lights

### Fixed
- Fixed Debug.DrawLine and Debug.Ray call to work in game view
- Fixed DebugMenu's enum resetted on change
- Fixed divide by 0 in refraction causing NaN
- Fixed disable rough refraction support
- Fixed refraction, SSS and atmospheric scattering for VR
- Fixed forward clustered lighting for VR (double-wide).
- Fixed Light's UX to not allow negative intensity
- Fixed HDRenderPipelineAsset inspector broken when displaying its FrameSettings from project windows.
- Fixed forward clustered lighting for VR (double-wide).
- Fixed HDRenderPipelineAsset inspector broken when displaying its FrameSettings from project windows.
- Fixed Decals and SSR diable flags for all shader graph master node (Lit, Fabric, StackLit, PBR)
- Fixed Distortion blend mode for shader graph master node (Lit, StackLit)
- Fixed bent Normal for Fabric master node in shader graph
- Fixed PBR master node lightlayers
- Fixed shader stripping for built-in lit shaders.

### Changed
- Rename "Regular" in Diffusion profile UI "Thick Object"
- Changed VBuffer depth parametrization for volumetric from distanceRange to depthExtent - Require update of volumetric settings - Fog start at near plan
- SpotLight with box shape use Lux unit only

## [5.1.0-preview] - 2018-11-19

### Added

- Added a separate Editor resources file for resources Unity does not take when it builds a Player.
- You can now disable SSR on Materials in Shader Graph.
- Added support for MSAA when the Supported Lit Shader Mode is set to Both. Previously HDRP only supported MSAA for Forward mode.
- You can now override the emissive color of a Material when in debug mode.
- Exposed max light for Light Loop Settings in HDRP asset UI.
- HDRP no longer performs a NormalDBuffer pass update if there are no decals in the Scene.
- Added distant (fall-back) volumetric fog and improved the fog evaluation precision.
- Added an option to reflect sky in SSR.
- Added a y-axis offset for the PlanarReflectionProbe and offset tool.
- Exposed the option to run SSR and SSAO on async compute.
- Added support for the _GlossMapScale parameter in the Legacy to HDRP Material converter.
- Added wave intrinsic instructions for use in Shaders (for AMD GCN).


### Fixed
- Fixed sphere shaped influence handles clamping in Reflection Probes.
- Fixed Reflection Probe data migration for projects created before using HDRP.
- Fixed UI of Layered Material where Unity previously rendered the scrollbar above the Copy button.
- Fixed Material tessellations parameters Start fade distance and End fade distance. Originally, Unity clamped these values when you modified them.
- Fixed various distortion and refraction issues - handle a better fall-back.
- Fixed SSR for multiple views.
- Fixed SSR issues related to self-intersections.
- Fixed shape density volume handle speed.
- Fixed density volume shape handle moving too fast.
- Fixed the Camera velocity pass that we removed by mistake.
- Fixed some null pointer exceptions when disabling motion vectors support.
- Fixed viewports for both the Subsurface Scattering combine pass and the transparent depth prepass.
- Fixed the blend mode pop-up in the UI. It previously did not appear when you enabled pre-refraction.
- Fixed some null pointer exceptions that previously occurred when you disabled motion vectors support.
- Fixed Layered Lit UI issue with scrollbar.
- Fixed cubemap assignation on custom ReflectionProbe.
- Fixed Reflection Probes’ capture settings' shadow distance.
- Fixed an issue with the SRP batcher and Shader variables declaration.
- Fixed thickness and subsurface slots for fabric Shader master node that wasn't appearing with the right combination of flags.
- Fixed d3d debug layer warning.
- Fixed PCSS sampling quality.
- Fixed the Subsurface and transmission Material feature enabling for fabric Shader.
- Fixed the Shader Graph UV node’s dimensions when using it in a vertex Shader.
- Fixed the planar reflection mirror gizmo's rotation.
- Fixed HDRenderPipelineAsset's FrameSettings not showing the selected enum in the Inspector drop-down.
- Fixed an error with async compute.
- MSAA now supports transparency.
- The HDRP Material upgrader tool now converts metallic values correctly.
- Volumetrics now render in Reflection Probes.
- Fixed a crash that occurred whenever you set a viewport size to 0.
- Fixed the Camera physic parameter that the UI previously did not display.
- Fixed issue in pyramid shaped spotlight handles manipulation

### Changed

- Renamed Line shaped Lights to Tube Lights.
- HDRP now uses mean height fog parametrization.
- Shadow quality settings are set to All when you use HDRP (This setting is not visible in the UI when using SRP). This avoids Legacy Graphics Quality Settings disabling the shadows and give SRP full control over the Shadows instead.
- HDRP now internally uses premultiplied alpha for all fog.
- Updated default FrameSettings used for realtime Reflection Probes when you create a new HDRenderPipelineAsset.
- Remove multi-camera support. LWRP and HDRP will not support multi-camera layered rendering.
- Updated Shader Graph subshaders to use the new instancing define.
- Changed fog distance calculation from distance to plane to distance to sphere.
- Optimized forward rendering using AMD GCN by scalarizing the light loop.
- Changed the UI of the Light Editor.
- Change ordering of includes in HDRP Materials in order to reduce iteration time for faster compilation.
- Added a StackLit master node replacing the InspectorUI version. IMPORTANT: All previously authored StackLit Materials will be lost. You need to recreate them with the master node.

## [5.0.0-preview] - 2018-09-28

### Added
- Added occlusion mesh to depth prepass for VR (VR still disabled for now)
- Added a debug mode to display only one shadow at once
- Added controls for the highlight created by directional lights
- Added a light radius setting to punctual lights to soften light attenuation and simulate fill lighting
- Added a 'minRoughness' parameter to all non-area lights (was previously only available for certain light types)
- Added separate volumetric light/shadow dimmers
- Added per-pixel jitter to volumetrics to reduce aliasing artifacts
- Added a SurfaceShading.hlsl file, which implements material-agnostic shading functionality in an efficient manner
- Added support for shadow bias for thin object transmission
- Added FrameSettings to control realtime planar reflection
- Added control for SRPBatcher on HDRP Asset
- Added an option to clear the shadow atlases in the debug menu
- Added a color visualization of the shadow atlas rescale in debug mode
- Added support for disabling SSR on materials
- Added intrinsic for XBone
- Added new light volume debugging tool
- Added a new SSR debug view mode
- Added translaction's scale invariance on DensityVolume
- Added multiple supported LitShadermode and per renderer choice in case of both Forward and Deferred supported
- Added custom specular occlusion mode to Lit Shader Graph Master node

### Fixed
- Fixed a normal bias issue with Stacklit (Was causing light leaking)
- Fixed camera preview outputing an error when both scene and game view where display and play and exit was call
- Fixed override debug mode not apply correctly on static GI
- Fixed issue where XRGraphicsConfig values set in the asset inspector GUI weren't propagating correctly (VR still disabled for now)
- Fixed issue with tangent that was using SurfaceGradient instead of regular normal decoding
- Fixed wrong error message display when switching to unsupported target like IOS
- Fixed an issue with ambient occlusion texture sometimes not being created properly causing broken rendering
- Shadow near plane is no longer limited at 0.1
- Fixed decal draw order on transparent material
- Fixed an issue where sometime the lookup texture used for GGX convolution was broken, causing broken rendering
- Fixed an issue where you wouldn't see any fog for certain pipeline/scene configurations
- Fixed an issue with volumetric lighting where the anisotropy value of 0 would not result in perfectly isotropic lighting
- Fixed shadow bias when the atlas is rescaled
- Fixed shadow cascade sampling outside of the atlas when cascade count is inferior to 4
- Fixed shadow filter width in deferred rendering not matching shader config
- Fixed stereo sampling of depth texture in MSAA DepthValues.shader
- Fixed box light UI which allowed negative and zero sizes, thus causing NaNs
- Fixed stereo rendering in HDRISky.shader (VR)
- Fixed normal blend and blend sphere influence for reflection probe
- Fixed distortion filtering (was point filtering, now trilinear)
- Fixed contact shadow for large distance
- Fixed depth pyramid debug view mode
- Fixed sphere shaped influence handles clamping in reflection probes
- Fixed reflection probes data migration for project created before using hdrp
- Fixed ambient occlusion for Lit Master Node when slot is connected

### Changed
- Use samplerunity_ShadowMask instead of samplerunity_samplerLightmap for shadow mask
- Allow to resize reflection probe gizmo's size
- Improve quality of screen space shadow
- Remove support of projection model for ScreenSpaceLighting (SSR always use HiZ and refraction always Proxy)
- Remove all the debug mode from SSR that are obsolete now
- Expose frameSettings and Capture settings for reflection and planar probe
- Update UI for reflection probe, planar probe, camera and HDRP Asset
- Implement proper linear blending for volumetric lighting via deep compositing as described in the paper "Deep Compositing Using Lie Algebras"
- Changed  planar mapping to match terrain convention (XZ instead of ZX)
- XRGraphicsConfig is no longer Read/Write. Instead, it's read-only. This improves consistency of XR behavior between the legacy render pipeline and SRP
- Change reflection probe data migration code (to update old reflection probe to new one)
- Updated gizmo for ReflectionProbes
- Updated UI and Gizmo of DensityVolume

## [4.0.0-preview] - 2018-09-28

### Added
- Added a new TerrainLit shader that supports rendering of Unity terrains.
- Added controls for linear fade at the boundary of density volumes
- Added new API to control decals without monobehaviour object
- Improve Decal Gizmo
- Implement Screen Space Reflections (SSR) (alpha version, highly experimental)
- Add an option to invert the fade parameter on a Density Volume
- Added a Fabric shader (experimental) handling cotton and silk
- Added support for MSAA in forward only for opaque only
- Implement smoothness fade for SSR
- Added support for AxF shader (X-rite format - require special AxF importer from Unity not part of HDRP)
- Added control for sundisc on directional light (hack)
- Added a new HD Lit Master node that implements Lit shader support for Shader Graph
- Added Micro shadowing support (hack)
- Added an event on HDAdditionalCameraData for custom rendering
- HDRP Shader Graph shaders now support 4-channel UVs.

### Fixed
- Fixed an issue where sometimes the deferred shadow texture would not be valid, causing wrong rendering.
- Stencil test during decals normal buffer update is now properly applied
- Decals corectly update normal buffer in forward
- Fixed a normalization problem in reflection probe face fading causing artefacts in some cases
- Fix multi-selection behavior of Density Volumes overwriting the albedo value
- Fixed support of depth texture for RenderTexture. HDRP now correctly output depth to user depth buffer if RenderTexture request it.
- Fixed multi-selection behavior of Density Volumes overwriting the albedo value
- Fixed support of depth for RenderTexture. HDRP now correctly output depth to user depth buffer if RenderTexture request it.
- Fixed support of Gizmo in game view in the editor
- Fixed gizmo for spot light type
- Fixed issue with TileViewDebug mode being inversed in gameview
- Fixed an issue with SAMPLE_TEXTURECUBE_SHADOW macro
- Fixed issue with color picker not display correctly when game and scene view are visible at the same time
- Fixed an issue with reflection probe face fading
- Fixed camera motion vectors shader and associated matrices to update correctly for single-pass double-wide stereo rendering
- Fixed light attenuation functions when range attenuation is disabled
- Fixed shadow component algorithm fixup not dirtying the scene, so changes can be saved to disk.
- Fixed some GC leaks for HDRP
- Fixed contact shadow not affected by shadow dimmer
- Fixed GGX that works correctly for the roughness value of 0 (mean specular highlgiht will disappeard for perfect mirror, we rely on maxSmoothness instead to always have a highlight even on mirror surface)
- Add stereo support to ShaderPassForward.hlsl. Forward rendering now seems passable in limited test scenes with camera-relative rendering disabled.
- Add stereo support to ProceduralSky.shader and OpaqueAtmosphericScattering.shader.
- Added CullingGroupManager to fix more GC.Alloc's in HDRP
- Fixed rendering when multiple cameras render into the same render texture

### Changed
- Changed the way depth & color pyramids are built to be faster and better quality, thus improving the look of distortion and refraction.
- Stabilize the dithered LOD transition mask with respect to the camera rotation.
- Avoid multiple depth buffer copies when decals are present
- Refactor code related to the RT handle system (No more normal buffer manager)
- Remove deferred directional shadow and move evaluation before lightloop
- Add a function GetNormalForShadowBias() that material need to implement to return the normal used for normal shadow biasing
- Remove Jimenez Subsurface scattering code (This code was disabled by default, now remove to ease maintenance)
- Change Decal API, decal contribution is now done in Material. Require update of material using decal
- Move a lot of files from CoreRP to HDRP/CoreRP. All moved files weren't used by Ligthweight pipeline. Long term they could move back to CoreRP after CoreRP become out of preview
- Updated camera inspector UI
- Updated decal gizmo
- Optimization: The objects that are rendered in the Motion Vector Pass are not rendered in the prepass anymore
- Removed setting shader inclue path via old API, use package shader include paths
- The default value of 'maxSmoothness' for punctual lights has been changed to 0.99
- Modified deferred compute and vert/frag shaders for first steps towards stereo support
- Moved material specific Shader Graph files into corresponding material folders.
- Hide environment lighting settings when enabling HDRP (Settings are control from sceneSettings)
- Update all shader includes to use absolute path (allow users to create material in their Asset folder)
- Done a reorganization of the files (Move ShaderPass to RenderPipeline folder, Move all shadow related files to Lighting/Shadow and others)
- Improved performance and quality of Screen Space Shadows

## [3.3.0-preview] - 2018-01-01

### Added
- Added an error message to say to use Metal or Vulkan when trying to use OpenGL API
- Added a new Fabric shader model that supports Silk and Cotton/Wool
- Added a new HDRP Lighting Debug mode to visualize Light Volumes for Point, Spot, Line, Rectangular and Reflection Probes
- Add support for reflection probe light layers
- Improve quality of anisotropic on IBL

### Fixed
- Fix an issue where the screen where darken when rendering camera preview
- Fix display correct target platform when showing message to inform user that a platform is not supported
- Remove workaround for metal and vulkan in normal buffer encoding/decoding
- Fixed an issue with color picker not working in forward
- Fixed an issue where reseting HDLight do not reset all of its parameters
- Fixed shader compile warning in DebugLightVolumes.shader

### Changed
- Changed default reflection probe to be 256x256x6 and array size to be 64
- Removed dependence on the NdotL for thickness evaluation for translucency (based on artist's input)
- Increased the precision when comparing Planar or HD reflection probe volumes
- Remove various GC alloc in C#. Slightly better performance

## [3.2.0-preview] - 2018-01-01

### Added
- Added a luminance meter in the debug menu
- Added support of Light, reflection probe, emissive material, volume settings related to lighting to Lighting explorer
- Added support for 16bit shadows

### Fixed
- Fix issue with package upgrading (HDRP resources asset is now versionned to worarkound package manager limitation)
- Fix HDReflectionProbe offset displayed in gizmo different than what is affected.
- Fix decals getting into a state where they could not be removed or disabled.
- Fix lux meter mode - The lux meter isn't affected by the sky anymore
- Fix area light size reset when multi-selected
- Fix filter pass number in HDUtils.BlitQuad
- Fix Lux meter mode that was applying SSS
- Fix planar reflections that were not working with tile/cluster (olbique matrix)
- Fix debug menu at runtime not working after nested prefab PR come to trunk
- Fix scrolling issue in density volume

### Changed
- Shader code refactor: Split MaterialUtilities file in two parts BuiltinUtilities (independent of FragInputs) and MaterialUtilities (Dependent of FragInputs)
- Change screen space shadow rendertarget format from ARGB32 to RG16

## [3.1.0-preview] - 2018-01-01

### Added
- Decal now support per channel selection mask. There is now two mode. One with BaseColor, Normal and Smoothness and another one more expensive with BaseColor, Normal, Smoothness, Metal and AO. Control is on HDRP Asset. This may require to launch an update script for old scene: 'Edit/Render Pipeline/Single step upgrade script/Upgrade all DecalMaterial MaskBlendMode'.
- Decal now supports depth bias for decal mesh, to prevent z-fighting
- Decal material now supports draw order for decal projectors
- Added LightLayers support (Base on mask from renderers name RenderingLayers and mask from light name LightLayers - if they match, the light apply) - cost an extra GBuffer in deferred (more bandwidth)
- When LightLayers is enabled, the AmbientOclusion is store in the GBuffer in deferred path allowing to avoid double occlusion with SSAO. In forward the double occlusion is now always avoided.
- Added the possibility to add an override transform on the camera for volume interpolation
- Added desired lux intensity and auto multiplier for HDRI sky
- Added an option to disable light by type in the debug menu
- Added gradient sky
- Split EmissiveColor and bakeDiffuseLighting in forward avoiding the emissiveColor to be affect by SSAO
- Added a volume to control indirect light intensity
- Added EV 100 intensity unit for area lights
- Added support for RendererPriority on Renderer. This allow to control order of transparent rendering manually. HDRP have now two stage of sorting for transparent in addition to bact to front. Material have a priority then Renderer have a priority.
- Add Coupling of (HD)Camera and HDAdditionalCameraData for reset and remove in inspector contextual menu of Camera
- Add Coupling of (HD)ReflectionProbe and HDAdditionalReflectionData for reset and remove in inspector contextual menu of ReflectoinProbe
- Add macro to forbid unity_ObjectToWorld/unity_WorldToObject to be use as it doesn't handle camera relative rendering
- Add opacity control on contact shadow

### Fixed
- Fixed an issue with PreIntegratedFGD texture being sometimes destroyed and not regenerated causing rendering to break
- PostProcess input buffers are not copied anymore on PC if the viewport size matches the final render target size
- Fixed an issue when manipulating a lot of decals, it was displaying a lot of errors in the inspector
- Fixed capture material with reflection probe
- Refactored Constant Buffers to avoid hitting the maximum number of bound CBs in some cases.
- Fixed the light range affecting the transform scale when changed.
- Snap to grid now works for Decal projector resizing.
- Added a warning for 128x128 cookie texture without mipmaps
- Replace the sampler used for density volumes for correct wrap mode handling

### Changed
- Move Render Pipeline Debug "Windows from Windows->General-> Render Pipeline debug windows" to "Windows from Windows->Analysis-> Render Pipeline debug windows"
- Update detail map formula for smoothness and albedo, goal it to bright and dark perceptually and scale factor is use to control gradient speed
- Refactor the Upgrade material system. Now a material can be update from older version at any time. Call Edit/Render Pipeline/Upgrade all Materials to newer version
- Change name EnableDBuffer to EnableDecals at several place (shader, hdrp asset...), this require a call to Edit/Render Pipeline/Upgrade all Materials to newer version to have up to date material.
- Refactor shader code: BakeLightingData structure have been replace by BuiltinData. Lot of shader code have been remove/change.
- Refactor shader code: All GBuffer are now handled by the deferred material. Mean ShadowMask and LightLayers are control by lit material in lit.hlsl and not outside anymore. Lot of shader code have been remove/change.
- Refactor shader code: Rename GetBakedDiffuseLighting to ModifyBakedDiffuseLighting. This function now handle lighting model for transmission too. Lux meter debug mode is factor outisde.
- Refactor shader code: GetBakedDiffuseLighting is not call anymore in GBuffer or forward pass, including the ConvertSurfaceDataToBSDFData and GetPreLightData, this is done in ModifyBakedDiffuseLighting now
- Refactor shader code: Added a backBakeDiffuseLighting to BuiltinData to handle lighting for transmission
- Refactor shader code: Material must now call InitBuiltinData (Init all to zero + init bakeDiffuseLighting and backBakeDiffuseLighting ) and PostInitBuiltinData

## [3.0.0-preview] - 2018-01-01

### Fixed
- Fixed an issue with distortion that was using previous frame instead of current frame
- Fixed an issue where disabled light where not upgrade correctly to the new physical light unit system introduce in 2.0.5-preview

### Changed
- Update assembly definitions to output assemblies that match Unity naming convention (Unity.*).

## [2.0.5-preview] - 2018-01-01

### Added
- Add option supportDitheringCrossFade on HDRP Asset to allow to remove shader variant during player build if needed
- Add contact shadows for punctual lights (in additional shadow settings), only one light is allowed to cast contact shadows at the same time and so at each frame a dominant light is choosed among all light with contact shadows enabled.
- Add PCSS shadow filter support (from SRP Core)
- Exposed shadow budget parameters in HDRP asset
- Add an option to generate an emissive mesh for area lights (currently rectangle light only). The mesh fits the size, intensity and color of the light.
- Add an option to the HDRP asset to increase the resolution of volumetric lighting.
- Add additional ligth unit support for punctual light (Lumens, Candela) and area lights (Lumens, Luminance)
- Add dedicated Gizmo for the box Influence volume of HDReflectionProbe / PlanarReflectionProbe

### Changed
- Re-enable shadow mask mode in debug view
- SSS and Transmission code have been refactored to be able to share it between various material. Guidelines are in SubsurfaceScattering.hlsl
- Change code in area light with LTC for Lit shader. Magnitude is now take from FGD texture instead of a separate texture
- Improve camera relative rendering: We now apply camera translation on the model matrix, so before the TransformObjectToWorld(). Note: unity_WorldToObject and unity_ObjectToWorld must never be used directly.
- Rename positionWS to positionRWS (Camera relative world position) at a lot of places (mainly in interpolator and FragInputs). In case of custom shader user will be required to update their code.
- Rename positionWS, capturePositionWS, proxyPositionWS, influencePositionWS to positionRWS, capturePositionRWS, proxyPositionRWS, influencePositionRWS (Camera relative world position) in LightDefinition struct.
- Improve the quality of trilinear filtering of density volume textures.
- Improve UI for HDReflectionProbe / PlanarReflectionProbe

### Fixed
- Fixed a shader preprocessor issue when compiling DebugViewMaterialGBuffer.shader against Metal target
- Added a temporary workaround to Lit.hlsl to avoid broken lighting code with Metal/AMD
- Fixed issue when using more than one volume texture mask with density volumes.
- Fixed an error which prevented volumetric lighting from working if no density volumes with 3D textures were present.
- Fix contact shadows applied on transmission
- Fix issue with forward opaque lit shader variant being removed by the shader preprocessor
- Fixed compilation errors on Nintendo Switch (limited XRSetting support).
- Fixed apply range attenuation option on punctual light
- Fixed issue with color temperature not take correctly into account with static lighting
- Don't display fog when diffuse lighting, specular lighting, or lux meter debug mode are enabled.

## [2.0.4-preview] - 2018-01-01

### Fixed
- Fix issue when disabling rough refraction and building a player. Was causing a crash.

## [2.0.3-preview] - 2018-01-01

### Added
- Increased debug color picker limit up to 260k lux

## [2.0.2-preview] - 2018-01-01

### Added
- Add Light -> Planar Reflection Probe command
- Added a false color mode in rendering debug
- Add support for mesh decals
- Add flag to disable projector decals on transparent geometry to save performance and decal texture atlas space
- Add ability to use decal diffuse map as mask only
- Add visualize all shadow masks in lighting debug
- Add export of normal and roughness buffer for forwardOnly and when in supportOnlyForward mode for forward
- Provide a define in lit.hlsl (FORWARD_MATERIAL_READ_FROM_WRITTEN_NORMAL_BUFFER) when output buffer normal is used to read the normal and roughness instead of caclulating it (can save performance, but lower quality due to compression)
- Add color swatch to decal material

### Changed
- Change Render -> Planar Reflection creation to 3D Object -> Mirror
- Change "Enable Reflector" name on SpotLight to "Angle Affect Intensity"
- Change prototype of BSDFData ConvertSurfaceDataToBSDFData(SurfaceData surfaceData) to BSDFData ConvertSurfaceDataToBSDFData(uint2 positionSS, SurfaceData surfaceData)

### Fixed
- Fix issue with StackLit in deferred mode with deferredDirectionalShadow due to GBuffer not being cleared. Gbuffer is still not clear and issue was fix with the new Output of normal buffer.
- Fixed an issue where interpolation volumes were not updated correctly for reflection captures.
- Fixed an exception in Light Loop settings UI

## [2.0.1-preview] - 2018-01-01

### Added
- Add stripper of shader variant when building a player. Save shader compile time.
- Disable per-object culling that was executed in C++ in HD whereas it was not used (Optimization)
- Enable texture streaming debugging (was not working before 2018.2)
- Added Screen Space Reflection with Proxy Projection Model
- Support correctly scene selection for alpha tested object
- Add per light shadow mask mode control (i.e shadow mask distance and shadow mask). It use the option NonLightmappedOnly
- Add geometric filtering to Lit shader (allow to reduce specular aliasing)
- Add shortcut to create DensityVolume and PlanarReflection in hierarchy
- Add a DefaultHDMirrorMaterial material for PlanarReflection
- Added a script to be able to upgrade material to newer version of HDRP
- Removed useless duplication of ForwardError passes.
- Add option to not compile any DEBUG_DISPLAY shader in the player (Faster build) call Support Runtime Debug display

### Changed
- Changed SupportForwardOnly to SupportOnlyForward in render pipeline settings
- Changed versioning variable name in HDAdditionalXXXData from m_version to version
- Create unique name when creating a game object in the rendering menu (i.e Density Volume(2))
- Re-organize various files and folder location to clean the repository
- Change Debug windows name and location. Now located at:  Windows -> General -> Render Pipeline Debug

### Removed
- Removed GlobalLightLoopSettings.maxPlanarReflectionProbes and instead use value of GlobalLightLoopSettings.planarReflectionProbeCacheSize
- Remove EmissiveIntensity parameter and change EmissiveColor to be HDR (Matching Builtin Unity behavior) - Data need to be updated - Launch Edit -> Single Step Upgrade Script -> Upgrade all Materials emissionColor

### Fixed
- Fix issue with LOD transition and instancing
- Fix discrepency between object motion vector and camera motion vector
- Fix issue with spot and dir light gizmo axis not highlighted correctly
- Fix potential crash while register debug windows inputs at startup
- Fix warning when creating Planar reflection
- Fix specular lighting debug mode (was rendering black)
- Allow projector decal with null material to allow to configure decal when HDRP is not set
- Decal atlas texture offset/scale is updated after allocations (used to be before so it was using date from previous frame)

## [0.0.0-preview] - 2018-01-01

### Added
- Configure the VolumetricLightingSystem code path to be on by default
- Trigger a build exception when trying to build an unsupported platform
- Introduce the VolumetricLightingController component, which can (and should) be placed on the camera, and allows one to control the near and the far plane of the V-Buffer (volumetric "froxel" buffer) along with the depth distribution (from logarithmic to linear)
- Add 3D texture support for DensityVolumes
- Add a better mapping of roughness to mipmap for planar reflection
- The VolumetricLightingSystem now uses RTHandles, which allows to save memory by sharing buffers between different cameras (history buffers are not shared), and reduce reallocation frequency by reallocating buffers only if the rendering resolution increases (and suballocating within existing buffers if the rendering resolution decreases)
- Add a Volumetric Dimmer slider to lights to control the intensity of the scattered volumetric lighting
- Add UV tiling and offset support for decals.
- Add mipmapping support for volume 3D mask textures

### Changed
- Default number of planar reflection change from 4 to 2
- Rename _MainDepthTexture to _CameraDepthTexture
- The VolumetricLightingController has been moved to the Interpolation Volume framework and now functions similarly to the VolumetricFog settings
- Update of UI of cookie, CubeCookie, Reflection probe and planar reflection probe to combo box
- Allow enabling/disabling shadows for area lights when they are set to baked.
- Hide applyRangeAttenuation and FadeDistance for directional shadow as they are not used

### Removed
- Remove Resource folder of PreIntegratedFGD and add the resource to RenderPipeline Asset

### Fixed
- Fix ConvertPhysicalLightIntensityToLightIntensity() function used when creating light from script to match HDLightEditor behavior
- Fix numerical issues with the default value of mean free path of volumetric fog
- Fix the bug preventing decals from coexisting with density volumes
- Fix issue with alpha tested geometry using planar/triplanar mapping not render correctly or flickering (due to being wrongly alpha tested in depth prepass)
- Fix meta pass with triplanar (was not handling correctly the normal)
- Fix preview when a planar reflection is present
- Fix Camera preview, it is now a Preview cameraType (was a SceneView)
- Fix handling unknown GPUShadowTypes in the shadow manager.
- Fix area light shapes sent as point lights to the baking backends when they are set to baked.
- Fix unnecessary division by PI for baked area lights.
- Fix line lights sent to the lightmappers. The backends don't support this light type.
- Fix issue with shadow mask framesettings not correctly taken into account when shadow mask is enabled for lighting.
- Fix directional light and shadow mask transition, they are now matching making smooth transition
- Fix banding issues caused by high intensity volumetric lighting
- Fix the debug window being emptied on SRP asset reload
- Fix issue with debug mode not correctly clearing the GBuffer in editor after a resize
- Fix issue with ResetMaterialKeyword not resetting correctly ToggleOff/Roggle Keyword
- Fix issue with motion vector not render correctly if there is no depth prepass in deferred

## [0.0.0-preview] - 2018-01-01

### Added
- Screen Space Refraction projection model (Proxy raycasting, HiZ raymarching)
- Screen Space Refraction settings as volume component
- Added buffered frame history per camera
- Port Global Density Volumes to the Interpolation Volume System.
- Optimize ImportanceSampleLambert() to not require the tangent frame.
- Generalize SampleVBuffer() to handle different sampling and reconstruction methods.
- Improve the quality of volumetric lighting reprojection.
- Optimize Morton Order code in the Subsurface Scattering pass.
- Planar Reflection Probe support roughness (gaussian convolution of captured probe)
- Use an atlas instead of a texture array for cluster transparent decals
- Add a debug view to visualize the decal atlas
- Only store decal textures to atlas if decal is visible, debounce out of memory decal atlas warning.
- Add manipulator gizmo on decal to improve authoring workflow
- Add a minimal StackLit material (work in progress, this version can be used as template to add new material)

### Changed
- EnableShadowMask in FrameSettings (But shadowMaskSupport still disable by default)
- Forced Planar Probe update modes to (Realtime, Every Update, Mirror Camera)
- Screen Space Refraction proxy model uses the proxy of the first environment light (Reflection probe/Planar probe) or the sky
- Moved RTHandle static methods to RTHandles
- Renamed RTHandle to RTHandleSystem.RTHandle
- Move code for PreIntegratedFDG (Lit.shader) into its dedicated folder to be share with other material
- Move code for LTCArea (Lit.shader) into its dedicated folder to be share with other material

### Removed
- Removed Planar Probe mirror plane position and normal fields in inspector, always display mirror plane and normal gizmos

### Fixed
- Fix fog flags in scene view is now taken into account
- Fix sky in preview windows that were disappearing after a load of a new level
- Fix numerical issues in IntersectRayAABB().
- Fix alpha blending of volumetric lighting with transparent objects.
- Fix the near plane of the V-Buffer causing out-of-bounds look-ups in the clustered data structure.
- Depth and color pyramid are properly computed and sampled when the camera renders inside a viewport of a RTHandle.
- Fix decal atlas debug view to work correctly when shadow atlas view is also enabled
- Fix TransparentSSR with non-rendergraph.
- Fix shader compilation warning on SSR compute shader.<|MERGE_RESOLUTION|>--- conflicted
+++ resolved
@@ -9,14 +9,11 @@
 ### Fixed
 - Fixed GC allocations from XR occlusion mesh when using multipass.
 - Fixed XR depth copy when using MSAA.
-<<<<<<< HEAD
+- Fixed after post process custom pass scale issue when dynamic resolution is enabled (case 1299194).
 - Fixed an issue with light intensity prefab override application not visible in the inspector (case 1299563).
-=======
-- Fixed after post process custom pass scale issue when dynamic resolution is enabled (case 1299194).
 
 ### Changed
 - Change the source value for the ray tracing frame index iterator from m_FrameCount to the camera frame count (case 1301356).
->>>>>>> b21345b0
 
 ## [11.0.0] - 2020-10-21
 
