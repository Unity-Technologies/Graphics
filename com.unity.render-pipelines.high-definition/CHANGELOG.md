﻿# Changelog
All notable changes to this package will be documented in this file.

The format is based on [Keep a Changelog](http://keepachangelog.com/en/1.0.0/)
and this project adheres to [Semantic Versioning](http://semver.org/spec/v2.0.0.html).

## [10.1.0] - 2019-08-04

### Added
- Added an option to have only the metering mask displayed in the debug mode.
- Added a new mode to cluster visualization debug where users can see a slice instead of the cluster on opaque objects.
- Added ray traced reflection support for the render graph version of the pipeline.
- Added render graph support of RTAO and required denoisers.
- Added render graph support of RTGI.
- Added support of RTSSS and Recursive Rendering in the render graph mode.
- Added support of RT and screen space shadow for render graph.
- Added tooltips with the full name of the (graphics) compositor properties to properly show large names that otherwise are clipped by the UI (case 1263590)
- Added error message if a callback AOV allocation fail
- Added marker for all AOV request operation on GPU
- Added remapping options for Depth Pyramid debug view mode
- Added an option to support AOV shader at runtime in HDRP settings (case 1265070)
- Added support of SSGI in the render graph mode.
- Added option for 11-11-10 format for cube reflection probes.
- Added an optional check in the HDRP DXR Wizard to verify 64 bits target architecture
- Added option to display timing stats in the debug menu as an average over 1 second. 

### Fixed
- Fixed several issues with physically-based DoF (TAA ghosting of the CoC buffer, smooth layer transitions, etc)
- Fixed GPU hang on D3D12 on xbox. 
- Fixed game view artifacts on resizing when hardware dynamic resolution was enabled
- Fixed black line artifacts occurring when Lanczos upsampling was set for dynamic resolution
- Fixed Amplitude -> Min/Max parametrization conversion
- Fixed CoatMask block appearing when creating lit master node (case 1264632)
- Fixed issue with SceneEV100 debug mode indicator when rescaling the window.
- Fixed issue with PCSS filter being wrong on first frame. 
- Fixed issue with emissive mesh for area light not appearing in playmode if Reload Scene option is disabled in Enter Playmode Settings.
- Fixed issue when Reflection Probes are set to OnEnable and are never rendered if the probe is enabled when the camera is farther than the probe fade distance. 
- Fixed issue with sun icon being clipped in the look dev window. 
- Fixed error about layers when disabling emissive mesh for area lights.
- Fixed issue when the user deletes the composition graph or .asset in runtime (case 1263319)
- Fixed assertion failure when changing resolution to compositor layers after using AOVs (case 1265023) 
- Fixed flickering layers in graphics compositor (case 1264552)
- Fixed issue causing the editor field not updating the disc area light radius.
- Fixed issues that lead to cookie atlas to be updated every frame even if cached data was valid.
- Fixed an issue where world space UI was not emitted for reflection cameras in HDRP
- Fixed an issue with cookie texture atlas that would cause realtime textures to always update in the atlas even when the content did not change.
- Fixed an issue where only one of the two lookdev views would update when changing the default lookdev volume profile.
- Fixed a bug related to light cluster invalidation.
- Fixed shader warning in DofGather (case 1272931)
- Fixed AOV export of depth buffer which now correctly export linear depth (case 1265001)
- Fixed issue that caused the decal atlas to not be updated upon changing of the decal textures content.
- Fixed "Screen position out of view frustum" error when camera is at exactly the planar reflection probe location.
- Fixed Amplitude -> Min/Max parametrization conversion
- Fixed issue that allocated a small cookie for normal spot lights.
- Fixed issue when undoing a change in diffuse profile list after deleting the volume profile.
- Fixed custom pass re-ordering and removing.
- Fixed TAA issue and hardware dynamic resolution.
- Fixed a static lighting flickering issue caused by having an active planar probe in the scene while rendering inspector preview.
- Fixed an issue where even when set to OnDemand, the sky lighting would still be updated when changing sky parameters.
- Fixed an error message trigerred when a mesh has more than 32 sub-meshes (case 1274508).
- Fixed RTGI getting noisy for grazying angle geometry (case 1266462).
- Fixed an issue with TAA history management on pssl.
- Fixed the global illumination volume override having an unwanted advanced mode (case 1270459).
- Fixed screen space shadow option displayed on directional shadows while they shouldn't (case 1270537).
- Fixed the handling of undo and redo actions in the graphics compositor (cases 1268149, 1266212, 1265028)
- Fixed issue with composition graphs that include virtual textures, cubemaps and other non-2D textures (cases 1263347, 1265638).
- Fixed issues when selecting a new composition graph or setting it to None (cases 1263350, 1266202)
- Fixed ArgumentNullException when saving shader graphs after removing the compositor from the scene (case 1268658)
- Fixed issue with updating the compositor output when not in play mode (case 1266216)
- Fixed warning with area mesh (case 1268379)
- Fixed issue with diffusion profile not being updated upon reset of the editor. 
- Fixed an issue that lead to corrupted refraction in some scenarios on xbox.
- Fixed for light loop scalarization not happening. 
- Fixed issue with stencil not being set in rendergraph mode.
- Fixed for post process being overridable in reflection probes even though it is not supported.
- Fixed RTGI in performance mode when light layers are enabled on the asset.
- Fixed SSS materials appearing black in matcap mode.
- Fixed a collision in the interaction of RTR and RTGI.
- Fix for lookdev toggling renderers that are set to non editable or are hidden in the inspector.
- Fixed issue with mipmap debug mode not properly resetting full screen mode (and viceversa). 
- Added unsupported message when using tile debug mode with MSAA.
- Fixed SSGI compilation issues on PS4.

### Changed
- Preparation pass for RTSSShadows to be supported by render graph.
- Add tooltips with the full name of the (graphics) compositor properties to properly show large names that otherwise are clipped by the UI (case 1263590)
- Composition profile .asset files cannot be manually edited/reset by users (to avoid breaking things - case 1265631)
- Preparation pass for RTSSShadows to be supported by render graph.
- Changed the way the ray tracing property is displayed on the material (QOL 1265297).
- Exposed lens attenuation mode in default settings and remove it as a debug mode.
- Composition layers without any sub layers are now cleared to black to avoid confusion (case 1265061).
- Slight reduction of VGPR used by area light code.
- Changed thread group size for contact shadows (save 1.1ms on PS4)
- Make sure distortion stencil test happens before pixel shader is run.
- Small optimization that allows to skip motion vector prepping when the whole wave as velocity of 0.
- Improved performance to avoid generating coarse stencil buffer when not needed.
- Remove HTile generation for decals (faster without).
- Improving SSGI Filtering and fixing a blend issue with RTGI.
- Changed the Trackball UI so that it allows explicit numeric values.
- Reduce the G-buffer footprint of anisotropic materials
- Moved SSGI out of preview.
- Skip an unneeded depth buffer copy on consoles. 
- Replaced the Density Volume Texture Tool with the new 3D Texture Importer.

## [10.0.0] - 2019-06-10

### Added
- Ray tracing support for VR single-pass
- Added sharpen filter shader parameter and UI for TemporalAA to control image quality instead of hardcoded value
- Added frame settings option for custom post process and custom passes as well as custom color buffer format option.
- Add check in wizard on SRP Batcher enabled.
- Added default implementations of OnPreprocessMaterialDescription for FBX, Obj, Sketchup and 3DS file formats.
- Added custom pass fade radius
- Added after post process injection point for custom passes
- Added basic alpha compositing support - Alpha is available afterpostprocess when using FP16 buffer format.
- Added falloff distance on Reflection Probe and Planar Reflection Probe
- Added Backplate projection from the HDRISky
- Added Shadow Matte in UnlitMasterNode, which only received shadow without lighting
- Added hability to name LightLayers in HDRenderPipelineAsset
- Added a range compression factor for Reflection Probe and Planar Reflection Probe to avoid saturation of colors.
- Added path tracing support for directional, point and spot lights, as well as emission from Lit and Unlit.
- Added non temporal version of SSAO.
- Added more detailed ray tracing stats in the debug window
- Added Disc area light (bake only)
- Added a warning in the material UI to prevent transparent + subsurface-scattering combination.
- Added XR single-pass setting into HDRP asset
- Added a penumbra tint option for lights
- Added support for depth copy with XR SDK
- Added debug setting to Render Pipeline Debug Window to list the active XR views
- Added an option to filter the result of the volumetric lighting (off by default).
- Added a transmission multiplier for directional lights
- Added XR single-pass test mode to Render Pipeline Debug Window
- Added debug setting to Render Pipeline Window to list the active XR views
- Added a new refraction mode for the Lit shader (thin). Which is a box refraction with small thickness values
- Added the code to support Barn Doors for Area Lights based on a shaderconfig option.
- Added HDRPCameraBinder property binder for Visual Effect Graph
- Added "Celestial Body" controls to the Directional Light
- Added new parameters to the Physically Based Sky
- Added Reflections to the DXR Wizard
- Added the possibility to have ray traced colored and semi-transparent shadows on directional lights.
- Added a check in the custom post process template to throw an error if the default shader is not found.
- Exposed the debug overlay ratio in the debug menu.
- Added a separate frame settings for tonemapping alongside color grading.
- Added the receive fog option in the material UI for ShaderGraphs.
- Added a public virtual bool in the custom post processes API to specify if a post processes should be executed in the scene view.
- Added a menu option that checks scene issues with ray tracing. Also removed the previously existing warning at runtime.
- Added Contrast Adaptive Sharpen (CAS) Upscaling effect.
- Added APIs to update probe settings at runtime.
- Added documentation for the rayTracingSupported method in HDRP
- Added user-selectable format for the post processing passes.
- Added support for alpha channel in some post-processing passes (DoF, TAA, Uber).
- Added warnings in FrameSettings inspector when using DXR and atempting to use Asynchronous Execution.
- Exposed Stencil bits that can be used by the user.
- Added history rejection based on velocity of intersected objects for directional, point and spot lights.
- Added a affectsVolumetric field to the HDAdditionalLightData API to know if light affects volumetric fog.
- Add OS and Hardware check in the Wizard fixes for DXR.
- Added option to exclude camera motion from motion blur.
- Added semi-transparent shadows for point and spot lights.
- Added support for semi-transparent shadow for unlit shader and unlit shader graph.
- Added the alpha clip enabled toggle to the material UI for all HDRP shader graphs.
- Added Material Samples to explain how to use the lit shader features
- Added an initial implementation of ray traced sub surface scattering
- Added AssetPostprocessors and Shadergraphs to handle Arnold Standard Surface and 3DsMax Physical material import from FBX.
- Added support for Smoothness Fade start work when enabling ray traced reflections.
- Added Contact shadow, Micro shadows and Screen space refraction API documentation.
- Added script documentation for SSR, SSAO (ray tracing), GI, Light Cluster, RayTracingSettings, Ray Counters, etc.
- Added path tracing support for refraction and internal reflections.
- Added support for Thin Refraction Model and Lit's Clear Coat in Path Tracing.
- Added the Tint parameter to Sky Colored Fog.
- Added of Screen Space Reflections for Transparent materials
- Added a fallback for ray traced area light shadows in case the material is forward or the lit mode is forward.
- Added a new debug mode for light layers.
- Added an "enable" toggle to the SSR volume component.
- Added support for anisotropic specular lobes in path tracing.
- Added support for alpha clipping in path tracing.
- Added support for light cookies in path tracing.
- Added support for transparent shadows in path tracing.
- Added support for iridescence in path tracing.
- Added support for background color in path tracing.
- Added a path tracing test to the test suite.
- Added a warning and workaround instructions that appear when you enable XR single-pass after the first frame with the XR SDK.
- Added the exposure sliders to the planar reflection probe preview
- Added support for subsurface scattering in path tracing.
- Added a new mode that improves the filtering of ray traced shadows (directional, point and spot) based on the distance to the occluder.
- Added support of cookie baking and add support on Disc light.
- Added support for fog attenuation in path tracing.
- Added a new debug panel for volumes
- Added XR setting to control camera jitter for temporal effects
- Added an error message in the DrawRenderers custom pass when rendering opaque objects with an HDRP asset in DeferredOnly mode.
- Added API to enable proper recording of path traced scenes (with the Unity recorder or other tools).
- Added support for fog in Recursive rendering, ray traced reflections and ray traced indirect diffuse.
- Added an alpha blend option for recursive rendering
- Added support for stack lit for ray tracing effects.
- Added support for hair for ray tracing effects.
- Added support for alpha to coverage for HDRP shaders and shader graph
- Added support for Quality Levels to Subsurface Scattering.
- Added option to disable XR rendering on the camera settings.
- Added support for specular AA from geometric curvature in AxF
- Added support for baked AO (no input for now) in AxF
- Added an info box to warn about depth test artifacts when rendering object twice in custom passes with MSAA.
- Added a frame setting for alpha to mask.
- Added support for custom passes in the AOV API
- Added Light decomposition lighting debugging modes and support in AOV
- Added exposure compensation to Fixed exposure mode
- Added support for rasterized area light shadows in StackLit
- Added support for texture-weighted automatic exposure
- Added support for POM for emissive map
- Added alpha channel support in motion blur pass.
- Added the HDRP Compositor Tool (in Preview).
- Added a ray tracing mode option in the HDRP asset that allows to override and shader stripping.
- Added support for arbitrary resolution scaling of Volumetric Lighting to the Fog volume component.
- Added range attenuation for box-shaped spotlights.
- Added scenes for hair and fabric and decals with material samples
- Added fabric materials and textures
- Added information for fabric materials in fabric scene
- Added a DisplayInfo attribute to specify a name override and a display order for Volume Component fields (used only in default inspector for now).
- Added Min distance to contact shadows.
- Added support for Depth of Field in path tracing (by sampling the lens aperture).
- Added an API in HDRP to override the camera within the rendering of a frame (mainly for custom pass).
- Added a function (HDRenderPipeline.ResetRTHandleReferenceSize) to reset the reference size of RTHandle systems.
- Added support for AxF measurements importing into texture resources tilings.
- Added Layer parameter on Area Light to modify Layer of generated Emissive Mesh
- Added a flow map parameter to HDRI Sky
- Implemented ray traced reflections for transparent objects.
- Add a new parameter to control reflections in recursive rendering.
- Added an initial version of SSGI.
- Added Virtual Texturing cache settings to control the size of the Streaming Virtual Texturing caches.
- Added back-compatibility with builtin stereo matrices.
- Added CustomPassUtils API to simplify Blur, Copy and DrawRenderers custom passes.
- Added Histogram guided automatic exposure.
- Added few exposure debug modes.
- Added support for multiple path-traced views at once (e.g., scene and game views).
- Added support for 3DsMax's 2021 Simplified Physical Material from FBX files in the Model Importer.
- Added custom target mid grey for auto exposure.
- Added CustomPassUtils API to simplify Blur, Copy and DrawRenderers custom passes.
- Added an API in HDRP to override the camera within the rendering of a frame (mainly for custom pass).
- Added more custom pass API functions, mainly to render objects from another camera.
- Added support for transparent Unlit in path tracing.
- Added a minimal lit used for RTGI in peformance mode.
- Added procedural metering mask that can follow an object
- Added presets quality settings for RTAO and RTGI.
- Added an override for the shadow culling that allows better directional shadow maps in ray tracing effects (RTR, RTGI, RTSSS and RR).
- Added a Cloud Layer volume override.
- Added Fast Memory support for platform that support it.
- Added CPU and GPU timings for ray tracing effects.
- Added support to combine RTSSS and RTGI (1248733).
- Added IES Profile support for Point, Spot and Rectangular-Area lights
- Added support for multiple mapping modes in AxF.
- Add support of lightlayers on indirect lighting controller
- Added compute shader stripping.
- Added Cull Mode option for opaque materials and ShaderGraphs. 
- Added scene view exposure override.
- Added support for exposure curve remapping for min/max limits.
- Added presets for ray traced reflections.
- Added final image histogram debug view (both luminance and RGB).
- Added an example texture and rotation to the Cloud Layer volume override.
- Added an option to extend the camera culling for skinned mesh animation in ray tracing effects (1258547).
- Added decal layer system similar to light layer. Mesh will receive a decal when both decal layer mask matches.
- Added shader graph nodes for rendering a complex eye shader.
- Added more controls to contact shadows and increased quality in some parts. 
- Added a physically based option in DoF volume.
- Added API to check if a Camera, Light or ReflectionProbe is compatible with HDRP.
- Added path tracing test scene for normal mapping.
- Added missing API documentation.
- Remove CloudLayer

### Fixed
- fix when saved HDWizard window tab index out of range (1260273)
- Fix when rescale probe all direction below zero (1219246)
- Update documentation of HDRISky-Backplate, precise how to have Ambient Occlusion on the Backplate
- Sorting, undo, labels, layout in the Lighting Explorer.
- Fixed sky settings and materials in Shader Graph Samples package
- Fix/workaround a probable graphics driver bug in the GTAO shader.
- Fixed Hair and PBR shader graphs double sided modes
- Fixed an issue where updating an HDRP asset in the Quality setting panel would not recreate the pipeline.
- Fixed issue with point lights being considered even when occupying less than a pixel on screen (case 1183196)
- Fix a potential NaN source with iridescence (case 1183216)
- Fixed issue of spotlight breaking when minimizing the cone angle via the gizmo (case 1178279)
- Fixed issue that caused decals not to modify the roughness in the normal buffer, causing SSR to not behave correctly (case 1178336)
- Fixed lit transparent refraction with XR single-pass rendering
- Removed extra jitter for TemporalAA in VR
- Fixed ShaderGraph time in main preview
- Fixed issue on some UI elements in HDRP asset not expanding when clicking the arrow (case 1178369)
- Fixed alpha blending in custom post process
- Fixed the modification of the _AlphaCutoff property in the material UI when exposed with a ShaderGraph parameter.
- Fixed HDRP test `1218_Lit_DiffusionProfiles` on Vulkan.
- Fixed an issue where building a player in non-dev mode would generate render target error logs every frame
- Fixed crash when upgrading version of HDRP
- Fixed rendering issues with material previews
- Fixed NPE when using light module in Shuriken particle systems (1173348).
- Refresh cached shadow on editor changes
- Fixed light supported units caching (1182266)
- Fixed an issue where SSAO (that needs temporal reprojection) was still being rendered when Motion Vectors were not available (case 1184998)
- Fixed a nullref when modifying the height parameters inside the layered lit shader UI.
- Fixed Decal gizmo that become white after exiting play mode
- Fixed Decal pivot position to behave like a spotlight
- Fixed an issue where using the LightingOverrideMask would break sky reflection for regular cameras
- Fix DebugMenu FrameSettingsHistory persistency on close
- Fix DensityVolume, ReflectionProbe aned PlanarReflectionProbe advancedControl display
- Fix DXR scene serialization in wizard
- Fixed an issue where Previews would reallocate History Buffers every frame
- Fixed the SetLightLayer function in HDAdditionalLightData setting the wrong light layer
- Fix error first time a preview is created for planar
- Fixed an issue where SSR would use an incorrect roughness value on ForwardOnly (StackLit, AxF, Fabric, etc.) materials when the pipeline is configured to also allow deferred Lit.
- Fixed issues with light explorer (cases 1183468, 1183269)
- Fix dot colors in LayeredLit material inspector
- Fix undo not resetting all value when undoing the material affectation in LayerLit material
- Fix for issue that caused gizmos to render in render textures (case 1174395)
- Fixed the light emissive mesh not updated when the light was disabled/enabled
- Fixed light and shadow layer sync when setting the HDAdditionalLightData.lightlayersMask property
- Fixed a nullref when a custom post process component that was in the HDRP PP list is removed from the project
- Fixed issue that prevented decals from modifying specular occlusion (case 1178272).
- Fixed exposure of volumetric reprojection
- Fixed multi selection support for Scalable Settings in lights
- Fixed font shaders in test projects for VR by using a Shader Graph version
- Fixed refresh of baked cubemap by incrementing updateCount at the end of the bake (case 1158677).
- Fixed issue with rectangular area light when seen from the back
- Fixed decals not affecting lightmap/lightprobe
- Fixed zBufferParams with XR single-pass rendering
- Fixed moving objects not rendered in custom passes
- Fixed abstract classes listed in the + menu of the custom pass list
- Fixed custom pass that was rendered in previews
- Fixed precision error in zero value normals when applying decals (case 1181639)
- Fixed issue that triggered No Scene Lighting view in game view as well (case 1156102)
- Assign default volume profile when creating a new HDRP Asset
- Fixed fov to 0 in planar probe breaking the projection matrix (case 1182014)
- Fixed bugs with shadow caching
- Reassign the same camera for a realtime probe face render request to have appropriate history buffer during realtime probe rendering.
- Fixed issue causing wrong shading when normal map mode is Object space, no normal map is set, but a detail map is present (case 1143352)
- Fixed issue with decal and htile optimization
- Fixed TerrainLit shader compilation error regarding `_Control0_TexelSize` redefinition (case 1178480).
- Fixed warning about duplicate HDRuntimeReflectionSystem when configuring play mode without domain reload.
- Fixed an editor crash when multiple decal projectors were selected and some had null material
- Added all relevant fix actions to FixAll button in Wizard
- Moved FixAll button on top of the Wizard
- Fixed an issue where fog color was not pre-exposed correctly
- Fix priority order when custom passes are overlapping
- Fix cleanup not called when the custom pass GameObject is destroyed
- Replaced most instances of GraphicsSettings.renderPipelineAsset by GraphicsSettings.currentRenderPipeline. This should fix some parameters not working on Quality Settings overrides.
- Fixed an issue with Realtime GI not working on upgraded projects.
- Fixed issue with screen space shadows fallback texture was not set as a texture array.
- Fixed Pyramid Lights bounding box
- Fixed terrain heightmap default/null values and epsilons
- Fixed custom post-processing effects breaking when an abstract class inherited from `CustomPostProcessVolumeComponent`
- Fixed XR single-pass rendering in Editor by using ShaderConfig.s_XrMaxViews to allocate matrix array
- Multiple different skies rendered at the same time by different cameras are now handled correctly without flickering
- Fixed flickering issue happening when different volumes have shadow settings and multiple cameras are present.
- Fixed issue causing planar probes to disappear if there is no light in the scene.
- Fixed a number of issues with the prefab isolation mode (Volumes leaking from the main scene and reflection not working properly)
- Fixed an issue with fog volume component upgrade not working properly
- Fixed Spot light Pyramid Shape has shadow artifacts on aspect ratio values lower than 1
- Fixed issue with AO upsampling in XR
- Fixed camera without HDAdditionalCameraData component not rendering
- Removed the macro ENABLE_RAYTRACING for most of the ray tracing code
- Fixed prefab containing camera reloading in loop while selected in the Project view
- Fixed issue causing NaN wheh the Z scale of an object is set to 0.
- Fixed DXR shader passes attempting to render before pipeline loaded
- Fixed black ambient sky issue when importing a project after deleting Library.
- Fixed issue when upgrading a Standard transparent material (case 1186874)
- Fixed area light cookies not working properly with stack lit
- Fixed material render queue not updated when the shader is changed in the material inspector.
- Fixed a number of issues with full screen debug modes not reseting correctly when setting another mutually exclusive mode
- Fixed compile errors for platforms with no VR support
- Fixed an issue with volumetrics and RTHandle scaling (case 1155236)
- Fixed an issue where sky lighting might be updated uselessly
- Fixed issue preventing to allow setting decal material to none (case 1196129)
- Fixed XR multi-pass decals rendering
- Fixed several fields on Light Inspector that not supported Prefab overrides
- Fixed EOL for some files
- Fixed scene view rendering with volumetrics and XR enabled
- Fixed decals to work with multiple cameras
- Fixed optional clear of GBuffer (Was always on)
- Fixed render target clears with XR single-pass rendering
- Fixed HDRP samples file hierarchy
- Fixed Light units not matching light type
- Fixed QualitySettings panel not displaying HDRP Asset
- Fixed black reflection probes the first time loading a project
- Fixed y-flip in scene view with XR SDK
- Fixed Decal projectors do not immediately respond when parent object layer mask is changed in editor.
- Fixed y-flip in scene view with XR SDK
- Fixed a number of issues with Material Quality setting
- Fixed the transparent Cull Mode option in HD unlit master node settings only visible if double sided is ticked.
- Fixed an issue causing shadowed areas by contact shadows at the edge of far clip plane if contact shadow length is very close to far clip plane.
- Fixed editing a scalable settings will edit all loaded asset in memory instead of targetted asset.
- Fixed Planar reflection default viewer FOV
- Fixed flickering issues when moving the mouse in the editor with ray tracing on.
- Fixed the ShaderGraph main preview being black after switching to SSS in the master node settings
- Fixed custom fullscreen passes in VR
- Fixed camera culling masks not taken in account in custom pass volumes
- Fixed object not drawn in custom pass when using a DrawRenderers with an HDRP shader in a build.
- Fixed injection points for Custom Passes (AfterDepthAndNormal and BeforePreRefraction were missing)
- Fixed a enum to choose shader tags used for drawing objects (DepthPrepass or Forward) when there is no override material.
- Fixed lit objects in the BeforePreRefraction, BeforeTransparent and BeforePostProcess.
- Fixed the None option when binding custom pass render targets to allow binding only depth or color.
- Fixed custom pass buffers allocation so they are not allocated if they're not used.
- Fixed the Custom Pass entry in the volume create asset menu items.
- Fixed Prefab Overrides workflow on Camera.
- Fixed alignment issue in Preset for Camera.
- Fixed alignment issue in Physical part for Camera.
- Fixed FrameSettings multi-edition.
- Fixed a bug happening when denoising multiple ray traced light shadows
- Fixed minor naming issues in ShaderGraph settings
- VFX: Removed z-fight glitches that could appear when using deferred depth prepass and lit quad primitives
- VFX: Preserve specular option for lit outputs (matches HDRP lit shader)
- Fixed an issue with Metal Shader Compiler and GTAO shader for metal
- Fixed resources load issue while upgrading HDRP package.
- Fix LOD fade mask by accounting for field of view
- Fixed spot light missing from ray tracing indirect effects.
- Fixed a UI bug in the diffusion profile list after fixing them from the wizard.
- Fixed the hash collision when creating new diffusion profile assets.
- Fixed a light leaking issue with box light casting shadows (case 1184475)
- Fixed Cookie texture type in the cookie slot of lights (Now displays a warning because it is not supported).
- Fixed a nullref that happens when using the Shuriken particle light module
- Fixed alignment in Wizard
- Fixed text overflow in Wizard's helpbox
- Fixed Wizard button fix all that was not automatically grab all required fixes
- Fixed VR tab for MacOS in Wizard
- Fixed local config package workflow in Wizard
- Fixed issue with contact shadows shifting when MSAA is enabled.
- Fixed EV100 in the PBR sky
- Fixed an issue In URP where sometime the camera is not passed to the volume system and causes a null ref exception (case 1199388)
- Fixed nullref when releasing HDRP with custom pass disabled
- Fixed performance issue derived from copying stencil buffer.
- Fixed an editor freeze when importing a diffusion profile asset from a unity package.
- Fixed an exception when trying to reload a builtin resource.
- Fixed the light type intensity unit reset when switching the light type.
- Fixed compilation error related to define guards and CreateLayoutFromXrSdk()
- Fixed documentation link on CustomPassVolume.
- Fixed player build when HDRP is in the project but not assigned in the graphic settings.
- Fixed an issue where ambient probe would be black for the first face of a baked reflection probe
- VFX: Fixed Missing Reference to Visual Effect Graph Runtime Assembly
- Fixed an issue where rendering done by users in EndCameraRendering would be executed before the main render loop.
- Fixed Prefab Override in main scope of Volume.
- Fixed alignment issue in Presset of main scope of Volume.
- Fixed persistence of ShowChromeGizmo and moved it to toolbar for coherency in ReflectionProbe and PlanarReflectionProbe.
- Fixed Alignement issue in ReflectionProbe and PlanarReflectionProbe.
- Fixed Prefab override workflow issue in ReflectionProbe and PlanarReflectionProbe.
- Fixed empty MoreOptions and moved AdvancedManipulation in a dedicated location for coherency in ReflectionProbe and PlanarReflectionProbe.
- Fixed Prefab override workflow issue in DensityVolume.
- Fixed empty MoreOptions and moved AdvancedManipulation in a dedicated location for coherency in DensityVolume.
- Fix light limit counts specified on the HDRP asset
- Fixed Quality Settings for SSR, Contact Shadows and Ambient Occlusion volume components
- Fixed decalui deriving from hdshaderui instead of just shaderui
- Use DelayedIntField instead of IntField for scalable settings
- Fixed init of debug for FrameSettingsHistory on SceneView camera
- Added a fix script to handle the warning 'referenced script in (GameObject 'SceneIDMap') is missing'
- Fix Wizard load when none selected for RenderPipelineAsset
- Fixed TerrainLitGUI when per-pixel normal property is not present.
- Fixed rendering errors when enabling debug modes with custom passes
- Fix an issue that made PCSS dependent on Atlas resolution (not shadow map res)
- Fixing a bug whith histories when n>4 for ray traced shadows
- Fixing wrong behavior in ray traced shadows for mesh renderers if their cast shadow is shadow only or double sided
- Only tracing rays for shadow if the point is inside the code for spotlight shadows
- Only tracing rays if the point is inside the range for point lights
- Fixing ghosting issues when the screen space shadow  indexes change for a light with ray traced shadows
- Fixed an issue with stencil management and Xbox One build that caused corrupted output in deferred mode.
- Fixed a mismatch in behavior between the culling of shadow maps and ray traced point and spot light shadows
- Fixed recursive ray tracing not working anymore after intermediate buffer refactor.
- Fixed ray traced shadow denoising not working (history rejected all the time).
- Fixed shader warning on xbox one
- Fixed cookies not working for spot lights in ray traced reflections, ray traced GI and recursive rendering
- Fixed an inverted handling of CoatSmoothness for SSR in StackLit.
- Fixed missing distortion inputs in Lit and Unlit material UI.
- Fixed issue that propagated NaNs across multiple frames through the exposure texture.
- Fixed issue with Exclude from TAA stencil ignored.
- Fixed ray traced reflection exposure issue.
- Fixed issue with TAA history not initialising corretly scale factor for first frame
- Fixed issue with stencil test of material classification not using the correct Mask (causing false positive and bad performance with forward material in deferred)
- Fixed issue with History not reset when chaning antialiasing mode on camera
- Fixed issue with volumetric data not being initialized if default settings have volumetric and reprojection off.
- Fixed ray tracing reflection denoiser not applied in tier 1
- Fixed the vibility of ray tracing related methods.
- Fixed the diffusion profile list not saved when clicking the fix button in the material UI.
- Fixed crash when pushing bounce count higher than 1 for ray traced GI or reflections
- Fixed PCSS softness scale so that it better match ray traced reference for punctual lights.
- Fixed exposure management for the path tracer
- Fixed AxF material UI containing two advanced options settings.
- Fixed an issue where cached sky contexts were being destroyed wrongly, breaking lighting in the LookDev
- Fixed issue that clamped PCSS softness too early and not after distance scale.
- Fixed fog affect transparent on HD unlit master node
- Fixed custom post processes re-ordering not saved.
- Fixed NPE when using scalable settings
- Fixed an issue where PBR sky precomputation was reset incorrectly in some cases causing bad performance.
- Fixed a bug due to depth history begin overriden too soon
- Fixed CustomPassSampleCameraColor scale issue when called from Before Transparent injection point.
- Fixed corruption of AO in baked probes.
- Fixed issue with upgrade of projects that still had Very High as shadow filtering quality.
- Fixed issue that caused Distortion UI to appear in Lit.
- Fixed several issues with decal duplicating when editing them.
- Fixed initialization of volumetric buffer params (1204159)
- Fixed an issue where frame count was incorrectly reset for the game view, causing temporal processes to fail.
- Fixed Culling group was not disposed error.
- Fixed issues on some GPU that do not support gathers on integer textures.
- Fixed an issue with ambient probe not being initialized for the first frame after a domain reload for volumetric fog.
- Fixed the scene visibility of decal projectors and density volumes
- Fixed a leak in sky manager.
- Fixed an issue where entering playmode while the light editor is opened would produce null reference exceptions.
- Fixed the debug overlay overlapping the debug menu at runtime.
- Fixed an issue with the framecount when changing scene.
- Fixed errors that occurred when using invalid near and far clip plane values for planar reflections.
- Fixed issue with motion blur sample weighting function.
- Fixed motion vectors in MSAA.
- Fixed sun flare blending (case 1205862).
- Fixed a lot of issues related to ray traced screen space shadows.
- Fixed memory leak caused by apply distortion material not being disposed.
- Fixed Reflection probe incorrectly culled when moving its parent (case 1207660)
- Fixed a nullref when upgrading the Fog volume components while the volume is opened in the inspector.
- Fix issues where decals on PS4 would not correctly write out the tile mask causing bits of the decal to go missing.
- Use appropriate label width and text content so the label is completely visible
- Fixed an issue where final post process pass would not output the default alpha value of 1.0 when using 11_11_10 color buffer format.
- Fixed SSR issue after the MSAA Motion Vector fix.
- Fixed an issue with PCSS on directional light if punctual shadow atlas was not allocated.
- Fixed an issue where shadow resolution would be wrong on the first face of a baked reflection probe.
- Fixed issue with PCSS softness being incorrect for cascades different than the first one.
- Fixed custom post process not rendering when using multiple HDRP asset in quality settings
- Fixed probe gizmo missing id (case 1208975)
- Fixed a warning in raytracingshadowfilter.compute
- Fixed issue with AO breaking with small near plane values.
- Fixed custom post process Cleanup function not called in some cases.
- Fixed shader warning in AO code.
- Fixed a warning in simpledenoiser.compute
- Fixed tube and rectangle light culling to use their shape instead of their range as a bounding box.
- Fixed caused by using gather on a UINT texture in motion blur.
- Fix issue with ambient occlusion breaking when dynamic resolution is active.
- Fixed some possible NaN causes in Depth of Field.
- Fixed Custom Pass nullref due to the new Profiling Sample API changes
- Fixed the black/grey screen issue on after post process Custom Passes in non dev builds.
- Fixed particle lights.
- Improved behavior of lights and probe going over the HDRP asset limits.
- Fixed issue triggered when last punctual light is disabled and more than one camera is used.
- Fixed Custom Pass nullref due to the new Profiling Sample API changes
- Fixed the black/grey screen issue on after post process Custom Passes in non dev builds.
- Fixed XR rendering locked to vsync of main display with Standalone Player.
- Fixed custom pass cleanup not called at the right time when using multiple volumes.
- Fixed an issue on metal with edge of decal having artifact by delaying discard of fragments during decal projection
- Fixed various shader warning
- Fixing unnecessary memory allocations in the ray tracing cluster build
- Fixed duplicate column labels in LightEditor's light tab
- Fixed white and dark flashes on scenes with very high or very low exposure when Automatic Exposure is being used.
- Fixed an issue where passing a null ProfilingSampler would cause a null ref exception.
- Fixed memory leak in Sky when in matcap mode.
- Fixed compilation issues on platform that don't support VR.
- Fixed migration code called when we create a new HDRP asset.
- Fixed RemoveComponent on Camera contextual menu to not remove Camera while a component depend on it.
- Fixed an issue where ambient occlusion and screen space reflections editors would generate null ref exceptions when HDRP was not set as the current pipeline.
- Fixed a null reference exception in the probe UI when no HDRP asset is present.
- Fixed the outline example in the doc (sampling range was dependent on screen resolution)
- Fixed a null reference exception in the HDRI Sky editor when no HDRP asset is present.
- Fixed an issue where Decal Projectors created from script where rotated around the X axis by 90°.
- Fixed frustum used to compute Density Volumes visibility when projection matrix is oblique.
- Fixed a null reference exception in Path Tracing, Recursive Rendering and raytraced Global Illumination editors when no HDRP asset is present.
- Fix for NaNs on certain geometry with Lit shader -- [case 1210058](https://fogbugz.unity3d.com/f/cases/1210058/)
- Fixed an issue where ambient occlusion and screen space reflections editors would generate null ref exceptions when HDRP was not set as the current pipeline.
- Fixed a null reference exception in the probe UI when no HDRP asset is present.
- Fixed the outline example in the doc (sampling range was dependent on screen resolution)
- Fixed a null reference exception in the HDRI Sky editor when no HDRP asset is present.
- Fixed an issue where materials newly created from the contextual menu would have an invalid state, causing various problems until it was edited.
- Fixed transparent material created with ZWrite enabled (now it is disabled by default for new transparent materials)
- Fixed mouseover on Move and Rotate tool while DecalProjector is selected.
- Fixed wrong stencil state on some of the pixel shader versions of deferred shader.
- Fixed an issue where creating decals at runtime could cause a null reference exception.
- Fixed issue that displayed material migration dialog on the creation of new project.
- Fixed various issues with time and animated materials (cases 1210068, 1210064).
- Updated light explorer with latest changes to the Fog and fixed issues when no visual environment was present.
- Fixed not handleling properly the recieve SSR feature with ray traced reflections
- Shadow Atlas is no longer allocated for area lights when they are disabled in the shader config file.
- Avoid MRT Clear on PS4 as it is not implemented yet.
- Fixed runtime debug menu BitField control.
- Fixed the radius value used for ray traced directional light.
- Fixed compilation issues with the layered lit in ray tracing shaders.
- Fixed XR autotests viewport size rounding
- Fixed mip map slider knob displayed when cubemap have no mipmap
- Remove unnecessary skip of material upgrade dialog box.
- Fixed the profiling sample mismatch errors when enabling the profiler in play mode
- Fixed issue that caused NaNs in reflection probes on consoles.
- Fixed adjusting positive axis of Blend Distance slides the negative axis in the density volume component.
- Fixed the blend of reflections based on the weight.
- Fixed fallback for ray traced reflections when denoising is enabled.
- Fixed error spam issue with terrain detail terrainDetailUnsupported (cases 1211848)
- Fixed hardware dynamic resolution causing cropping/scaling issues in scene view (case 1158661)
- Fixed Wizard check order for `Hardware and OS` and `Direct3D12`
- Fix AO issue turning black when Far/Near plane distance is big.
- Fixed issue when opening lookdev and the lookdev volume have not been assigned yet.
- Improved memory usage of the sky system.
- Updated label in HDRP quality preference settings (case 1215100)
- Fixed Decal Projector gizmo not undoing properly (case 1216629)
- Fix a leak in the denoising of ray traced reflections.
- Fixed Alignment issue in Light Preset
- Fixed Environment Header in LightingWindow
- Fixed an issue where hair shader could write garbage in the diffuse lighting buffer, causing NaNs.
- Fixed an exposure issue with ray traced sub-surface scattering.
- Fixed runtime debug menu light hierarchy None not doing anything.
- Fixed the broken ShaderGraph preview when creating a new Lit graph.
- Fix indentation issue in preset of LayeredLit material.
- Fixed minor issues with cubemap preview in the inspector.
- Fixed wrong build error message when building for android on mac.
- Fixed an issue related to denoising ray trace area shadows.
- Fixed wrong build error message when building for android on mac.
- Fixed Wizard persistency of Direct3D12 change on domain reload.
- Fixed Wizard persistency of FixAll on domain reload.
- Fixed Wizard behaviour on domain reload.
- Fixed a potential source of NaN in planar reflection probe atlas.
- Fixed an issue with MipRatio debug mode showing _DebugMatCapTexture not being set.
- Fixed missing initialization of input params in Blit for VR.
- Fix Inf source in LTC for area lights.
- Fix issue with AO being misaligned when multiple view are visible.
- Fix issue that caused the clamp of camera rotation motion for motion blur to be ineffective.
- Fixed issue with AssetPostprocessors dependencies causing models to be imported twice when upgrading the package version.
- Fixed culling of lights with XR SDK
- Fixed memory stomp in shadow caching code, leading to overflow of Shadow request array and runtime errors.
- Fixed an issue related to transparent objects reading the ray traced indirect diffuse buffer
- Fixed an issue with filtering ray traced area lights when the intensity is high or there is an exposure.
- Fixed ill-formed include path in Depth Of Field shader.
- Fixed shader graph and ray tracing after the shader target PR.
- Fixed a bug in semi-transparent shadows (object further than the light casting shadows)
- Fix state enabled of default volume profile when in package.
- Fixed removal of MeshRenderer and MeshFilter on adding Light component.
- Fixed Ray Traced SubSurface Scattering not working with ray traced area lights
- Fixed Ray Traced SubSurface Scattering not working in forward mode.
- Fixed a bug in debug light volumes.
- Fixed a bug related to ray traced area light shadow history.
- Fixed an issue where fog sky color mode could sample NaNs in the sky cubemap.
- Fixed a leak in the PBR sky renderer.
- Added a tooltip to the Ambient Mode parameter in the Visual Envionment volume component.
- Static lighting sky now takes the default volume into account (this fixes discrepancies between baked and realtime lighting).
- Fixed a leak in the sky system.
- Removed MSAA Buffers allocation when lit shader mode is set to "deferred only".
- Fixed invalid cast for realtime reflection probes (case 1220504)
- Fixed invalid game view rendering when disabling all cameras in the scene (case 1105163)
- Hide reflection probes in the renderer components.
- Fixed infinite reload loop while displaying Light's Shadow's Link Light Layer in Inspector of Prefab Asset.
- Fixed the culling was not disposed error in build log.
- Fixed the cookie atlas size and planar atlas size being too big after an upgrade of the HDRP asset.
- Fixed transparent SSR for shader graph.
- Fixed an issue with emissive light meshes not being in the RAS.
- Fixed DXR player build
- Fixed the HDRP asset migration code not being called after an upgrade of the package
- Fixed draw renderers custom pass out of bound exception
- Fixed the PBR shader rendering in deferred
- Fixed some typos in debug menu (case 1224594)
- Fixed ray traced point and spot lights shadows not rejecting istory when semi-transparent or colored.
- Fixed a warning due to StaticLightingSky when reloading domain in some cases.
- Fixed the MaxLightCount being displayed when the light volume debug menu is on ColorAndEdge.
- Fixed issue with unclear naming of debug menu for decals.
- Fixed z-fighting in scene view when scene lighting is off (case 1203927)
- Fixed issue that prevented cubemap thumbnails from rendering (only on D3D11 and Metal).
- Fixed ray tracing with VR single-pass
- Fix an exception in ray tracing that happens if two LOD levels are using the same mesh renderer.
- Fixed error in the console when switching shader to decal in the material UI.
- Fixed an issue with refraction model and ray traced recursive rendering (case 1198578).
- Fixed an issue where a dynamic sky changing any frame may not update the ambient probe.
- Fixed cubemap thumbnail generation at project load time.
- Fixed cubemap thumbnail generation at project load time. 
- Fixed XR culling with multiple cameras
- Fixed XR single-pass with Mock HMD plugin
- Fixed sRGB mismatch with XR SDK
- Fixed an issue where default volume would not update when switching profile.
- Fixed issue with uncached reflection probe cameras reseting the debug mode (case 1224601) 
- Fixed an issue where AO override would not override specular occlusion.
- Fixed an issue where Volume inspector might not refresh correctly in some cases.
- Fixed render texture with XR
- Fixed issue with resources being accessed before initialization process has been performed completely. 
- Half fixed shuriken particle light that cast shadows (only the first one will be correct)
- Fixed issue with atmospheric fog turning black if a planar reflection probe is placed below ground level. (case 1226588)
- Fixed custom pass GC alloc issue in CustomPassVolume.GetActiveVolumes().
- Fixed a bug where instanced shadergraph shaders wouldn't compile on PS4.
- Fixed an issue related to the envlightdatasrt not being bound in recursive rendering.
- Fixed shadow cascade tooltip when using the metric mode (case 1229232)
- Fixed how the area light influence volume is computed to match rasterization.
- Focus on Decal uses the extends of the projectors
- Fixed usage of light size data that are not available at runtime.
- Fixed the depth buffer copy made before custom pass after opaque and normal injection point.
- Fix for issue that prevented scene from being completely saved when baked reflection probes are present and lighting is set to auto generate.
- Fixed drag area width at left of Light's intensity field in Inspector.
- Fixed light type resolution when performing a reset on HDAdditionalLightData (case 1220931)
- Fixed reliance on atan2 undefined behavior in motion vector debug shader.
- Fixed an usage of a a compute buffer not bound (1229964)
- Fixed an issue where changing the default volume profile from another inspector would not update the default volume editor.
- Fix issues in the post process system with RenderTexture being invalid in some cases, causing rendering problems.
- Fixed an issue where unncessarily serialized members in StaticLightingSky component would change each time the scene is changed.
- Fixed a weird behavior in the scalable settings drawing when the space becomes tiny (1212045).
- Fixed a regression in the ray traced indirect diffuse due to the new probe system.
- Fix for range compression factor for probes going negative (now clamped to positive values).
- Fixed path validation when creating new volume profile (case 1229933)
- Fixed a bug where Decal Shader Graphs would not recieve reprojected Position, Normal, or Bitangent data. (1239921)
- Fix reflection hierarchy for CARPAINT in AxF.
- Fix precise fresnel for delta lights for SVBRDF in AxF.
- Fixed the debug exposure mode for display sky reflection and debug view baked lighting
- Fixed MSAA depth resolve when there is no motion vectors
- Fixed various object leaks in HDRP.
- Fixed compile error with XR SubsystemManager.
- Fix for assertion triggering sometimes when saving a newly created lit shader graph (case 1230996)
- Fixed culling of planar reflection probes that change position (case 1218651)
- Fixed null reference when processing lightprobe (case 1235285)
- Fix issue causing wrong planar reflection rendering when more than one camera is present.
- Fix black screen in XR when HDRP package is present but not used.
- Fixed an issue with the specularFGD term being used when the material has a clear coat (lit shader).
- Fixed white flash happening with auto-exposure in some cases (case 1223774)
- Fixed NaN which can appear with real time reflection and inf value
- Fixed an issue that was collapsing the volume components in the HDRP default settings
- Fixed warning about missing bound decal buffer
- Fixed shader warning on Xbox for ResolveStencilBuffer.compute. 
- Fixed PBR shader ZTest rendering in deferred.
- Replaced commands incompatible with async compute in light list build process.
- Diffusion Profile and Material references in HDRP materials are now correctly exported to unity packages. Note that the diffusion profile or the material references need to be edited once before this can work properly.
- Fix MaterialBalls having same guid issue
- Fix spelling and grammatical errors in material samples
- Fixed unneeded cookie texture allocation for cone stop lights.
- Fixed scalarization code for contact shadows.
- Fixed volume debug in playmode
- Fixed issue when toggling anything in HDRP asset that will produce an error (case 1238155)
- Fixed shader warning in PCSS code when using Vulkan.
- Fixed decal that aren't working without Metal and Ambient Occlusion option enabled.
- Fixed an error about procedural sky being logged by mistake.
- Fixed shadowmask UI now correctly showing shadowmask disable
- Made more explicit the warning about raytracing and asynchronous compute. Also fixed the condition in which it appears.
- Fixed a null ref exception in static sky when the default volume profile is invalid.
- DXR: Fixed shader compilation error with shader graph and pathtracer
- Fixed SceneView Draw Modes not being properly updated after opening new scene view panels or changing the editor layout.
- VFX: Removed irrelevant queues in render queue selection from HDRP outputs
- VFX: Motion Vector are correctly renderered with MSAA [Case 1240754](https://issuetracker.unity3d.com/product/unity/issues/guid/1240754/)
- Fixed a cause of NaN when a normal of 0-length is generated (usually via shadergraph). 
- Fixed issue with screen-space shadows not enabled properly when RT is disabled (case 1235821)
- Fixed a performance issue with stochastic ray traced area shadows.
- Fixed cookie texture not updated when changing an import settings (srgb for example).
- Fixed flickering of the game/scene view when lookdev is running.
- Fixed issue with reflection probes in realtime time mode with OnEnable baking having wrong lighting with sky set to dynamic (case 1238047).
- Fixed transparent motion vectors not working when in MSAA.
- Fix error when removing DecalProjector from component contextual menu (case 1243960)
- Fixed issue with post process when running in RGBA16 and an object with additive blending is in the scene.
- Fixed corrupted values on LayeredLit when using Vertex Color multiply mode to multiply and MSAA is activated. 
- Fix conflicts with Handles manipulation when performing a Reset in DecalComponent (case 1238833)
- Fixed depth prepass and postpass being disabled after changing the shader in the material UI.
- Fixed issue with sceneview camera settings not being saved after Editor restart.
- Fixed issue when switching back to custom sensor type in physical camera settings (case 1244350).
- Fixed a null ref exception when running playmode tests with the render pipeline debug window opened.
- Fixed some GCAlloc in the debug window.
- Fixed shader graphs not casting semi-transparent and color shadows (case 1242617)
- Fixed thin refraction mode not working properly.
- Fixed assert on tests caused by probe culling results being requested when culling did not happen. (case 1246169) 
- Fixed over consumption of GPU memory by the Physically Based Sky.
- Fixed an invalid rotation in Planar Reflection Probe editor display, that was causing an error message (case 1182022)
- Put more information in Camera background type tooltip and fixed inconsistent exposure behavior when changing bg type.
- Fixed issue that caused not all baked reflection to be deleted upon clicking "Clear Baked Data" in the lighting menu (case 1136080)
- Fixed an issue where asset preview could be rendered white because of static lighting sky.
- Fixed an issue where static lighting was not updated when removing the static lighting sky profile.
- Fixed the show cookie atlas debug mode not displaying correctly when enabling the clear cookie atlas option.
- Fixed various multi-editing issues when changing Emission parameters.
- Fixed error when undo a Reflection Probe removal in a prefab instance. (case 1244047)
- Fixed Microshadow not working correctly in deferred with LightLayers
- Tentative fix for missing include in depth of field shaders.
- Fixed the light overlap scene view draw mode (wasn't working at all).
- Fixed taaFrameIndex and XR tests 4052 and 4053
- Fixed the prefab integration of custom passes (Prefab Override Highlight not working as expected).
- Cloned volume profile from read only assets are created in the root of the project. (case 1154961)
- Fixed Wizard check on default volume profile to also check it is not the default one in package.
- Fix erroneous central depth sampling in TAA.
- Fixed light layers not correctly disabled when the lightlayers is set to Nothing and Lightlayers isn't enabled in HDRP Asset
- Fixed issue with Model Importer materials falling back to the Legacy default material instead of HDRP's default material when import happens at Editor startup.
- Fixed a wrong condition in CameraSwitcher, potentially causing out of bound exceptions.
- Fixed an issue where editing the Look Dev default profile would not reflect directly in the Look Dev window.
- Fixed a bug where the light list is not cleared but still used when resizing the RT.
- Fixed exposure debug shader with XR single-pass rendering.
- Fixed issues with scene view and transparent motion vectors.
- Fixed black screens for linux/HDRP (1246407)
- Fixed a vulkan and metal warning in the SSGI compute shader.
- Fixed an exception due to the color pyramid not allocated when SSGI is enabled.
- Fixed an issue with the first Depth history was incorrectly copied.
- Fixed path traced DoF focusing issue
- Fix an issue with the half resolution Mode (performance)
- Fix an issue with the color intensity of emissive for performance rtgi
- Fixed issue with rendering being mostly broken when target platform disables VR. 
- Workaround an issue caused by GetKernelThreadGroupSizes  failing to retrieve correct group size. 
- Fix issue with fast memory and rendergraph. 
- Fixed transparent motion vector framesetting not sanitized.
- Fixed wrong order of post process frame settings.
- Fixed white flash when enabling SSR or SSGI.
- The ray traced indrect diffuse and RTGI were combined wrongly with the rest of the lighting (1254318).
- Fixed an exception happening when using RTSSS without using RTShadows.
- Fix inconsistencies with transparent motion vectors and opaque by allowing camera only transparent motion vectors.
- Fix reflection probe frame settings override
- Fixed certain shadow bias artifacts present in volumetric lighting (case 1231885).
- Fixed area light cookie not updated when switch the light type from a spot that had a cookie.
- Fixed issue with dynamic resolution updating when not in play mode.
- Fixed issue with Contrast Adaptive Sharpening upsample mode and preview camera.
- Fix issue causing blocky artifacts when decals affect metallic and are applied on material with specular color workflow.
- Fixed issue with depth pyramid generation and dynamic resolution.
- Fixed an issue where decals were duplicated in prefab isolation mode.
- Fixed an issue where rendering preview with MSAA might generate render graph errors.
- Fixed compile error in PS4 for planar reflection filtering.
- Fixed issue with blue line in prefabs for volume mode.
- Fixing the internsity being applied to RTAO too early leading to unexpected results (1254626).
- Fix issue that caused sky to incorrectly render when using a custom projection matrix.
- Fixed null reference exception when using depth pre/post pass in shadergraph with alpha clip in the material.
- Appropriately constraint blend distance of reflection probe while editing with the inspector (case 1248931)
- Fixed AxF handling of roughness for Blinn-Phong type materials
- Fixed AxF UI errors when surface type is switched to transparent
- Fixed a serialization issue, preventing quality level parameters to undo/redo and update scene view on change.
- Fixed an exception occuring when a camera doesn't have an HDAdditionalCameraData (1254383).
- Fixed ray tracing with XR single-pass.
- Fixed warning in HDAdditionalLightData OnValidate (cases 1250864, 1244578)
- Fixed a bug related to denoising ray traced reflections.
- Fixed nullref in the layered lit material inspector.
- Fixed an issue where manipulating the color wheels in a volume component would reset the cursor every time.
- Fixed an issue where static sky lighting would not be updated for a new scene until it's reloaded at least once.
- Fixed culling for decals when used in prefabs and edited in context.
- Force to rebake probe with missing baked texture. (1253367)
- Fix supported Mac platform detection to handle new major version (11.0) properly
- Fixed typo in the Render Pipeline Wizard under HDRP+VR
- Change transparent SSR name in frame settings to avoid clipping. 
- Fixed missing include guards in shadow hlsl files.
- Repaint the scene view whenever the scene exposure override is changed.
- Fixed an error when clearing the SSGI history texture at creation time (1259930).
- Fixed alpha to mask reset when toggling alpha test in the material UI.
- Fixed an issue where opening the look dev window with the light theme would make the window blink and eventually crash unity.
- Fixed fallback for ray tracing and light layers (1258837).
- Fixed Sorting Priority not displayed correctly in the DrawRenderers custom pass UI.
- Fixed glitch in Project settings window when selecting diffusion profiles in material section (case 1253090)
- Fixed issue with light layers bigger than 8 (and above the supported range). 
- Fixed issue with culling layer mask of area light's emissive mesh 
- Fixed errors when switching area light to disk shape while an area emissive mesh was displayed.
- Fixed default frame settings MSAA toggle for reflection probes (case 1247631)
- Fixed the transparent SSR dependency not being properly disabled according to the asset dependencies (1260271).
- Fixed issue with completely black AO on double sided materials when normal mode is set to None.
- Fixed UI drawing of the quaternion (1251235)
- Fix an issue with the quality mode and perf mode on RTR and RTGI and getting rid of unwanted nans (1256923).
- Fixed unitialized ray tracing resources when using non-default HDRP asset (case 1259467).
- Fixed overused the atlas for Animated/Render Target Cookies (1259930).
- Fixed sky asserts with XR multipass
- Fixed for area light not updating baked light result when modifying with gizmo.
- Fixed robustness issue with GetOddNegativeScale() in ray tracing, which was impacting normal mapping (1261160).
- Fixed regression where moving face of the probe gizmo was not moving its position anymore.
- Fixed XR single-pass macros in tessellation shaders.
- Fixed path-traced subsurface scattering mixing with diffuse and specular BRDFs (1250601).
- Fixed custom pass re-ordering issues.
- Improved robustness of normal mapping when scale is 0, and mapping is extreme (normals in or below the tangent plane).
- Fixed XR Display providers not getting zNear and zFar plane distances passed to them when in HDRP.
- Fixed rendering breaking when disabling tonemapping in the frame settings.
- Fixed issue with serialization of exposure modes in volume profiles not being consistent between HDRP versions (case 1261385).
- Fixed issue with duplicate names in newly created sub-layers in the graphics compositor (case 1263093).
- Remove MSAA debug mode when renderpipeline asset has no MSAA
- Fixed some post processing using motion vectors when they are disabled
- Fixed the multiplier of the environement lights being overriden with a wrong value for ray tracing (1260311).
- Fixed a series of exceptions happening when trying to load an asset during wizard execution (1262171).
- Fixed an issue with Stacklit shader not compiling correctly in player with debug display on (1260579)
- Fixed couple issues in the dependence of building the ray tracing acceleration structure.
- Fix sun disk intensity
- Fixed unwanted ghosting for smooth surfaces.
- Fixing an issue in the recursive rendering flag texture usage.
- Fixed a missing dependecy for choosing to evaluate transparent SSR.
- Fixed issue that failed compilation when XR is disabled.
- Fixed a compilation error in the IES code.
- Fixed issue with dynamic resolution handler when no OnResolutionChange callback is specified. 
- Fixed multiple volumes, planar reflection, and decal projector position when creating them from the menu.
- Reduced the number of global keyword used in deferredTile.shader
- Fixed incorrect processing of Ambient occlusion probe (9% error was introduced)
<<<<<<< HEAD
- Fixed planar probe gizmo
=======
- Fixed multiedition of framesettings drop down (case 1270044)
>>>>>>> 15f8f4c4

### Changed
- Improve MIP selection for decals on Transparents
- Color buffer pyramid is not allocated anymore if neither refraction nor distortion are enabled
- Rename Emission Radius to Radius in UI in Point, Spot
- Angular Diameter parameter for directional light is no longuer an advanced property
- DXR: Remove Light Radius and Angular Diamater of Raytrace shadow. Angular Diameter and Radius are used instead.
- Remove MaxSmoothness parameters from UI for point, spot and directional light. The MaxSmoothness is now deduce from Radius Parameters
- DXR: Remove the Ray Tracing Environement Component. Add a Layer Mask to the ray Tracing volume components to define which objects are taken into account for each effect.
- Removed second cubemaps used for shadowing in lookdev
- Disable Physically Based Sky below ground
- Increase max limit of area light and reflection probe to 128
- Change default texture for detailmap to grey
- Optimize Shadow RT load on Tile based architecture platforms.
- Improved quality of SSAO.
- Moved RequestShadowMapRendering() back to public API.
- Update HDRP DXR Wizard with an option to automatically clone the hdrp config package and setup raytracing to 1 in shaders file.
- Added SceneSelection pass for TerrainLit shader.
- Simplified Light's type API regrouping the logic in one place (Check type in HDAdditionalLightData)
- The support of LOD CrossFade (Dithering transition) in master nodes now required to enable it in the master node settings (Save variant)
- Improved shadow bias, by removing constant depth bias and substituting it with slope-scale bias.
- Fix the default stencil values when a material is created from a SSS ShaderGraph.
- Tweak test asset to be compatible with XR: unlit SG material for canvas and double-side font material
- Slightly tweaked the behaviour of bloom when resolution is low to reduce artifacts.
- Hidden fields in Light Inspector that is not relevant while in BakingOnly mode.
- Changed parametrization of PCSS, now softness is derived from angular diameter (for directional lights) or shape radius (for point/spot lights) and min filter size is now in the [0..1] range.
- Moved the copy of the geometry history buffers to right after the depth mip chain generation.
- Rename "Luminance" to "Nits" in UX for physical light unit
- Rename FrameSettings "SkyLighting" to "SkyReflection"
- Reworked XR automated tests
- The ray traced screen space shadow history for directional, spot and point lights is discarded if the light transform has changed.
- Changed the behavior for ray tracing in case a mesh renderer has both transparent and opaque submeshes.
- Improve history buffer management
- Replaced PlayerSettings.virtualRealitySupported with XRGraphics.tryEnable.
- Remove redundant FrameSettings RealTimePlanarReflection
- Improved a bit the GC calls generated during the rendering.
- Material update is now only triggered when the relevant settings are touched in the shader graph master nodes
- Changed the way Sky Intensity (on Sky volume components) is handled. It's now a combo box where users can choose between Exposure, Multiplier or Lux (for HDRI sky only) instead of both multiplier and exposure being applied all the time. Added a new menu item to convert old profiles.
- Change how method for specular occlusions is decided on inspector shader (Lit, LitTesselation, LayeredLit, LayeredLitTessellation)
- Unlocked SSS, SSR, Motion Vectors and Distortion frame settings for reflections probes.
- Hide unused LOD settings in Quality Settings legacy window.
- Reduced the constrained distance for temporal reprojection of ray tracing denoising
- Removed shadow near plane from the Directional Light Shadow UI.
- Improved the performances of custom pass culling.
- The scene view camera now replicates the physical parameters from the camera tagged as "MainCamera".
- Reduced the number of GC.Alloc calls, one simple scene without plarnar / probes, it should be 0B.
- Renamed ProfilingSample to ProfilingScope and unified API. Added GPU Timings.
- Updated macros to be compatible with the new shader preprocessor.
- Ray tracing reflection temporal filtering is now done in pre-exposed space
- Search field selects the appropriate fields in both project settings panels 'HDRP Default Settings' and 'Quality/HDRP'
- Disabled the refraction and transmission map keywords if the material is opaque.
- Keep celestial bodies outside the atmosphere.
- Updated the MSAA documentation to specify what features HDRP supports MSAA for and what features it does not.
- Shader use for Runtime Debug Display are now correctly stripper when doing a release build
- Now each camera has its own Volume Stack. This allows Volume Parameters to be updated as early as possible and be ready for the whole frame without conflicts between cameras.
- Disable Async for SSR, SSAO and Contact shadow when aggregated ray tracing frame setting is on.
- Improved performance when entering play mode without domain reload by a factor of ~25
- Renamed the camera profiling sample to include the camera name
- Discarding the ray tracing history for AO, reflection, diffuse shadows and GI when the viewport size changes.
- Renamed the camera profiling sample to include the camera name
- Renamed the post processing graphic formats to match the new convention.
- The restart in Wizard for DXR will always be last fix from now on
- Refactoring pre-existing materials to share more shader code between rasterization and ray tracing.
- Setting a material's Refraction Model to Thin does not overwrite the Thickness and Transmission Absorption Distance anymore.
- Removed Wind textures from runtime as wind is no longer built into the pipeline
- Changed Shader Graph titles of master nodes to be more easily searchable ("HDRP/x" -> "x (HDRP)")
- Expose StartSinglePass() and StopSinglePass() as public interface for XRPass
- Replaced the Texture array for 2D cookies (spot, area and directional lights) and for planar reflections by an atlas.
- Moved the tier defining from the asset to the concerned volume components.
- Changing from a tier management to a "mode" management for reflection and GI and removing the ability to enable/disable deferred and ray bining (they are now implied by performance mode)
- The default FrameSettings for ScreenSpaceShadows is set to true for Camera in order to give a better workflow for DXR.
- Refactor internal usage of Stencil bits.
- Changed how the material upgrader works and added documentation for it.
- Custom passes now disable the stencil when overwriting the depth and not writing into it.
- Renamed the camera profiling sample to include the camera name
- Changed the way the shadow casting property of transparent and tranmissive materials is handeled for ray tracing.
- Changed inspector materials stencil setting code to have more sharing.
- Updated the default scene and default DXR scene and DefaultVolumeProfile.
- Changed the way the length parameter is used for ray traced contact shadows.
- Improved the coherency of PCSS blur between cascades.
- Updated VR checks in Wizard to reflect new XR System.
- Removing unused alpha threshold depth prepass and post pass for fabric shader graph.
- Transform result from CIE XYZ to sRGB color space in EvalSensitivity for iridescence.
- Moved BeginCameraRendering callback right before culling.
- Changed the visibility of the Indirect Lighting Controller component to public.
- Renamed the cubemap used for diffuse convolution to a more explicit name for the memory profiler.
- Improved behaviour of transmission color on transparent surfaces in path tracing.
- Light dimmer can now get values higher than one and was renamed to multiplier in the UI.
- Removed info box requesting volume component for Visual Environment and updated the documentation with the relevant information.
- Improved light selection oracle for light sampling in path tracing.
- Stripped ray tracing subsurface passes with ray tracing is not enabled.
- Remove LOD cross fade code for ray tracing shaders
- Removed legacy VR code
- Add range-based clipping to box lights (case 1178780)
- Improve area light culling (case 1085873)
- Light Hierarchy debug mode can now adjust Debug Exposure for visualizing high exposure scenes.
- Rejecting history for ray traced reflections based on a threshold evaluated on the neighborhood of the sampled history.
- Renamed "Environment" to "Reflection Probes" in tile/cluster debug menu.
- Utilities namespace is obsolete, moved its content to UnityEngine.Rendering (case 1204677)
- Obsolete Utilities namespace was removed, instead use UnityEngine.Rendering (case 1204677)
- Moved most of the compute shaders to the multi_compile API instead of multiple kernels.
- Use multi_compile API for deferred compute shader with shadow mask.
- Remove the raytracing rendering queue system to make recursive raytraced material work when raytracing is disabled
- Changed a few resources used by ray tracing shaders to be global resources (using register space1) for improved CPU performance.
- All custom pass volumes are now executed for one injection point instead of the first one.
- Hidden unsupported choice in emission in Materials
- Temporal Anti aliasing improvements.
- Optimized PrepareLightsForGPU (cost reduced by over 25%) and PrepareGPULightData (around twice as fast now).
- Moved scene view camera settings for HDRP from the preferences window to the scene view camera settings window.
- Updated shaders to be compatible with Microsoft's DXC.
- Debug exposure in debug menu have been replace to debug exposure compensation in EV100 space and is always visible.
- Further optimized PrepareLightsForGPU (3x faster with few shadows, 1.4x faster with a lot of shadows or equivalently cost reduced by 68% to 37%).
- Raytracing: Replaced the DIFFUSE_LIGHTING_ONLY multicompile by a uniform.
- Raytracing: Removed the dynamic lightmap multicompile.
- Raytracing: Remove the LOD cross fade multi compile for ray tracing.
- Cookie are now supported in lightmaper. All lights casting cookie and baked will now include cookie influence.
- Avoid building the mip chain a second time for SSR for transparent objects.
- Replaced "High Quality" Subsurface Scattering with a set of Quality Levels.
- Replaced "High Quality" Volumetric Lighting with "Screen Resolution Percentage" and "Volume Slice Count" on the Fog volume component.
- Merged material samples and shader samples
- Update material samples scene visuals
- Use multi_compile API for deferred compute shader with shadow mask.
- Made the StaticLightingSky class public so that users can change it by script for baking purpose.
- Shadowmask and realtime reflectoin probe property are hide in Quality settings
- Improved performance of reflection probe management when using a lot of probes.
- Ignoring the disable SSR flags for recursive rendering.
- Removed logic in the UI to disable parameters for contact shadows and fog volume components as it was going against the concept of the volume system.
- Fixed the sub surface mask not being taken into account when computing ray traced sub surface scattering.
- MSAA Within Forward Frame Setting is now enabled by default on Cameras when new Render Pipeline Asset is created
- Slightly changed the TAA anti-flicker mechanism so that it is more aggressive on almost static images (only on High preset for now).
- Changed default exposure compensation to 0.
- Refactored shadow caching system.
- Removed experimental namespace for ray tracing code.
- Increase limit for max numbers of lights in UX
- Removed direct use of BSDFData in the path tracing pass, delegated to the material instead.
- Pre-warm the RTHandle system to reduce the amount of memory allocations and the total memory needed at all points. 
- DXR: Only read the geometric attributes that are required using the share pass info and shader graph defines.
- DXR: Dispatch binned rays in 1D instead of 2D.
- Lit and LayeredLit tessellation cross lod fade don't used dithering anymore between LOD but fade the tessellation height instead. Allow a smoother transition
- Changed the way planar reflections are filtered in order to be a bit more "physically based".
- Increased path tracing BSDFs roughness range from [0.001, 0.999] to [0.00001, 0.99999].
- Changing the default SSGI radius for the all configurations.
- Changed the default parameters for quality RTGI to match expected behavior.
- Add color clear pass while rendering XR occlusion mesh to avoid leaks.
- Only use one texture for ray traced reflection upscaling.
- Adjust the upscale radius based on the roughness value.
- DXR: Changed the way the filter size is decided for directional, point and spot shadows.
- Changed the default exposure mode to "Automatic (Histogram)", along with "Limit Min" to -4 and "Limit Max" to 16.
- Replaced the default scene system with the builtin Scene Template feature.
- Changed extensions of shader CAS include files.
- Making the planar probe atlas's format match the color buffer's format.
- Removing the planarReflectionCacheCompressed setting from asset.
- SHADERPASS for TransparentDepthPrepass and TransparentDepthPostpass identification is using respectively SHADERPASS_TRANSPARENT_DEPTH_PREPASS and SHADERPASS_TRANSPARENT_DEPTH_POSTPASS
- Moved the Parallax Occlusion Mapping node into Shader Graph.
- Renamed the debug name from SSAO to ScreenSpaceAmbientOcclusion (1254974).
- Added missing tooltips and improved the UI of the aperture control (case 1254916).
- Fixed wrong tooltips in the Dof Volume (case 1256641).
- The `CustomPassLoadCameraColor` and `CustomPassSampleCameraColor` functions now returns the correct color buffer when used in after post process instead of the color pyramid (which didn't had post processes).
- PBR Sky now doesn't go black when going below sea level, but it instead freezes calculation as if on the horizon. 
- Fixed an issue with quality setting foldouts not opening when clicking on them (1253088).
- Shutter speed can now be changed by dragging the mouse over the UI label (case 1245007).
- Remove the 'Point Cube Size' for cookie, use the Cubemap size directly.
- VFXTarget with Unlit now allows EmissiveColor output to be consistent with HDRP unlit.
- Only building the RTAS if there is an effect that will require it (1262217).
- Fixed the first ray tracing frame not having the light cluster being set up properly (1260311).
- Render graph pre-setup for ray traced ambient occlusion.
- Avoid casting multiple rays and denoising for hard directional, point and spot ray traced shadows (1261040).
- Making sure the preview cameras do not use ray tracing effects due to a by design issue to build ray tracing acceleration structures (1262166).
- Preparing ray traced reflections for the render graph support (performance and quality).
- Preparing recursive rendering for the render graph port.
- Preparation pass for RTGI, temporal filter and diffuse denoiser for render graph.
- Updated the documentation for the DXR implementation.
- Changed the DXR wizard to support optional checks.
- Changed the DXR wizard steps.
- Preparation pass for RTSSS to be supported by render graph.
- Changed the color space of EmissiveColorLDR property on all shader. Was linear but should have been sRGB. Auto upgrade script handle the conversion.

## [7.1.1] - 2019-09-05

### Added
- Transparency Overdraw debug mode. Allows to visualize transparent objects draw calls as an "heat map".
- Enabled single-pass instancing support for XR SDK with new API cmd.SetInstanceMultiplier()
- XR settings are now available in the HDRP asset
- Support for Material Quality in Shader Graph
- Material Quality support selection in HDRP Asset
- Renamed XR shader macro from UNITY_STEREO_ASSIGN_COMPUTE_EYE_INDEX to UNITY_XR_ASSIGN_VIEW_INDEX
- Raytracing ShaderGraph node for HDRP shaders
- Custom passes volume component with 3 injection points: Before Rendering, Before Transparent and Before Post Process
- Alpha channel is now properly exported to camera render textures when using FP16 color buffer format
- Support for XR SDK mirror view modes
- HD Master nodes in Shader Graph now support Normal and Tangent modification in vertex stage.
- DepthOfFieldCoC option in the fullscreen debug modes.
- Added override Ambient Occlusion option on debug windows
- Added Custom Post Processes with 3 injection points: Before Transparent, Before Post Process and After Post Process
- Added draft of minimal interactive path tracing (experimental) based on DXR API - Support only 4 area light, lit and unlit shader (non-shadergraph)
- Small adjustments to TAA anti flicker (more aggressive on high values).

### Fixed
- Fixed wizard infinite loop on cancellation
- Fixed with compute shader error about too many threads in threadgroup on low GPU
- Fixed invalid contact shadow shaders being created on metal
- Fixed a bug where if Assembly.GetTypes throws an exception due to mis-versioned dlls, then no preprocessors are used in the shader stripper
- Fixed typo in AXF decal property preventing to compile
- Fixed reflection probe with XR single-pass and FPTL
- Fixed force gizmo shown when selecting camera in hierarchy
- Fixed issue with XR occlusion mesh and dynamic resolution
- Fixed an issue where lighting compute buffers were re-created with the wrong size when resizing the window, causing tile artefacts at the top of the screen.
- Fix FrameSettings names and tooltips
- Fixed error with XR SDK when the Editor is not in focus
- Fixed errors with RenderGraph, XR SDK and occlusion mesh
- Fixed shadow routines compilation errors when "real" type is a typedef on "half".
- Fixed toggle volumetric lighting in the light UI
- Fixed post-processing history reset handling rt-scale incorrectly
- Fixed crash with terrain and XR multi-pass
- Fixed ShaderGraph material synchronization issues
- Fixed a null reference exception when using an Emissive texture with Unlit shader (case 1181335)
- Fixed an issue where area lights and point lights where not counted separately with regards to max lights on screen (case 1183196)
- Fixed an SSR and Subsurface Scattering issue (appearing black) when using XR.

### Changed
- Update Wizard layout.
- Remove almost all Garbage collection call within a frame.
- Rename property AdditionalVeclocityChange to AddPrecomputeVelocity
- Call the End/Begin camera rendering callbacks for camera with customRender enabled
- Changeg framesettings migration order of postprocess flags as a pr for reflection settings flags have been backported to 2019.2
- Replaced usage of ENABLE_VR in XRSystem.cs by version defines based on the presence of the built-in VR and XR modules
- Added an update virtual function to the SkyRenderer class. This is called once per frame. This allows a given renderer to amortize heavy computation at the rate it chooses. Currently only the physically based sky implements this.
- Removed mandatory XRPass argument in HDCamera.GetOrCreate()
- Restored the HDCamera parameter to the sky rendering builtin parameters.
- Removed usage of StructuredBuffer for XR View Constants
- Expose Direct Specular Lighting control in FrameSettings
- Deprecated ExponentialFog and VolumetricFog volume components. Now there is only one exponential fog component (Fog) which can add Volumetric Fog as an option. Added a script in Edit -> Render Pipeline -> Upgrade Fog Volume Components.

## [7.0.1] - 2019-07-25

### Added
- Added option in the config package to disable globally Area Lights and to select shadow quality settings for the deferred pipeline.
- When shader log stripping is enabled, shader stripper statistics will be written at `Temp/shader-strip.json`
- Occlusion mesh support from XR SDK

### Fixed
- Fixed XR SDK mirror view blit, cleanup some XRTODO and removed XRDebug.cs
- Fixed culling for volumetrics with XR single-pass rendering
- Fix shadergraph material pass setup not called
- Fixed documentation links in component's Inspector header bar
- Cookies using the render texture output from a camera are now properly updated
- Allow in ShaderGraph to enable pre/post pass when the alpha clip is disabled

### Changed
- RenderQueue for Opaque now start at Background instead of Geometry.
- Clamp the area light size for scripting API when we change the light type
- Added a warning in the material UI when the diffusion profile assigned is not in the HDRP asset


## [7.0.0] - 2019-07-17

### Added
- `Fixed`, `Viewer`, and `Automatic` modes to compute the FOV used when rendering a `PlanarReflectionProbe`
- A checkbox to toggle the chrome gizmo of `ReflectionProbe`and `PlanarReflectionProbe`
- Added a Light layer in shadows that allow for objects to cast shadows without being affected by light (and vice versa).
- You can now access ShaderGraph blend states from the Material UI (for example, **Surface Type**, **Sorting Priority**, and **Blending Mode**). This change may break Materials that use a ShaderGraph, to fix them, select **Edit > Render Pipeline > Reset all ShaderGraph Scene Materials BlendStates**. This syncs the blendstates of you ShaderGraph master nodes with the Material properties.
- You can now control ZTest, ZWrite, and CullMode for transparent Materials.
- Materials that use Unlit Shaders or Unlit Master Node Shaders now cast shadows.
- Added an option to enable the ztest on **After Post Process** materials when TAA is disabled.
- Added a new SSAO (based on Ground Truth Ambient Occlusion algorithm) to replace the previous one.
- Added support for shadow tint on light
- BeginCameraRendering and EndCameraRendering callbacks are now called with probes
- Adding option to update shadow maps only On Enable and On Demand.
- Shader Graphs that use time-dependent vertex modification now generate correct motion vectors.
- Added option to allow a custom spot angle for spot light shadow maps.
- Added frame settings for individual post-processing effects
- Added dither transition between cascades for Low and Medium quality settings
- Added single-pass instancing support with XR SDK
- Added occlusion mesh support with XR SDK
- Added support of Alembic velocity to various shaders
- Added support for more than 2 views for single-pass instancing
- Added support for per punctual/directional light min roughness in StackLit
- Added mirror view support with XR SDK
- Added VR verification in HDRPWizard
- Added DXR verification in HDRPWizard
- Added feedbacks in UI of Volume regarding skies
- Cube LUT support in Tonemapping. Cube LUT helpers for external grading are available in the Post-processing Sample package.

### Fixed
- Fixed an issue with history buffers causing effects like TAA or auto exposure to flicker when more than one camera was visible in the editor
- The correct preview is displayed when selecting multiple `PlanarReflectionProbe`s
- Fixed volumetric rendering with camera-relative code and XR stereo instancing
- Fixed issue with flashing cyan due to async compilation of shader when selecting a mesh
- Fix texture type mismatch when the contact shadow are disabled (causing errors on IOS devices)
- Fixed Generate Shader Includes while in package
- Fixed issue when texture where deleted in ShadowCascadeGUI
- Fixed issue in FrameSettingsHistory when disabling a camera several time without enabling it in between.
- Fixed volumetric reprojection with camera-relative code and XR stereo instancing
- Added custom BaseShaderPreprocessor in HDEditorUtils.GetBaseShaderPreprocessorList()
- Fixed compile issue when USE_XR_SDK is not defined
- Fixed procedural sky sun disk intensity for high directional light intensities
- Fixed Decal mip level when using texture mip map streaming to avoid dropping to lowest permitted mip (now loading all mips)
- Fixed deferred shading for XR single-pass instancing after lightloop refactor
- Fixed cluster and material classification debug (material classification now works with compute as pixel shader lighting)
- Fixed IOS Nan by adding a maximun epsilon definition REAL_EPS that uses HALF_EPS when fp16 are used
- Removed unnecessary GC allocation in motion blur code
- Fixed locked UI with advanded influence volume inspector for probes
- Fixed invalid capture direction when rendering planar reflection probes
- Fixed Decal HTILE optimization with platform not supporting texture atomatic (Disable it)
- Fixed a crash in the build when the contact shadows are disabled
- Fixed camera rendering callbacks order (endCameraRendering was being called before the actual rendering)
- Fixed issue with wrong opaque blending settings for After Postprocess
- Fixed issue with Low resolution transparency on PS4
- Fixed a memory leak on volume profiles
- Fixed The Parallax Occlusion Mappping node in shader graph and it's UV input slot
- Fixed lighting with XR single-pass instancing by disabling deferred tiles
- Fixed the Bloom prefiltering pass
- Fixed post-processing effect relying on Unity's random number generator
- Fixed camera flickering when using TAA and selecting the camera in the editor
- Fixed issue with single shadow debug view and volumetrics
- Fixed most of the problems with light animation and timeline
- Fixed indirect deferred compute with XR single-pass instancing
- Fixed a slight omission in anisotropy calculations derived from HazeMapping in StackLit
- Improved stack computation numerical stability in StackLit
- Fix PBR master node always opaque (wrong blend modes for forward pass)
- Fixed TAA with XR single-pass instancing (missing macros)
- Fixed an issue causing Scene View selection wire gizmo to not appear when using HDRP Shader Graphs.
- Fixed wireframe rendering mode (case 1083989)
- Fixed the renderqueue not updated when the alpha clip is modified in the material UI.
- Fixed the PBR master node preview
- Remove the ReadOnly flag on Reflection Probe's cubemap assets during bake when there are no VCS active.
- Fixed an issue where setting a material debug view would not reset the other exclusive modes
- Spot light shapes are now correctly taken into account when baking
- Now the static lighting sky will correctly take the default values for non-overridden properties
- Fixed material albedo affecting the lux meter
- Extra test in deferred compute shading to avoid shading pixels that were not rendered by the current camera (for camera stacking)

### Changed
- Optimization: Reduce the group size of the deferred lighting pass from 16x16 to 8x8
- Replaced HDCamera.computePassCount by viewCount
- Removed xrInstancing flag in RTHandles (replaced by TextureXR.slices and TextureXR.dimensions)
- Refactor the HDRenderPipeline and lightloop code to preprare for high level rendergraph
- Removed the **Back Then Front Rendering** option in the fabric Master Node settings. Enabling this option previously did nothing.
- Shader type Real translates to FP16 precision on Nintendo Switch.
- Shader framework refactor: Introduce CBSDF, EvaluateBSDF, IsNonZeroBSDF to replace BSDF functions
- Shader framework refactor:  GetBSDFAngles, LightEvaluation and SurfaceShading functions
- Replace ComputeMicroShadowing by GetAmbientOcclusionForMicroShadowing
- Rename WorldToTangent to TangentToWorld as it was incorrectly named
- Remove SunDisk and Sun Halo size from directional light
- Remove all obsolete wind code from shader
- Renamed DecalProjectorComponent into DecalProjector for API alignment.
- Improved the Volume UI and made them Global by default
- Remove very high quality shadow option
- Change default for shadow quality in Deferred to Medium
- Enlighten now use inverse squared falloff (before was using builtin falloff)
- Enlighten is now deprecated. Please use CPU or GPU lightmaper instead.
- Remove the name in the diffusion profile UI
- Changed how shadow map resolution scaling with distance is computed. Now it uses screen space area rather than light range.
- Updated MoreOptions display in UI
- Moved Display Area Light Emissive Mesh script API functions in the editor namespace
- direct strenght properties in ambient occlusion now affect direct specular as well
- Removed advanced Specular Occlusion control in StackLit: SSAO based SO control is hidden and fixed to behave like Lit, SPTD is the only HQ technique shown for baked SO.
- Shader framework refactor: Changed ClampRoughness signature to include PreLightData access.
- HDRPWizard window is now in Window > General > HD Render Pipeline Wizard
- Moved StaticLightingSky to LightingWindow
- Removes the current "Scene Settings" and replace them with "Sky & Fog Settings" (with Physically Based Sky and Volumetric Fog).
- Changed how cached shadow maps are placed inside the atlas to minimize re-rendering of them.

## [6.7.0-preview] - 2019-05-16

### Added
- Added ViewConstants StructuredBuffer to simplify XR rendering
- Added API to render specific settings during a frame
- Added stadia to the supported platforms (2019.3)
- Enabled cascade blends settings in the HD Shadow component
- Added Hardware Dynamic Resolution support.
- Added MatCap debug view to replace the no scene lighting debug view.
- Added clear GBuffer option in FrameSettings (default to false)
- Added preview for decal shader graph (Only albedo, normal and emission)
- Added exposure weight control for decal
- Screen Space Directional Shadow under a define option. Activated for ray tracing
- Added a new abstraction for RendererList that will help transition to Render Graph and future RendererList API
- Added multipass support for VR
- Added XR SDK integration (multipass only)
- Added Shader Graph samples for Hair, Fabric and Decal master nodes.
- Add fade distance, shadow fade distance and light layers to light explorer
- Add method to draw light layer drawer in a rect to HDEditorUtils

### Fixed
- Fixed deserialization crash at runtime
- Fixed for ShaderGraph Unlit masternode not writing velocity
- Fixed a crash when assiging a new HDRP asset with the 'Verify Saving Assets' option enabled
- Fixed exposure to properly support TEXTURE2D_X
- Fixed TerrainLit basemap texture generation
- Fixed a bug that caused nans when material classification was enabled and a tile contained one standard material + a material with transmission.
- Fixed gradient sky hash that was not using the exposure hash
- Fixed displayed default FrameSettings in HDRenderPipelineAsset wrongly updated on scripts reload.
- Fixed gradient sky hash that was not using the exposure hash.
- Fixed visualize cascade mode with exposure.
- Fixed (enabled) exposure on override lighting debug modes.
- Fixed issue with LightExplorer when volume have no profile
- Fixed issue with SSR for negative, infinite and NaN history values
- Fixed LightLayer in HDReflectionProbe and PlanarReflectionProbe inspector that was not displayed as a mask.
- Fixed NaN in transmission when the thickness and a color component of the scattering distance was to 0
- Fixed Light's ShadowMask multi-edition.
- Fixed motion blur and SMAA with VR single-pass instancing
- Fixed NaNs generated by phase functionsin volumetric lighting
- Fixed NaN issue with refraction effect and IOR of 1 at extreme grazing angle
- Fixed nan tracker not using the exposure
- Fixed sorting priority on lit and unlit materials
- Fixed null pointer exception when there are no AOVRequests defined on a camera
- Fixed dirty state of prefab using disabled ReflectionProbes
- Fixed an issue where gizmos and editor grid were not correctly depth tested
- Fixed created default scene prefab non editable due to wrong file extension.
- Fixed an issue where sky convolution was recomputed for nothing when a preview was visible (causing extreme slowness when fabric convolution is enabled)
- Fixed issue with decal that wheren't working currently in player
- Fixed missing stereo rendering macros in some fragment shaders
- Fixed exposure for ReflectionProbe and PlanarReflectionProbe gizmos
- Fixed single-pass instancing on PSVR
- Fixed Vulkan shader issue with Texture2DArray in ScreenSpaceShadow.compute by re-arranging code (workaround)
- Fixed camera-relative issue with lights and XR single-pass instancing
- Fixed single-pass instancing on Vulkan
- Fixed htile synchronization issue with shader graph decal
- Fixed Gizmos are not drawn in Camera preview
- Fixed pre-exposure for emissive decal
- Fixed wrong values computed in PreIntegrateFGD and in the generation of volumetric lighting data by forcing the use of fp32.
- Fixed NaNs arising during the hair lighting pass
- Fixed synchronization issue in decal HTile that occasionally caused rendering artifacts around decal borders
- Fixed QualitySettings getting marked as modified by HDRP (and thus checked out in Perforce)
- Fixed a bug with uninitialized values in light explorer
- Fixed issue with LOD transition
- Fixed shader warnings related to raytracing and TEXTURE2D_X

### Changed
- Refactor PixelCoordToViewDirWS to be VR compatible and to compute it only once per frame
- Modified the variants stripper to take in account multiple HDRP assets used in the build.
- Improve the ray biasing code to avoid self-intersections during the SSR traversal
- Update Pyramid Spot Light to better match emitted light volume.
- Moved _XRViewConstants out of UnityPerPassStereo constant buffer to fix issues with PSSL
- Removed GetPositionInput_Stereo() and single-pass (double-wide) rendering mode
- Changed label width of the frame settings to accommodate better existing options.
- SSR's Default FrameSettings for camera is now enable.
- Re-enabled the sharpening filter on Temporal Anti-aliasing
- Exposed HDEditorUtils.LightLayerMaskDrawer for integration in other packages and user scripting.
- Rename atmospheric scattering in FrameSettings to Fog
- The size modifier in the override for the culling sphere in Shadow Cascades now defaults to 0.6, which is the same as the formerly hardcoded value.
- Moved LOD Bias and Maximum LOD Level from Frame Setting section `Other` to `Rendering`
- ShaderGraph Decal that affect only emissive, only draw in emissive pass (was drawing in dbuffer pass too)
- Apply decal projector fade factor correctly on all attribut and for shader graph decal
- Move RenderTransparentDepthPostpass after all transparent
- Update exposure prepass to interleave XR single-pass instancing views in a checkerboard pattern
- Removed ScriptRuntimeVersion check in wizard.

## [6.6.0-preview] - 2019-04-01

### Added
- Added preliminary changes for XR deferred shading
- Added support of 111110 color buffer
- Added proper support for Recorder in HDRP
- Added depth offset input in shader graph master nodes
- Added a Parallax Occlusion Mapping node
- Added SMAA support
- Added Homothety and Symetry quick edition modifier on volume used in ReflectionProbe, PlanarReflectionProbe and DensityVolume
- Added multi-edition support for DecalProjectorComponent
- Improve hair shader
- Added the _ScreenToTargetScaleHistory uniform variable to be used when sampling HDRP RTHandle history buffers.
- Added settings in `FrameSettings` to change `QualitySettings.lodBias` and `QualitySettings.maximumLODLevel` during a rendering
- Added an exposure node to retrieve the current, inverse and previous frame exposure value.
- Added an HD scene color node which allow to sample the scene color with mips and a toggle to remove the exposure.
- Added safeguard on HD scene creation if default scene not set in the wizard
- Added Low res transparency rendering pass.

### Fixed
- Fixed HDRI sky intensity lux mode
- Fixed dynamic resolution for XR
- Fixed instance identifier semantic string used by Shader Graph
- Fixed null culling result occuring when changing scene that was causing crashes
- Fixed multi-edition light handles and inspector shapes
- Fixed light's LightLayer field when multi-editing
- Fixed normal blend edition handles on DensityVolume
- Fixed an issue with layered lit shader and height based blend where inactive layers would still have influence over the result
- Fixed multi-selection handles color for DensityVolume
- Fixed multi-edition inspector's blend distances for HDReflectionProbe, PlanarReflectionProbe and DensityVolume
- Fixed metric distance that changed along size in DensityVolume
- Fixed DensityVolume shape handles that have not same behaviour in advance and normal edition mode
- Fixed normal map blending in TerrainLit by only blending the derivatives
- Fixed Xbox One rendering just a grey screen instead of the scene
- Fixed probe handles for multiselection
- Fixed baked cubemap import settings for convolution
- Fixed regression causing crash when attempting to open HDRenderPipelineWizard without an HDRenderPipelineAsset setted
- Fixed FullScreenDebug modes: SSAO, SSR, Contact shadow, Prerefraction Color Pyramid, Final Color Pyramid
- Fixed volumetric rendering with stereo instancing
- Fixed shader warning
- Fixed missing resources in existing asset when updating package
- Fixed PBR master node preview in forward rendering or transparent surface
- Fixed deferred shading with stereo instancing
- Fixed "look at" edition mode of Rotation tool for DecalProjectorComponent
- Fixed issue when switching mode in ReflectionProbe and PlanarReflectionProbe
- Fixed issue where migratable component version where not always serialized when part of prefab's instance
- Fixed an issue where shadow would not be rendered properly when light layer are not enabled
- Fixed exposure weight on unlit materials
- Fixed Light intensity not played in the player when recorded with animation/timeline
- Fixed some issues when multi editing HDRenderPipelineAsset
- Fixed emission node breaking the main shader graph preview in certain conditions.
- Fixed checkout of baked probe asset when baking probes.
- Fixed invalid gizmo position for rotated ReflectionProbe
- Fixed multi-edition of material's SurfaceType and RenderingPath
- Fixed whole pipeline reconstruction on selecting for the first time or modifying other than the currently used HDRenderPipelineAsset
- Fixed single shadow debug mode
- Fixed global scale factor debug mode when scale > 1
- Fixed debug menu material overrides not getting applied to the Terrain Lit shader
- Fixed typo in computeLightVariants
- Fixed deferred pass with XR instancing by disabling ComputeLightEvaluation
- Fixed bloom resolution independence
- Fixed lens dirt intensity not behaving properly
- Fixed the Stop NaN feature
- Fixed some resources to handle more than 2 instanced views for XR
- Fixed issue with black screen (NaN) produced on old GPU hardware or intel GPU hardware with gaussian pyramid
- Fixed issue with disabled punctual light would still render when only directional light is present

### Changed
- DensityVolume scripting API will no longuer allow to change between advance and normal edition mode
- Disabled depth of field, lens distortion and panini projection in the scene view
- TerrainLit shaders and includes are reorganized and made simpler.
- TerrainLit shader GUI now allows custom properties to be displayed in the Terrain fold-out section.
- Optimize distortion pass with stencil
- Disable SceneSelectionPass in shader graph preview
- Control punctual light and area light shadow atlas separately
- Move SMAA anti-aliasing option to after Temporal Anti Aliasing one, to avoid problem with previously serialized project settings
- Optimize rendering with static only lighting and when no cullable lights/decals/density volumes are present.
- Updated handles for DecalProjectorComponent for enhanced spacial position readability and have edition mode for better SceneView management
- DecalProjectorComponent are now scale independent in order to have reliable metric unit (see new Size field for changing the size of the volume)
- Restructure code from HDCamera.Update() by adding UpdateAntialiasing() and UpdateViewConstants()
- Renamed velocity to motion vectors
- Objects rendered during the After Post Process pass while TAA is enabled will not benefit from existing depth buffer anymore. This is done to fix an issue where those object would wobble otherwise
- Removed usage of builtin unity matrix for shadow, shadow now use same constant than other view
- The default volume layer mask for cameras & probes is now `Default` instead of `Everything`

## [6.5.0-preview] - 2019-03-07

### Added
- Added depth-of-field support with stereo instancing
- Adding real time area light shadow support
- Added a new FrameSettings: Specular Lighting to toggle the specular during the rendering

### Fixed
- Fixed diffusion profile upgrade breaking package when upgrading to a new version
- Fixed decals cropped by gizmo not updating correctly if prefab
- Fixed an issue when enabling SSR on multiple view
- Fixed edition of the intensity's unit field while selecting multiple lights
- Fixed wrong calculation in soft voxelization for density volume
- Fixed gizmo not working correctly with pre-exposure
- Fixed issue with setting a not available RT when disabling motion vectors
- Fixed planar reflection when looking at mirror normal
- Fixed mutiselection issue with HDLight Inspector
- Fixed HDAdditionalCameraData data migration
- Fixed failing builds when light explorer window is open
- Fixed cascade shadows border sometime causing artefacts between cascades
- Restored shadows in the Cascade Shadow debug visualization
- `camera.RenderToCubemap` use proper face culling

### Changed
- When rendering reflection probe disable all specular lighting and for metals use fresnelF0 as diffuse color for bake lighting.

## [6.4.0-preview] - 2019-02-21

### Added
- VR: Added TextureXR system to selectively expand TEXTURE2D macros to texture array for single-pass stereo instancing + Convert textures call to these macros
- Added an unit selection dropdown next to shutter speed (camera)
- Added error helpbox when trying to use a sub volume component that require the current HDRenderPipelineAsset to support a feature that it is not supporting.
- Add mesh for tube light when display emissive mesh is enabled

### Fixed
- Fixed Light explorer. The volume explorer used `profile` instead of `sharedProfile` which instantiate a custom volume profile instead of editing the asset itself.
- Fixed UI issue where all is displayed using metric unit in shadow cascade and Percent is set in the unit field (happening when opening the inspector).
- Fixed inspector event error when double clicking on an asset (diffusion profile/material).
- Fixed nullref on layered material UI when the material is not an asset.
- Fixed nullref exception when undo/redo a light property.
- Fixed visual bug when area light handle size is 0.

### Changed
- Update UI for 32bit/16bit shadow precision settings in HDRP asset
- Object motion vectors have been disabled in all but the game view. Camera motion vectors are still enabled everywhere, allowing TAA and Motion Blur to work on static objects.
- Enable texture array by default for most rendering code on DX11 and unlock stereo instancing (DX11 only for now)

## [6.3.0-preview] - 2019-02-18

### Added
- Added emissive property for shader graph decals
- Added a diffusion profile override volume so the list of diffusion profile assets to use can be chanaged without affecting the HDRP asset
- Added a "Stop NaNs" option on cameras and in the Scene View preferences.
- Added metric display option in HDShadowSettings and improve clamping
- Added shader parameter mapping in DebugMenu
- Added scripting API to configure DebugData for DebugMenu

### Fixed
- Fixed decals in forward
- Fixed issue with stencil not correctly setup for various master node and shader for the depth pass, motion vector pass and GBuffer/Forward pass
- Fixed SRP batcher and metal
- Fixed culling and shadows for Pyramid, Box, Rectangle and Tube lights
- Fixed an issue where scissor render state leaking from the editor code caused partially black rendering

### Changed
- When a lit material has a clear coat mask that is not null, we now use the clear coat roughness to compute the screen space reflection.
- Diffusion profiles are now limited to one per asset and can be referenced in materials, shader graphs and vfx graphs. Materials will be upgraded automatically except if they are using a shader graph, in this case it will display an error message.

## [6.2.0-preview] - 2019-02-15

### Added
- Added help box listing feature supported in a given HDRenderPipelineAsset alongs with the drawbacks implied.
- Added cascade visualizer, supporting disabled handles when not overriding.

### Fixed
- Fixed post processing with stereo double-wide
- Fixed issue with Metal: Use sign bit to find the cache type instead of lowest bit.
- Fixed invalid state when creating a planar reflection for the first time
- Fix FrameSettings's LitShaderMode not restrained by supported LitShaderMode regression.

### Changed
- The default value roughness value for the clearcoat has been changed from 0.03 to 0.01
- Update default value of based color for master node
- Update Fabric Charlie Sheen lighting model - Remove Fresnel component that wasn't part of initial model + Remap smoothness to [0.0 - 0.6] range for more artist friendly parameter

### Changed
- Code refactor: all macros with ARGS have been swapped with macros with PARAM. This is because the ARGS macros were incorrectly named.

## [6.1.0-preview] - 2019-02-13

### Added
- Added support for post-processing anti-aliasing in the Scene View (FXAA and TAA). These can be set in Preferences.
- Added emissive property for decal material (non-shader graph)

### Fixed
- Fixed a few UI bugs with the color grading curves.
- Fixed "Post Processing" in the scene view not toggling post-processing effects
- Fixed bake only object with flag `ReflectionProbeStaticFlag` when baking a `ReflectionProbe`

### Changed
- Removed unsupported Clear Depth checkbox in Camera inspector
- Updated the toggle for advanced mode in inspectors.

## [6.0.0-preview] - 2019-02-23

### Added
- Added new API to perform a camera rendering
- Added support for hair master node (Double kajiya kay - Lambert)
- Added Reset behaviour in DebugMenu (ingame mapping is right joystick + B)
- Added Default HD scene at new scene creation while in HDRP
- Added Wizard helping to configure HDRP project
- Added new UI for decal material to allow remapping and scaling of some properties
- Added cascade shadow visualisation toggle in HD shadow settings
- Added icons for assets
- Added replace blending mode for distortion
- Added basic distance fade for density volumes
- Added decal master node for shader graph
- Added HD unlit master node (Cross Pipeline version is name Unlit)
- Added new Rendering Queue in materials
- Added post-processing V3 framework embed in HDRP, remove postprocess V2 framework
- Post-processing now uses the generic volume framework
-   New depth-of-field, bloom, panini projection effects, motion blur
-   Exposure is now done as a pre-exposition pass, the whole system has been revamped
-   Exposure now use EV100 everywhere in the UI (Sky, Emissive Light)
- Added emissive intensity (Luminance and EV100 control) control for Emissive
- Added pre-exposure weigth for Emissive
- Added an emissive color node and a slider to control the pre-exposure percentage of emission color
- Added physical camera support where applicable
- Added more color grading tools
- Added changelog level for Shader Variant stripping
- Added Debug mode for validation of material albedo and metalness/specularColor values
- Added a new dynamic mode for ambient probe and renamed BakingSky to StaticLightingSky
- Added command buffer parameter to all Bind() method of material
- Added Material validator in Render Pipeline Debug
- Added code to future support of DXR (not enabled)
- Added support of multiviewport
- Added HDRenderPipeline.RequestSkyEnvironmentUpdate function to force an update from script when sky is set to OnDemand
- Added a Lighting and BackLighting slots in Lit, StackLit, Fabric and Hair master nodes
- Added support for overriding terrain detail rendering shaders, via the render pipeline editor resources asset
- Added xrInstancing flag support to RTHandle
- Added support for cullmask for decal projectors
- Added software dynamic resolution support
- Added support for "After Post-Process" render pass for unlit shader
- Added support for textured rectangular area lights
- Added stereo instancing macros to MSAA shaders
- Added support for Quarter Res Raytraced Reflections (not enabled)
- Added fade factor for decal projectors.
- Added stereo instancing macros to most shaders used in VR
- Added multi edition support for HDRenderPipelineAsset

### Fixed
- Fixed logic to disable FPTL with stereo rendering
- Fixed stacklit transmission and sun highlight
- Fixed decals with stereo rendering
- Fixed sky with stereo rendering
- Fixed flip logic for postprocessing + VR
- Fixed copyStencilBuffer pass for Switch
- Fixed point light shadow map culling that wasn't taking into account far plane
- Fixed usage of SSR with transparent on all master node
- Fixed SSR and microshadowing on fabric material
- Fixed blit pass for stereo rendering
- Fixed lightlist bounds for stereo rendering
- Fixed windows and in-game DebugMenu sync.
- Fixed FrameSettings' LitShaderMode sync when opening DebugMenu.
- Fixed Metal specific issues with decals, hitting a sampler limit and compiling AxF shader
- Fixed an issue with flipped depth buffer during postprocessing
- Fixed normal map use for shadow bias with forward lit - now use geometric normal
- Fixed transparent depth prepass and postpass access so they can be use without alpha clipping for lit shader
- Fixed support of alpha clip shadow for lit master node
- Fixed unlit master node not compiling
- Fixed issue with debug display of reflection probe
- Fixed issue with phong tessellations not working with lit shader
- Fixed issue with vertex displacement being affected by heightmap setting even if not heightmap where assign
- Fixed issue with density mode on Lit terrain producing NaN
- Fixed issue when going back and forth from Lit to LitTesselation for displacement mode
- Fixed issue with ambient occlusion incorrectly applied to emissiveColor with light layers in deferred
- Fixed issue with fabric convolution not using the correct convolved texture when fabric convolution is enabled
- Fixed issue with Thick mode for Transmission that was disabling transmission with directional light
- Fixed shutdown edge cases with HDRP tests
- Fixed slowdow when enabling Fabric convolution in HDRP asset
- Fixed specularAA not compiling in StackLit Master node
- Fixed material debug view with stereo rendering
- Fixed material's RenderQueue edition in default view.
- Fixed banding issues within volumetric density buffer
- Fixed missing multicompile for MSAA for AxF
- Fixed camera-relative support for stereo rendering
- Fixed remove sync with render thread when updating decal texture atlas.
- Fixed max number of keyword reach [256] issue. Several shader feature are now local
- Fixed Scene Color and Depth nodes
- Fixed SSR in forward
- Fixed custom editor of Unlit, HD Unlit and PBR shader graph master node
- Fixed issue with NewFrame not correctly calculated in Editor when switching scene
- Fixed issue with TerrainLit not compiling with depth only pass and normal buffer
- Fixed geometric normal use for shadow bias with PBR master node in forward
- Fixed instancing macro usage for decals
- Fixed error message when having more than one directional light casting shadow
- Fixed error when trying to display preview of Camera or PlanarReflectionProbe
- Fixed LOAD_TEXTURE2D_ARRAY_MSAA macro
- Fixed min-max and amplitude clamping value in inspector of vertex displacement materials
- Fixed issue with alpha shadow clip (was incorrectly clipping object shadow)
- Fixed an issue where sky cubemap would not be cleared correctly when setting the current sky to None
- Fixed a typo in Static Lighting Sky component UI
- Fixed issue with incorrect reset of RenderQueue when switching shader in inspector GUI
- Fixed issue with variant stripper stripping incorrectly some variants
- Fixed a case of ambient lighting flickering because of previews
- Fixed Decals when rendering multiple camera in a single frame
- Fixed cascade shadow count in shader
- Fixed issue with Stacklit shader with Haze effect
- Fixed an issue with the max sample count for the TAA
- Fixed post-process guard band for XR
- Fixed exposure of emissive of Unlit
- Fixed depth only and motion vector pass for Unlit not working correctly with MSAA
- Fixed an issue with stencil buffer copy causing unnecessary compute dispatches for lighting
- Fixed multi edition issue in FrameSettings
- Fixed issue with SRP batcher and DebugDisplay variant of lit shader
- Fixed issue with debug material mode not doing alpha test
- Fixed "Attempting to draw with missing UAV bindings" errors on Vulkan
- Fixed pre-exposure incorrectly apply to preview
- Fixed issue with duplicate 3D texture in 3D texture altas of volumetric?
- Fixed Camera rendering order (base on the depth parameter)
- Fixed shader graph decals not being cropped by gizmo
- Fixed "Attempting to draw with missing UAV bindings" errors on Vulkan.


### Changed
- ColorPyramid compute shader passes is swapped to pixel shader passes on platforms where the later is faster (Nintendo Switch).
- Removing the simple lightloop used by the simple lit shader
- Whole refactor of reflection system: Planar and reflection probe
- Separated Passthrough from other RenderingPath
- Update several properties naming and caption based on feedback from documentation team
- Remove tile shader variant for transparent backface pass of lit shader
- Rename all HDRenderPipeline to HDRP folder for shaders
- Rename decal property label (based on doc team feedback)
- Lit shader mode now default to Deferred to reduce build time
- Update UI of Emission parameters in shaders
- Improve shader variant stripping including shader graph variant
- Refactored render loop to render realtime probes visible per camera
- Enable SRP batcher by default
- Shader code refactor: Rename LIGHTLOOP_SINGLE_PASS => LIGHTLOOP_DISABLE_TILE_AND_CLUSTER and clean all usage of LIGHTLOOP_TILE_PASS
- Shader code refactor: Move pragma definition of vertex and pixel shader inside pass + Move SURFACE_GRADIENT definition in XXXData.hlsl
- Micro-shadowing in Lit forward now use ambientOcclusion instead of SpecularOcclusion
- Upgraded FrameSettings workflow, DebugMenu and Inspector part relative to it
- Update build light list shader code to support 32 threads in wavefronts on Switch
- LayeredLit layers' foldout are now grouped in one main foldout per layer
- Shadow alpha clip can now be enabled on lit shader and haor shader enven for opaque
- Temporal Antialiasing optimization for Xbox One X
- Parameter depthSlice on SetRenderTarget functions now defaults to -1 to bind the entire resource
- Rename SampleCameraDepth() functions to LoadCameraDepth() and SampleCameraDepth(), same for SampleCameraColor() functions
- Improved Motion Blur quality.
- Update stereo frame settings values for single-pass instancing and double-wide
- Rearrange FetchDepth functions to prepare for stereo-instancing
- Remove unused _ComputeEyeIndex
- Updated HDRenderPipelineAsset inspector
- Re-enable SRP batcher for metal

## [5.2.0-preview] - 2018-11-27

### Added
- Added option to run Contact Shadows and Volumetrics Voxelization stage in Async Compute
- Added camera freeze debug mode - Allow to visually see culling result for a camera
- Added support of Gizmo rendering before and after postprocess in Editor
- Added support of LuxAtDistance for punctual lights

### Fixed
- Fixed Debug.DrawLine and Debug.Ray call to work in game view
- Fixed DebugMenu's enum resetted on change
- Fixed divide by 0 in refraction causing NaN
- Fixed disable rough refraction support
- Fixed refraction, SSS and atmospheric scattering for VR
- Fixed forward clustered lighting for VR (double-wide).
- Fixed Light's UX to not allow negative intensity
- Fixed HDRenderPipelineAsset inspector broken when displaying its FrameSettings from project windows.
- Fixed forward clustered lighting for VR (double-wide).
- Fixed HDRenderPipelineAsset inspector broken when displaying its FrameSettings from project windows.
- Fixed Decals and SSR diable flags for all shader graph master node (Lit, Fabric, StackLit, PBR)
- Fixed Distortion blend mode for shader graph master node (Lit, StackLit)
- Fixed bent Normal for Fabric master node in shader graph
- Fixed PBR master node lightlayers
- Fixed shader stripping for built-in lit shaders.

### Changed
- Rename "Regular" in Diffusion profile UI "Thick Object"
- Changed VBuffer depth parametrization for volumetric from distanceRange to depthExtent - Require update of volumetric settings - Fog start at near plan
- SpotLight with box shape use Lux unit only

## [5.1.0-preview] - 2018-11-19

### Added

- Added a separate Editor resources file for resources Unity does not take when it builds a Player.
- You can now disable SSR on Materials in Shader Graph.
- Added support for MSAA when the Supported Lit Shader Mode is set to Both. Previously HDRP only supported MSAA for Forward mode.
- You can now override the emissive color of a Material when in debug mode.
- Exposed max light for Light Loop Settings in HDRP asset UI.
- HDRP no longer performs a NormalDBuffer pass update if there are no decals in the Scene.
- Added distant (fall-back) volumetric fog and improved the fog evaluation precision.
- Added an option to reflect sky in SSR.
- Added a y-axis offset for the PlanarReflectionProbe and offset tool.
- Exposed the option to run SSR and SSAO on async compute.
- Added support for the _GlossMapScale parameter in the Legacy to HDRP Material converter.
- Added wave intrinsic instructions for use in Shaders (for AMD GCN).


### Fixed
- Fixed sphere shaped influence handles clamping in Reflection Probes.
- Fixed Reflection Probe data migration for projects created before using HDRP.
- Fixed UI of Layered Material where Unity previously rendered the scrollbar above the Copy button.
- Fixed Material tessellations parameters Start fade distance and End fade distance. Originally, Unity clamped these values when you modified them.
- Fixed various distortion and refraction issues - handle a better fall-back.
- Fixed SSR for multiple views.
- Fixed SSR issues related to self-intersections.
- Fixed shape density volume handle speed.
- Fixed density volume shape handle moving too fast.
- Fixed the Camera velocity pass that we removed by mistake.
- Fixed some null pointer exceptions when disabling motion vectors support.
- Fixed viewports for both the Subsurface Scattering combine pass and the transparent depth prepass.
- Fixed the blend mode pop-up in the UI. It previously did not appear when you enabled pre-refraction.
- Fixed some null pointer exceptions that previously occurred when you disabled motion vectors support.
- Fixed Layered Lit UI issue with scrollbar.
- Fixed cubemap assignation on custom ReflectionProbe.
- Fixed Reflection Probes’ capture settings' shadow distance.
- Fixed an issue with the SRP batcher and Shader variables declaration.
- Fixed thickness and subsurface slots for fabric Shader master node that wasn't appearing with the right combination of flags.
- Fixed d3d debug layer warning.
- Fixed PCSS sampling quality.
- Fixed the Subsurface and transmission Material feature enabling for fabric Shader.
- Fixed the Shader Graph UV node’s dimensions when using it in a vertex Shader.
- Fixed the planar reflection mirror gizmo's rotation.
- Fixed HDRenderPipelineAsset's FrameSettings not showing the selected enum in the Inspector drop-down.
- Fixed an error with async compute.
- MSAA now supports transparency.
- The HDRP Material upgrader tool now converts metallic values correctly.
- Volumetrics now render in Reflection Probes.
- Fixed a crash that occurred whenever you set a viewport size to 0.
- Fixed the Camera physic parameter that the UI previously did not display.
- Fixed issue in pyramid shaped spotlight handles manipulation

### Changed

- Renamed Line shaped Lights to Tube Lights.
- HDRP now uses mean height fog parametrization.
- Shadow quality settings are set to All when you use HDRP (This setting is not visible in the UI when using SRP). This avoids Legacy Graphics Quality Settings disabling the shadows and give SRP full control over the Shadows instead.
- HDRP now internally uses premultiplied alpha for all fog.
- Updated default FrameSettings used for realtime Reflection Probes when you create a new HDRenderPipelineAsset.
- Remove multi-camera support. LWRP and HDRP will not support multi-camera layered rendering.
- Updated Shader Graph subshaders to use the new instancing define.
- Changed fog distance calculation from distance to plane to distance to sphere.
- Optimized forward rendering using AMD GCN by scalarizing the light loop.
- Changed the UI of the Light Editor.
- Change ordering of includes in HDRP Materials in order to reduce iteration time for faster compilation.
- Added a StackLit master node replacing the InspectorUI version. IMPORTANT: All previously authored StackLit Materials will be lost. You need to recreate them with the master node.

## [5.0.0-preview] - 2018-09-28

### Added
- Added occlusion mesh to depth prepass for VR (VR still disabled for now)
- Added a debug mode to display only one shadow at once
- Added controls for the highlight created by directional lights
- Added a light radius setting to punctual lights to soften light attenuation and simulate fill lighting
- Added a 'minRoughness' parameter to all non-area lights (was previously only available for certain light types)
- Added separate volumetric light/shadow dimmers
- Added per-pixel jitter to volumetrics to reduce aliasing artifacts
- Added a SurfaceShading.hlsl file, which implements material-agnostic shading functionality in an efficient manner
- Added support for shadow bias for thin object transmission
- Added FrameSettings to control realtime planar reflection
- Added control for SRPBatcher on HDRP Asset
- Added an option to clear the shadow atlases in the debug menu
- Added a color visualization of the shadow atlas rescale in debug mode
- Added support for disabling SSR on materials
- Added intrinsic for XBone
- Added new light volume debugging tool
- Added a new SSR debug view mode
- Added translaction's scale invariance on DensityVolume
- Added multiple supported LitShadermode and per renderer choice in case of both Forward and Deferred supported
- Added custom specular occlusion mode to Lit Shader Graph Master node

### Fixed
- Fixed a normal bias issue with Stacklit (Was causing light leaking)
- Fixed camera preview outputing an error when both scene and game view where display and play and exit was call
- Fixed override debug mode not apply correctly on static GI
- Fixed issue where XRGraphicsConfig values set in the asset inspector GUI weren't propagating correctly (VR still disabled for now)
- Fixed issue with tangent that was using SurfaceGradient instead of regular normal decoding
- Fixed wrong error message display when switching to unsupported target like IOS
- Fixed an issue with ambient occlusion texture sometimes not being created properly causing broken rendering
- Shadow near plane is no longer limited at 0.1
- Fixed decal draw order on transparent material
- Fixed an issue where sometime the lookup texture used for GGX convolution was broken, causing broken rendering
- Fixed an issue where you wouldn't see any fog for certain pipeline/scene configurations
- Fixed an issue with volumetric lighting where the anisotropy value of 0 would not result in perfectly isotropic lighting
- Fixed shadow bias when the atlas is rescaled
- Fixed shadow cascade sampling outside of the atlas when cascade count is inferior to 4
- Fixed shadow filter width in deferred rendering not matching shader config
- Fixed stereo sampling of depth texture in MSAA DepthValues.shader
- Fixed box light UI which allowed negative and zero sizes, thus causing NaNs
- Fixed stereo rendering in HDRISky.shader (VR)
- Fixed normal blend and blend sphere influence for reflection probe
- Fixed distortion filtering (was point filtering, now trilinear)
- Fixed contact shadow for large distance
- Fixed depth pyramid debug view mode
- Fixed sphere shaped influence handles clamping in reflection probes
- Fixed reflection probes data migration for project created before using hdrp
- Fixed ambient occlusion for Lit Master Node when slot is connected

### Changed
- Use samplerunity_ShadowMask instead of samplerunity_samplerLightmap for shadow mask
- Allow to resize reflection probe gizmo's size
- Improve quality of screen space shadow
- Remove support of projection model for ScreenSpaceLighting (SSR always use HiZ and refraction always Proxy)
- Remove all the debug mode from SSR that are obsolete now
- Expose frameSettings and Capture settings for reflection and planar probe
- Update UI for reflection probe, planar probe, camera and HDRP Asset
- Implement proper linear blending for volumetric lighting via deep compositing as described in the paper "Deep Compositing Using Lie Algebras"
- Changed  planar mapping to match terrain convention (XZ instead of ZX)
- XRGraphicsConfig is no longer Read/Write. Instead, it's read-only. This improves consistency of XR behavior between the legacy render pipeline and SRP
- Change reflection probe data migration code (to update old reflection probe to new one)
- Updated gizmo for ReflectionProbes
- Updated UI and Gizmo of DensityVolume

## [4.0.0-preview] - 2018-09-28

### Added
- Added a new TerrainLit shader that supports rendering of Unity terrains.
- Added controls for linear fade at the boundary of density volumes
- Added new API to control decals without monobehaviour object
- Improve Decal Gizmo
- Implement Screen Space Reflections (SSR) (alpha version, highly experimental)
- Add an option to invert the fade parameter on a Density Volume
- Added a Fabric shader (experimental) handling cotton and silk
- Added support for MSAA in forward only for opaque only
- Implement smoothness fade for SSR
- Added support for AxF shader (X-rite format - require special AxF importer from Unity not part of HDRP)
- Added control for sundisc on directional light (hack)
- Added a new HD Lit Master node that implements Lit shader support for Shader Graph
- Added Micro shadowing support (hack)
- Added an event on HDAdditionalCameraData for custom rendering
- HDRP Shader Graph shaders now support 4-channel UVs.

### Fixed
- Fixed an issue where sometimes the deferred shadow texture would not be valid, causing wrong rendering.
- Stencil test during decals normal buffer update is now properly applied
- Decals corectly update normal buffer in forward
- Fixed a normalization problem in reflection probe face fading causing artefacts in some cases
- Fix multi-selection behavior of Density Volumes overwriting the albedo value
- Fixed support of depth texture for RenderTexture. HDRP now correctly output depth to user depth buffer if RenderTexture request it.
- Fixed multi-selection behavior of Density Volumes overwriting the albedo value
- Fixed support of depth for RenderTexture. HDRP now correctly output depth to user depth buffer if RenderTexture request it.
- Fixed support of Gizmo in game view in the editor
- Fixed gizmo for spot light type
- Fixed issue with TileViewDebug mode being inversed in gameview
- Fixed an issue with SAMPLE_TEXTURECUBE_SHADOW macro
- Fixed issue with color picker not display correctly when game and scene view are visible at the same time
- Fixed an issue with reflection probe face fading
- Fixed camera motion vectors shader and associated matrices to update correctly for single-pass double-wide stereo rendering
- Fixed light attenuation functions when range attenuation is disabled
- Fixed shadow component algorithm fixup not dirtying the scene, so changes can be saved to disk.
- Fixed some GC leaks for HDRP
- Fixed contact shadow not affected by shadow dimmer
- Fixed GGX that works correctly for the roughness value of 0 (mean specular highlgiht will disappeard for perfect mirror, we rely on maxSmoothness instead to always have a highlight even on mirror surface)
- Add stereo support to ShaderPassForward.hlsl. Forward rendering now seems passable in limited test scenes with camera-relative rendering disabled.
- Add stereo support to ProceduralSky.shader and OpaqueAtmosphericScattering.shader.
- Added CullingGroupManager to fix more GC.Alloc's in HDRP
- Fixed rendering when multiple cameras render into the same render texture

### Changed
- Changed the way depth & color pyramids are built to be faster and better quality, thus improving the look of distortion and refraction.
- Stabilize the dithered LOD transition mask with respect to the camera rotation.
- Avoid multiple depth buffer copies when decals are present
- Refactor code related to the RT handle system (No more normal buffer manager)
- Remove deferred directional shadow and move evaluation before lightloop
- Add a function GetNormalForShadowBias() that material need to implement to return the normal used for normal shadow biasing
- Remove Jimenez Subsurface scattering code (This code was disabled by default, now remove to ease maintenance)
- Change Decal API, decal contribution is now done in Material. Require update of material using decal
- Move a lot of files from CoreRP to HDRP/CoreRP. All moved files weren't used by Ligthweight pipeline. Long term they could move back to CoreRP after CoreRP become out of preview
- Updated camera inspector UI
- Updated decal gizmo
- Optimization: The objects that are rendered in the Motion Vector Pass are not rendered in the prepass anymore
- Removed setting shader inclue path via old API, use package shader include paths
- The default value of 'maxSmoothness' for punctual lights has been changed to 0.99
- Modified deferred compute and vert/frag shaders for first steps towards stereo support
- Moved material specific Shader Graph files into corresponding material folders.
- Hide environment lighting settings when enabling HDRP (Settings are control from sceneSettings)
- Update all shader includes to use absolute path (allow users to create material in their Asset folder)
- Done a reorganization of the files (Move ShaderPass to RenderPipeline folder, Move all shadow related files to Lighting/Shadow and others)
- Improved performance and quality of Screen Space Shadows

## [3.3.0-preview] - 2018-01-01

### Added
- Added an error message to say to use Metal or Vulkan when trying to use OpenGL API
- Added a new Fabric shader model that supports Silk and Cotton/Wool
- Added a new HDRP Lighting Debug mode to visualize Light Volumes for Point, Spot, Line, Rectangular and Reflection Probes
- Add support for reflection probe light layers
- Improve quality of anisotropic on IBL

### Fixed
- Fix an issue where the screen where darken when rendering camera preview
- Fix display correct target platform when showing message to inform user that a platform is not supported
- Remove workaround for metal and vulkan in normal buffer encoding/decoding
- Fixed an issue with color picker not working in forward
- Fixed an issue where reseting HDLight do not reset all of its parameters
- Fixed shader compile warning in DebugLightVolumes.shader

### Changed
- Changed default reflection probe to be 256x256x6 and array size to be 64
- Removed dependence on the NdotL for thickness evaluation for translucency (based on artist's input)
- Increased the precision when comparing Planar or HD reflection probe volumes
- Remove various GC alloc in C#. Slightly better performance

## [3.2.0-preview] - 2018-01-01

### Added
- Added a luminance meter in the debug menu
- Added support of Light, reflection probe, emissive material, volume settings related to lighting to Lighting explorer
- Added support for 16bit shadows

### Fixed
- Fix issue with package upgrading (HDRP resources asset is now versionned to worarkound package manager limitation)
- Fix HDReflectionProbe offset displayed in gizmo different than what is affected.
- Fix decals getting into a state where they could not be removed or disabled.
- Fix lux meter mode - The lux meter isn't affected by the sky anymore
- Fix area light size reset when multi-selected
- Fix filter pass number in HDUtils.BlitQuad
- Fix Lux meter mode that was applying SSS
- Fix planar reflections that were not working with tile/cluster (olbique matrix)
- Fix debug menu at runtime not working after nested prefab PR come to trunk
- Fix scrolling issue in density volume

### Changed
- Shader code refactor: Split MaterialUtilities file in two parts BuiltinUtilities (independent of FragInputs) and MaterialUtilities (Dependent of FragInputs)
- Change screen space shadow rendertarget format from ARGB32 to RG16

## [3.1.0-preview] - 2018-01-01

### Added
- Decal now support per channel selection mask. There is now two mode. One with BaseColor, Normal and Smoothness and another one more expensive with BaseColor, Normal, Smoothness, Metal and AO. Control is on HDRP Asset. This may require to launch an update script for old scene: 'Edit/Render Pipeline/Single step upgrade script/Upgrade all DecalMaterial MaskBlendMode'.
- Decal now supports depth bias for decal mesh, to prevent z-fighting
- Decal material now supports draw order for decal projectors
- Added LightLayers support (Base on mask from renderers name RenderingLayers and mask from light name LightLayers - if they match, the light apply) - cost an extra GBuffer in deferred (more bandwidth)
- When LightLayers is enabled, the AmbientOclusion is store in the GBuffer in deferred path allowing to avoid double occlusion with SSAO. In forward the double occlusion is now always avoided.
- Added the possibility to add an override transform on the camera for volume interpolation
- Added desired lux intensity and auto multiplier for HDRI sky
- Added an option to disable light by type in the debug menu
- Added gradient sky
- Split EmissiveColor and bakeDiffuseLighting in forward avoiding the emissiveColor to be affect by SSAO
- Added a volume to control indirect light intensity
- Added EV 100 intensity unit for area lights
- Added support for RendererPriority on Renderer. This allow to control order of transparent rendering manually. HDRP have now two stage of sorting for transparent in addition to bact to front. Material have a priority then Renderer have a priority.
- Add Coupling of (HD)Camera and HDAdditionalCameraData for reset and remove in inspector contextual menu of Camera
- Add Coupling of (HD)ReflectionProbe and HDAdditionalReflectionData for reset and remove in inspector contextual menu of ReflectoinProbe
- Add macro to forbid unity_ObjectToWorld/unity_WorldToObject to be use as it doesn't handle camera relative rendering
- Add opacity control on contact shadow

### Fixed
- Fixed an issue with PreIntegratedFGD texture being sometimes destroyed and not regenerated causing rendering to break
- PostProcess input buffers are not copied anymore on PC if the viewport size matches the final render target size
- Fixed an issue when manipulating a lot of decals, it was displaying a lot of errors in the inspector
- Fixed capture material with reflection probe
- Refactored Constant Buffers to avoid hitting the maximum number of bound CBs in some cases.
- Fixed the light range affecting the transform scale when changed.
- Snap to grid now works for Decal projector resizing.
- Added a warning for 128x128 cookie texture without mipmaps
- Replace the sampler used for density volumes for correct wrap mode handling

### Changed
- Move Render Pipeline Debug "Windows from Windows->General-> Render Pipeline debug windows" to "Windows from Windows->Analysis-> Render Pipeline debug windows"
- Update detail map formula for smoothness and albedo, goal it to bright and dark perceptually and scale factor is use to control gradient speed
- Refactor the Upgrade material system. Now a material can be update from older version at any time. Call Edit/Render Pipeline/Upgrade all Materials to newer version
- Change name EnableDBuffer to EnableDecals at several place (shader, hdrp asset...), this require a call to Edit/Render Pipeline/Upgrade all Materials to newer version to have up to date material.
- Refactor shader code: BakeLightingData structure have been replace by BuiltinData. Lot of shader code have been remove/change.
- Refactor shader code: All GBuffer are now handled by the deferred material. Mean ShadowMask and LightLayers are control by lit material in lit.hlsl and not outside anymore. Lot of shader code have been remove/change.
- Refactor shader code: Rename GetBakedDiffuseLighting to ModifyBakedDiffuseLighting. This function now handle lighting model for transmission too. Lux meter debug mode is factor outisde.
- Refactor shader code: GetBakedDiffuseLighting is not call anymore in GBuffer or forward pass, including the ConvertSurfaceDataToBSDFData and GetPreLightData, this is done in ModifyBakedDiffuseLighting now
- Refactor shader code: Added a backBakeDiffuseLighting to BuiltinData to handle lighting for transmission
- Refactor shader code: Material must now call InitBuiltinData (Init all to zero + init bakeDiffuseLighting and backBakeDiffuseLighting ) and PostInitBuiltinData

## [3.0.0-preview] - 2018-01-01

### Fixed
- Fixed an issue with distortion that was using previous frame instead of current frame
- Fixed an issue where disabled light where not upgrade correctly to the new physical light unit system introduce in 2.0.5-preview

### Changed
- Update assembly definitions to output assemblies that match Unity naming convention (Unity.*).

## [2.0.5-preview] - 2018-01-01

### Added
- Add option supportDitheringCrossFade on HDRP Asset to allow to remove shader variant during player build if needed
- Add contact shadows for punctual lights (in additional shadow settings), only one light is allowed to cast contact shadows at the same time and so at each frame a dominant light is choosed among all light with contact shadows enabled.
- Add PCSS shadow filter support (from SRP Core)
- Exposed shadow budget parameters in HDRP asset
- Add an option to generate an emissive mesh for area lights (currently rectangle light only). The mesh fits the size, intensity and color of the light.
- Add an option to the HDRP asset to increase the resolution of volumetric lighting.
- Add additional ligth unit support for punctual light (Lumens, Candela) and area lights (Lumens, Luminance)
- Add dedicated Gizmo for the box Influence volume of HDReflectionProbe / PlanarReflectionProbe

### Changed
- Re-enable shadow mask mode in debug view
- SSS and Transmission code have been refactored to be able to share it between various material. Guidelines are in SubsurfaceScattering.hlsl
- Change code in area light with LTC for Lit shader. Magnitude is now take from FGD texture instead of a separate texture
- Improve camera relative rendering: We now apply camera translation on the model matrix, so before the TransformObjectToWorld(). Note: unity_WorldToObject and unity_ObjectToWorld must never be used directly.
- Rename positionWS to positionRWS (Camera relative world position) at a lot of places (mainly in interpolator and FragInputs). In case of custom shader user will be required to update their code.
- Rename positionWS, capturePositionWS, proxyPositionWS, influencePositionWS to positionRWS, capturePositionRWS, proxyPositionRWS, influencePositionRWS (Camera relative world position) in LightDefinition struct.
- Improve the quality of trilinear filtering of density volume textures.
- Improve UI for HDReflectionProbe / PlanarReflectionProbe

### Fixed
- Fixed a shader preprocessor issue when compiling DebugViewMaterialGBuffer.shader against Metal target
- Added a temporary workaround to Lit.hlsl to avoid broken lighting code with Metal/AMD
- Fixed issue when using more than one volume texture mask with density volumes.
- Fixed an error which prevented volumetric lighting from working if no density volumes with 3D textures were present.
- Fix contact shadows applied on transmission
- Fix issue with forward opaque lit shader variant being removed by the shader preprocessor
- Fixed compilation errors on Nintendo Switch (limited XRSetting support).
- Fixed apply range attenuation option on punctual light
- Fixed issue with color temperature not take correctly into account with static lighting
- Don't display fog when diffuse lighting, specular lighting, or lux meter debug mode are enabled.

## [2.0.4-preview] - 2018-01-01

### Fixed
- Fix issue when disabling rough refraction and building a player. Was causing a crash.

## [2.0.3-preview] - 2018-01-01

### Added
- Increased debug color picker limit up to 260k lux

## [2.0.2-preview] - 2018-01-01

### Added
- Add Light -> Planar Reflection Probe command
- Added a false color mode in rendering debug
- Add support for mesh decals
- Add flag to disable projector decals on transparent geometry to save performance and decal texture atlas space
- Add ability to use decal diffuse map as mask only
- Add visualize all shadow masks in lighting debug
- Add export of normal and roughness buffer for forwardOnly and when in supportOnlyForward mode for forward
- Provide a define in lit.hlsl (FORWARD_MATERIAL_READ_FROM_WRITTEN_NORMAL_BUFFER) when output buffer normal is used to read the normal and roughness instead of caclulating it (can save performance, but lower quality due to compression)
- Add color swatch to decal material

### Changed
- Change Render -> Planar Reflection creation to 3D Object -> Mirror
- Change "Enable Reflector" name on SpotLight to "Angle Affect Intensity"
- Change prototype of BSDFData ConvertSurfaceDataToBSDFData(SurfaceData surfaceData) to BSDFData ConvertSurfaceDataToBSDFData(uint2 positionSS, SurfaceData surfaceData)

### Fixed
- Fix issue with StackLit in deferred mode with deferredDirectionalShadow due to GBuffer not being cleared. Gbuffer is still not clear and issue was fix with the new Output of normal buffer.
- Fixed an issue where interpolation volumes were not updated correctly for reflection captures.
- Fixed an exception in Light Loop settings UI

## [2.0.1-preview] - 2018-01-01

### Added
- Add stripper of shader variant when building a player. Save shader compile time.
- Disable per-object culling that was executed in C++ in HD whereas it was not used (Optimization)
- Enable texture streaming debugging (was not working before 2018.2)
- Added Screen Space Reflection with Proxy Projection Model
- Support correctly scene selection for alpha tested object
- Add per light shadow mask mode control (i.e shadow mask distance and shadow mask). It use the option NonLightmappedOnly
- Add geometric filtering to Lit shader (allow to reduce specular aliasing)
- Add shortcut to create DensityVolume and PlanarReflection in hierarchy
- Add a DefaultHDMirrorMaterial material for PlanarReflection
- Added a script to be able to upgrade material to newer version of HDRP
- Removed useless duplication of ForwardError passes.
- Add option to not compile any DEBUG_DISPLAY shader in the player (Faster build) call Support Runtime Debug display

### Changed
- Changed SupportForwardOnly to SupportOnlyForward in render pipeline settings
- Changed versioning variable name in HDAdditionalXXXData from m_version to version
- Create unique name when creating a game object in the rendering menu (i.e Density Volume(2))
- Re-organize various files and folder location to clean the repository
- Change Debug windows name and location. Now located at:  Windows -> General -> Render Pipeline Debug

### Removed
- Removed GlobalLightLoopSettings.maxPlanarReflectionProbes and instead use value of GlobalLightLoopSettings.planarReflectionProbeCacheSize
- Remove EmissiveIntensity parameter and change EmissiveColor to be HDR (Matching Builtin Unity behavior) - Data need to be updated - Launch Edit -> Single Step Upgrade Script -> Upgrade all Materials emissionColor

### Fixed
- Fix issue with LOD transition and instancing
- Fix discrepency between object motion vector and camera motion vector
- Fix issue with spot and dir light gizmo axis not highlighted correctly
- Fix potential crash while register debug windows inputs at startup
- Fix warning when creating Planar reflection
- Fix specular lighting debug mode (was rendering black)
- Allow projector decal with null material to allow to configure decal when HDRP is not set
- Decal atlas texture offset/scale is updated after allocations (used to be before so it was using date from previous frame)

## [0.0.0-preview] - 2018-01-01

### Added
- Configure the VolumetricLightingSystem code path to be on by default
- Trigger a build exception when trying to build an unsupported platform
- Introduce the VolumetricLightingController component, which can (and should) be placed on the camera, and allows one to control the near and the far plane of the V-Buffer (volumetric "froxel" buffer) along with the depth distribution (from logarithmic to linear)
- Add 3D texture support for DensityVolumes
- Add a better mapping of roughness to mipmap for planar reflection
- The VolumetricLightingSystem now uses RTHandles, which allows to save memory by sharing buffers between different cameras (history buffers are not shared), and reduce reallocation frequency by reallocating buffers only if the rendering resolution increases (and suballocating within existing buffers if the rendering resolution decreases)
- Add a Volumetric Dimmer slider to lights to control the intensity of the scattered volumetric lighting
- Add UV tiling and offset support for decals.
- Add mipmapping support for volume 3D mask textures

### Changed
- Default number of planar reflection change from 4 to 2
- Rename _MainDepthTexture to _CameraDepthTexture
- The VolumetricLightingController has been moved to the Interpolation Volume framework and now functions similarly to the VolumetricFog settings
- Update of UI of cookie, CubeCookie, Reflection probe and planar reflection probe to combo box
- Allow enabling/disabling shadows for area lights when they are set to baked.
- Hide applyRangeAttenuation and FadeDistance for directional shadow as they are not used

### Removed
- Remove Resource folder of PreIntegratedFGD and add the resource to RenderPipeline Asset

### Fixed
- Fix ConvertPhysicalLightIntensityToLightIntensity() function used when creating light from script to match HDLightEditor behavior
- Fix numerical issues with the default value of mean free path of volumetric fog
- Fix the bug preventing decals from coexisting with density volumes
- Fix issue with alpha tested geometry using planar/triplanar mapping not render correctly or flickering (due to being wrongly alpha tested in depth prepass)
- Fix meta pass with triplanar (was not handling correctly the normal)
- Fix preview when a planar reflection is present
- Fix Camera preview, it is now a Preview cameraType (was a SceneView)
- Fix handling unknown GPUShadowTypes in the shadow manager.
- Fix area light shapes sent as point lights to the baking backends when they are set to baked.
- Fix unnecessary division by PI for baked area lights.
- Fix line lights sent to the lightmappers. The backends don't support this light type.
- Fix issue with shadow mask framesettings not correctly taken into account when shadow mask is enabled for lighting.
- Fix directional light and shadow mask transition, they are now matching making smooth transition
- Fix banding issues caused by high intensity volumetric lighting
- Fix the debug window being emptied on SRP asset reload
- Fix issue with debug mode not correctly clearing the GBuffer in editor after a resize
- Fix issue with ResetMaterialKeyword not resetting correctly ToggleOff/Roggle Keyword
- Fix issue with motion vector not render correctly if there is no depth prepass in deferred

## [0.0.0-preview] - 2018-01-01

### Added
- Screen Space Refraction projection model (Proxy raycasting, HiZ raymarching)
- Screen Space Refraction settings as volume component
- Added buffered frame history per camera
- Port Global Density Volumes to the Interpolation Volume System.
- Optimize ImportanceSampleLambert() to not require the tangent frame.
- Generalize SampleVBuffer() to handle different sampling and reconstruction methods.
- Improve the quality of volumetric lighting reprojection.
- Optimize Morton Order code in the Subsurface Scattering pass.
- Planar Reflection Probe support roughness (gaussian convolution of captured probe)
- Use an atlas instead of a texture array for cluster transparent decals
- Add a debug view to visualize the decal atlas
- Only store decal textures to atlas if decal is visible, debounce out of memory decal atlas warning.
- Add manipulator gizmo on decal to improve authoring workflow
- Add a minimal StackLit material (work in progress, this version can be used as template to add new material)

### Changed
- EnableShadowMask in FrameSettings (But shadowMaskSupport still disable by default)
- Forced Planar Probe update modes to (Realtime, Every Update, Mirror Camera)
- Screen Space Refraction proxy model uses the proxy of the first environment light (Reflection probe/Planar probe) or the sky
- Moved RTHandle static methods to RTHandles
- Renamed RTHandle to RTHandleSystem.RTHandle
- Move code for PreIntegratedFDG (Lit.shader) into its dedicated folder to be share with other material
- Move code for LTCArea (Lit.shader) into its dedicated folder to be share with other material

### Removed
- Removed Planar Probe mirror plane position and normal fields in inspector, always display mirror plane and normal gizmos

### Fixed
- Fix fog flags in scene view is now taken into account
- Fix sky in preview windows that were disappearing after a load of a new level
- Fix numerical issues in IntersectRayAABB().
- Fix alpha blending of volumetric lighting with transparent objects.
- Fix the near plane of the V-Buffer causing out-of-bounds look-ups in the clustered data structure.
- Depth and color pyramid are properly computed and sampled when the camera renders inside a viewport of a RTHandle.
- Fix decal atlas debug view to work correctly when shadow atlas view is also enabled<|MERGE_RESOLUTION|>--- conflicted
+++ resolved
@@ -854,11 +854,8 @@
 - Fixed multiple volumes, planar reflection, and decal projector position when creating them from the menu.
 - Reduced the number of global keyword used in deferredTile.shader
 - Fixed incorrect processing of Ambient occlusion probe (9% error was introduced)
-<<<<<<< HEAD
+- Fixed multiedition of framesettings drop down (case 1270044)
 - Fixed planar probe gizmo
-=======
-- Fixed multiedition of framesettings drop down (case 1270044)
->>>>>>> 15f8f4c4
 
 ### Changed
 - Improve MIP selection for decals on Transparents
