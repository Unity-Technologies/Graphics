# Changelog
All notable changes to this package will be documented in this file.

The format is based on [Keep a Changelog](http://keepachangelog.com/en/1.0.0/)
and this project adheres to [Semantic Versioning](http://semver.org/spec/v2.0.0.html).

## [10.1.0] - 2019-08-04

### Added
- Added an option to have only the metering mask displayed in the debug mode.
- Added a new mode to cluster visualization debug where users can see a slice instead of the cluster on opaque objects.
- Added ray traced reflection support for the render graph version of the pipeline.
- Added render graph support of RTAO and required denoisers.
- Added render graph support of RTGI.
- Added support of RTSSS and Recursive Rendering in the render graph mode.
- Added support of RT and screen space shadow for render graph.
- Added tooltips with the full name of the (graphics) compositor properties to properly show large names that otherwise are clipped by the UI (case 1263590)
- Added error message if a callback AOV allocation fail
- Added marker for all AOV request operation on GPU
- Added remapping options for Depth Pyramid debug view mode
- Added an option to support AOV shader at runtime in HDRP settings (case 1265070)
- Added support of SSGI in the render graph mode.
- Added option for 11-11-10 format for cube reflection probes.
- Added an optional check in the HDRP DXR Wizard to verify 64 bits target architecture
- Added option to display timing stats in the debug menu as an average over 1 second. 
- Added a light unit slider to provide users more context when authoring physically based values.
- Added a way to check the normals through the material views.
- Added Simple mode to Earth Preset for PBR Sky
- Added the export of normals during the prepass for shadow matte for proper SSAO calculation.
- Added the usage of SSAO for shadow matte unlit shader graph.

### Fixed
- Fixed several issues with physically-based DoF (TAA ghosting of the CoC buffer, smooth layer transitions, etc)
- Fixed GPU hang on D3D12 on xbox. 
- Fixed game view artifacts on resizing when hardware dynamic resolution was enabled
- Fixed black line artifacts occurring when Lanczos upsampling was set for dynamic resolution
- Fixed Amplitude -> Min/Max parametrization conversion
- Fixed CoatMask block appearing when creating lit master node (case 1264632)
- Fixed issue with SceneEV100 debug mode indicator when rescaling the window.
- Fixed issue with PCSS filter being wrong on first frame. 
- Fixed issue with emissive mesh for area light not appearing in playmode if Reload Scene option is disabled in Enter Playmode Settings.
- Fixed issue when Reflection Probes are set to OnEnable and are never rendered if the probe is enabled when the camera is farther than the probe fade distance. 
- Fixed issue with sun icon being clipped in the look dev window. 
- Fixed error about layers when disabling emissive mesh for area lights.
- Fixed issue when the user deletes the composition graph or .asset in runtime (case 1263319)
- Fixed assertion failure when changing resolution to compositor layers after using AOVs (case 1265023) 
- Fixed flickering layers in graphics compositor (case 1264552)
- Fixed issue causing the editor field not updating the disc area light radius.
- Fixed issues that lead to cookie atlas to be updated every frame even if cached data was valid.
- Fixed an issue where world space UI was not emitted for reflection cameras in HDRP
- Fixed an issue with cookie texture atlas that would cause realtime textures to always update in the atlas even when the content did not change.
- Fixed an issue where only one of the two lookdev views would update when changing the default lookdev volume profile.
- Fixed a bug related to light cluster invalidation.
- Fixed shader warning in DofGather (case 1272931)
- Fixed AOV export of depth buffer which now correctly export linear depth (case 1265001)
- Fixed issue that caused the decal atlas to not be updated upon changing of the decal textures content.
- Fixed "Screen position out of view frustum" error when camera is at exactly the planar reflection probe location.
- Fixed Amplitude -> Min/Max parametrization conversion
- Fixed issue that allocated a small cookie for normal spot lights.
- Fixed issue when undoing a change in diffuse profile list after deleting the volume profile.
- Fixed custom pass re-ordering and removing.
- Fixed TAA issue and hardware dynamic resolution.
- Fixed a static lighting flickering issue caused by having an active planar probe in the scene while rendering inspector preview.
- Fixed an issue where even when set to OnDemand, the sky lighting would still be updated when changing sky parameters.
- Fixed an error message trigerred when a mesh has more than 32 sub-meshes (case 1274508).
- Fixed RTGI getting noisy for grazying angle geometry (case 1266462).
- Fixed an issue with TAA history management on pssl.
- Fixed the global illumination volume override having an unwanted advanced mode (case 1270459).
- Fixed screen space shadow option displayed on directional shadows while they shouldn't (case 1270537).
- Fixed the handling of undo and redo actions in the graphics compositor (cases 1268149, 1266212, 1265028)
- Fixed issue with composition graphs that include virtual textures, cubemaps and other non-2D textures (cases 1263347, 1265638).
- Fixed issues when selecting a new composition graph or setting it to None (cases 1263350, 1266202)
- Fixed ArgumentNullException when saving shader graphs after removing the compositor from the scene (case 1268658)
- Fixed issue with updating the compositor output when not in play mode (case 1266216)
- Fixed warning with area mesh (case 1268379)
- Fixed issue with diffusion profile not being updated upon reset of the editor. 
- Fixed an issue that lead to corrupted refraction in some scenarios on xbox.
- Fixed for light loop scalarization not happening. 
- Fixed issue with stencil not being set in rendergraph mode.
- Fixed for post process being overridable in reflection probes even though it is not supported.
- Fixed RTGI in performance mode when light layers are enabled on the asset.
- Fixed SSS materials appearing black in matcap mode.
- Fixed a collision in the interaction of RTR and RTGI.
- Fix for lookdev toggling renderers that are set to non editable or are hidden in the inspector.
- Fixed issue with mipmap debug mode not properly resetting full screen mode (and viceversa). 
- Added unsupported message when using tile debug mode with MSAA.
- Fixed SSGI compilation issues on PS4.
- Fixed "Screen position out of view frustum" error when camera is on exactly the planar reflection probe plane.
- Workaround issue that caused objects using eye shader to not be rendered on xbox.
- Fixed GC allocation when using XR single-pass test mode.
- Fixed text in cascades shadow split being truncated.
- Fixed rendering of custom passes in the Custom Pass Volume inspector
- Force probe to render again if first time was during async shader compilation to avoid having cyan objects.
- Fixed for lookdev library field not being refreshed upon opening a library from the environment library inspector.
- Fixed serialization issue with matcap scale intensity.
- Close Add Override popup of Volume Inspector when the popup looses focus (case 1258571)
- Light quality setting for contact shadow set to on for High quality by default.
- Fixed an exception thrown when closing the look dev because there is no active SRP anymore.
- Fixed alignment of framesettings in HDRP Default Settings
- Fixed an exception thrown when closing the look dev because there is no active SRP anymore.
- Fixed an issue where entering playmode would close the LookDev window.
- Fixed Cutoff not working properly with ray tracing shaders default and SG (case 1261292).
- Fixed shader compilation issue with Hair shader and debug display mode
<<<<<<< HEAD
=======
- Fixed cubemap static preview not updated when the asset is imported.
- Fixed wizard DXR setup on non-DXR compatible devices.
- Fixed Custom Post Processes affecting preview cameras.
- Fixed issue with lens distortion breaking rendering.
- Fixed save popup appearing twice due to HDRP wizard.
- Fixed error when changing planar probe resolution.
- Fixed the dependecy of FrameSettings (MSAA, ClearGBuffer, DepthPrepassWithDeferred) (case 1277620).
- Fixed the usage of GUIEnable for volume components (case 1280018).
- Fixed the diffusion profile becoming invalid when hitting the reset (case 1269462).
- Fixed issue with MSAA resolve killing the alpha channel.
- Fixed a warning in materialevalulation
- Fixed an error when building the player.
- Fixed issue with box light not visible if range is below one and range attenuation is off.
>>>>>>> 30b23bb1

### Changed
- Preparation pass for RTSSShadows to be supported by render graph.
- Add tooltips with the full name of the (graphics) compositor properties to properly show large names that otherwise are clipped by the UI (case 1263590)
- Composition profile .asset files cannot be manually edited/reset by users (to avoid breaking things - case 1265631)
- Preparation pass for RTSSShadows to be supported by render graph.
- Changed the way the ray tracing property is displayed on the material (QOL 1265297).
- Exposed lens attenuation mode in default settings and remove it as a debug mode.
- Composition layers without any sub layers are now cleared to black to avoid confusion (case 1265061).
- Slight reduction of VGPR used by area light code.
- Changed thread group size for contact shadows (save 1.1ms on PS4)
- Make sure distortion stencil test happens before pixel shader is run.
- Small optimization that allows to skip motion vector prepping when the whole wave as velocity of 0.
- Improved performance to avoid generating coarse stencil buffer when not needed.
- Remove HTile generation for decals (faster without).
- Improving SSGI Filtering and fixing a blend issue with RTGI.
- Changed the Trackball UI so that it allows explicit numeric values.
- Reduce the G-buffer footprint of anisotropic materials
- Moved SSGI out of preview.
- Skip an unneeded depth buffer copy on consoles. 
- Replaced the Density Volume Texture Tool with the new 3D Texture Importer.
- Rename Raytracing Node to Raytracing Quality Keyword and rename high and low inputs as default and raytraced. All raytracing effects now use the raytraced mode but path tracing.
- Moved diffusion profile list to the HDRP default settings panel.
- Skip biquadratic resampling of vbuffer when volumetric fog filtering is enabled.
- Optimized Grain and sRGB Dithering.
- On platforms that allow it skip the first mip of the depth pyramid and compute it alongside the depth buffer used for low res transparents.
- When trying to install the local configuration package, if another one is already present the user is now asked whether they want to keep it or not.
- Improved MSAA color resolve to fix issues when very bright and very dark samples are resolved together.

## [10.0.0] - 2019-06-10

### Added
- Ray tracing support for VR single-pass
- Added sharpen filter shader parameter and UI for TemporalAA to control image quality instead of hardcoded value
- Added frame settings option for custom post process and custom passes as well as custom color buffer format option.
- Add check in wizard on SRP Batcher enabled.
- Added default implementations of OnPreprocessMaterialDescription for FBX, Obj, Sketchup and 3DS file formats.
- Added custom pass fade radius
- Added after post process injection point for custom passes
- Added basic alpha compositing support - Alpha is available afterpostprocess when using FP16 buffer format.
- Added falloff distance on Reflection Probe and Planar Reflection Probe
- Added Backplate projection from the HDRISky
- Added Shadow Matte in UnlitMasterNode, which only received shadow without lighting
- Added hability to name LightLayers in HDRenderPipelineAsset
- Added a range compression factor for Reflection Probe and Planar Reflection Probe to avoid saturation of colors.
- Added path tracing support for directional, point and spot lights, as well as emission from Lit and Unlit.
- Added non temporal version of SSAO.
- Added more detailed ray tracing stats in the debug window
- Added Disc area light (bake only)
- Added a warning in the material UI to prevent transparent + subsurface-scattering combination.
- Added XR single-pass setting into HDRP asset
- Added a penumbra tint option for lights
- Added support for depth copy with XR SDK
- Added debug setting to Render Pipeline Debug Window to list the active XR views
- Added an option to filter the result of the volumetric lighting (off by default).
- Added a transmission multiplier for directional lights
- Added XR single-pass test mode to Render Pipeline Debug Window
- Added debug setting to Render Pipeline Window to list the active XR views
- Added a new refraction mode for the Lit shader (thin). Which is a box refraction with small thickness values
- Added the code to support Barn Doors for Area Lights based on a shaderconfig option.
- Added HDRPCameraBinder property binder for Visual Effect Graph
- Added "Celestial Body" controls to the Directional Light
- Added new parameters to the Physically Based Sky
- Added Reflections to the DXR Wizard
- Added the possibility to have ray traced colored and semi-transparent shadows on directional lights.
- Added a check in the custom post process template to throw an error if the default shader is not found.
- Exposed the debug overlay ratio in the debug menu.
- Added a separate frame settings for tonemapping alongside color grading.
- Added the receive fog option in the material UI for ShaderGraphs.
- Added a public virtual bool in the custom post processes API to specify if a post processes should be executed in the scene view.
- Added a menu option that checks scene issues with ray tracing. Also removed the previously existing warning at runtime.
- Added Contrast Adaptive Sharpen (CAS) Upscaling effect.
- Added APIs to update probe settings at runtime.
- Added documentation for the rayTracingSupported method in HDRP
- Added user-selectable format for the post processing passes.
- Added support for alpha channel in some post-processing passes (DoF, TAA, Uber).
- Added warnings in FrameSettings inspector when using DXR and atempting to use Asynchronous Execution.
- Exposed Stencil bits that can be used by the user.
- Added history rejection based on velocity of intersected objects for directional, point and spot lights.
- Added a affectsVolumetric field to the HDAdditionalLightData API to know if light affects volumetric fog.
- Add OS and Hardware check in the Wizard fixes for DXR.
- Added option to exclude camera motion from motion blur.
- Added semi-transparent shadows for point and spot lights.
- Added support for semi-transparent shadow for unlit shader and unlit shader graph.
- Added the alpha clip enabled toggle to the material UI for all HDRP shader graphs.
- Added Material Samples to explain how to use the lit shader features
- Added an initial implementation of ray traced sub surface scattering
- Added AssetPostprocessors and Shadergraphs to handle Arnold Standard Surface and 3DsMax Physical material import from FBX.
- Added support for Smoothness Fade start work when enabling ray traced reflections.
- Added Contact shadow, Micro shadows and Screen space refraction API documentation.
- Added script documentation for SSR, SSAO (ray tracing), GI, Light Cluster, RayTracingSettings, Ray Counters, etc.
- Added path tracing support for refraction and internal reflections.
- Added support for Thin Refraction Model and Lit's Clear Coat in Path Tracing.
- Added the Tint parameter to Sky Colored Fog.
- Added of Screen Space Reflections for Transparent materials
- Added a fallback for ray traced area light shadows in case the material is forward or the lit mode is forward.
- Added a new debug mode for light layers.
- Added an "enable" toggle to the SSR volume component.
- Added support for anisotropic specular lobes in path tracing.
- Added support for alpha clipping in path tracing.
- Added support for light cookies in path tracing.
- Added support for transparent shadows in path tracing.
- Added support for iridescence in path tracing.
- Added support for background color in path tracing.
- Added a path tracing test to the test suite.
- Added a warning and workaround instructions that appear when you enable XR single-pass after the first frame with the XR SDK.
- Added the exposure sliders to the planar reflection probe preview
- Added support for subsurface scattering in path tracing.
- Added a new mode that improves the filtering of ray traced shadows (directional, point and spot) based on the distance to the occluder.
- Added support of cookie baking and add support on Disc light.
- Added support for fog attenuation in path tracing.
- Added a new debug panel for volumes
- Added XR setting to control camera jitter for temporal effects
- Added an error message in the DrawRenderers custom pass when rendering opaque objects with an HDRP asset in DeferredOnly mode.
- Added API to enable proper recording of path traced scenes (with the Unity recorder or other tools).
- Added support for fog in Recursive rendering, ray traced reflections and ray traced indirect diffuse.
- Added an alpha blend option for recursive rendering
- Added support for stack lit for ray tracing effects.
- Added support for hair for ray tracing effects.
- Added support for alpha to coverage for HDRP shaders and shader graph
- Added support for Quality Levels to Subsurface Scattering.
- Added option to disable XR rendering on the camera settings.
- Added support for specular AA from geometric curvature in AxF
- Added support for baked AO (no input for now) in AxF
- Added an info box to warn about depth test artifacts when rendering object twice in custom passes with MSAA.
- Added a frame setting for alpha to mask.
- Added support for custom passes in the AOV API
- Added Light decomposition lighting debugging modes and support in AOV
- Added exposure compensation to Fixed exposure mode
- Added support for rasterized area light shadows in StackLit
- Added support for texture-weighted automatic exposure
- Added support for POM for emissive map
- Added alpha channel support in motion blur pass.
- Added the HDRP Compositor Tool (in Preview).
- Added a ray tracing mode option in the HDRP asset that allows to override and shader stripping.
- Added support for arbitrary resolution scaling of Volumetric Lighting to the Fog volume component.
- Added range attenuation for box-shaped spotlights.
- Added scenes for hair and fabric and decals with material samples
- Added fabric materials and textures
- Added information for fabric materials in fabric scene
- Added a DisplayInfo attribute to specify a name override and a display order for Volume Component fields (used only in default inspector for now).
- Added Min distance to contact shadows.
- Added support for Depth of Field in path tracing (by sampling the lens aperture).
- Added an API in HDRP to override the camera within the rendering of a frame (mainly for custom pass).
- Added a function (HDRenderPipeline.ResetRTHandleReferenceSize) to reset the reference size of RTHandle systems.
- Added support for AxF measurements importing into texture resources tilings.
- Added Layer parameter on Area Light to modify Layer of generated Emissive Mesh
- Added a flow map parameter to HDRI Sky
- Implemented ray traced reflections for transparent objects.
- Add a new parameter to control reflections in recursive rendering.
- Added an initial version of SSGI.
- Added Virtual Texturing cache settings to control the size of the Streaming Virtual Texturing caches.
- Added back-compatibility with builtin stereo matrices.
- Added CustomPassUtils API to simplify Blur, Copy and DrawRenderers custom passes.
- Added Histogram guided automatic exposure.
- Added few exposure debug modes.
- Added support for multiple path-traced views at once (e.g., scene and game views).
- Added support for 3DsMax's 2021 Simplified Physical Material from FBX files in the Model Importer.
- Added custom target mid grey for auto exposure.
- Added CustomPassUtils API to simplify Blur, Copy and DrawRenderers custom passes.
- Added an API in HDRP to override the camera within the rendering of a frame (mainly for custom pass).
- Added more custom pass API functions, mainly to render objects from another camera.
- Added support for transparent Unlit in path tracing.
- Added a minimal lit used for RTGI in peformance mode.
- Added procedural metering mask that can follow an object
- Added presets quality settings for RTAO and RTGI.
- Added an override for the shadow culling that allows better directional shadow maps in ray tracing effects (RTR, RTGI, RTSSS and RR).
- Added a Cloud Layer volume override.
- Added Fast Memory support for platform that support it.
- Added CPU and GPU timings for ray tracing effects.
- Added support to combine RTSSS and RTGI (1248733).
- Added IES Profile support for Point, Spot and Rectangular-Area lights
- Added support for multiple mapping modes in AxF.
- Add support of lightlayers on indirect lighting controller
- Added compute shader stripping.
- Added Cull Mode option for opaque materials and ShaderGraphs. 
- Added scene view exposure override.
- Added support for exposure curve remapping for min/max limits.
- Added presets for ray traced reflections.
- Added final image histogram debug view (both luminance and RGB).
- Added an example texture and rotation to the Cloud Layer volume override.
- Added an option to extend the camera culling for skinned mesh animation in ray tracing effects (1258547).
- Added decal layer system similar to light layer. Mesh will receive a decal when both decal layer mask matches.
- Added shader graph nodes for rendering a complex eye shader.
- Added more controls to contact shadows and increased quality in some parts. 
- Added a physically based option in DoF volume.
- Added API to check if a Camera, Light or ReflectionProbe is compatible with HDRP.
- Added path tracing test scene for normal mapping.
- Added missing API documentation.
- Remove CloudLayer
- Added quad overdraw and vertex density debug modes.

### Fixed
- fix when saved HDWizard window tab index out of range (1260273)
- Fix when rescale probe all direction below zero (1219246)
- Update documentation of HDRISky-Backplate, precise how to have Ambient Occlusion on the Backplate
- Sorting, undo, labels, layout in the Lighting Explorer.
- Fixed sky settings and materials in Shader Graph Samples package
- Fix/workaround a probable graphics driver bug in the GTAO shader.
- Fixed Hair and PBR shader graphs double sided modes
- Fixed an issue where updating an HDRP asset in the Quality setting panel would not recreate the pipeline.
- Fixed issue with point lights being considered even when occupying less than a pixel on screen (case 1183196)
- Fix a potential NaN source with iridescence (case 1183216)
- Fixed issue of spotlight breaking when minimizing the cone angle via the gizmo (case 1178279)
- Fixed issue that caused decals not to modify the roughness in the normal buffer, causing SSR to not behave correctly (case 1178336)
- Fixed lit transparent refraction with XR single-pass rendering
- Removed extra jitter for TemporalAA in VR
- Fixed ShaderGraph time in main preview
- Fixed issue on some UI elements in HDRP asset not expanding when clicking the arrow (case 1178369)
- Fixed alpha blending in custom post process
- Fixed the modification of the _AlphaCutoff property in the material UI when exposed with a ShaderGraph parameter.
- Fixed HDRP test `1218_Lit_DiffusionProfiles` on Vulkan.
- Fixed an issue where building a player in non-dev mode would generate render target error logs every frame
- Fixed crash when upgrading version of HDRP
- Fixed rendering issues with material previews
- Fixed NPE when using light module in Shuriken particle systems (1173348).
- Refresh cached shadow on editor changes
- Fixed light supported units caching (1182266)
- Fixed an issue where SSAO (that needs temporal reprojection) was still being rendered when Motion Vectors were not available (case 1184998)
- Fixed a nullref when modifying the height parameters inside the layered lit shader UI.
- Fixed Decal gizmo that become white after exiting play mode
- Fixed Decal pivot position to behave like a spotlight
- Fixed an issue where using the LightingOverrideMask would break sky reflection for regular cameras
- Fix DebugMenu FrameSettingsHistory persistency on close
- Fix DensityVolume, ReflectionProbe aned PlanarReflectionProbe advancedControl display
- Fix DXR scene serialization in wizard
- Fixed an issue where Previews would reallocate History Buffers every frame
- Fixed the SetLightLayer function in HDAdditionalLightData setting the wrong light layer
- Fix error first time a preview is created for planar
- Fixed an issue where SSR would use an incorrect roughness value on ForwardOnly (StackLit, AxF, Fabric, etc.) materials when the pipeline is configured to also allow deferred Lit.
- Fixed issues with light explorer (cases 1183468, 1183269)
- Fix dot colors in LayeredLit material inspector
- Fix undo not resetting all value when undoing the material affectation in LayerLit material
- Fix for issue that caused gizmos to render in render textures (case 1174395)
- Fixed the light emissive mesh not updated when the light was disabled/enabled
- Fixed light and shadow layer sync when setting the HDAdditionalLightData.lightlayersMask property
- Fixed a nullref when a custom post process component that was in the HDRP PP list is removed from the project
- Fixed issue that prevented decals from modifying specular occlusion (case 1178272).
- Fixed exposure of volumetric reprojection
- Fixed multi selection support for Scalable Settings in lights
- Fixed font shaders in test projects for VR by using a Shader Graph version
- Fixed refresh of baked cubemap by incrementing updateCount at the end of the bake (case 1158677).
- Fixed issue with rectangular area light when seen from the back
- Fixed decals not affecting lightmap/lightprobe
- Fixed zBufferParams with XR single-pass rendering
- Fixed moving objects not rendered in custom passes
- Fixed abstract classes listed in the + menu of the custom pass list
- Fixed custom pass that was rendered in previews
- Fixed precision error in zero value normals when applying decals (case 1181639)
- Fixed issue that triggered No Scene Lighting view in game view as well (case 1156102)
- Assign default volume profile when creating a new HDRP Asset
- Fixed fov to 0 in planar probe breaking the projection matrix (case 1182014)
- Fixed bugs with shadow caching
- Reassign the same camera for a realtime probe face render request to have appropriate history buffer during realtime probe rendering.
- Fixed issue causing wrong shading when normal map mode is Object space, no normal map is set, but a detail map is present (case 1143352)
- Fixed issue with decal and htile optimization
- Fixed TerrainLit shader compilation error regarding `_Control0_TexelSize` redefinition (case 1178480).
- Fixed warning about duplicate HDRuntimeReflectionSystem when configuring play mode without domain reload.
- Fixed an editor crash when multiple decal projectors were selected and some had null material
- Added all relevant fix actions to FixAll button in Wizard
- Moved FixAll button on top of the Wizard
- Fixed an issue where fog color was not pre-exposed correctly
- Fix priority order when custom passes are overlapping
- Fix cleanup not called when the custom pass GameObject is destroyed
- Replaced most instances of GraphicsSettings.renderPipelineAsset by GraphicsSettings.currentRenderPipeline. This should fix some parameters not working on Quality Settings overrides.
- Fixed an issue with Realtime GI not working on upgraded projects.
- Fixed issue with screen space shadows fallback texture was not set as a texture array.
- Fixed Pyramid Lights bounding box
- Fixed terrain heightmap default/null values and epsilons
- Fixed custom post-processing effects breaking when an abstract class inherited from `CustomPostProcessVolumeComponent`
- Fixed XR single-pass rendering in Editor by using ShaderConfig.s_XrMaxViews to allocate matrix array
- Multiple different skies rendered at the same time by different cameras are now handled correctly without flickering
- Fixed flickering issue happening when different volumes have shadow settings and multiple cameras are present.
- Fixed issue causing planar probes to disappear if there is no light in the scene.
- Fixed a number of issues with the prefab isolation mode (Volumes leaking from the main scene and reflection not working properly)
- Fixed an issue with fog volume component upgrade not working properly
- Fixed Spot light Pyramid Shape has shadow artifacts on aspect ratio values lower than 1
- Fixed issue with AO upsampling in XR
- Fixed camera without HDAdditionalCameraData component not rendering
- Removed the macro ENABLE_RAYTRACING for most of the ray tracing code
- Fixed prefab containing camera reloading in loop while selected in the Project view
- Fixed issue causing NaN wheh the Z scale of an object is set to 0.
- Fixed DXR shader passes attempting to render before pipeline loaded
- Fixed black ambient sky issue when importing a project after deleting Library.
- Fixed issue when upgrading a Standard transparent material (case 1186874)
- Fixed area light cookies not working properly with stack lit
- Fixed material render queue not updated when the shader is changed in the material inspector.
- Fixed a number of issues with full screen debug modes not reseting correctly when setting another mutually exclusive mode
- Fixed compile errors for platforms with no VR support
- Fixed an issue with volumetrics and RTHandle scaling (case 1155236)
- Fixed an issue where sky lighting might be updated uselessly
- Fixed issue preventing to allow setting decal material to none (case 1196129)
- Fixed XR multi-pass decals rendering
- Fixed several fields on Light Inspector that not supported Prefab overrides
- Fixed EOL for some files
- Fixed scene view rendering with volumetrics and XR enabled
- Fixed decals to work with multiple cameras
- Fixed optional clear of GBuffer (Was always on)
- Fixed render target clears with XR single-pass rendering
- Fixed HDRP samples file hierarchy
- Fixed Light units not matching light type
- Fixed QualitySettings panel not displaying HDRP Asset
- Fixed black reflection probes the first time loading a project
- Fixed y-flip in scene view with XR SDK
- Fixed Decal projectors do not immediately respond when parent object layer mask is changed in editor.
- Fixed y-flip in scene view with XR SDK
- Fixed a number of issues with Material Quality setting
- Fixed the transparent Cull Mode option in HD unlit master node settings only visible if double sided is ticked.
- Fixed an issue causing shadowed areas by contact shadows at the edge of far clip plane if contact shadow length is very close to far clip plane.
- Fixed editing a scalable settings will edit all loaded asset in memory instead of targetted asset.
- Fixed Planar reflection default viewer FOV
- Fixed flickering issues when moving the mouse in the editor with ray tracing on.
- Fixed the ShaderGraph main preview being black after switching to SSS in the master node settings
- Fixed custom fullscreen passes in VR
- Fixed camera culling masks not taken in account in custom pass volumes
- Fixed object not drawn in custom pass when using a DrawRenderers with an HDRP shader in a build.
- Fixed injection points for Custom Passes (AfterDepthAndNormal and BeforePreRefraction were missing)
- Fixed a enum to choose shader tags used for drawing objects (DepthPrepass or Forward) when there is no override material.
- Fixed lit objects in the BeforePreRefraction, BeforeTransparent and BeforePostProcess.
- Fixed the None option when binding custom pass render targets to allow binding only depth or color.
- Fixed custom pass buffers allocation so they are not allocated if they're not used.
- Fixed the Custom Pass entry in the volume create asset menu items.
- Fixed Prefab Overrides workflow on Camera.
- Fixed alignment issue in Preset for Camera.
- Fixed alignment issue in Physical part for Camera.
- Fixed FrameSettings multi-edition.
- Fixed a bug happening when denoising multiple ray traced light shadows
- Fixed minor naming issues in ShaderGraph settings
- VFX: Removed z-fight glitches that could appear when using deferred depth prepass and lit quad primitives
- VFX: Preserve specular option for lit outputs (matches HDRP lit shader)
- Fixed an issue with Metal Shader Compiler and GTAO shader for metal
- Fixed resources load issue while upgrading HDRP package.
- Fix LOD fade mask by accounting for field of view
- Fixed spot light missing from ray tracing indirect effects.
- Fixed a UI bug in the diffusion profile list after fixing them from the wizard.
- Fixed the hash collision when creating new diffusion profile assets.
- Fixed a light leaking issue with box light casting shadows (case 1184475)
- Fixed Cookie texture type in the cookie slot of lights (Now displays a warning because it is not supported).
- Fixed a nullref that happens when using the Shuriken particle light module
- Fixed alignment in Wizard
- Fixed text overflow in Wizard's helpbox
- Fixed Wizard button fix all that was not automatically grab all required fixes
- Fixed VR tab for MacOS in Wizard
- Fixed local config package workflow in Wizard
- Fixed issue with contact shadows shifting when MSAA is enabled.
- Fixed EV100 in the PBR sky
- Fixed an issue In URP where sometime the camera is not passed to the volume system and causes a null ref exception (case 1199388)
- Fixed nullref when releasing HDRP with custom pass disabled
- Fixed performance issue derived from copying stencil buffer.
- Fixed an editor freeze when importing a diffusion profile asset from a unity package.
- Fixed an exception when trying to reload a builtin resource.
- Fixed the light type intensity unit reset when switching the light type.
- Fixed compilation error related to define guards and CreateLayoutFromXrSdk()
- Fixed documentation link on CustomPassVolume.
- Fixed player build when HDRP is in the project but not assigned in the graphic settings.
- Fixed an issue where ambient probe would be black for the first face of a baked reflection probe
- VFX: Fixed Missing Reference to Visual Effect Graph Runtime Assembly
- Fixed an issue where rendering done by users in EndCameraRendering would be executed before the main render loop.
- Fixed Prefab Override in main scope of Volume.
- Fixed alignment issue in Presset of main scope of Volume.
- Fixed persistence of ShowChromeGizmo and moved it to toolbar for coherency in ReflectionProbe and PlanarReflectionProbe.
- Fixed Alignement issue in ReflectionProbe and PlanarReflectionProbe.
- Fixed Prefab override workflow issue in ReflectionProbe and PlanarReflectionProbe.
- Fixed empty MoreOptions and moved AdvancedManipulation in a dedicated location for coherency in ReflectionProbe and PlanarReflectionProbe.
- Fixed Prefab override workflow issue in DensityVolume.
- Fixed empty MoreOptions and moved AdvancedManipulation in a dedicated location for coherency in DensityVolume.
- Fix light limit counts specified on the HDRP asset
- Fixed Quality Settings for SSR, Contact Shadows and Ambient Occlusion volume components
- Fixed decalui deriving from hdshaderui instead of just shaderui
- Use DelayedIntField instead of IntField for scalable settings
- Fixed init of debug for FrameSettingsHistory on SceneView camera
- Added a fix script to handle the warning 'referenced script in (GameObject 'SceneIDMap') is missing'
- Fix Wizard load when none selected for RenderPipelineAsset
- Fixed TerrainLitGUI when per-pixel normal property is not present.
- Fixed rendering errors when enabling debug modes with custom passes
- Fix an issue that made PCSS dependent on Atlas resolution (not shadow map res)
- Fixing a bug whith histories when n>4 for ray traced shadows
- Fixing wrong behavior in ray traced shadows for mesh renderers if their cast shadow is shadow only or double sided
- Only tracing rays for shadow if the point is inside the code for spotlight shadows
- Only tracing rays if the point is inside the range for point lights
- Fixing ghosting issues when the screen space shadow  indexes change for a light with ray traced shadows
- Fixed an issue with stencil management and Xbox One build that caused corrupted output in deferred mode.
- Fixed a mismatch in behavior between the culling of shadow maps and ray traced point and spot light shadows
- Fixed recursive ray tracing not working anymore after intermediate buffer refactor.
- Fixed ray traced shadow denoising not working (history rejected all the time).
- Fixed shader warning on xbox one
- Fixed cookies not working for spot lights in ray traced reflections, ray traced GI and recursive rendering
- Fixed an inverted handling of CoatSmoothness for SSR in StackLit.
- Fixed missing distortion inputs in Lit and Unlit material UI.
- Fixed issue that propagated NaNs across multiple frames through the exposure texture.
- Fixed issue with Exclude from TAA stencil ignored.
- Fixed ray traced reflection exposure issue.
- Fixed issue with TAA history not initialising corretly scale factor for first frame
- Fixed issue with stencil test of material classification not using the correct Mask (causing false positive and bad performance with forward material in deferred)
- Fixed issue with History not reset when chaning antialiasing mode on camera
- Fixed issue with volumetric data not being initialized if default settings have volumetric and reprojection off.
- Fixed ray tracing reflection denoiser not applied in tier 1
- Fixed the vibility of ray tracing related methods.
- Fixed the diffusion profile list not saved when clicking the fix button in the material UI.
- Fixed crash when pushing bounce count higher than 1 for ray traced GI or reflections
- Fixed PCSS softness scale so that it better match ray traced reference for punctual lights.
- Fixed exposure management for the path tracer
- Fixed AxF material UI containing two advanced options settings.
- Fixed an issue where cached sky contexts were being destroyed wrongly, breaking lighting in the LookDev
- Fixed issue that clamped PCSS softness too early and not after distance scale.
- Fixed fog affect transparent on HD unlit master node
- Fixed custom post processes re-ordering not saved.
- Fixed NPE when using scalable settings
- Fixed an issue where PBR sky precomputation was reset incorrectly in some cases causing bad performance.
- Fixed a bug due to depth history begin overriden too soon
- Fixed CustomPassSampleCameraColor scale issue when called from Before Transparent injection point.
- Fixed corruption of AO in baked probes.
- Fixed issue with upgrade of projects that still had Very High as shadow filtering quality.
- Fixed issue that caused Distortion UI to appear in Lit.
- Fixed several issues with decal duplicating when editing them.
- Fixed initialization of volumetric buffer params (1204159)
- Fixed an issue where frame count was incorrectly reset for the game view, causing temporal processes to fail.
- Fixed Culling group was not disposed error.
- Fixed issues on some GPU that do not support gathers on integer textures.
- Fixed an issue with ambient probe not being initialized for the first frame after a domain reload for volumetric fog.
- Fixed the scene visibility of decal projectors and density volumes
- Fixed a leak in sky manager.
- Fixed an issue where entering playmode while the light editor is opened would produce null reference exceptions.
- Fixed the debug overlay overlapping the debug menu at runtime.
- Fixed an issue with the framecount when changing scene.
- Fixed errors that occurred when using invalid near and far clip plane values for planar reflections.
- Fixed issue with motion blur sample weighting function.
- Fixed motion vectors in MSAA.
- Fixed sun flare blending (case 1205862).
- Fixed a lot of issues related to ray traced screen space shadows.
- Fixed memory leak caused by apply distortion material not being disposed.
- Fixed Reflection probe incorrectly culled when moving its parent (case 1207660)
- Fixed a nullref when upgrading the Fog volume components while the volume is opened in the inspector.
- Fix issues where decals on PS4 would not correctly write out the tile mask causing bits of the decal to go missing.
- Use appropriate label width and text content so the label is completely visible
- Fixed an issue where final post process pass would not output the default alpha value of 1.0 when using 11_11_10 color buffer format.
- Fixed SSR issue after the MSAA Motion Vector fix.
- Fixed an issue with PCSS on directional light if punctual shadow atlas was not allocated.
- Fixed an issue where shadow resolution would be wrong on the first face of a baked reflection probe.
- Fixed issue with PCSS softness being incorrect for cascades different than the first one.
- Fixed custom post process not rendering when using multiple HDRP asset in quality settings
- Fixed probe gizmo missing id (case 1208975)
- Fixed a warning in raytracingshadowfilter.compute
- Fixed issue with AO breaking with small near plane values.
- Fixed custom post process Cleanup function not called in some cases.
- Fixed shader warning in AO code.
- Fixed a warning in simpledenoiser.compute
- Fixed tube and rectangle light culling to use their shape instead of their range as a bounding box.
- Fixed caused by using gather on a UINT texture in motion blur.
- Fix issue with ambient occlusion breaking when dynamic resolution is active.
- Fixed some possible NaN causes in Depth of Field.
- Fixed Custom Pass nullref due to the new Profiling Sample API changes
- Fixed the black/grey screen issue on after post process Custom Passes in non dev builds.
- Fixed particle lights.
- Improved behavior of lights and probe going over the HDRP asset limits.
- Fixed issue triggered when last punctual light is disabled and more than one camera is used.
- Fixed Custom Pass nullref due to the new Profiling Sample API changes
- Fixed the black/grey screen issue on after post process Custom Passes in non dev builds.
- Fixed XR rendering locked to vsync of main display with Standalone Player.
- Fixed custom pass cleanup not called at the right time when using multiple volumes.
- Fixed an issue on metal with edge of decal having artifact by delaying discard of fragments during decal projection
- Fixed various shader warning
- Fixing unnecessary memory allocations in the ray tracing cluster build
- Fixed duplicate column labels in LightEditor's light tab
- Fixed white and dark flashes on scenes with very high or very low exposure when Automatic Exposure is being used.
- Fixed an issue where passing a null ProfilingSampler would cause a null ref exception.
- Fixed memory leak in Sky when in matcap mode.
- Fixed compilation issues on platform that don't support VR.
- Fixed migration code called when we create a new HDRP asset.
- Fixed RemoveComponent on Camera contextual menu to not remove Camera while a component depend on it.
- Fixed an issue where ambient occlusion and screen space reflections editors would generate null ref exceptions when HDRP was not set as the current pipeline.
- Fixed a null reference exception in the probe UI when no HDRP asset is present.
- Fixed the outline example in the doc (sampling range was dependent on screen resolution)
- Fixed a null reference exception in the HDRI Sky editor when no HDRP asset is present.
- Fixed an issue where Decal Projectors created from script where rotated around the X axis by 90°.
- Fixed frustum used to compute Density Volumes visibility when projection matrix is oblique.
- Fixed a null reference exception in Path Tracing, Recursive Rendering and raytraced Global Illumination editors when no HDRP asset is present.
- Fix for NaNs on certain geometry with Lit shader -- [case 1210058](https://fogbugz.unity3d.com/f/cases/1210058/)
- Fixed an issue where ambient occlusion and screen space reflections editors would generate null ref exceptions when HDRP was not set as the current pipeline.
- Fixed a null reference exception in the probe UI when no HDRP asset is present.
- Fixed the outline example in the doc (sampling range was dependent on screen resolution)
- Fixed a null reference exception in the HDRI Sky editor when no HDRP asset is present.
- Fixed an issue where materials newly created from the contextual menu would have an invalid state, causing various problems until it was edited.
- Fixed transparent material created with ZWrite enabled (now it is disabled by default for new transparent materials)
- Fixed mouseover on Move and Rotate tool while DecalProjector is selected.
- Fixed wrong stencil state on some of the pixel shader versions of deferred shader.
- Fixed an issue where creating decals at runtime could cause a null reference exception.
- Fixed issue that displayed material migration dialog on the creation of new project.
- Fixed various issues with time and animated materials (cases 1210068, 1210064).
- Updated light explorer with latest changes to the Fog and fixed issues when no visual environment was present.
- Fixed not handleling properly the recieve SSR feature with ray traced reflections
- Shadow Atlas is no longer allocated for area lights when they are disabled in the shader config file.
- Avoid MRT Clear on PS4 as it is not implemented yet.
- Fixed runtime debug menu BitField control.
- Fixed the radius value used for ray traced directional light.
- Fixed compilation issues with the layered lit in ray tracing shaders.
- Fixed XR autotests viewport size rounding
- Fixed mip map slider knob displayed when cubemap have no mipmap
- Remove unnecessary skip of material upgrade dialog box.
- Fixed the profiling sample mismatch errors when enabling the profiler in play mode
- Fixed issue that caused NaNs in reflection probes on consoles.
- Fixed adjusting positive axis of Blend Distance slides the negative axis in the density volume component.
- Fixed the blend of reflections based on the weight.
- Fixed fallback for ray traced reflections when denoising is enabled.
- Fixed error spam issue with terrain detail terrainDetailUnsupported (cases 1211848)
- Fixed hardware dynamic resolution causing cropping/scaling issues in scene view (case 1158661)
- Fixed Wizard check order for `Hardware and OS` and `Direct3D12`
- Fix AO issue turning black when Far/Near plane distance is big.
- Fixed issue when opening lookdev and the lookdev volume have not been assigned yet.
- Improved memory usage of the sky system.
- Updated label in HDRP quality preference settings (case 1215100)
- Fixed Decal Projector gizmo not undoing properly (case 1216629)
- Fix a leak in the denoising of ray traced reflections.
- Fixed Alignment issue in Light Preset
- Fixed Environment Header in LightingWindow
- Fixed an issue where hair shader could write garbage in the diffuse lighting buffer, causing NaNs.
- Fixed an exposure issue with ray traced sub-surface scattering.
- Fixed runtime debug menu light hierarchy None not doing anything.
- Fixed the broken ShaderGraph preview when creating a new Lit graph.
- Fix indentation issue in preset of LayeredLit material.
- Fixed minor issues with cubemap preview in the inspector.
- Fixed wrong build error message when building for android on mac.
- Fixed an issue related to denoising ray trace area shadows.
- Fixed wrong build error message when building for android on mac.
- Fixed Wizard persistency of Direct3D12 change on domain reload.
- Fixed Wizard persistency of FixAll on domain reload.
- Fixed Wizard behaviour on domain reload.
- Fixed a potential source of NaN in planar reflection probe atlas.
- Fixed an issue with MipRatio debug mode showing _DebugMatCapTexture not being set.
- Fixed missing initialization of input params in Blit for VR.
- Fix Inf source in LTC for area lights.
- Fix issue with AO being misaligned when multiple view are visible.
- Fix issue that caused the clamp of camera rotation motion for motion blur to be ineffective.
- Fixed issue with AssetPostprocessors dependencies causing models to be imported twice when upgrading the package version.
- Fixed culling of lights with XR SDK
- Fixed memory stomp in shadow caching code, leading to overflow of Shadow request array and runtime errors.
- Fixed an issue related to transparent objects reading the ray traced indirect diffuse buffer
- Fixed an issue with filtering ray traced area lights when the intensity is high or there is an exposure.
- Fixed ill-formed include path in Depth Of Field shader.
- Fixed shader graph and ray tracing after the shader target PR.
- Fixed a bug in semi-transparent shadows (object further than the light casting shadows)
- Fix state enabled of default volume profile when in package.
- Fixed removal of MeshRenderer and MeshFilter on adding Light component.
- Fixed Ray Traced SubSurface Scattering not working with ray traced area lights
- Fixed Ray Traced SubSurface Scattering not working in forward mode.
- Fixed a bug in debug light volumes.
- Fixed a bug related to ray traced area light shadow history.
- Fixed an issue where fog sky color mode could sample NaNs in the sky cubemap.
- Fixed a leak in the PBR sky renderer.
- Added a tooltip to the Ambient Mode parameter in the Visual Envionment volume component.
- Static lighting sky now takes the default volume into account (this fixes discrepancies between baked and realtime lighting).
- Fixed a leak in the sky system.
- Removed MSAA Buffers allocation when lit shader mode is set to "deferred only".
- Fixed invalid cast for realtime reflection probes (case 1220504)
- Fixed invalid game view rendering when disabling all cameras in the scene (case 1105163)
- Hide reflection probes in the renderer components.
- Fixed infinite reload loop while displaying Light's Shadow's Link Light Layer in Inspector of Prefab Asset.
- Fixed the culling was not disposed error in build log.
- Fixed the cookie atlas size and planar atlas size being too big after an upgrade of the HDRP asset.
- Fixed transparent SSR for shader graph.
- Fixed an issue with emissive light meshes not being in the RAS.
- Fixed DXR player build
- Fixed the HDRP asset migration code not being called after an upgrade of the package
- Fixed draw renderers custom pass out of bound exception
- Fixed the PBR shader rendering in deferred
- Fixed some typos in debug menu (case 1224594)
- Fixed ray traced point and spot lights shadows not rejecting istory when semi-transparent or colored.
- Fixed a warning due to StaticLightingSky when reloading domain in some cases.
- Fixed the MaxLightCount being displayed when the light volume debug menu is on ColorAndEdge.
- Fixed issue with unclear naming of debug menu for decals.
- Fixed z-fighting in scene view when scene lighting is off (case 1203927)
- Fixed issue that prevented cubemap thumbnails from rendering (only on D3D11 and Metal).
- Fixed ray tracing with VR single-pass
- Fix an exception in ray tracing that happens if two LOD levels are using the same mesh renderer.
- Fixed error in the console when switching shader to decal in the material UI.
- Fixed an issue with refraction model and ray traced recursive rendering (case 1198578).
- Fixed an issue where a dynamic sky changing any frame may not update the ambient probe.
- Fixed cubemap thumbnail generation at project load time.
- Fixed cubemap thumbnail generation at project load time. 
- Fixed XR culling with multiple cameras
- Fixed XR single-pass with Mock HMD plugin
- Fixed sRGB mismatch with XR SDK
- Fixed an issue where default volume would not update when switching profile.
- Fixed issue with uncached reflection probe cameras reseting the debug mode (case 1224601) 
- Fixed an issue where AO override would not override specular occlusion.
- Fixed an issue where Volume inspector might not refresh correctly in some cases.
- Fixed render texture with XR
- Fixed issue with resources being accessed before initialization process has been performed completely. 
- Half fixed shuriken particle light that cast shadows (only the first one will be correct)
- Fixed issue with atmospheric fog turning black if a planar reflection probe is placed below ground level. (case 1226588)
- Fixed custom pass GC alloc issue in CustomPassVolume.GetActiveVolumes().
- Fixed a bug where instanced shadergraph shaders wouldn't compile on PS4.
- Fixed an issue related to the envlightdatasrt not being bound in recursive rendering.
- Fixed shadow cascade tooltip when using the metric mode (case 1229232)
- Fixed how the area light influence volume is computed to match rasterization.
- Focus on Decal uses the extends of the projectors
- Fixed usage of light size data that are not available at runtime.
- Fixed the depth buffer copy made before custom pass after opaque and normal injection point.
- Fix for issue that prevented scene from being completely saved when baked reflection probes are present and lighting is set to auto generate.
- Fixed drag area width at left of Light's intensity field in Inspector.
- Fixed light type resolution when performing a reset on HDAdditionalLightData (case 1220931)
- Fixed reliance on atan2 undefined behavior in motion vector debug shader.
- Fixed an usage of a a compute buffer not bound (1229964)
- Fixed an issue where changing the default volume profile from another inspector would not update the default volume editor.
- Fix issues in the post process system with RenderTexture being invalid in some cases, causing rendering problems.
- Fixed an issue where unncessarily serialized members in StaticLightingSky component would change each time the scene is changed.
- Fixed a weird behavior in the scalable settings drawing when the space becomes tiny (1212045).
- Fixed a regression in the ray traced indirect diffuse due to the new probe system.
- Fix for range compression factor for probes going negative (now clamped to positive values).
- Fixed path validation when creating new volume profile (case 1229933)
- Fixed a bug where Decal Shader Graphs would not recieve reprojected Position, Normal, or Bitangent data. (1239921)
- Fix reflection hierarchy for CARPAINT in AxF.
- Fix precise fresnel for delta lights for SVBRDF in AxF.
- Fixed the debug exposure mode for display sky reflection and debug view baked lighting
- Fixed MSAA depth resolve when there is no motion vectors
- Fixed various object leaks in HDRP.
- Fixed compile error with XR SubsystemManager.
- Fix for assertion triggering sometimes when saving a newly created lit shader graph (case 1230996)
- Fixed culling of planar reflection probes that change position (case 1218651)
- Fixed null reference when processing lightprobe (case 1235285)
- Fix issue causing wrong planar reflection rendering when more than one camera is present.
- Fix black screen in XR when HDRP package is present but not used.
- Fixed an issue with the specularFGD term being used when the material has a clear coat (lit shader).
- Fixed white flash happening with auto-exposure in some cases (case 1223774)
- Fixed NaN which can appear with real time reflection and inf value
- Fixed an issue that was collapsing the volume components in the HDRP default settings
- Fixed warning about missing bound decal buffer
- Fixed shader warning on Xbox for ResolveStencilBuffer.compute. 
- Fixed PBR shader ZTest rendering in deferred.
- Replaced commands incompatible with async compute in light list build process.
- Diffusion Profile and Material references in HDRP materials are now correctly exported to unity packages. Note that the diffusion profile or the material references need to be edited once before this can work properly.
- Fix MaterialBalls having same guid issue
- Fix spelling and grammatical errors in material samples
- Fixed unneeded cookie texture allocation for cone stop lights.
- Fixed scalarization code for contact shadows.
- Fixed volume debug in playmode
- Fixed issue when toggling anything in HDRP asset that will produce an error (case 1238155)
- Fixed shader warning in PCSS code when using Vulkan.
- Fixed decal that aren't working without Metal and Ambient Occlusion option enabled.
- Fixed an error about procedural sky being logged by mistake.
- Fixed shadowmask UI now correctly showing shadowmask disable
- Made more explicit the warning about raytracing and asynchronous compute. Also fixed the condition in which it appears.
- Fixed a null ref exception in static sky when the default volume profile is invalid.
- DXR: Fixed shader compilation error with shader graph and pathtracer
- Fixed SceneView Draw Modes not being properly updated after opening new scene view panels or changing the editor layout.
- VFX: Removed irrelevant queues in render queue selection from HDRP outputs
- VFX: Motion Vector are correctly renderered with MSAA [Case 1240754](https://issuetracker.unity3d.com/product/unity/issues/guid/1240754/)
- Fixed a cause of NaN when a normal of 0-length is generated (usually via shadergraph). 
- Fixed issue with screen-space shadows not enabled properly when RT is disabled (case 1235821)
- Fixed a performance issue with stochastic ray traced area shadows.
- Fixed cookie texture not updated when changing an import settings (srgb for example).
- Fixed flickering of the game/scene view when lookdev is running.
- Fixed issue with reflection probes in realtime time mode with OnEnable baking having wrong lighting with sky set to dynamic (case 1238047).
- Fixed transparent motion vectors not working when in MSAA.
- Fix error when removing DecalProjector from component contextual menu (case 1243960)
- Fixed issue with post process when running in RGBA16 and an object with additive blending is in the scene.
- Fixed corrupted values on LayeredLit when using Vertex Color multiply mode to multiply and MSAA is activated. 
- Fix conflicts with Handles manipulation when performing a Reset in DecalComponent (case 1238833)
- Fixed depth prepass and postpass being disabled after changing the shader in the material UI.
- Fixed issue with sceneview camera settings not being saved after Editor restart.
- Fixed issue when switching back to custom sensor type in physical camera settings (case 1244350).
- Fixed a null ref exception when running playmode tests with the render pipeline debug window opened.
- Fixed some GCAlloc in the debug window.
- Fixed shader graphs not casting semi-transparent and color shadows (case 1242617)
- Fixed thin refraction mode not working properly.
- Fixed assert on tests caused by probe culling results being requested when culling did not happen. (case 1246169) 
- Fixed over consumption of GPU memory by the Physically Based Sky.
- Fixed an invalid rotation in Planar Reflection Probe editor display, that was causing an error message (case 1182022)
- Put more information in Camera background type tooltip and fixed inconsistent exposure behavior when changing bg type.
- Fixed issue that caused not all baked reflection to be deleted upon clicking "Clear Baked Data" in the lighting menu (case 1136080)
- Fixed an issue where asset preview could be rendered white because of static lighting sky.
- Fixed an issue where static lighting was not updated when removing the static lighting sky profile.
- Fixed the show cookie atlas debug mode not displaying correctly when enabling the clear cookie atlas option.
- Fixed various multi-editing issues when changing Emission parameters.
- Fixed error when undo a Reflection Probe removal in a prefab instance. (case 1244047)
- Fixed Microshadow not working correctly in deferred with LightLayers
- Tentative fix for missing include in depth of field shaders.
- Fixed the light overlap scene view draw mode (wasn't working at all).
- Fixed taaFrameIndex and XR tests 4052 and 4053
- Fixed the prefab integration of custom passes (Prefab Override Highlight not working as expected).
- Cloned volume profile from read only assets are created in the root of the project. (case 1154961)
- Fixed Wizard check on default volume profile to also check it is not the default one in package.
- Fix erroneous central depth sampling in TAA.
- Fixed light layers not correctly disabled when the lightlayers is set to Nothing and Lightlayers isn't enabled in HDRP Asset
- Fixed issue with Model Importer materials falling back to the Legacy default material instead of HDRP's default material when import happens at Editor startup.
- Fixed a wrong condition in CameraSwitcher, potentially causing out of bound exceptions.
- Fixed an issue where editing the Look Dev default profile would not reflect directly in the Look Dev window.
- Fixed a bug where the light list is not cleared but still used when resizing the RT.
- Fixed exposure debug shader with XR single-pass rendering.
- Fixed issues with scene view and transparent motion vectors.
- Fixed black screens for linux/HDRP (1246407)
- Fixed a vulkan and metal warning in the SSGI compute shader.
- Fixed an exception due to the color pyramid not allocated when SSGI is enabled.
- Fixed an issue with the first Depth history was incorrectly copied.
- Fixed path traced DoF focusing issue
- Fix an issue with the half resolution Mode (performance)
- Fix an issue with the color intensity of emissive for performance rtgi
- Fixed issue with rendering being mostly broken when target platform disables VR. 
- Workaround an issue caused by GetKernelThreadGroupSizes  failing to retrieve correct group size. 
- Fix issue with fast memory and rendergraph. 
- Fixed transparent motion vector framesetting not sanitized.
- Fixed wrong order of post process frame settings.
- Fixed white flash when enabling SSR or SSGI.
- The ray traced indrect diffuse and RTGI were combined wrongly with the rest of the lighting (1254318).
- Fixed an exception happening when using RTSSS without using RTShadows.
- Fix inconsistencies with transparent motion vectors and opaque by allowing camera only transparent motion vectors.
- Fix reflection probe frame settings override
- Fixed certain shadow bias artifacts present in volumetric lighting (case 1231885).
- Fixed area light cookie not updated when switch the light type from a spot that had a cookie.
- Fixed issue with dynamic resolution updating when not in play mode.
- Fixed issue with Contrast Adaptive Sharpening upsample mode and preview camera.
- Fix issue causing blocky artifacts when decals affect metallic and are applied on material with specular color workflow.
- Fixed issue with depth pyramid generation and dynamic resolution.
- Fixed an issue where decals were duplicated in prefab isolation mode.
- Fixed an issue where rendering preview with MSAA might generate render graph errors.
- Fixed compile error in PS4 for planar reflection filtering.
- Fixed issue with blue line in prefabs for volume mode.
- Fixing the internsity being applied to RTAO too early leading to unexpected results (1254626).
- Fix issue that caused sky to incorrectly render when using a custom projection matrix.
- Fixed null reference exception when using depth pre/post pass in shadergraph with alpha clip in the material.
- Appropriately constraint blend distance of reflection probe while editing with the inspector (case 1248931)
- Fixed AxF handling of roughness for Blinn-Phong type materials
- Fixed AxF UI errors when surface type is switched to transparent
- Fixed a serialization issue, preventing quality level parameters to undo/redo and update scene view on change.
- Fixed an exception occuring when a camera doesn't have an HDAdditionalCameraData (1254383).
- Fixed ray tracing with XR single-pass.
- Fixed warning in HDAdditionalLightData OnValidate (cases 1250864, 1244578)
- Fixed a bug related to denoising ray traced reflections.
- Fixed nullref in the layered lit material inspector.
- Fixed an issue where manipulating the color wheels in a volume component would reset the cursor every time.
- Fixed an issue where static sky lighting would not be updated for a new scene until it's reloaded at least once.
- Fixed culling for decals when used in prefabs and edited in context.
- Force to rebake probe with missing baked texture. (1253367)
- Fix supported Mac platform detection to handle new major version (11.0) properly
- Fixed typo in the Render Pipeline Wizard under HDRP+VR
- Change transparent SSR name in frame settings to avoid clipping. 
- Fixed missing include guards in shadow hlsl files.
- Repaint the scene view whenever the scene exposure override is changed.
- Fixed an error when clearing the SSGI history texture at creation time (1259930).
- Fixed alpha to mask reset when toggling alpha test in the material UI.
- Fixed an issue where opening the look dev window with the light theme would make the window blink and eventually crash unity.
- Fixed fallback for ray tracing and light layers (1258837).
- Fixed Sorting Priority not displayed correctly in the DrawRenderers custom pass UI.
- Fixed glitch in Project settings window when selecting diffusion profiles in material section (case 1253090)
- Fixed issue with light layers bigger than 8 (and above the supported range). 
- Fixed issue with culling layer mask of area light's emissive mesh 
- Fixed overused the atlas for Animated/Render Target Cookies (1259930).
- Fixed errors when switching area light to disk shape while an area emissive mesh was displayed.
- Fixed default frame settings MSAA toggle for reflection probes (case 1247631)
- Fixed the transparent SSR dependency not being properly disabled according to the asset dependencies (1260271).
- Fixed issue with completely black AO on double sided materials when normal mode is set to None.
- Fixed UI drawing of the quaternion (1251235)
- Fix an issue with the quality mode and perf mode on RTR and RTGI and getting rid of unwanted nans (1256923).
- Fixed unitialized ray tracing resources when using non-default HDRP asset (case 1259467).
- Fixed overused the atlas for Animated/Render Target Cookies (1259930).
- Fixed sky asserts with XR multipass
- Fixed for area light not updating baked light result when modifying with gizmo.
- Fixed robustness issue with GetOddNegativeScale() in ray tracing, which was impacting normal mapping (1261160).
- Fixed regression where moving face of the probe gizmo was not moving its position anymore.
- Fixed XR single-pass macros in tessellation shaders.
- Fixed path-traced subsurface scattering mixing with diffuse and specular BRDFs (1250601).
- Fixed custom pass re-ordering issues.
- Improved robustness of normal mapping when scale is 0, and mapping is extreme (normals in or below the tangent plane).
- Fixed XR Display providers not getting zNear and zFar plane distances passed to them when in HDRP.
- Fixed rendering breaking when disabling tonemapping in the frame settings.
- Fixed issue with serialization of exposure modes in volume profiles not being consistent between HDRP versions (case 1261385).
- Fixed issue with duplicate names in newly created sub-layers in the graphics compositor (case 1263093).
- Remove MSAA debug mode when renderpipeline asset has no MSAA
- Fixed some post processing using motion vectors when they are disabled
- Fixed the multiplier of the environement lights being overriden with a wrong value for ray tracing (1260311).
- Fixed a series of exceptions happening when trying to load an asset during wizard execution (1262171).
- Fixed an issue with Stacklit shader not compiling correctly in player with debug display on (1260579)
- Fixed couple issues in the dependence of building the ray tracing acceleration structure.
- Fix sun disk intensity
- Fixed unwanted ghosting for smooth surfaces.
- Fixing an issue in the recursive rendering flag texture usage.
- Fixed a missing dependecy for choosing to evaluate transparent SSR.
- Fixed issue that failed compilation when XR is disabled.
- Fixed a compilation error in the IES code.
- Fixed issue with dynamic resolution handler when no OnResolutionChange callback is specified. 
- Fixed multiple volumes, planar reflection, and decal projector position when creating them from the menu.
- Reduced the number of global keyword used in deferredTile.shader
- Fixed incorrect processing of Ambient occlusion probe (9% error was introduced)
- Fixed multiedition of framesettings drop down (case 1270044)
- Fixed planar probe gizmo

### Changed
- Improve MIP selection for decals on Transparents
- Color buffer pyramid is not allocated anymore if neither refraction nor distortion are enabled
- Rename Emission Radius to Radius in UI in Point, Spot
- Angular Diameter parameter for directional light is no longuer an advanced property
- DXR: Remove Light Radius and Angular Diamater of Raytrace shadow. Angular Diameter and Radius are used instead.
- Remove MaxSmoothness parameters from UI for point, spot and directional light. The MaxSmoothness is now deduce from Radius Parameters
- DXR: Remove the Ray Tracing Environement Component. Add a Layer Mask to the ray Tracing volume components to define which objects are taken into account for each effect.
- Removed second cubemaps used for shadowing in lookdev
- Disable Physically Based Sky below ground
- Increase max limit of area light and reflection probe to 128
- Change default texture for detailmap to grey
- Optimize Shadow RT load on Tile based architecture platforms.
- Improved quality of SSAO.
- Moved RequestShadowMapRendering() back to public API.
- Update HDRP DXR Wizard with an option to automatically clone the hdrp config package and setup raytracing to 1 in shaders file.
- Added SceneSelection pass for TerrainLit shader.
- Simplified Light's type API regrouping the logic in one place (Check type in HDAdditionalLightData)
- The support of LOD CrossFade (Dithering transition) in master nodes now required to enable it in the master node settings (Save variant)
- Improved shadow bias, by removing constant depth bias and substituting it with slope-scale bias.
- Fix the default stencil values when a material is created from a SSS ShaderGraph.
- Tweak test asset to be compatible with XR: unlit SG material for canvas and double-side font material
- Slightly tweaked the behaviour of bloom when resolution is low to reduce artifacts.
- Hidden fields in Light Inspector that is not relevant while in BakingOnly mode.
- Changed parametrization of PCSS, now softness is derived from angular diameter (for directional lights) or shape radius (for point/spot lights) and min filter size is now in the [0..1] range.
- Moved the copy of the geometry history buffers to right after the depth mip chain generation.
- Rename "Luminance" to "Nits" in UX for physical light unit
- Rename FrameSettings "SkyLighting" to "SkyReflection"
- Reworked XR automated tests
- The ray traced screen space shadow history for directional, spot and point lights is discarded if the light transform has changed.
- Changed the behavior for ray tracing in case a mesh renderer has both transparent and opaque submeshes.
- Improve history buffer management
- Replaced PlayerSettings.virtualRealitySupported with XRGraphics.tryEnable.
- Remove redundant FrameSettings RealTimePlanarReflection
- Improved a bit the GC calls generated during the rendering.
- Material update is now only triggered when the relevant settings are touched in the shader graph master nodes
- Changed the way Sky Intensity (on Sky volume components) is handled. It's now a combo box where users can choose between Exposure, Multiplier or Lux (for HDRI sky only) instead of both multiplier and exposure being applied all the time. Added a new menu item to convert old profiles.
- Change how method for specular occlusions is decided on inspector shader (Lit, LitTesselation, LayeredLit, LayeredLitTessellation)
- Unlocked SSS, SSR, Motion Vectors and Distortion frame settings for reflections probes.
- Hide unused LOD settings in Quality Settings legacy window.
- Reduced the constrained distance for temporal reprojection of ray tracing denoising
- Removed shadow near plane from the Directional Light Shadow UI.
- Improved the performances of custom pass culling.
- The scene view camera now replicates the physical parameters from the camera tagged as "MainCamera".
- Reduced the number of GC.Alloc calls, one simple scene without plarnar / probes, it should be 0B.
- Renamed ProfilingSample to ProfilingScope and unified API. Added GPU Timings.
- Updated macros to be compatible with the new shader preprocessor.
- Ray tracing reflection temporal filtering is now done in pre-exposed space
- Search field selects the appropriate fields in both project settings panels 'HDRP Default Settings' and 'Quality/HDRP'
- Disabled the refraction and transmission map keywords if the material is opaque.
- Keep celestial bodies outside the atmosphere.
- Updated the MSAA documentation to specify what features HDRP supports MSAA for and what features it does not.
- Shader use for Runtime Debug Display are now correctly stripper when doing a release build
- Now each camera has its own Volume Stack. This allows Volume Parameters to be updated as early as possible and be ready for the whole frame without conflicts between cameras.
- Disable Async for SSR, SSAO and Contact shadow when aggregated ray tracing frame setting is on.
- Improved performance when entering play mode without domain reload by a factor of ~25
- Renamed the camera profiling sample to include the camera name
- Discarding the ray tracing history for AO, reflection, diffuse shadows and GI when the viewport size changes.
- Renamed the camera profiling sample to include the camera name
- Renamed the post processing graphic formats to match the new convention.
- The restart in Wizard for DXR will always be last fix from now on
- Refactoring pre-existing materials to share more shader code between rasterization and ray tracing.
- Setting a material's Refraction Model to Thin does not overwrite the Thickness and Transmission Absorption Distance anymore.
- Removed Wind textures from runtime as wind is no longer built into the pipeline
- Changed Shader Graph titles of master nodes to be more easily searchable ("HDRP/x" -> "x (HDRP)")
- Expose StartSinglePass() and StopSinglePass() as public interface for XRPass
- Replaced the Texture array for 2D cookies (spot, area and directional lights) and for planar reflections by an atlas.
- Moved the tier defining from the asset to the concerned volume components.
- Changing from a tier management to a "mode" management for reflection and GI and removing the ability to enable/disable deferred and ray bining (they are now implied by performance mode)
- The default FrameSettings for ScreenSpaceShadows is set to true for Camera in order to give a better workflow for DXR.
- Refactor internal usage of Stencil bits.
- Changed how the material upgrader works and added documentation for it.
- Custom passes now disable the stencil when overwriting the depth and not writing into it.
- Renamed the camera profiling sample to include the camera name
- Changed the way the shadow casting property of transparent and tranmissive materials is handeled for ray tracing.
- Changed inspector materials stencil setting code to have more sharing.
- Updated the default scene and default DXR scene and DefaultVolumeProfile.
- Changed the way the length parameter is used for ray traced contact shadows.
- Improved the coherency of PCSS blur between cascades.
- Updated VR checks in Wizard to reflect new XR System.
- Removing unused alpha threshold depth prepass and post pass for fabric shader graph.
- Transform result from CIE XYZ to sRGB color space in EvalSensitivity for iridescence.
- Moved BeginCameraRendering callback right before culling.
- Changed the visibility of the Indirect Lighting Controller component to public.
- Renamed the cubemap used for diffuse convolution to a more explicit name for the memory profiler.
- Improved behaviour of transmission color on transparent surfaces in path tracing.
- Light dimmer can now get values higher than one and was renamed to multiplier in the UI.
- Removed info box requesting volume component for Visual Environment and updated the documentation with the relevant information.
- Improved light selection oracle for light sampling in path tracing.
- Stripped ray tracing subsurface passes with ray tracing is not enabled.
- Remove LOD cross fade code for ray tracing shaders
- Removed legacy VR code
- Add range-based clipping to box lights (case 1178780)
- Improve area light culling (case 1085873)
- Light Hierarchy debug mode can now adjust Debug Exposure for visualizing high exposure scenes.
- Rejecting history for ray traced reflections based on a threshold evaluated on the neighborhood of the sampled history.
- Renamed "Environment" to "Reflection Probes" in tile/cluster debug menu.
- Utilities namespace is obsolete, moved its content to UnityEngine.Rendering (case 1204677)
- Obsolete Utilities namespace was removed, instead use UnityEngine.Rendering (case 1204677)
- Moved most of the compute shaders to the multi_compile API instead of multiple kernels.
- Use multi_compile API for deferred compute shader with shadow mask.
- Remove the raytracing rendering queue system to make recursive raytraced material work when raytracing is disabled
- Changed a few resources used by ray tracing shaders to be global resources (using register space1) for improved CPU performance.
- All custom pass volumes are now executed for one injection point instead of the first one.
- Hidden unsupported choice in emission in Materials
- Temporal Anti aliasing improvements.
- Optimized PrepareLightsForGPU (cost reduced by over 25%) and PrepareGPULightData (around twice as fast now).
- Moved scene view camera settings for HDRP from the preferences window to the scene view camera settings window.
- Updated shaders to be compatible with Microsoft's DXC.
- Debug exposure in debug menu have been replace to debug exposure compensation in EV100 space and is always visible.
- Further optimized PrepareLightsForGPU (3x faster with few shadows, 1.4x faster with a lot of shadows or equivalently cost reduced by 68% to 37%).
- Raytracing: Replaced the DIFFUSE_LIGHTING_ONLY multicompile by a uniform.
- Raytracing: Removed the dynamic lightmap multicompile.
- Raytracing: Remove the LOD cross fade multi compile for ray tracing.
- Cookie are now supported in lightmaper. All lights casting cookie and baked will now include cookie influence.
- Avoid building the mip chain a second time for SSR for transparent objects.
- Replaced "High Quality" Subsurface Scattering with a set of Quality Levels.
- Replaced "High Quality" Volumetric Lighting with "Screen Resolution Percentage" and "Volume Slice Count" on the Fog volume component.
- Merged material samples and shader samples
- Update material samples scene visuals
- Use multi_compile API for deferred compute shader with shadow mask.
- Made the StaticLightingSky class public so that users can change it by script for baking purpose.
- Shadowmask and realtime reflectoin probe property are hide in Quality settings
- Improved performance of reflection probe management when using a lot of probes.
- Ignoring the disable SSR flags for recursive rendering.
- Removed logic in the UI to disable parameters for contact shadows and fog volume components as it was going against the concept of the volume system.
- Fixed the sub surface mask not being taken into account when computing ray traced sub surface scattering.
- MSAA Within Forward Frame Setting is now enabled by default on Cameras when new Render Pipeline Asset is created
- Slightly changed the TAA anti-flicker mechanism so that it is more aggressive on almost static images (only on High preset for now).
- Changed default exposure compensation to 0.
- Refactored shadow caching system.
- Removed experimental namespace for ray tracing code.
- Increase limit for max numbers of lights in UX
- Removed direct use of BSDFData in the path tracing pass, delegated to the material instead.
- Pre-warm the RTHandle system to reduce the amount of memory allocations and the total memory needed at all points. 
- DXR: Only read the geometric attributes that are required using the share pass info and shader graph defines.
- DXR: Dispatch binned rays in 1D instead of 2D.
- Lit and LayeredLit tessellation cross lod fade don't used dithering anymore between LOD but fade the tessellation height instead. Allow a smoother transition
- Changed the way planar reflections are filtered in order to be a bit more "physically based".
- Increased path tracing BSDFs roughness range from [0.001, 0.999] to [0.00001, 0.99999].
- Changing the default SSGI radius for the all configurations.
- Changed the default parameters for quality RTGI to match expected behavior.
- Add color clear pass while rendering XR occlusion mesh to avoid leaks.
- Only use one texture for ray traced reflection upscaling.
- Adjust the upscale radius based on the roughness value.
- DXR: Changed the way the filter size is decided for directional, point and spot shadows.
- Changed the default exposure mode to "Automatic (Histogram)", along with "Limit Min" to -4 and "Limit Max" to 16.
- Replaced the default scene system with the builtin Scene Template feature.
- Changed extensions of shader CAS include files.
- Making the planar probe atlas's format match the color buffer's format.
- Removing the planarReflectionCacheCompressed setting from asset.
- SHADERPASS for TransparentDepthPrepass and TransparentDepthPostpass identification is using respectively SHADERPASS_TRANSPARENT_DEPTH_PREPASS and SHADERPASS_TRANSPARENT_DEPTH_POSTPASS
- Moved the Parallax Occlusion Mapping node into Shader Graph.
- Renamed the debug name from SSAO to ScreenSpaceAmbientOcclusion (1254974).
- Added missing tooltips and improved the UI of the aperture control (case 1254916).
- Fixed wrong tooltips in the Dof Volume (case 1256641).
- The `CustomPassLoadCameraColor` and `CustomPassSampleCameraColor` functions now returns the correct color buffer when used in after post process instead of the color pyramid (which didn't had post processes).
- PBR Sky now doesn't go black when going below sea level, but it instead freezes calculation as if on the horizon. 
- Fixed an issue with quality setting foldouts not opening when clicking on them (1253088).
- Shutter speed can now be changed by dragging the mouse over the UI label (case 1245007).
- Remove the 'Point Cube Size' for cookie, use the Cubemap size directly.
- VFXTarget with Unlit now allows EmissiveColor output to be consistent with HDRP unlit.
- Only building the RTAS if there is an effect that will require it (1262217).
- Fixed the first ray tracing frame not having the light cluster being set up properly (1260311).
- Render graph pre-setup for ray traced ambient occlusion.
- Avoid casting multiple rays and denoising for hard directional, point and spot ray traced shadows (1261040).
- Making sure the preview cameras do not use ray tracing effects due to a by design issue to build ray tracing acceleration structures (1262166).
- Preparing ray traced reflections for the render graph support (performance and quality).
- Preparing recursive rendering for the render graph port.
- Preparation pass for RTGI, temporal filter and diffuse denoiser for render graph.
- Updated the documentation for the DXR implementation.
- Changed the DXR wizard to support optional checks.
- Changed the DXR wizard steps.
- Preparation pass for RTSSS to be supported by render graph.
- Changed the color space of EmissiveColorLDR property on all shader. Was linear but should have been sRGB. Auto upgrade script handle the conversion.

## [7.1.1] - 2019-09-05

### Added
- Transparency Overdraw debug mode. Allows to visualize transparent objects draw calls as an "heat map".
- Enabled single-pass instancing support for XR SDK with new API cmd.SetInstanceMultiplier()
- XR settings are now available in the HDRP asset
- Support for Material Quality in Shader Graph
- Material Quality support selection in HDRP Asset
- Renamed XR shader macro from UNITY_STEREO_ASSIGN_COMPUTE_EYE_INDEX to UNITY_XR_ASSIGN_VIEW_INDEX
- Raytracing ShaderGraph node for HDRP shaders
- Custom passes volume component with 3 injection points: Before Rendering, Before Transparent and Before Post Process
- Alpha channel is now properly exported to camera render textures when using FP16 color buffer format
- Support for XR SDK mirror view modes
- HD Master nodes in Shader Graph now support Normal and Tangent modification in vertex stage.
- DepthOfFieldCoC option in the fullscreen debug modes.
- Added override Ambient Occlusion option on debug windows
- Added Custom Post Processes with 3 injection points: Before Transparent, Before Post Process and After Post Process
- Added draft of minimal interactive path tracing (experimental) based on DXR API - Support only 4 area light, lit and unlit shader (non-shadergraph)
- Small adjustments to TAA anti flicker (more aggressive on high values).

### Fixed
- Fixed wizard infinite loop on cancellation
- Fixed with compute shader error about too many threads in threadgroup on low GPU
- Fixed invalid contact shadow shaders being created on metal
- Fixed a bug where if Assembly.GetTypes throws an exception due to mis-versioned dlls, then no preprocessors are used in the shader stripper
- Fixed typo in AXF decal property preventing to compile
- Fixed reflection probe with XR single-pass and FPTL
- Fixed force gizmo shown when selecting camera in hierarchy
- Fixed issue with XR occlusion mesh and dynamic resolution
- Fixed an issue where lighting compute buffers were re-created with the wrong size when resizing the window, causing tile artefacts at the top of the screen.
- Fix FrameSettings names and tooltips
- Fixed error with XR SDK when the Editor is not in focus
- Fixed errors with RenderGraph, XR SDK and occlusion mesh
- Fixed shadow routines compilation errors when "real" type is a typedef on "half".
- Fixed toggle volumetric lighting in the light UI
- Fixed post-processing history reset handling rt-scale incorrectly
- Fixed crash with terrain and XR multi-pass
- Fixed ShaderGraph material synchronization issues
- Fixed a null reference exception when using an Emissive texture with Unlit shader (case 1181335)
- Fixed an issue where area lights and point lights where not counted separately with regards to max lights on screen (case 1183196)
- Fixed an SSR and Subsurface Scattering issue (appearing black) when using XR.

### Changed
- Update Wizard layout.
- Remove almost all Garbage collection call within a frame.
- Rename property AdditionalVeclocityChange to AddPrecomputeVelocity
- Call the End/Begin camera rendering callbacks for camera with customRender enabled
- Changeg framesettings migration order of postprocess flags as a pr for reflection settings flags have been backported to 2019.2
- Replaced usage of ENABLE_VR in XRSystem.cs by version defines based on the presence of the built-in VR and XR modules
- Added an update virtual function to the SkyRenderer class. This is called once per frame. This allows a given renderer to amortize heavy computation at the rate it chooses. Currently only the physically based sky implements this.
- Removed mandatory XRPass argument in HDCamera.GetOrCreate()
- Restored the HDCamera parameter to the sky rendering builtin parameters.
- Removed usage of StructuredBuffer for XR View Constants
- Expose Direct Specular Lighting control in FrameSettings
- Deprecated ExponentialFog and VolumetricFog volume components. Now there is only one exponential fog component (Fog) which can add Volumetric Fog as an option. Added a script in Edit -> Render Pipeline -> Upgrade Fog Volume Components.

## [7.0.1] - 2019-07-25

### Added
- Added option in the config package to disable globally Area Lights and to select shadow quality settings for the deferred pipeline.
- When shader log stripping is enabled, shader stripper statistics will be written at `Temp/shader-strip.json`
- Occlusion mesh support from XR SDK

### Fixed
- Fixed XR SDK mirror view blit, cleanup some XRTODO and removed XRDebug.cs
- Fixed culling for volumetrics with XR single-pass rendering
- Fix shadergraph material pass setup not called
- Fixed documentation links in component's Inspector header bar
- Cookies using the render texture output from a camera are now properly updated
- Allow in ShaderGraph to enable pre/post pass when the alpha clip is disabled

### Changed
- RenderQueue for Opaque now start at Background instead of Geometry.
- Clamp the area light size for scripting API when we change the light type
- Added a warning in the material UI when the diffusion profile assigned is not in the HDRP asset


## [7.0.0] - 2019-07-17

### Added
- `Fixed`, `Viewer`, and `Automatic` modes to compute the FOV used when rendering a `PlanarReflectionProbe`
- A checkbox to toggle the chrome gizmo of `ReflectionProbe`and `PlanarReflectionProbe`
- Added a Light layer in shadows that allow for objects to cast shadows without being affected by light (and vice versa).
- You can now access ShaderGraph blend states from the Material UI (for example, **Surface Type**, **Sorting Priority**, and **Blending Mode**). This change may break Materials that use a ShaderGraph, to fix them, select **Edit > Render Pipeline > Reset all ShaderGraph Scene Materials BlendStates**. This syncs the blendstates of you ShaderGraph master nodes with the Material properties.
- You can now control ZTest, ZWrite, and CullMode for transparent Materials.
- Materials that use Unlit Shaders or Unlit Master Node Shaders now cast shadows.
- Added an option to enable the ztest on **After Post Process** materials when TAA is disabled.
- Added a new SSAO (based on Ground Truth Ambient Occlusion algorithm) to replace the previous one.
- Added support for shadow tint on light
- BeginCameraRendering and EndCameraRendering callbacks are now called with probes
- Adding option to update shadow maps only On Enable and On Demand.
- Shader Graphs that use time-dependent vertex modification now generate correct motion vectors.
- Added option to allow a custom spot angle for spot light shadow maps.
- Added frame settings for individual post-processing effects
- Added dither transition between cascades for Low and Medium quality settings
- Added single-pass instancing support with XR SDK
- Added occlusion mesh support with XR SDK
- Added support of Alembic velocity to various shaders
- Added support for more than 2 views for single-pass instancing
- Added support for per punctual/directional light min roughness in StackLit
- Added mirror view support with XR SDK
- Added VR verification in HDRPWizard
- Added DXR verification in HDRPWizard
- Added feedbacks in UI of Volume regarding skies
- Cube LUT support in Tonemapping. Cube LUT helpers for external grading are available in the Post-processing Sample package.

### Fixed
- Fixed an issue with history buffers causing effects like TAA or auto exposure to flicker when more than one camera was visible in the editor
- The correct preview is displayed when selecting multiple `PlanarReflectionProbe`s
- Fixed volumetric rendering with camera-relative code and XR stereo instancing
- Fixed issue with flashing cyan due to async compilation of shader when selecting a mesh
- Fix texture type mismatch when the contact shadow are disabled (causing errors on IOS devices)
- Fixed Generate Shader Includes while in package
- Fixed issue when texture where deleted in ShadowCascadeGUI
- Fixed issue in FrameSettingsHistory when disabling a camera several time without enabling it in between.
- Fixed volumetric reprojection with camera-relative code and XR stereo instancing
- Added custom BaseShaderPreprocessor in HDEditorUtils.GetBaseShaderPreprocessorList()
- Fixed compile issue when USE_XR_SDK is not defined
- Fixed procedural sky sun disk intensity for high directional light intensities
- Fixed Decal mip level when using texture mip map streaming to avoid dropping to lowest permitted mip (now loading all mips)
- Fixed deferred shading for XR single-pass instancing after lightloop refactor
- Fixed cluster and material classification debug (material classification now works with compute as pixel shader lighting)
- Fixed IOS Nan by adding a maximun epsilon definition REAL_EPS that uses HALF_EPS when fp16 are used
- Removed unnecessary GC allocation in motion blur code
- Fixed locked UI with advanded influence volume inspector for probes
- Fixed invalid capture direction when rendering planar reflection probes
- Fixed Decal HTILE optimization with platform not supporting texture atomatic (Disable it)
- Fixed a crash in the build when the contact shadows are disabled
- Fixed camera rendering callbacks order (endCameraRendering was being called before the actual rendering)
- Fixed issue with wrong opaque blending settings for After Postprocess
- Fixed issue with Low resolution transparency on PS4
- Fixed a memory leak on volume profiles
- Fixed The Parallax Occlusion Mappping node in shader graph and it's UV input slot
- Fixed lighting with XR single-pass instancing by disabling deferred tiles
- Fixed the Bloom prefiltering pass
- Fixed post-processing effect relying on Unity's random number generator
- Fixed camera flickering when using TAA and selecting the camera in the editor
- Fixed issue with single shadow debug view and volumetrics
- Fixed most of the problems with light animation and timeline
- Fixed indirect deferred compute with XR single-pass instancing
- Fixed a slight omission in anisotropy calculations derived from HazeMapping in StackLit
- Improved stack computation numerical stability in StackLit
- Fix PBR master node always opaque (wrong blend modes for forward pass)
- Fixed TAA with XR single-pass instancing (missing macros)
- Fixed an issue causing Scene View selection wire gizmo to not appear when using HDRP Shader Graphs.
- Fixed wireframe rendering mode (case 1083989)
- Fixed the renderqueue not updated when the alpha clip is modified in the material UI.
- Fixed the PBR master node preview
- Remove the ReadOnly flag on Reflection Probe's cubemap assets during bake when there are no VCS active.
- Fixed an issue where setting a material debug view would not reset the other exclusive modes
- Spot light shapes are now correctly taken into account when baking
- Now the static lighting sky will correctly take the default values for non-overridden properties
- Fixed material albedo affecting the lux meter
- Extra test in deferred compute shading to avoid shading pixels that were not rendered by the current camera (for camera stacking)

### Changed
- Optimization: Reduce the group size of the deferred lighting pass from 16x16 to 8x8
- Replaced HDCamera.computePassCount by viewCount
- Removed xrInstancing flag in RTHandles (replaced by TextureXR.slices and TextureXR.dimensions)
- Refactor the HDRenderPipeline and lightloop code to preprare for high level rendergraph
- Removed the **Back Then Front Rendering** option in the fabric Master Node settings. Enabling this option previously did nothing.
- Shader type Real translates to FP16 precision on Nintendo Switch.
- Shader framework refactor: Introduce CBSDF, EvaluateBSDF, IsNonZeroBSDF to replace BSDF functions
- Shader framework refactor:  GetBSDFAngles, LightEvaluation and SurfaceShading functions
- Replace ComputeMicroShadowing by GetAmbientOcclusionForMicroShadowing
- Rename WorldToTangent to TangentToWorld as it was incorrectly named
- Remove SunDisk and Sun Halo size from directional light
- Remove all obsolete wind code from shader
- Renamed DecalProjectorComponent into DecalProjector for API alignment.
- Improved the Volume UI and made them Global by default
- Remove very high quality shadow option
- Change default for shadow quality in Deferred to Medium
- Enlighten now use inverse squared falloff (before was using builtin falloff)
- Enlighten is now deprecated. Please use CPU or GPU lightmaper instead.
- Remove the name in the diffusion profile UI
- Changed how shadow map resolution scaling with distance is computed. Now it uses screen space area rather than light range.
- Updated MoreOptions display in UI
- Moved Display Area Light Emissive Mesh script API functions in the editor namespace
- direct strenght properties in ambient occlusion now affect direct specular as well
- Removed advanced Specular Occlusion control in StackLit: SSAO based SO control is hidden and fixed to behave like Lit, SPTD is the only HQ technique shown for baked SO.
- Shader framework refactor: Changed ClampRoughness signature to include PreLightData access.
- HDRPWizard window is now in Window > General > HD Render Pipeline Wizard
- Moved StaticLightingSky to LightingWindow
- Removes the current "Scene Settings" and replace them with "Sky & Fog Settings" (with Physically Based Sky and Volumetric Fog).
- Changed how cached shadow maps are placed inside the atlas to minimize re-rendering of them.

## [6.7.0-preview] - 2019-05-16

### Added
- Added ViewConstants StructuredBuffer to simplify XR rendering
- Added API to render specific settings during a frame
- Added stadia to the supported platforms (2019.3)
- Enabled cascade blends settings in the HD Shadow component
- Added Hardware Dynamic Resolution support.
- Added MatCap debug view to replace the no scene lighting debug view.
- Added clear GBuffer option in FrameSettings (default to false)
- Added preview for decal shader graph (Only albedo, normal and emission)
- Added exposure weight control for decal
- Screen Space Directional Shadow under a define option. Activated for ray tracing
- Added a new abstraction for RendererList that will help transition to Render Graph and future RendererList API
- Added multipass support for VR
- Added XR SDK integration (multipass only)
- Added Shader Graph samples for Hair, Fabric and Decal master nodes.
- Add fade distance, shadow fade distance and light layers to light explorer
- Add method to draw light layer drawer in a rect to HDEditorUtils

### Fixed
- Fixed deserialization crash at runtime
- Fixed for ShaderGraph Unlit masternode not writing velocity
- Fixed a crash when assiging a new HDRP asset with the 'Verify Saving Assets' option enabled
- Fixed exposure to properly support TEXTURE2D_X
- Fixed TerrainLit basemap texture generation
- Fixed a bug that caused nans when material classification was enabled and a tile contained one standard material + a material with transmission.
- Fixed gradient sky hash that was not using the exposure hash
- Fixed displayed default FrameSettings in HDRenderPipelineAsset wrongly updated on scripts reload.
- Fixed gradient sky hash that was not using the exposure hash.
- Fixed visualize cascade mode with exposure.
- Fixed (enabled) exposure on override lighting debug modes.
- Fixed issue with LightExplorer when volume have no profile
- Fixed issue with SSR for negative, infinite and NaN history values
- Fixed LightLayer in HDReflectionProbe and PlanarReflectionProbe inspector that was not displayed as a mask.
- Fixed NaN in transmission when the thickness and a color component of the scattering distance was to 0
- Fixed Light's ShadowMask multi-edition.
- Fixed motion blur and SMAA with VR single-pass instancing
- Fixed NaNs generated by phase functionsin volumetric lighting
- Fixed NaN issue with refraction effect and IOR of 1 at extreme grazing angle
- Fixed nan tracker not using the exposure
- Fixed sorting priority on lit and unlit materials
- Fixed null pointer exception when there are no AOVRequests defined on a camera
- Fixed dirty state of prefab using disabled ReflectionProbes
- Fixed an issue where gizmos and editor grid were not correctly depth tested
- Fixed created default scene prefab non editable due to wrong file extension.
- Fixed an issue where sky convolution was recomputed for nothing when a preview was visible (causing extreme slowness when fabric convolution is enabled)
- Fixed issue with decal that wheren't working currently in player
- Fixed missing stereo rendering macros in some fragment shaders
- Fixed exposure for ReflectionProbe and PlanarReflectionProbe gizmos
- Fixed single-pass instancing on PSVR
- Fixed Vulkan shader issue with Texture2DArray in ScreenSpaceShadow.compute by re-arranging code (workaround)
- Fixed camera-relative issue with lights and XR single-pass instancing
- Fixed single-pass instancing on Vulkan
- Fixed htile synchronization issue with shader graph decal
- Fixed Gizmos are not drawn in Camera preview
- Fixed pre-exposure for emissive decal
- Fixed wrong values computed in PreIntegrateFGD and in the generation of volumetric lighting data by forcing the use of fp32.
- Fixed NaNs arising during the hair lighting pass
- Fixed synchronization issue in decal HTile that occasionally caused rendering artifacts around decal borders
- Fixed QualitySettings getting marked as modified by HDRP (and thus checked out in Perforce)
- Fixed a bug with uninitialized values in light explorer
- Fixed issue with LOD transition
- Fixed shader warnings related to raytracing and TEXTURE2D_X

### Changed
- Refactor PixelCoordToViewDirWS to be VR compatible and to compute it only once per frame
- Modified the variants stripper to take in account multiple HDRP assets used in the build.
- Improve the ray biasing code to avoid self-intersections during the SSR traversal
- Update Pyramid Spot Light to better match emitted light volume.
- Moved _XRViewConstants out of UnityPerPassStereo constant buffer to fix issues with PSSL
- Removed GetPositionInput_Stereo() and single-pass (double-wide) rendering mode
- Changed label width of the frame settings to accommodate better existing options.
- SSR's Default FrameSettings for camera is now enable.
- Re-enabled the sharpening filter on Temporal Anti-aliasing
- Exposed HDEditorUtils.LightLayerMaskDrawer for integration in other packages and user scripting.
- Rename atmospheric scattering in FrameSettings to Fog
- The size modifier in the override for the culling sphere in Shadow Cascades now defaults to 0.6, which is the same as the formerly hardcoded value.
- Moved LOD Bias and Maximum LOD Level from Frame Setting section `Other` to `Rendering`
- ShaderGraph Decal that affect only emissive, only draw in emissive pass (was drawing in dbuffer pass too)
- Apply decal projector fade factor correctly on all attribut and for shader graph decal
- Move RenderTransparentDepthPostpass after all transparent
- Update exposure prepass to interleave XR single-pass instancing views in a checkerboard pattern
- Removed ScriptRuntimeVersion check in wizard.

## [6.6.0-preview] - 2019-04-01

### Added
- Added preliminary changes for XR deferred shading
- Added support of 111110 color buffer
- Added proper support for Recorder in HDRP
- Added depth offset input in shader graph master nodes
- Added a Parallax Occlusion Mapping node
- Added SMAA support
- Added Homothety and Symetry quick edition modifier on volume used in ReflectionProbe, PlanarReflectionProbe and DensityVolume
- Added multi-edition support for DecalProjectorComponent
- Improve hair shader
- Added the _ScreenToTargetScaleHistory uniform variable to be used when sampling HDRP RTHandle history buffers.
- Added settings in `FrameSettings` to change `QualitySettings.lodBias` and `QualitySettings.maximumLODLevel` during a rendering
- Added an exposure node to retrieve the current, inverse and previous frame exposure value.
- Added an HD scene color node which allow to sample the scene color with mips and a toggle to remove the exposure.
- Added safeguard on HD scene creation if default scene not set in the wizard
- Added Low res transparency rendering pass.

### Fixed
- Fixed HDRI sky intensity lux mode
- Fixed dynamic resolution for XR
- Fixed instance identifier semantic string used by Shader Graph
- Fixed null culling result occuring when changing scene that was causing crashes
- Fixed multi-edition light handles and inspector shapes
- Fixed light's LightLayer field when multi-editing
- Fixed normal blend edition handles on DensityVolume
- Fixed an issue with layered lit shader and height based blend where inactive layers would still have influence over the result
- Fixed multi-selection handles color for DensityVolume
- Fixed multi-edition inspector's blend distances for HDReflectionProbe, PlanarReflectionProbe and DensityVolume
- Fixed metric distance that changed along size in DensityVolume
- Fixed DensityVolume shape handles that have not same behaviour in advance and normal edition mode
- Fixed normal map blending in TerrainLit by only blending the derivatives
- Fixed Xbox One rendering just a grey screen instead of the scene
- Fixed probe handles for multiselection
- Fixed baked cubemap import settings for convolution
- Fixed regression causing crash when attempting to open HDRenderPipelineWizard without an HDRenderPipelineAsset setted
- Fixed FullScreenDebug modes: SSAO, SSR, Contact shadow, Prerefraction Color Pyramid, Final Color Pyramid
- Fixed volumetric rendering with stereo instancing
- Fixed shader warning
- Fixed missing resources in existing asset when updating package
- Fixed PBR master node preview in forward rendering or transparent surface
- Fixed deferred shading with stereo instancing
- Fixed "look at" edition mode of Rotation tool for DecalProjectorComponent
- Fixed issue when switching mode in ReflectionProbe and PlanarReflectionProbe
- Fixed issue where migratable component version where not always serialized when part of prefab's instance
- Fixed an issue where shadow would not be rendered properly when light layer are not enabled
- Fixed exposure weight on unlit materials
- Fixed Light intensity not played in the player when recorded with animation/timeline
- Fixed some issues when multi editing HDRenderPipelineAsset
- Fixed emission node breaking the main shader graph preview in certain conditions.
- Fixed checkout of baked probe asset when baking probes.
- Fixed invalid gizmo position for rotated ReflectionProbe
- Fixed multi-edition of material's SurfaceType and RenderingPath
- Fixed whole pipeline reconstruction on selecting for the first time or modifying other than the currently used HDRenderPipelineAsset
- Fixed single shadow debug mode
- Fixed global scale factor debug mode when scale > 1
- Fixed debug menu material overrides not getting applied to the Terrain Lit shader
- Fixed typo in computeLightVariants
- Fixed deferred pass with XR instancing by disabling ComputeLightEvaluation
- Fixed bloom resolution independence
- Fixed lens dirt intensity not behaving properly
- Fixed the Stop NaN feature
- Fixed some resources to handle more than 2 instanced views for XR
- Fixed issue with black screen (NaN) produced on old GPU hardware or intel GPU hardware with gaussian pyramid
- Fixed issue with disabled punctual light would still render when only directional light is present

### Changed
- DensityVolume scripting API will no longuer allow to change between advance and normal edition mode
- Disabled depth of field, lens distortion and panini projection in the scene view
- TerrainLit shaders and includes are reorganized and made simpler.
- TerrainLit shader GUI now allows custom properties to be displayed in the Terrain fold-out section.
- Optimize distortion pass with stencil
- Disable SceneSelectionPass in shader graph preview
- Control punctual light and area light shadow atlas separately
- Move SMAA anti-aliasing option to after Temporal Anti Aliasing one, to avoid problem with previously serialized project settings
- Optimize rendering with static only lighting and when no cullable lights/decals/density volumes are present.
- Updated handles for DecalProjectorComponent for enhanced spacial position readability and have edition mode for better SceneView management
- DecalProjectorComponent are now scale independent in order to have reliable metric unit (see new Size field for changing the size of the volume)
- Restructure code from HDCamera.Update() by adding UpdateAntialiasing() and UpdateViewConstants()
- Renamed velocity to motion vectors
- Objects rendered during the After Post Process pass while TAA is enabled will not benefit from existing depth buffer anymore. This is done to fix an issue where those object would wobble otherwise
- Removed usage of builtin unity matrix for shadow, shadow now use same constant than other view
- The default volume layer mask for cameras & probes is now `Default` instead of `Everything`

## [6.5.0-preview] - 2019-03-07

### Added
- Added depth-of-field support with stereo instancing
- Adding real time area light shadow support
- Added a new FrameSettings: Specular Lighting to toggle the specular during the rendering

### Fixed
- Fixed diffusion profile upgrade breaking package when upgrading to a new version
- Fixed decals cropped by gizmo not updating correctly if prefab
- Fixed an issue when enabling SSR on multiple view
- Fixed edition of the intensity's unit field while selecting multiple lights
- Fixed wrong calculation in soft voxelization for density volume
- Fixed gizmo not working correctly with pre-exposure
- Fixed issue with setting a not available RT when disabling motion vectors
- Fixed planar reflection when looking at mirror normal
- Fixed mutiselection issue with HDLight Inspector
- Fixed HDAdditionalCameraData data migration
- Fixed failing builds when light explorer window is open
- Fixed cascade shadows border sometime causing artefacts between cascades
- Restored shadows in the Cascade Shadow debug visualization
- `camera.RenderToCubemap` use proper face culling

### Changed
- When rendering reflection probe disable all specular lighting and for metals use fresnelF0 as diffuse color for bake lighting.

## [6.4.0-preview] - 2019-02-21

### Added
- VR: Added TextureXR system to selectively expand TEXTURE2D macros to texture array for single-pass stereo instancing + Convert textures call to these macros
- Added an unit selection dropdown next to shutter speed (camera)
- Added error helpbox when trying to use a sub volume component that require the current HDRenderPipelineAsset to support a feature that it is not supporting.
- Add mesh for tube light when display emissive mesh is enabled

### Fixed
- Fixed Light explorer. The volume explorer used `profile` instead of `sharedProfile` which instantiate a custom volume profile instead of editing the asset itself.
- Fixed UI issue where all is displayed using metric unit in shadow cascade and Percent is set in the unit field (happening when opening the inspector).
- Fixed inspector event error when double clicking on an asset (diffusion profile/material).
- Fixed nullref on layered material UI when the material is not an asset.
- Fixed nullref exception when undo/redo a light property.
- Fixed visual bug when area light handle size is 0.

### Changed
- Update UI for 32bit/16bit shadow precision settings in HDRP asset
- Object motion vectors have been disabled in all but the game view. Camera motion vectors are still enabled everywhere, allowing TAA and Motion Blur to work on static objects.
- Enable texture array by default for most rendering code on DX11 and unlock stereo instancing (DX11 only for now)

## [6.3.0-preview] - 2019-02-18

### Added
- Added emissive property for shader graph decals
- Added a diffusion profile override volume so the list of diffusion profile assets to use can be chanaged without affecting the HDRP asset
- Added a "Stop NaNs" option on cameras and in the Scene View preferences.
- Added metric display option in HDShadowSettings and improve clamping
- Added shader parameter mapping in DebugMenu
- Added scripting API to configure DebugData for DebugMenu

### Fixed
- Fixed decals in forward
- Fixed issue with stencil not correctly setup for various master node and shader for the depth pass, motion vector pass and GBuffer/Forward pass
- Fixed SRP batcher and metal
- Fixed culling and shadows for Pyramid, Box, Rectangle and Tube lights
- Fixed an issue where scissor render state leaking from the editor code caused partially black rendering

### Changed
- When a lit material has a clear coat mask that is not null, we now use the clear coat roughness to compute the screen space reflection.
- Diffusion profiles are now limited to one per asset and can be referenced in materials, shader graphs and vfx graphs. Materials will be upgraded automatically except if they are using a shader graph, in this case it will display an error message.

## [6.2.0-preview] - 2019-02-15

### Added
- Added help box listing feature supported in a given HDRenderPipelineAsset alongs with the drawbacks implied.
- Added cascade visualizer, supporting disabled handles when not overriding.

### Fixed
- Fixed post processing with stereo double-wide
- Fixed issue with Metal: Use sign bit to find the cache type instead of lowest bit.
- Fixed invalid state when creating a planar reflection for the first time
- Fix FrameSettings's LitShaderMode not restrained by supported LitShaderMode regression.

### Changed
- The default value roughness value for the clearcoat has been changed from 0.03 to 0.01
- Update default value of based color for master node
- Update Fabric Charlie Sheen lighting model - Remove Fresnel component that wasn't part of initial model + Remap smoothness to [0.0 - 0.6] range for more artist friendly parameter

### Changed
- Code refactor: all macros with ARGS have been swapped with macros with PARAM. This is because the ARGS macros were incorrectly named.

## [6.1.0-preview] - 2019-02-13

### Added
- Added support for post-processing anti-aliasing in the Scene View (FXAA and TAA). These can be set in Preferences.
- Added emissive property for decal material (non-shader graph)

### Fixed
- Fixed a few UI bugs with the color grading curves.
- Fixed "Post Processing" in the scene view not toggling post-processing effects
- Fixed bake only object with flag `ReflectionProbeStaticFlag` when baking a `ReflectionProbe`

### Changed
- Removed unsupported Clear Depth checkbox in Camera inspector
- Updated the toggle for advanced mode in inspectors.

## [6.0.0-preview] - 2019-02-23

### Added
- Added new API to perform a camera rendering
- Added support for hair master node (Double kajiya kay - Lambert)
- Added Reset behaviour in DebugMenu (ingame mapping is right joystick + B)
- Added Default HD scene at new scene creation while in HDRP
- Added Wizard helping to configure HDRP project
- Added new UI for decal material to allow remapping and scaling of some properties
- Added cascade shadow visualisation toggle in HD shadow settings
- Added icons for assets
- Added replace blending mode for distortion
- Added basic distance fade for density volumes
- Added decal master node for shader graph
- Added HD unlit master node (Cross Pipeline version is name Unlit)
- Added new Rendering Queue in materials
- Added post-processing V3 framework embed in HDRP, remove postprocess V2 framework
- Post-processing now uses the generic volume framework
-   New depth-of-field, bloom, panini projection effects, motion blur
-   Exposure is now done as a pre-exposition pass, the whole system has been revamped
-   Exposure now use EV100 everywhere in the UI (Sky, Emissive Light)
- Added emissive intensity (Luminance and EV100 control) control for Emissive
- Added pre-exposure weigth for Emissive
- Added an emissive color node and a slider to control the pre-exposure percentage of emission color
- Added physical camera support where applicable
- Added more color grading tools
- Added changelog level for Shader Variant stripping
- Added Debug mode for validation of material albedo and metalness/specularColor values
- Added a new dynamic mode for ambient probe and renamed BakingSky to StaticLightingSky
- Added command buffer parameter to all Bind() method of material
- Added Material validator in Render Pipeline Debug
- Added code to future support of DXR (not enabled)
- Added support of multiviewport
- Added HDRenderPipeline.RequestSkyEnvironmentUpdate function to force an update from script when sky is set to OnDemand
- Added a Lighting and BackLighting slots in Lit, StackLit, Fabric and Hair master nodes
- Added support for overriding terrain detail rendering shaders, via the render pipeline editor resources asset
- Added xrInstancing flag support to RTHandle
- Added support for cullmask for decal projectors
- Added software dynamic resolution support
- Added support for "After Post-Process" render pass for unlit shader
- Added support for textured rectangular area lights
- Added stereo instancing macros to MSAA shaders
- Added support for Quarter Res Raytraced Reflections (not enabled)
- Added fade factor for decal projectors.
- Added stereo instancing macros to most shaders used in VR
- Added multi edition support for HDRenderPipelineAsset

### Fixed
- Fixed logic to disable FPTL with stereo rendering
- Fixed stacklit transmission and sun highlight
- Fixed decals with stereo rendering
- Fixed sky with stereo rendering
- Fixed flip logic for postprocessing + VR
- Fixed copyStencilBuffer pass for Switch
- Fixed point light shadow map culling that wasn't taking into account far plane
- Fixed usage of SSR with transparent on all master node
- Fixed SSR and microshadowing on fabric material
- Fixed blit pass for stereo rendering
- Fixed lightlist bounds for stereo rendering
- Fixed windows and in-game DebugMenu sync.
- Fixed FrameSettings' LitShaderMode sync when opening DebugMenu.
- Fixed Metal specific issues with decals, hitting a sampler limit and compiling AxF shader
- Fixed an issue with flipped depth buffer during postprocessing
- Fixed normal map use for shadow bias with forward lit - now use geometric normal
- Fixed transparent depth prepass and postpass access so they can be use without alpha clipping for lit shader
- Fixed support of alpha clip shadow for lit master node
- Fixed unlit master node not compiling
- Fixed issue with debug display of reflection probe
- Fixed issue with phong tessellations not working with lit shader
- Fixed issue with vertex displacement being affected by heightmap setting even if not heightmap where assign
- Fixed issue with density mode on Lit terrain producing NaN
- Fixed issue when going back and forth from Lit to LitTesselation for displacement mode
- Fixed issue with ambient occlusion incorrectly applied to emissiveColor with light layers in deferred
- Fixed issue with fabric convolution not using the correct convolved texture when fabric convolution is enabled
- Fixed issue with Thick mode for Transmission that was disabling transmission with directional light
- Fixed shutdown edge cases with HDRP tests
- Fixed slowdow when enabling Fabric convolution in HDRP asset
- Fixed specularAA not compiling in StackLit Master node
- Fixed material debug view with stereo rendering
- Fixed material's RenderQueue edition in default view.
- Fixed banding issues within volumetric density buffer
- Fixed missing multicompile for MSAA for AxF
- Fixed camera-relative support for stereo rendering
- Fixed remove sync with render thread when updating decal texture atlas.
- Fixed max number of keyword reach [256] issue. Several shader feature are now local
- Fixed Scene Color and Depth nodes
- Fixed SSR in forward
- Fixed custom editor of Unlit, HD Unlit and PBR shader graph master node
- Fixed issue with NewFrame not correctly calculated in Editor when switching scene
- Fixed issue with TerrainLit not compiling with depth only pass and normal buffer
- Fixed geometric normal use for shadow bias with PBR master node in forward
- Fixed instancing macro usage for decals
- Fixed error message when having more than one directional light casting shadow
- Fixed error when trying to display preview of Camera or PlanarReflectionProbe
- Fixed LOAD_TEXTURE2D_ARRAY_MSAA macro
- Fixed min-max and amplitude clamping value in inspector of vertex displacement materials
- Fixed issue with alpha shadow clip (was incorrectly clipping object shadow)
- Fixed an issue where sky cubemap would not be cleared correctly when setting the current sky to None
- Fixed a typo in Static Lighting Sky component UI
- Fixed issue with incorrect reset of RenderQueue when switching shader in inspector GUI
- Fixed issue with variant stripper stripping incorrectly some variants
- Fixed a case of ambient lighting flickering because of previews
- Fixed Decals when rendering multiple camera in a single frame
- Fixed cascade shadow count in shader
- Fixed issue with Stacklit shader with Haze effect
- Fixed an issue with the max sample count for the TAA
- Fixed post-process guard band for XR
- Fixed exposure of emissive of Unlit
- Fixed depth only and motion vector pass for Unlit not working correctly with MSAA
- Fixed an issue with stencil buffer copy causing unnecessary compute dispatches for lighting
- Fixed multi edition issue in FrameSettings
- Fixed issue with SRP batcher and DebugDisplay variant of lit shader
- Fixed issue with debug material mode not doing alpha test
- Fixed "Attempting to draw with missing UAV bindings" errors on Vulkan
- Fixed pre-exposure incorrectly apply to preview
- Fixed issue with duplicate 3D texture in 3D texture altas of volumetric?
- Fixed Camera rendering order (base on the depth parameter)
- Fixed shader graph decals not being cropped by gizmo
- Fixed "Attempting to draw with missing UAV bindings" errors on Vulkan.


### Changed
- ColorPyramid compute shader passes is swapped to pixel shader passes on platforms where the later is faster (Nintendo Switch).
- Removing the simple lightloop used by the simple lit shader
- Whole refactor of reflection system: Planar and reflection probe
- Separated Passthrough from other RenderingPath
- Update several properties naming and caption based on feedback from documentation team
- Remove tile shader variant for transparent backface pass of lit shader
- Rename all HDRenderPipeline to HDRP folder for shaders
- Rename decal property label (based on doc team feedback)
- Lit shader mode now default to Deferred to reduce build time
- Update UI of Emission parameters in shaders
- Improve shader variant stripping including shader graph variant
- Refactored render loop to render realtime probes visible per camera
- Enable SRP batcher by default
- Shader code refactor: Rename LIGHTLOOP_SINGLE_PASS => LIGHTLOOP_DISABLE_TILE_AND_CLUSTER and clean all usage of LIGHTLOOP_TILE_PASS
- Shader code refactor: Move pragma definition of vertex and pixel shader inside pass + Move SURFACE_GRADIENT definition in XXXData.hlsl
- Micro-shadowing in Lit forward now use ambientOcclusion instead of SpecularOcclusion
- Upgraded FrameSettings workflow, DebugMenu and Inspector part relative to it
- Update build light list shader code to support 32 threads in wavefronts on Switch
- LayeredLit layers' foldout are now grouped in one main foldout per layer
- Shadow alpha clip can now be enabled on lit shader and haor shader enven for opaque
- Temporal Antialiasing optimization for Xbox One X
- Parameter depthSlice on SetRenderTarget functions now defaults to -1 to bind the entire resource
- Rename SampleCameraDepth() functions to LoadCameraDepth() and SampleCameraDepth(), same for SampleCameraColor() functions
- Improved Motion Blur quality.
- Update stereo frame settings values for single-pass instancing and double-wide
- Rearrange FetchDepth functions to prepare for stereo-instancing
- Remove unused _ComputeEyeIndex
- Updated HDRenderPipelineAsset inspector
- Re-enable SRP batcher for metal

## [5.2.0-preview] - 2018-11-27

### Added
- Added option to run Contact Shadows and Volumetrics Voxelization stage in Async Compute
- Added camera freeze debug mode - Allow to visually see culling result for a camera
- Added support of Gizmo rendering before and after postprocess in Editor
- Added support of LuxAtDistance for punctual lights

### Fixed
- Fixed Debug.DrawLine and Debug.Ray call to work in game view
- Fixed DebugMenu's enum resetted on change
- Fixed divide by 0 in refraction causing NaN
- Fixed disable rough refraction support
- Fixed refraction, SSS and atmospheric scattering for VR
- Fixed forward clustered lighting for VR (double-wide).
- Fixed Light's UX to not allow negative intensity
- Fixed HDRenderPipelineAsset inspector broken when displaying its FrameSettings from project windows.
- Fixed forward clustered lighting for VR (double-wide).
- Fixed HDRenderPipelineAsset inspector broken when displaying its FrameSettings from project windows.
- Fixed Decals and SSR diable flags for all shader graph master node (Lit, Fabric, StackLit, PBR)
- Fixed Distortion blend mode for shader graph master node (Lit, StackLit)
- Fixed bent Normal for Fabric master node in shader graph
- Fixed PBR master node lightlayers
- Fixed shader stripping for built-in lit shaders.

### Changed
- Rename "Regular" in Diffusion profile UI "Thick Object"
- Changed VBuffer depth parametrization for volumetric from distanceRange to depthExtent - Require update of volumetric settings - Fog start at near plan
- SpotLight with box shape use Lux unit only

## [5.1.0-preview] - 2018-11-19

### Added

- Added a separate Editor resources file for resources Unity does not take when it builds a Player.
- You can now disable SSR on Materials in Shader Graph.
- Added support for MSAA when the Supported Lit Shader Mode is set to Both. Previously HDRP only supported MSAA for Forward mode.
- You can now override the emissive color of a Material when in debug mode.
- Exposed max light for Light Loop Settings in HDRP asset UI.
- HDRP no longer performs a NormalDBuffer pass update if there are no decals in the Scene.
- Added distant (fall-back) volumetric fog and improved the fog evaluation precision.
- Added an option to reflect sky in SSR.
- Added a y-axis offset for the PlanarReflectionProbe and offset tool.
- Exposed the option to run SSR and SSAO on async compute.
- Added support for the _GlossMapScale parameter in the Legacy to HDRP Material converter.
- Added wave intrinsic instructions for use in Shaders (for AMD GCN).


### Fixed
- Fixed sphere shaped influence handles clamping in Reflection Probes.
- Fixed Reflection Probe data migration for projects created before using HDRP.
- Fixed UI of Layered Material where Unity previously rendered the scrollbar above the Copy button.
- Fixed Material tessellations parameters Start fade distance and End fade distance. Originally, Unity clamped these values when you modified them.
- Fixed various distortion and refraction issues - handle a better fall-back.
- Fixed SSR for multiple views.
- Fixed SSR issues related to self-intersections.
- Fixed shape density volume handle speed.
- Fixed density volume shape handle moving too fast.
- Fixed the Camera velocity pass that we removed by mistake.
- Fixed some null pointer exceptions when disabling motion vectors support.
- Fixed viewports for both the Subsurface Scattering combine pass and the transparent depth prepass.
- Fixed the blend mode pop-up in the UI. It previously did not appear when you enabled pre-refraction.
- Fixed some null pointer exceptions that previously occurred when you disabled motion vectors support.
- Fixed Layered Lit UI issue with scrollbar.
- Fixed cubemap assignation on custom ReflectionProbe.
- Fixed Reflection Probes’ capture settings' shadow distance.
- Fixed an issue with the SRP batcher and Shader variables declaration.
- Fixed thickness and subsurface slots for fabric Shader master node that wasn't appearing with the right combination of flags.
- Fixed d3d debug layer warning.
- Fixed PCSS sampling quality.
- Fixed the Subsurface and transmission Material feature enabling for fabric Shader.
- Fixed the Shader Graph UV node’s dimensions when using it in a vertex Shader.
- Fixed the planar reflection mirror gizmo's rotation.
- Fixed HDRenderPipelineAsset's FrameSettings not showing the selected enum in the Inspector drop-down.
- Fixed an error with async compute.
- MSAA now supports transparency.
- The HDRP Material upgrader tool now converts metallic values correctly.
- Volumetrics now render in Reflection Probes.
- Fixed a crash that occurred whenever you set a viewport size to 0.
- Fixed the Camera physic parameter that the UI previously did not display.
- Fixed issue in pyramid shaped spotlight handles manipulation

### Changed

- Renamed Line shaped Lights to Tube Lights.
- HDRP now uses mean height fog parametrization.
- Shadow quality settings are set to All when you use HDRP (This setting is not visible in the UI when using SRP). This avoids Legacy Graphics Quality Settings disabling the shadows and give SRP full control over the Shadows instead.
- HDRP now internally uses premultiplied alpha for all fog.
- Updated default FrameSettings used for realtime Reflection Probes when you create a new HDRenderPipelineAsset.
- Remove multi-camera support. LWRP and HDRP will not support multi-camera layered rendering.
- Updated Shader Graph subshaders to use the new instancing define.
- Changed fog distance calculation from distance to plane to distance to sphere.
- Optimized forward rendering using AMD GCN by scalarizing the light loop.
- Changed the UI of the Light Editor.
- Change ordering of includes in HDRP Materials in order to reduce iteration time for faster compilation.
- Added a StackLit master node replacing the InspectorUI version. IMPORTANT: All previously authored StackLit Materials will be lost. You need to recreate them with the master node.

## [5.0.0-preview] - 2018-09-28

### Added
- Added occlusion mesh to depth prepass for VR (VR still disabled for now)
- Added a debug mode to display only one shadow at once
- Added controls for the highlight created by directional lights
- Added a light radius setting to punctual lights to soften light attenuation and simulate fill lighting
- Added a 'minRoughness' parameter to all non-area lights (was previously only available for certain light types)
- Added separate volumetric light/shadow dimmers
- Added per-pixel jitter to volumetrics to reduce aliasing artifacts
- Added a SurfaceShading.hlsl file, which implements material-agnostic shading functionality in an efficient manner
- Added support for shadow bias for thin object transmission
- Added FrameSettings to control realtime planar reflection
- Added control for SRPBatcher on HDRP Asset
- Added an option to clear the shadow atlases in the debug menu
- Added a color visualization of the shadow atlas rescale in debug mode
- Added support for disabling SSR on materials
- Added intrinsic for XBone
- Added new light volume debugging tool
- Added a new SSR debug view mode
- Added translaction's scale invariance on DensityVolume
- Added multiple supported LitShadermode and per renderer choice in case of both Forward and Deferred supported
- Added custom specular occlusion mode to Lit Shader Graph Master node

### Fixed
- Fixed a normal bias issue with Stacklit (Was causing light leaking)
- Fixed camera preview outputing an error when both scene and game view where display and play and exit was call
- Fixed override debug mode not apply correctly on static GI
- Fixed issue where XRGraphicsConfig values set in the asset inspector GUI weren't propagating correctly (VR still disabled for now)
- Fixed issue with tangent that was using SurfaceGradient instead of regular normal decoding
- Fixed wrong error message display when switching to unsupported target like IOS
- Fixed an issue with ambient occlusion texture sometimes not being created properly causing broken rendering
- Shadow near plane is no longer limited at 0.1
- Fixed decal draw order on transparent material
- Fixed an issue where sometime the lookup texture used for GGX convolution was broken, causing broken rendering
- Fixed an issue where you wouldn't see any fog for certain pipeline/scene configurations
- Fixed an issue with volumetric lighting where the anisotropy value of 0 would not result in perfectly isotropic lighting
- Fixed shadow bias when the atlas is rescaled
- Fixed shadow cascade sampling outside of the atlas when cascade count is inferior to 4
- Fixed shadow filter width in deferred rendering not matching shader config
- Fixed stereo sampling of depth texture in MSAA DepthValues.shader
- Fixed box light UI which allowed negative and zero sizes, thus causing NaNs
- Fixed stereo rendering in HDRISky.shader (VR)
- Fixed normal blend and blend sphere influence for reflection probe
- Fixed distortion filtering (was point filtering, now trilinear)
- Fixed contact shadow for large distance
- Fixed depth pyramid debug view mode
- Fixed sphere shaped influence handles clamping in reflection probes
- Fixed reflection probes data migration for project created before using hdrp
- Fixed ambient occlusion for Lit Master Node when slot is connected

### Changed
- Use samplerunity_ShadowMask instead of samplerunity_samplerLightmap for shadow mask
- Allow to resize reflection probe gizmo's size
- Improve quality of screen space shadow
- Remove support of projection model for ScreenSpaceLighting (SSR always use HiZ and refraction always Proxy)
- Remove all the debug mode from SSR that are obsolete now
- Expose frameSettings and Capture settings for reflection and planar probe
- Update UI for reflection probe, planar probe, camera and HDRP Asset
- Implement proper linear blending for volumetric lighting via deep compositing as described in the paper "Deep Compositing Using Lie Algebras"
- Changed  planar mapping to match terrain convention (XZ instead of ZX)
- XRGraphicsConfig is no longer Read/Write. Instead, it's read-only. This improves consistency of XR behavior between the legacy render pipeline and SRP
- Change reflection probe data migration code (to update old reflection probe to new one)
- Updated gizmo for ReflectionProbes
- Updated UI and Gizmo of DensityVolume

## [4.0.0-preview] - 2018-09-28

### Added
- Added a new TerrainLit shader that supports rendering of Unity terrains.
- Added controls for linear fade at the boundary of density volumes
- Added new API to control decals without monobehaviour object
- Improve Decal Gizmo
- Implement Screen Space Reflections (SSR) (alpha version, highly experimental)
- Add an option to invert the fade parameter on a Density Volume
- Added a Fabric shader (experimental) handling cotton and silk
- Added support for MSAA in forward only for opaque only
- Implement smoothness fade for SSR
- Added support for AxF shader (X-rite format - require special AxF importer from Unity not part of HDRP)
- Added control for sundisc on directional light (hack)
- Added a new HD Lit Master node that implements Lit shader support for Shader Graph
- Added Micro shadowing support (hack)
- Added an event on HDAdditionalCameraData for custom rendering
- HDRP Shader Graph shaders now support 4-channel UVs.

### Fixed
- Fixed an issue where sometimes the deferred shadow texture would not be valid, causing wrong rendering.
- Stencil test during decals normal buffer update is now properly applied
- Decals corectly update normal buffer in forward
- Fixed a normalization problem in reflection probe face fading causing artefacts in some cases
- Fix multi-selection behavior of Density Volumes overwriting the albedo value
- Fixed support of depth texture for RenderTexture. HDRP now correctly output depth to user depth buffer if RenderTexture request it.
- Fixed multi-selection behavior of Density Volumes overwriting the albedo value
- Fixed support of depth for RenderTexture. HDRP now correctly output depth to user depth buffer if RenderTexture request it.
- Fixed support of Gizmo in game view in the editor
- Fixed gizmo for spot light type
- Fixed issue with TileViewDebug mode being inversed in gameview
- Fixed an issue with SAMPLE_TEXTURECUBE_SHADOW macro
- Fixed issue with color picker not display correctly when game and scene view are visible at the same time
- Fixed an issue with reflection probe face fading
- Fixed camera motion vectors shader and associated matrices to update correctly for single-pass double-wide stereo rendering
- Fixed light attenuation functions when range attenuation is disabled
- Fixed shadow component algorithm fixup not dirtying the scene, so changes can be saved to disk.
- Fixed some GC leaks for HDRP
- Fixed contact shadow not affected by shadow dimmer
- Fixed GGX that works correctly for the roughness value of 0 (mean specular highlgiht will disappeard for perfect mirror, we rely on maxSmoothness instead to always have a highlight even on mirror surface)
- Add stereo support to ShaderPassForward.hlsl. Forward rendering now seems passable in limited test scenes with camera-relative rendering disabled.
- Add stereo support to ProceduralSky.shader and OpaqueAtmosphericScattering.shader.
- Added CullingGroupManager to fix more GC.Alloc's in HDRP
- Fixed rendering when multiple cameras render into the same render texture

### Changed
- Changed the way depth & color pyramids are built to be faster and better quality, thus improving the look of distortion and refraction.
- Stabilize the dithered LOD transition mask with respect to the camera rotation.
- Avoid multiple depth buffer copies when decals are present
- Refactor code related to the RT handle system (No more normal buffer manager)
- Remove deferred directional shadow and move evaluation before lightloop
- Add a function GetNormalForShadowBias() that material need to implement to return the normal used for normal shadow biasing
- Remove Jimenez Subsurface scattering code (This code was disabled by default, now remove to ease maintenance)
- Change Decal API, decal contribution is now done in Material. Require update of material using decal
- Move a lot of files from CoreRP to HDRP/CoreRP. All moved files weren't used by Ligthweight pipeline. Long term they could move back to CoreRP after CoreRP become out of preview
- Updated camera inspector UI
- Updated decal gizmo
- Optimization: The objects that are rendered in the Motion Vector Pass are not rendered in the prepass anymore
- Removed setting shader inclue path via old API, use package shader include paths
- The default value of 'maxSmoothness' for punctual lights has been changed to 0.99
- Modified deferred compute and vert/frag shaders for first steps towards stereo support
- Moved material specific Shader Graph files into corresponding material folders.
- Hide environment lighting settings when enabling HDRP (Settings are control from sceneSettings)
- Update all shader includes to use absolute path (allow users to create material in their Asset folder)
- Done a reorganization of the files (Move ShaderPass to RenderPipeline folder, Move all shadow related files to Lighting/Shadow and others)
- Improved performance and quality of Screen Space Shadows

## [3.3.0-preview] - 2018-01-01

### Added
- Added an error message to say to use Metal or Vulkan when trying to use OpenGL API
- Added a new Fabric shader model that supports Silk and Cotton/Wool
- Added a new HDRP Lighting Debug mode to visualize Light Volumes for Point, Spot, Line, Rectangular and Reflection Probes
- Add support for reflection probe light layers
- Improve quality of anisotropic on IBL

### Fixed
- Fix an issue where the screen where darken when rendering camera preview
- Fix display correct target platform when showing message to inform user that a platform is not supported
- Remove workaround for metal and vulkan in normal buffer encoding/decoding
- Fixed an issue with color picker not working in forward
- Fixed an issue where reseting HDLight do not reset all of its parameters
- Fixed shader compile warning in DebugLightVolumes.shader

### Changed
- Changed default reflection probe to be 256x256x6 and array size to be 64
- Removed dependence on the NdotL for thickness evaluation for translucency (based on artist's input)
- Increased the precision when comparing Planar or HD reflection probe volumes
- Remove various GC alloc in C#. Slightly better performance

## [3.2.0-preview] - 2018-01-01

### Added
- Added a luminance meter in the debug menu
- Added support of Light, reflection probe, emissive material, volume settings related to lighting to Lighting explorer
- Added support for 16bit shadows

### Fixed
- Fix issue with package upgrading (HDRP resources asset is now versionned to worarkound package manager limitation)
- Fix HDReflectionProbe offset displayed in gizmo different than what is affected.
- Fix decals getting into a state where they could not be removed or disabled.
- Fix lux meter mode - The lux meter isn't affected by the sky anymore
- Fix area light size reset when multi-selected
- Fix filter pass number in HDUtils.BlitQuad
- Fix Lux meter mode that was applying SSS
- Fix planar reflections that were not working with tile/cluster (olbique matrix)
- Fix debug menu at runtime not working after nested prefab PR come to trunk
- Fix scrolling issue in density volume

### Changed
- Shader code refactor: Split MaterialUtilities file in two parts BuiltinUtilities (independent of FragInputs) and MaterialUtilities (Dependent of FragInputs)
- Change screen space shadow rendertarget format from ARGB32 to RG16

## [3.1.0-preview] - 2018-01-01

### Added
- Decal now support per channel selection mask. There is now two mode. One with BaseColor, Normal and Smoothness and another one more expensive with BaseColor, Normal, Smoothness, Metal and AO. Control is on HDRP Asset. This may require to launch an update script for old scene: 'Edit/Render Pipeline/Single step upgrade script/Upgrade all DecalMaterial MaskBlendMode'.
- Decal now supports depth bias for decal mesh, to prevent z-fighting
- Decal material now supports draw order for decal projectors
- Added LightLayers support (Base on mask from renderers name RenderingLayers and mask from light name LightLayers - if they match, the light apply) - cost an extra GBuffer in deferred (more bandwidth)
- When LightLayers is enabled, the AmbientOclusion is store in the GBuffer in deferred path allowing to avoid double occlusion with SSAO. In forward the double occlusion is now always avoided.
- Added the possibility to add an override transform on the camera for volume interpolation
- Added desired lux intensity and auto multiplier for HDRI sky
- Added an option to disable light by type in the debug menu
- Added gradient sky
- Split EmissiveColor and bakeDiffuseLighting in forward avoiding the emissiveColor to be affect by SSAO
- Added a volume to control indirect light intensity
- Added EV 100 intensity unit for area lights
- Added support for RendererPriority on Renderer. This allow to control order of transparent rendering manually. HDRP have now two stage of sorting for transparent in addition to bact to front. Material have a priority then Renderer have a priority.
- Add Coupling of (HD)Camera and HDAdditionalCameraData for reset and remove in inspector contextual menu of Camera
- Add Coupling of (HD)ReflectionProbe and HDAdditionalReflectionData for reset and remove in inspector contextual menu of ReflectoinProbe
- Add macro to forbid unity_ObjectToWorld/unity_WorldToObject to be use as it doesn't handle camera relative rendering
- Add opacity control on contact shadow

### Fixed
- Fixed an issue with PreIntegratedFGD texture being sometimes destroyed and not regenerated causing rendering to break
- PostProcess input buffers are not copied anymore on PC if the viewport size matches the final render target size
- Fixed an issue when manipulating a lot of decals, it was displaying a lot of errors in the inspector
- Fixed capture material with reflection probe
- Refactored Constant Buffers to avoid hitting the maximum number of bound CBs in some cases.
- Fixed the light range affecting the transform scale when changed.
- Snap to grid now works for Decal projector resizing.
- Added a warning for 128x128 cookie texture without mipmaps
- Replace the sampler used for density volumes for correct wrap mode handling

### Changed
- Move Render Pipeline Debug "Windows from Windows->General-> Render Pipeline debug windows" to "Windows from Windows->Analysis-> Render Pipeline debug windows"
- Update detail map formula for smoothness and albedo, goal it to bright and dark perceptually and scale factor is use to control gradient speed
- Refactor the Upgrade material system. Now a material can be update from older version at any time. Call Edit/Render Pipeline/Upgrade all Materials to newer version
- Change name EnableDBuffer to EnableDecals at several place (shader, hdrp asset...), this require a call to Edit/Render Pipeline/Upgrade all Materials to newer version to have up to date material.
- Refactor shader code: BakeLightingData structure have been replace by BuiltinData. Lot of shader code have been remove/change.
- Refactor shader code: All GBuffer are now handled by the deferred material. Mean ShadowMask and LightLayers are control by lit material in lit.hlsl and not outside anymore. Lot of shader code have been remove/change.
- Refactor shader code: Rename GetBakedDiffuseLighting to ModifyBakedDiffuseLighting. This function now handle lighting model for transmission too. Lux meter debug mode is factor outisde.
- Refactor shader code: GetBakedDiffuseLighting is not call anymore in GBuffer or forward pass, including the ConvertSurfaceDataToBSDFData and GetPreLightData, this is done in ModifyBakedDiffuseLighting now
- Refactor shader code: Added a backBakeDiffuseLighting to BuiltinData to handle lighting for transmission
- Refactor shader code: Material must now call InitBuiltinData (Init all to zero + init bakeDiffuseLighting and backBakeDiffuseLighting ) and PostInitBuiltinData

## [3.0.0-preview] - 2018-01-01

### Fixed
- Fixed an issue with distortion that was using previous frame instead of current frame
- Fixed an issue where disabled light where not upgrade correctly to the new physical light unit system introduce in 2.0.5-preview

### Changed
- Update assembly definitions to output assemblies that match Unity naming convention (Unity.*).

## [2.0.5-preview] - 2018-01-01

### Added
- Add option supportDitheringCrossFade on HDRP Asset to allow to remove shader variant during player build if needed
- Add contact shadows for punctual lights (in additional shadow settings), only one light is allowed to cast contact shadows at the same time and so at each frame a dominant light is choosed among all light with contact shadows enabled.
- Add PCSS shadow filter support (from SRP Core)
- Exposed shadow budget parameters in HDRP asset
- Add an option to generate an emissive mesh for area lights (currently rectangle light only). The mesh fits the size, intensity and color of the light.
- Add an option to the HDRP asset to increase the resolution of volumetric lighting.
- Add additional ligth unit support for punctual light (Lumens, Candela) and area lights (Lumens, Luminance)
- Add dedicated Gizmo for the box Influence volume of HDReflectionProbe / PlanarReflectionProbe

### Changed
- Re-enable shadow mask mode in debug view
- SSS and Transmission code have been refactored to be able to share it between various material. Guidelines are in SubsurfaceScattering.hlsl
- Change code in area light with LTC for Lit shader. Magnitude is now take from FGD texture instead of a separate texture
- Improve camera relative rendering: We now apply camera translation on the model matrix, so before the TransformObjectToWorld(). Note: unity_WorldToObject and unity_ObjectToWorld must never be used directly.
- Rename positionWS to positionRWS (Camera relative world position) at a lot of places (mainly in interpolator and FragInputs). In case of custom shader user will be required to update their code.
- Rename positionWS, capturePositionWS, proxyPositionWS, influencePositionWS to positionRWS, capturePositionRWS, proxyPositionRWS, influencePositionRWS (Camera relative world position) in LightDefinition struct.
- Improve the quality of trilinear filtering of density volume textures.
- Improve UI for HDReflectionProbe / PlanarReflectionProbe

### Fixed
- Fixed a shader preprocessor issue when compiling DebugViewMaterialGBuffer.shader against Metal target
- Added a temporary workaround to Lit.hlsl to avoid broken lighting code with Metal/AMD
- Fixed issue when using more than one volume texture mask with density volumes.
- Fixed an error which prevented volumetric lighting from working if no density volumes with 3D textures were present.
- Fix contact shadows applied on transmission
- Fix issue with forward opaque lit shader variant being removed by the shader preprocessor
- Fixed compilation errors on Nintendo Switch (limited XRSetting support).
- Fixed apply range attenuation option on punctual light
- Fixed issue with color temperature not take correctly into account with static lighting
- Don't display fog when diffuse lighting, specular lighting, or lux meter debug mode are enabled.

## [2.0.4-preview] - 2018-01-01

### Fixed
- Fix issue when disabling rough refraction and building a player. Was causing a crash.

## [2.0.3-preview] - 2018-01-01

### Added
- Increased debug color picker limit up to 260k lux

## [2.0.2-preview] - 2018-01-01

### Added
- Add Light -> Planar Reflection Probe command
- Added a false color mode in rendering debug
- Add support for mesh decals
- Add flag to disable projector decals on transparent geometry to save performance and decal texture atlas space
- Add ability to use decal diffuse map as mask only
- Add visualize all shadow masks in lighting debug
- Add export of normal and roughness buffer for forwardOnly and when in supportOnlyForward mode for forward
- Provide a define in lit.hlsl (FORWARD_MATERIAL_READ_FROM_WRITTEN_NORMAL_BUFFER) when output buffer normal is used to read the normal and roughness instead of caclulating it (can save performance, but lower quality due to compression)
- Add color swatch to decal material

### Changed
- Change Render -> Planar Reflection creation to 3D Object -> Mirror
- Change "Enable Reflector" name on SpotLight to "Angle Affect Intensity"
- Change prototype of BSDFData ConvertSurfaceDataToBSDFData(SurfaceData surfaceData) to BSDFData ConvertSurfaceDataToBSDFData(uint2 positionSS, SurfaceData surfaceData)

### Fixed
- Fix issue with StackLit in deferred mode with deferredDirectionalShadow due to GBuffer not being cleared. Gbuffer is still not clear and issue was fix with the new Output of normal buffer.
- Fixed an issue where interpolation volumes were not updated correctly for reflection captures.
- Fixed an exception in Light Loop settings UI

## [2.0.1-preview] - 2018-01-01

### Added
- Add stripper of shader variant when building a player. Save shader compile time.
- Disable per-object culling that was executed in C++ in HD whereas it was not used (Optimization)
- Enable texture streaming debugging (was not working before 2018.2)
- Added Screen Space Reflection with Proxy Projection Model
- Support correctly scene selection for alpha tested object
- Add per light shadow mask mode control (i.e shadow mask distance and shadow mask). It use the option NonLightmappedOnly
- Add geometric filtering to Lit shader (allow to reduce specular aliasing)
- Add shortcut to create DensityVolume and PlanarReflection in hierarchy
- Add a DefaultHDMirrorMaterial material for PlanarReflection
- Added a script to be able to upgrade material to newer version of HDRP
- Removed useless duplication of ForwardError passes.
- Add option to not compile any DEBUG_DISPLAY shader in the player (Faster build) call Support Runtime Debug display

### Changed
- Changed SupportForwardOnly to SupportOnlyForward in render pipeline settings
- Changed versioning variable name in HDAdditionalXXXData from m_version to version
- Create unique name when creating a game object in the rendering menu (i.e Density Volume(2))
- Re-organize various files and folder location to clean the repository
- Change Debug windows name and location. Now located at:  Windows -> General -> Render Pipeline Debug

### Removed
- Removed GlobalLightLoopSettings.maxPlanarReflectionProbes and instead use value of GlobalLightLoopSettings.planarReflectionProbeCacheSize
- Remove EmissiveIntensity parameter and change EmissiveColor to be HDR (Matching Builtin Unity behavior) - Data need to be updated - Launch Edit -> Single Step Upgrade Script -> Upgrade all Materials emissionColor

### Fixed
- Fix issue with LOD transition and instancing
- Fix discrepency between object motion vector and camera motion vector
- Fix issue with spot and dir light gizmo axis not highlighted correctly
- Fix potential crash while register debug windows inputs at startup
- Fix warning when creating Planar reflection
- Fix specular lighting debug mode (was rendering black)
- Allow projector decal with null material to allow to configure decal when HDRP is not set
- Decal atlas texture offset/scale is updated after allocations (used to be before so it was using date from previous frame)

## [0.0.0-preview] - 2018-01-01

### Added
- Configure the VolumetricLightingSystem code path to be on by default
- Trigger a build exception when trying to build an unsupported platform
- Introduce the VolumetricLightingController component, which can (and should) be placed on the camera, and allows one to control the near and the far plane of the V-Buffer (volumetric "froxel" buffer) along with the depth distribution (from logarithmic to linear)
- Add 3D texture support for DensityVolumes
- Add a better mapping of roughness to mipmap for planar reflection
- The VolumetricLightingSystem now uses RTHandles, which allows to save memory by sharing buffers between different cameras (history buffers are not shared), and reduce reallocation frequency by reallocating buffers only if the rendering resolution increases (and suballocating within existing buffers if the rendering resolution decreases)
- Add a Volumetric Dimmer slider to lights to control the intensity of the scattered volumetric lighting
- Add UV tiling and offset support for decals.
- Add mipmapping support for volume 3D mask textures

### Changed
- Default number of planar reflection change from 4 to 2
- Rename _MainDepthTexture to _CameraDepthTexture
- The VolumetricLightingController has been moved to the Interpolation Volume framework and now functions similarly to the VolumetricFog settings
- Update of UI of cookie, CubeCookie, Reflection probe and planar reflection probe to combo box
- Allow enabling/disabling shadows for area lights when they are set to baked.
- Hide applyRangeAttenuation and FadeDistance for directional shadow as they are not used

### Removed
- Remove Resource folder of PreIntegratedFGD and add the resource to RenderPipeline Asset

### Fixed
- Fix ConvertPhysicalLightIntensityToLightIntensity() function used when creating light from script to match HDLightEditor behavior
- Fix numerical issues with the default value of mean free path of volumetric fog
- Fix the bug preventing decals from coexisting with density volumes
- Fix issue with alpha tested geometry using planar/triplanar mapping not render correctly or flickering (due to being wrongly alpha tested in depth prepass)
- Fix meta pass with triplanar (was not handling correctly the normal)
- Fix preview when a planar reflection is present
- Fix Camera preview, it is now a Preview cameraType (was a SceneView)
- Fix handling unknown GPUShadowTypes in the shadow manager.
- Fix area light shapes sent as point lights to the baking backends when they are set to baked.
- Fix unnecessary division by PI for baked area lights.
- Fix line lights sent to the lightmappers. The backends don't support this light type.
- Fix issue with shadow mask framesettings not correctly taken into account when shadow mask is enabled for lighting.
- Fix directional light and shadow mask transition, they are now matching making smooth transition
- Fix banding issues caused by high intensity volumetric lighting
- Fix the debug window being emptied on SRP asset reload
- Fix issue with debug mode not correctly clearing the GBuffer in editor after a resize
- Fix issue with ResetMaterialKeyword not resetting correctly ToggleOff/Roggle Keyword
- Fix issue with motion vector not render correctly if there is no depth prepass in deferred

## [0.0.0-preview] - 2018-01-01

### Added
- Screen Space Refraction projection model (Proxy raycasting, HiZ raymarching)
- Screen Space Refraction settings as volume component
- Added buffered frame history per camera
- Port Global Density Volumes to the Interpolation Volume System.
- Optimize ImportanceSampleLambert() to not require the tangent frame.
- Generalize SampleVBuffer() to handle different sampling and reconstruction methods.
- Improve the quality of volumetric lighting reprojection.
- Optimize Morton Order code in the Subsurface Scattering pass.
- Planar Reflection Probe support roughness (gaussian convolution of captured probe)
- Use an atlas instead of a texture array for cluster transparent decals
- Add a debug view to visualize the decal atlas
- Only store decal textures to atlas if decal is visible, debounce out of memory decal atlas warning.
- Add manipulator gizmo on decal to improve authoring workflow
- Add a minimal StackLit material (work in progress, this version can be used as template to add new material)

### Changed
- EnableShadowMask in FrameSettings (But shadowMaskSupport still disable by default)
- Forced Planar Probe update modes to (Realtime, Every Update, Mirror Camera)
- Screen Space Refraction proxy model uses the proxy of the first environment light (Reflection probe/Planar probe) or the sky
- Moved RTHandle static methods to RTHandles
- Renamed RTHandle to RTHandleSystem.RTHandle
- Move code for PreIntegratedFDG (Lit.shader) into its dedicated folder to be share with other material
- Move code for LTCArea (Lit.shader) into its dedicated folder to be share with other material

### Removed
- Removed Planar Probe mirror plane position and normal fields in inspector, always display mirror plane and normal gizmos

### Fixed
- Fix fog flags in scene view is now taken into account
- Fix sky in preview windows that were disappearing after a load of a new level
- Fix numerical issues in IntersectRayAABB().
- Fix alpha blending of volumetric lighting with transparent objects.
- Fix the near plane of the V-Buffer causing out-of-bounds look-ups in the clustered data structure.
- Depth and color pyramid are properly computed and sampled when the camera renders inside a viewport of a RTHandle.
- Fix decal atlas debug view to work correctly when shadow atlas view is also enabled<|MERGE_RESOLUTION|>--- conflicted
+++ resolved
@@ -101,8 +101,6 @@
 - Fixed an issue where entering playmode would close the LookDev window.
 - Fixed Cutoff not working properly with ray tracing shaders default and SG (case 1261292).
 - Fixed shader compilation issue with Hair shader and debug display mode
-<<<<<<< HEAD
-=======
 - Fixed cubemap static preview not updated when the asset is imported.
 - Fixed wizard DXR setup on non-DXR compatible devices.
 - Fixed Custom Post Processes affecting preview cameras.
@@ -116,7 +114,6 @@
 - Fixed a warning in materialevalulation
 - Fixed an error when building the player.
 - Fixed issue with box light not visible if range is below one and range attenuation is off.
->>>>>>> 30b23bb1
 
 ### Changed
 - Preparation pass for RTSSShadows to be supported by render graph.
