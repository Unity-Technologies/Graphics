# Changelog
All notable changes to this package will be documented in this file.

The format is based on [Keep a Changelog](http://keepachangelog.com/en/1.0.0/)
and this project adheres to [Semantic Versioning](http://semver.org/spec/v2.0.0.html).

## [12.0.0] - 2021-01-11

### Fixed
- Fixed GC allocations from XR occlusion mesh when using multipass.
- Fixed XR depth copy when using MSAA.
- Fixed register spilling on  FXC in light list shaders.
- Fixed resize IES when already baked in the Atlas 1299233
- Fixed after post process custom pass scale issue when dynamic resolution is enabled (case 1299194).
- Fixed an issue with light intensity prefab override application not visible in the inspector (case 1299563).
- Fixed Undo/Redo instability of light temperature.
- Fixed label style in pbr sky editor.
- Fixed side effect on styles during compositor rendering.
- Fixed size and spacing of compositor info boxes (case 1305652).
- Fixed spacing of UI widgets in the Graphics Compositor (case 1305638).
<<<<<<< HEAD
- Fixed regression in Wizard that not fix runtime ressource anymore (case 1287627)
=======
- Fixed undo-redo on layered lit editor.
- Fixed tesselation culling, big triangles using lit tesselation shader would dissapear when camera is too close to them (case 1299116)
- Fixed issue with compositor related custom passes still active after disabling the compositor (case 1305330)
- Fixed some render texture leaks.
>>>>>>> a5a65908

### Changed
- Change the source value for the ray tracing frame index iterator from m_FrameCount to the camera frame count (case 1301356).

## [11.0.0] - 2020-10-21

### Added
- Added a new API to bake HDRP probes from C# (case 1276360)
- Added support for pre-exposure for planar reflections.
- Added support for nested volume components to volume system.
- Added a cameraCullingResult field in Custom Pass Context to give access to both custom pass and camera culling result.
- Added a slider to control the fallback value of the directional shadow when the cascade have no coverage.
- Added a toggle to allow to include or exclude smooth surfaces from ray traced reflection denoising.
- Added light unit slider for automatic and automatic histrogram exposure limits.
- Added support for raytracing for AxF material
- Added rasterized area light shadows for AxF material
- Added View Bias for mesh decals.
- Added a cloud system and the CloudLayer volume override.
- Added a setting in the HDRP asset to change the Density Volume mask resolution of being locked at 32x32x32 (HDRP Asset > Lighting > Volumetrics > Max Density Volume Size).
- Added a Falloff Mode (Linear or Exponential) in the Density Volume for volume blending with Blend Distance.

### Fixed
- Fixed probe volumes debug views.
- Fixed ShaderGraph Decal material not showing exposed properties.
- Fixed couple samplers that had the wrong name in raytracing code
- VFX : Debug material view were rendering pink for albedo. (case 1290752)
- VFX: Fixed LPPV with lit particles in deferred (case 1293608)
- Fixed computation of geometric normal in path tracing (case 1293029).
- Fixed issues with path-traced volumetric scattering (cases 1295222, 1295234).
- Fixed the default background color for previews to use the original color.
- Fixed an issue with half res ssgi upscale.
- Fixed Clearcoat on Stacklit or Lit breaks when URP is imported into the project (case 1297806)
- Fixed timing issues with accumulation motion blur
- Fixed an issue with the frame count management for the volumetric fog (case 1299251).
- Fixed an issue with material using distortion from ShaderGraph init after Material creation (case 1294026)
- Fixed issues with path-traced volumetric scattering (cases 1295222, 1295234).
- Fixed issue with shadow mask and area lights.
- Fixed an issue with the capture callback (now includes post processing results).
- Fixed decal draw order for ShaderGraph decal materials.
- Fixed StackLit ShaderGraph surface option property block to only display energy conserving specular color option for the specular parametrization (case 1257050)
- Fixed missing BeginCameraRendering call for custom render mode of a Camera.
- Fixed LayerMask editor for volume parameters.
- Fixed the condition on temporal accumulation in the reflection denoiser (case 1303504).
- Fixed box light attenuation.
- Fixed compilation issues on platforms that don't support XR.
- Fixed issue with compute shader stripping for probe volumes variants.

### Changed
- Removed the material pass probe volumes evaluation mode.
- Volume parameter of type Cubemap can now accept Cubemap render textures and custom render textures.
- Removed the superior clamping value for the recursive rendering max ray length. 
- Removed the superior clamping value for the ray tracing light cluster size.
- Now reflection probes cannot have SSAO, SSGI, SSR, ray tracing effects or volumetric reprojection.
- Removed the readonly keyword on the cullingResults of the CustomPassContext to allow users to overwrite.
- The DrawRenderers function of CustomPassUtils class now takes a sortingCriteria in parameter.
- When in half res, RTR denoising is executed at half resolution and the upscale happens at the end.
- Removed the upscale radius from the RTR.
- Density Volumes can now take a 3D RenderTexture as mask, the mask can use RGBA format for RGB fog.
- Decreased the minimal Fog Distance value in the Density Volume to 0.05.
- Changed the convergence time of ssgi to 16 frames and the preset value
- Improved robustness of volumetric sampling in path tracing (case 1295187).
- Changed the name from the Depth Buffer Thickness to Depth Tolerance for SSGI (case 1301352).
- Changed the clamping approach for RTR and RTGI (in both perf and quality) to improve visual quality.
- Changed the warning message for ray traced area shadows (case 1303410).
- Disabled specular occlusion for what we consider medium and larger scale ao > 1.25 with a 25cm falloff interval.

## [10.3.0] - 2020-12-01

### Fixed
- Fixed issue where some ShaderGraph generated shaders were not SRP compatible because of UnityPerMaterial cbuffer layout mismatches (case 1292501)
- Fixed Rendergraph issue with virtual texturing and debug mode while in forward.
- Fixed wrong coat normal space in shader graph
- Fixed issue with faulty shadow transition when view is close to an object under some aspect ratio conditions
- Fixed NullPointerException when baking probes from the lighting window (case 1289680)
- Fixed volumetric fog with XR single-pass rendering.
- Fixed issues with first frame rendering when RenderGraph is used (auto exposure, AO)
- Fixed AOV api in render graph (case 1296605)
- Fixed a small discrepancy in the marker placement in light intensity sliders (case 1299750)
- Fixed issue with VT resolve pass rendergraph errors when opaque and transparent are disabled in frame settings.
- Fixed a bug in the sphere-aabb light cluster (case 1294767).
- Fixed issue when submitting SRPContext during EndCameraRendering.
- Fixed baked light being included into the ray tracing light cluster (case 1296203).
- Fixed enums UI for the shadergraph nodes.
- Fixed ShaderGraph stack blocks appearing when opening the settings in Hair and Eye ShaderGraphs.
- Fixed white screen when undoing in the editor.
- Fixed display of LOD Bias and maximum level in frame settings when using Quality Levels
- Fixed an issue when trying to open a look dev env library when Look Dev is not supported.
- Fixed shader graph not supporting indirectdxr multibounce (case 1294694).
- Fixed the planar depth texture not being properly created and rendered to (case 1299617).
- Fixed C# 8 compilation issue with turning on nullable checks (case 1300167)
- Fixed affects AO for deacl materials.
- Fixed case where material keywords would not get setup before usage.

### Changed
- Rename HDRP sub menu in Assets/Create/Shader to HD Render Pipeline for consistency.
- Replaced last package version checker in Wizard to a link on Package Manager
- Changed the message when the graphics device doesn't support ray tracing (case 1287355).
- When a Custom Pass Volume is disabled, the custom pass Cleanup() function is called, it allows to release resources when the volume isn't used anymore.
- Enable Reflector for Spotlight by default

## [10.2.1] - 2020-11-30

### Added
- Added a warning when trying to bake with static lighting being in an invalid state.

### Fixed
- Fixed stylesheet reloading for LookDev window and Wizard window.
- Fixed XR single-pass rendering with legacy shaders using unity_StereoWorldSpaceCameraPos.
- Fixed issue displaying wrong debug mode in runtime debug menu UI.
- Fixed useless editor repaint when using lod bias.
- Fixed multi-editing with new light intensity slider.
- Fixed issue with density volumes flickering when editing shape box.
- Fixed issue with image layers in the graphics compositor (case 1289936).
- Fixed issue with angle fading when rotating decal projector.
- Fixed issue with gameview repaint in the graphics compositor (case 1290622).
- Fixed some labels being clipped in the Render Graph Viewer
- Fixed issue when decal projector material is none.
- Fixed the sampling of the normal buffer in the the forward transparent pass.
- Fixed bloom prefiltering tooltip.
- Fixed NullReferenceException when loading multipel scene async
- Fixed missing alpha blend state properties in Axf shader and update default stencil properties
- Fixed normal buffer not bound to custom pass anymore.
- Fixed issues with camera management in the graphics compositor (cases 1292548, 1292549).
- Fixed an issue where a warning about the static sky not being ready was wrongly displayed.
- Fixed the clear coat not being handled properly for SSR and RTR (case 1291654).
- Fixed ghosting in RTGI and RTAO when denoising is enabled and the RTHandle size is not equal to the Viewport size (case 1291654).
- Fixed alpha output when atmospheric scattering is enabled.
- Fixed issue with TAA history sharpening when view is downsampled.
- Fixed lookdev movement.
- Fixed volume component tooltips using the same parameter name.
- Fixed issue with saving some quality settings in volume overrides  (case 1293747)
- Fixed NullReferenceException in HDRenderPipeline.UpgradeResourcesIfNeeded (case 1292524)
- Fixed SSGI texture allocation when not using the RenderGraph.
- Fixed NullReference Exception when setting Max Shadows On Screen to 0 in the HDRP asset.
- Fixed issue with saving some quality settings in volume overrides  (case 1293747)

### Changed
- Volume Manager now always tests scene culling masks. This was required to fix hybrid workflow.
- Now the screen space shadow is only used if the analytic value is valid.
- Distance based roughness is disabled by default and have a control

## [10.2.0] - 2020-10-19

### Added
- Added a rough distortion frame setting and and info box on distortion materials.
- Adding support of 4 channel tex coords for ray tracing (case 1265309).
- Added a help button on the volume component toolbar for documentation.
- Added range remapping to metallic property for Lit and Decal shaders.
- Exposed the API to access HDRP shader pass names.
- Added the status check of default camera frame settings in the DXR wizard.
- Added frame setting for Virtual Texturing. 
- Added a fade distance for light influencing volumetric lighting.
- Adding an "Include For Ray Tracing" toggle on lights to allow the user to exclude them when ray tracing is enabled in the frame settings of a camera.
- Added fog volumetric scattering support for path tracing.
- Added new algorithm for SSR with temporal accumulation
- Added quality preset of the new volumetric fog parameters.
- Added missing documentation for unsupported SG RT nodes and light's include for raytracing attrbute.
- Added documentation for LODs not being supported by ray tracing.
- Added more options to control how the component of motion vectors coming from the camera transform will affect the motion blur with new clamping modes.
- Added the TerrainCompatible SubShader Tag. Use this Tag in your custom shader to tell Unity that the shader is compatible with the Terrain system.
- Added anamorphism support for phsyical DoF, switched to blue noise sampling and fixed tiling artifacts.

### Fixed
- Fixed an issue where the Exposure Shader Graph node had clipped text. (case 1265057)
- Fixed an issue when rendering into texture where alpha would not default to 1.0 when using 11_11_10 color buffer in non-dev builds.
- Fixed issues with reordering and hiding graphics compositor layers (cases 1283903, 1285282, 1283886).
- Fixed the possibility to have a shader with a pre-refraction render queue and refraction enabled at the same time.
- Fixed a migration issue with the rendering queue in ShaderGraph when upgrading to 10.x;
- Fixed the object space matrices in shader graph for ray tracing.
- Changed the cornea refraction function to take a view dir in object space.
- Fixed upside down XR occlusion mesh.
- Fixed precision issue with the atmospheric fog.
- Fixed issue with TAA and no motion vectors.
- Fixed the stripping not working the terrain alphatest feature required for terrain holes (case 1205902).
- Fixed bounding box generation that resulted in incorrect light culling (case 3875925).
- VFX : Fix Emissive writing in Opaque Lit Output with PSSL platforms (case 273378).
- Fixed issue where pivot of DecalProjector was not aligned anymore on Transform position when manipulating the size of the projector from the Inspector.
- Fixed a null reference exception when creating a diffusion profile asset.
- Fixed the diffusion profile not being registered as a dependency of the ShaderGraph.
- Fixing exceptions in the console when putting the SSGI in low quality mode (render graph).
- Fixed NullRef Exception when decals are in the scene, no asset is set and HDRP wizard is run.
- Fixed issue with TAA causing bleeding of a view into another when multiple views are visible.
- Fix an issue that caused issues of usability of editor if a very high resolution is set by mistake and then reverted back to a smaller resolution.
- Fixed issue where Default Volume Profile Asset change in project settings was not added to the undo stack (case 1285268).
- Fixed undo after enabling compositor.
- Fixed the ray tracing shadow UI being displayed while it shouldn't (case 1286391).
- Fixed issues with physically-based DoF, improved speed and robustness 
- Fixed a warning happening when putting the range of lights to 0.
- Fixed issue when null parameters in a volume component would spam null reference errors. Produce a warning instead.
- Fixed volument component creation via script.
- Fixed GC allocs in render graph.
- Fixed scene picking passes.
- Fixed broken ray tracing light cluster full screen debug.
- Fixed dead code causing error.
- Fixed issue when dragging slider in inspector for ProjectionDepth.
- Fixed issue when resizing Inspector window that make the DecalProjector editor flickers.
- Fixed issue in DecalProjector editor when the Inspector window have a too small width: the size appears on 2 lines but the editor not let place for the second one.
- Fixed issue (null reference in console) when selecting a DensityVolume with rectangle selection.
- Fixed issue when linking the field of view with the focal length in physical camera
- Fixed supported platform build and error message.
- Fixed exceptions occuring when selecting mulitple decal projectors without materials assigned (case 1283659).
- Fixed LookDev error message when pipeline is not loaded.
- Properly reject history when enabling seond denoiser for RTGI.
- Fixed an issue that could cause objects to not be rendered when using Vulkan API.
- Fixed issue with lookdev shadows looking wrong upon exiting playmode. 
- Fixed temporary Editor freeze when selecting AOV output in graphics compositor (case 1288744).
- Fixed normal flip with double sided materials.
- Fixed shadow resolution settings level in the light explorer.
- Fixed the ShaderGraph being dirty after the first save.
- Fixed XR shadows culling
- Fixed stylesheet reloading for LookDev window and Wizard window.
- Fixed Nans happening when upscaling the RTGI.
- Fixed the adjust weight operation not being done for the non-rendergraph pipeline.
- Fixed overlap with SSR Transparent default frame settings message on DXR Wizard.
- Fixed alpha channel in the stop NaNs and motion blur shaders.
- Fixed undo of duplicate environments in the look dev environment library.
- Fixed a ghosting issue with RTShadows (Sun, Point and Spot), RTAO and RTGI when the camera is moving fast.
- Fixed a SSGI denoiser bug for large scenes.
- Fixed a Nan issue with SSGI.
- Fixed an issue with IsFrontFace node in Shader Graph not working properly
- Fixed CustomPassUtils.RenderFrom* functions and CustomPassUtils.DisableSinglePassRendering struct in VR.
- Fixed custom pass markers not recorded when render graph was enabled.
- Fixed exceptions when unchecking "Big Tile Prepass" on the frame settings with render-graph.
- Fixed an issue causing errors in GenerateMaxZ when opaque objects or decals are disabled. 
- Fixed an issue with Bake button of Reflection Probe when in custom mode
- Fixed exceptions related to the debug display settings when changing the default frame settings.
- Fixed picking for materials with depth offset.
- Fixed issue with exposure history being uninitialized on second frame.
- Fixed issue when changing FoV with the physical camera fold-out closed.
- Fixed path tracing accumulation not being reset when changing to a different frame of an animation.

### Changed
- Combined occlusion meshes into one to reduce draw calls and state changes with XR single-pass.
- Claryfied doc for the LayeredLit material.
- Various improvements for the Volumetric Fog.
- Use draggable fields for float scalable settings
- Migrated the fabric & hair shadergraph samples directly into the renderpipeline resources.
- Removed green coloration of the UV on the DecalProjector gizmo.
- Removed _BLENDMODE_PRESERVE_SPECULAR_LIGHTING keyword from shaders.
- Now the DXR wizard displays the name of the target asset that needs to be changed.
- Standardized naming for the option regarding Transparent objects being able to receive Screen Space Reflections.
- Making the reflection and refractions of cubemaps distance based.
- Changed Receive SSR to also controls Receive SSGI on opaque objects.
- Improved the punctual light shadow rescale algorithm.
- Changed the names of some of the parameters for the Eye Utils SG Nodes.
- Restored frame setting for async compute of contact shadows.
- Removed the possibility to have MSAA (through the frame settings) when ray tracing is active.
- Range handles for decal projector angle fading.
- Smoother angle fading for decal projector.

## [10.1.0] - 2020-10-12

### Added
- Added an option to have only the metering mask displayed in the debug mode.
- Added a new mode to cluster visualization debug where users can see a slice instead of the cluster on opaque objects.
- Added ray traced reflection support for the render graph version of the pipeline.
- Added render graph support of RTAO and required denoisers.
- Added render graph support of RTGI.
- Added support of RTSSS and Recursive Rendering in the render graph mode.
- Added support of RT and screen space shadow for render graph.
- Added tooltips with the full name of the (graphics) compositor properties to properly show large names that otherwise are clipped by the UI (case 1263590)
- Added error message if a callback AOV allocation fail
- Added marker for all AOV request operation on GPU
- Added remapping options for Depth Pyramid debug view mode
- Added an option to support AOV shader at runtime in HDRP settings (case 1265070)
- Added support of SSGI in the render graph mode.
- Added option for 11-11-10 format for cube reflection probes.
- Added an optional check in the HDRP DXR Wizard to verify 64 bits target architecture
- Added option to display timing stats in the debug menu as an average over 1 second. 
- Added a light unit slider to provide users more context when authoring physically based values.
- Added a way to check the normals through the material views.
- Added Simple mode to Earth Preset for PBR Sky
- Added the export of normals during the prepass for shadow matte for proper SSAO calculation.
- Added the usage of SSAO for shadow matte unlit shader graph.
- Added the support of input system V2
- Added a new volume component parameter to control the max ray length of directional lights(case 1279849).
- Added support for 'Pyramid' and 'Box' spot light shapes in path tracing.
- Added high quality prefiltering option for Bloom.
- Added support for camera relative ray tracing (and keeping non-camera relative ray tracing working)
- Added a rough refraction option on planar reflections.
- Added scalability settings for the planar reflection resolution.
- Added tests for AOV stacking and UI rendering in the graphics compositor.
- Added a new ray tracing only function that samples the specular part of the materials.
- Adding missing marker for ray tracing profiling (RaytracingDeferredLighting)
- Added the support of eye shader for ray tracing.
- Exposed Refraction Model to the material UI when using a Lit ShaderGraph.
- Added bounding sphere support to screen-space axis-aligned bounding box generation pass.

### Fixed
- Fixed several issues with physically-based DoF (TAA ghosting of the CoC buffer, smooth layer transitions, etc)
- Fixed GPU hang on D3D12 on xbox. 
- Fixed game view artifacts on resizing when hardware dynamic resolution was enabled
- Fixed black line artifacts occurring when Lanczos upsampling was set for dynamic resolution
- Fixed Amplitude -> Min/Max parametrization conversion
- Fixed CoatMask block appearing when creating lit master node (case 1264632)
- Fixed issue with SceneEV100 debug mode indicator when rescaling the window.
- Fixed issue with PCSS filter being wrong on first frame. 
- Fixed issue with emissive mesh for area light not appearing in playmode if Reload Scene option is disabled in Enter Playmode Settings.
- Fixed issue when Reflection Probes are set to OnEnable and are never rendered if the probe is enabled when the camera is farther than the probe fade distance. 
- Fixed issue with sun icon being clipped in the look dev window. 
- Fixed error about layers when disabling emissive mesh for area lights.
- Fixed issue when the user deletes the composition graph or .asset in runtime (case 1263319)
- Fixed assertion failure when changing resolution to compositor layers after using AOVs (case 1265023) 
- Fixed flickering layers in graphics compositor (case 1264552)
- Fixed issue causing the editor field not updating the disc area light radius.
- Fixed issues that lead to cookie atlas to be updated every frame even if cached data was valid.
- Fixed an issue where world space UI was not emitted for reflection cameras in HDRP
- Fixed an issue with cookie texture atlas that would cause realtime textures to always update in the atlas even when the content did not change.
- Fixed an issue where only one of the two lookdev views would update when changing the default lookdev volume profile.
- Fixed a bug related to light cluster invalidation.
- Fixed shader warning in DofGather (case 1272931)
- Fixed AOV export of depth buffer which now correctly export linear depth (case 1265001)
- Fixed issue that caused the decal atlas to not be updated upon changing of the decal textures content.
- Fixed "Screen position out of view frustum" error when camera is at exactly the planar reflection probe location.
- Fixed Amplitude -> Min/Max parametrization conversion
- Fixed issue that allocated a small cookie for normal spot lights.
- Fixed issue when undoing a change in diffuse profile list after deleting the volume profile.
- Fixed custom pass re-ordering and removing.
- Fixed TAA issue and hardware dynamic resolution.
- Fixed a static lighting flickering issue caused by having an active planar probe in the scene while rendering inspector preview.
- Fixed an issue where even when set to OnDemand, the sky lighting would still be updated when changing sky parameters.
- Fixed an error message trigerred when a mesh has more than 32 sub-meshes (case 1274508).
- Fixed RTGI getting noisy for grazying angle geometry (case 1266462).
- Fixed an issue with TAA history management on pssl.
- Fixed the global illumination volume override having an unwanted advanced mode (case 1270459).
- Fixed screen space shadow option displayed on directional shadows while they shouldn't (case 1270537).
- Fixed the handling of undo and redo actions in the graphics compositor (cases 1268149, 1266212, 1265028)
- Fixed issue with composition graphs that include virtual textures, cubemaps and other non-2D textures (cases 1263347, 1265638).
- Fixed issues when selecting a new composition graph or setting it to None (cases 1263350, 1266202)
- Fixed ArgumentNullException when saving shader graphs after removing the compositor from the scene (case 1268658)
- Fixed issue with updating the compositor output when not in play mode (case 1266216)
- Fixed warning with area mesh (case 1268379)
- Fixed issue with diffusion profile not being updated upon reset of the editor. 
- Fixed an issue that lead to corrupted refraction in some scenarios on xbox.
- Fixed for light loop scalarization not happening. 
- Fixed issue with stencil not being set in rendergraph mode.
- Fixed for post process being overridable in reflection probes even though it is not supported.
- Fixed RTGI in performance mode when light layers are enabled on the asset.
- Fixed SSS materials appearing black in matcap mode.
- Fixed a collision in the interaction of RTR and RTGI.
- Fix for lookdev toggling renderers that are set to non editable or are hidden in the inspector.
- Fixed issue with mipmap debug mode not properly resetting full screen mode (and viceversa). 
- Added unsupported message when using tile debug mode with MSAA.
- Fixed SSGI compilation issues on PS4.
- Fixed "Screen position out of view frustum" error when camera is on exactly the planar reflection probe plane.
- Workaround issue that caused objects using eye shader to not be rendered on xbox.
- Fixed GC allocation when using XR single-pass test mode.
- Fixed text in cascades shadow split being truncated.
- Fixed rendering of custom passes in the Custom Pass Volume inspector
- Force probe to render again if first time was during async shader compilation to avoid having cyan objects.
- Fixed for lookdev library field not being refreshed upon opening a library from the environment library inspector.
- Fixed serialization issue with matcap scale intensity.
- Close Add Override popup of Volume Inspector when the popup looses focus (case 1258571)
- Light quality setting for contact shadow set to on for High quality by default.
- Fixed an exception thrown when closing the look dev because there is no active SRP anymore.
- Fixed alignment of framesettings in HDRP Default Settings
- Fixed an exception thrown when closing the look dev because there is no active SRP anymore.
- Fixed an issue where entering playmode would close the LookDev window.
- Fixed issue with rendergraph on console failing on SSS pass.
- Fixed Cutoff not working properly with ray tracing shaders default and SG (case 1261292).
- Fixed shader compilation issue with Hair shader and debug display mode
- Fixed cubemap static preview not updated when the asset is imported.
- Fixed wizard DXR setup on non-DXR compatible devices.
- Fixed Custom Post Processes affecting preview cameras.
- Fixed issue with lens distortion breaking rendering.
- Fixed save popup appearing twice due to HDRP wizard.
- Fixed error when changing planar probe resolution.
- Fixed the dependecy of FrameSettings (MSAA, ClearGBuffer, DepthPrepassWithDeferred) (case 1277620).
- Fixed the usage of GUIEnable for volume components (case 1280018).
- Fixed the diffusion profile becoming invalid when hitting the reset (case 1269462).
- Fixed issue with MSAA resolve killing the alpha channel.
- Fixed a warning in materialevalulation
- Fixed an error when building the player.
- Fixed issue with box light not visible if range is below one and range attenuation is off.
- Fixed an issue that caused a null reference when deleting camera component in a prefab. (case 1244430)
- Fixed issue with bloom showing a thin black line after rescaling window. 
- Fixed rendergraph motion vector resolve.
- Fixed the Ray-Tracing related Debug Display not working in render graph mode.
- Fix nan in pbr sky
- Fixed Light skin not properly applied on the LookDev when switching from Dark Skin (case 1278802)
- Fixed accumulation on DX11
- Fixed issue with screen space UI not drawing on the graphics compositor (case 1279272).
- Fixed error Maximum allowed thread group count is 65535 when resolution is very high. 
- LOD meshes are now properly stripped based on the maximum lod value parameters contained in the HDRP asset.
- Fixed an inconsistency in the LOD group UI where LOD bias was not the right one.
- Fixed outlines in transitions between post-processed and plain regions in the graphics compositor (case 1278775).
- Fix decal being applied twice with LOD Crossfade.
- Fixed camera stacking for AOVs in the graphics compositor (case 1273223).
- Fixed backface selection on some shader not ignore correctly.
- Disable quad overdraw on ps4.
- Fixed error when resizing the graphics compositor's output and when re-adding a compositor in the scene
- Fixed issues with bloom, alpha and HDR layers in the compositor (case 1272621).
- Fixed alpha not having TAA applied to it.
- Fix issue with alpha output in forward.
- Fix compilation issue on Vulkan for shaders using high quality shadows in XR mode.
- Fixed wrong error message when fixing DXR resources from Wizard.
- Fixed compilation error of quad overdraw with double sided materials
- Fixed screen corruption on xbox when using TAA and Motion Blur with rendergraph. 
- Fixed UX issue in the graphics compositor related to clear depth and the defaults for new layers, add better tooltips and fix minor bugs (case 1283904)
- Fixed scene visibility not working for custom pass volumes.
- Fixed issue with several override entries in the runtime debug menu. 
- Fixed issue with rendergraph failing to execute every 30 minutes. 
- Fixed Lit ShaderGraph surface option property block to only display transmission and energy conserving specular color options for their proper material mode (case 1257050)
- Fixed nan in reflection probe when volumetric fog filtering is enabled, causing the whole probe to be invalid.
- Fixed Debug Color pixel became grey
- Fixed TAA flickering on the very edge of screen. 
- Fixed profiling scope for quality RTGI.
- Fixed the denoising and multi-sample not being used for smooth multibounce RTReflections.
- Fixed issue where multiple cameras would cause GC each frame.
- Fixed after post process rendering pass options not showing for unlit ShaderGraphs.
- Fixed null reference in the Undo callback of the graphics compositor 
- Fixed cullmode for SceneSelectionPass.
- Fixed issue that caused non-static object to not render at times in OnEnable reflection probes.
- Baked reflection probes now correctly use static sky for ambient lighting.

### Changed
- Preparation pass for RTSSShadows to be supported by render graph.
- Add tooltips with the full name of the (graphics) compositor properties to properly show large names that otherwise are clipped by the UI (case 1263590)
- Composition profile .asset files cannot be manually edited/reset by users (to avoid breaking things - case 1265631)
- Preparation pass for RTSSShadows to be supported by render graph.
- Changed the way the ray tracing property is displayed on the material (QOL 1265297).
- Exposed lens attenuation mode in default settings and remove it as a debug mode.
- Composition layers without any sub layers are now cleared to black to avoid confusion (case 1265061).
- Slight reduction of VGPR used by area light code.
- Changed thread group size for contact shadows (save 1.1ms on PS4)
- Make sure distortion stencil test happens before pixel shader is run.
- Small optimization that allows to skip motion vector prepping when the whole wave as velocity of 0.
- Improved performance to avoid generating coarse stencil buffer when not needed.
- Remove HTile generation for decals (faster without).
- Improving SSGI Filtering and fixing a blend issue with RTGI.
- Changed the Trackball UI so that it allows explicit numeric values.
- Reduce the G-buffer footprint of anisotropic materials
- Moved SSGI out of preview.
- Skip an unneeded depth buffer copy on consoles. 
- Replaced the Density Volume Texture Tool with the new 3D Texture Importer.
- Rename Raytracing Node to Raytracing Quality Keyword and rename high and low inputs as default and raytraced. All raytracing effects now use the raytraced mode but path tracing.
- Moved diffusion profile list to the HDRP default settings panel.
- Skip biquadratic resampling of vbuffer when volumetric fog filtering is enabled.
- Optimized Grain and sRGB Dithering.
- On platforms that allow it skip the first mip of the depth pyramid and compute it alongside the depth buffer used for low res transparents.
- When trying to install the local configuration package, if another one is already present the user is now asked whether they want to keep it or not.
- Improved MSAA color resolve to fix issues when very bright and very dark samples are resolved together.
- Improve performance of GPU light AABB generation
- Removed the max clamp value for the RTR, RTAO and RTGI's ray length (case 1279849).
- Meshes assigned with a decal material are not visible anymore in ray-tracing or path-tracing.
- Removed BLEND shader keywords.
- Remove a rendergraph debug option to clear resources on release from UI.
- added SV_PrimitiveID in the VaryingMesh structure for fulldebugscreenpass as well as primitiveID in FragInputs
- Changed which local frame is used for multi-bounce RTReflections.
- Move System Generated Values semantics out of VaryingsMesh structure.
- Other forms of FSAA are silently deactivated, when path tracing is on.
- Removed XRSystemTests. The GC verification is now done during playmode tests (case 1285012).
- SSR now uses the pre-refraction color pyramid.
- Various improvements for the Volumetric Fog.
- Optimizations for volumetric fog.

## [10.0.0] - 2019-06-10

### Added
- Ray tracing support for VR single-pass
- Added sharpen filter shader parameter and UI for TemporalAA to control image quality instead of hardcoded value
- Added frame settings option for custom post process and custom passes as well as custom color buffer format option.
- Add check in wizard on SRP Batcher enabled.
- Added default implementations of OnPreprocessMaterialDescription for FBX, Obj, Sketchup and 3DS file formats.
- Added custom pass fade radius
- Added after post process injection point for custom passes
- Added basic alpha compositing support - Alpha is available afterpostprocess when using FP16 buffer format.
- Added falloff distance on Reflection Probe and Planar Reflection Probe
- Added Backplate projection from the HDRISky
- Added Shadow Matte in UnlitMasterNode, which only received shadow without lighting
- Added hability to name LightLayers in HDRenderPipelineAsset
- Added a range compression factor for Reflection Probe and Planar Reflection Probe to avoid saturation of colors.
- Added path tracing support for directional, point and spot lights, as well as emission from Lit and Unlit.
- Added non temporal version of SSAO.
- Added more detailed ray tracing stats in the debug window
- Added Disc area light (bake only)
- Added a warning in the material UI to prevent transparent + subsurface-scattering combination.
- Added XR single-pass setting into HDRP asset
- Added a penumbra tint option for lights
- Added support for depth copy with XR SDK
- Added debug setting to Render Pipeline Debug Window to list the active XR views
- Added an option to filter the result of the volumetric lighting (off by default).
- Added a transmission multiplier for directional lights
- Added XR single-pass test mode to Render Pipeline Debug Window
- Added debug setting to Render Pipeline Window to list the active XR views
- Added a new refraction mode for the Lit shader (thin). Which is a box refraction with small thickness values
- Added the code to support Barn Doors for Area Lights based on a shaderconfig option.
- Added HDRPCameraBinder property binder for Visual Effect Graph
- Added "Celestial Body" controls to the Directional Light
- Added new parameters to the Physically Based Sky
- Added Reflections to the DXR Wizard
- Added the possibility to have ray traced colored and semi-transparent shadows on directional lights.
- Added a check in the custom post process template to throw an error if the default shader is not found.
- Exposed the debug overlay ratio in the debug menu.
- Added a separate frame settings for tonemapping alongside color grading.
- Added the receive fog option in the material UI for ShaderGraphs.
- Added a public virtual bool in the custom post processes API to specify if a post processes should be executed in the scene view.
- Added a menu option that checks scene issues with ray tracing. Also removed the previously existing warning at runtime.
- Added Contrast Adaptive Sharpen (CAS) Upscaling effect.
- Added APIs to update probe settings at runtime.
- Added documentation for the rayTracingSupported method in HDRP
- Added user-selectable format for the post processing passes.
- Added support for alpha channel in some post-processing passes (DoF, TAA, Uber).
- Added warnings in FrameSettings inspector when using DXR and atempting to use Asynchronous Execution.
- Exposed Stencil bits that can be used by the user.
- Added history rejection based on velocity of intersected objects for directional, point and spot lights.
- Added a affectsVolumetric field to the HDAdditionalLightData API to know if light affects volumetric fog.
- Add OS and Hardware check in the Wizard fixes for DXR.
- Added option to exclude camera motion from motion blur.
- Added semi-transparent shadows for point and spot lights.
- Added support for semi-transparent shadow for unlit shader and unlit shader graph.
- Added the alpha clip enabled toggle to the material UI for all HDRP shader graphs.
- Added Material Samples to explain how to use the lit shader features
- Added an initial implementation of ray traced sub surface scattering
- Added AssetPostprocessors and Shadergraphs to handle Arnold Standard Surface and 3DsMax Physical material import from FBX.
- Added support for Smoothness Fade start work when enabling ray traced reflections.
- Added Contact shadow, Micro shadows and Screen space refraction API documentation.
- Added script documentation for SSR, SSAO (ray tracing), GI, Light Cluster, RayTracingSettings, Ray Counters, etc.
- Added path tracing support for refraction and internal reflections.
- Added support for Thin Refraction Model and Lit's Clear Coat in Path Tracing.
- Added the Tint parameter to Sky Colored Fog.
- Added of Screen Space Reflections for Transparent materials
- Added a fallback for ray traced area light shadows in case the material is forward or the lit mode is forward.
- Added a new debug mode for light layers.
- Added an "enable" toggle to the SSR volume component.
- Added support for anisotropic specular lobes in path tracing.
- Added support for alpha clipping in path tracing.
- Added support for light cookies in path tracing.
- Added support for transparent shadows in path tracing.
- Added support for iridescence in path tracing.
- Added support for background color in path tracing.
- Added a path tracing test to the test suite.
- Added a warning and workaround instructions that appear when you enable XR single-pass after the first frame with the XR SDK.
- Added the exposure sliders to the planar reflection probe preview
- Added support for subsurface scattering in path tracing.
- Added a new mode that improves the filtering of ray traced shadows (directional, point and spot) based on the distance to the occluder.
- Added support of cookie baking and add support on Disc light.
- Added support for fog attenuation in path tracing.
- Added a new debug panel for volumes
- Added XR setting to control camera jitter for temporal effects
- Added an error message in the DrawRenderers custom pass when rendering opaque objects with an HDRP asset in DeferredOnly mode.
- Added API to enable proper recording of path traced scenes (with the Unity recorder or other tools).
- Added support for fog in Recursive rendering, ray traced reflections and ray traced indirect diffuse.
- Added an alpha blend option for recursive rendering
- Added support for stack lit for ray tracing effects.
- Added support for hair for ray tracing effects.
- Added support for alpha to coverage for HDRP shaders and shader graph
- Added support for Quality Levels to Subsurface Scattering.
- Added option to disable XR rendering on the camera settings.
- Added support for specular AA from geometric curvature in AxF
- Added support for baked AO (no input for now) in AxF
- Added an info box to warn about depth test artifacts when rendering object twice in custom passes with MSAA.
- Added a frame setting for alpha to mask.
- Added support for custom passes in the AOV API
- Added Light decomposition lighting debugging modes and support in AOV
- Added exposure compensation to Fixed exposure mode
- Added support for rasterized area light shadows in StackLit
- Added support for texture-weighted automatic exposure
- Added support for POM for emissive map
- Added alpha channel support in motion blur pass.
- Added the HDRP Compositor Tool (in Preview).
- Added a ray tracing mode option in the HDRP asset that allows to override and shader stripping.
- Added support for arbitrary resolution scaling of Volumetric Lighting to the Fog volume component.
- Added range attenuation for box-shaped spotlights.
- Added scenes for hair and fabric and decals with material samples
- Added fabric materials and textures
- Added information for fabric materials in fabric scene
- Added a DisplayInfo attribute to specify a name override and a display order for Volume Component fields (used only in default inspector for now).
- Added Min distance to contact shadows.
- Added support for Depth of Field in path tracing (by sampling the lens aperture).
- Added an API in HDRP to override the camera within the rendering of a frame (mainly for custom pass).
- Added a function (HDRenderPipeline.ResetRTHandleReferenceSize) to reset the reference size of RTHandle systems.
- Added support for AxF measurements importing into texture resources tilings.
- Added Layer parameter on Area Light to modify Layer of generated Emissive Mesh
- Added a flow map parameter to HDRI Sky
- Implemented ray traced reflections for transparent objects.
- Add a new parameter to control reflections in recursive rendering.
- Added an initial version of SSGI.
- Added Virtual Texturing cache settings to control the size of the Streaming Virtual Texturing caches.
- Added back-compatibility with builtin stereo matrices.
- Added CustomPassUtils API to simplify Blur, Copy and DrawRenderers custom passes.
- Added Histogram guided automatic exposure.
- Added few exposure debug modes.
- Added support for multiple path-traced views at once (e.g., scene and game views).
- Added support for 3DsMax's 2021 Simplified Physical Material from FBX files in the Model Importer.
- Added custom target mid grey for auto exposure.
- Added CustomPassUtils API to simplify Blur, Copy and DrawRenderers custom passes.
- Added an API in HDRP to override the camera within the rendering of a frame (mainly for custom pass).
- Added more custom pass API functions, mainly to render objects from another camera.
- Added support for transparent Unlit in path tracing.
- Added a minimal lit used for RTGI in peformance mode.
- Added procedural metering mask that can follow an object
- Added presets quality settings for RTAO and RTGI.
- Added an override for the shadow culling that allows better directional shadow maps in ray tracing effects (RTR, RTGI, RTSSS and RR).
- Added a Cloud Layer volume override.
- Added Fast Memory support for platform that support it.
- Added CPU and GPU timings for ray tracing effects.
- Added support to combine RTSSS and RTGI (1248733).
- Added IES Profile support for Point, Spot and Rectangular-Area lights
- Added support for multiple mapping modes in AxF.
- Add support of lightlayers on indirect lighting controller
- Added compute shader stripping.
- Added Cull Mode option for opaque materials and ShaderGraphs. 
- Added scene view exposure override.
- Added support for exposure curve remapping for min/max limits.
- Added presets for ray traced reflections.
- Added final image histogram debug view (both luminance and RGB).
- Added an example texture and rotation to the Cloud Layer volume override.
- Added an option to extend the camera culling for skinned mesh animation in ray tracing effects (1258547).
- Added decal layer system similar to light layer. Mesh will receive a decal when both decal layer mask matches.
- Added shader graph nodes for rendering a complex eye shader.
- Added more controls to contact shadows and increased quality in some parts. 
- Added a physically based option in DoF volume.
- Added API to check if a Camera, Light or ReflectionProbe is compatible with HDRP.
- Added path tracing test scene for normal mapping.
- Added missing API documentation.
- Remove CloudLayer
- Added quad overdraw and vertex density debug modes.

### Fixed
- fix when saved HDWizard window tab index out of range (1260273)
- Fix when rescale probe all direction below zero (1219246)
- Update documentation of HDRISky-Backplate, precise how to have Ambient Occlusion on the Backplate
- Sorting, undo, labels, layout in the Lighting Explorer.
- Fixed sky settings and materials in Shader Graph Samples package
- Fix/workaround a probable graphics driver bug in the GTAO shader.
- Fixed Hair and PBR shader graphs double sided modes
- Fixed an issue where updating an HDRP asset in the Quality setting panel would not recreate the pipeline.
- Fixed issue with point lights being considered even when occupying less than a pixel on screen (case 1183196)
- Fix a potential NaN source with iridescence (case 1183216)
- Fixed issue of spotlight breaking when minimizing the cone angle via the gizmo (case 1178279)
- Fixed issue that caused decals not to modify the roughness in the normal buffer, causing SSR to not behave correctly (case 1178336)
- Fixed lit transparent refraction with XR single-pass rendering
- Removed extra jitter for TemporalAA in VR
- Fixed ShaderGraph time in main preview
- Fixed issue on some UI elements in HDRP asset not expanding when clicking the arrow (case 1178369)
- Fixed alpha blending in custom post process
- Fixed the modification of the _AlphaCutoff property in the material UI when exposed with a ShaderGraph parameter.
- Fixed HDRP test `1218_Lit_DiffusionProfiles` on Vulkan.
- Fixed an issue where building a player in non-dev mode would generate render target error logs every frame
- Fixed crash when upgrading version of HDRP
- Fixed rendering issues with material previews
- Fixed NPE when using light module in Shuriken particle systems (1173348).
- Refresh cached shadow on editor changes
- Fixed light supported units caching (1182266)
- Fixed an issue where SSAO (that needs temporal reprojection) was still being rendered when Motion Vectors were not available (case 1184998)
- Fixed a nullref when modifying the height parameters inside the layered lit shader UI.
- Fixed Decal gizmo that become white after exiting play mode
- Fixed Decal pivot position to behave like a spotlight
- Fixed an issue where using the LightingOverrideMask would break sky reflection for regular cameras
- Fix DebugMenu FrameSettingsHistory persistency on close
- Fix DensityVolume, ReflectionProbe aned PlanarReflectionProbe advancedControl display
- Fix DXR scene serialization in wizard
- Fixed an issue where Previews would reallocate History Buffers every frame
- Fixed the SetLightLayer function in HDAdditionalLightData setting the wrong light layer
- Fix error first time a preview is created for planar
- Fixed an issue where SSR would use an incorrect roughness value on ForwardOnly (StackLit, AxF, Fabric, etc.) materials when the pipeline is configured to also allow deferred Lit.
- Fixed issues with light explorer (cases 1183468, 1183269)
- Fix dot colors in LayeredLit material inspector
- Fix undo not resetting all value when undoing the material affectation in LayerLit material
- Fix for issue that caused gizmos to render in render textures (case 1174395)
- Fixed the light emissive mesh not updated when the light was disabled/enabled
- Fixed light and shadow layer sync when setting the HDAdditionalLightData.lightlayersMask property
- Fixed a nullref when a custom post process component that was in the HDRP PP list is removed from the project
- Fixed issue that prevented decals from modifying specular occlusion (case 1178272).
- Fixed exposure of volumetric reprojection
- Fixed multi selection support for Scalable Settings in lights
- Fixed font shaders in test projects for VR by using a Shader Graph version
- Fixed refresh of baked cubemap by incrementing updateCount at the end of the bake (case 1158677).
- Fixed issue with rectangular area light when seen from the back
- Fixed decals not affecting lightmap/lightprobe
- Fixed zBufferParams with XR single-pass rendering
- Fixed moving objects not rendered in custom passes
- Fixed abstract classes listed in the + menu of the custom pass list
- Fixed custom pass that was rendered in previews
- Fixed precision error in zero value normals when applying decals (case 1181639)
- Fixed issue that triggered No Scene Lighting view in game view as well (case 1156102)
- Assign default volume profile when creating a new HDRP Asset
- Fixed fov to 0 in planar probe breaking the projection matrix (case 1182014)
- Fixed bugs with shadow caching
- Reassign the same camera for a realtime probe face render request to have appropriate history buffer during realtime probe rendering.
- Fixed issue causing wrong shading when normal map mode is Object space, no normal map is set, but a detail map is present (case 1143352)
- Fixed issue with decal and htile optimization
- Fixed TerrainLit shader compilation error regarding `_Control0_TexelSize` redefinition (case 1178480).
- Fixed warning about duplicate HDRuntimeReflectionSystem when configuring play mode without domain reload.
- Fixed an editor crash when multiple decal projectors were selected and some had null material
- Added all relevant fix actions to FixAll button in Wizard
- Moved FixAll button on top of the Wizard
- Fixed an issue where fog color was not pre-exposed correctly
- Fix priority order when custom passes are overlapping
- Fix cleanup not called when the custom pass GameObject is destroyed
- Replaced most instances of GraphicsSettings.renderPipelineAsset by GraphicsSettings.currentRenderPipeline. This should fix some parameters not working on Quality Settings overrides.
- Fixed an issue with Realtime GI not working on upgraded projects.
- Fixed issue with screen space shadows fallback texture was not set as a texture array.
- Fixed Pyramid Lights bounding box
- Fixed terrain heightmap default/null values and epsilons
- Fixed custom post-processing effects breaking when an abstract class inherited from `CustomPostProcessVolumeComponent`
- Fixed XR single-pass rendering in Editor by using ShaderConfig.s_XrMaxViews to allocate matrix array
- Multiple different skies rendered at the same time by different cameras are now handled correctly without flickering
- Fixed flickering issue happening when different volumes have shadow settings and multiple cameras are present.
- Fixed issue causing planar probes to disappear if there is no light in the scene.
- Fixed a number of issues with the prefab isolation mode (Volumes leaking from the main scene and reflection not working properly)
- Fixed an issue with fog volume component upgrade not working properly
- Fixed Spot light Pyramid Shape has shadow artifacts on aspect ratio values lower than 1
- Fixed issue with AO upsampling in XR
- Fixed camera without HDAdditionalCameraData component not rendering
- Removed the macro ENABLE_RAYTRACING for most of the ray tracing code
- Fixed prefab containing camera reloading in loop while selected in the Project view
- Fixed issue causing NaN wheh the Z scale of an object is set to 0.
- Fixed DXR shader passes attempting to render before pipeline loaded
- Fixed black ambient sky issue when importing a project after deleting Library.
- Fixed issue when upgrading a Standard transparent material (case 1186874)
- Fixed area light cookies not working properly with stack lit
- Fixed material render queue not updated when the shader is changed in the material inspector.
- Fixed a number of issues with full screen debug modes not reseting correctly when setting another mutually exclusive mode
- Fixed compile errors for platforms with no VR support
- Fixed an issue with volumetrics and RTHandle scaling (case 1155236)
- Fixed an issue where sky lighting might be updated uselessly
- Fixed issue preventing to allow setting decal material to none (case 1196129)
- Fixed XR multi-pass decals rendering
- Fixed several fields on Light Inspector that not supported Prefab overrides
- Fixed EOL for some files
- Fixed scene view rendering with volumetrics and XR enabled
- Fixed decals to work with multiple cameras
- Fixed optional clear of GBuffer (Was always on)
- Fixed render target clears with XR single-pass rendering
- Fixed HDRP samples file hierarchy
- Fixed Light units not matching light type
- Fixed QualitySettings panel not displaying HDRP Asset
- Fixed black reflection probes the first time loading a project
- Fixed y-flip in scene view with XR SDK
- Fixed Decal projectors do not immediately respond when parent object layer mask is changed in editor.
- Fixed y-flip in scene view with XR SDK
- Fixed a number of issues with Material Quality setting
- Fixed the transparent Cull Mode option in HD unlit master node settings only visible if double sided is ticked.
- Fixed an issue causing shadowed areas by contact shadows at the edge of far clip plane if contact shadow length is very close to far clip plane.
- Fixed editing a scalable settings will edit all loaded asset in memory instead of targetted asset.
- Fixed Planar reflection default viewer FOV
- Fixed flickering issues when moving the mouse in the editor with ray tracing on.
- Fixed the ShaderGraph main preview being black after switching to SSS in the master node settings
- Fixed custom fullscreen passes in VR
- Fixed camera culling masks not taken in account in custom pass volumes
- Fixed object not drawn in custom pass when using a DrawRenderers with an HDRP shader in a build.
- Fixed injection points for Custom Passes (AfterDepthAndNormal and BeforePreRefraction were missing)
- Fixed a enum to choose shader tags used for drawing objects (DepthPrepass or Forward) when there is no override material.
- Fixed lit objects in the BeforePreRefraction, BeforeTransparent and BeforePostProcess.
- Fixed the None option when binding custom pass render targets to allow binding only depth or color.
- Fixed custom pass buffers allocation so they are not allocated if they're not used.
- Fixed the Custom Pass entry in the volume create asset menu items.
- Fixed Prefab Overrides workflow on Camera.
- Fixed alignment issue in Preset for Camera.
- Fixed alignment issue in Physical part for Camera.
- Fixed FrameSettings multi-edition.
- Fixed a bug happening when denoising multiple ray traced light shadows
- Fixed minor naming issues in ShaderGraph settings
- VFX: Removed z-fight glitches that could appear when using deferred depth prepass and lit quad primitives
- VFX: Preserve specular option for lit outputs (matches HDRP lit shader)
- Fixed an issue with Metal Shader Compiler and GTAO shader for metal
- Fixed resources load issue while upgrading HDRP package.
- Fix LOD fade mask by accounting for field of view
- Fixed spot light missing from ray tracing indirect effects.
- Fixed a UI bug in the diffusion profile list after fixing them from the wizard.
- Fixed the hash collision when creating new diffusion profile assets.
- Fixed a light leaking issue with box light casting shadows (case 1184475)
- Fixed Cookie texture type in the cookie slot of lights (Now displays a warning because it is not supported).
- Fixed a nullref that happens when using the Shuriken particle light module
- Fixed alignment in Wizard
- Fixed text overflow in Wizard's helpbox
- Fixed Wizard button fix all that was not automatically grab all required fixes
- Fixed VR tab for MacOS in Wizard
- Fixed local config package workflow in Wizard
- Fixed issue with contact shadows shifting when MSAA is enabled.
- Fixed EV100 in the PBR sky
- Fixed an issue In URP where sometime the camera is not passed to the volume system and causes a null ref exception (case 1199388)
- Fixed nullref when releasing HDRP with custom pass disabled
- Fixed performance issue derived from copying stencil buffer.
- Fixed an editor freeze when importing a diffusion profile asset from a unity package.
- Fixed an exception when trying to reload a builtin resource.
- Fixed the light type intensity unit reset when switching the light type.
- Fixed compilation error related to define guards and CreateLayoutFromXrSdk()
- Fixed documentation link on CustomPassVolume.
- Fixed player build when HDRP is in the project but not assigned in the graphic settings.
- Fixed an issue where ambient probe would be black for the first face of a baked reflection probe
- VFX: Fixed Missing Reference to Visual Effect Graph Runtime Assembly
- Fixed an issue where rendering done by users in EndCameraRendering would be executed before the main render loop.
- Fixed Prefab Override in main scope of Volume.
- Fixed alignment issue in Presset of main scope of Volume.
- Fixed persistence of ShowChromeGizmo and moved it to toolbar for coherency in ReflectionProbe and PlanarReflectionProbe.
- Fixed Alignement issue in ReflectionProbe and PlanarReflectionProbe.
- Fixed Prefab override workflow issue in ReflectionProbe and PlanarReflectionProbe.
- Fixed empty MoreOptions and moved AdvancedManipulation in a dedicated location for coherency in ReflectionProbe and PlanarReflectionProbe.
- Fixed Prefab override workflow issue in DensityVolume.
- Fixed empty MoreOptions and moved AdvancedManipulation in a dedicated location for coherency in DensityVolume.
- Fix light limit counts specified on the HDRP asset
- Fixed Quality Settings for SSR, Contact Shadows and Ambient Occlusion volume components
- Fixed decalui deriving from hdshaderui instead of just shaderui
- Use DelayedIntField instead of IntField for scalable settings
- Fixed init of debug for FrameSettingsHistory on SceneView camera
- Added a fix script to handle the warning 'referenced script in (GameObject 'SceneIDMap') is missing'
- Fix Wizard load when none selected for RenderPipelineAsset
- Fixed TerrainLitGUI when per-pixel normal property is not present.
- Fixed rendering errors when enabling debug modes with custom passes
- Fix an issue that made PCSS dependent on Atlas resolution (not shadow map res)
- Fixing a bug whith histories when n>4 for ray traced shadows
- Fixing wrong behavior in ray traced shadows for mesh renderers if their cast shadow is shadow only or double sided
- Only tracing rays for shadow if the point is inside the code for spotlight shadows
- Only tracing rays if the point is inside the range for point lights
- Fixing ghosting issues when the screen space shadow  indexes change for a light with ray traced shadows
- Fixed an issue with stencil management and Xbox One build that caused corrupted output in deferred mode.
- Fixed a mismatch in behavior between the culling of shadow maps and ray traced point and spot light shadows
- Fixed recursive ray tracing not working anymore after intermediate buffer refactor.
- Fixed ray traced shadow denoising not working (history rejected all the time).
- Fixed shader warning on xbox one
- Fixed cookies not working for spot lights in ray traced reflections, ray traced GI and recursive rendering
- Fixed an inverted handling of CoatSmoothness for SSR in StackLit.
- Fixed missing distortion inputs in Lit and Unlit material UI.
- Fixed issue that propagated NaNs across multiple frames through the exposure texture.
- Fixed issue with Exclude from TAA stencil ignored.
- Fixed ray traced reflection exposure issue.
- Fixed issue with TAA history not initialising corretly scale factor for first frame
- Fixed issue with stencil test of material classification not using the correct Mask (causing false positive and bad performance with forward material in deferred)
- Fixed issue with History not reset when chaning antialiasing mode on camera
- Fixed issue with volumetric data not being initialized if default settings have volumetric and reprojection off.
- Fixed ray tracing reflection denoiser not applied in tier 1
- Fixed the vibility of ray tracing related methods.
- Fixed the diffusion profile list not saved when clicking the fix button in the material UI.
- Fixed crash when pushing bounce count higher than 1 for ray traced GI or reflections
- Fixed PCSS softness scale so that it better match ray traced reference for punctual lights.
- Fixed exposure management for the path tracer
- Fixed AxF material UI containing two advanced options settings.
- Fixed an issue where cached sky contexts were being destroyed wrongly, breaking lighting in the LookDev
- Fixed issue that clamped PCSS softness too early and not after distance scale.
- Fixed fog affect transparent on HD unlit master node
- Fixed custom post processes re-ordering not saved.
- Fixed NPE when using scalable settings
- Fixed an issue where PBR sky precomputation was reset incorrectly in some cases causing bad performance.
- Fixed a bug due to depth history begin overriden too soon
- Fixed CustomPassSampleCameraColor scale issue when called from Before Transparent injection point.
- Fixed corruption of AO in baked probes.
- Fixed issue with upgrade of projects that still had Very High as shadow filtering quality.
- Fixed issue that caused Distortion UI to appear in Lit.
- Fixed several issues with decal duplicating when editing them.
- Fixed initialization of volumetric buffer params (1204159)
- Fixed an issue where frame count was incorrectly reset for the game view, causing temporal processes to fail.
- Fixed Culling group was not disposed error.
- Fixed issues on some GPU that do not support gathers on integer textures.
- Fixed an issue with ambient probe not being initialized for the first frame after a domain reload for volumetric fog.
- Fixed the scene visibility of decal projectors and density volumes
- Fixed a leak in sky manager.
- Fixed an issue where entering playmode while the light editor is opened would produce null reference exceptions.
- Fixed the debug overlay overlapping the debug menu at runtime.
- Fixed an issue with the framecount when changing scene.
- Fixed errors that occurred when using invalid near and far clip plane values for planar reflections.
- Fixed issue with motion blur sample weighting function.
- Fixed motion vectors in MSAA.
- Fixed sun flare blending (case 1205862).
- Fixed a lot of issues related to ray traced screen space shadows.
- Fixed memory leak caused by apply distortion material not being disposed.
- Fixed Reflection probe incorrectly culled when moving its parent (case 1207660)
- Fixed a nullref when upgrading the Fog volume components while the volume is opened in the inspector.
- Fix issues where decals on PS4 would not correctly write out the tile mask causing bits of the decal to go missing.
- Use appropriate label width and text content so the label is completely visible
- Fixed an issue where final post process pass would not output the default alpha value of 1.0 when using 11_11_10 color buffer format.
- Fixed SSR issue after the MSAA Motion Vector fix.
- Fixed an issue with PCSS on directional light if punctual shadow atlas was not allocated.
- Fixed an issue where shadow resolution would be wrong on the first face of a baked reflection probe.
- Fixed issue with PCSS softness being incorrect for cascades different than the first one.
- Fixed custom post process not rendering when using multiple HDRP asset in quality settings
- Fixed probe gizmo missing id (case 1208975)
- Fixed a warning in raytracingshadowfilter.compute
- Fixed issue with AO breaking with small near plane values.
- Fixed custom post process Cleanup function not called in some cases.
- Fixed shader warning in AO code.
- Fixed a warning in simpledenoiser.compute
- Fixed tube and rectangle light culling to use their shape instead of their range as a bounding box.
- Fixed caused by using gather on a UINT texture in motion blur.
- Fix issue with ambient occlusion breaking when dynamic resolution is active.
- Fixed some possible NaN causes in Depth of Field.
- Fixed Custom Pass nullref due to the new Profiling Sample API changes
- Fixed the black/grey screen issue on after post process Custom Passes in non dev builds.
- Fixed particle lights.
- Improved behavior of lights and probe going over the HDRP asset limits.
- Fixed issue triggered when last punctual light is disabled and more than one camera is used.
- Fixed Custom Pass nullref due to the new Profiling Sample API changes
- Fixed the black/grey screen issue on after post process Custom Passes in non dev builds.
- Fixed XR rendering locked to vsync of main display with Standalone Player.
- Fixed custom pass cleanup not called at the right time when using multiple volumes.
- Fixed an issue on metal with edge of decal having artifact by delaying discard of fragments during decal projection
- Fixed various shader warning
- Fixing unnecessary memory allocations in the ray tracing cluster build
- Fixed duplicate column labels in LightEditor's light tab
- Fixed white and dark flashes on scenes with very high or very low exposure when Automatic Exposure is being used.
- Fixed an issue where passing a null ProfilingSampler would cause a null ref exception.
- Fixed memory leak in Sky when in matcap mode.
- Fixed compilation issues on platform that don't support VR.
- Fixed migration code called when we create a new HDRP asset.
- Fixed RemoveComponent on Camera contextual menu to not remove Camera while a component depend on it.
- Fixed an issue where ambient occlusion and screen space reflections editors would generate null ref exceptions when HDRP was not set as the current pipeline.
- Fixed a null reference exception in the probe UI when no HDRP asset is present.
- Fixed the outline example in the doc (sampling range was dependent on screen resolution)
- Fixed a null reference exception in the HDRI Sky editor when no HDRP asset is present.
- Fixed an issue where Decal Projectors created from script where rotated around the X axis by 90°.
- Fixed frustum used to compute Density Volumes visibility when projection matrix is oblique.
- Fixed a null reference exception in Path Tracing, Recursive Rendering and raytraced Global Illumination editors when no HDRP asset is present.
- Fix for NaNs on certain geometry with Lit shader -- [case 1210058](https://fogbugz.unity3d.com/f/cases/1210058/)
- Fixed an issue where ambient occlusion and screen space reflections editors would generate null ref exceptions when HDRP was not set as the current pipeline.
- Fixed a null reference exception in the probe UI when no HDRP asset is present.
- Fixed the outline example in the doc (sampling range was dependent on screen resolution)
- Fixed a null reference exception in the HDRI Sky editor when no HDRP asset is present.
- Fixed an issue where materials newly created from the contextual menu would have an invalid state, causing various problems until it was edited.
- Fixed transparent material created with ZWrite enabled (now it is disabled by default for new transparent materials)
- Fixed mouseover on Move and Rotate tool while DecalProjector is selected.
- Fixed wrong stencil state on some of the pixel shader versions of deferred shader.
- Fixed an issue where creating decals at runtime could cause a null reference exception.
- Fixed issue that displayed material migration dialog on the creation of new project.
- Fixed various issues with time and animated materials (cases 1210068, 1210064).
- Updated light explorer with latest changes to the Fog and fixed issues when no visual environment was present.
- Fixed not handleling properly the recieve SSR feature with ray traced reflections
- Shadow Atlas is no longer allocated for area lights when they are disabled in the shader config file.
- Avoid MRT Clear on PS4 as it is not implemented yet.
- Fixed runtime debug menu BitField control.
- Fixed the radius value used for ray traced directional light.
- Fixed compilation issues with the layered lit in ray tracing shaders.
- Fixed XR autotests viewport size rounding
- Fixed mip map slider knob displayed when cubemap have no mipmap
- Remove unnecessary skip of material upgrade dialog box.
- Fixed the profiling sample mismatch errors when enabling the profiler in play mode
- Fixed issue that caused NaNs in reflection probes on consoles.
- Fixed adjusting positive axis of Blend Distance slides the negative axis in the density volume component.
- Fixed the blend of reflections based on the weight.
- Fixed fallback for ray traced reflections when denoising is enabled.
- Fixed error spam issue with terrain detail terrainDetailUnsupported (cases 1211848)
- Fixed hardware dynamic resolution causing cropping/scaling issues in scene view (case 1158661)
- Fixed Wizard check order for `Hardware and OS` and `Direct3D12`
- Fix AO issue turning black when Far/Near plane distance is big.
- Fixed issue when opening lookdev and the lookdev volume have not been assigned yet.
- Improved memory usage of the sky system.
- Updated label in HDRP quality preference settings (case 1215100)
- Fixed Decal Projector gizmo not undoing properly (case 1216629)
- Fix a leak in the denoising of ray traced reflections.
- Fixed Alignment issue in Light Preset
- Fixed Environment Header in LightingWindow
- Fixed an issue where hair shader could write garbage in the diffuse lighting buffer, causing NaNs.
- Fixed an exposure issue with ray traced sub-surface scattering.
- Fixed runtime debug menu light hierarchy None not doing anything.
- Fixed the broken ShaderGraph preview when creating a new Lit graph.
- Fix indentation issue in preset of LayeredLit material.
- Fixed minor issues with cubemap preview in the inspector.
- Fixed wrong build error message when building for android on mac.
- Fixed an issue related to denoising ray trace area shadows.
- Fixed wrong build error message when building for android on mac.
- Fixed Wizard persistency of Direct3D12 change on domain reload.
- Fixed Wizard persistency of FixAll on domain reload.
- Fixed Wizard behaviour on domain reload.
- Fixed a potential source of NaN in planar reflection probe atlas.
- Fixed an issue with MipRatio debug mode showing _DebugMatCapTexture not being set.
- Fixed missing initialization of input params in Blit for VR.
- Fix Inf source in LTC for area lights.
- Fix issue with AO being misaligned when multiple view are visible.
- Fix issue that caused the clamp of camera rotation motion for motion blur to be ineffective.
- Fixed issue with AssetPostprocessors dependencies causing models to be imported twice when upgrading the package version.
- Fixed culling of lights with XR SDK
- Fixed memory stomp in shadow caching code, leading to overflow of Shadow request array and runtime errors.
- Fixed an issue related to transparent objects reading the ray traced indirect diffuse buffer
- Fixed an issue with filtering ray traced area lights when the intensity is high or there is an exposure.
- Fixed ill-formed include path in Depth Of Field shader.
- Fixed shader graph and ray tracing after the shader target PR.
- Fixed a bug in semi-transparent shadows (object further than the light casting shadows)
- Fix state enabled of default volume profile when in package.
- Fixed removal of MeshRenderer and MeshFilter on adding Light component.
- Fixed Ray Traced SubSurface Scattering not working with ray traced area lights
- Fixed Ray Traced SubSurface Scattering not working in forward mode.
- Fixed a bug in debug light volumes.
- Fixed a bug related to ray traced area light shadow history.
- Fixed an issue where fog sky color mode could sample NaNs in the sky cubemap.
- Fixed a leak in the PBR sky renderer.
- Added a tooltip to the Ambient Mode parameter in the Visual Envionment volume component.
- Static lighting sky now takes the default volume into account (this fixes discrepancies between baked and realtime lighting).
- Fixed a leak in the sky system.
- Removed MSAA Buffers allocation when lit shader mode is set to "deferred only".
- Fixed invalid cast for realtime reflection probes (case 1220504)
- Fixed invalid game view rendering when disabling all cameras in the scene (case 1105163)
- Hide reflection probes in the renderer components.
- Fixed infinite reload loop while displaying Light's Shadow's Link Light Layer in Inspector of Prefab Asset.
- Fixed the culling was not disposed error in build log.
- Fixed the cookie atlas size and planar atlas size being too big after an upgrade of the HDRP asset.
- Fixed transparent SSR for shader graph.
- Fixed an issue with emissive light meshes not being in the RAS.
- Fixed DXR player build
- Fixed the HDRP asset migration code not being called after an upgrade of the package
- Fixed draw renderers custom pass out of bound exception
- Fixed the PBR shader rendering in deferred
- Fixed some typos in debug menu (case 1224594)
- Fixed ray traced point and spot lights shadows not rejecting istory when semi-transparent or colored.
- Fixed a warning due to StaticLightingSky when reloading domain in some cases.
- Fixed the MaxLightCount being displayed when the light volume debug menu is on ColorAndEdge.
- Fixed issue with unclear naming of debug menu for decals.
- Fixed z-fighting in scene view when scene lighting is off (case 1203927)
- Fixed issue that prevented cubemap thumbnails from rendering (only on D3D11 and Metal).
- Fixed ray tracing with VR single-pass
- Fix an exception in ray tracing that happens if two LOD levels are using the same mesh renderer.
- Fixed error in the console when switching shader to decal in the material UI.
- Fixed an issue with refraction model and ray traced recursive rendering (case 1198578).
- Fixed an issue where a dynamic sky changing any frame may not update the ambient probe.
- Fixed cubemap thumbnail generation at project load time.
- Fixed cubemap thumbnail generation at project load time. 
- Fixed XR culling with multiple cameras
- Fixed XR single-pass with Mock HMD plugin
- Fixed sRGB mismatch with XR SDK
- Fixed an issue where default volume would not update when switching profile.
- Fixed issue with uncached reflection probe cameras reseting the debug mode (case 1224601) 
- Fixed an issue where AO override would not override specular occlusion.
- Fixed an issue where Volume inspector might not refresh correctly in some cases.
- Fixed render texture with XR
- Fixed issue with resources being accessed before initialization process has been performed completely. 
- Half fixed shuriken particle light that cast shadows (only the first one will be correct)
- Fixed issue with atmospheric fog turning black if a planar reflection probe is placed below ground level. (case 1226588)
- Fixed custom pass GC alloc issue in CustomPassVolume.GetActiveVolumes().
- Fixed a bug where instanced shadergraph shaders wouldn't compile on PS4.
- Fixed an issue related to the envlightdatasrt not being bound in recursive rendering.
- Fixed shadow cascade tooltip when using the metric mode (case 1229232)
- Fixed how the area light influence volume is computed to match rasterization.
- Focus on Decal uses the extends of the projectors
- Fixed usage of light size data that are not available at runtime.
- Fixed the depth buffer copy made before custom pass after opaque and normal injection point.
- Fix for issue that prevented scene from being completely saved when baked reflection probes are present and lighting is set to auto generate.
- Fixed drag area width at left of Light's intensity field in Inspector.
- Fixed light type resolution when performing a reset on HDAdditionalLightData (case 1220931)
- Fixed reliance on atan2 undefined behavior in motion vector debug shader.
- Fixed an usage of a a compute buffer not bound (1229964)
- Fixed an issue where changing the default volume profile from another inspector would not update the default volume editor.
- Fix issues in the post process system with RenderTexture being invalid in some cases, causing rendering problems.
- Fixed an issue where unncessarily serialized members in StaticLightingSky component would change each time the scene is changed.
- Fixed a weird behavior in the scalable settings drawing when the space becomes tiny (1212045).
- Fixed a regression in the ray traced indirect diffuse due to the new probe system.
- Fix for range compression factor for probes going negative (now clamped to positive values).
- Fixed path validation when creating new volume profile (case 1229933)
- Fixed a bug where Decal Shader Graphs would not recieve reprojected Position, Normal, or Bitangent data. (1239921)
- Fix reflection hierarchy for CARPAINT in AxF.
- Fix precise fresnel for delta lights for SVBRDF in AxF.
- Fixed the debug exposure mode for display sky reflection and debug view baked lighting
- Fixed MSAA depth resolve when there is no motion vectors
- Fixed various object leaks in HDRP.
- Fixed compile error with XR SubsystemManager.
- Fix for assertion triggering sometimes when saving a newly created lit shader graph (case 1230996)
- Fixed culling of planar reflection probes that change position (case 1218651)
- Fixed null reference when processing lightprobe (case 1235285)
- Fix issue causing wrong planar reflection rendering when more than one camera is present.
- Fix black screen in XR when HDRP package is present but not used.
- Fixed an issue with the specularFGD term being used when the material has a clear coat (lit shader).
- Fixed white flash happening with auto-exposure in some cases (case 1223774)
- Fixed NaN which can appear with real time reflection and inf value
- Fixed an issue that was collapsing the volume components in the HDRP default settings
- Fixed warning about missing bound decal buffer
- Fixed shader warning on Xbox for ResolveStencilBuffer.compute. 
- Fixed PBR shader ZTest rendering in deferred.
- Replaced commands incompatible with async compute in light list build process.
- Diffusion Profile and Material references in HDRP materials are now correctly exported to unity packages. Note that the diffusion profile or the material references need to be edited once before this can work properly.
- Fix MaterialBalls having same guid issue
- Fix spelling and grammatical errors in material samples
- Fixed unneeded cookie texture allocation for cone stop lights.
- Fixed scalarization code for contact shadows.
- Fixed volume debug in playmode
- Fixed issue when toggling anything in HDRP asset that will produce an error (case 1238155)
- Fixed shader warning in PCSS code when using Vulkan.
- Fixed decal that aren't working without Metal and Ambient Occlusion option enabled.
- Fixed an error about procedural sky being logged by mistake.
- Fixed shadowmask UI now correctly showing shadowmask disable
- Made more explicit the warning about raytracing and asynchronous compute. Also fixed the condition in which it appears.
- Fixed a null ref exception in static sky when the default volume profile is invalid.
- DXR: Fixed shader compilation error with shader graph and pathtracer
- Fixed SceneView Draw Modes not being properly updated after opening new scene view panels or changing the editor layout.
- VFX: Removed irrelevant queues in render queue selection from HDRP outputs
- VFX: Motion Vector are correctly renderered with MSAA [Case 1240754](https://issuetracker.unity3d.com/product/unity/issues/guid/1240754/)
- Fixed a cause of NaN when a normal of 0-length is generated (usually via shadergraph). 
- Fixed issue with screen-space shadows not enabled properly when RT is disabled (case 1235821)
- Fixed a performance issue with stochastic ray traced area shadows.
- Fixed cookie texture not updated when changing an import settings (srgb for example).
- Fixed flickering of the game/scene view when lookdev is running.
- Fixed issue with reflection probes in realtime time mode with OnEnable baking having wrong lighting with sky set to dynamic (case 1238047).
- Fixed transparent motion vectors not working when in MSAA.
- Fix error when removing DecalProjector from component contextual menu (case 1243960)
- Fixed issue with post process when running in RGBA16 and an object with additive blending is in the scene.
- Fixed corrupted values on LayeredLit when using Vertex Color multiply mode to multiply and MSAA is activated. 
- Fix conflicts with Handles manipulation when performing a Reset in DecalComponent (case 1238833)
- Fixed depth prepass and postpass being disabled after changing the shader in the material UI.
- Fixed issue with sceneview camera settings not being saved after Editor restart.
- Fixed issue when switching back to custom sensor type in physical camera settings (case 1244350).
- Fixed a null ref exception when running playmode tests with the render pipeline debug window opened.
- Fixed some GCAlloc in the debug window.
- Fixed shader graphs not casting semi-transparent and color shadows (case 1242617)
- Fixed thin refraction mode not working properly.
- Fixed assert on tests caused by probe culling results being requested when culling did not happen. (case 1246169) 
- Fixed over consumption of GPU memory by the Physically Based Sky.
- Fixed an invalid rotation in Planar Reflection Probe editor display, that was causing an error message (case 1182022)
- Put more information in Camera background type tooltip and fixed inconsistent exposure behavior when changing bg type.
- Fixed issue that caused not all baked reflection to be deleted upon clicking "Clear Baked Data" in the lighting menu (case 1136080)
- Fixed an issue where asset preview could be rendered white because of static lighting sky.
- Fixed an issue where static lighting was not updated when removing the static lighting sky profile.
- Fixed the show cookie atlas debug mode not displaying correctly when enabling the clear cookie atlas option.
- Fixed various multi-editing issues when changing Emission parameters.
- Fixed error when undo a Reflection Probe removal in a prefab instance. (case 1244047)
- Fixed Microshadow not working correctly in deferred with LightLayers
- Tentative fix for missing include in depth of field shaders.
- Fixed the light overlap scene view draw mode (wasn't working at all).
- Fixed taaFrameIndex and XR tests 4052 and 4053
- Fixed the prefab integration of custom passes (Prefab Override Highlight not working as expected).
- Cloned volume profile from read only assets are created in the root of the project. (case 1154961)
- Fixed Wizard check on default volume profile to also check it is not the default one in package.
- Fix erroneous central depth sampling in TAA.
- Fixed light layers not correctly disabled when the lightlayers is set to Nothing and Lightlayers isn't enabled in HDRP Asset
- Fixed issue with Model Importer materials falling back to the Legacy default material instead of HDRP's default material when import happens at Editor startup.
- Fixed a wrong condition in CameraSwitcher, potentially causing out of bound exceptions.
- Fixed an issue where editing the Look Dev default profile would not reflect directly in the Look Dev window.
- Fixed a bug where the light list is not cleared but still used when resizing the RT.
- Fixed exposure debug shader with XR single-pass rendering.
- Fixed issues with scene view and transparent motion vectors.
- Fixed black screens for linux/HDRP (1246407)
- Fixed a vulkan and metal warning in the SSGI compute shader.
- Fixed an exception due to the color pyramid not allocated when SSGI is enabled.
- Fixed an issue with the first Depth history was incorrectly copied.
- Fixed path traced DoF focusing issue
- Fix an issue with the half resolution Mode (performance)
- Fix an issue with the color intensity of emissive for performance rtgi
- Fixed issue with rendering being mostly broken when target platform disables VR. 
- Workaround an issue caused by GetKernelThreadGroupSizes  failing to retrieve correct group size. 
- Fix issue with fast memory and rendergraph. 
- Fixed transparent motion vector framesetting not sanitized.
- Fixed wrong order of post process frame settings.
- Fixed white flash when enabling SSR or SSGI.
- The ray traced indrect diffuse and RTGI were combined wrongly with the rest of the lighting (1254318).
- Fixed an exception happening when using RTSSS without using RTShadows.
- Fix inconsistencies with transparent motion vectors and opaque by allowing camera only transparent motion vectors.
- Fix reflection probe frame settings override
- Fixed certain shadow bias artifacts present in volumetric lighting (case 1231885).
- Fixed area light cookie not updated when switch the light type from a spot that had a cookie.
- Fixed issue with dynamic resolution updating when not in play mode.
- Fixed issue with Contrast Adaptive Sharpening upsample mode and preview camera.
- Fix issue causing blocky artifacts when decals affect metallic and are applied on material with specular color workflow.
- Fixed issue with depth pyramid generation and dynamic resolution.
- Fixed an issue where decals were duplicated in prefab isolation mode.
- Fixed an issue where rendering preview with MSAA might generate render graph errors.
- Fixed compile error in PS4 for planar reflection filtering.
- Fixed issue with blue line in prefabs for volume mode.
- Fixing the internsity being applied to RTAO too early leading to unexpected results (1254626).
- Fix issue that caused sky to incorrectly render when using a custom projection matrix.
- Fixed null reference exception when using depth pre/post pass in shadergraph with alpha clip in the material.
- Appropriately constraint blend distance of reflection probe while editing with the inspector (case 1248931)
- Fixed AxF handling of roughness for Blinn-Phong type materials
- Fixed AxF UI errors when surface type is switched to transparent
- Fixed a serialization issue, preventing quality level parameters to undo/redo and update scene view on change.
- Fixed an exception occuring when a camera doesn't have an HDAdditionalCameraData (1254383).
- Fixed ray tracing with XR single-pass.
- Fixed warning in HDAdditionalLightData OnValidate (cases 1250864, 1244578)
- Fixed a bug related to denoising ray traced reflections.
- Fixed nullref in the layered lit material inspector.
- Fixed an issue where manipulating the color wheels in a volume component would reset the cursor every time.
- Fixed an issue where static sky lighting would not be updated for a new scene until it's reloaded at least once.
- Fixed culling for decals when used in prefabs and edited in context.
- Force to rebake probe with missing baked texture. (1253367)
- Fix supported Mac platform detection to handle new major version (11.0) properly
- Fixed typo in the Render Pipeline Wizard under HDRP+VR
- Change transparent SSR name in frame settings to avoid clipping. 
- Fixed missing include guards in shadow hlsl files.
- Repaint the scene view whenever the scene exposure override is changed.
- Fixed an error when clearing the SSGI history texture at creation time (1259930).
- Fixed alpha to mask reset when toggling alpha test in the material UI.
- Fixed an issue where opening the look dev window with the light theme would make the window blink and eventually crash unity.
- Fixed fallback for ray tracing and light layers (1258837).
- Fixed Sorting Priority not displayed correctly in the DrawRenderers custom pass UI.
- Fixed glitch in Project settings window when selecting diffusion profiles in material section (case 1253090)
- Fixed issue with light layers bigger than 8 (and above the supported range). 
- Fixed issue with culling layer mask of area light's emissive mesh 
- Fixed overused the atlas for Animated/Render Target Cookies (1259930).
- Fixed errors when switching area light to disk shape while an area emissive mesh was displayed.
- Fixed default frame settings MSAA toggle for reflection probes (case 1247631)
- Fixed the transparent SSR dependency not being properly disabled according to the asset dependencies (1260271).
- Fixed issue with completely black AO on double sided materials when normal mode is set to None.
- Fixed UI drawing of the quaternion (1251235)
- Fix an issue with the quality mode and perf mode on RTR and RTGI and getting rid of unwanted nans (1256923).
- Fixed unitialized ray tracing resources when using non-default HDRP asset (case 1259467).
- Fixed overused the atlas for Animated/Render Target Cookies (1259930).
- Fixed sky asserts with XR multipass
- Fixed for area light not updating baked light result when modifying with gizmo.
- Fixed robustness issue with GetOddNegativeScale() in ray tracing, which was impacting normal mapping (1261160).
- Fixed regression where moving face of the probe gizmo was not moving its position anymore.
- Fixed XR single-pass macros in tessellation shaders.
- Fixed path-traced subsurface scattering mixing with diffuse and specular BRDFs (1250601).
- Fixed custom pass re-ordering issues.
- Improved robustness of normal mapping when scale is 0, and mapping is extreme (normals in or below the tangent plane).
- Fixed XR Display providers not getting zNear and zFar plane distances passed to them when in HDRP.
- Fixed rendering breaking when disabling tonemapping in the frame settings.
- Fixed issue with serialization of exposure modes in volume profiles not being consistent between HDRP versions (case 1261385).
- Fixed issue with duplicate names in newly created sub-layers in the graphics compositor (case 1263093).
- Remove MSAA debug mode when renderpipeline asset has no MSAA
- Fixed some post processing using motion vectors when they are disabled
- Fixed the multiplier of the environement lights being overriden with a wrong value for ray tracing (1260311).
- Fixed a series of exceptions happening when trying to load an asset during wizard execution (1262171).
- Fixed an issue with Stacklit shader not compiling correctly in player with debug display on (1260579)
- Fixed couple issues in the dependence of building the ray tracing acceleration structure.
- Fix sun disk intensity
- Fixed unwanted ghosting for smooth surfaces.
- Fixing an issue in the recursive rendering flag texture usage.
- Fixed a missing dependecy for choosing to evaluate transparent SSR.
- Fixed issue that failed compilation when XR is disabled.
- Fixed a compilation error in the IES code.
- Fixed issue with dynamic resolution handler when no OnResolutionChange callback is specified. 
- Fixed multiple volumes, planar reflection, and decal projector position when creating them from the menu.
- Reduced the number of global keyword used in deferredTile.shader
- Fixed incorrect processing of Ambient occlusion probe (9% error was introduced)
- Fixed multiedition of framesettings drop down (case 1270044)
- Fixed planar probe gizmo

### Changed
- Improve MIP selection for decals on Transparents
- Color buffer pyramid is not allocated anymore if neither refraction nor distortion are enabled
- Rename Emission Radius to Radius in UI in Point, Spot
- Angular Diameter parameter for directional light is no longuer an advanced property
- DXR: Remove Light Radius and Angular Diamater of Raytrace shadow. Angular Diameter and Radius are used instead.
- Remove MaxSmoothness parameters from UI for point, spot and directional light. The MaxSmoothness is now deduce from Radius Parameters
- DXR: Remove the Ray Tracing Environement Component. Add a Layer Mask to the ray Tracing volume components to define which objects are taken into account for each effect.
- Removed second cubemaps used for shadowing in lookdev
- Disable Physically Based Sky below ground
- Increase max limit of area light and reflection probe to 128
- Change default texture for detailmap to grey
- Optimize Shadow RT load on Tile based architecture platforms.
- Improved quality of SSAO.
- Moved RequestShadowMapRendering() back to public API.
- Update HDRP DXR Wizard with an option to automatically clone the hdrp config package and setup raytracing to 1 in shaders file.
- Added SceneSelection pass for TerrainLit shader.
- Simplified Light's type API regrouping the logic in one place (Check type in HDAdditionalLightData)
- The support of LOD CrossFade (Dithering transition) in master nodes now required to enable it in the master node settings (Save variant)
- Improved shadow bias, by removing constant depth bias and substituting it with slope-scale bias.
- Fix the default stencil values when a material is created from a SSS ShaderGraph.
- Tweak test asset to be compatible with XR: unlit SG material for canvas and double-side font material
- Slightly tweaked the behaviour of bloom when resolution is low to reduce artifacts.
- Hidden fields in Light Inspector that is not relevant while in BakingOnly mode.
- Changed parametrization of PCSS, now softness is derived from angular diameter (for directional lights) or shape radius (for point/spot lights) and min filter size is now in the [0..1] range.
- Moved the copy of the geometry history buffers to right after the depth mip chain generation.
- Rename "Luminance" to "Nits" in UX for physical light unit
- Rename FrameSettings "SkyLighting" to "SkyReflection"
- Reworked XR automated tests
- The ray traced screen space shadow history for directional, spot and point lights is discarded if the light transform has changed.
- Changed the behavior for ray tracing in case a mesh renderer has both transparent and opaque submeshes.
- Improve history buffer management
- Replaced PlayerSettings.virtualRealitySupported with XRGraphics.tryEnable.
- Remove redundant FrameSettings RealTimePlanarReflection
- Improved a bit the GC calls generated during the rendering.
- Material update is now only triggered when the relevant settings are touched in the shader graph master nodes
- Changed the way Sky Intensity (on Sky volume components) is handled. It's now a combo box where users can choose between Exposure, Multiplier or Lux (for HDRI sky only) instead of both multiplier and exposure being applied all the time. Added a new menu item to convert old profiles.
- Change how method for specular occlusions is decided on inspector shader (Lit, LitTesselation, LayeredLit, LayeredLitTessellation)
- Unlocked SSS, SSR, Motion Vectors and Distortion frame settings for reflections probes.
- Hide unused LOD settings in Quality Settings legacy window.
- Reduced the constrained distance for temporal reprojection of ray tracing denoising
- Removed shadow near plane from the Directional Light Shadow UI.
- Improved the performances of custom pass culling.
- The scene view camera now replicates the physical parameters from the camera tagged as "MainCamera".
- Reduced the number of GC.Alloc calls, one simple scene without plarnar / probes, it should be 0B.
- Renamed ProfilingSample to ProfilingScope and unified API. Added GPU Timings.
- Updated macros to be compatible with the new shader preprocessor.
- Ray tracing reflection temporal filtering is now done in pre-exposed space
- Search field selects the appropriate fields in both project settings panels 'HDRP Default Settings' and 'Quality/HDRP'
- Disabled the refraction and transmission map keywords if the material is opaque.
- Keep celestial bodies outside the atmosphere.
- Updated the MSAA documentation to specify what features HDRP supports MSAA for and what features it does not.
- Shader use for Runtime Debug Display are now correctly stripper when doing a release build
- Now each camera has its own Volume Stack. This allows Volume Parameters to be updated as early as possible and be ready for the whole frame without conflicts between cameras.
- Disable Async for SSR, SSAO and Contact shadow when aggregated ray tracing frame setting is on.
- Improved performance when entering play mode without domain reload by a factor of ~25
- Renamed the camera profiling sample to include the camera name
- Discarding the ray tracing history for AO, reflection, diffuse shadows and GI when the viewport size changes.
- Renamed the camera profiling sample to include the camera name
- Renamed the post processing graphic formats to match the new convention.
- The restart in Wizard for DXR will always be last fix from now on
- Refactoring pre-existing materials to share more shader code between rasterization and ray tracing.
- Setting a material's Refraction Model to Thin does not overwrite the Thickness and Transmission Absorption Distance anymore.
- Removed Wind textures from runtime as wind is no longer built into the pipeline
- Changed Shader Graph titles of master nodes to be more easily searchable ("HDRP/x" -> "x (HDRP)")
- Expose StartSinglePass() and StopSinglePass() as public interface for XRPass
- Replaced the Texture array for 2D cookies (spot, area and directional lights) and for planar reflections by an atlas.
- Moved the tier defining from the asset to the concerned volume components.
- Changing from a tier management to a "mode" management for reflection and GI and removing the ability to enable/disable deferred and ray bining (they are now implied by performance mode)
- The default FrameSettings for ScreenSpaceShadows is set to true for Camera in order to give a better workflow for DXR.
- Refactor internal usage of Stencil bits.
- Changed how the material upgrader works and added documentation for it.
- Custom passes now disable the stencil when overwriting the depth and not writing into it.
- Renamed the camera profiling sample to include the camera name
- Changed the way the shadow casting property of transparent and tranmissive materials is handeled for ray tracing.
- Changed inspector materials stencil setting code to have more sharing.
- Updated the default scene and default DXR scene and DefaultVolumeProfile.
- Changed the way the length parameter is used for ray traced contact shadows.
- Improved the coherency of PCSS blur between cascades.
- Updated VR checks in Wizard to reflect new XR System.
- Removing unused alpha threshold depth prepass and post pass for fabric shader graph.
- Transform result from CIE XYZ to sRGB color space in EvalSensitivity for iridescence.
- Moved BeginCameraRendering callback right before culling.
- Changed the visibility of the Indirect Lighting Controller component to public.
- Renamed the cubemap used for diffuse convolution to a more explicit name for the memory profiler.
- Improved behaviour of transmission color on transparent surfaces in path tracing.
- Light dimmer can now get values higher than one and was renamed to multiplier in the UI.
- Removed info box requesting volume component for Visual Environment and updated the documentation with the relevant information.
- Improved light selection oracle for light sampling in path tracing.
- Stripped ray tracing subsurface passes with ray tracing is not enabled.
- Remove LOD cross fade code for ray tracing shaders
- Removed legacy VR code
- Add range-based clipping to box lights (case 1178780)
- Improve area light culling (case 1085873)
- Light Hierarchy debug mode can now adjust Debug Exposure for visualizing high exposure scenes.
- Rejecting history for ray traced reflections based on a threshold evaluated on the neighborhood of the sampled history.
- Renamed "Environment" to "Reflection Probes" in tile/cluster debug menu.
- Utilities namespace is obsolete, moved its content to UnityEngine.Rendering (case 1204677)
- Obsolete Utilities namespace was removed, instead use UnityEngine.Rendering (case 1204677)
- Moved most of the compute shaders to the multi_compile API instead of multiple kernels.
- Use multi_compile API for deferred compute shader with shadow mask.
- Remove the raytracing rendering queue system to make recursive raytraced material work when raytracing is disabled
- Changed a few resources used by ray tracing shaders to be global resources (using register space1) for improved CPU performance.
- All custom pass volumes are now executed for one injection point instead of the first one.
- Hidden unsupported choice in emission in Materials
- Temporal Anti aliasing improvements.
- Optimized PrepareLightsForGPU (cost reduced by over 25%) and PrepareGPULightData (around twice as fast now).
- Moved scene view camera settings for HDRP from the preferences window to the scene view camera settings window.
- Updated shaders to be compatible with Microsoft's DXC.
- Debug exposure in debug menu have been replace to debug exposure compensation in EV100 space and is always visible.
- Further optimized PrepareLightsForGPU (3x faster with few shadows, 1.4x faster with a lot of shadows or equivalently cost reduced by 68% to 37%).
- Raytracing: Replaced the DIFFUSE_LIGHTING_ONLY multicompile by a uniform.
- Raytracing: Removed the dynamic lightmap multicompile.
- Raytracing: Remove the LOD cross fade multi compile for ray tracing.
- Cookie are now supported in lightmaper. All lights casting cookie and baked will now include cookie influence.
- Avoid building the mip chain a second time for SSR for transparent objects.
- Replaced "High Quality" Subsurface Scattering with a set of Quality Levels.
- Replaced "High Quality" Volumetric Lighting with "Screen Resolution Percentage" and "Volume Slice Count" on the Fog volume component.
- Merged material samples and shader samples
- Update material samples scene visuals
- Use multi_compile API for deferred compute shader with shadow mask.
- Made the StaticLightingSky class public so that users can change it by script for baking purpose.
- Shadowmask and realtime reflectoin probe property are hide in Quality settings
- Improved performance of reflection probe management when using a lot of probes.
- Ignoring the disable SSR flags for recursive rendering.
- Removed logic in the UI to disable parameters for contact shadows and fog volume components as it was going against the concept of the volume system.
- Fixed the sub surface mask not being taken into account when computing ray traced sub surface scattering.
- MSAA Within Forward Frame Setting is now enabled by default on Cameras when new Render Pipeline Asset is created
- Slightly changed the TAA anti-flicker mechanism so that it is more aggressive on almost static images (only on High preset for now).
- Changed default exposure compensation to 0.
- Refactored shadow caching system.
- Removed experimental namespace for ray tracing code.
- Increase limit for max numbers of lights in UX
- Removed direct use of BSDFData in the path tracing pass, delegated to the material instead.
- Pre-warm the RTHandle system to reduce the amount of memory allocations and the total memory needed at all points. 
- DXR: Only read the geometric attributes that are required using the share pass info and shader graph defines.
- DXR: Dispatch binned rays in 1D instead of 2D.
- Lit and LayeredLit tessellation cross lod fade don't used dithering anymore between LOD but fade the tessellation height instead. Allow a smoother transition
- Changed the way planar reflections are filtered in order to be a bit more "physically based".
- Increased path tracing BSDFs roughness range from [0.001, 0.999] to [0.00001, 0.99999].
- Changing the default SSGI radius for the all configurations.
- Changed the default parameters for quality RTGI to match expected behavior.
- Add color clear pass while rendering XR occlusion mesh to avoid leaks.
- Only use one texture for ray traced reflection upscaling.
- Adjust the upscale radius based on the roughness value.
- DXR: Changed the way the filter size is decided for directional, point and spot shadows.
- Changed the default exposure mode to "Automatic (Histogram)", along with "Limit Min" to -4 and "Limit Max" to 16.
- Replaced the default scene system with the builtin Scene Template feature.
- Changed extensions of shader CAS include files.
- Making the planar probe atlas's format match the color buffer's format.
- Removing the planarReflectionCacheCompressed setting from asset.
- SHADERPASS for TransparentDepthPrepass and TransparentDepthPostpass identification is using respectively SHADERPASS_TRANSPARENT_DEPTH_PREPASS and SHADERPASS_TRANSPARENT_DEPTH_POSTPASS
- Moved the Parallax Occlusion Mapping node into Shader Graph.
- Renamed the debug name from SSAO to ScreenSpaceAmbientOcclusion (1254974).
- Added missing tooltips and improved the UI of the aperture control (case 1254916).
- Fixed wrong tooltips in the Dof Volume (case 1256641).
- The `CustomPassLoadCameraColor` and `CustomPassSampleCameraColor` functions now returns the correct color buffer when used in after post process instead of the color pyramid (which didn't had post processes).
- PBR Sky now doesn't go black when going below sea level, but it instead freezes calculation as if on the horizon. 
- Fixed an issue with quality setting foldouts not opening when clicking on them (1253088).
- Shutter speed can now be changed by dragging the mouse over the UI label (case 1245007).
- Remove the 'Point Cube Size' for cookie, use the Cubemap size directly.
- VFXTarget with Unlit now allows EmissiveColor output to be consistent with HDRP unlit.
- Only building the RTAS if there is an effect that will require it (1262217).
- Fixed the first ray tracing frame not having the light cluster being set up properly (1260311).
- Render graph pre-setup for ray traced ambient occlusion.
- Avoid casting multiple rays and denoising for hard directional, point and spot ray traced shadows (1261040).
- Making sure the preview cameras do not use ray tracing effects due to a by design issue to build ray tracing acceleration structures (1262166).
- Preparing ray traced reflections for the render graph support (performance and quality).
- Preparing recursive rendering for the render graph port.
- Preparation pass for RTGI, temporal filter and diffuse denoiser for render graph.
- Updated the documentation for the DXR implementation.
- Changed the DXR wizard to support optional checks.
- Changed the DXR wizard steps.
- Preparation pass for RTSSS to be supported by render graph.
- Changed the color space of EmissiveColorLDR property on all shader. Was linear but should have been sRGB. Auto upgrade script handle the conversion.

## [7.1.1] - 2019-09-05

### Added
- Transparency Overdraw debug mode. Allows to visualize transparent objects draw calls as an "heat map".
- Enabled single-pass instancing support for XR SDK with new API cmd.SetInstanceMultiplier()
- XR settings are now available in the HDRP asset
- Support for Material Quality in Shader Graph
- Material Quality support selection in HDRP Asset
- Renamed XR shader macro from UNITY_STEREO_ASSIGN_COMPUTE_EYE_INDEX to UNITY_XR_ASSIGN_VIEW_INDEX
- Raytracing ShaderGraph node for HDRP shaders
- Custom passes volume component with 3 injection points: Before Rendering, Before Transparent and Before Post Process
- Alpha channel is now properly exported to camera render textures when using FP16 color buffer format
- Support for XR SDK mirror view modes
- HD Master nodes in Shader Graph now support Normal and Tangent modification in vertex stage.
- DepthOfFieldCoC option in the fullscreen debug modes.
- Added override Ambient Occlusion option on debug windows
- Added Custom Post Processes with 3 injection points: Before Transparent, Before Post Process and After Post Process
- Added draft of minimal interactive path tracing (experimental) based on DXR API - Support only 4 area light, lit and unlit shader (non-shadergraph)
- Small adjustments to TAA anti flicker (more aggressive on high values).

### Fixed
- Fixed wizard infinite loop on cancellation
- Fixed with compute shader error about too many threads in threadgroup on low GPU
- Fixed invalid contact shadow shaders being created on metal
- Fixed a bug where if Assembly.GetTypes throws an exception due to mis-versioned dlls, then no preprocessors are used in the shader stripper
- Fixed typo in AXF decal property preventing to compile
- Fixed reflection probe with XR single-pass and FPTL
- Fixed force gizmo shown when selecting camera in hierarchy
- Fixed issue with XR occlusion mesh and dynamic resolution
- Fixed an issue where lighting compute buffers were re-created with the wrong size when resizing the window, causing tile artefacts at the top of the screen.
- Fix FrameSettings names and tooltips
- Fixed error with XR SDK when the Editor is not in focus
- Fixed errors with RenderGraph, XR SDK and occlusion mesh
- Fixed shadow routines compilation errors when "real" type is a typedef on "half".
- Fixed toggle volumetric lighting in the light UI
- Fixed post-processing history reset handling rt-scale incorrectly
- Fixed crash with terrain and XR multi-pass
- Fixed ShaderGraph material synchronization issues
- Fixed a null reference exception when using an Emissive texture with Unlit shader (case 1181335)
- Fixed an issue where area lights and point lights where not counted separately with regards to max lights on screen (case 1183196)
- Fixed an SSR and Subsurface Scattering issue (appearing black) when using XR.

### Changed
- Update Wizard layout.
- Remove almost all Garbage collection call within a frame.
- Rename property AdditionalVeclocityChange to AddPrecomputeVelocity
- Call the End/Begin camera rendering callbacks for camera with customRender enabled
- Changeg framesettings migration order of postprocess flags as a pr for reflection settings flags have been backported to 2019.2
- Replaced usage of ENABLE_VR in XRSystem.cs by version defines based on the presence of the built-in VR and XR modules
- Added an update virtual function to the SkyRenderer class. This is called once per frame. This allows a given renderer to amortize heavy computation at the rate it chooses. Currently only the physically based sky implements this.
- Removed mandatory XRPass argument in HDCamera.GetOrCreate()
- Restored the HDCamera parameter to the sky rendering builtin parameters.
- Removed usage of StructuredBuffer for XR View Constants
- Expose Direct Specular Lighting control in FrameSettings
- Deprecated ExponentialFog and VolumetricFog volume components. Now there is only one exponential fog component (Fog) which can add Volumetric Fog as an option. Added a script in Edit -> Render Pipeline -> Upgrade Fog Volume Components.

## [7.0.1] - 2019-07-25

### Added
- Added option in the config package to disable globally Area Lights and to select shadow quality settings for the deferred pipeline.
- When shader log stripping is enabled, shader stripper statistics will be written at `Temp/shader-strip.json`
- Occlusion mesh support from XR SDK

### Fixed
- Fixed XR SDK mirror view blit, cleanup some XRTODO and removed XRDebug.cs
- Fixed culling for volumetrics with XR single-pass rendering
- Fix shadergraph material pass setup not called
- Fixed documentation links in component's Inspector header bar
- Cookies using the render texture output from a camera are now properly updated
- Allow in ShaderGraph to enable pre/post pass when the alpha clip is disabled

### Changed
- RenderQueue for Opaque now start at Background instead of Geometry.
- Clamp the area light size for scripting API when we change the light type
- Added a warning in the material UI when the diffusion profile assigned is not in the HDRP asset


## [7.0.0] - 2019-07-17

### Added
- `Fixed`, `Viewer`, and `Automatic` modes to compute the FOV used when rendering a `PlanarReflectionProbe`
- A checkbox to toggle the chrome gizmo of `ReflectionProbe`and `PlanarReflectionProbe`
- Added a Light layer in shadows that allow for objects to cast shadows without being affected by light (and vice versa).
- You can now access ShaderGraph blend states from the Material UI (for example, **Surface Type**, **Sorting Priority**, and **Blending Mode**). This change may break Materials that use a ShaderGraph, to fix them, select **Edit > Render Pipeline > Reset all ShaderGraph Scene Materials BlendStates**. This syncs the blendstates of you ShaderGraph master nodes with the Material properties.
- You can now control ZTest, ZWrite, and CullMode for transparent Materials.
- Materials that use Unlit Shaders or Unlit Master Node Shaders now cast shadows.
- Added an option to enable the ztest on **After Post Process** materials when TAA is disabled.
- Added a new SSAO (based on Ground Truth Ambient Occlusion algorithm) to replace the previous one.
- Added support for shadow tint on light
- BeginCameraRendering and EndCameraRendering callbacks are now called with probes
- Adding option to update shadow maps only On Enable and On Demand.
- Shader Graphs that use time-dependent vertex modification now generate correct motion vectors.
- Added option to allow a custom spot angle for spot light shadow maps.
- Added frame settings for individual post-processing effects
- Added dither transition between cascades for Low and Medium quality settings
- Added single-pass instancing support with XR SDK
- Added occlusion mesh support with XR SDK
- Added support of Alembic velocity to various shaders
- Added support for more than 2 views for single-pass instancing
- Added support for per punctual/directional light min roughness in StackLit
- Added mirror view support with XR SDK
- Added VR verification in HDRPWizard
- Added DXR verification in HDRPWizard
- Added feedbacks in UI of Volume regarding skies
- Cube LUT support in Tonemapping. Cube LUT helpers for external grading are available in the Post-processing Sample package.

### Fixed
- Fixed an issue with history buffers causing effects like TAA or auto exposure to flicker when more than one camera was visible in the editor
- The correct preview is displayed when selecting multiple `PlanarReflectionProbe`s
- Fixed volumetric rendering with camera-relative code and XR stereo instancing
- Fixed issue with flashing cyan due to async compilation of shader when selecting a mesh
- Fix texture type mismatch when the contact shadow are disabled (causing errors on IOS devices)
- Fixed Generate Shader Includes while in package
- Fixed issue when texture where deleted in ShadowCascadeGUI
- Fixed issue in FrameSettingsHistory when disabling a camera several time without enabling it in between.
- Fixed volumetric reprojection with camera-relative code and XR stereo instancing
- Added custom BaseShaderPreprocessor in HDEditorUtils.GetBaseShaderPreprocessorList()
- Fixed compile issue when USE_XR_SDK is not defined
- Fixed procedural sky sun disk intensity for high directional light intensities
- Fixed Decal mip level when using texture mip map streaming to avoid dropping to lowest permitted mip (now loading all mips)
- Fixed deferred shading for XR single-pass instancing after lightloop refactor
- Fixed cluster and material classification debug (material classification now works with compute as pixel shader lighting)
- Fixed IOS Nan by adding a maximun epsilon definition REAL_EPS that uses HALF_EPS when fp16 are used
- Removed unnecessary GC allocation in motion blur code
- Fixed locked UI with advanded influence volume inspector for probes
- Fixed invalid capture direction when rendering planar reflection probes
- Fixed Decal HTILE optimization with platform not supporting texture atomatic (Disable it)
- Fixed a crash in the build when the contact shadows are disabled
- Fixed camera rendering callbacks order (endCameraRendering was being called before the actual rendering)
- Fixed issue with wrong opaque blending settings for After Postprocess
- Fixed issue with Low resolution transparency on PS4
- Fixed a memory leak on volume profiles
- Fixed The Parallax Occlusion Mappping node in shader graph and it's UV input slot
- Fixed lighting with XR single-pass instancing by disabling deferred tiles
- Fixed the Bloom prefiltering pass
- Fixed post-processing effect relying on Unity's random number generator
- Fixed camera flickering when using TAA and selecting the camera in the editor
- Fixed issue with single shadow debug view and volumetrics
- Fixed most of the problems with light animation and timeline
- Fixed indirect deferred compute with XR single-pass instancing
- Fixed a slight omission in anisotropy calculations derived from HazeMapping in StackLit
- Improved stack computation numerical stability in StackLit
- Fix PBR master node always opaque (wrong blend modes for forward pass)
- Fixed TAA with XR single-pass instancing (missing macros)
- Fixed an issue causing Scene View selection wire gizmo to not appear when using HDRP Shader Graphs.
- Fixed wireframe rendering mode (case 1083989)
- Fixed the renderqueue not updated when the alpha clip is modified in the material UI.
- Fixed the PBR master node preview
- Remove the ReadOnly flag on Reflection Probe's cubemap assets during bake when there are no VCS active.
- Fixed an issue where setting a material debug view would not reset the other exclusive modes
- Spot light shapes are now correctly taken into account when baking
- Now the static lighting sky will correctly take the default values for non-overridden properties
- Fixed material albedo affecting the lux meter
- Extra test in deferred compute shading to avoid shading pixels that were not rendered by the current camera (for camera stacking)

### Changed
- Optimization: Reduce the group size of the deferred lighting pass from 16x16 to 8x8
- Replaced HDCamera.computePassCount by viewCount
- Removed xrInstancing flag in RTHandles (replaced by TextureXR.slices and TextureXR.dimensions)
- Refactor the HDRenderPipeline and lightloop code to preprare for high level rendergraph
- Removed the **Back Then Front Rendering** option in the fabric Master Node settings. Enabling this option previously did nothing.
- Shader type Real translates to FP16 precision on Nintendo Switch.
- Shader framework refactor: Introduce CBSDF, EvaluateBSDF, IsNonZeroBSDF to replace BSDF functions
- Shader framework refactor:  GetBSDFAngles, LightEvaluation and SurfaceShading functions
- Replace ComputeMicroShadowing by GetAmbientOcclusionForMicroShadowing
- Rename WorldToTangent to TangentToWorld as it was incorrectly named
- Remove SunDisk and Sun Halo size from directional light
- Remove all obsolete wind code from shader
- Renamed DecalProjectorComponent into DecalProjector for API alignment.
- Improved the Volume UI and made them Global by default
- Remove very high quality shadow option
- Change default for shadow quality in Deferred to Medium
- Enlighten now use inverse squared falloff (before was using builtin falloff)
- Enlighten is now deprecated. Please use CPU or GPU lightmaper instead.
- Remove the name in the diffusion profile UI
- Changed how shadow map resolution scaling with distance is computed. Now it uses screen space area rather than light range.
- Updated MoreOptions display in UI
- Moved Display Area Light Emissive Mesh script API functions in the editor namespace
- direct strenght properties in ambient occlusion now affect direct specular as well
- Removed advanced Specular Occlusion control in StackLit: SSAO based SO control is hidden and fixed to behave like Lit, SPTD is the only HQ technique shown for baked SO.
- Shader framework refactor: Changed ClampRoughness signature to include PreLightData access.
- HDRPWizard window is now in Window > General > HD Render Pipeline Wizard
- Moved StaticLightingSky to LightingWindow
- Removes the current "Scene Settings" and replace them with "Sky & Fog Settings" (with Physically Based Sky and Volumetric Fog).
- Changed how cached shadow maps are placed inside the atlas to minimize re-rendering of them.

## [6.7.0-preview] - 2019-05-16

### Added
- Added ViewConstants StructuredBuffer to simplify XR rendering
- Added API to render specific settings during a frame
- Added stadia to the supported platforms (2019.3)
- Enabled cascade blends settings in the HD Shadow component
- Added Hardware Dynamic Resolution support.
- Added MatCap debug view to replace the no scene lighting debug view.
- Added clear GBuffer option in FrameSettings (default to false)
- Added preview for decal shader graph (Only albedo, normal and emission)
- Added exposure weight control for decal
- Screen Space Directional Shadow under a define option. Activated for ray tracing
- Added a new abstraction for RendererList that will help transition to Render Graph and future RendererList API
- Added multipass support for VR
- Added XR SDK integration (multipass only)
- Added Shader Graph samples for Hair, Fabric and Decal master nodes.
- Add fade distance, shadow fade distance and light layers to light explorer
- Add method to draw light layer drawer in a rect to HDEditorUtils

### Fixed
- Fixed deserialization crash at runtime
- Fixed for ShaderGraph Unlit masternode not writing velocity
- Fixed a crash when assiging a new HDRP asset with the 'Verify Saving Assets' option enabled
- Fixed exposure to properly support TEXTURE2D_X
- Fixed TerrainLit basemap texture generation
- Fixed a bug that caused nans when material classification was enabled and a tile contained one standard material + a material with transmission.
- Fixed gradient sky hash that was not using the exposure hash
- Fixed displayed default FrameSettings in HDRenderPipelineAsset wrongly updated on scripts reload.
- Fixed gradient sky hash that was not using the exposure hash.
- Fixed visualize cascade mode with exposure.
- Fixed (enabled) exposure on override lighting debug modes.
- Fixed issue with LightExplorer when volume have no profile
- Fixed issue with SSR for negative, infinite and NaN history values
- Fixed LightLayer in HDReflectionProbe and PlanarReflectionProbe inspector that was not displayed as a mask.
- Fixed NaN in transmission when the thickness and a color component of the scattering distance was to 0
- Fixed Light's ShadowMask multi-edition.
- Fixed motion blur and SMAA with VR single-pass instancing
- Fixed NaNs generated by phase functionsin volumetric lighting
- Fixed NaN issue with refraction effect and IOR of 1 at extreme grazing angle
- Fixed nan tracker not using the exposure
- Fixed sorting priority on lit and unlit materials
- Fixed null pointer exception when there are no AOVRequests defined on a camera
- Fixed dirty state of prefab using disabled ReflectionProbes
- Fixed an issue where gizmos and editor grid were not correctly depth tested
- Fixed created default scene prefab non editable due to wrong file extension.
- Fixed an issue where sky convolution was recomputed for nothing when a preview was visible (causing extreme slowness when fabric convolution is enabled)
- Fixed issue with decal that wheren't working currently in player
- Fixed missing stereo rendering macros in some fragment shaders
- Fixed exposure for ReflectionProbe and PlanarReflectionProbe gizmos
- Fixed single-pass instancing on PSVR
- Fixed Vulkan shader issue with Texture2DArray in ScreenSpaceShadow.compute by re-arranging code (workaround)
- Fixed camera-relative issue with lights and XR single-pass instancing
- Fixed single-pass instancing on Vulkan
- Fixed htile synchronization issue with shader graph decal
- Fixed Gizmos are not drawn in Camera preview
- Fixed pre-exposure for emissive decal
- Fixed wrong values computed in PreIntegrateFGD and in the generation of volumetric lighting data by forcing the use of fp32.
- Fixed NaNs arising during the hair lighting pass
- Fixed synchronization issue in decal HTile that occasionally caused rendering artifacts around decal borders
- Fixed QualitySettings getting marked as modified by HDRP (and thus checked out in Perforce)
- Fixed a bug with uninitialized values in light explorer
- Fixed issue with LOD transition
- Fixed shader warnings related to raytracing and TEXTURE2D_X

### Changed
- Refactor PixelCoordToViewDirWS to be VR compatible and to compute it only once per frame
- Modified the variants stripper to take in account multiple HDRP assets used in the build.
- Improve the ray biasing code to avoid self-intersections during the SSR traversal
- Update Pyramid Spot Light to better match emitted light volume.
- Moved _XRViewConstants out of UnityPerPassStereo constant buffer to fix issues with PSSL
- Removed GetPositionInput_Stereo() and single-pass (double-wide) rendering mode
- Changed label width of the frame settings to accommodate better existing options.
- SSR's Default FrameSettings for camera is now enable.
- Re-enabled the sharpening filter on Temporal Anti-aliasing
- Exposed HDEditorUtils.LightLayerMaskDrawer for integration in other packages and user scripting.
- Rename atmospheric scattering in FrameSettings to Fog
- The size modifier in the override for the culling sphere in Shadow Cascades now defaults to 0.6, which is the same as the formerly hardcoded value.
- Moved LOD Bias and Maximum LOD Level from Frame Setting section `Other` to `Rendering`
- ShaderGraph Decal that affect only emissive, only draw in emissive pass (was drawing in dbuffer pass too)
- Apply decal projector fade factor correctly on all attribut and for shader graph decal
- Move RenderTransparentDepthPostpass after all transparent
- Update exposure prepass to interleave XR single-pass instancing views in a checkerboard pattern
- Removed ScriptRuntimeVersion check in wizard.

## [6.6.0-preview] - 2019-04-01

### Added
- Added preliminary changes for XR deferred shading
- Added support of 111110 color buffer
- Added proper support for Recorder in HDRP
- Added depth offset input in shader graph master nodes
- Added a Parallax Occlusion Mapping node
- Added SMAA support
- Added Homothety and Symetry quick edition modifier on volume used in ReflectionProbe, PlanarReflectionProbe and DensityVolume
- Added multi-edition support for DecalProjectorComponent
- Improve hair shader
- Added the _ScreenToTargetScaleHistory uniform variable to be used when sampling HDRP RTHandle history buffers.
- Added settings in `FrameSettings` to change `QualitySettings.lodBias` and `QualitySettings.maximumLODLevel` during a rendering
- Added an exposure node to retrieve the current, inverse and previous frame exposure value.
- Added an HD scene color node which allow to sample the scene color with mips and a toggle to remove the exposure.
- Added safeguard on HD scene creation if default scene not set in the wizard
- Added Low res transparency rendering pass.

### Fixed
- Fixed HDRI sky intensity lux mode
- Fixed dynamic resolution for XR
- Fixed instance identifier semantic string used by Shader Graph
- Fixed null culling result occuring when changing scene that was causing crashes
- Fixed multi-edition light handles and inspector shapes
- Fixed light's LightLayer field when multi-editing
- Fixed normal blend edition handles on DensityVolume
- Fixed an issue with layered lit shader and height based blend where inactive layers would still have influence over the result
- Fixed multi-selection handles color for DensityVolume
- Fixed multi-edition inspector's blend distances for HDReflectionProbe, PlanarReflectionProbe and DensityVolume
- Fixed metric distance that changed along size in DensityVolume
- Fixed DensityVolume shape handles that have not same behaviour in advance and normal edition mode
- Fixed normal map blending in TerrainLit by only blending the derivatives
- Fixed Xbox One rendering just a grey screen instead of the scene
- Fixed probe handles for multiselection
- Fixed baked cubemap import settings for convolution
- Fixed regression causing crash when attempting to open HDRenderPipelineWizard without an HDRenderPipelineAsset setted
- Fixed FullScreenDebug modes: SSAO, SSR, Contact shadow, Prerefraction Color Pyramid, Final Color Pyramid
- Fixed volumetric rendering with stereo instancing
- Fixed shader warning
- Fixed missing resources in existing asset when updating package
- Fixed PBR master node preview in forward rendering or transparent surface
- Fixed deferred shading with stereo instancing
- Fixed "look at" edition mode of Rotation tool for DecalProjectorComponent
- Fixed issue when switching mode in ReflectionProbe and PlanarReflectionProbe
- Fixed issue where migratable component version where not always serialized when part of prefab's instance
- Fixed an issue where shadow would not be rendered properly when light layer are not enabled
- Fixed exposure weight on unlit materials
- Fixed Light intensity not played in the player when recorded with animation/timeline
- Fixed some issues when multi editing HDRenderPipelineAsset
- Fixed emission node breaking the main shader graph preview in certain conditions.
- Fixed checkout of baked probe asset when baking probes.
- Fixed invalid gizmo position for rotated ReflectionProbe
- Fixed multi-edition of material's SurfaceType and RenderingPath
- Fixed whole pipeline reconstruction on selecting for the first time or modifying other than the currently used HDRenderPipelineAsset
- Fixed single shadow debug mode
- Fixed global scale factor debug mode when scale > 1
- Fixed debug menu material overrides not getting applied to the Terrain Lit shader
- Fixed typo in computeLightVariants
- Fixed deferred pass with XR instancing by disabling ComputeLightEvaluation
- Fixed bloom resolution independence
- Fixed lens dirt intensity not behaving properly
- Fixed the Stop NaN feature
- Fixed some resources to handle more than 2 instanced views for XR
- Fixed issue with black screen (NaN) produced on old GPU hardware or intel GPU hardware with gaussian pyramid
- Fixed issue with disabled punctual light would still render when only directional light is present

### Changed
- DensityVolume scripting API will no longuer allow to change between advance and normal edition mode
- Disabled depth of field, lens distortion and panini projection in the scene view
- TerrainLit shaders and includes are reorganized and made simpler.
- TerrainLit shader GUI now allows custom properties to be displayed in the Terrain fold-out section.
- Optimize distortion pass with stencil
- Disable SceneSelectionPass in shader graph preview
- Control punctual light and area light shadow atlas separately
- Move SMAA anti-aliasing option to after Temporal Anti Aliasing one, to avoid problem with previously serialized project settings
- Optimize rendering with static only lighting and when no cullable lights/decals/density volumes are present.
- Updated handles for DecalProjectorComponent for enhanced spacial position readability and have edition mode for better SceneView management
- DecalProjectorComponent are now scale independent in order to have reliable metric unit (see new Size field for changing the size of the volume)
- Restructure code from HDCamera.Update() by adding UpdateAntialiasing() and UpdateViewConstants()
- Renamed velocity to motion vectors
- Objects rendered during the After Post Process pass while TAA is enabled will not benefit from existing depth buffer anymore. This is done to fix an issue where those object would wobble otherwise
- Removed usage of builtin unity matrix for shadow, shadow now use same constant than other view
- The default volume layer mask for cameras & probes is now `Default` instead of `Everything`

## [6.5.0-preview] - 2019-03-07

### Added
- Added depth-of-field support with stereo instancing
- Adding real time area light shadow support
- Added a new FrameSettings: Specular Lighting to toggle the specular during the rendering

### Fixed
- Fixed diffusion profile upgrade breaking package when upgrading to a new version
- Fixed decals cropped by gizmo not updating correctly if prefab
- Fixed an issue when enabling SSR on multiple view
- Fixed edition of the intensity's unit field while selecting multiple lights
- Fixed wrong calculation in soft voxelization for density volume
- Fixed gizmo not working correctly with pre-exposure
- Fixed issue with setting a not available RT when disabling motion vectors
- Fixed planar reflection when looking at mirror normal
- Fixed mutiselection issue with HDLight Inspector
- Fixed HDAdditionalCameraData data migration
- Fixed failing builds when light explorer window is open
- Fixed cascade shadows border sometime causing artefacts between cascades
- Restored shadows in the Cascade Shadow debug visualization
- `camera.RenderToCubemap` use proper face culling

### Changed
- When rendering reflection probe disable all specular lighting and for metals use fresnelF0 as diffuse color for bake lighting.

## [6.4.0-preview] - 2019-02-21

### Added
- VR: Added TextureXR system to selectively expand TEXTURE2D macros to texture array for single-pass stereo instancing + Convert textures call to these macros
- Added an unit selection dropdown next to shutter speed (camera)
- Added error helpbox when trying to use a sub volume component that require the current HDRenderPipelineAsset to support a feature that it is not supporting.
- Add mesh for tube light when display emissive mesh is enabled

### Fixed
- Fixed Light explorer. The volume explorer used `profile` instead of `sharedProfile` which instantiate a custom volume profile instead of editing the asset itself.
- Fixed UI issue where all is displayed using metric unit in shadow cascade and Percent is set in the unit field (happening when opening the inspector).
- Fixed inspector event error when double clicking on an asset (diffusion profile/material).
- Fixed nullref on layered material UI when the material is not an asset.
- Fixed nullref exception when undo/redo a light property.
- Fixed visual bug when area light handle size is 0.

### Changed
- Update UI for 32bit/16bit shadow precision settings in HDRP asset
- Object motion vectors have been disabled in all but the game view. Camera motion vectors are still enabled everywhere, allowing TAA and Motion Blur to work on static objects.
- Enable texture array by default for most rendering code on DX11 and unlock stereo instancing (DX11 only for now)

## [6.3.0-preview] - 2019-02-18

### Added
- Added emissive property for shader graph decals
- Added a diffusion profile override volume so the list of diffusion profile assets to use can be chanaged without affecting the HDRP asset
- Added a "Stop NaNs" option on cameras and in the Scene View preferences.
- Added metric display option in HDShadowSettings and improve clamping
- Added shader parameter mapping in DebugMenu
- Added scripting API to configure DebugData for DebugMenu

### Fixed
- Fixed decals in forward
- Fixed issue with stencil not correctly setup for various master node and shader for the depth pass, motion vector pass and GBuffer/Forward pass
- Fixed SRP batcher and metal
- Fixed culling and shadows for Pyramid, Box, Rectangle and Tube lights
- Fixed an issue where scissor render state leaking from the editor code caused partially black rendering

### Changed
- When a lit material has a clear coat mask that is not null, we now use the clear coat roughness to compute the screen space reflection.
- Diffusion profiles are now limited to one per asset and can be referenced in materials, shader graphs and vfx graphs. Materials will be upgraded automatically except if they are using a shader graph, in this case it will display an error message.

## [6.2.0-preview] - 2019-02-15

### Added
- Added help box listing feature supported in a given HDRenderPipelineAsset alongs with the drawbacks implied.
- Added cascade visualizer, supporting disabled handles when not overriding.

### Fixed
- Fixed post processing with stereo double-wide
- Fixed issue with Metal: Use sign bit to find the cache type instead of lowest bit.
- Fixed invalid state when creating a planar reflection for the first time
- Fix FrameSettings's LitShaderMode not restrained by supported LitShaderMode regression.

### Changed
- The default value roughness value for the clearcoat has been changed from 0.03 to 0.01
- Update default value of based color for master node
- Update Fabric Charlie Sheen lighting model - Remove Fresnel component that wasn't part of initial model + Remap smoothness to [0.0 - 0.6] range for more artist friendly parameter

### Changed
- Code refactor: all macros with ARGS have been swapped with macros with PARAM. This is because the ARGS macros were incorrectly named.

## [6.1.0-preview] - 2019-02-13

### Added
- Added support for post-processing anti-aliasing in the Scene View (FXAA and TAA). These can be set in Preferences.
- Added emissive property for decal material (non-shader graph)

### Fixed
- Fixed a few UI bugs with the color grading curves.
- Fixed "Post Processing" in the scene view not toggling post-processing effects
- Fixed bake only object with flag `ReflectionProbeStaticFlag` when baking a `ReflectionProbe`

### Changed
- Removed unsupported Clear Depth checkbox in Camera inspector
- Updated the toggle for advanced mode in inspectors.

## [6.0.0-preview] - 2019-02-23

### Added
- Added new API to perform a camera rendering
- Added support for hair master node (Double kajiya kay - Lambert)
- Added Reset behaviour in DebugMenu (ingame mapping is right joystick + B)
- Added Default HD scene at new scene creation while in HDRP
- Added Wizard helping to configure HDRP project
- Added new UI for decal material to allow remapping and scaling of some properties
- Added cascade shadow visualisation toggle in HD shadow settings
- Added icons for assets
- Added replace blending mode for distortion
- Added basic distance fade for density volumes
- Added decal master node for shader graph
- Added HD unlit master node (Cross Pipeline version is name Unlit)
- Added new Rendering Queue in materials
- Added post-processing V3 framework embed in HDRP, remove postprocess V2 framework
- Post-processing now uses the generic volume framework
-   New depth-of-field, bloom, panini projection effects, motion blur
-   Exposure is now done as a pre-exposition pass, the whole system has been revamped
-   Exposure now use EV100 everywhere in the UI (Sky, Emissive Light)
- Added emissive intensity (Luminance and EV100 control) control for Emissive
- Added pre-exposure weigth for Emissive
- Added an emissive color node and a slider to control the pre-exposure percentage of emission color
- Added physical camera support where applicable
- Added more color grading tools
- Added changelog level for Shader Variant stripping
- Added Debug mode for validation of material albedo and metalness/specularColor values
- Added a new dynamic mode for ambient probe and renamed BakingSky to StaticLightingSky
- Added command buffer parameter to all Bind() method of material
- Added Material validator in Render Pipeline Debug
- Added code to future support of DXR (not enabled)
- Added support of multiviewport
- Added HDRenderPipeline.RequestSkyEnvironmentUpdate function to force an update from script when sky is set to OnDemand
- Added a Lighting and BackLighting slots in Lit, StackLit, Fabric and Hair master nodes
- Added support for overriding terrain detail rendering shaders, via the render pipeline editor resources asset
- Added xrInstancing flag support to RTHandle
- Added support for cullmask for decal projectors
- Added software dynamic resolution support
- Added support for "After Post-Process" render pass for unlit shader
- Added support for textured rectangular area lights
- Added stereo instancing macros to MSAA shaders
- Added support for Quarter Res Raytraced Reflections (not enabled)
- Added fade factor for decal projectors.
- Added stereo instancing macros to most shaders used in VR
- Added multi edition support for HDRenderPipelineAsset

### Fixed
- Fixed logic to disable FPTL with stereo rendering
- Fixed stacklit transmission and sun highlight
- Fixed decals with stereo rendering
- Fixed sky with stereo rendering
- Fixed flip logic for postprocessing + VR
- Fixed copyStencilBuffer pass for Switch
- Fixed point light shadow map culling that wasn't taking into account far plane
- Fixed usage of SSR with transparent on all master node
- Fixed SSR and microshadowing on fabric material
- Fixed blit pass for stereo rendering
- Fixed lightlist bounds for stereo rendering
- Fixed windows and in-game DebugMenu sync.
- Fixed FrameSettings' LitShaderMode sync when opening DebugMenu.
- Fixed Metal specific issues with decals, hitting a sampler limit and compiling AxF shader
- Fixed an issue with flipped depth buffer during postprocessing
- Fixed normal map use for shadow bias with forward lit - now use geometric normal
- Fixed transparent depth prepass and postpass access so they can be use without alpha clipping for lit shader
- Fixed support of alpha clip shadow for lit master node
- Fixed unlit master node not compiling
- Fixed issue with debug display of reflection probe
- Fixed issue with phong tessellations not working with lit shader
- Fixed issue with vertex displacement being affected by heightmap setting even if not heightmap where assign
- Fixed issue with density mode on Lit terrain producing NaN
- Fixed issue when going back and forth from Lit to LitTesselation for displacement mode
- Fixed issue with ambient occlusion incorrectly applied to emissiveColor with light layers in deferred
- Fixed issue with fabric convolution not using the correct convolved texture when fabric convolution is enabled
- Fixed issue with Thick mode for Transmission that was disabling transmission with directional light
- Fixed shutdown edge cases with HDRP tests
- Fixed slowdow when enabling Fabric convolution in HDRP asset
- Fixed specularAA not compiling in StackLit Master node
- Fixed material debug view with stereo rendering
- Fixed material's RenderQueue edition in default view.
- Fixed banding issues within volumetric density buffer
- Fixed missing multicompile for MSAA for AxF
- Fixed camera-relative support for stereo rendering
- Fixed remove sync with render thread when updating decal texture atlas.
- Fixed max number of keyword reach [256] issue. Several shader feature are now local
- Fixed Scene Color and Depth nodes
- Fixed SSR in forward
- Fixed custom editor of Unlit, HD Unlit and PBR shader graph master node
- Fixed issue with NewFrame not correctly calculated in Editor when switching scene
- Fixed issue with TerrainLit not compiling with depth only pass and normal buffer
- Fixed geometric normal use for shadow bias with PBR master node in forward
- Fixed instancing macro usage for decals
- Fixed error message when having more than one directional light casting shadow
- Fixed error when trying to display preview of Camera or PlanarReflectionProbe
- Fixed LOAD_TEXTURE2D_ARRAY_MSAA macro
- Fixed min-max and amplitude clamping value in inspector of vertex displacement materials
- Fixed issue with alpha shadow clip (was incorrectly clipping object shadow)
- Fixed an issue where sky cubemap would not be cleared correctly when setting the current sky to None
- Fixed a typo in Static Lighting Sky component UI
- Fixed issue with incorrect reset of RenderQueue when switching shader in inspector GUI
- Fixed issue with variant stripper stripping incorrectly some variants
- Fixed a case of ambient lighting flickering because of previews
- Fixed Decals when rendering multiple camera in a single frame
- Fixed cascade shadow count in shader
- Fixed issue with Stacklit shader with Haze effect
- Fixed an issue with the max sample count for the TAA
- Fixed post-process guard band for XR
- Fixed exposure of emissive of Unlit
- Fixed depth only and motion vector pass for Unlit not working correctly with MSAA
- Fixed an issue with stencil buffer copy causing unnecessary compute dispatches for lighting
- Fixed multi edition issue in FrameSettings
- Fixed issue with SRP batcher and DebugDisplay variant of lit shader
- Fixed issue with debug material mode not doing alpha test
- Fixed "Attempting to draw with missing UAV bindings" errors on Vulkan
- Fixed pre-exposure incorrectly apply to preview
- Fixed issue with duplicate 3D texture in 3D texture altas of volumetric?
- Fixed Camera rendering order (base on the depth parameter)
- Fixed shader graph decals not being cropped by gizmo
- Fixed "Attempting to draw with missing UAV bindings" errors on Vulkan.


### Changed
- ColorPyramid compute shader passes is swapped to pixel shader passes on platforms where the later is faster (Nintendo Switch).
- Removing the simple lightloop used by the simple lit shader
- Whole refactor of reflection system: Planar and reflection probe
- Separated Passthrough from other RenderingPath
- Update several properties naming and caption based on feedback from documentation team
- Remove tile shader variant for transparent backface pass of lit shader
- Rename all HDRenderPipeline to HDRP folder for shaders
- Rename decal property label (based on doc team feedback)
- Lit shader mode now default to Deferred to reduce build time
- Update UI of Emission parameters in shaders
- Improve shader variant stripping including shader graph variant
- Refactored render loop to render realtime probes visible per camera
- Enable SRP batcher by default
- Shader code refactor: Rename LIGHTLOOP_SINGLE_PASS => LIGHTLOOP_DISABLE_TILE_AND_CLUSTER and clean all usage of LIGHTLOOP_TILE_PASS
- Shader code refactor: Move pragma definition of vertex and pixel shader inside pass + Move SURFACE_GRADIENT definition in XXXData.hlsl
- Micro-shadowing in Lit forward now use ambientOcclusion instead of SpecularOcclusion
- Upgraded FrameSettings workflow, DebugMenu and Inspector part relative to it
- Update build light list shader code to support 32 threads in wavefronts on Switch
- LayeredLit layers' foldout are now grouped in one main foldout per layer
- Shadow alpha clip can now be enabled on lit shader and haor shader enven for opaque
- Temporal Antialiasing optimization for Xbox One X
- Parameter depthSlice on SetRenderTarget functions now defaults to -1 to bind the entire resource
- Rename SampleCameraDepth() functions to LoadCameraDepth() and SampleCameraDepth(), same for SampleCameraColor() functions
- Improved Motion Blur quality.
- Update stereo frame settings values for single-pass instancing and double-wide
- Rearrange FetchDepth functions to prepare for stereo-instancing
- Remove unused _ComputeEyeIndex
- Updated HDRenderPipelineAsset inspector
- Re-enable SRP batcher for metal

## [5.2.0-preview] - 2018-11-27

### Added
- Added option to run Contact Shadows and Volumetrics Voxelization stage in Async Compute
- Added camera freeze debug mode - Allow to visually see culling result for a camera
- Added support of Gizmo rendering before and after postprocess in Editor
- Added support of LuxAtDistance for punctual lights

### Fixed
- Fixed Debug.DrawLine and Debug.Ray call to work in game view
- Fixed DebugMenu's enum resetted on change
- Fixed divide by 0 in refraction causing NaN
- Fixed disable rough refraction support
- Fixed refraction, SSS and atmospheric scattering for VR
- Fixed forward clustered lighting for VR (double-wide).
- Fixed Light's UX to not allow negative intensity
- Fixed HDRenderPipelineAsset inspector broken when displaying its FrameSettings from project windows.
- Fixed forward clustered lighting for VR (double-wide).
- Fixed HDRenderPipelineAsset inspector broken when displaying its FrameSettings from project windows.
- Fixed Decals and SSR diable flags for all shader graph master node (Lit, Fabric, StackLit, PBR)
- Fixed Distortion blend mode for shader graph master node (Lit, StackLit)
- Fixed bent Normal for Fabric master node in shader graph
- Fixed PBR master node lightlayers
- Fixed shader stripping for built-in lit shaders.

### Changed
- Rename "Regular" in Diffusion profile UI "Thick Object"
- Changed VBuffer depth parametrization for volumetric from distanceRange to depthExtent - Require update of volumetric settings - Fog start at near plan
- SpotLight with box shape use Lux unit only

## [5.1.0-preview] - 2018-11-19

### Added

- Added a separate Editor resources file for resources Unity does not take when it builds a Player.
- You can now disable SSR on Materials in Shader Graph.
- Added support for MSAA when the Supported Lit Shader Mode is set to Both. Previously HDRP only supported MSAA for Forward mode.
- You can now override the emissive color of a Material when in debug mode.
- Exposed max light for Light Loop Settings in HDRP asset UI.
- HDRP no longer performs a NormalDBuffer pass update if there are no decals in the Scene.
- Added distant (fall-back) volumetric fog and improved the fog evaluation precision.
- Added an option to reflect sky in SSR.
- Added a y-axis offset for the PlanarReflectionProbe and offset tool.
- Exposed the option to run SSR and SSAO on async compute.
- Added support for the _GlossMapScale parameter in the Legacy to HDRP Material converter.
- Added wave intrinsic instructions for use in Shaders (for AMD GCN).


### Fixed
- Fixed sphere shaped influence handles clamping in Reflection Probes.
- Fixed Reflection Probe data migration for projects created before using HDRP.
- Fixed UI of Layered Material where Unity previously rendered the scrollbar above the Copy button.
- Fixed Material tessellations parameters Start fade distance and End fade distance. Originally, Unity clamped these values when you modified them.
- Fixed various distortion and refraction issues - handle a better fall-back.
- Fixed SSR for multiple views.
- Fixed SSR issues related to self-intersections.
- Fixed shape density volume handle speed.
- Fixed density volume shape handle moving too fast.
- Fixed the Camera velocity pass that we removed by mistake.
- Fixed some null pointer exceptions when disabling motion vectors support.
- Fixed viewports for both the Subsurface Scattering combine pass and the transparent depth prepass.
- Fixed the blend mode pop-up in the UI. It previously did not appear when you enabled pre-refraction.
- Fixed some null pointer exceptions that previously occurred when you disabled motion vectors support.
- Fixed Layered Lit UI issue with scrollbar.
- Fixed cubemap assignation on custom ReflectionProbe.
- Fixed Reflection Probes’ capture settings' shadow distance.
- Fixed an issue with the SRP batcher and Shader variables declaration.
- Fixed thickness and subsurface slots for fabric Shader master node that wasn't appearing with the right combination of flags.
- Fixed d3d debug layer warning.
- Fixed PCSS sampling quality.
- Fixed the Subsurface and transmission Material feature enabling for fabric Shader.
- Fixed the Shader Graph UV node’s dimensions when using it in a vertex Shader.
- Fixed the planar reflection mirror gizmo's rotation.
- Fixed HDRenderPipelineAsset's FrameSettings not showing the selected enum in the Inspector drop-down.
- Fixed an error with async compute.
- MSAA now supports transparency.
- The HDRP Material upgrader tool now converts metallic values correctly.
- Volumetrics now render in Reflection Probes.
- Fixed a crash that occurred whenever you set a viewport size to 0.
- Fixed the Camera physic parameter that the UI previously did not display.
- Fixed issue in pyramid shaped spotlight handles manipulation

### Changed

- Renamed Line shaped Lights to Tube Lights.
- HDRP now uses mean height fog parametrization.
- Shadow quality settings are set to All when you use HDRP (This setting is not visible in the UI when using SRP). This avoids Legacy Graphics Quality Settings disabling the shadows and give SRP full control over the Shadows instead.
- HDRP now internally uses premultiplied alpha for all fog.
- Updated default FrameSettings used for realtime Reflection Probes when you create a new HDRenderPipelineAsset.
- Remove multi-camera support. LWRP and HDRP will not support multi-camera layered rendering.
- Updated Shader Graph subshaders to use the new instancing define.
- Changed fog distance calculation from distance to plane to distance to sphere.
- Optimized forward rendering using AMD GCN by scalarizing the light loop.
- Changed the UI of the Light Editor.
- Change ordering of includes in HDRP Materials in order to reduce iteration time for faster compilation.
- Added a StackLit master node replacing the InspectorUI version. IMPORTANT: All previously authored StackLit Materials will be lost. You need to recreate them with the master node.

## [5.0.0-preview] - 2018-09-28

### Added
- Added occlusion mesh to depth prepass for VR (VR still disabled for now)
- Added a debug mode to display only one shadow at once
- Added controls for the highlight created by directional lights
- Added a light radius setting to punctual lights to soften light attenuation and simulate fill lighting
- Added a 'minRoughness' parameter to all non-area lights (was previously only available for certain light types)
- Added separate volumetric light/shadow dimmers
- Added per-pixel jitter to volumetrics to reduce aliasing artifacts
- Added a SurfaceShading.hlsl file, which implements material-agnostic shading functionality in an efficient manner
- Added support for shadow bias for thin object transmission
- Added FrameSettings to control realtime planar reflection
- Added control for SRPBatcher on HDRP Asset
- Added an option to clear the shadow atlases in the debug menu
- Added a color visualization of the shadow atlas rescale in debug mode
- Added support for disabling SSR on materials
- Added intrinsic for XBone
- Added new light volume debugging tool
- Added a new SSR debug view mode
- Added translaction's scale invariance on DensityVolume
- Added multiple supported LitShadermode and per renderer choice in case of both Forward and Deferred supported
- Added custom specular occlusion mode to Lit Shader Graph Master node

### Fixed
- Fixed a normal bias issue with Stacklit (Was causing light leaking)
- Fixed camera preview outputing an error when both scene and game view where display and play and exit was call
- Fixed override debug mode not apply correctly on static GI
- Fixed issue where XRGraphicsConfig values set in the asset inspector GUI weren't propagating correctly (VR still disabled for now)
- Fixed issue with tangent that was using SurfaceGradient instead of regular normal decoding
- Fixed wrong error message display when switching to unsupported target like IOS
- Fixed an issue with ambient occlusion texture sometimes not being created properly causing broken rendering
- Shadow near plane is no longer limited at 0.1
- Fixed decal draw order on transparent material
- Fixed an issue where sometime the lookup texture used for GGX convolution was broken, causing broken rendering
- Fixed an issue where you wouldn't see any fog for certain pipeline/scene configurations
- Fixed an issue with volumetric lighting where the anisotropy value of 0 would not result in perfectly isotropic lighting
- Fixed shadow bias when the atlas is rescaled
- Fixed shadow cascade sampling outside of the atlas when cascade count is inferior to 4
- Fixed shadow filter width in deferred rendering not matching shader config
- Fixed stereo sampling of depth texture in MSAA DepthValues.shader
- Fixed box light UI which allowed negative and zero sizes, thus causing NaNs
- Fixed stereo rendering in HDRISky.shader (VR)
- Fixed normal blend and blend sphere influence for reflection probe
- Fixed distortion filtering (was point filtering, now trilinear)
- Fixed contact shadow for large distance
- Fixed depth pyramid debug view mode
- Fixed sphere shaped influence handles clamping in reflection probes
- Fixed reflection probes data migration for project created before using hdrp
- Fixed ambient occlusion for Lit Master Node when slot is connected

### Changed
- Use samplerunity_ShadowMask instead of samplerunity_samplerLightmap for shadow mask
- Allow to resize reflection probe gizmo's size
- Improve quality of screen space shadow
- Remove support of projection model for ScreenSpaceLighting (SSR always use HiZ and refraction always Proxy)
- Remove all the debug mode from SSR that are obsolete now
- Expose frameSettings and Capture settings for reflection and planar probe
- Update UI for reflection probe, planar probe, camera and HDRP Asset
- Implement proper linear blending for volumetric lighting via deep compositing as described in the paper "Deep Compositing Using Lie Algebras"
- Changed  planar mapping to match terrain convention (XZ instead of ZX)
- XRGraphicsConfig is no longer Read/Write. Instead, it's read-only. This improves consistency of XR behavior between the legacy render pipeline and SRP
- Change reflection probe data migration code (to update old reflection probe to new one)
- Updated gizmo for ReflectionProbes
- Updated UI and Gizmo of DensityVolume

## [4.0.0-preview] - 2018-09-28

### Added
- Added a new TerrainLit shader that supports rendering of Unity terrains.
- Added controls for linear fade at the boundary of density volumes
- Added new API to control decals without monobehaviour object
- Improve Decal Gizmo
- Implement Screen Space Reflections (SSR) (alpha version, highly experimental)
- Add an option to invert the fade parameter on a Density Volume
- Added a Fabric shader (experimental) handling cotton and silk
- Added support for MSAA in forward only for opaque only
- Implement smoothness fade for SSR
- Added support for AxF shader (X-rite format - require special AxF importer from Unity not part of HDRP)
- Added control for sundisc on directional light (hack)
- Added a new HD Lit Master node that implements Lit shader support for Shader Graph
- Added Micro shadowing support (hack)
- Added an event on HDAdditionalCameraData for custom rendering
- HDRP Shader Graph shaders now support 4-channel UVs.

### Fixed
- Fixed an issue where sometimes the deferred shadow texture would not be valid, causing wrong rendering.
- Stencil test during decals normal buffer update is now properly applied
- Decals corectly update normal buffer in forward
- Fixed a normalization problem in reflection probe face fading causing artefacts in some cases
- Fix multi-selection behavior of Density Volumes overwriting the albedo value
- Fixed support of depth texture for RenderTexture. HDRP now correctly output depth to user depth buffer if RenderTexture request it.
- Fixed multi-selection behavior of Density Volumes overwriting the albedo value
- Fixed support of depth for RenderTexture. HDRP now correctly output depth to user depth buffer if RenderTexture request it.
- Fixed support of Gizmo in game view in the editor
- Fixed gizmo for spot light type
- Fixed issue with TileViewDebug mode being inversed in gameview
- Fixed an issue with SAMPLE_TEXTURECUBE_SHADOW macro
- Fixed issue with color picker not display correctly when game and scene view are visible at the same time
- Fixed an issue with reflection probe face fading
- Fixed camera motion vectors shader and associated matrices to update correctly for single-pass double-wide stereo rendering
- Fixed light attenuation functions when range attenuation is disabled
- Fixed shadow component algorithm fixup not dirtying the scene, so changes can be saved to disk.
- Fixed some GC leaks for HDRP
- Fixed contact shadow not affected by shadow dimmer
- Fixed GGX that works correctly for the roughness value of 0 (mean specular highlgiht will disappeard for perfect mirror, we rely on maxSmoothness instead to always have a highlight even on mirror surface)
- Add stereo support to ShaderPassForward.hlsl. Forward rendering now seems passable in limited test scenes with camera-relative rendering disabled.
- Add stereo support to ProceduralSky.shader and OpaqueAtmosphericScattering.shader.
- Added CullingGroupManager to fix more GC.Alloc's in HDRP
- Fixed rendering when multiple cameras render into the same render texture

### Changed
- Changed the way depth & color pyramids are built to be faster and better quality, thus improving the look of distortion and refraction.
- Stabilize the dithered LOD transition mask with respect to the camera rotation.
- Avoid multiple depth buffer copies when decals are present
- Refactor code related to the RT handle system (No more normal buffer manager)
- Remove deferred directional shadow and move evaluation before lightloop
- Add a function GetNormalForShadowBias() that material need to implement to return the normal used for normal shadow biasing
- Remove Jimenez Subsurface scattering code (This code was disabled by default, now remove to ease maintenance)
- Change Decal API, decal contribution is now done in Material. Require update of material using decal
- Move a lot of files from CoreRP to HDRP/CoreRP. All moved files weren't used by Ligthweight pipeline. Long term they could move back to CoreRP after CoreRP become out of preview
- Updated camera inspector UI
- Updated decal gizmo
- Optimization: The objects that are rendered in the Motion Vector Pass are not rendered in the prepass anymore
- Removed setting shader inclue path via old API, use package shader include paths
- The default value of 'maxSmoothness' for punctual lights has been changed to 0.99
- Modified deferred compute and vert/frag shaders for first steps towards stereo support
- Moved material specific Shader Graph files into corresponding material folders.
- Hide environment lighting settings when enabling HDRP (Settings are control from sceneSettings)
- Update all shader includes to use absolute path (allow users to create material in their Asset folder)
- Done a reorganization of the files (Move ShaderPass to RenderPipeline folder, Move all shadow related files to Lighting/Shadow and others)
- Improved performance and quality of Screen Space Shadows

## [3.3.0-preview] - 2018-01-01

### Added
- Added an error message to say to use Metal or Vulkan when trying to use OpenGL API
- Added a new Fabric shader model that supports Silk and Cotton/Wool
- Added a new HDRP Lighting Debug mode to visualize Light Volumes for Point, Spot, Line, Rectangular and Reflection Probes
- Add support for reflection probe light layers
- Improve quality of anisotropic on IBL

### Fixed
- Fix an issue where the screen where darken when rendering camera preview
- Fix display correct target platform when showing message to inform user that a platform is not supported
- Remove workaround for metal and vulkan in normal buffer encoding/decoding
- Fixed an issue with color picker not working in forward
- Fixed an issue where reseting HDLight do not reset all of its parameters
- Fixed shader compile warning in DebugLightVolumes.shader

### Changed
- Changed default reflection probe to be 256x256x6 and array size to be 64
- Removed dependence on the NdotL for thickness evaluation for translucency (based on artist's input)
- Increased the precision when comparing Planar or HD reflection probe volumes
- Remove various GC alloc in C#. Slightly better performance

## [3.2.0-preview] - 2018-01-01

### Added
- Added a luminance meter in the debug menu
- Added support of Light, reflection probe, emissive material, volume settings related to lighting to Lighting explorer
- Added support for 16bit shadows

### Fixed
- Fix issue with package upgrading (HDRP resources asset is now versionned to worarkound package manager limitation)
- Fix HDReflectionProbe offset displayed in gizmo different than what is affected.
- Fix decals getting into a state where they could not be removed or disabled.
- Fix lux meter mode - The lux meter isn't affected by the sky anymore
- Fix area light size reset when multi-selected
- Fix filter pass number in HDUtils.BlitQuad
- Fix Lux meter mode that was applying SSS
- Fix planar reflections that were not working with tile/cluster (olbique matrix)
- Fix debug menu at runtime not working after nested prefab PR come to trunk
- Fix scrolling issue in density volume

### Changed
- Shader code refactor: Split MaterialUtilities file in two parts BuiltinUtilities (independent of FragInputs) and MaterialUtilities (Dependent of FragInputs)
- Change screen space shadow rendertarget format from ARGB32 to RG16

## [3.1.0-preview] - 2018-01-01

### Added
- Decal now support per channel selection mask. There is now two mode. One with BaseColor, Normal and Smoothness and another one more expensive with BaseColor, Normal, Smoothness, Metal and AO. Control is on HDRP Asset. This may require to launch an update script for old scene: 'Edit/Render Pipeline/Single step upgrade script/Upgrade all DecalMaterial MaskBlendMode'.
- Decal now supports depth bias for decal mesh, to prevent z-fighting
- Decal material now supports draw order for decal projectors
- Added LightLayers support (Base on mask from renderers name RenderingLayers and mask from light name LightLayers - if they match, the light apply) - cost an extra GBuffer in deferred (more bandwidth)
- When LightLayers is enabled, the AmbientOclusion is store in the GBuffer in deferred path allowing to avoid double occlusion with SSAO. In forward the double occlusion is now always avoided.
- Added the possibility to add an override transform on the camera for volume interpolation
- Added desired lux intensity and auto multiplier for HDRI sky
- Added an option to disable light by type in the debug menu
- Added gradient sky
- Split EmissiveColor and bakeDiffuseLighting in forward avoiding the emissiveColor to be affect by SSAO
- Added a volume to control indirect light intensity
- Added EV 100 intensity unit for area lights
- Added support for RendererPriority on Renderer. This allow to control order of transparent rendering manually. HDRP have now two stage of sorting for transparent in addition to bact to front. Material have a priority then Renderer have a priority.
- Add Coupling of (HD)Camera and HDAdditionalCameraData for reset and remove in inspector contextual menu of Camera
- Add Coupling of (HD)ReflectionProbe and HDAdditionalReflectionData for reset and remove in inspector contextual menu of ReflectoinProbe
- Add macro to forbid unity_ObjectToWorld/unity_WorldToObject to be use as it doesn't handle camera relative rendering
- Add opacity control on contact shadow

### Fixed
- Fixed an issue with PreIntegratedFGD texture being sometimes destroyed and not regenerated causing rendering to break
- PostProcess input buffers are not copied anymore on PC if the viewport size matches the final render target size
- Fixed an issue when manipulating a lot of decals, it was displaying a lot of errors in the inspector
- Fixed capture material with reflection probe
- Refactored Constant Buffers to avoid hitting the maximum number of bound CBs in some cases.
- Fixed the light range affecting the transform scale when changed.
- Snap to grid now works for Decal projector resizing.
- Added a warning for 128x128 cookie texture without mipmaps
- Replace the sampler used for density volumes for correct wrap mode handling

### Changed
- Move Render Pipeline Debug "Windows from Windows->General-> Render Pipeline debug windows" to "Windows from Windows->Analysis-> Render Pipeline debug windows"
- Update detail map formula for smoothness and albedo, goal it to bright and dark perceptually and scale factor is use to control gradient speed
- Refactor the Upgrade material system. Now a material can be update from older version at any time. Call Edit/Render Pipeline/Upgrade all Materials to newer version
- Change name EnableDBuffer to EnableDecals at several place (shader, hdrp asset...), this require a call to Edit/Render Pipeline/Upgrade all Materials to newer version to have up to date material.
- Refactor shader code: BakeLightingData structure have been replace by BuiltinData. Lot of shader code have been remove/change.
- Refactor shader code: All GBuffer are now handled by the deferred material. Mean ShadowMask and LightLayers are control by lit material in lit.hlsl and not outside anymore. Lot of shader code have been remove/change.
- Refactor shader code: Rename GetBakedDiffuseLighting to ModifyBakedDiffuseLighting. This function now handle lighting model for transmission too. Lux meter debug mode is factor outisde.
- Refactor shader code: GetBakedDiffuseLighting is not call anymore in GBuffer or forward pass, including the ConvertSurfaceDataToBSDFData and GetPreLightData, this is done in ModifyBakedDiffuseLighting now
- Refactor shader code: Added a backBakeDiffuseLighting to BuiltinData to handle lighting for transmission
- Refactor shader code: Material must now call InitBuiltinData (Init all to zero + init bakeDiffuseLighting and backBakeDiffuseLighting ) and PostInitBuiltinData

## [3.0.0-preview] - 2018-01-01

### Fixed
- Fixed an issue with distortion that was using previous frame instead of current frame
- Fixed an issue where disabled light where not upgrade correctly to the new physical light unit system introduce in 2.0.5-preview

### Changed
- Update assembly definitions to output assemblies that match Unity naming convention (Unity.*).

## [2.0.5-preview] - 2018-01-01

### Added
- Add option supportDitheringCrossFade on HDRP Asset to allow to remove shader variant during player build if needed
- Add contact shadows for punctual lights (in additional shadow settings), only one light is allowed to cast contact shadows at the same time and so at each frame a dominant light is choosed among all light with contact shadows enabled.
- Add PCSS shadow filter support (from SRP Core)
- Exposed shadow budget parameters in HDRP asset
- Add an option to generate an emissive mesh for area lights (currently rectangle light only). The mesh fits the size, intensity and color of the light.
- Add an option to the HDRP asset to increase the resolution of volumetric lighting.
- Add additional ligth unit support for punctual light (Lumens, Candela) and area lights (Lumens, Luminance)
- Add dedicated Gizmo for the box Influence volume of HDReflectionProbe / PlanarReflectionProbe

### Changed
- Re-enable shadow mask mode in debug view
- SSS and Transmission code have been refactored to be able to share it between various material. Guidelines are in SubsurfaceScattering.hlsl
- Change code in area light with LTC for Lit shader. Magnitude is now take from FGD texture instead of a separate texture
- Improve camera relative rendering: We now apply camera translation on the model matrix, so before the TransformObjectToWorld(). Note: unity_WorldToObject and unity_ObjectToWorld must never be used directly.
- Rename positionWS to positionRWS (Camera relative world position) at a lot of places (mainly in interpolator and FragInputs). In case of custom shader user will be required to update their code.
- Rename positionWS, capturePositionWS, proxyPositionWS, influencePositionWS to positionRWS, capturePositionRWS, proxyPositionRWS, influencePositionRWS (Camera relative world position) in LightDefinition struct.
- Improve the quality of trilinear filtering of density volume textures.
- Improve UI for HDReflectionProbe / PlanarReflectionProbe

### Fixed
- Fixed a shader preprocessor issue when compiling DebugViewMaterialGBuffer.shader against Metal target
- Added a temporary workaround to Lit.hlsl to avoid broken lighting code with Metal/AMD
- Fixed issue when using more than one volume texture mask with density volumes.
- Fixed an error which prevented volumetric lighting from working if no density volumes with 3D textures were present.
- Fix contact shadows applied on transmission
- Fix issue with forward opaque lit shader variant being removed by the shader preprocessor
- Fixed compilation errors on Nintendo Switch (limited XRSetting support).
- Fixed apply range attenuation option on punctual light
- Fixed issue with color temperature not take correctly into account with static lighting
- Don't display fog when diffuse lighting, specular lighting, or lux meter debug mode are enabled.

## [2.0.4-preview] - 2018-01-01

### Fixed
- Fix issue when disabling rough refraction and building a player. Was causing a crash.

## [2.0.3-preview] - 2018-01-01

### Added
- Increased debug color picker limit up to 260k lux

## [2.0.2-preview] - 2018-01-01

### Added
- Add Light -> Planar Reflection Probe command
- Added a false color mode in rendering debug
- Add support for mesh decals
- Add flag to disable projector decals on transparent geometry to save performance and decal texture atlas space
- Add ability to use decal diffuse map as mask only
- Add visualize all shadow masks in lighting debug
- Add export of normal and roughness buffer for forwardOnly and when in supportOnlyForward mode for forward
- Provide a define in lit.hlsl (FORWARD_MATERIAL_READ_FROM_WRITTEN_NORMAL_BUFFER) when output buffer normal is used to read the normal and roughness instead of caclulating it (can save performance, but lower quality due to compression)
- Add color swatch to decal material

### Changed
- Change Render -> Planar Reflection creation to 3D Object -> Mirror
- Change "Enable Reflector" name on SpotLight to "Angle Affect Intensity"
- Change prototype of BSDFData ConvertSurfaceDataToBSDFData(SurfaceData surfaceData) to BSDFData ConvertSurfaceDataToBSDFData(uint2 positionSS, SurfaceData surfaceData)

### Fixed
- Fix issue with StackLit in deferred mode with deferredDirectionalShadow due to GBuffer not being cleared. Gbuffer is still not clear and issue was fix with the new Output of normal buffer.
- Fixed an issue where interpolation volumes were not updated correctly for reflection captures.
- Fixed an exception in Light Loop settings UI

## [2.0.1-preview] - 2018-01-01

### Added
- Add stripper of shader variant when building a player. Save shader compile time.
- Disable per-object culling that was executed in C++ in HD whereas it was not used (Optimization)
- Enable texture streaming debugging (was not working before 2018.2)
- Added Screen Space Reflection with Proxy Projection Model
- Support correctly scene selection for alpha tested object
- Add per light shadow mask mode control (i.e shadow mask distance and shadow mask). It use the option NonLightmappedOnly
- Add geometric filtering to Lit shader (allow to reduce specular aliasing)
- Add shortcut to create DensityVolume and PlanarReflection in hierarchy
- Add a DefaultHDMirrorMaterial material for PlanarReflection
- Added a script to be able to upgrade material to newer version of HDRP
- Removed useless duplication of ForwardError passes.
- Add option to not compile any DEBUG_DISPLAY shader in the player (Faster build) call Support Runtime Debug display

### Changed
- Changed SupportForwardOnly to SupportOnlyForward in render pipeline settings
- Changed versioning variable name in HDAdditionalXXXData from m_version to version
- Create unique name when creating a game object in the rendering menu (i.e Density Volume(2))
- Re-organize various files and folder location to clean the repository
- Change Debug windows name and location. Now located at:  Windows -> General -> Render Pipeline Debug

### Removed
- Removed GlobalLightLoopSettings.maxPlanarReflectionProbes and instead use value of GlobalLightLoopSettings.planarReflectionProbeCacheSize
- Remove EmissiveIntensity parameter and change EmissiveColor to be HDR (Matching Builtin Unity behavior) - Data need to be updated - Launch Edit -> Single Step Upgrade Script -> Upgrade all Materials emissionColor

### Fixed
- Fix issue with LOD transition and instancing
- Fix discrepency between object motion vector and camera motion vector
- Fix issue with spot and dir light gizmo axis not highlighted correctly
- Fix potential crash while register debug windows inputs at startup
- Fix warning when creating Planar reflection
- Fix specular lighting debug mode (was rendering black)
- Allow projector decal with null material to allow to configure decal when HDRP is not set
- Decal atlas texture offset/scale is updated after allocations (used to be before so it was using date from previous frame)

## [0.0.0-preview] - 2018-01-01

### Added
- Configure the VolumetricLightingSystem code path to be on by default
- Trigger a build exception when trying to build an unsupported platform
- Introduce the VolumetricLightingController component, which can (and should) be placed on the camera, and allows one to control the near and the far plane of the V-Buffer (volumetric "froxel" buffer) along with the depth distribution (from logarithmic to linear)
- Add 3D texture support for DensityVolumes
- Add a better mapping of roughness to mipmap for planar reflection
- The VolumetricLightingSystem now uses RTHandles, which allows to save memory by sharing buffers between different cameras (history buffers are not shared), and reduce reallocation frequency by reallocating buffers only if the rendering resolution increases (and suballocating within existing buffers if the rendering resolution decreases)
- Add a Volumetric Dimmer slider to lights to control the intensity of the scattered volumetric lighting
- Add UV tiling and offset support for decals.
- Add mipmapping support for volume 3D mask textures

### Changed
- Default number of planar reflection change from 4 to 2
- Rename _MainDepthTexture to _CameraDepthTexture
- The VolumetricLightingController has been moved to the Interpolation Volume framework and now functions similarly to the VolumetricFog settings
- Update of UI of cookie, CubeCookie, Reflection probe and planar reflection probe to combo box
- Allow enabling/disabling shadows for area lights when they are set to baked.
- Hide applyRangeAttenuation and FadeDistance for directional shadow as they are not used

### Removed
- Remove Resource folder of PreIntegratedFGD and add the resource to RenderPipeline Asset

### Fixed
- Fix ConvertPhysicalLightIntensityToLightIntensity() function used when creating light from script to match HDLightEditor behavior
- Fix numerical issues with the default value of mean free path of volumetric fog
- Fix the bug preventing decals from coexisting with density volumes
- Fix issue with alpha tested geometry using planar/triplanar mapping not render correctly or flickering (due to being wrongly alpha tested in depth prepass)
- Fix meta pass with triplanar (was not handling correctly the normal)
- Fix preview when a planar reflection is present
- Fix Camera preview, it is now a Preview cameraType (was a SceneView)
- Fix handling unknown GPUShadowTypes in the shadow manager.
- Fix area light shapes sent as point lights to the baking backends when they are set to baked.
- Fix unnecessary division by PI for baked area lights.
- Fix line lights sent to the lightmappers. The backends don't support this light type.
- Fix issue with shadow mask framesettings not correctly taken into account when shadow mask is enabled for lighting.
- Fix directional light and shadow mask transition, they are now matching making smooth transition
- Fix banding issues caused by high intensity volumetric lighting
- Fix the debug window being emptied on SRP asset reload
- Fix issue with debug mode not correctly clearing the GBuffer in editor after a resize
- Fix issue with ResetMaterialKeyword not resetting correctly ToggleOff/Roggle Keyword
- Fix issue with motion vector not render correctly if there is no depth prepass in deferred

## [0.0.0-preview] - 2018-01-01

### Added
- Screen Space Refraction projection model (Proxy raycasting, HiZ raymarching)
- Screen Space Refraction settings as volume component
- Added buffered frame history per camera
- Port Global Density Volumes to the Interpolation Volume System.
- Optimize ImportanceSampleLambert() to not require the tangent frame.
- Generalize SampleVBuffer() to handle different sampling and reconstruction methods.
- Improve the quality of volumetric lighting reprojection.
- Optimize Morton Order code in the Subsurface Scattering pass.
- Planar Reflection Probe support roughness (gaussian convolution of captured probe)
- Use an atlas instead of a texture array for cluster transparent decals
- Add a debug view to visualize the decal atlas
- Only store decal textures to atlas if decal is visible, debounce out of memory decal atlas warning.
- Add manipulator gizmo on decal to improve authoring workflow
- Add a minimal StackLit material (work in progress, this version can be used as template to add new material)

### Changed
- EnableShadowMask in FrameSettings (But shadowMaskSupport still disable by default)
- Forced Planar Probe update modes to (Realtime, Every Update, Mirror Camera)
- Screen Space Refraction proxy model uses the proxy of the first environment light (Reflection probe/Planar probe) or the sky
- Moved RTHandle static methods to RTHandles
- Renamed RTHandle to RTHandleSystem.RTHandle
- Move code for PreIntegratedFDG (Lit.shader) into its dedicated folder to be share with other material
- Move code for LTCArea (Lit.shader) into its dedicated folder to be share with other material

### Removed
- Removed Planar Probe mirror plane position and normal fields in inspector, always display mirror plane and normal gizmos

### Fixed
- Fix fog flags in scene view is now taken into account
- Fix sky in preview windows that were disappearing after a load of a new level
- Fix numerical issues in IntersectRayAABB().
- Fix alpha blending of volumetric lighting with transparent objects.
- Fix the near plane of the V-Buffer causing out-of-bounds look-ups in the clustered data structure.
- Depth and color pyramid are properly computed and sampled when the camera renders inside a viewport of a RTHandle.
- Fix decal atlas debug view to work correctly when shadow atlas view is also enabled
- Fix TransparentSSR with non-rendergraph.
- Fix shader compilation warning on SSR compute shader.<|MERGE_RESOLUTION|>--- conflicted
+++ resolved
@@ -18,14 +18,11 @@
 - Fixed side effect on styles during compositor rendering.
 - Fixed size and spacing of compositor info boxes (case 1305652).
 - Fixed spacing of UI widgets in the Graphics Compositor (case 1305638).
-<<<<<<< HEAD
-- Fixed regression in Wizard that not fix runtime ressource anymore (case 1287627)
-=======
 - Fixed undo-redo on layered lit editor.
 - Fixed tesselation culling, big triangles using lit tesselation shader would dissapear when camera is too close to them (case 1299116)
 - Fixed issue with compositor related custom passes still active after disabling the compositor (case 1305330)
 - Fixed some render texture leaks.
->>>>>>> a5a65908
+- Fixed regression in Wizard that not fix runtime ressource anymore (case 1287627)
 
 ### Changed
 - Change the source value for the ray tracing frame index iterator from m_FrameCount to the camera frame count (case 1301356).
