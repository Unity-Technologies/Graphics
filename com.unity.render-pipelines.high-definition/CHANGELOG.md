﻿# Changelog
All notable changes to this package will be documented in this file.

The format is based on [Keep a Changelog](http://keepachangelog.com/en/1.0.0/)
and this project adheres to [Semantic Versioning](http://semver.org/spec/v2.0.0.html).

## [10.0.0] - 2019-06-10

### Added
- Ray tracing support for VR single-pass
- Added sharpen filter shader parameter and UI for TemporalAA to control image quality instead of hardcoded value
- Added frame settings option for custom post process and custom passes as well as custom color buffer format option.
- Add check in wizard on SRP Batcher enabled.
- Added default implementations of OnPreprocessMaterialDescription for FBX, Obj, Sketchup and 3DS file formats.
- Added custom pass fade radius
- Added after post process injection point for custom passes
- Added basic alpha compositing support - Alpha is available afterpostprocess when using FP16 buffer format.
- Added falloff distance on Reflection Probe and Planar Reflection Probe
- Added Backplate projection from the HDRISky
- Added Shadow Matte in UnlitMasterNode, which only received shadow without lighting
- Added hability to name LightLayers in HDRenderPipelineAsset
- Added a range compression factor for Reflection Probe and Planar Reflection Probe to avoid saturation of colors.
- Added path tracing support for directional, point and spot lights, as well as emission from Lit and Unlit.
- Added non temporal version of SSAO.
- Added more detailed ray tracing stats in the debug window
- Added Disc area light (bake only)
- Added a warning in the material UI to prevent transparent + subsurface-scattering combination.
- Added XR single-pass setting into HDRP asset
- Added a penumbra tint option for lights
- Added support for depth copy with XR SDK
- Added debug setting to Render Pipeline Debug Window to list the active XR views
- Added an option to filter the result of the volumetric lighting (off by default).
- Added a transmission multiplier for directional lights
- Added XR single-pass test mode to Render Pipeline Debug Window
- Added debug setting to Render Pipeline Window to list the active XR views
- Added a new refraction mode for the Lit shader (thin). Which is a box refraction with small thickness values
- Added the code to support Barn Doors for Area Lights based on a shaderconfig option.
- Added HDRPCameraBinder property binder for Visual Effect Graph
- Added "Celestial Body" controls to the Directional Light
- Added new parameters to the Physically Based Sky
- Added Reflections to the DXR Wizard
- Added the possibility to have ray traced colored and semi-transparent shadows on directional lights.
- Added a check in the custom post process template to throw an error if the default shader is not found.
- Exposed the debug overlay ratio in the debug menu.
- Added a separate frame settings for tonemapping alongside color grading.
- Added the receive fog option in the material UI for ShaderGraphs.
- Added a public virtual bool in the custom post processes API to specify if a post processes should be executed in the scene view.
- Added a menu option that checks scene issues with ray tracing. Also removed the previously existing warning at runtime.
- Added Contrast Adaptive Sharpen (CAS) Upscaling effect.
- Added APIs to update probe settings at runtime.
- Added documentation for the rayTracingSupported method in HDRP
- Added user-selectable format for the post processing passes.
- Added support for alpha channel in some post-processing passes (DoF, TAA, Uber).
- Added warnings in FrameSettings inspector when using DXR and atempting to use Asynchronous Execution.
- Exposed Stencil bits that can be used by the user.
- Added history rejection based on velocity of intersected objects for directional, point and spot lights.
- Added a affectsVolumetric field to the HDAdditionalLightData API to know if light affects volumetric fog.
- Add OS and Hardware check in the Wizard fixes for DXR.
- Added option to exclude camera motion from motion blur.
- Added semi-transparent shadows for point and spot lights.
- Added support for semi-transparent shadow for unlit shader and unlit shader graph.
- Added the alpha clip enabled toggle to the material UI for all HDRP shader graphs.
- Added Material Samples to explain how to use the lit shader features
- Added an initial implementation of ray traced sub surface scattering
- Added AssetPostprocessors and Shadergraphs to handle Arnold Standard Surface and 3DsMax Physical material import from FBX.
- Added support for Smoothness Fade start work when enabling ray traced reflections.
- Added Contact shadow, Micro shadows and Screen space refraction API documentation.
- Added script documentation for SSR, SSAO (ray tracing), GI, Light Cluster, RayTracingSettings, Ray Counters, etc.
- Added path tracing support for refraction and internal reflections.
- Added support for Thin Refraction Model and Lit's Clear Coat in Path Tracing.
- Added the Tint parameter to Sky Colored Fog.
- Added of Screen Space Reflections for Transparent materials
- Added a fallback for ray traced area light shadows in case the material is forward or the lit mode is forward.
- Added a new debug mode for light layers.
- Added an "enable" toggle to the SSR volume component.
- Added support for anisotropic specular lobes in path tracing.
- Added support for alpha clipping in path tracing.
- Added support for light cookies in path tracing.
- Added support for transparent shadows in path tracing.
- Added support for iridescence in path tracing.
- Added support for background color in path tracing.
- Added a path tracing test to the test suite.
- Added a warning and workaround instructions that appear when you enable XR single-pass after the first frame with the XR SDK.
- Added the exposure sliders to the planar reflection probe preview
- Added support for subsurface scattering in path tracing.
- Added a new mode that improves the filtering of ray traced shadows (directional, point and spot) based on the distance to the occluder.
- Added support of cookie baking and add support on Disc light.
- Added support for fog attenuation in path tracing.
- Added a new debug panel for volumes
- Added XR setting to control camera jitter for temporal effects
- Added an error message in the DrawRenderers custom pass when rendering opaque objects with an HDRP asset in DeferredOnly mode.
- Added API to enable proper recording of path traced scenes (with the Unity recorder or other tools).
- Added support for fog in Recursive rendering, ray traced reflections and ray traced indirect diffuse.
- Added an alpha blend option for recursive rendering
- Added support for stack lit for ray tracing effects.
- Added support for hair for ray tracing effects.
- Added support for alpha to coverage for HDRP shaders and shader graph
- Added support for Quality Levels to Subsurface Scattering.
- Added option to disable XR rendering on the camera settings.
- Added support for specular AA from geometric curvature in AxF
- Added support for baked AO (no input for now) in AxF
- Added an info box to warn about depth test artifacts when rendering object twice in custom passes with MSAA.
- Added a frame setting for alpha to mask.
- Added support for custom passes in the AOV API
- Added Light decomposition lighting debugging modes and support in AOV
- Added exposure compensation to Fixed exposure mode
- Added support for rasterized area light shadows in StackLit
- Added support for texture-weighted automatic exposure
- Added support for POM for emissive map
- Added alpha channel support in motion blur pass.
- Added the HDRP Compositor Tool (in Preview).
- Added a ray tracing mode option in the HDRP asset that allows to override and shader stripping.
- Added support for arbitrary resolution scaling of Volumetric Lighting to the Fog volume component.
- Added range attenuation for box-shaped spotlights.
- Added scenes for hair and fabric and decals with material samples
- Added fabric materials and textures
- Added information for fabric materials in fabric scene
- Added a DisplayInfo attribute to specify a name override and a display order for Volume Component fields (used only in default inspector for now).
- Added Min distance to contact shadows.
- Added support for Depth of Field in path tracing (by sampling the lens aperture).
- Added an API in HDRP to override the camera within the rendering of a frame (mainly for custom pass).
- Added a function (HDRenderPipeline.ResetRTHandleReferenceSize) to reset the reference size of RTHandle systems.
- Added support for AxF measurements importing into texture resources tilings.
- Added Layer parameter on Area Light to modify Layer of generated Emissive Mesh
- Added a flow map parameter to HDRI Sky
- Implemented ray traced reflections for transparent objects.
- Add a new parameter to control reflections in recursive rendering.
- Added an initial version of SSGI.
- Added Virtual Texturing cache settings to control the size of the Streaming Virtual Texturing caches.
- Added back-compatibility with builtin stereo matrices.
- Added CustomPassUtils API to simplify Blur, Copy and DrawRenderers custom passes.
- Added Histogram guided automatic exposure.
- Added few exposure debug modes.
- Added support for multiple path-traced views at once (e.g., scene and game views).
- Added support for 3DsMax's 2021 Simplified Physical Material from FBX files in the Model Importer.
- Added custom target mid grey for auto exposure.
- Added CustomPassUtils API to simplify Blur, Copy and DrawRenderers custom passes.
- Added an API in HDRP to override the camera within the rendering of a frame (mainly for custom pass).
- Added more custom pass API functions, mainly to render objects from another camera.
- Added support for transparent Unlit in path tracing.
- Added a minimal lit used for RTGI in peformance mode.
- Added procedural metering mask that can follow an object
- Added presets quality settings for RTAO and RTGI.
- Added an override for the shadow culling that allows better directional shadow maps in ray tracing effects (RTR, RTGI, RTSSS and RR).
- Added a Cloud Layer volume override.
- Added Fast Memory support for platform that support it.
- Added CPU and GPU timings for ray tracing effects.
- Added support to combine RTSSS and RTGI (1248733).
- Added IES Profile support for Point, Spot and Rectangular-Area lights
- Added support for multiple mapping modes in AxF.
- Add support of lightlayers on indirect lighting controller
- Added compute shader stripping.
- Added Cull Mode option for opaque materials and ShaderGraphs. 
- Added scene view exposure override.
- Added support for exposure curve remapping for min/max limits.
- Added presets for ray traced reflections.
- Added final image histogram debug view (both luminance and RGB).
- Added an example texture and rotation to the Cloud Layer volume override.
- Added an option to extend the camera culling for skinned mesh animation in ray tracing effects (1258547).
- Added decal layer system similar to light layer. Mesh will receive a decal when both decal layer mask matches.
- Added shader graph nodes for rendering a complex eye shader.
- Added more controls to contact shadows and increased quality in some parts. 
- Added a physically based option in DoF volume.

### Fixed
- Fix when rescale probe all direction below zero (1219246)
- Update documentation of HDRISky-Backplate, precise how to have Ambient Occlusion on the Backplate
- Sorting, undo, labels, layout in the Lighting Explorer.
- Fixed sky settings and materials in Shader Graph Samples package
- Fix/workaround a probable graphics driver bug in the GTAO shader.
- Fixed Hair and PBR shader graphs double sided modes
- Fixed an issue where updating an HDRP asset in the Quality setting panel would not recreate the pipeline.
- Fixed issue with point lights being considered even when occupying less than a pixel on screen (case 1183196)
- Fix a potential NaN source with iridescence (case 1183216)
- Fixed issue of spotlight breaking when minimizing the cone angle via the gizmo (case 1178279)
- Fixed issue that caused decals not to modify the roughness in the normal buffer, causing SSR to not behave correctly (case 1178336)
- Fixed lit transparent refraction with XR single-pass rendering
- Removed extra jitter for TemporalAA in VR
- Fixed ShaderGraph time in main preview
- Fixed issue on some UI elements in HDRP asset not expanding when clicking the arrow (case 1178369)
- Fixed alpha blending in custom post process
- Fixed the modification of the _AlphaCutoff property in the material UI when exposed with a ShaderGraph parameter.
- Fixed HDRP test `1218_Lit_DiffusionProfiles` on Vulkan.
- Fixed an issue where building a player in non-dev mode would generate render target error logs every frame
- Fixed crash when upgrading version of HDRP
- Fixed rendering issues with material previews
- Fixed NPE when using light module in Shuriken particle systems (1173348).
- Refresh cached shadow on editor changes
- Fixed light supported units caching (1182266)
- Fixed an issue where SSAO (that needs temporal reprojection) was still being rendered when Motion Vectors were not available (case 1184998)
- Fixed a nullref when modifying the height parameters inside the layered lit shader UI.
- Fixed Decal gizmo that become white after exiting play mode
- Fixed Decal pivot position to behave like a spotlight
- Fixed an issue where using the LightingOverrideMask would break sky reflection for regular cameras
- Fix DebugMenu FrameSettingsHistory persistency on close
- Fix DensityVolume, ReflectionProbe aned PlanarReflectionProbe advancedControl display
- Fix DXR scene serialization in wizard
- Fixed an issue where Previews would reallocate History Buffers every frame
- Fixed the SetLightLayer function in HDAdditionalLightData setting the wrong light layer
- Fix error first time a preview is created for planar
- Fixed an issue where SSR would use an incorrect roughness value on ForwardOnly (StackLit, AxF, Fabric, etc.) materials when the pipeline is configured to also allow deferred Lit.
- Fixed issues with light explorer (cases 1183468, 1183269)
- Fix dot colors in LayeredLit material inspector
- Fix undo not resetting all value when undoing the material affectation in LayerLit material
- Fix for issue that caused gizmos to render in render textures (case 1174395)
- Fixed the light emissive mesh not updated when the light was disabled/enabled
- Fixed light and shadow layer sync when setting the HDAdditionalLightData.lightlayersMask property
- Fixed a nullref when a custom post process component that was in the HDRP PP list is removed from the project
- Fixed issue that prevented decals from modifying specular occlusion (case 1178272).
- Fixed exposure of volumetric reprojection
- Fixed multi selection support for Scalable Settings in lights
- Fixed font shaders in test projects for VR by using a Shader Graph version
- Fixed refresh of baked cubemap by incrementing updateCount at the end of the bake (case 1158677).
- Fixed issue with rectangular area light when seen from the back
- Fixed decals not affecting lightmap/lightprobe
- Fixed zBufferParams with XR single-pass rendering
- Fixed moving objects not rendered in custom passes
- Fixed abstract classes listed in the + menu of the custom pass list
- Fixed custom pass that was rendered in previews
- Fixed precision error in zero value normals when applying decals (case 1181639)
- Fixed issue that triggered No Scene Lighting view in game view as well (case 1156102)
- Assign default volume profile when creating a new HDRP Asset
- Fixed fov to 0 in planar probe breaking the projection matrix (case 1182014)
- Fixed bugs with shadow caching
- Reassign the same camera for a realtime probe face render request to have appropriate history buffer during realtime probe rendering.
- Fixed issue causing wrong shading when normal map mode is Object space, no normal map is set, but a detail map is present (case 1143352)
- Fixed issue with decal and htile optimization
- Fixed TerrainLit shader compilation error regarding `_Control0_TexelSize` redefinition (case 1178480).
- Fixed warning about duplicate HDRuntimeReflectionSystem when configuring play mode without domain reload.
- Fixed an editor crash when multiple decal projectors were selected and some had null material
- Added all relevant fix actions to FixAll button in Wizard
- Moved FixAll button on top of the Wizard
- Fixed an issue where fog color was not pre-exposed correctly
- Fix priority order when custom passes are overlapping
- Fix cleanup not called when the custom pass GameObject is destroyed
- Replaced most instances of GraphicsSettings.renderPipelineAsset by GraphicsSettings.currentRenderPipeline. This should fix some parameters not working on Quality Settings overrides.
- Fixed an issue with Realtime GI not working on upgraded projects.
- Fixed issue with screen space shadows fallback texture was not set as a texture array.
- Fixed Pyramid Lights bounding box
- Fixed terrain heightmap default/null values and epsilons
- Fixed custom post-processing effects breaking when an abstract class inherited from `CustomPostProcessVolumeComponent`
- Fixed XR single-pass rendering in Editor by using ShaderConfig.s_XrMaxViews to allocate matrix array
- Multiple different skies rendered at the same time by different cameras are now handled correctly without flickering
- Fixed flickering issue happening when different volumes have shadow settings and multiple cameras are present.
- Fixed issue causing planar probes to disappear if there is no light in the scene.
- Fixed a number of issues with the prefab isolation mode (Volumes leaking from the main scene and reflection not working properly)
- Fixed an issue with fog volume component upgrade not working properly
- Fixed Spot light Pyramid Shape has shadow artifacts on aspect ratio values lower than 1
- Fixed issue with AO upsampling in XR
- Fixed camera without HDAdditionalCameraData component not rendering
- Removed the macro ENABLE_RAYTRACING for most of the ray tracing code
- Fixed prefab containing camera reloading in loop while selected in the Project view
- Fixed issue causing NaN wheh the Z scale of an object is set to 0.
- Fixed DXR shader passes attempting to render before pipeline loaded
- Fixed black ambient sky issue when importing a project after deleting Library.
- Fixed issue when upgrading a Standard transparent material (case 1186874)
- Fixed area light cookies not working properly with stack lit
- Fixed material render queue not updated when the shader is changed in the material inspector.
- Fixed a number of issues with full screen debug modes not reseting correctly when setting another mutually exclusive mode
- Fixed compile errors for platforms with no VR support
- Fixed an issue with volumetrics and RTHandle scaling (case 1155236)
- Fixed an issue where sky lighting might be updated uselessly
- Fixed issue preventing to allow setting decal material to none (case 1196129)
- Fixed XR multi-pass decals rendering
- Fixed several fields on Light Inspector that not supported Prefab overrides
- Fixed EOL for some files
- Fixed scene view rendering with volumetrics and XR enabled
- Fixed decals to work with multiple cameras
- Fixed optional clear of GBuffer (Was always on)
- Fixed render target clears with XR single-pass rendering
- Fixed HDRP samples file hierarchy
- Fixed Light units not matching light type
- Fixed QualitySettings panel not displaying HDRP Asset
- Fixed black reflection probes the first time loading a project
- Fixed y-flip in scene view with XR SDK
- Fixed Decal projectors do not immediately respond when parent object layer mask is changed in editor.
- Fixed y-flip in scene view with XR SDK
- Fixed a number of issues with Material Quality setting
- Fixed the transparent Cull Mode option in HD unlit master node settings only visible if double sided is ticked.
- Fixed an issue causing shadowed areas by contact shadows at the edge of far clip plane if contact shadow length is very close to far clip plane.
- Fixed editing a scalable settings will edit all loaded asset in memory instead of targetted asset.
- Fixed Planar reflection default viewer FOV
- Fixed flickering issues when moving the mouse in the editor with ray tracing on.
- Fixed the ShaderGraph main preview being black after switching to SSS in the master node settings
- Fixed custom fullscreen passes in VR
- Fixed camera culling masks not taken in account in custom pass volumes
- Fixed object not drawn in custom pass when using a DrawRenderers with an HDRP shader in a build.
- Fixed injection points for Custom Passes (AfterDepthAndNormal and BeforePreRefraction were missing)
- Fixed a enum to choose shader tags used for drawing objects (DepthPrepass or Forward) when there is no override material.
- Fixed lit objects in the BeforePreRefraction, BeforeTransparent and BeforePostProcess.
- Fixed the None option when binding custom pass render targets to allow binding only depth or color.
- Fixed custom pass buffers allocation so they are not allocated if they're not used.
- Fixed the Custom Pass entry in the volume create asset menu items.
- Fixed Prefab Overrides workflow on Camera.
- Fixed alignment issue in Preset for Camera.
- Fixed alignment issue in Physical part for Camera.
- Fixed FrameSettings multi-edition.
- Fixed a bug happening when denoising multiple ray traced light shadows
- Fixed minor naming issues in ShaderGraph settings
- VFX: Removed z-fight glitches that could appear when using deferred depth prepass and lit quad primitives
- VFX: Preserve specular option for lit outputs (matches HDRP lit shader)
- Fixed an issue with Metal Shader Compiler and GTAO shader for metal
- Fixed resources load issue while upgrading HDRP package.
- Fix LOD fade mask by accounting for field of view
- Fixed spot light missing from ray tracing indirect effects.
- Fixed a UI bug in the diffusion profile list after fixing them from the wizard.
- Fixed the hash collision when creating new diffusion profile assets.
- Fixed a light leaking issue with box light casting shadows (case 1184475)
- Fixed Cookie texture type in the cookie slot of lights (Now displays a warning because it is not supported).
- Fixed a nullref that happens when using the Shuriken particle light module
- Fixed alignment in Wizard
- Fixed text overflow in Wizard's helpbox
- Fixed Wizard button fix all that was not automatically grab all required fixes
- Fixed VR tab for MacOS in Wizard
- Fixed local config package workflow in Wizard
- Fixed issue with contact shadows shifting when MSAA is enabled.
- Fixed EV100 in the PBR sky
- Fixed an issue In URP where sometime the camera is not passed to the volume system and causes a null ref exception (case 1199388)
- Fixed nullref when releasing HDRP with custom pass disabled
- Fixed performance issue derived from copying stencil buffer.
- Fixed an editor freeze when importing a diffusion profile asset from a unity package.
- Fixed an exception when trying to reload a builtin resource.
- Fixed the light type intensity unit reset when switching the light type.
- Fixed compilation error related to define guards and CreateLayoutFromXrSdk()
- Fixed documentation link on CustomPassVolume.
- Fixed player build when HDRP is in the project but not assigned in the graphic settings.
- Fixed an issue where ambient probe would be black for the first face of a baked reflection probe
- VFX: Fixed Missing Reference to Visual Effect Graph Runtime Assembly
- Fixed an issue where rendering done by users in EndCameraRendering would be executed before the main render loop.
- Fixed Prefab Override in main scope of Volume.
- Fixed alignment issue in Presset of main scope of Volume.
- Fixed persistence of ShowChromeGizmo and moved it to toolbar for coherency in ReflectionProbe and PlanarReflectionProbe.
- Fixed Alignement issue in ReflectionProbe and PlanarReflectionProbe.
- Fixed Prefab override workflow issue in ReflectionProbe and PlanarReflectionProbe.
- Fixed empty MoreOptions and moved AdvancedManipulation in a dedicated location for coherency in ReflectionProbe and PlanarReflectionProbe.
- Fixed Prefab override workflow issue in DensityVolume.
- Fixed empty MoreOptions and moved AdvancedManipulation in a dedicated location for coherency in DensityVolume.
- Fix light limit counts specified on the HDRP asset
- Fixed Quality Settings for SSR, Contact Shadows and Ambient Occlusion volume components
- Fixed decalui deriving from hdshaderui instead of just shaderui
- Use DelayedIntField instead of IntField for scalable settings
- Fixed init of debug for FrameSettingsHistory on SceneView camera
- Added a fix script to handle the warning 'referenced script in (GameObject 'SceneIDMap') is missing'
- Fix Wizard load when none selected for RenderPipelineAsset
- Fixed TerrainLitGUI when per-pixel normal property is not present.
- Fixed rendering errors when enabling debug modes with custom passes
- Fix an issue that made PCSS dependent on Atlas resolution (not shadow map res)
- Fixing a bug whith histories when n>4 for ray traced shadows
- Fixing wrong behavior in ray traced shadows for mesh renderers if their cast shadow is shadow only or double sided
- Only tracing rays for shadow if the point is inside the code for spotlight shadows
- Only tracing rays if the point is inside the range for point lights
- Fixing ghosting issues when the screen space shadow  indexes change for a light with ray traced shadows
- Fixed an issue with stencil management and Xbox One build that caused corrupted output in deferred mode.
- Fixed a mismatch in behavior between the culling of shadow maps and ray traced point and spot light shadows
- Fixed recursive ray tracing not working anymore after intermediate buffer refactor.
- Fixed ray traced shadow denoising not working (history rejected all the time).
- Fixed shader warning on xbox one
- Fixed cookies not working for spot lights in ray traced reflections, ray traced GI and recursive rendering
- Fixed an inverted handling of CoatSmoothness for SSR in StackLit.
- Fixed missing distortion inputs in Lit and Unlit material UI.
- Fixed issue that propagated NaNs across multiple frames through the exposure texture.
- Fixed issue with Exclude from TAA stencil ignored.
- Fixed ray traced reflection exposure issue.
- Fixed issue with TAA history not initialising corretly scale factor for first frame
- Fixed issue with stencil test of material classification not using the correct Mask (causing false positive and bad performance with forward material in deferred)
- Fixed issue with History not reset when chaning antialiasing mode on camera
- Fixed issue with volumetric data not being initialized if default settings have volumetric and reprojection off.
- Fixed ray tracing reflection denoiser not applied in tier 1
- Fixed the vibility of ray tracing related methods.
- Fixed the diffusion profile list not saved when clicking the fix button in the material UI.
- Fixed crash when pushing bounce count higher than 1 for ray traced GI or reflections
- Fixed PCSS softness scale so that it better match ray traced reference for punctual lights.
- Fixed exposure management for the path tracer
- Fixed AxF material UI containing two advanced options settings.
- Fixed an issue where cached sky contexts were being destroyed wrongly, breaking lighting in the LookDev
- Fixed issue that clamped PCSS softness too early and not after distance scale.
- Fixed fog affect transparent on HD unlit master node
- Fixed custom post processes re-ordering not saved.
- Fixed NPE when using scalable settings
- Fixed an issue where PBR sky precomputation was reset incorrectly in some cases causing bad performance.
- Fixed a bug due to depth history begin overriden too soon
- Fixed CustomPassSampleCameraColor scale issue when called from Before Transparent injection point.
- Fixed corruption of AO in baked probes.
- Fixed issue with upgrade of projects that still had Very High as shadow filtering quality.
- Fixed issue that caused Distortion UI to appear in Lit.
- Fixed several issues with decal duplicating when editing them.
- Fixed initialization of volumetric buffer params (1204159)
- Fixed an issue where frame count was incorrectly reset for the game view, causing temporal processes to fail.
- Fixed Culling group was not disposed error.
- Fixed issues on some GPU that do not support gathers on integer textures.
- Fixed an issue with ambient probe not being initialized for the first frame after a domain reload for volumetric fog.
- Fixed the scene visibility of decal projectors and density volumes
- Fixed a leak in sky manager.
- Fixed an issue where entering playmode while the light editor is opened would produce null reference exceptions.
- Fixed the debug overlay overlapping the debug menu at runtime.
- Fixed an issue with the framecount when changing scene.
- Fixed errors that occurred when using invalid near and far clip plane values for planar reflections.
- Fixed issue with motion blur sample weighting function.
- Fixed motion vectors in MSAA.
- Fixed sun flare blending (case 1205862).
- Fixed a lot of issues related to ray traced screen space shadows.
- Fixed memory leak caused by apply distortion material not being disposed.
- Fixed Reflection probe incorrectly culled when moving its parent (case 1207660)
- Fixed a nullref when upgrading the Fog volume components while the volume is opened in the inspector.
- Fix issues where decals on PS4 would not correctly write out the tile mask causing bits of the decal to go missing.
- Use appropriate label width and text content so the label is completely visible
- Fixed an issue where final post process pass would not output the default alpha value of 1.0 when using 11_11_10 color buffer format.
- Fixed SSR issue after the MSAA Motion Vector fix.
- Fixed an issue with PCSS on directional light if punctual shadow atlas was not allocated.
- Fixed an issue where shadow resolution would be wrong on the first face of a baked reflection probe.
- Fixed issue with PCSS softness being incorrect for cascades different than the first one.
- Fixed custom post process not rendering when using multiple HDRP asset in quality settings
- Fixed probe gizmo missing id (case 1208975)
- Fixed a warning in raytracingshadowfilter.compute
- Fixed issue with AO breaking with small near plane values.
- Fixed custom post process Cleanup function not called in some cases.
- Fixed shader warning in AO code.
- Fixed a warning in simpledenoiser.compute
- Fixed tube and rectangle light culling to use their shape instead of their range as a bounding box.
- Fixed caused by using gather on a UINT texture in motion blur.
- Fix issue with ambient occlusion breaking when dynamic resolution is active.
- Fixed some possible NaN causes in Depth of Field.
- Fixed Custom Pass nullref due to the new Profiling Sample API changes
- Fixed the black/grey screen issue on after post process Custom Passes in non dev builds.
- Fixed particle lights.
- Improved behavior of lights and probe going over the HDRP asset limits.
- Fixed issue triggered when last punctual light is disabled and more than one camera is used.
- Fixed Custom Pass nullref due to the new Profiling Sample API changes
- Fixed the black/grey screen issue on after post process Custom Passes in non dev builds.
- Fixed XR rendering locked to vsync of main display with Standalone Player.
- Fixed custom pass cleanup not called at the right time when using multiple volumes.
- Fixed an issue on metal with edge of decal having artifact by delaying discard of fragments during decal projection
- Fixed various shader warning
- Fixing unnecessary memory allocations in the ray tracing cluster build
- Fixed duplicate column labels in LightEditor's light tab
- Fixed white and dark flashes on scenes with very high or very low exposure when Automatic Exposure is being used.
- Fixed an issue where passing a null ProfilingSampler would cause a null ref exception.
- Fixed memory leak in Sky when in matcap mode.
- Fixed compilation issues on platform that don't support VR.
- Fixed migration code called when we create a new HDRP asset.
- Fixed RemoveComponent on Camera contextual menu to not remove Camera while a component depend on it.
- Fixed an issue where ambient occlusion and screen space reflections editors would generate null ref exceptions when HDRP was not set as the current pipeline.
- Fixed a null reference exception in the probe UI when no HDRP asset is present.
- Fixed the outline example in the doc (sampling range was dependent on screen resolution)
- Fixed a null reference exception in the HDRI Sky editor when no HDRP asset is present.
- Fixed an issue where Decal Projectors created from script where rotated around the X axis by 90°.
- Fixed frustum used to compute Density Volumes visibility when projection matrix is oblique.
- Fixed a null reference exception in Path Tracing, Recursive Rendering and raytraced Global Illumination editors when no HDRP asset is present.
- Fix for NaNs on certain geometry with Lit shader -- [case 1210058](https://fogbugz.unity3d.com/f/cases/1210058/)
- Fixed an issue where ambient occlusion and screen space reflections editors would generate null ref exceptions when HDRP was not set as the current pipeline.
- Fixed a null reference exception in the probe UI when no HDRP asset is present.
- Fixed the outline example in the doc (sampling range was dependent on screen resolution)
- Fixed a null reference exception in the HDRI Sky editor when no HDRP asset is present.
- Fixed an issue where materials newly created from the contextual menu would have an invalid state, causing various problems until it was edited.
- Fixed transparent material created with ZWrite enabled (now it is disabled by default for new transparent materials)
- Fixed mouseover on Move and Rotate tool while DecalProjector is selected.
- Fixed wrong stencil state on some of the pixel shader versions of deferred shader.
- Fixed an issue where creating decals at runtime could cause a null reference exception.
- Fixed issue that displayed material migration dialog on the creation of new project.
- Fixed various issues with time and animated materials (cases 1210068, 1210064).
- Updated light explorer with latest changes to the Fog and fixed issues when no visual environment was present.
- Fixed not handleling properly the recieve SSR feature with ray traced reflections
- Shadow Atlas is no longer allocated for area lights when they are disabled in the shader config file.
- Avoid MRT Clear on PS4 as it is not implemented yet.
- Fixed runtime debug menu BitField control.
- Fixed the radius value used for ray traced directional light.
- Fixed compilation issues with the layered lit in ray tracing shaders.
- Fixed XR autotests viewport size rounding
- Fixed mip map slider knob displayed when cubemap have no mipmap
- Remove unnecessary skip of material upgrade dialog box.
- Fixed the profiling sample mismatch errors when enabling the profiler in play mode
- Fixed issue that caused NaNs in reflection probes on consoles.
- Fixed adjusting positive axis of Blend Distance slides the negative axis in the density volume component.
- Fixed the blend of reflections based on the weight.
- Fixed fallback for ray traced reflections when denoising is enabled.
- Fixed error spam issue with terrain detail terrainDetailUnsupported (cases 1211848)
- Fixed hardware dynamic resolution causing cropping/scaling issues in scene view (case 1158661)
- Fixed Wizard check order for `Hardware and OS` and `Direct3D12`
- Fix AO issue turning black when Far/Near plane distance is big.
- Fixed issue when opening lookdev and the lookdev volume have not been assigned yet.
- Improved memory usage of the sky system.
- Updated label in HDRP quality preference settings (case 1215100)
- Fixed Decal Projector gizmo not undoing properly (case 1216629)
- Fix a leak in the denoising of ray traced reflections.
- Fixed Alignment issue in Light Preset
- Fixed Environment Header in LightingWindow
- Fixed an issue where hair shader could write garbage in the diffuse lighting buffer, causing NaNs.
- Fixed an exposure issue with ray traced sub-surface scattering.
- Fixed runtime debug menu light hierarchy None not doing anything.
- Fixed the broken ShaderGraph preview when creating a new Lit graph.
- Fix indentation issue in preset of LayeredLit material.
- Fixed minor issues with cubemap preview in the inspector.
- Fixed wrong build error message when building for android on mac.
- Fixed an issue related to denoising ray trace area shadows.
- Fixed wrong build error message when building for android on mac.
- Fixed Wizard persistency of Direct3D12 change on domain reload.
- Fixed Wizard persistency of FixAll on domain reload.
- Fixed Wizard behaviour on domain reload.
- Fixed a potential source of NaN in planar reflection probe atlas.
- Fixed an issue with MipRatio debug mode showing _DebugMatCapTexture not being set.
- Fixed missing initialization of input params in Blit for VR.
- Fix Inf source in LTC for area lights.
- Fix issue with AO being misaligned when multiple view are visible.
- Fix issue that caused the clamp of camera rotation motion for motion blur to be ineffective.
- Fixed issue with AssetPostprocessors dependencies causing models to be imported twice when upgrading the package version.
- Fixed culling of lights with XR SDK
- Fixed memory stomp in shadow caching code, leading to overflow of Shadow request array and runtime errors.
- Fixed an issue related to transparent objects reading the ray traced indirect diffuse buffer
- Fixed an issue with filtering ray traced area lights when the intensity is high or there is an exposure.
- Fixed ill-formed include path in Depth Of Field shader.
- Fixed shader graph and ray tracing after the shader target PR.
- Fixed a bug in semi-transparent shadows (object further than the light casting shadows)
- Fix state enabled of default volume profile when in package.
- Fixed removal of MeshRenderer and MeshFilter on adding Light component.
- Fixed Ray Traced SubSurface Scattering not working with ray traced area lights
- Fixed Ray Traced SubSurface Scattering not working in forward mode.
- Fixed a bug in debug light volumes.
- Fixed a bug related to ray traced area light shadow history.
- Fixed an issue where fog sky color mode could sample NaNs in the sky cubemap.
- Fixed a leak in the PBR sky renderer.
- Added a tooltip to the Ambient Mode parameter in the Visual Envionment volume component.
- Static lighting sky now takes the default volume into account (this fixes discrepancies between baked and realtime lighting).
- Fixed a leak in the sky system.
- Removed MSAA Buffers allocation when lit shader mode is set to "deferred only".
- Fixed invalid cast for realtime reflection probes (case 1220504)
- Fixed invalid game view rendering when disabling all cameras in the scene (case 1105163)
- Hide reflection probes in the renderer components.
- Fixed infinite reload loop while displaying Light's Shadow's Link Light Layer in Inspector of Prefab Asset.
- Fixed the culling was not disposed error in build log.
- Fixed the cookie atlas size and planar atlas size being too big after an upgrade of the HDRP asset.
- Fixed transparent SSR for shader graph.
- Fixed an issue with emissive light meshes not being in the RAS.
- Fixed DXR player build
- Fixed the HDRP asset migration code not being called after an upgrade of the package
- Fixed draw renderers custom pass out of bound exception
- Fixed the PBR shader rendering in deferred
- Fixed some typos in debug menu (case 1224594)
- Fixed ray traced point and spot lights shadows not rejecting istory when semi-transparent or colored.
- Fixed a warning due to StaticLightingSky when reloading domain in some cases.
- Fixed the MaxLightCount being displayed when the light volume debug menu is on ColorAndEdge.
- Fixed issue with unclear naming of debug menu for decals.
- Fixed z-fighting in scene view when scene lighting is off (case 1203927)
- Fixed issue that prevented cubemap thumbnails from rendering (only on D3D11 and Metal).
- Fixed ray tracing with VR single-pass
- Fix an exception in ray tracing that happens if two LOD levels are using the same mesh renderer.
- Fixed error in the console when switching shader to decal in the material UI.
- Fixed an issue with refraction model and ray traced recursive rendering (case 1198578).
- Fixed an issue where a dynamic sky changing any frame may not update the ambient probe.
- Fixed cubemap thumbnail generation at project load time.
- Fixed cubemap thumbnail generation at project load time. 
- Fixed XR culling with multiple cameras
- Fixed XR single-pass with Mock HMD plugin
- Fixed sRGB mismatch with XR SDK
- Fixed an issue where default volume would not update when switching profile.
- Fixed issue with uncached reflection probe cameras reseting the debug mode (case 1224601) 
- Fixed an issue where AO override would not override specular occlusion.
- Fixed an issue where Volume inspector might not refresh correctly in some cases.
- Fixed render texture with XR
- Fixed issue with resources being accessed before initialization process has been performed completely. 
- Half fixed shuriken particle light that cast shadows (only the first one will be correct)
- Fixed issue with atmospheric fog turning black if a planar reflection probe is placed below ground level. (case 1226588)
- Fixed custom pass GC alloc issue in CustomPassVolume.GetActiveVolumes().
- Fixed a bug where instanced shadergraph shaders wouldn't compile on PS4.
- Fixed an issue related to the envlightdatasrt not being bound in recursive rendering.
- Fixed shadow cascade tooltip when using the metric mode (case 1229232)
- Fixed how the area light influence volume is computed to match rasterization.
- Focus on Decal uses the extends of the projectors
- Fixed usage of light size data that are not available at runtime.
- Fixed the depth buffer copy made before custom pass after opaque and normal injection point.
- Fix for issue that prevented scene from being completely saved when baked reflection probes are present and lighting is set to auto generate.
- Fixed drag area width at left of Light's intensity field in Inspector.
- Fixed light type resolution when performing a reset on HDAdditionalLightData (case 1220931)
- Fixed reliance on atan2 undefined behavior in motion vector debug shader.
- Fixed an usage of a a compute buffer not bound (1229964)
- Fixed an issue where changing the default volume profile from another inspector would not update the default volume editor.
- Fix issues in the post process system with RenderTexture being invalid in some cases, causing rendering problems.
- Fixed an issue where unncessarily serialized members in StaticLightingSky component would change each time the scene is changed.
- Fixed a weird behavior in the scalable settings drawing when the space becomes tiny (1212045).
- Fixed a regression in the ray traced indirect diffuse due to the new probe system.
- Fix for range compression factor for probes going negative (now clamped to positive values).
- Fixed path validation when creating new volume profile (case 1229933)
- Fixed a bug where Decal Shader Graphs would not recieve reprojected Position, Normal, or Bitangent data. (1239921)
- Fix reflection hierarchy for CARPAINT in AxF.
- Fix precise fresnel for delta lights for SVBRDF in AxF.
- Fixed the debug exposure mode for display sky reflection and debug view baked lighting
- Fixed MSAA depth resolve when there is no motion vectors
- Fixed various object leaks in HDRP.
- Fixed compile error with XR SubsystemManager.
- Fix for assertion triggering sometimes when saving a newly created lit shader graph (case 1230996)
- Fixed culling of planar reflection probes that change position (case 1218651)
- Fixed null reference when processing lightprobe (case 1235285)
- Fix issue causing wrong planar reflection rendering when more than one camera is present.
- Fix black screen in XR when HDRP package is present but not used.
- Fixed an issue with the specularFGD term being used when the material has a clear coat (lit shader).
- Fixed white flash happening with auto-exposure in some cases (case 1223774)
- Fixed NaN which can appear with real time reflection and inf value
- Fixed an issue that was collapsing the volume components in the HDRP default settings
- Fixed warning about missing bound decal buffer
- Fixed shader warning on Xbox for ResolveStencilBuffer.compute. 
- Fixed PBR shader ZTest rendering in deferred.
- Replaced commands incompatible with async compute in light list build process.
- Diffusion Profile and Material references in HDRP materials are now correctly exported to unity packages. Note that the diffusion profile or the material references need to be edited once before this can work properly.
- Fix MaterialBalls having same guid issue
- Fix spelling and grammatical errors in material samples
- Fixed unneeded cookie texture allocation for cone stop lights.
- Fixed scalarization code for contact shadows.
- Fixed volume debug in playmode
- Fixed issue when toggling anything in HDRP asset that will produce an error (case 1238155)
- Fixed shader warning in PCSS code when using Vulkan.
- Fixed decal that aren't working without Metal and Ambient Occlusion option enabled.
- Fixed an error about procedural sky being logged by mistake.
- Fixed shadowmask UI now correctly showing shadowmask disable
- Made more explicit the warning about raytracing and asynchronous compute. Also fixed the condition in which it appears.
- Fixed a null ref exception in static sky when the default volume profile is invalid.
- DXR: Fixed shader compilation error with shader graph and pathtracer
- Fixed SceneView Draw Modes not being properly updated after opening new scene view panels or changing the editor layout.
- VFX: Removed irrelevant queues in render queue selection from HDRP outputs
- VFX: Motion Vector are correctly renderered with MSAA [Case 1240754](https://issuetracker.unity3d.com/product/unity/issues/guid/1240754/)
- Fixed a cause of NaN when a normal of 0-length is generated (usually via shadergraph). 
- Fixed issue with screen-space shadows not enabled properly when RT is disabled (case 1235821)
- Fixed a performance issue with stochastic ray traced area shadows.
- Fixed cookie texture not updated when changing an import settings (srgb for example).
- Fixed flickering of the game/scene view when lookdev is running.
- Fixed issue with reflection probes in realtime time mode with OnEnable baking having wrong lighting with sky set to dynamic (case 1238047).
- Fixed transparent motion vectors not working when in MSAA.
- Fix error when removing DecalProjector from component contextual menu (case 1243960)
- Fixed issue with post process when running in RGBA16 and an object with additive blending is in the scene.
- Fixed corrupted values on LayeredLit when using Vertex Color multiply mode to multiply and MSAA is activated. 
- Fix conflicts with Handles manipulation when performing a Reset in DecalComponent (case 1238833)
- Fixed depth prepass and postpass being disabled after changing the shader in the material UI.
- Fixed issue with sceneview camera settings not being saved after Editor restart.
- Fixed issue when switching back to custom sensor type in physical camera settings (case 1244350).
- Fixed a null ref exception when running playmode tests with the render pipeline debug window opened.
- Fixed some GCAlloc in the debug window.
- Fixed shader graphs not casting semi-transparent and color shadows (case 1242617)
- Fixed thin refraction mode not working properly.
- Fixed assert on tests caused by probe culling results being requested when culling did not happen. (case 1246169) 
- Fixed over consumption of GPU memory by the Physically Based Sky.
- Fixed an invalid rotation in Planar Reflection Probe editor display, that was causing an error message (case 1182022)
- Put more information in Camera background type tooltip and fixed inconsistent exposure behavior when changing bg type.
- Fixed issue that caused not all baked reflection to be deleted upon clicking "Clear Baked Data" in the lighting menu (case 1136080)
- Fixed an issue where asset preview could be rendered white because of static lighting sky.
- Fixed an issue where static lighting was not updated when removing the static lighting sky profile.
- Fixed the show cookie atlas debug mode not displaying correctly when enabling the clear cookie atlas option.
- Fixed various multi-editing issues when changing Emission parameters.
- Fixed error when undo a Reflection Probe removal in a prefab instance. (case 1244047)
- Fixed Microshadow not working correctly in deferred with LightLayers
- Tentative fix for missing include in depth of field shaders.
- Fixed the light overlap scene view draw mode (wasn't working at all).
- Fixed taaFrameIndex and XR tests 4052 and 4053
- Fixed the prefab integration of custom passes (Prefab Override Highlight not working as expected).
- Cloned volume profile from read only assets are created in the root of the project. (case 1154961)
- Fixed Wizard check on default volume profile to also check it is not the default one in package.
- Fix erroneous central depth sampling in TAA.
- Fixed light layers not correctly disabled when the lightlayers is set to Nothing and Lightlayers isn't enabled in HDRP Asset
- Fixed issue with Model Importer materials falling back to the Legacy default material instead of HDRP's default material when import happens at Editor startup.
- Fixed a wrong condition in CameraSwitcher, potentially causing out of bound exceptions.
- Fixed an issue where editing the Look Dev default profile would not reflect directly in the Look Dev window.
- Fixed a bug where the light list is not cleared but still used when resizing the RT.
- Fixed exposure debug shader with XR single-pass rendering.
- Fixed issues with scene view and transparent motion vectors.
- Fixed black screens for linux/HDRP (1246407)
- Fixed a vulkan and metal warning in the SSGI compute shader.
- Fixed an exception due to the color pyramid not allocated when SSGI is enabled.
- Fixed an issue with the first Depth history was incorrectly copied.
- Fixed path traced DoF focusing issue
- Fix an issue with the half resolution Mode (performance)
- Fix an issue with the color intensity of emissive for performance rtgi
- Fixed issue with rendering being mostly broken when target platform disables VR. 
- Workaround an issue caused by GetKernelThreadGroupSizes  failing to retrieve correct group size. 
- Fix issue with fast memory and rendergraph. 
- Fixed transparent motion vector framesetting not sanitized.
- Fixed wrong order of post process frame settings.
- Fixed white flash when enabling SSR or SSGI.
- The ray traced indrect diffuse and RTGI were combined wrongly with the rest of the lighting (1254318).
- Fixed an exception happening when using RTSSS without using RTShadows.
- Fix inconsistencies with transparent motion vectors and opaque by allowing camera only transparent motion vectors.
- Fix reflection probe frame settings override
- Fixed certain shadow bias artifacts present in volumetric lighting (case 1231885).
- Fixed area light cookie not updated when switch the light type from a spot that had a cookie.
- Fixed issue with dynamic resolution updating when not in play mode.
- Fixed issue with Contrast Adaptive Sharpening upsample mode and preview camera.
- Fix issue causing blocky artifacts when decals affect metallic and are applied on material with specular color workflow.
- Fixed issue with depth pyramid generation and dynamic resolution.
- Fixed an issue where decals were duplicated in prefab isolation mode.
- Fixed an issue where rendering preview with MSAA might generate render graph errors.
- Fixed compile error in PS4 for planar reflection filtering.
- Fixed issue with blue line in prefabs for volume mode.
- Fixing the internsity being applied to RTAO too early leading to unexpected results (1254626).
- Fix issue that caused sky to incorrectly render when using a custom projection matrix.
- Fixed null reference exception when using depth pre/post pass in shadergraph with alpha clip in the material.
- Appropriately constraint blend distance of reflection probe while editing with the inspector (case 1248931)
- Fixed AxF handling of roughness for Blinn-Phong type materials
- Fixed AxF UI errors when surface type is switched to transparent
- Fixed a serialization issue, preventing quality level parameters to undo/redo and update scene view on change.
- Fixed an exception occuring when a camera doesn't have an HDAdditionalCameraData (1254383).
- Fixed ray tracing with XR single-pass.
- Fixed warning in HDAdditionalLightData OnValidate (cases 1250864, 1244578)
- Fixed a bug related to denoising ray traced reflections.
- Fixed nullref in the layered lit material inspector.
- Fixed an issue where manipulating the color wheels in a volume component would reset the cursor every time.
- Fixed an issue where static sky lighting would not be updated for a new scene until it's reloaded at least once.
- Fixed culling for decals when used in prefabs and edited in context.
- Force to rebake probe with missing baked texture. (1253367)
- Fix supported Mac platform detection to handle new major version (11.0) properly
- Fixed typo in the Render Pipeline Wizard under HDRP+VR
- Change transparent SSR name in frame settings to avoid clipping. 
- Fixed missing include guards in shadow hlsl files.
- Repaint the scene view whenever the scene exposure override is changed.
- Fixed an error when clearing the SSGI history texture at creation time (1259930).
- Fixed alpha to mask reset when toggling alpha test in the material UI.
- Fixed an issue where opening the look dev window with the light theme would make the window blink and eventually crash unity.
- Fixed fallback for ray tracing and light layers (1258837).
- Fixed Sorting Priority not displayed correctly in the DrawRenderers custom pass UI.
- Fixed glitch in Project settings window when selecting diffusion profiles in material section (case 1253090)
- Fixed issue with light layers bigger than 8 (and above the supported range). 
- Fixed issue with culling layer mask of area light's emissive mesh 
- Fixed errors when switching area light to disk shape while an area emissive mesh was displayed.
- Fixed default frame settings MSAA toggle for reflection probes (case 1247631)
- Fixed the transparent SSR dependency not being properly disabled according to the asset dependencies (1260271).
- Fixed issue with completely black AO on double sided materials when normal mode is set to None.
- Fixed UI drawing of the quaternion (1251235)
- Fix an issue with the quality mode and perf mode on RTR and RTGI and getting rid of unwanted nans (1256923).
- Fixed unitialized ray tracing resources when using non-default HDRP asset (case 1259467).
- Fixed overused the atlas for Animated/Render Target Cookies (1259930).
- Fixed sky asserts with XR multipass
- Fixed for area light not updating baked light result when modifying with gizmo.
- Fixed robustness issue with GetOddNegativeScale() in ray tracing, which was impacting normal mapping (1261160).
- Fixed regression where moving face of the probe gizmo was not moving its position anymore.
- Fixed XR single-pass macros in tessellation shaders.
- Fixed path-traced subsurface scattering mixing with diffuse and specular BRDFs (1250601).
- Fixed custom pass re-ordering issues.
- Improved robustness of normal mapping when scale is 0, and mapping is extreme (normals in or below the tangent plane).
<<<<<<< HEAD
- Fixed the multiplier of the environement lights being overriden with a wrong value for ray tracing (1260311).
=======
- Fixed rendering breaking when disabling tonemapping in the frame settings.
- Fixed issue with serialization of exposure modes in volume profiles not being consistent between HDRP versions (case 1261385).
- Fixed issue with duplicate names in newly created sub-layers in the graphics compositor (case 1263093).
- Remove MSAA debug mode when renderpipeline asset has no MSAA
- Fixed some post processing using motion vectors when they are disabled
>>>>>>> 94894d60

### Changed
- Improve MIP selection for decals on Transparents
- Color buffer pyramid is not allocated anymore if neither refraction nor distortion are enabled
- Rename Emission Radius to Radius in UI in Point, Spot
- Angular Diameter parameter for directional light is no longuer an advanced property
- DXR: Remove Light Radius and Angular Diamater of Raytrace shadow. Angular Diameter and Radius are used instead.
- Remove MaxSmoothness parameters from UI for point, spot and directional light. The MaxSmoothness is now deduce from Radius Parameters
- DXR: Remove the Ray Tracing Environement Component. Add a Layer Mask to the ray Tracing volume components to define which objects are taken into account for each effect.
- Removed second cubemaps used for shadowing in lookdev
- Disable Physically Based Sky below ground
- Increase max limit of area light and reflection probe to 128
- Change default texture for detailmap to grey
- Optimize Shadow RT load on Tile based architecture platforms.
- Improved quality of SSAO.
- Moved RequestShadowMapRendering() back to public API.
- Update HDRP DXR Wizard with an option to automatically clone the hdrp config package and setup raytracing to 1 in shaders file.
- Added SceneSelection pass for TerrainLit shader.
- Simplified Light's type API regrouping the logic in one place (Check type in HDAdditionalLightData)
- The support of LOD CrossFade (Dithering transition) in master nodes now required to enable it in the master node settings (Save variant)
- Improved shadow bias, by removing constant depth bias and substituting it with slope-scale bias.
- Fix the default stencil values when a material is created from a SSS ShaderGraph.
- Tweak test asset to be compatible with XR: unlit SG material for canvas and double-side font material
- Slightly tweaked the behaviour of bloom when resolution is low to reduce artifacts.
- Hidden fields in Light Inspector that is not relevant while in BakingOnly mode.
- Changed parametrization of PCSS, now softness is derived from angular diameter (for directional lights) or shape radius (for point/spot lights) and min filter size is now in the [0..1] range.
- Moved the copy of the geometry history buffers to right after the depth mip chain generation.
- Rename "Luminance" to "Nits" in UX for physical light unit
- Rename FrameSettings "SkyLighting" to "SkyReflection"
- Reworked XR automated tests
- The ray traced screen space shadow history for directional, spot and point lights is discarded if the light transform has changed.
- Changed the behavior for ray tracing in case a mesh renderer has both transparent and opaque submeshes.
- Improve history buffer management
- Replaced PlayerSettings.virtualRealitySupported with XRGraphics.tryEnable.
- Remove redundant FrameSettings RealTimePlanarReflection
- Improved a bit the GC calls generated during the rendering.
- Material update is now only triggered when the relevant settings are touched in the shader graph master nodes
- Changed the way Sky Intensity (on Sky volume components) is handled. It's now a combo box where users can choose between Exposure, Multiplier or Lux (for HDRI sky only) instead of both multiplier and exposure being applied all the time. Added a new menu item to convert old profiles.
- Change how method for specular occlusions is decided on inspector shader (Lit, LitTesselation, LayeredLit, LayeredLitTessellation)
- Unlocked SSS, SSR, Motion Vectors and Distortion frame settings for reflections probes.
- Hide unused LOD settings in Quality Settings legacy window.
- Reduced the constrained distance for temporal reprojection of ray tracing denoising
- Removed shadow near plane from the Directional Light Shadow UI.
- Improved the performances of custom pass culling.
- The scene view camera now replicates the physical parameters from the camera tagged as "MainCamera".
- Reduced the number of GC.Alloc calls, one simple scene without plarnar / probes, it should be 0B.
- Renamed ProfilingSample to ProfilingScope and unified API. Added GPU Timings.
- Updated macros to be compatible with the new shader preprocessor.
- Ray tracing reflection temporal filtering is now done in pre-exposed space
- Search field selects the appropriate fields in both project settings panels 'HDRP Default Settings' and 'Quality/HDRP'
- Disabled the refraction and transmission map keywords if the material is opaque.
- Keep celestial bodies outside the atmosphere.
- Updated the MSAA documentation to specify what features HDRP supports MSAA for and what features it does not.
- Shader use for Runtime Debug Display are now correctly stripper when doing a release build
- Now each camera has its own Volume Stack. This allows Volume Parameters to be updated as early as possible and be ready for the whole frame without conflicts between cameras.
- Disable Async for SSR, SSAO and Contact shadow when aggregated ray tracing frame setting is on.
- Improved performance when entering play mode without domain reload by a factor of ~25
- Renamed the camera profiling sample to include the camera name
- Discarding the ray tracing history for AO, reflection, diffuse shadows and GI when the viewport size changes.
- Renamed the camera profiling sample to include the camera name
- Renamed the post processing graphic formats to match the new convention.
- The restart in Wizard for DXR will always be last fix from now on
- Refactoring pre-existing materials to share more shader code between rasterization and ray tracing.
- Setting a material's Refraction Model to Thin does not overwrite the Thickness and Transmission Absorption Distance anymore.
- Removed Wind textures from runtime as wind is no longer built into the pipeline
- Changed Shader Graph titles of master nodes to be more easily searchable ("HDRP/x" -> "x (HDRP)")
- Expose StartSinglePass() and StopSinglePass() as public interface for XRPass
- Replaced the Texture array for 2D cookies (spot, area and directional lights) and for planar reflections by an atlas.
- Moved the tier defining from the asset to the concerned volume components.
- Changing from a tier management to a "mode" management for reflection and GI and removing the ability to enable/disable deferred and ray bining (they are now implied by performance mode)
- The default FrameSettings for ScreenSpaceShadows is set to true for Camera in order to give a better workflow for DXR.
- Refactor internal usage of Stencil bits.
- Changed how the material upgrader works and added documentation for it.
- Custom passes now disable the stencil when overwriting the depth and not writing into it.
- Renamed the camera profiling sample to include the camera name
- Changed the way the shadow casting property of transparent and tranmissive materials is handeled for ray tracing.
- Changed inspector materials stencil setting code to have more sharing.
- Updated the default scene and default DXR scene and DefaultVolumeProfile.
- Changed the way the length parameter is used for ray traced contact shadows.
- Improved the coherency of PCSS blur between cascades.
- Updated VR checks in Wizard to reflect new XR System.
- Removing unused alpha threshold depth prepass and post pass for fabric shader graph.
- Transform result from CIE XYZ to sRGB color space in EvalSensitivity for iridescence.
- Moved BeginCameraRendering callback right before culling.
- Changed the visibility of the Indirect Lighting Controller component to public.
- Renamed the cubemap used for diffuse convolution to a more explicit name for the memory profiler.
- Improved behaviour of transmission color on transparent surfaces in path tracing.
- Light dimmer can now get values higher than one and was renamed to multiplier in the UI.
- Removed info box requesting volume component for Visual Environment and updated the documentation with the relevant information.
- Improved light selection oracle for light sampling in path tracing.
- Stripped ray tracing subsurface passes with ray tracing is not enabled.
- Remove LOD cross fade code for ray tracing shaders
- Removed legacy VR code
- Add range-based clipping to box lights (case 1178780)
- Improve area light culling (case 1085873)
- Light Hierarchy debug mode can now adjust Debug Exposure for visualizing high exposure scenes.
- Rejecting history for ray traced reflections based on a threshold evaluated on the neighborhood of the sampled history.
- Renamed "Environment" to "Reflection Probes" in tile/cluster debug menu.
- Utilities namespace is obsolete, moved its content to UnityEngine.Rendering (case 1204677)
- Obsolete Utilities namespace was removed, instead use UnityEngine.Rendering (case 1204677)
- Moved most of the compute shaders to the multi_compile API instead of multiple kernels.
- Use multi_compile API for deferred compute shader with shadow mask.
- Remove the raytracing rendering queue system to make recursive raytraced material work when raytracing is disabled
- Changed a few resources used by ray tracing shaders to be global resources (using register space1) for improved CPU performance.
- All custom pass volumes are now executed for one injection point instead of the first one.
- Hidden unsupported choice in emission in Materials
- Temporal Anti aliasing improvements.
- Optimized PrepareLightsForGPU (cost reduced by over 25%) and PrepareGPULightData (around twice as fast now).
- Moved scene view camera settings for HDRP from the preferences window to the scene view camera settings window.
- Updated shaders to be compatible with Microsoft's DXC.
- Debug exposure in debug menu have been replace to debug exposure compensation in EV100 space and is always visible.
- Further optimized PrepareLightsForGPU (3x faster with few shadows, 1.4x faster with a lot of shadows or equivalently cost reduced by 68% to 37%).
- Raytracing: Replaced the DIFFUSE_LIGHTING_ONLY multicompile by a uniform.
- Raytracing: Removed the dynamic lightmap multicompile.
- Raytracing: Remove the LOD cross fade multi compile for ray tracing.
- Cookie are now supported in lightmaper. All lights casting cookie and baked will now include cookie influence.
- Avoid building the mip chain a second time for SSR for transparent objects.
- Replaced "High Quality" Subsurface Scattering with a set of Quality Levels.
- Replaced "High Quality" Volumetric Lighting with "Screen Resolution Percentage" and "Volume Slice Count" on the Fog volume component.
- Merged material samples and shader samples
- Update material samples scene visuals
- Use multi_compile API for deferred compute shader with shadow mask.
- Made the StaticLightingSky class public so that users can change it by script for baking purpose.
- Shadowmask and realtime reflectoin probe property are hide in Quality settings
- Improved performance of reflection probe management when using a lot of probes.
- Ignoring the disable SSR flags for recursive rendering.
- Removed logic in the UI to disable parameters for contact shadows and fog volume components as it was going against the concept of the volume system.
- Fixed the sub surface mask not being taken into account when computing ray traced sub surface scattering.
- MSAA Within Forward Frame Setting is now enabled by default on Cameras when new Render Pipeline Asset is created
- Slightly changed the TAA anti-flicker mechanism so that it is more aggressive on almost static images (only on High preset for now).
- Changed default exposure compensation to 0.
- Refactored shadow caching system.
- Removed experimental namespace for ray tracing code.
- Increase limit for max numbers of lights in UX
- Removed direct use of BSDFData in the path tracing pass, delegated to the material instead.
- Pre-warm the RTHandle system to reduce the amount of memory allocations and the total memory needed at all points. 
- DXR: Only read the geometric attributes that are required using the share pass info and shader graph defines.
- DXR: Dispatch binned rays in 1D instead of 2D.
- Lit and LayeredLit tessellation cross lod fade don't used dithering anymore between LOD but fade the tessellation height instead. Allow a smoother transition
- Changed the way planar reflections are filtered in order to be a bit more "physically based".
- Increased path tracing BSDFs roughness range from [0.001, 0.999] to [0.00001, 0.99999].
- Changing the default SSGI radius for the all configurations.
- Changed the default parameters for quality RTGI to match expected behavior.
- Add color clear pass while rendering XR occlusion mesh to avoid leaks.
- Only use one texture for ray traced reflection upscaling.
- Adjust the upscale radius based on the roughness value.
- DXR: Changed the way the filter size is decided for directional, point and spot shadows.
- Changed the default exposure mode to "Automatic (Histogram)", along with "Limit Min" to -4 and "Limit Max" to 16.
- Replaced the default scene system with the builtin Scene Template feature.
- Changed extensions of shader CAS include files.
- Making the planar probe atlas's format match the color buffer's format.
- Removing the planarReflectionCacheCompressed setting from asset.
- SHADERPASS for TransparentDepthPrepass and TransparentDepthPostpass identification is using respectively SHADERPASS_TRANSPARENT_DEPTH_PREPASS and SHADERPASS_TRANSPARENT_DEPTH_POSTPASS
- Renamed the debug name from SSAO to ScreenSpaceAmbientOcclusion (1254974).
- Added missing tooltips and improved the UI of the aperture control (case 1254916).
- Fixed wrong tooltips in the Dof Volume (case 1256641).
- The `CustomPassLoadCameraColor` and `CustomPassSampleCameraColor` functions now returns the correct color buffer when used in after post process instead of the color pyramid (which didn't had post processes).
- PBR Sky now doesn't go black when going below sea level, but it instead freezes calculation as if on the horizon. 
- Fixed an issue with quality setting foldouts not opening when clicking on them (1253088).
- Shutter speed can now be changed by dragging the mouse over the UI label (case 1245007).
- Remove the 'Point Cube Size' for cookie, use the Cubemap size directly.
<<<<<<< HEAD
- Fixed the first ray tracing frame not having the light cluster being set up properly (1260311).
=======
- Only building the RTAS if there is an effect that will require it (1262217).
>>>>>>> 94894d60

## [7.1.1] - 2019-09-05

### Added
- Transparency Overdraw debug mode. Allows to visualize transparent objects draw calls as an "heat map".
- Enabled single-pass instancing support for XR SDK with new API cmd.SetInstanceMultiplier()
- XR settings are now available in the HDRP asset
- Support for Material Quality in Shader Graph
- Material Quality support selection in HDRP Asset
- Renamed XR shader macro from UNITY_STEREO_ASSIGN_COMPUTE_EYE_INDEX to UNITY_XR_ASSIGN_VIEW_INDEX
- Raytracing ShaderGraph node for HDRP shaders
- Custom passes volume component with 3 injection points: Before Rendering, Before Transparent and Before Post Process
- Alpha channel is now properly exported to camera render textures when using FP16 color buffer format
- Support for XR SDK mirror view modes
- HD Master nodes in Shader Graph now support Normal and Tangent modification in vertex stage.
- DepthOfFieldCoC option in the fullscreen debug modes.
- Added override Ambient Occlusion option on debug windows
- Added Custom Post Processes with 3 injection points: Before Transparent, Before Post Process and After Post Process
- Added draft of minimal interactive path tracing (experimental) based on DXR API - Support only 4 area light, lit and unlit shader (non-shadergraph)
- Small adjustments to TAA anti flicker (more aggressive on high values).

### Fixed
- Fixed wizard infinite loop on cancellation
- Fixed with compute shader error about too many threads in threadgroup on low GPU
- Fixed invalid contact shadow shaders being created on metal
- Fixed a bug where if Assembly.GetTypes throws an exception due to mis-versioned dlls, then no preprocessors are used in the shader stripper
- Fixed typo in AXF decal property preventing to compile
- Fixed reflection probe with XR single-pass and FPTL
- Fixed force gizmo shown when selecting camera in hierarchy
- Fixed issue with XR occlusion mesh and dynamic resolution
- Fixed an issue where lighting compute buffers were re-created with the wrong size when resizing the window, causing tile artefacts at the top of the screen.
- Fix FrameSettings names and tooltips
- Fixed error with XR SDK when the Editor is not in focus
- Fixed errors with RenderGraph, XR SDK and occlusion mesh
- Fixed shadow routines compilation errors when "real" type is a typedef on "half".
- Fixed toggle volumetric lighting in the light UI
- Fixed post-processing history reset handling rt-scale incorrectly
- Fixed crash with terrain and XR multi-pass
- Fixed ShaderGraph material synchronization issues
- Fixed a null reference exception when using an Emissive texture with Unlit shader (case 1181335)
- Fixed an issue where area lights and point lights where not counted separately with regards to max lights on screen (case 1183196)
- Fixed an SSR and Subsurface Scattering issue (appearing black) when using XR.

### Changed
- Update Wizard layout.
- Remove almost all Garbage collection call within a frame.
- Rename property AdditionalVeclocityChange to AddPrecomputeVelocity
- Call the End/Begin camera rendering callbacks for camera with customRender enabled
- Changeg framesettings migration order of postprocess flags as a pr for reflection settings flags have been backported to 2019.2
- Replaced usage of ENABLE_VR in XRSystem.cs by version defines based on the presence of the built-in VR and XR modules
- Added an update virtual function to the SkyRenderer class. This is called once per frame. This allows a given renderer to amortize heavy computation at the rate it chooses. Currently only the physically based sky implements this.
- Removed mandatory XRPass argument in HDCamera.GetOrCreate()
- Restored the HDCamera parameter to the sky rendering builtin parameters.
- Removed usage of StructuredBuffer for XR View Constants
- Expose Direct Specular Lighting control in FrameSettings
- Deprecated ExponentialFog and VolumetricFog volume components. Now there is only one exponential fog component (Fog) which can add Volumetric Fog as an option. Added a script in Edit -> Render Pipeline -> Upgrade Fog Volume Components.

## [7.0.1] - 2019-07-25

### Added
- Added option in the config package to disable globally Area Lights and to select shadow quality settings for the deferred pipeline.
- When shader log stripping is enabled, shader stripper statistics will be written at `Temp/shader-strip.json`
- Occlusion mesh support from XR SDK

### Fixed
- Fixed XR SDK mirror view blit, cleanup some XRTODO and removed XRDebug.cs
- Fixed culling for volumetrics with XR single-pass rendering
- Fix shadergraph material pass setup not called
- Fixed documentation links in component's Inspector header bar
- Cookies using the render texture output from a camera are now properly updated
- Allow in ShaderGraph to enable pre/post pass when the alpha clip is disabled

### Changed
- RenderQueue for Opaque now start at Background instead of Geometry.
- Clamp the area light size for scripting API when we change the light type
- Added a warning in the material UI when the diffusion profile assigned is not in the HDRP asset


## [7.0.0] - 2019-07-17

### Added
- `Fixed`, `Viewer`, and `Automatic` modes to compute the FOV used when rendering a `PlanarReflectionProbe`
- A checkbox to toggle the chrome gizmo of `ReflectionProbe`and `PlanarReflectionProbe`
- Added a Light layer in shadows that allow for objects to cast shadows without being affected by light (and vice versa).
- You can now access ShaderGraph blend states from the Material UI (for example, **Surface Type**, **Sorting Priority**, and **Blending Mode**). This change may break Materials that use a ShaderGraph, to fix them, select **Edit > Render Pipeline > Reset all ShaderGraph Scene Materials BlendStates**. This syncs the blendstates of you ShaderGraph master nodes with the Material properties.
- You can now control ZTest, ZWrite, and CullMode for transparent Materials.
- Materials that use Unlit Shaders or Unlit Master Node Shaders now cast shadows.
- Added an option to enable the ztest on **After Post Process** materials when TAA is disabled.
- Added a new SSAO (based on Ground Truth Ambient Occlusion algorithm) to replace the previous one.
- Added support for shadow tint on light
- BeginCameraRendering and EndCameraRendering callbacks are now called with probes
- Adding option to update shadow maps only On Enable and On Demand.
- Shader Graphs that use time-dependent vertex modification now generate correct motion vectors.
- Added option to allow a custom spot angle for spot light shadow maps.
- Added frame settings for individual post-processing effects
- Added dither transition between cascades for Low and Medium quality settings
- Added single-pass instancing support with XR SDK
- Added occlusion mesh support with XR SDK
- Added support of Alembic velocity to various shaders
- Added support for more than 2 views for single-pass instancing
- Added support for per punctual/directional light min roughness in StackLit
- Added mirror view support with XR SDK
- Added VR verification in HDRPWizard
- Added DXR verification in HDRPWizard
- Added feedbacks in UI of Volume regarding skies
- Cube LUT support in Tonemapping. Cube LUT helpers for external grading are available in the Post-processing Sample package.

### Fixed
- Fixed an issue with history buffers causing effects like TAA or auto exposure to flicker when more than one camera was visible in the editor
- The correct preview is displayed when selecting multiple `PlanarReflectionProbe`s
- Fixed volumetric rendering with camera-relative code and XR stereo instancing
- Fixed issue with flashing cyan due to async compilation of shader when selecting a mesh
- Fix texture type mismatch when the contact shadow are disabled (causing errors on IOS devices)
- Fixed Generate Shader Includes while in package
- Fixed issue when texture where deleted in ShadowCascadeGUI
- Fixed issue in FrameSettingsHistory when disabling a camera several time without enabling it in between.
- Fixed volumetric reprojection with camera-relative code and XR stereo instancing
- Added custom BaseShaderPreprocessor in HDEditorUtils.GetBaseShaderPreprocessorList()
- Fixed compile issue when USE_XR_SDK is not defined
- Fixed procedural sky sun disk intensity for high directional light intensities
- Fixed Decal mip level when using texture mip map streaming to avoid dropping to lowest permitted mip (now loading all mips)
- Fixed deferred shading for XR single-pass instancing after lightloop refactor
- Fixed cluster and material classification debug (material classification now works with compute as pixel shader lighting)
- Fixed IOS Nan by adding a maximun epsilon definition REAL_EPS that uses HALF_EPS when fp16 are used
- Removed unnecessary GC allocation in motion blur code
- Fixed locked UI with advanded influence volume inspector for probes
- Fixed invalid capture direction when rendering planar reflection probes
- Fixed Decal HTILE optimization with platform not supporting texture atomatic (Disable it)
- Fixed a crash in the build when the contact shadows are disabled
- Fixed camera rendering callbacks order (endCameraRendering was being called before the actual rendering)
- Fixed issue with wrong opaque blending settings for After Postprocess
- Fixed issue with Low resolution transparency on PS4
- Fixed a memory leak on volume profiles
- Fixed The Parallax Occlusion Mappping node in shader graph and it's UV input slot
- Fixed lighting with XR single-pass instancing by disabling deferred tiles
- Fixed the Bloom prefiltering pass
- Fixed post-processing effect relying on Unity's random number generator
- Fixed camera flickering when using TAA and selecting the camera in the editor
- Fixed issue with single shadow debug view and volumetrics
- Fixed most of the problems with light animation and timeline
- Fixed indirect deferred compute with XR single-pass instancing
- Fixed a slight omission in anisotropy calculations derived from HazeMapping in StackLit
- Improved stack computation numerical stability in StackLit
- Fix PBR master node always opaque (wrong blend modes for forward pass)
- Fixed TAA with XR single-pass instancing (missing macros)
- Fixed an issue causing Scene View selection wire gizmo to not appear when using HDRP Shader Graphs.
- Fixed wireframe rendering mode (case 1083989)
- Fixed the renderqueue not updated when the alpha clip is modified in the material UI.
- Fixed the PBR master node preview
- Remove the ReadOnly flag on Reflection Probe's cubemap assets during bake when there are no VCS active.
- Fixed an issue where setting a material debug view would not reset the other exclusive modes
- Spot light shapes are now correctly taken into account when baking
- Now the static lighting sky will correctly take the default values for non-overridden properties
- Fixed material albedo affecting the lux meter
- Extra test in deferred compute shading to avoid shading pixels that were not rendered by the current camera (for camera stacking)

### Changed
- Optimization: Reduce the group size of the deferred lighting pass from 16x16 to 8x8
- Replaced HDCamera.computePassCount by viewCount
- Removed xrInstancing flag in RTHandles (replaced by TextureXR.slices and TextureXR.dimensions)
- Refactor the HDRenderPipeline and lightloop code to preprare for high level rendergraph
- Removed the **Back Then Front Rendering** option in the fabric Master Node settings. Enabling this option previously did nothing.
- Shader type Real translates to FP16 precision on Nintendo Switch.
- Shader framework refactor: Introduce CBSDF, EvaluateBSDF, IsNonZeroBSDF to replace BSDF functions
- Shader framework refactor:  GetBSDFAngles, LightEvaluation and SurfaceShading functions
- Replace ComputeMicroShadowing by GetAmbientOcclusionForMicroShadowing
- Rename WorldToTangent to TangentToWorld as it was incorrectly named
- Remove SunDisk and Sun Halo size from directional light
- Remove all obsolete wind code from shader
- Renamed DecalProjectorComponent into DecalProjector for API alignment.
- Improved the Volume UI and made them Global by default
- Remove very high quality shadow option
- Change default for shadow quality in Deferred to Medium
- Enlighten now use inverse squared falloff (before was using builtin falloff)
- Enlighten is now deprecated. Please use CPU or GPU lightmaper instead.
- Remove the name in the diffusion profile UI
- Changed how shadow map resolution scaling with distance is computed. Now it uses screen space area rather than light range.
- Updated MoreOptions display in UI
- Moved Display Area Light Emissive Mesh script API functions in the editor namespace
- direct strenght properties in ambient occlusion now affect direct specular as well
- Removed advanced Specular Occlusion control in StackLit: SSAO based SO control is hidden and fixed to behave like Lit, SPTD is the only HQ technique shown for baked SO.
- Shader framework refactor: Changed ClampRoughness signature to include PreLightData access.
- HDRPWizard window is now in Window > General > HD Render Pipeline Wizard
- Moved StaticLightingSky to LightingWindow
- Removes the current "Scene Settings" and replace them with "Sky & Fog Settings" (with Physically Based Sky and Volumetric Fog).
- Changed how cached shadow maps are placed inside the atlas to minimize re-rendering of them.

## [6.7.0-preview] - 2019-05-16

### Added
- Added ViewConstants StructuredBuffer to simplify XR rendering
- Added API to render specific settings during a frame
- Added stadia to the supported platforms (2019.3)
- Enabled cascade blends settings in the HD Shadow component
- Added Hardware Dynamic Resolution support.
- Added MatCap debug view to replace the no scene lighting debug view.
- Added clear GBuffer option in FrameSettings (default to false)
- Added preview for decal shader graph (Only albedo, normal and emission)
- Added exposure weight control for decal
- Screen Space Directional Shadow under a define option. Activated for ray tracing
- Added a new abstraction for RendererList that will help transition to Render Graph and future RendererList API
- Added multipass support for VR
- Added XR SDK integration (multipass only)
- Added Shader Graph samples for Hair, Fabric and Decal master nodes.
- Add fade distance, shadow fade distance and light layers to light explorer
- Add method to draw light layer drawer in a rect to HDEditorUtils

### Fixed
- Fixed deserialization crash at runtime
- Fixed for ShaderGraph Unlit masternode not writing velocity
- Fixed a crash when assiging a new HDRP asset with the 'Verify Saving Assets' option enabled
- Fixed exposure to properly support TEXTURE2D_X
- Fixed TerrainLit basemap texture generation
- Fixed a bug that caused nans when material classification was enabled and a tile contained one standard material + a material with transmission.
- Fixed gradient sky hash that was not using the exposure hash
- Fixed displayed default FrameSettings in HDRenderPipelineAsset wrongly updated on scripts reload.
- Fixed gradient sky hash that was not using the exposure hash.
- Fixed visualize cascade mode with exposure.
- Fixed (enabled) exposure on override lighting debug modes.
- Fixed issue with LightExplorer when volume have no profile
- Fixed issue with SSR for negative, infinite and NaN history values
- Fixed LightLayer in HDReflectionProbe and PlanarReflectionProbe inspector that was not displayed as a mask.
- Fixed NaN in transmission when the thickness and a color component of the scattering distance was to 0
- Fixed Light's ShadowMask multi-edition.
- Fixed motion blur and SMAA with VR single-pass instancing
- Fixed NaNs generated by phase functionsin volumetric lighting
- Fixed NaN issue with refraction effect and IOR of 1 at extreme grazing angle
- Fixed nan tracker not using the exposure
- Fixed sorting priority on lit and unlit materials
- Fixed null pointer exception when there are no AOVRequests defined on a camera
- Fixed dirty state of prefab using disabled ReflectionProbes
- Fixed an issue where gizmos and editor grid were not correctly depth tested
- Fixed created default scene prefab non editable due to wrong file extension.
- Fixed an issue where sky convolution was recomputed for nothing when a preview was visible (causing extreme slowness when fabric convolution is enabled)
- Fixed issue with decal that wheren't working currently in player
- Fixed missing stereo rendering macros in some fragment shaders
- Fixed exposure for ReflectionProbe and PlanarReflectionProbe gizmos
- Fixed single-pass instancing on PSVR
- Fixed Vulkan shader issue with Texture2DArray in ScreenSpaceShadow.compute by re-arranging code (workaround)
- Fixed camera-relative issue with lights and XR single-pass instancing
- Fixed single-pass instancing on Vulkan
- Fixed htile synchronization issue with shader graph decal
- Fixed Gizmos are not drawn in Camera preview
- Fixed pre-exposure for emissive decal
- Fixed wrong values computed in PreIntegrateFGD and in the generation of volumetric lighting data by forcing the use of fp32.
- Fixed NaNs arising during the hair lighting pass
- Fixed synchronization issue in decal HTile that occasionally caused rendering artifacts around decal borders
- Fixed QualitySettings getting marked as modified by HDRP (and thus checked out in Perforce)
- Fixed a bug with uninitialized values in light explorer
- Fixed issue with LOD transition
- Fixed shader warnings related to raytracing and TEXTURE2D_X

### Changed
- Refactor PixelCoordToViewDirWS to be VR compatible and to compute it only once per frame
- Modified the variants stripper to take in account multiple HDRP assets used in the build.
- Improve the ray biasing code to avoid self-intersections during the SSR traversal
- Update Pyramid Spot Light to better match emitted light volume.
- Moved _XRViewConstants out of UnityPerPassStereo constant buffer to fix issues with PSSL
- Removed GetPositionInput_Stereo() and single-pass (double-wide) rendering mode
- Changed label width of the frame settings to accommodate better existing options.
- SSR's Default FrameSettings for camera is now enable.
- Re-enabled the sharpening filter on Temporal Anti-aliasing
- Exposed HDEditorUtils.LightLayerMaskDrawer for integration in other packages and user scripting.
- Rename atmospheric scattering in FrameSettings to Fog
- The size modifier in the override for the culling sphere in Shadow Cascades now defaults to 0.6, which is the same as the formerly hardcoded value.
- Moved LOD Bias and Maximum LOD Level from Frame Setting section `Other` to `Rendering`
- ShaderGraph Decal that affect only emissive, only draw in emissive pass (was drawing in dbuffer pass too)
- Apply decal projector fade factor correctly on all attribut and for shader graph decal
- Move RenderTransparentDepthPostpass after all transparent
- Update exposure prepass to interleave XR single-pass instancing views in a checkerboard pattern
- Removed ScriptRuntimeVersion check in wizard.

## [6.6.0-preview] - 2019-04-01

### Added
- Added preliminary changes for XR deferred shading
- Added support of 111110 color buffer
- Added proper support for Recorder in HDRP
- Added depth offset input in shader graph master nodes
- Added a Parallax Occlusion Mapping node
- Added SMAA support
- Added Homothety and Symetry quick edition modifier on volume used in ReflectionProbe, PlanarReflectionProbe and DensityVolume
- Added multi-edition support for DecalProjectorComponent
- Improve hair shader
- Added the _ScreenToTargetScaleHistory uniform variable to be used when sampling HDRP RTHandle history buffers.
- Added settings in `FrameSettings` to change `QualitySettings.lodBias` and `QualitySettings.maximumLODLevel` during a rendering
- Added an exposure node to retrieve the current, inverse and previous frame exposure value.
- Added an HD scene color node which allow to sample the scene color with mips and a toggle to remove the exposure.
- Added safeguard on HD scene creation if default scene not set in the wizard
- Added Low res transparency rendering pass.

### Fixed
- Fixed HDRI sky intensity lux mode
- Fixed dynamic resolution for XR
- Fixed instance identifier semantic string used by Shader Graph
- Fixed null culling result occuring when changing scene that was causing crashes
- Fixed multi-edition light handles and inspector shapes
- Fixed light's LightLayer field when multi-editing
- Fixed normal blend edition handles on DensityVolume
- Fixed an issue with layered lit shader and height based blend where inactive layers would still have influence over the result
- Fixed multi-selection handles color for DensityVolume
- Fixed multi-edition inspector's blend distances for HDReflectionProbe, PlanarReflectionProbe and DensityVolume
- Fixed metric distance that changed along size in DensityVolume
- Fixed DensityVolume shape handles that have not same behaviour in advance and normal edition mode
- Fixed normal map blending in TerrainLit by only blending the derivatives
- Fixed Xbox One rendering just a grey screen instead of the scene
- Fixed probe handles for multiselection
- Fixed baked cubemap import settings for convolution
- Fixed regression causing crash when attempting to open HDRenderPipelineWizard without an HDRenderPipelineAsset setted
- Fixed FullScreenDebug modes: SSAO, SSR, Contact shadow, Prerefraction Color Pyramid, Final Color Pyramid
- Fixed volumetric rendering with stereo instancing
- Fixed shader warning
- Fixed missing resources in existing asset when updating package
- Fixed PBR master node preview in forward rendering or transparent surface
- Fixed deferred shading with stereo instancing
- Fixed "look at" edition mode of Rotation tool for DecalProjectorComponent
- Fixed issue when switching mode in ReflectionProbe and PlanarReflectionProbe
- Fixed issue where migratable component version where not always serialized when part of prefab's instance
- Fixed an issue where shadow would not be rendered properly when light layer are not enabled
- Fixed exposure weight on unlit materials
- Fixed Light intensity not played in the player when recorded with animation/timeline
- Fixed some issues when multi editing HDRenderPipelineAsset
- Fixed emission node breaking the main shader graph preview in certain conditions.
- Fixed checkout of baked probe asset when baking probes.
- Fixed invalid gizmo position for rotated ReflectionProbe
- Fixed multi-edition of material's SurfaceType and RenderingPath
- Fixed whole pipeline reconstruction on selecting for the first time or modifying other than the currently used HDRenderPipelineAsset
- Fixed single shadow debug mode
- Fixed global scale factor debug mode when scale > 1
- Fixed debug menu material overrides not getting applied to the Terrain Lit shader
- Fixed typo in computeLightVariants
- Fixed deferred pass with XR instancing by disabling ComputeLightEvaluation
- Fixed bloom resolution independence
- Fixed lens dirt intensity not behaving properly
- Fixed the Stop NaN feature
- Fixed some resources to handle more than 2 instanced views for XR
- Fixed issue with black screen (NaN) produced on old GPU hardware or intel GPU hardware with gaussian pyramid
- Fixed issue with disabled punctual light would still render when only directional light is present

### Changed
- DensityVolume scripting API will no longuer allow to change between advance and normal edition mode
- Disabled depth of field, lens distortion and panini projection in the scene view
- TerrainLit shaders and includes are reorganized and made simpler.
- TerrainLit shader GUI now allows custom properties to be displayed in the Terrain fold-out section.
- Optimize distortion pass with stencil
- Disable SceneSelectionPass in shader graph preview
- Control punctual light and area light shadow atlas separately
- Move SMAA anti-aliasing option to after Temporal Anti Aliasing one, to avoid problem with previously serialized project settings
- Optimize rendering with static only lighting and when no cullable lights/decals/density volumes are present.
- Updated handles for DecalProjectorComponent for enhanced spacial position readability and have edition mode for better SceneView management
- DecalProjectorComponent are now scale independent in order to have reliable metric unit (see new Size field for changing the size of the volume)
- Restructure code from HDCamera.Update() by adding UpdateAntialiasing() and UpdateViewConstants()
- Renamed velocity to motion vectors
- Objects rendered during the After Post Process pass while TAA is enabled will not benefit from existing depth buffer anymore. This is done to fix an issue where those object would wobble otherwise
- Removed usage of builtin unity matrix for shadow, shadow now use same constant than other view
- The default volume layer mask for cameras & probes is now `Default` instead of `Everything`

## [6.5.0-preview] - 2019-03-07

### Added
- Added depth-of-field support with stereo instancing
- Adding real time area light shadow support
- Added a new FrameSettings: Specular Lighting to toggle the specular during the rendering

### Fixed
- Fixed diffusion profile upgrade breaking package when upgrading to a new version
- Fixed decals cropped by gizmo not updating correctly if prefab
- Fixed an issue when enabling SSR on multiple view
- Fixed edition of the intensity's unit field while selecting multiple lights
- Fixed wrong calculation in soft voxelization for density volume
- Fixed gizmo not working correctly with pre-exposure
- Fixed issue with setting a not available RT when disabling motion vectors
- Fixed planar reflection when looking at mirror normal
- Fixed mutiselection issue with HDLight Inspector
- Fixed HDAdditionalCameraData data migration
- Fixed failing builds when light explorer window is open
- Fixed cascade shadows border sometime causing artefacts between cascades
- Restored shadows in the Cascade Shadow debug visualization
- `camera.RenderToCubemap` use proper face culling

### Changed
- When rendering reflection probe disable all specular lighting and for metals use fresnelF0 as diffuse color for bake lighting.

## [6.4.0-preview] - 2019-02-21

### Added
- VR: Added TextureXR system to selectively expand TEXTURE2D macros to texture array for single-pass stereo instancing + Convert textures call to these macros
- Added an unit selection dropdown next to shutter speed (camera)
- Added error helpbox when trying to use a sub volume component that require the current HDRenderPipelineAsset to support a feature that it is not supporting.
- Add mesh for tube light when display emissive mesh is enabled

### Fixed
- Fixed Light explorer. The volume explorer used `profile` instead of `sharedProfile` which instantiate a custom volume profile instead of editing the asset itself.
- Fixed UI issue where all is displayed using metric unit in shadow cascade and Percent is set in the unit field (happening when opening the inspector).
- Fixed inspector event error when double clicking on an asset (diffusion profile/material).
- Fixed nullref on layered material UI when the material is not an asset.
- Fixed nullref exception when undo/redo a light property.
- Fixed visual bug when area light handle size is 0.

### Changed
- Update UI for 32bit/16bit shadow precision settings in HDRP asset
- Object motion vectors have been disabled in all but the game view. Camera motion vectors are still enabled everywhere, allowing TAA and Motion Blur to work on static objects.
- Enable texture array by default for most rendering code on DX11 and unlock stereo instancing (DX11 only for now)

## [6.3.0-preview] - 2019-02-18

### Added
- Added emissive property for shader graph decals
- Added a diffusion profile override volume so the list of diffusion profile assets to use can be chanaged without affecting the HDRP asset
- Added a "Stop NaNs" option on cameras and in the Scene View preferences.
- Added metric display option in HDShadowSettings and improve clamping
- Added shader parameter mapping in DebugMenu
- Added scripting API to configure DebugData for DebugMenu

### Fixed
- Fixed decals in forward
- Fixed issue with stencil not correctly setup for various master node and shader for the depth pass, motion vector pass and GBuffer/Forward pass
- Fixed SRP batcher and metal
- Fixed culling and shadows for Pyramid, Box, Rectangle and Tube lights
- Fixed an issue where scissor render state leaking from the editor code caused partially black rendering

### Changed
- When a lit material has a clear coat mask that is not null, we now use the clear coat roughness to compute the screen space reflection.
- Diffusion profiles are now limited to one per asset and can be referenced in materials, shader graphs and vfx graphs. Materials will be upgraded automatically except if they are using a shader graph, in this case it will display an error message.

## [6.2.0-preview] - 2019-02-15

### Added
- Added help box listing feature supported in a given HDRenderPipelineAsset alongs with the drawbacks implied.
- Added cascade visualizer, supporting disabled handles when not overriding.

### Fixed
- Fixed post processing with stereo double-wide
- Fixed issue with Metal: Use sign bit to find the cache type instead of lowest bit.
- Fixed invalid state when creating a planar reflection for the first time
- Fix FrameSettings's LitShaderMode not restrained by supported LitShaderMode regression.

### Changed
- The default value roughness value for the clearcoat has been changed from 0.03 to 0.01
- Update default value of based color for master node
- Update Fabric Charlie Sheen lighting model - Remove Fresnel component that wasn't part of initial model + Remap smoothness to [0.0 - 0.6] range for more artist friendly parameter

### Changed
- Code refactor: all macros with ARGS have been swapped with macros with PARAM. This is because the ARGS macros were incorrectly named.

## [6.1.0-preview] - 2019-02-13

### Added
- Added support for post-processing anti-aliasing in the Scene View (FXAA and TAA). These can be set in Preferences.
- Added emissive property for decal material (non-shader graph)

### Fixed
- Fixed a few UI bugs with the color grading curves.
- Fixed "Post Processing" in the scene view not toggling post-processing effects
- Fixed bake only object with flag `ReflectionProbeStaticFlag` when baking a `ReflectionProbe`

### Changed
- Removed unsupported Clear Depth checkbox in Camera inspector
- Updated the toggle for advanced mode in inspectors.

## [6.0.0-preview] - 2019-02-23

### Added
- Added new API to perform a camera rendering
- Added support for hair master node (Double kajiya kay - Lambert)
- Added Reset behaviour in DebugMenu (ingame mapping is right joystick + B)
- Added Default HD scene at new scene creation while in HDRP
- Added Wizard helping to configure HDRP project
- Added new UI for decal material to allow remapping and scaling of some properties
- Added cascade shadow visualisation toggle in HD shadow settings
- Added icons for assets
- Added replace blending mode for distortion
- Added basic distance fade for density volumes
- Added decal master node for shader graph
- Added HD unlit master node (Cross Pipeline version is name Unlit)
- Added new Rendering Queue in materials
- Added post-processing V3 framework embed in HDRP, remove postprocess V2 framework
- Post-processing now uses the generic volume framework
-   New depth-of-field, bloom, panini projection effects, motion blur
-   Exposure is now done as a pre-exposition pass, the whole system has been revamped
-   Exposure now use EV100 everywhere in the UI (Sky, Emissive Light)
- Added emissive intensity (Luminance and EV100 control) control for Emissive
- Added pre-exposure weigth for Emissive
- Added an emissive color node and a slider to control the pre-exposure percentage of emission color
- Added physical camera support where applicable
- Added more color grading tools
- Added changelog level for Shader Variant stripping
- Added Debug mode for validation of material albedo and metalness/specularColor values
- Added a new dynamic mode for ambient probe and renamed BakingSky to StaticLightingSky
- Added command buffer parameter to all Bind() method of material
- Added Material validator in Render Pipeline Debug
- Added code to future support of DXR (not enabled)
- Added support of multiviewport
- Added HDRenderPipeline.RequestSkyEnvironmentUpdate function to force an update from script when sky is set to OnDemand
- Added a Lighting and BackLighting slots in Lit, StackLit, Fabric and Hair master nodes
- Added support for overriding terrain detail rendering shaders, via the render pipeline editor resources asset
- Added xrInstancing flag support to RTHandle
- Added support for cullmask for decal projectors
- Added software dynamic resolution support
- Added support for "After Post-Process" render pass for unlit shader
- Added support for textured rectangular area lights
- Added stereo instancing macros to MSAA shaders
- Added support for Quarter Res Raytraced Reflections (not enabled)
- Added fade factor for decal projectors.
- Added stereo instancing macros to most shaders used in VR
- Added multi edition support for HDRenderPipelineAsset

### Fixed
- Fixed logic to disable FPTL with stereo rendering
- Fixed stacklit transmission and sun highlight
- Fixed decals with stereo rendering
- Fixed sky with stereo rendering
- Fixed flip logic for postprocessing + VR
- Fixed copyStencilBuffer pass for Switch
- Fixed point light shadow map culling that wasn't taking into account far plane
- Fixed usage of SSR with transparent on all master node
- Fixed SSR and microshadowing on fabric material
- Fixed blit pass for stereo rendering
- Fixed lightlist bounds for stereo rendering
- Fixed windows and in-game DebugMenu sync.
- Fixed FrameSettings' LitShaderMode sync when opening DebugMenu.
- Fixed Metal specific issues with decals, hitting a sampler limit and compiling AxF shader
- Fixed an issue with flipped depth buffer during postprocessing
- Fixed normal map use for shadow bias with forward lit - now use geometric normal
- Fixed transparent depth prepass and postpass access so they can be use without alpha clipping for lit shader
- Fixed support of alpha clip shadow for lit master node
- Fixed unlit master node not compiling
- Fixed issue with debug display of reflection probe
- Fixed issue with phong tessellations not working with lit shader
- Fixed issue with vertex displacement being affected by heightmap setting even if not heightmap where assign
- Fixed issue with density mode on Lit terrain producing NaN
- Fixed issue when going back and forth from Lit to LitTesselation for displacement mode
- Fixed issue with ambient occlusion incorrectly applied to emissiveColor with light layers in deferred
- Fixed issue with fabric convolution not using the correct convolved texture when fabric convolution is enabled
- Fixed issue with Thick mode for Transmission that was disabling transmission with directional light
- Fixed shutdown edge cases with HDRP tests
- Fixed slowdow when enabling Fabric convolution in HDRP asset
- Fixed specularAA not compiling in StackLit Master node
- Fixed material debug view with stereo rendering
- Fixed material's RenderQueue edition in default view.
- Fixed banding issues within volumetric density buffer
- Fixed missing multicompile for MSAA for AxF
- Fixed camera-relative support for stereo rendering
- Fixed remove sync with render thread when updating decal texture atlas.
- Fixed max number of keyword reach [256] issue. Several shader feature are now local
- Fixed Scene Color and Depth nodes
- Fixed SSR in forward
- Fixed custom editor of Unlit, HD Unlit and PBR shader graph master node
- Fixed issue with NewFrame not correctly calculated in Editor when switching scene
- Fixed issue with TerrainLit not compiling with depth only pass and normal buffer
- Fixed geometric normal use for shadow bias with PBR master node in forward
- Fixed instancing macro usage for decals
- Fixed error message when having more than one directional light casting shadow
- Fixed error when trying to display preview of Camera or PlanarReflectionProbe
- Fixed LOAD_TEXTURE2D_ARRAY_MSAA macro
- Fixed min-max and amplitude clamping value in inspector of vertex displacement materials
- Fixed issue with alpha shadow clip (was incorrectly clipping object shadow)
- Fixed an issue where sky cubemap would not be cleared correctly when setting the current sky to None
- Fixed a typo in Static Lighting Sky component UI
- Fixed issue with incorrect reset of RenderQueue when switching shader in inspector GUI
- Fixed issue with variant stripper stripping incorrectly some variants
- Fixed a case of ambient lighting flickering because of previews
- Fixed Decals when rendering multiple camera in a single frame
- Fixed cascade shadow count in shader
- Fixed issue with Stacklit shader with Haze effect
- Fixed an issue with the max sample count for the TAA
- Fixed post-process guard band for XR
- Fixed exposure of emissive of Unlit
- Fixed depth only and motion vector pass for Unlit not working correctly with MSAA
- Fixed an issue with stencil buffer copy causing unnecessary compute dispatches for lighting
- Fixed multi edition issue in FrameSettings
- Fixed issue with SRP batcher and DebugDisplay variant of lit shader
- Fixed issue with debug material mode not doing alpha test
- Fixed "Attempting to draw with missing UAV bindings" errors on Vulkan
- Fixed pre-exposure incorrectly apply to preview
- Fixed issue with duplicate 3D texture in 3D texture altas of volumetric?
- Fixed Camera rendering order (base on the depth parameter)
- Fixed shader graph decals not being cropped by gizmo
- Fixed "Attempting to draw with missing UAV bindings" errors on Vulkan.


### Changed
- ColorPyramid compute shader passes is swapped to pixel shader passes on platforms where the later is faster (Nintendo Switch).
- Removing the simple lightloop used by the simple lit shader
- Whole refactor of reflection system: Planar and reflection probe
- Separated Passthrough from other RenderingPath
- Update several properties naming and caption based on feedback from documentation team
- Remove tile shader variant for transparent backface pass of lit shader
- Rename all HDRenderPipeline to HDRP folder for shaders
- Rename decal property label (based on doc team feedback)
- Lit shader mode now default to Deferred to reduce build time
- Update UI of Emission parameters in shaders
- Improve shader variant stripping including shader graph variant
- Refactored render loop to render realtime probes visible per camera
- Enable SRP batcher by default
- Shader code refactor: Rename LIGHTLOOP_SINGLE_PASS => LIGHTLOOP_DISABLE_TILE_AND_CLUSTER and clean all usage of LIGHTLOOP_TILE_PASS
- Shader code refactor: Move pragma definition of vertex and pixel shader inside pass + Move SURFACE_GRADIENT definition in XXXData.hlsl
- Micro-shadowing in Lit forward now use ambientOcclusion instead of SpecularOcclusion
- Upgraded FrameSettings workflow, DebugMenu and Inspector part relative to it
- Update build light list shader code to support 32 threads in wavefronts on Switch
- LayeredLit layers' foldout are now grouped in one main foldout per layer
- Shadow alpha clip can now be enabled on lit shader and haor shader enven for opaque
- Temporal Antialiasing optimization for Xbox One X
- Parameter depthSlice on SetRenderTarget functions now defaults to -1 to bind the entire resource
- Rename SampleCameraDepth() functions to LoadCameraDepth() and SampleCameraDepth(), same for SampleCameraColor() functions
- Improved Motion Blur quality.
- Update stereo frame settings values for single-pass instancing and double-wide
- Rearrange FetchDepth functions to prepare for stereo-instancing
- Remove unused _ComputeEyeIndex
- Updated HDRenderPipelineAsset inspector
- Re-enable SRP batcher for metal

## [5.2.0-preview] - 2018-11-27

### Added
- Added option to run Contact Shadows and Volumetrics Voxelization stage in Async Compute
- Added camera freeze debug mode - Allow to visually see culling result for a camera
- Added support of Gizmo rendering before and after postprocess in Editor
- Added support of LuxAtDistance for punctual lights

### Fixed
- Fixed Debug.DrawLine and Debug.Ray call to work in game view
- Fixed DebugMenu's enum resetted on change
- Fixed divide by 0 in refraction causing NaN
- Fixed disable rough refraction support
- Fixed refraction, SSS and atmospheric scattering for VR
- Fixed forward clustered lighting for VR (double-wide).
- Fixed Light's UX to not allow negative intensity
- Fixed HDRenderPipelineAsset inspector broken when displaying its FrameSettings from project windows.
- Fixed forward clustered lighting for VR (double-wide).
- Fixed HDRenderPipelineAsset inspector broken when displaying its FrameSettings from project windows.
- Fixed Decals and SSR diable flags for all shader graph master node (Lit, Fabric, StackLit, PBR)
- Fixed Distortion blend mode for shader graph master node (Lit, StackLit)
- Fixed bent Normal for Fabric master node in shader graph
- Fixed PBR master node lightlayers
- Fixed shader stripping for built-in lit shaders.

### Changed
- Rename "Regular" in Diffusion profile UI "Thick Object"
- Changed VBuffer depth parametrization for volumetric from distanceRange to depthExtent - Require update of volumetric settings - Fog start at near plan
- SpotLight with box shape use Lux unit only

## [5.1.0-preview] - 2018-11-19

### Added

- Added a separate Editor resources file for resources Unity does not take when it builds a Player.
- You can now disable SSR on Materials in Shader Graph.
- Added support for MSAA when the Supported Lit Shader Mode is set to Both. Previously HDRP only supported MSAA for Forward mode.
- You can now override the emissive color of a Material when in debug mode.
- Exposed max light for Light Loop Settings in HDRP asset UI.
- HDRP no longer performs a NormalDBuffer pass update if there are no decals in the Scene.
- Added distant (fall-back) volumetric fog and improved the fog evaluation precision.
- Added an option to reflect sky in SSR.
- Added a y-axis offset for the PlanarReflectionProbe and offset tool.
- Exposed the option to run SSR and SSAO on async compute.
- Added support for the _GlossMapScale parameter in the Legacy to HDRP Material converter.
- Added wave intrinsic instructions for use in Shaders (for AMD GCN).


### Fixed
- Fixed sphere shaped influence handles clamping in Reflection Probes.
- Fixed Reflection Probe data migration for projects created before using HDRP.
- Fixed UI of Layered Material where Unity previously rendered the scrollbar above the Copy button.
- Fixed Material tessellations parameters Start fade distance and End fade distance. Originally, Unity clamped these values when you modified them.
- Fixed various distortion and refraction issues - handle a better fall-back.
- Fixed SSR for multiple views.
- Fixed SSR issues related to self-intersections.
- Fixed shape density volume handle speed.
- Fixed density volume shape handle moving too fast.
- Fixed the Camera velocity pass that we removed by mistake.
- Fixed some null pointer exceptions when disabling motion vectors support.
- Fixed viewports for both the Subsurface Scattering combine pass and the transparent depth prepass.
- Fixed the blend mode pop-up in the UI. It previously did not appear when you enabled pre-refraction.
- Fixed some null pointer exceptions that previously occurred when you disabled motion vectors support.
- Fixed Layered Lit UI issue with scrollbar.
- Fixed cubemap assignation on custom ReflectionProbe.
- Fixed Reflection Probes’ capture settings' shadow distance.
- Fixed an issue with the SRP batcher and Shader variables declaration.
- Fixed thickness and subsurface slots for fabric Shader master node that wasn't appearing with the right combination of flags.
- Fixed d3d debug layer warning.
- Fixed PCSS sampling quality.
- Fixed the Subsurface and transmission Material feature enabling for fabric Shader.
- Fixed the Shader Graph UV node’s dimensions when using it in a vertex Shader.
- Fixed the planar reflection mirror gizmo's rotation.
- Fixed HDRenderPipelineAsset's FrameSettings not showing the selected enum in the Inspector drop-down.
- Fixed an error with async compute.
- MSAA now supports transparency.
- The HDRP Material upgrader tool now converts metallic values correctly.
- Volumetrics now render in Reflection Probes.
- Fixed a crash that occurred whenever you set a viewport size to 0.
- Fixed the Camera physic parameter that the UI previously did not display.
- Fixed issue in pyramid shaped spotlight handles manipulation

### Changed

- Renamed Line shaped Lights to Tube Lights.
- HDRP now uses mean height fog parametrization.
- Shadow quality settings are set to All when you use HDRP (This setting is not visible in the UI when using SRP). This avoids Legacy Graphics Quality Settings disabling the shadows and give SRP full control over the Shadows instead.
- HDRP now internally uses premultiplied alpha for all fog.
- Updated default FrameSettings used for realtime Reflection Probes when you create a new HDRenderPipelineAsset.
- Remove multi-camera support. LWRP and HDRP will not support multi-camera layered rendering.
- Updated Shader Graph subshaders to use the new instancing define.
- Changed fog distance calculation from distance to plane to distance to sphere.
- Optimized forward rendering using AMD GCN by scalarizing the light loop.
- Changed the UI of the Light Editor.
- Change ordering of includes in HDRP Materials in order to reduce iteration time for faster compilation.
- Added a StackLit master node replacing the InspectorUI version. IMPORTANT: All previously authored StackLit Materials will be lost. You need to recreate them with the master node.

## [5.0.0-preview] - 2018-09-28

### Added
- Added occlusion mesh to depth prepass for VR (VR still disabled for now)
- Added a debug mode to display only one shadow at once
- Added controls for the highlight created by directional lights
- Added a light radius setting to punctual lights to soften light attenuation and simulate fill lighting
- Added a 'minRoughness' parameter to all non-area lights (was previously only available for certain light types)
- Added separate volumetric light/shadow dimmers
- Added per-pixel jitter to volumetrics to reduce aliasing artifacts
- Added a SurfaceShading.hlsl file, which implements material-agnostic shading functionality in an efficient manner
- Added support for shadow bias for thin object transmission
- Added FrameSettings to control realtime planar reflection
- Added control for SRPBatcher on HDRP Asset
- Added an option to clear the shadow atlases in the debug menu
- Added a color visualization of the shadow atlas rescale in debug mode
- Added support for disabling SSR on materials
- Added intrinsic for XBone
- Added new light volume debugging tool
- Added a new SSR debug view mode
- Added translaction's scale invariance on DensityVolume
- Added multiple supported LitShadermode and per renderer choice in case of both Forward and Deferred supported
- Added custom specular occlusion mode to Lit Shader Graph Master node

### Fixed
- Fixed a normal bias issue with Stacklit (Was causing light leaking)
- Fixed camera preview outputing an error when both scene and game view where display and play and exit was call
- Fixed override debug mode not apply correctly on static GI
- Fixed issue where XRGraphicsConfig values set in the asset inspector GUI weren't propagating correctly (VR still disabled for now)
- Fixed issue with tangent that was using SurfaceGradient instead of regular normal decoding
- Fixed wrong error message display when switching to unsupported target like IOS
- Fixed an issue with ambient occlusion texture sometimes not being created properly causing broken rendering
- Shadow near plane is no longer limited at 0.1
- Fixed decal draw order on transparent material
- Fixed an issue where sometime the lookup texture used for GGX convolution was broken, causing broken rendering
- Fixed an issue where you wouldn't see any fog for certain pipeline/scene configurations
- Fixed an issue with volumetric lighting where the anisotropy value of 0 would not result in perfectly isotropic lighting
- Fixed shadow bias when the atlas is rescaled
- Fixed shadow cascade sampling outside of the atlas when cascade count is inferior to 4
- Fixed shadow filter width in deferred rendering not matching shader config
- Fixed stereo sampling of depth texture in MSAA DepthValues.shader
- Fixed box light UI which allowed negative and zero sizes, thus causing NaNs
- Fixed stereo rendering in HDRISky.shader (VR)
- Fixed normal blend and blend sphere influence for reflection probe
- Fixed distortion filtering (was point filtering, now trilinear)
- Fixed contact shadow for large distance
- Fixed depth pyramid debug view mode
- Fixed sphere shaped influence handles clamping in reflection probes
- Fixed reflection probes data migration for project created before using hdrp
- Fixed ambient occlusion for Lit Master Node when slot is connected

### Changed
- Use samplerunity_ShadowMask instead of samplerunity_samplerLightmap for shadow mask
- Allow to resize reflection probe gizmo's size
- Improve quality of screen space shadow
- Remove support of projection model for ScreenSpaceLighting (SSR always use HiZ and refraction always Proxy)
- Remove all the debug mode from SSR that are obsolete now
- Expose frameSettings and Capture settings for reflection and planar probe
- Update UI for reflection probe, planar probe, camera and HDRP Asset
- Implement proper linear blending for volumetric lighting via deep compositing as described in the paper "Deep Compositing Using Lie Algebras"
- Changed  planar mapping to match terrain convention (XZ instead of ZX)
- XRGraphicsConfig is no longer Read/Write. Instead, it's read-only. This improves consistency of XR behavior between the legacy render pipeline and SRP
- Change reflection probe data migration code (to update old reflection probe to new one)
- Updated gizmo for ReflectionProbes
- Updated UI and Gizmo of DensityVolume

## [4.0.0-preview] - 2018-09-28

### Added
- Added a new TerrainLit shader that supports rendering of Unity terrains.
- Added controls for linear fade at the boundary of density volumes
- Added new API to control decals without monobehaviour object
- Improve Decal Gizmo
- Implement Screen Space Reflections (SSR) (alpha version, highly experimental)
- Add an option to invert the fade parameter on a Density Volume
- Added a Fabric shader (experimental) handling cotton and silk
- Added support for MSAA in forward only for opaque only
- Implement smoothness fade for SSR
- Added support for AxF shader (X-rite format - require special AxF importer from Unity not part of HDRP)
- Added control for sundisc on directional light (hack)
- Added a new HD Lit Master node that implements Lit shader support for Shader Graph
- Added Micro shadowing support (hack)
- Added an event on HDAdditionalCameraData for custom rendering
- HDRP Shader Graph shaders now support 4-channel UVs.

### Fixed
- Fixed an issue where sometimes the deferred shadow texture would not be valid, causing wrong rendering.
- Stencil test during decals normal buffer update is now properly applied
- Decals corectly update normal buffer in forward
- Fixed a normalization problem in reflection probe face fading causing artefacts in some cases
- Fix multi-selection behavior of Density Volumes overwriting the albedo value
- Fixed support of depth texture for RenderTexture. HDRP now correctly output depth to user depth buffer if RenderTexture request it.
- Fixed multi-selection behavior of Density Volumes overwriting the albedo value
- Fixed support of depth for RenderTexture. HDRP now correctly output depth to user depth buffer if RenderTexture request it.
- Fixed support of Gizmo in game view in the editor
- Fixed gizmo for spot light type
- Fixed issue with TileViewDebug mode being inversed in gameview
- Fixed an issue with SAMPLE_TEXTURECUBE_SHADOW macro
- Fixed issue with color picker not display correctly when game and scene view are visible at the same time
- Fixed an issue with reflection probe face fading
- Fixed camera motion vectors shader and associated matrices to update correctly for single-pass double-wide stereo rendering
- Fixed light attenuation functions when range attenuation is disabled
- Fixed shadow component algorithm fixup not dirtying the scene, so changes can be saved to disk.
- Fixed some GC leaks for HDRP
- Fixed contact shadow not affected by shadow dimmer
- Fixed GGX that works correctly for the roughness value of 0 (mean specular highlgiht will disappeard for perfect mirror, we rely on maxSmoothness instead to always have a highlight even on mirror surface)
- Add stereo support to ShaderPassForward.hlsl. Forward rendering now seems passable in limited test scenes with camera-relative rendering disabled.
- Add stereo support to ProceduralSky.shader and OpaqueAtmosphericScattering.shader.
- Added CullingGroupManager to fix more GC.Alloc's in HDRP
- Fixed rendering when multiple cameras render into the same render texture

### Changed
- Changed the way depth & color pyramids are built to be faster and better quality, thus improving the look of distortion and refraction.
- Stabilize the dithered LOD transition mask with respect to the camera rotation.
- Avoid multiple depth buffer copies when decals are present
- Refactor code related to the RT handle system (No more normal buffer manager)
- Remove deferred directional shadow and move evaluation before lightloop
- Add a function GetNormalForShadowBias() that material need to implement to return the normal used for normal shadow biasing
- Remove Jimenez Subsurface scattering code (This code was disabled by default, now remove to ease maintenance)
- Change Decal API, decal contribution is now done in Material. Require update of material using decal
- Move a lot of files from CoreRP to HDRP/CoreRP. All moved files weren't used by Ligthweight pipeline. Long term they could move back to CoreRP after CoreRP become out of preview
- Updated camera inspector UI
- Updated decal gizmo
- Optimization: The objects that are rendered in the Motion Vector Pass are not rendered in the prepass anymore
- Removed setting shader inclue path via old API, use package shader include paths
- The default value of 'maxSmoothness' for punctual lights has been changed to 0.99
- Modified deferred compute and vert/frag shaders for first steps towards stereo support
- Moved material specific Shader Graph files into corresponding material folders.
- Hide environment lighting settings when enabling HDRP (Settings are control from sceneSettings)
- Update all shader includes to use absolute path (allow users to create material in their Asset folder)
- Done a reorganization of the files (Move ShaderPass to RenderPipeline folder, Move all shadow related files to Lighting/Shadow and others)
- Improved performance and quality of Screen Space Shadows

## [3.3.0-preview] - 2018-01-01

### Added
- Added an error message to say to use Metal or Vulkan when trying to use OpenGL API
- Added a new Fabric shader model that supports Silk and Cotton/Wool
- Added a new HDRP Lighting Debug mode to visualize Light Volumes for Point, Spot, Line, Rectangular and Reflection Probes
- Add support for reflection probe light layers
- Improve quality of anisotropic on IBL

### Fixed
- Fix an issue where the screen where darken when rendering camera preview
- Fix display correct target platform when showing message to inform user that a platform is not supported
- Remove workaround for metal and vulkan in normal buffer encoding/decoding
- Fixed an issue with color picker not working in forward
- Fixed an issue where reseting HDLight do not reset all of its parameters
- Fixed shader compile warning in DebugLightVolumes.shader

### Changed
- Changed default reflection probe to be 256x256x6 and array size to be 64
- Removed dependence on the NdotL for thickness evaluation for translucency (based on artist's input)
- Increased the precision when comparing Planar or HD reflection probe volumes
- Remove various GC alloc in C#. Slightly better performance

## [3.2.0-preview] - 2018-01-01

### Added
- Added a luminance meter in the debug menu
- Added support of Light, reflection probe, emissive material, volume settings related to lighting to Lighting explorer
- Added support for 16bit shadows

### Fixed
- Fix issue with package upgrading (HDRP resources asset is now versionned to worarkound package manager limitation)
- Fix HDReflectionProbe offset displayed in gizmo different than what is affected.
- Fix decals getting into a state where they could not be removed or disabled.
- Fix lux meter mode - The lux meter isn't affected by the sky anymore
- Fix area light size reset when multi-selected
- Fix filter pass number in HDUtils.BlitQuad
- Fix Lux meter mode that was applying SSS
- Fix planar reflections that were not working with tile/cluster (olbique matrix)
- Fix debug menu at runtime not working after nested prefab PR come to trunk
- Fix scrolling issue in density volume

### Changed
- Shader code refactor: Split MaterialUtilities file in two parts BuiltinUtilities (independent of FragInputs) and MaterialUtilities (Dependent of FragInputs)
- Change screen space shadow rendertarget format from ARGB32 to RG16

## [3.1.0-preview] - 2018-01-01

### Added
- Decal now support per channel selection mask. There is now two mode. One with BaseColor, Normal and Smoothness and another one more expensive with BaseColor, Normal, Smoothness, Metal and AO. Control is on HDRP Asset. This may require to launch an update script for old scene: 'Edit/Render Pipeline/Single step upgrade script/Upgrade all DecalMaterial MaskBlendMode'.
- Decal now supports depth bias for decal mesh, to prevent z-fighting
- Decal material now supports draw order for decal projectors
- Added LightLayers support (Base on mask from renderers name RenderingLayers and mask from light name LightLayers - if they match, the light apply) - cost an extra GBuffer in deferred (more bandwidth)
- When LightLayers is enabled, the AmbientOclusion is store in the GBuffer in deferred path allowing to avoid double occlusion with SSAO. In forward the double occlusion is now always avoided.
- Added the possibility to add an override transform on the camera for volume interpolation
- Added desired lux intensity and auto multiplier for HDRI sky
- Added an option to disable light by type in the debug menu
- Added gradient sky
- Split EmissiveColor and bakeDiffuseLighting in forward avoiding the emissiveColor to be affect by SSAO
- Added a volume to control indirect light intensity
- Added EV 100 intensity unit for area lights
- Added support for RendererPriority on Renderer. This allow to control order of transparent rendering manually. HDRP have now two stage of sorting for transparent in addition to bact to front. Material have a priority then Renderer have a priority.
- Add Coupling of (HD)Camera and HDAdditionalCameraData for reset and remove in inspector contextual menu of Camera
- Add Coupling of (HD)ReflectionProbe and HDAdditionalReflectionData for reset and remove in inspector contextual menu of ReflectoinProbe
- Add macro to forbid unity_ObjectToWorld/unity_WorldToObject to be use as it doesn't handle camera relative rendering
- Add opacity control on contact shadow

### Fixed
- Fixed an issue with PreIntegratedFGD texture being sometimes destroyed and not regenerated causing rendering to break
- PostProcess input buffers are not copied anymore on PC if the viewport size matches the final render target size
- Fixed an issue when manipulating a lot of decals, it was displaying a lot of errors in the inspector
- Fixed capture material with reflection probe
- Refactored Constant Buffers to avoid hitting the maximum number of bound CBs in some cases.
- Fixed the light range affecting the transform scale when changed.
- Snap to grid now works for Decal projector resizing.
- Added a warning for 128x128 cookie texture without mipmaps
- Replace the sampler used for density volumes for correct wrap mode handling

### Changed
- Move Render Pipeline Debug "Windows from Windows->General-> Render Pipeline debug windows" to "Windows from Windows->Analysis-> Render Pipeline debug windows"
- Update detail map formula for smoothness and albedo, goal it to bright and dark perceptually and scale factor is use to control gradient speed
- Refactor the Upgrade material system. Now a material can be update from older version at any time. Call Edit/Render Pipeline/Upgrade all Materials to newer version
- Change name EnableDBuffer to EnableDecals at several place (shader, hdrp asset...), this require a call to Edit/Render Pipeline/Upgrade all Materials to newer version to have up to date material.
- Refactor shader code: BakeLightingData structure have been replace by BuiltinData. Lot of shader code have been remove/change.
- Refactor shader code: All GBuffer are now handled by the deferred material. Mean ShadowMask and LightLayers are control by lit material in lit.hlsl and not outside anymore. Lot of shader code have been remove/change.
- Refactor shader code: Rename GetBakedDiffuseLighting to ModifyBakedDiffuseLighting. This function now handle lighting model for transmission too. Lux meter debug mode is factor outisde.
- Refactor shader code: GetBakedDiffuseLighting is not call anymore in GBuffer or forward pass, including the ConvertSurfaceDataToBSDFData and GetPreLightData, this is done in ModifyBakedDiffuseLighting now
- Refactor shader code: Added a backBakeDiffuseLighting to BuiltinData to handle lighting for transmission
- Refactor shader code: Material must now call InitBuiltinData (Init all to zero + init bakeDiffuseLighting and backBakeDiffuseLighting ) and PostInitBuiltinData

## [3.0.0-preview] - 2018-01-01

### Fixed
- Fixed an issue with distortion that was using previous frame instead of current frame
- Fixed an issue where disabled light where not upgrade correctly to the new physical light unit system introduce in 2.0.5-preview

### Changed
- Update assembly definitions to output assemblies that match Unity naming convention (Unity.*).

## [2.0.5-preview] - 2018-01-01

### Added
- Add option supportDitheringCrossFade on HDRP Asset to allow to remove shader variant during player build if needed
- Add contact shadows for punctual lights (in additional shadow settings), only one light is allowed to cast contact shadows at the same time and so at each frame a dominant light is choosed among all light with contact shadows enabled.
- Add PCSS shadow filter support (from SRP Core)
- Exposed shadow budget parameters in HDRP asset
- Add an option to generate an emissive mesh for area lights (currently rectangle light only). The mesh fits the size, intensity and color of the light.
- Add an option to the HDRP asset to increase the resolution of volumetric lighting.
- Add additional ligth unit support for punctual light (Lumens, Candela) and area lights (Lumens, Luminance)
- Add dedicated Gizmo for the box Influence volume of HDReflectionProbe / PlanarReflectionProbe

### Changed
- Re-enable shadow mask mode in debug view
- SSS and Transmission code have been refactored to be able to share it between various material. Guidelines are in SubsurfaceScattering.hlsl
- Change code in area light with LTC for Lit shader. Magnitude is now take from FGD texture instead of a separate texture
- Improve camera relative rendering: We now apply camera translation on the model matrix, so before the TransformObjectToWorld(). Note: unity_WorldToObject and unity_ObjectToWorld must never be used directly.
- Rename positionWS to positionRWS (Camera relative world position) at a lot of places (mainly in interpolator and FragInputs). In case of custom shader user will be required to update their code.
- Rename positionWS, capturePositionWS, proxyPositionWS, influencePositionWS to positionRWS, capturePositionRWS, proxyPositionRWS, influencePositionRWS (Camera relative world position) in LightDefinition struct.
- Improve the quality of trilinear filtering of density volume textures.
- Improve UI for HDReflectionProbe / PlanarReflectionProbe

### Fixed
- Fixed a shader preprocessor issue when compiling DebugViewMaterialGBuffer.shader against Metal target
- Added a temporary workaround to Lit.hlsl to avoid broken lighting code with Metal/AMD
- Fixed issue when using more than one volume texture mask with density volumes.
- Fixed an error which prevented volumetric lighting from working if no density volumes with 3D textures were present.
- Fix contact shadows applied on transmission
- Fix issue with forward opaque lit shader variant being removed by the shader preprocessor
- Fixed compilation errors on Nintendo Switch (limited XRSetting support).
- Fixed apply range attenuation option on punctual light
- Fixed issue with color temperature not take correctly into account with static lighting
- Don't display fog when diffuse lighting, specular lighting, or lux meter debug mode are enabled.

## [2.0.4-preview] - 2018-01-01

### Fixed
- Fix issue when disabling rough refraction and building a player. Was causing a crash.

## [2.0.3-preview] - 2018-01-01

### Added
- Increased debug color picker limit up to 260k lux

## [2.0.2-preview] - 2018-01-01

### Added
- Add Light -> Planar Reflection Probe command
- Added a false color mode in rendering debug
- Add support for mesh decals
- Add flag to disable projector decals on transparent geometry to save performance and decal texture atlas space
- Add ability to use decal diffuse map as mask only
- Add visualize all shadow masks in lighting debug
- Add export of normal and roughness buffer for forwardOnly and when in supportOnlyForward mode for forward
- Provide a define in lit.hlsl (FORWARD_MATERIAL_READ_FROM_WRITTEN_NORMAL_BUFFER) when output buffer normal is used to read the normal and roughness instead of caclulating it (can save performance, but lower quality due to compression)
- Add color swatch to decal material

### Changed
- Change Render -> Planar Reflection creation to 3D Object -> Mirror
- Change "Enable Reflector" name on SpotLight to "Angle Affect Intensity"
- Change prototype of BSDFData ConvertSurfaceDataToBSDFData(SurfaceData surfaceData) to BSDFData ConvertSurfaceDataToBSDFData(uint2 positionSS, SurfaceData surfaceData)

### Fixed
- Fix issue with StackLit in deferred mode with deferredDirectionalShadow due to GBuffer not being cleared. Gbuffer is still not clear and issue was fix with the new Output of normal buffer.
- Fixed an issue where interpolation volumes were not updated correctly for reflection captures.
- Fixed an exception in Light Loop settings UI

## [2.0.1-preview] - 2018-01-01

### Added
- Add stripper of shader variant when building a player. Save shader compile time.
- Disable per-object culling that was executed in C++ in HD whereas it was not used (Optimization)
- Enable texture streaming debugging (was not working before 2018.2)
- Added Screen Space Reflection with Proxy Projection Model
- Support correctly scene selection for alpha tested object
- Add per light shadow mask mode control (i.e shadow mask distance and shadow mask). It use the option NonLightmappedOnly
- Add geometric filtering to Lit shader (allow to reduce specular aliasing)
- Add shortcut to create DensityVolume and PlanarReflection in hierarchy
- Add a DefaultHDMirrorMaterial material for PlanarReflection
- Added a script to be able to upgrade material to newer version of HDRP
- Removed useless duplication of ForwardError passes.
- Add option to not compile any DEBUG_DISPLAY shader in the player (Faster build) call Support Runtime Debug display

### Changed
- Changed SupportForwardOnly to SupportOnlyForward in render pipeline settings
- Changed versioning variable name in HDAdditionalXXXData from m_version to version
- Create unique name when creating a game object in the rendering menu (i.e Density Volume(2))
- Re-organize various files and folder location to clean the repository
- Change Debug windows name and location. Now located at:  Windows -> General -> Render Pipeline Debug

### Removed
- Removed GlobalLightLoopSettings.maxPlanarReflectionProbes and instead use value of GlobalLightLoopSettings.planarReflectionProbeCacheSize
- Remove EmissiveIntensity parameter and change EmissiveColor to be HDR (Matching Builtin Unity behavior) - Data need to be updated - Launch Edit -> Single Step Upgrade Script -> Upgrade all Materials emissionColor

### Fixed
- Fix issue with LOD transition and instancing
- Fix discrepency between object motion vector and camera motion vector
- Fix issue with spot and dir light gizmo axis not highlighted correctly
- Fix potential crash while register debug windows inputs at startup
- Fix warning when creating Planar reflection
- Fix specular lighting debug mode (was rendering black)
- Allow projector decal with null material to allow to configure decal when HDRP is not set
- Decal atlas texture offset/scale is updated after allocations (used to be before so it was using date from previous frame)

## [0.0.0-preview] - 2018-01-01

### Added
- Configure the VolumetricLightingSystem code path to be on by default
- Trigger a build exception when trying to build an unsupported platform
- Introduce the VolumetricLightingController component, which can (and should) be placed on the camera, and allows one to control the near and the far plane of the V-Buffer (volumetric "froxel" buffer) along with the depth distribution (from logarithmic to linear)
- Add 3D texture support for DensityVolumes
- Add a better mapping of roughness to mipmap for planar reflection
- The VolumetricLightingSystem now uses RTHandles, which allows to save memory by sharing buffers between different cameras (history buffers are not shared), and reduce reallocation frequency by reallocating buffers only if the rendering resolution increases (and suballocating within existing buffers if the rendering resolution decreases)
- Add a Volumetric Dimmer slider to lights to control the intensity of the scattered volumetric lighting
- Add UV tiling and offset support for decals.
- Add mipmapping support for volume 3D mask textures

### Changed
- Default number of planar reflection change from 4 to 2
- Rename _MainDepthTexture to _CameraDepthTexture
- The VolumetricLightingController has been moved to the Interpolation Volume framework and now functions similarly to the VolumetricFog settings
- Update of UI of cookie, CubeCookie, Reflection probe and planar reflection probe to combo box
- Allow enabling/disabling shadows for area lights when they are set to baked.
- Hide applyRangeAttenuation and FadeDistance for directional shadow as they are not used

### Removed
- Remove Resource folder of PreIntegratedFGD and add the resource to RenderPipeline Asset

### Fixed
- Fix ConvertPhysicalLightIntensityToLightIntensity() function used when creating light from script to match HDLightEditor behavior
- Fix numerical issues with the default value of mean free path of volumetric fog
- Fix the bug preventing decals from coexisting with density volumes
- Fix issue with alpha tested geometry using planar/triplanar mapping not render correctly or flickering (due to being wrongly alpha tested in depth prepass)
- Fix meta pass with triplanar (was not handling correctly the normal)
- Fix preview when a planar reflection is present
- Fix Camera preview, it is now a Preview cameraType (was a SceneView)
- Fix handling unknown GPUShadowTypes in the shadow manager.
- Fix area light shapes sent as point lights to the baking backends when they are set to baked.
- Fix unnecessary division by PI for baked area lights.
- Fix line lights sent to the lightmappers. The backends don't support this light type.
- Fix issue with shadow mask framesettings not correctly taken into account when shadow mask is enabled for lighting.
- Fix directional light and shadow mask transition, they are now matching making smooth transition
- Fix banding issues caused by high intensity volumetric lighting
- Fix the debug window being emptied on SRP asset reload
- Fix issue with debug mode not correctly clearing the GBuffer in editor after a resize
- Fix issue with ResetMaterialKeyword not resetting correctly ToggleOff/Roggle Keyword
- Fix issue with motion vector not render correctly if there is no depth prepass in deferred

## [0.0.0-preview] - 2018-01-01

### Added
- Screen Space Refraction projection model (Proxy raycasting, HiZ raymarching)
- Screen Space Refraction settings as volume component
- Added buffered frame history per camera
- Port Global Density Volumes to the Interpolation Volume System.
- Optimize ImportanceSampleLambert() to not require the tangent frame.
- Generalize SampleVBuffer() to handle different sampling and reconstruction methods.
- Improve the quality of volumetric lighting reprojection.
- Optimize Morton Order code in the Subsurface Scattering pass.
- Planar Reflection Probe support roughness (gaussian convolution of captured probe)
- Use an atlas instead of a texture array for cluster transparent decals
- Add a debug view to visualize the decal atlas
- Only store decal textures to atlas if decal is visible, debounce out of memory decal atlas warning.
- Add manipulator gizmo on decal to improve authoring workflow
- Add a minimal StackLit material (work in progress, this version can be used as template to add new material)

### Changed
- EnableShadowMask in FrameSettings (But shadowMaskSupport still disable by default)
- Forced Planar Probe update modes to (Realtime, Every Update, Mirror Camera)
- Screen Space Refraction proxy model uses the proxy of the first environment light (Reflection probe/Planar probe) or the sky
- Moved RTHandle static methods to RTHandles
- Renamed RTHandle to RTHandleSystem.RTHandle
- Move code for PreIntegratedFDG (Lit.shader) into its dedicated folder to be share with other material
- Move code for LTCArea (Lit.shader) into its dedicated folder to be share with other material

### Removed
- Removed Planar Probe mirror plane position and normal fields in inspector, always display mirror plane and normal gizmos

### Fixed
- Fix fog flags in scene view is now taken into account
- Fix sky in preview windows that were disappearing after a load of a new level
- Fix numerical issues in IntersectRayAABB().
- Fix alpha blending of volumetric lighting with transparent objects.
- Fix the near plane of the V-Buffer causing out-of-bounds look-ups in the clustered data structure.
- Depth and color pyramid are properly computed and sampled when the camera renders inside a viewport of a RTHandle.
- Fix decal atlas debug view to work correctly when shadow atlas view is also enabled<|MERGE_RESOLUTION|>--- conflicted
+++ resolved
@@ -731,15 +731,12 @@
 - Fixed path-traced subsurface scattering mixing with diffuse and specular BRDFs (1250601).
 - Fixed custom pass re-ordering issues.
 - Improved robustness of normal mapping when scale is 0, and mapping is extreme (normals in or below the tangent plane).
-<<<<<<< HEAD
-- Fixed the multiplier of the environement lights being overriden with a wrong value for ray tracing (1260311).
-=======
 - Fixed rendering breaking when disabling tonemapping in the frame settings.
 - Fixed issue with serialization of exposure modes in volume profiles not being consistent between HDRP versions (case 1261385).
 - Fixed issue with duplicate names in newly created sub-layers in the graphics compositor (case 1263093).
 - Remove MSAA debug mode when renderpipeline asset has no MSAA
 - Fixed some post processing using motion vectors when they are disabled
->>>>>>> 94894d60
+- Fixed the multiplier of the environement lights being overriden with a wrong value for ray tracing (1260311).
 
 ### Changed
 - Improve MIP selection for decals on Transparents
@@ -901,11 +898,8 @@
 - Fixed an issue with quality setting foldouts not opening when clicking on them (1253088).
 - Shutter speed can now be changed by dragging the mouse over the UI label (case 1245007).
 - Remove the 'Point Cube Size' for cookie, use the Cubemap size directly.
-<<<<<<< HEAD
+- Only building the RTAS if there is an effect that will require it (1262217).
 - Fixed the first ray tracing frame not having the light cluster being set up properly (1260311).
-=======
-- Only building the RTAS if there is an effect that will require it (1262217).
->>>>>>> 94894d60
 
 ## [7.1.1] - 2019-09-05
 
