﻿hangelog
All notable changes to this package will be documented in this file.

The format is based on [Keep a Changelog](http://keepachangelog.com/en/1.0.0/)
and this project adheres to [Semantic Versioning](http://semver.org/spec/v2.0.0.html).

## [10.1.0] - 2020-10-12

### Added
- Added an option to have only the metering mask displayed in the debug mode.
- Added a new mode to cluster visualization debug where users can see a slice instead of the cluster on opaque objects.
- Added ray traced reflection support for the render graph version of the pipeline.
- Added render graph support of RTAO and required denoisers.
- Added render graph support of RTGI.
- Added support of RTSSS and Recursive Rendering in the render graph mode.
- Added support of RT and screen space shadow for render graph.
- Added tooltips with the full name of the (graphics) compositor properties to properly show large names that otherwise are clipped by the UI (case 1263590)
- Added error message if a callback AOV allocation fail
- Added marker for all AOV request operation on GPU
- Added remapping options for Depth Pyramid debug view mode
- Added an option to support AOV shader at runtime in HDRP settings (case 1265070)
- Added support of SSGI in the render graph mode.
- Added option for 11-11-10 format for cube reflection probes.
- Added an optional check in the HDRP DXR Wizard to verify 64 bits target architecture
- Added option to display timing stats in the debug menu as an average over 1 second. 
- Added a light unit slider to provide users more context when authoring physically based values.
- Added a way to check the normals through the material views.
- Added Simple mode to Earth Preset for PBR Sky
- Added the export of normals during the prepass for shadow matte for proper SSAO calculation.
- Added the usage of SSAO for shadow matte unlit shader graph.
- Added the support of input system V2
- Added a new volume component parameter to control the max ray length of directional lights(case 1279849).
- Added support for 'Pyramid' and 'Box' spot light shapes in path tracing.
- Added high quality prefiltering option for Bloom.
- Added support for camera relative ray tracing (and keeping non-camera relative ray tracing working)
- Added a rough refraction option on planar reflections.
- Added scalability settings for the planar reflection resolution.
<<<<<<< HEAD
- Added fog volumetric scattering support for path tracing.
=======
- Added tests for AOV stacking and UI rendering in the graphics compositor.
- Added a new ray tracing only function that samples the specular part of the materials.
>>>>>>> d67a3228

### Fixed
- Fixed several issues with physically-based DoF (TAA ghosting of the CoC buffer, smooth layer transitions, etc)
- Fixed GPU hang on D3D12 on xbox. 
- Fixed game view artifacts on resizing when hardware dynamic resolution was enabled
- Fixed black line artifacts occurring when Lanczos upsampling was set for dynamic resolution
- Fixed Amplitude -> Min/Max parametrization conversion
- Fixed CoatMask block appearing when creating lit master node (case 1264632)
- Fixed issue with SceneEV100 debug mode indicator when rescaling the window.
- Fixed issue with PCSS filter being wrong on first frame. 
- Fixed issue with emissive mesh for area light not appearing in playmode if Reload Scene option is disabled in Enter Playmode Settings.
- Fixed issue when Reflection Probes are set to OnEnable and are never rendered if the probe is enabled when the camera is farther than the probe fade distance. 
- Fixed issue with sun icon being clipped in the look dev window. 
- Fixed error about layers when disabling emissive mesh for area lights.
- Fixed issue when the user deletes the composition graph or .asset in runtime (case 1263319)
- Fixed assertion failure when changing resolution to compositor layers after using AOVs (case 1265023) 
- Fixed flickering layers in graphics compositor (case 1264552)
- Fixed issue causing the editor field not updating the disc area light radius.
- Fixed issues that lead to cookie atlas to be updated every frame even if cached data was valid.
- Fixed an issue where world space UI was not emitted for reflection cameras in HDRP
- Fixed an issue with cookie texture atlas that would cause realtime textures to always update in the atlas even when the content did not change.
- Fixed an issue where only one of the two lookdev views would update when changing the default lookdev volume profile.
- Fixed a bug related to light cluster invalidation.
- Fixed shader warning in DofGather (case 1272931)
- Fixed AOV export of depth buffer which now correctly export linear depth (case 1265001)
- Fixed issue that caused the decal atlas to not be updated upon changing of the decal textures content.
- Fixed "Screen position out of view frustum" error when camera is at exactly the planar reflection probe location.
- Fixed Amplitude -> Min/Max parametrization conversion
- Fixed issue that allocated a small cookie for normal spot lights.
- Fixed issue when undoing a change in diffuse profile list after deleting the volume profile.
- Fixed custom pass re-ordering and removing.
- Fixed TAA issue and hardware dynamic resolution.
- Fixed a static lighting flickering issue caused by having an active planar probe in the scene while rendering inspector preview.
- Fixed an issue where even when set to OnDemand, the sky lighting would still be updated when changing sky parameters.
- Fixed an error message trigerred when a mesh has more than 32 sub-meshes (case 1274508).
- Fixed RTGI getting noisy for grazying angle geometry (case 1266462).
- Fixed an issue with TAA history management on pssl.
- Fixed the global illumination volume override having an unwanted advanced mode (case 1270459).
- Fixed screen space shadow option displayed on directional shadows while they shouldn't (case 1270537).
- Fixed the handling of undo and redo actions in the graphics compositor (cases 1268149, 1266212, 1265028)
- Fixed issue with composition graphs that include virtual textures, cubemaps and other non-2D textures (cases 1263347, 1265638).
- Fixed issues when selecting a new composition graph or setting it to None (cases 1263350, 1266202)
- Fixed ArgumentNullException when saving shader graphs after removing the compositor from the scene (case 1268658)
- Fixed issue with updating the compositor output when not in play mode (case 1266216)
- Fixed warning with area mesh (case 1268379)
- Fixed issue with diffusion profile not being updated upon reset of the editor. 
- Fixed an issue that lead to corrupted refraction in some scenarios on xbox.
- Fixed for light loop scalarization not happening. 
- Fixed issue with stencil not being set in rendergraph mode.
- Fixed for post process being overridable in reflection probes even though it is not supported.
- Fixed RTGI in performance mode when light layers are enabled on the asset.
- Fixed SSS materials appearing black in matcap mode.
- Fixed a collision in the interaction of RTR and RTGI.
- Fix for lookdev toggling renderers that are set to non editable or are hidden in the inspector.
- Fixed issue with mipmap debug mode not properly resetting full screen mode (and viceversa). 
- Added unsupported message when using tile debug mode with MSAA.
- Fixed SSGI compilation issues on PS4.
- Fixed "Screen position out of view frustum" error when camera is on exactly the planar reflection probe plane.
- Workaround issue that caused objects using eye shader to not be rendered on xbox.
- Fixed GC allocation when using XR single-pass test mode.
- Fixed text in cascades shadow split being truncated.
- Fixed rendering of custom passes in the Custom Pass Volume inspector
- Force probe to render again if first time was during async shader compilation to avoid having cyan objects.
- Fixed for lookdev library field not being refreshed upon opening a library from the environment library inspector.
- Fixed serialization issue with matcap scale intensity.
- Close Add Override popup of Volume Inspector when the popup looses focus (case 1258571)
- Light quality setting for contact shadow set to on for High quality by default.
- Fixed an exception thrown when closing the look dev because there is no active SRP anymore.
- Fixed alignment of framesettings in HDRP Default Settings
- Fixed an exception thrown when closing the look dev because there is no active SRP anymore.
- Fixed an issue where entering playmode would close the LookDev window.
- Fixed issue with rendergraph on console failing on SSS pass.
- Fixed Cutoff not working properly with ray tracing shaders default and SG (case 1261292).
- Fixed shader compilation issue with Hair shader and debug display mode
- Fixed cubemap static preview not updated when the asset is imported.
- Fixed wizard DXR setup on non-DXR compatible devices.
- Fixed Custom Post Processes affecting preview cameras.
- Fixed issue with lens distortion breaking rendering.
- Fixed save popup appearing twice due to HDRP wizard.
- Fixed error when changing planar probe resolution.
- Fixed the dependecy of FrameSettings (MSAA, ClearGBuffer, DepthPrepassWithDeferred) (case 1277620).
- Fixed the usage of GUIEnable for volume components (case 1280018).
- Fixed the diffusion profile becoming invalid when hitting the reset (case 1269462).
- Fixed issue with MSAA resolve killing the alpha channel.
- Fixed a warning in materialevalulation
- Fixed an error when building the player.
- Fixed issue with box light not visible if range is below one and range attenuation is off.
- Fixed an issue that caused a null reference when deleting camera component in a prefab. (case 1244430)
- Fixed issue with bloom showing a thin black line after rescaling window. 
- Fixed rendergraph motion vector resolve.
- Fixed the Ray-Tracing related Debug Display not working in render graph mode.
- Fix nan in pbr sky
- Fixed Light skin not properly applied on the LookDev when switching from Dark Skin (case 1278802)
- Fixed accumulation on DX11
- Fixed issue with screen space UI not drawing on the graphics compositor (case 1279272).
- Fixed error Maximum allowed thread group count is 65535 when resolution is very high. 
- LOD meshes are now properly stripped based on the maximum lod value parameters contained in the HDRP asset.
- Fixed an inconsistency in the LOD group UI where LOD bias was not the right one.
- Fixed outlines in transitions between post-processed and plain regions in the graphics compositor (case 1278775).
- Fix decal being applied twice with LOD Crossfade.
- Fixed camera stacking for AOVs in the graphics compositor (case 1273223).
- Fixed backface selection on some shader not ignore correctly.
- Disable quad overdraw on ps4.
- Fixed error when resizing the graphics compositor's output and when re-adding a compositor in the scene
- Fixed issues with bloom, alpha and HDR layers in the compositor (case 1272621).
- Fixed alpha not having TAA applied to it.
- Fix issue with alpha output in forward.
- Fix compilation issue on Vulkan for shaders using high quality shadows in XR mode.
- Fixed wrong error message when fixing DXR resources from Wizard.
- Fixed compilation error of quad overdraw with double sided materials
- Fixed screen corruption on xbox when using TAA and Motion Blur with rendergraph. 
- Fixed UX issue in the graphics compositor related to clear depth and the defaults for new layers, add better tooltips and fix minor bugs (case 1283904)
- Fixed scene visibility not working for custom pass volumes.
- Fixed issue with several override entries in the runtime debug menu. 
- Fixed issue with rendergraph failing to execute every 30 minutes. 
- Fixed Lit ShaderGraph surface option property block to only display transmission and energy conserving specular color options for their proper material mode (case 1257050)
- Fixed nan in reflection probe when volumetric fog filtering is enabled, causing the whole probe to be invalid.
- Fixed Debug Color pixel became grey
- Fixed TAA flickering on the very edge of screen. 
- Fixed profiling scope for quality RTGI.
- Fixed the denoising and multi-sample not being used for smooth multibounce RTReflections.
- Fixed issue where multiple cameras would cause GC each frame.
- Fixed after post process rendering pass options not showing for unlit ShaderGraphs.
- Fixed a migration issue with the rendering queue in ShaderGraph when upgrading to 10.x;

### Changed
- Preparation pass for RTSSShadows to be supported by render graph.
- Add tooltips with the full name of the (graphics) compositor properties to properly show large names that otherwise are clipped by the UI (case 1263590)
- Composition profile .asset files cannot be manually edited/reset by users (to avoid breaking things - case 1265631)
- Preparation pass for RTSSShadows to be supported by render graph.
- Changed the way the ray tracing property is displayed on the material (QOL 1265297).
- Exposed lens attenuation mode in default settings and remove it as a debug mode.
- Composition layers without any sub layers are now cleared to black to avoid confusion (case 1265061).
- Slight reduction of VGPR used by area light code.
- Changed thread group size for contact shadows (save 1.1ms on PS4)
- Make sure distortion stencil test happens before pixel shader is run.
- Small optimization that allows to skip motion vector prepping when the whole wave as velocity of 0.
- Improved performance to avoid generating coarse stencil buffer when not needed.
- Remove HTile generation for decals (faster without).
- Improving SSGI Filtering and fixing a blend issue with RTGI.
- Changed the Trackball UI so that it allows explicit numeric values.
- Reduce the G-buffer footprint of anisotropic materials
- Moved SSGI out of preview.
- Skip an unneeded depth buffer copy on consoles. 
- Replaced the Density Volume Texture Tool with the new 3D Texture Importer.
- Rename Raytracing Node to Raytracing Quality Keyword and rename high and low inputs as default and raytraced. All raytracing effects now use the raytraced mode but path tracing.
- Moved diffusion profile list to the HDRP default settings panel.
- Skip biquadratic resampling of vbuffer when volumetric fog filtering is enabled.
- Optimized Grain and sRGB Dithering.
- On platforms that allow it skip the first mip of the depth pyramid and compute it alongside the depth buffer used for low res transparents.
- When trying to install the local configuration package, if another one is already present the user is now asked whether they want to keep it or not.
- Improved MSAA color resolve to fix issues when very bright and very dark samples are resolved together.
- Improve performance of GPU light AABB generation
- Removed the max clamp value for the RTR, RTAO and RTGI's ray length (case 1279849).
- Meshes assigned with a decal material are not visible anymore in ray-tracing or path-tracing.
- Removed BLEND shader keywords.
- Remove a rendergraph debug option to clear resources on release from UI.
- added SV_PrimitiveID in the VaryingMesh structure for fulldebugscreenpass as well as primitiveID in FragInputs
- Changed which local frame is used for multi-bounce RTReflections.
- Move System Generated Values semantics out of VaryingsMesh structure.
- Other forms of FSAA are silently deactivated, when path tracing is on.

## [10.0.0] - 2019-06-10

### Added
- Ray tracing support for VR single-pass
- Added sharpen filter shader parameter and UI for TemporalAA to control image quality instead of hardcoded value
- Added frame settings option for custom post process and custom passes as well as custom color buffer format option.
- Add check in wizard on SRP Batcher enabled.
- Added default implementations of OnPreprocessMaterialDescription for FBX, Obj, Sketchup and 3DS file formats.
- Added custom pass fade radius
- Added after post process injection point for custom passes
- Added basic alpha compositing support - Alpha is available afterpostprocess when using FP16 buffer format.
- Added falloff distance on Reflection Probe and Planar Reflection Probe
- Added Backplate projection from the HDRISky
- Added Shadow Matte in UnlitMasterNode, which only received shadow without lighting
- Added hability to name LightLayers in HDRenderPipelineAsset
- Added a range compression factor for Reflection Probe and Planar Reflection Probe to avoid saturation of colors.
- Added path tracing support for directional, point and spot lights, as well as emission from Lit and Unlit.
- Added non temporal version of SSAO.
- Added more detailed ray tracing stats in the debug window
- Added Disc area light (bake only)
- Added a warning in the material UI to prevent transparent + subsurface-scattering combination.
- Added XR single-pass setting into HDRP asset
- Added a penumbra tint option for lights
- Added support for depth copy with XR SDK
- Added debug setting to Render Pipeline Debug Window to list the active XR views
- Added an option to filter the result of the volumetric lighting (off by default).
- Added a transmission multiplier for directional lights
- Added XR single-pass test mode to Render Pipeline Debug Window
- Added debug setting to Render Pipeline Window to list the active XR views
- Added a new refraction mode for the Lit shader (thin). Which is a box refraction with small thickness values
- Added the code to support Barn Doors for Area Lights based on a shaderconfig option.
- Added HDRPCameraBinder property binder for Visual Effect Graph
- Added "Celestial Body" controls to the Directional Light
- Added new parameters to the Physically Based Sky
- Added Reflections to the DXR Wizard
- Added the possibility to have ray traced colored and semi-transparent shadows on directional lights.
- Added a check in the custom post process template to throw an error if the default shader is not found.
- Exposed the debug overlay ratio in the debug menu.
- Added a separate frame settings for tonemapping alongside color grading.
- Added the receive fog option in the material UI for ShaderGraphs.
- Added a public virtual bool in the custom post processes API to specify if a post processes should be executed in the scene view.
- Added a menu option that checks scene issues with ray tracing. Also removed the previously existing warning at runtime.
- Added Contrast Adaptive Sharpen (CAS) Upscaling effect.
- Added APIs to update probe settings at runtime.
- Added documentation for the rayTracingSupported method in HDRP
- Added user-selectable format for the post processing passes.
- Added support for alpha channel in some post-processing passes (DoF, TAA, Uber).
- Added warnings in FrameSettings inspector when using DXR and atempting to use Asynchronous Execution.
- Exposed Stencil bits that can be used by the user.
- Added history rejection based on velocity of intersected objects for directional, point and spot lights.
- Added a affectsVolumetric field to the HDAdditionalLightData API to know if light affects volumetric fog.
- Add OS and Hardware check in the Wizard fixes for DXR.
- Added option to exclude camera motion from motion blur.
- Added semi-transparent shadows for point and spot lights.
- Added support for semi-transparent shadow for unlit shader and unlit shader graph.
- Added the alpha clip enabled toggle to the material UI for all HDRP shader graphs.
- Added Material Samples to explain how to use the lit shader features
- Added an initial implementation of ray traced sub surface scattering
- Added AssetPostprocessors and Shadergraphs to handle Arnold Standard Surface and 3DsMax Physical material import from FBX.
- Added support for Smoothness Fade start work when enabling ray traced reflections.
- Added Contact shadow, Micro shadows and Screen space refraction API documentation.
- Added script documentation for SSR, SSAO (ray tracing), GI, Light Cluster, RayTracingSettings, Ray Counters, etc.
- Added path tracing support for refraction and internal reflections.
- Added support for Thin Refraction Model and Lit's Clear Coat in Path Tracing.
- Added the Tint parameter to Sky Colored Fog.
- Added of Screen Space Reflections for Transparent materials
- Added a fallback for ray traced area light shadows in case the material is forward or the lit mode is forward.
- Added a new debug mode for light layers.
- Added an "enable" toggle to the SSR volume component.
- Added support for anisotropic specular lobes in path tracing.
- Added support for alpha clipping in path tracing.
- Added support for light cookies in path tracing.
- Added support for transparent shadows in path tracing.
- Added support for iridescence in path tracing.
- Added support for background color in path tracing.
- Added a path tracing test to the test suite.
- Added a warning and workaround instructions that appear when you enable XR single-pass after the first frame with the XR SDK.
- Added the exposure sliders to the planar reflection probe preview
- Added support for subsurface scattering in path tracing.
- Added a new mode that improves the filtering of ray traced shadows (directional, point and spot) based on the distance to the occluder.
- Added support of cookie baking and add support on Disc light.
- Added support for fog attenuation in path tracing.
- Added a new debug panel for volumes
- Added XR setting to control camera jitter for temporal effects
- Added an error message in the DrawRenderers custom pass when rendering opaque objects with an HDRP asset in DeferredOnly mode.
- Added API to enable proper recording of path traced scenes (with the Unity recorder or other tools).
- Added support for fog in Recursive rendering, ray traced reflections and ray traced indirect diffuse.
- Added an alpha blend option for recursive rendering
- Added support for stack lit for ray tracing effects.
- Added support for hair for ray tracing effects.
- Added support for alpha to coverage for HDRP shaders and shader graph
- Added support for Quality Levels to Subsurface Scattering.
- Added option to disable XR rendering on the camera settings.
- Added support for specular AA from geometric curvature in AxF
- Added support for baked AO (no input for now) in AxF
- Added an info box to warn about depth test artifacts when rendering object twice in custom passes with MSAA.
- Added a frame setting for alpha to mask.
- Added support for custom passes in the AOV API
- Added Light decomposition lighting debugging modes and support in AOV
- Added exposure compensation to Fixed exposure mode
- Added support for rasterized area light shadows in StackLit
- Added support for texture-weighted automatic exposure
- Added support for POM for emissive map
- Added alpha channel support in motion blur pass.
- Added the HDRP Compositor Tool (in Preview).
- Added a ray tracing mode option in the HDRP asset that allows to override and shader stripping.
- Added support for arbitrary resolution scaling of Volumetric Lighting to the Fog volume component.
- Added range attenuation for box-shaped spotlights.
- Added scenes for hair and fabric and decals with material samples
- Added fabric materials and textures
- Added information for fabric materials in fabric scene
- Added a DisplayInfo attribute to specify a name override and a display order for Volume Component fields (used only in default inspector for now).
- Added Min distance to contact shadows.
- Added support for Depth of Field in path tracing (by sampling the lens aperture).
- Added an API in HDRP to override the camera within the rendering of a frame (mainly for custom pass).
- Added a function (HDRenderPipeline.ResetRTHandleReferenceSize) to reset the reference size of RTHandle systems.
- Added support for AxF measurements importing into texture resources tilings.
- Added Layer parameter on Area Light to modify Layer of generated Emissive Mesh
- Added a flow map parameter to HDRI Sky
- Implemented ray traced reflections for transparent objects.
- Add a new parameter to control reflections in recursive rendering.
- Added an initial version of SSGI.
- Added Virtual Texturing cache settings to control the size of the Streaming Virtual Texturing caches.
- Added back-compatibility with builtin stereo matrices.
- Added CustomPassUtils API to simplify Blur, Copy and DrawRenderers custom passes.
- Added Histogram guided automatic exposure.
- Added few exposure debug modes.
- Added support for multiple path-traced views at once (e.g., scene and game views).
- Added support for 3DsMax's 2021 Simplified Physical Material from FBX files in the Model Importer.
- Added custom target mid grey for auto exposure.
- Added CustomPassUtils API to simplify Blur, Copy and DrawRenderers custom passes.
- Added an API in HDRP to override the camera within the rendering of a frame (mainly for custom pass).
- Added more custom pass API functions, mainly to render objects from another camera.
- Added support for transparent Unlit in path tracing.
- Added a minimal lit used for RTGI in peformance mode.
- Added procedural metering mask that can follow an object
- Added presets quality settings for RTAO and RTGI.
- Added an override for the shadow culling that allows better directional shadow maps in ray tracing effects (RTR, RTGI, RTSSS and RR).
- Added a Cloud Layer volume override.
- Added Fast Memory support for platform that support it.
- Added CPU and GPU timings for ray tracing effects.
- Added support to combine RTSSS and RTGI (1248733).
- Added IES Profile support for Point, Spot and Rectangular-Area lights
- Added support for multiple mapping modes in AxF.
- Add support of lightlayers on indirect lighting controller
- Added compute shader stripping.
- Added Cull Mode option for opaque materials and ShaderGraphs. 
- Added scene view exposure override.
- Added support for exposure curve remapping for min/max limits.
- Added presets for ray traced reflections.
- Added final image histogram debug view (both luminance and RGB).
- Added an example texture and rotation to the Cloud Layer volume override.
- Added an option to extend the camera culling for skinned mesh animation in ray tracing effects (1258547).
- Added decal layer system similar to light layer. Mesh will receive a decal when both decal layer mask matches.
- Added shader graph nodes for rendering a complex eye shader.
- Added more controls to contact shadows and increased quality in some parts. 
- Added a physically based option in DoF volume.
- Added API to check if a Camera, Light or ReflectionProbe is compatible with HDRP.
- Added path tracing test scene for normal mapping.
- Added missing API documentation.
- Remove CloudLayer
- Added quad overdraw and vertex density debug modes.

### Fixed
- fix when saved HDWizard window tab index out of range (1260273)
- Fix when rescale probe all direction below zero (1219246)
- Update documentation of HDRISky-Backplate, precise how to have Ambient Occlusion on the Backplate
- Sorting, undo, labels, layout in the Lighting Explorer.
- Fixed sky settings and materials in Shader Graph Samples package
- Fix/workaround a probable graphics driver bug in the GTAO shader.
- Fixed Hair and PBR shader graphs double sided modes
- Fixed an issue where updating an HDRP asset in the Quality setting panel would not recreate the pipeline.
- Fixed issue with point lights being considered even when occupying less than a pixel on screen (case 1183196)
- Fix a potential NaN source with iridescence (case 1183216)
- Fixed issue of spotlight breaking when minimizing the cone angle via the gizmo (case 1178279)
- Fixed issue that caused decals not to modify the roughness in the normal buffer, causing SSR to not behave correctly (case 1178336)
- Fixed lit transparent refraction with XR single-pass rendering
- Removed extra jitter for TemporalAA in VR
- Fixed ShaderGraph time in main preview
- Fixed issue on some UI elements in HDRP asset not expanding when clicking the arrow (case 1178369)
- Fixed alpha blending in custom post process
- Fixed the modification of the _AlphaCutoff property in the material UI when exposed with a ShaderGraph parameter.
- Fixed HDRP test `1218_Lit_DiffusionProfiles` on Vulkan.
- Fixed an issue where building a player in non-dev mode would generate render target error logs every frame
- Fixed crash when upgrading version of HDRP
- Fixed rendering issues with material previews
- Fixed NPE when using light module in Shuriken particle systems (1173348).
- Refresh cached shadow on editor changes
- Fixed light supported units caching (1182266)
- Fixed an issue where SSAO (that needs temporal reprojection) was still being rendered when Motion Vectors were not available (case 1184998)
- Fixed a nullref when modifying the height parameters inside the layered lit shader UI.
- Fixed Decal gizmo that become white after exiting play mode
- Fixed Decal pivot position to behave like a spotlight
- Fixed an issue where using the LightingOverrideMask would break sky reflection for regular cameras
- Fix DebugMenu FrameSettingsHistory persistency on close
- Fix DensityVolume, ReflectionProbe aned PlanarReflectionProbe advancedControl display
- Fix DXR scene serialization in wizard
- Fixed an issue where Previews would reallocate History Buffers every frame
- Fixed the SetLightLayer function in HDAdditionalLightData setting the wrong light layer
- Fix error first time a preview is created for planar
- Fixed an issue where SSR would use an incorrect roughness value on ForwardOnly (StackLit, AxF, Fabric, etc.) materials when the pipeline is configured to also allow deferred Lit.
- Fixed issues with light explorer (cases 1183468, 1183269)
- Fix dot colors in LayeredLit material inspector
- Fix undo not resetting all value when undoing the material affectation in LayerLit material
- Fix for issue that caused gizmos to render in render textures (case 1174395)
- Fixed the light emissive mesh not updated when the light was disabled/enabled
- Fixed light and shadow layer sync when setting the HDAdditionalLightData.lightlayersMask property
- Fixed a nullref when a custom post process component that was in the HDRP PP list is removed from the project
- Fixed issue that prevented decals from modifying specular occlusion (case 1178272).
- Fixed exposure of volumetric reprojection
- Fixed multi selection support for Scalable Settings in lights
- Fixed font shaders in test projects for VR by using a Shader Graph version
- Fixed refresh of baked cubemap by incrementing updateCount at the end of the bake (case 1158677).
- Fixed issue with rectangular area light when seen from the back
- Fixed decals not affecting lightmap/lightprobe
- Fixed zBufferParams with XR single-pass rendering
- Fixed moving objects not rendered in custom passes
- Fixed abstract classes listed in the + menu of the custom pass list
- Fixed custom pass that was rendered in previews
- Fixed precision error in zero value normals when applying decals (case 1181639)
- Fixed issue that triggered No Scene Lighting view in game view as well (case 1156102)
- Assign default volume profile when creating a new HDRP Asset
- Fixed fov to 0 in planar probe breaking the projection matrix (case 1182014)
- Fixed bugs with shadow caching
- Reassign the same camera for a realtime probe face render request to have appropriate history buffer during realtime probe rendering.
- Fixed issue causing wrong shading when normal map mode is Object space, no normal map is set, but a detail map is present (case 1143352)
- Fixed issue with decal and htile optimization
- Fixed TerrainLit shader compilation error regarding `_Control0_TexelSize` redefinition (case 1178480).
- Fixed warning about duplicate HDRuntimeReflectionSystem when configuring play mode without domain reload.
- Fixed an editor crash when multiple decal projectors were selected and some had null material
- Added all relevant fix actions to FixAll button in Wizard
- Moved FixAll button on top of the Wizard
- Fixed an issue where fog color was not pre-exposed correctly
- Fix priority order when custom passes are overlapping
- Fix cleanup not called when the custom pass GameObject is destroyed
- Replaced most instances of GraphicsSettings.renderPipelineAsset by GraphicsSettings.currentRenderPipeline. This should fix some parameters not working on Quality Settings overrides.
- Fixed an issue with Realtime GI not working on upgraded projects.
- Fixed issue with screen space shadows fallback texture was not set as a texture array.
- Fixed Pyramid Lights bounding box
- Fixed terrain heightmap default/null values and epsilons
- Fixed custom post-processing effects breaking when an abstract class inherited from `CustomPostProcessVolumeComponent`
- Fixed XR single-pass rendering in Editor by using ShaderConfig.s_XrMaxViews to allocate matrix array
- Multiple different skies rendered at the same time by different cameras are now handled correctly without flickering
- Fixed flickering issue happening when different volumes have shadow settings and multiple cameras are present.
- Fixed issue causing planar probes to disappear if there is no light in the scene.
- Fixed a number of issues with the prefab isolation mode (Volumes leaking from the main scene and reflection not working properly)
- Fixed an issue with fog volume component upgrade not working properly
- Fixed Spot light Pyramid Shape has shadow artifacts on aspect ratio values lower than 1
- Fixed issue with AO upsampling in XR
- Fixed camera without HDAdditionalCameraData component not rendering
- Removed the macro ENABLE_RAYTRACING for most of the ray tracing code
- Fixed prefab containing camera reloading in loop while selected in the Project view
- Fixed issue causing NaN wheh the Z scale of an object is set to 0.
- Fixed DXR shader passes attempting to render before pipeline loaded
- Fixed black ambient sky issue when importing a project after deleting Library.
- Fixed issue when upgrading a Standard transparent material (case 1186874)
- Fixed area light cookies not working properly with stack lit
- Fixed material render queue not updated when the shader is changed in the material inspector.
- Fixed a number of issues with full screen debug modes not reseting correctly when setting another mutually exclusive mode
- Fixed compile errors for platforms with no VR support
- Fixed an issue with volumetrics and RTHandle scaling (case 1155236)
- Fixed an issue where sky lighting might be updated uselessly
- Fixed issue preventing to allow setting decal material to none (case 1196129)
- Fixed XR multi-pass decals rendering
- Fixed several fields on Light Inspector that not supported Prefab overrides
- Fixed EOL for some files
- Fixed scene view rendering with volumetrics and XR enabled
- Fixed decals to work with multiple cameras
- Fixed optional clear of GBuffer (Was always on)
- Fixed render target clears with XR single-pass rendering
- Fixed HDRP samples file hierarchy
- Fixed Light units not matching light type
- Fixed QualitySettings panel not displaying HDRP Asset
- Fixed black reflection probes the first time loading a project
- Fixed y-flip in scene view with XR SDK
- Fixed Decal projectors do not immediately respond when parent object layer mask is changed in editor.
- Fixed y-flip in scene view with XR SDK
- Fixed a number of issues with Material Quality setting
- Fixed the transparent Cull Mode option in HD unlit master node settings only visible if double sided is ticked.
- Fixed an issue causing shadowed areas by contact shadows at the edge of far clip plane if contact shadow length is very close to far clip plane.
- Fixed editing a scalable settings will edit all loaded asset in memory instead of targetted asset.
- Fixed Planar reflection default viewer FOV
- Fixed flickering issues when moving the mouse in the editor with ray tracing on.
- Fixed the ShaderGraph main preview being black after switching to SSS in the master node settings
- Fixed custom fullscreen passes in VR
- Fixed camera culling masks not taken in account in custom pass volumes
- Fixed object not drawn in custom pass when using a DrawRenderers with an HDRP shader in a build.
- Fixed injection points for Custom Passes (AfterDepthAndNormal and BeforePreRefraction were missing)
- Fixed a enum to choose shader tags used for drawing objects (DepthPrepass or Forward) when there is no override material.
- Fixed lit objects in the BeforePreRefraction, BeforeTransparent and BeforePostProcess.
- Fixed the None option when binding custom pass render targets to allow binding only depth or color.
- Fixed custom pass buffers allocation so they are not allocated if they're not used.
- Fixed the Custom Pass entry in the volume create asset menu items.
- Fixed Prefab Overrides workflow on Camera.
- Fixed alignment issue in Preset for Camera.
- Fixed alignment issue in Physical part for Camera.
- Fixed FrameSettings multi-edition.
- Fixed a bug happening when denoising multiple ray traced light shadows
- Fixed minor naming issues in ShaderGraph settings
- VFX: Removed z-fight glitches that could appear when using deferred depth prepass and lit quad primitives
- VFX: Preserve specular option for lit outputs (matches HDRP lit shader)
- Fixed an issue with Metal Shader Compiler and GTAO shader for metal
- Fixed resources load issue while upgrading HDRP package.
- Fix LOD fade mask by accounting for field of view
- Fixed spot light missing from ray tracing indirect effects.
- Fixed a UI bug in the diffusion profile list after fixing them from the wizard.
- Fixed the hash collision when creating new diffusion profile assets.
- Fixed a light leaking issue with box light casting shadows (case 1184475)
- Fixed Cookie texture type in the cookie slot of lights (Now displays a warning because it is not supported).
- Fixed a nullref that happens when using the Shuriken particle light module
- Fixed alignment in Wizard
- Fixed text overflow in Wizard's helpbox
- Fixed Wizard button fix all that was not automatically grab all required fixes
- Fixed VR tab for MacOS in Wizard
- Fixed local config package workflow in Wizard
- Fixed issue with contact shadows shifting when MSAA is enabled.
- Fixed EV100 in the PBR sky
- Fixed an issue In URP where sometime the camera is not passed to the volume system and causes a null ref exception (case 1199388)
- Fixed nullref when releasing HDRP with custom pass disabled
- Fixed performance issue derived from copying stencil buffer.
- Fixed an editor freeze when importing a diffusion profile asset from a unity package.
- Fixed an exception when trying to reload a builtin resource.
- Fixed the light type intensity unit reset when switching the light type.
- Fixed compilation error related to define guards and CreateLayoutFromXrSdk()
- Fixed documentation link on CustomPassVolume.
- Fixed player build when HDRP is in the project but not assigned in the graphic settings.
- Fixed an issue where ambient probe would be black for the first face of a baked reflection probe
- VFX: Fixed Missing Reference to Visual Effect Graph Runtime Assembly
- Fixed an issue where rendering done by users in EndCameraRendering would be executed before the main render loop.
- Fixed Prefab Override in main scope of Volume.
- Fixed alignment issue in Presset of main scope of Volume.
- Fixed persistence of ShowChromeGizmo and moved it to toolbar for coherency in ReflectionProbe and PlanarReflectionProbe.
- Fixed Alignement issue in ReflectionProbe and PlanarReflectionProbe.
- Fixed Prefab override workflow issue in ReflectionProbe and PlanarReflectionProbe.
- Fixed empty MoreOptions and moved AdvancedManipulation in a dedicated location for coherency in ReflectionProbe and PlanarReflectionProbe.
- Fixed Prefab override workflow issue in DensityVolume.
- Fixed empty MoreOptions and moved AdvancedManipulation in a dedicated location for coherency in DensityVolume.
- Fix light limit counts specified on the HDRP asset
- Fixed Quality Settings for SSR, Contact Shadows and Ambient Occlusion volume components
- Fixed decalui deriving from hdshaderui instead of just shaderui
- Use DelayedIntField instead of IntField for scalable settings
- Fixed init of debug for FrameSettingsHistory on SceneView camera
- Added a fix script to handle the warning 'referenced script in (GameObject 'SceneIDMap') is missing'
- Fix Wizard load when none selected for RenderPipelineAsset
- Fixed TerrainLitGUI when per-pixel normal property is not present.
- Fixed rendering errors when enabling debug modes with custom passes
- Fix an issue that made PCSS dependent on Atlas resolution (not shadow map res)
- Fixing a bug whith histories when n>4 for ray traced shadows
- Fixing wrong behavior in ray traced shadows for mesh renderers if their cast shadow is shadow only or double sided
- Only tracing rays for shadow if the point is inside the code for spotlight shadows
- Only tracing rays if the point is inside the range for point lights
- Fixing ghosting issues when the screen space shadow  indexes change for a light with ray traced shadows
- Fixed an issue with stencil management and Xbox One build that caused corrupted output in deferred mode.
- Fixed a mismatch in behavior between the culling of shadow maps and ray traced point and spot light shadows
- Fixed recursive ray tracing not working anymore after intermediate buffer refactor.
- Fixed ray traced shadow denoising not working (history rejected all the time).
- Fixed shader warning on xbox one
- Fixed cookies not working for spot lights in ray traced reflections, ray traced GI and recursive rendering
- Fixed an inverted handling of CoatSmoothness for SSR in StackLit.
- Fixed missing distortion inputs in Lit and Unlit material UI.
- Fixed issue that propagated NaNs across multiple frames through the exposure texture.
- Fixed issue with Exclude from TAA stencil ignored.
- Fixed ray traced reflection exposure issue.
- Fixed issue with TAA history not initialising corretly scale factor for first frame
- Fixed issue with stencil test of material classification not using the correct Mask (causing false positive and bad performance with forward material in deferred)
- Fixed issue with History not reset when chaning antialiasing mode on camera
- Fixed issue with volumetric data not being initialized if default settings have volumetric and reprojection off.
- Fixed ray tracing reflection denoiser not applied in tier 1
- Fixed the vibility of ray tracing related methods.
- Fixed the diffusion profile list not saved when clicking the fix button in the material UI.
- Fixed crash when pushing bounce count higher than 1 for ray traced GI or reflections
- Fixed PCSS softness scale so that it better match ray traced reference for punctual lights.
- Fixed exposure management for the path tracer
- Fixed AxF material UI containing two advanced options settings.
- Fixed an issue where cached sky contexts were being destroyed wrongly, breaking lighting in the LookDev
- Fixed issue that clamped PCSS softness too early and not after distance scale.
- Fixed fog affect transparent on HD unlit master node
- Fixed custom post processes re-ordering not saved.
- Fixed NPE when using scalable settings
- Fixed an issue where PBR sky precomputation was reset incorrectly in some cases causing bad performance.
- Fixed a bug due to depth history begin overriden too soon
- Fixed CustomPassSampleCameraColor scale issue when called from Before Transparent injection point.
- Fixed corruption of AO in baked probes.
- Fixed issue with upgrade of projects that still had Very High as shadow filtering quality.
- Fixed issue that caused Distortion UI to appear in Lit.
- Fixed several issues with decal duplicating when editing them.
- Fixed initialization of volumetric buffer params (1204159)
- Fixed an issue where frame count was incorrectly reset for the game view, causing temporal processes to fail.
- Fixed Culling group was not disposed error.
- Fixed issues on some GPU that do not support gathers on integer textures.
- Fixed an issue with ambient probe not being initialized for the first frame after a domain reload for volumetric fog.
- Fixed the scene visibility of decal projectors and density volumes
- Fixed a leak in sky manager.
- Fixed an issue where entering playmode while the light editor is opened would produce null reference exceptions.
- Fixed the debug overlay overlapping the debug menu at runtime.
- Fixed an issue with the framecount when changing scene.
- Fixed errors that occurred when using invalid near and far clip plane values for planar reflections.
- Fixed issue with motion blur sample weighting function.
- Fixed motion vectors in MSAA.
- Fixed sun flare blending (case 1205862).
- Fixed a lot of issues related to ray traced screen space shadows.
- Fixed memory leak caused by apply distortion material not being disposed.
- Fixed Reflection probe incorrectly culled when moving its parent (case 1207660)
- Fixed a nullref when upgrading the Fog volume components while the volume is opened in the inspector.
- Fix issues where decals on PS4 would not correctly write out the tile mask causing bits of the decal to go missing.
- Use appropriate label width and text content so the label is completely visible
- Fixed an issue where final post process pass would not output the default alpha value of 1.0 when using 11_11_10 color buffer format.
- Fixed SSR issue after the MSAA Motion Vector fix.
- Fixed an issue with PCSS on directional light if punctual shadow atlas was not allocated.
- Fixed an issue where shadow resolution would be wrong on the first face of a baked reflection probe.
- Fixed issue with PCSS softness being incorrect for cascades different than the first one.
- Fixed custom post process not rendering when using multiple HDRP asset in quality settings
- Fixed probe gizmo missing id (case 1208975)
- Fixed a warning in raytracingshadowfilter.compute
- Fixed issue with AO breaking with small near plane values.
- Fixed custom post process Cleanup function not called in some cases.
- Fixed shader warning in AO code.
- Fixed a warning in simpledenoiser.compute
- Fixed tube and rectangle light culling to use their shape instead of their range as a bounding box.
- Fixed caused by using gather on a UINT texture in motion blur.
- Fix issue with ambient occlusion breaking when dynamic resolution is active.
- Fixed some possible NaN causes in Depth of Field.
- Fixed Custom Pass nullref due to the new Profiling Sample API changes
- Fixed the black/grey screen issue on after post process Custom Passes in non dev builds.
- Fixed particle lights.
- Improved behavior of lights and probe going over the HDRP asset limits.
- Fixed issue triggered when last punctual light is disabled and more than one camera is used.
- Fixed Custom Pass nullref due to the new Profiling Sample API changes
- Fixed the black/grey screen issue on after post process Custom Passes in non dev builds.
- Fixed XR rendering locked to vsync of main display with Standalone Player.
- Fixed custom pass cleanup not called at the right time when using multiple volumes.
- Fixed an issue on metal with edge of decal having artifact by delaying discard of fragments during decal projection
- Fixed various shader warning
- Fixing unnecessary memory allocations in the ray tracing cluster build
- Fixed duplicate column labels in LightEditor's light tab
- Fixed white and dark flashes on scenes with very high or very low exposure when Automatic Exposure is being used.
- Fixed an issue where passing a null ProfilingSampler would cause a null ref exception.
- Fixed memory leak in Sky when in matcap mode.
- Fixed compilation issues on platform that don't support VR.
- Fixed migration code called when we create a new HDRP asset.
- Fixed RemoveComponent on Camera contextual menu to not remove Camera while a component depend on it.
- Fixed an issue where ambient occlusion and screen space reflections editors would generate null ref exceptions when HDRP was not set as the current pipeline.
- Fixed a null reference exception in the probe UI when no HDRP asset is present.
- Fixed the outline example in the doc (sampling range was dependent on screen resolution)
- Fixed a null reference exception in the HDRI Sky editor when no HDRP asset is present.
- Fixed an issue where Decal Projectors created from script where rotated around the X axis by 90°.
- Fixed frustum used to compute Density Volumes visibility when projection matrix is oblique.
- Fixed a null reference exception in Path Tracing, Recursive Rendering and raytraced Global Illumination editors when no HDRP asset is present.
- Fix for NaNs on certain geometry with Lit shader -- [case 1210058](https://fogbugz.unity3d.com/f/cases/1210058/)
- Fixed an issue where ambient occlusion and screen space reflections editors would generate null ref exceptions when HDRP was not set as the current pipeline.
- Fixed a null reference exception in the probe UI when no HDRP asset is present.
- Fixed the outline example in the doc (sampling range was dependent on screen resolution)
- Fixed a null reference exception in the HDRI Sky editor when no HDRP asset is present.
- Fixed an issue where materials newly created from the contextual menu would have an invalid state, causing various problems until it was edited.
- Fixed transparent material created with ZWrite enabled (now it is disabled by default for new transparent materials)
- Fixed mouseover on Move and Rotate tool while DecalProjector is selected.
- Fixed wrong stencil state on some of the pixel shader versions of deferred shader.
- Fixed an issue where creating decals at runtime could cause a null reference exception.
- Fixed issue that displayed material migration dialog on the creation of new project.
- Fixed various issues with time and animated materials (cases 1210068, 1210064).
- Updated light explorer with latest changes to the Fog and fixed issues when no visual environment was present.
- Fixed not handleling properly the recieve SSR feature with ray traced reflections
- Shadow Atlas is no longer allocated for area lights when they are disabled in the shader config file.
- Avoid MRT Clear on PS4 as it is not implemented yet.
- Fixed runtime debug menu BitField control.
- Fixed the radius value used for ray traced directional light.
- Fixed compilation issues with the layered lit in ray tracing shaders.
- Fixed XR autotests viewport size rounding
- Fixed mip map slider knob displayed when cubemap have no mipmap
- Remove unnecessary skip of material upgrade dialog box.
- Fixed the profiling sample mismatch errors when enabling the profiler in play mode
- Fixed issue that caused NaNs in reflection probes on consoles.
- Fixed adjusting positive axis of Blend Distance slides the negative axis in the density volume component.
- Fixed the blend of reflections based on the weight.
- Fixed fallback for ray traced reflections when denoising is enabled.
- Fixed error spam issue with terrain detail terrainDetailUnsupported (cases 1211848)
- Fixed hardware dynamic resolution causing cropping/scaling issues in scene view (case 1158661)
- Fixed Wizard check order for `Hardware and OS` and `Direct3D12`
- Fix AO issue turning black when Far/Near plane distance is big.
- Fixed issue when opening lookdev and the lookdev volume have not been assigned yet.
- Improved memory usage of the sky system.
- Updated label in HDRP quality preference settings (case 1215100)
- Fixed Decal Projector gizmo not undoing properly (case 1216629)
- Fix a leak in the denoising of ray traced reflections.
- Fixed Alignment issue in Light Preset
- Fixed Environment Header in LightingWindow
- Fixed an issue where hair shader could write garbage in the diffuse lighting buffer, causing NaNs.
- Fixed an exposure issue with ray traced sub-surface scattering.
- Fixed runtime debug menu light hierarchy None not doing anything.
- Fixed the broken ShaderGraph preview when creating a new Lit graph.
- Fix indentation issue in preset of LayeredLit material.
- Fixed minor issues with cubemap preview in the inspector.
- Fixed wrong build error message when building for android on mac.
- Fixed an issue related to denoising ray trace area shadows.
- Fixed wrong build error message when building for android on mac.
- Fixed Wizard persistency of Direct3D12 change on domain reload.
- Fixed Wizard persistency of FixAll on domain reload.
- Fixed Wizard behaviour on domain reload.
- Fixed a potential source of NaN in planar reflection probe atlas.
- Fixed an issue with MipRatio debug mode showing _DebugMatCapTexture not being set.
- Fixed missing initialization of input params in Blit for VR.
- Fix Inf source in LTC for area lights.
- Fix issue with AO being misaligned when multiple view are visible.
- Fix issue that caused the clamp of camera rotation motion for motion blur to be ineffective.
- Fixed issue with AssetPostprocessors dependencies causing models to be imported twice when upgrading the package version.
- Fixed culling of lights with XR SDK
- Fixed memory stomp in shadow caching code, leading to overflow of Shadow request array and runtime errors.
- Fixed an issue related to transparent objects reading the ray traced indirect diffuse buffer
- Fixed an issue with filtering ray traced area lights when the intensity is high or there is an exposure.
- Fixed ill-formed include path in Depth Of Field shader.
- Fixed shader graph and ray tracing after the shader target PR.
- Fixed a bug in semi-transparent shadows (object further than the light casting shadows)
- Fix state enabled of default volume profile when in package.
- Fixed removal of MeshRenderer and MeshFilter on adding Light component.
- Fixed Ray Traced SubSurface Scattering not working with ray traced area lights
- Fixed Ray Traced SubSurface Scattering not working in forward mode.
- Fixed a bug in debug light volumes.
- Fixed a bug related to ray traced area light shadow history.
- Fixed an issue where fog sky color mode could sample NaNs in the sky cubemap.
- Fixed a leak in the PBR sky renderer.
- Added a tooltip to the Ambient Mode parameter in the Visual Envionment volume component.
- Static lighting sky now takes the default volume into account (this fixes discrepancies between baked and realtime lighting).
- Fixed a leak in the sky system.
- Removed MSAA Buffers allocation when lit shader mode is set to "deferred only".
- Fixed invalid cast for realtime reflection probes (case 1220504)
- Fixed invalid game view rendering when disabling all cameras in the scene (case 1105163)
- Hide reflection probes in the renderer components.
- Fixed infinite reload loop while displaying Light's Shadow's Link Light Layer in Inspector of Prefab Asset.
- Fixed the culling was not disposed error in build log.
- Fixed the cookie atlas size and planar atlas size being too big after an upgrade of the HDRP asset.
- Fixed transparent SSR for shader graph.
- Fixed an issue with emissive light meshes not being in the RAS.
- Fixed DXR player build
- Fixed the HDRP asset migration code not being called after an upgrade of the package
- Fixed draw renderers custom pass out of bound exception
- Fixed the PBR shader rendering in deferred
- Fixed some typos in debug menu (case 1224594)
- Fixed ray traced point and spot lights shadows not rejecting istory when semi-transparent or colored.
- Fixed a warning due to StaticLightingSky when reloading domain in some cases.
- Fixed the MaxLightCount being displayed when the light volume debug menu is on ColorAndEdge.
- Fixed issue with unclear naming of debug menu for decals.
- Fixed z-fighting in scene view when scene lighting is off (case 1203927)
- Fixed issue that prevented cubemap thumbnails from rendering (only on D3D11 and Metal).
- Fixed ray tracing with VR single-pass
- Fix an exception in ray tracing that happens if two LOD levels are using the same mesh renderer.
- Fixed error in the console when switching shader to decal in the material UI.
- Fixed an issue with refraction model and ray traced recursive rendering (case 1198578).
- Fixed an issue where a dynamic sky changing any frame may not update the ambient probe.
- Fixed cubemap thumbnail generation at project load time.
- Fixed cubemap thumbnail generation at project load time. 
- Fixed XR culling with multiple cameras
- Fixed XR single-pass with Mock HMD plugin
- Fixed sRGB mismatch with XR SDK
- Fixed an issue where default volume would not update when switching profile.
- Fixed issue with uncached reflection probe cameras reseting the debug mode (case 1224601) 
- Fixed an issue where AO override would not override specular occlusion.
- Fixed an issue where Volume inspector might not refresh correctly in some cases.
- Fixed render texture with XR
- Fixed issue with resources being accessed before initialization process has been performed completely. 
- Half fixed shuriken particle light that cast shadows (only the first one will be correct)
- Fixed issue with atmospheric fog turning black if a planar reflection probe is placed below ground level. (case 1226588)
- Fixed custom pass GC alloc issue in CustomPassVolume.GetActiveVolumes().
- Fixed a bug where instanced shadergraph shaders wouldn't compile on PS4.
- Fixed an issue related to the envlightdatasrt not being bound in recursive rendering.
- Fixed shadow cascade tooltip when using the metric mode (case 1229232)
- Fixed how the area light influence volume is computed to match rasterization.
- Focus on Decal uses the extends of the projectors
- Fixed usage of light size data that are not available at runtime.
- Fixed the depth buffer copy made before custom pass after opaque and normal injection point.
- Fix for issue that prevented scene from being completely saved when baked reflection probes are present and lighting is set to auto generate.
- Fixed drag area width at left of Light's intensity field in Inspector.
- Fixed light type resolution when performing a reset on HDAdditionalLightData (case 1220931)
- Fixed reliance on atan2 undefined behavior in motion vector debug shader.
- Fixed an usage of a a compute buffer not bound (1229964)
- Fixed an issue where changing the default volume profile from another inspector would not update the default volume editor.
- Fix issues in the post process system with RenderTexture being invalid in some cases, causing rendering problems.
- Fixed an issue where unncessarily serialized members in StaticLightingSky component would change each time the scene is changed.
- Fixed a weird behavior in the scalable settings drawing when the space becomes tiny (1212045).
- Fixed a regression in the ray traced indirect diffuse due to the new probe system.
- Fix for range compression factor for probes going negative (now clamped to positive values).
- Fixed path validation when creating new volume profile (case 1229933)
- Fixed a bug where Decal Shader Graphs would not recieve reprojected Position, Normal, or Bitangent data. (1239921)
- Fix reflection hierarchy for CARPAINT in AxF.
- Fix precise fresnel for delta lights for SVBRDF in AxF.
- Fixed the debug exposure mode for display sky reflection and debug view baked lighting
- Fixed MSAA depth resolve when there is no motion vectors
- Fixed various object leaks in HDRP.
- Fixed compile error with XR SubsystemManager.
- Fix for assertion triggering sometimes when saving a newly created lit shader graph (case 1230996)
- Fixed culling of planar reflection probes that change position (case 1218651)
- Fixed null reference when processing lightprobe (case 1235285)
- Fix issue causing wrong planar reflection rendering when more than one camera is present.
- Fix black screen in XR when HDRP package is present but not used.
- Fixed an issue with the specularFGD term being used when the material has a clear coat (lit shader).
- Fixed white flash happening with auto-exposure in some cases (case 1223774)
- Fixed NaN which can appear with real time reflection and inf value
- Fixed an issue that was collapsing the volume components in the HDRP default settings
- Fixed warning about missing bound decal buffer
- Fixed shader warning on Xbox for ResolveStencilBuffer.compute. 
- Fixed PBR shader ZTest rendering in deferred.
- Replaced commands incompatible with async compute in light list build process.
- Diffusion Profile and Material references in HDRP materials are now correctly exported to unity packages. Note that the diffusion profile or the material references need to be edited once before this can work properly.
- Fix MaterialBalls having same guid issue
- Fix spelling and grammatical errors in material samples
- Fixed unneeded cookie texture allocation for cone stop lights.
- Fixed scalarization code for contact shadows.
- Fixed volume debug in playmode
- Fixed issue when toggling anything in HDRP asset that will produce an error (case 1238155)
- Fixed shader warning in PCSS code when using Vulkan.
- Fixed decal that aren't working without Metal and Ambient Occlusion option enabled.
- Fixed an error about procedural sky being logged by mistake.
- Fixed shadowmask UI now correctly showing shadowmask disable
- Made more explicit the warning about raytracing and asynchronous compute. Also fixed the condition in which it appears.
- Fixed a null ref exception in static sky when the default volume profile is invalid.
- DXR: Fixed shader compilation error with shader graph and pathtracer
- Fixed SceneView Draw Modes not being properly updated after opening new scene view panels or changing the editor layout.
- VFX: Removed irrelevant queues in render queue selection from HDRP outputs
- VFX: Motion Vector are correctly renderered with MSAA [Case 1240754](https://issuetracker.unity3d.com/product/unity/issues/guid/1240754/)
- Fixed a cause of NaN when a normal of 0-length is generated (usually via shadergraph). 
- Fixed issue with screen-space shadows not enabled properly when RT is disabled (case 1235821)
- Fixed a performance issue with stochastic ray traced area shadows.
- Fixed cookie texture not updated when changing an import settings (srgb for example).
- Fixed flickering of the game/scene view when lookdev is running.
- Fixed issue with reflection probes in realtime time mode with OnEnable baking having wrong lighting with sky set to dynamic (case 1238047).
- Fixed transparent motion vectors not working when in MSAA.
- Fix error when removing DecalProjector from component contextual menu (case 1243960)
- Fixed issue with post process when running in RGBA16 and an object with additive blending is in the scene.
- Fixed corrupted values on LayeredLit when using Vertex Color multiply mode to multiply and MSAA is activated. 
- Fix conflicts with Handles manipulation when performing a Reset in DecalComponent (case 1238833)
- Fixed depth prepass and postpass being disabled after changing the shader in the material UI.
- Fixed issue with sceneview camera settings not being saved after Editor restart.
- Fixed issue when switching back to custom sensor type in physical camera settings (case 1244350).
- Fixed a null ref exception when running playmode tests with the render pipeline debug window opened.
- Fixed some GCAlloc in the debug window.
- Fixed shader graphs not casting semi-transparent and color shadows (case 1242617)
- Fixed thin refraction mode not working properly.
- Fixed assert on tests caused by probe culling results being requested when culling did not happen. (case 1246169) 
- Fixed over consumption of GPU memory by the Physically Based Sky.
- Fixed an invalid rotation in Planar Reflection Probe editor display, that was causing an error message (case 1182022)
- Put more information in Camera background type tooltip and fixed inconsistent exposure behavior when changing bg type.
- Fixed issue that caused not all baked reflection to be deleted upon clicking "Clear Baked Data" in the lighting menu (case 1136080)
- Fixed an issue where asset preview could be rendered white because of static lighting sky.
- Fixed an issue where static lighting was not updated when removing the static lighting sky profile.
- Fixed the show cookie atlas debug mode not displaying correctly when enabling the clear cookie atlas option.
- Fixed various multi-editing issues when changing Emission parameters.
- Fixed error when undo a Reflection Probe removal in a prefab instance. (case 1244047)
- Fixed Microshadow not working correctly in deferred with LightLayers
- Tentative fix for missing include in depth of field shaders.
- Fixed the light overlap scene view draw mode (wasn't working at all).
- Fixed taaFrameIndex and XR tests 4052 and 4053
- Fixed the prefab integration of custom passes (Prefab Override Highlight not working as expected).
- Cloned volume profile from read only assets are created in the root of the project. (case 1154961)
- Fixed Wizard check on default volume profile to also check it is not the default one in package.
- Fix erroneous central depth sampling in TAA.
- Fixed light layers not correctly disabled when the lightlayers is set to Nothing and Lightlayers isn't enabled in HDRP Asset
- Fixed issue with Model Importer materials falling back to the Legacy default material instead of HDRP's default material when import happens at Editor startup.
- Fixed a wrong condition in CameraSwitcher, potentially causing out of bound exceptions.
- Fixed an issue where editing the Look Dev default profile would not reflect directly in the Look Dev window.
- Fixed a bug where the light list is not cleared but still used when resizing the RT.
- Fixed exposure debug shader with XR single-pass rendering.
- Fixed issues with scene view and transparent motion vectors.
- Fixed black screens for linux/HDRP (1246407)
- Fixed a vulkan and metal warning in the SSGI compute shader.
- Fixed an exception due to the color pyramid not allocated when SSGI is enabled.
- Fixed an issue with the first Depth history was incorrectly copied.
- Fixed path traced DoF focusing issue
- Fix an issue with the half resolution Mode (performance)
- Fix an issue with the color intensity of emissive for performance rtgi
- Fixed issue with rendering being mostly broken when target platform disables VR. 
- Workaround an issue caused by GetKernelThreadGroupSizes  failing to retrieve correct group size. 
- Fix issue with fast memory and rendergraph. 
- Fixed transparent motion vector framesetting not sanitized.
- Fixed wrong order of post process frame settings.
- Fixed white flash when enabling SSR or SSGI.
- The ray traced indrect diffuse and RTGI were combined wrongly with the rest of the lighting (1254318).
- Fixed an exception happening when using RTSSS without using RTShadows.
- Fix inconsistencies with transparent motion vectors and opaque by allowing camera only transparent motion vectors.
- Fix reflection probe frame settings override
- Fixed certain shadow bias artifacts present in volumetric lighting (case 1231885).
- Fixed area light cookie not updated when switch the light type from a spot that had a cookie.
- Fixed issue with dynamic resolution updating when not in play mode.
- Fixed issue with Contrast Adaptive Sharpening upsample mode and preview camera.
- Fix issue causing blocky artifacts when decals affect metallic and are applied on material with specular color workflow.
- Fixed issue with depth pyramid generation and dynamic resolution.
- Fixed an issue where decals were duplicated in prefab isolation mode.
- Fixed an issue where rendering preview with MSAA might generate render graph errors.
- Fixed compile error in PS4 for planar reflection filtering.
- Fixed issue with blue line in prefabs for volume mode.
- Fixing the internsity being applied to RTAO too early leading to unexpected results (1254626).
- Fix issue that caused sky to incorrectly render when using a custom projection matrix.
- Fixed null reference exception when using depth pre/post pass in shadergraph with alpha clip in the material.
- Appropriately constraint blend distance of reflection probe while editing with the inspector (case 1248931)
- Fixed AxF handling of roughness for Blinn-Phong type materials
- Fixed AxF UI errors when surface type is switched to transparent
- Fixed a serialization issue, preventing quality level parameters to undo/redo and update scene view on change.
- Fixed an exception occuring when a camera doesn't have an HDAdditionalCameraData (1254383).
- Fixed ray tracing with XR single-pass.
- Fixed warning in HDAdditionalLightData OnValidate (cases 1250864, 1244578)
- Fixed a bug related to denoising ray traced reflections.
- Fixed nullref in the layered lit material inspector.
- Fixed an issue where manipulating the color wheels in a volume component would reset the cursor every time.
- Fixed an issue where static sky lighting would not be updated for a new scene until it's reloaded at least once.
- Fixed culling for decals when used in prefabs and edited in context.
- Force to rebake probe with missing baked texture. (1253367)
- Fix supported Mac platform detection to handle new major version (11.0) properly
- Fixed typo in the Render Pipeline Wizard under HDRP+VR
- Change transparent SSR name in frame settings to avoid clipping. 
- Fixed missing include guards in shadow hlsl files.
- Repaint the scene view whenever the scene exposure override is changed.
- Fixed an error when clearing the SSGI history texture at creation time (1259930).
- Fixed alpha to mask reset when toggling alpha test in the material UI.
- Fixed an issue where opening the look dev window with the light theme would make the window blink and eventually crash unity.
- Fixed fallback for ray tracing and light layers (1258837).
- Fixed Sorting Priority not displayed correctly in the DrawRenderers custom pass UI.
- Fixed glitch in Project settings window when selecting diffusion profiles in material section (case 1253090)
- Fixed issue with light layers bigger than 8 (and above the supported range). 
- Fixed issue with culling layer mask of area light's emissive mesh 
- Fixed overused the atlas for Animated/Render Target Cookies (1259930).
- Fixed errors when switching area light to disk shape while an area emissive mesh was displayed.
- Fixed default frame settings MSAA toggle for reflection probes (case 1247631)
- Fixed the transparent SSR dependency not being properly disabled according to the asset dependencies (1260271).
- Fixed issue with completely black AO on double sided materials when normal mode is set to None.
- Fixed UI drawing of the quaternion (1251235)
- Fix an issue with the quality mode and perf mode on RTR and RTGI and getting rid of unwanted nans (1256923).
- Fixed unitialized ray tracing resources when using non-default HDRP asset (case 1259467).
- Fixed overused the atlas for Animated/Render Target Cookies (1259930).
- Fixed sky asserts with XR multipass
- Fixed for area light not updating baked light result when modifying with gizmo.
- Fixed robustness issue with GetOddNegativeScale() in ray tracing, which was impacting normal mapping (1261160).
- Fixed regression where moving face of the probe gizmo was not moving its position anymore.
- Fixed XR single-pass macros in tessellation shaders.
- Fixed path-traced subsurface scattering mixing with diffuse and specular BRDFs (1250601).
- Fixed custom pass re-ordering issues.
- Improved robustness of normal mapping when scale is 0, and mapping is extreme (normals in or below the tangent plane).
- Fixed XR Display providers not getting zNear and zFar plane distances passed to them when in HDRP.
- Fixed rendering breaking when disabling tonemapping in the frame settings.
- Fixed issue with serialization of exposure modes in volume profiles not being consistent between HDRP versions (case 1261385).
- Fixed issue with duplicate names in newly created sub-layers in the graphics compositor (case 1263093).
- Remove MSAA debug mode when renderpipeline asset has no MSAA
- Fixed some post processing using motion vectors when they are disabled
- Fixed the multiplier of the environement lights being overriden with a wrong value for ray tracing (1260311).
- Fixed a series of exceptions happening when trying to load an asset during wizard execution (1262171).
- Fixed an issue with Stacklit shader not compiling correctly in player with debug display on (1260579)
- Fixed couple issues in the dependence of building the ray tracing acceleration structure.
- Fix sun disk intensity
- Fixed unwanted ghosting for smooth surfaces.
- Fixing an issue in the recursive rendering flag texture usage.
- Fixed a missing dependecy for choosing to evaluate transparent SSR.
- Fixed issue that failed compilation when XR is disabled.
- Fixed a compilation error in the IES code.
- Fixed issue with dynamic resolution handler when no OnResolutionChange callback is specified. 
- Fixed multiple volumes, planar reflection, and decal projector position when creating them from the menu.
- Reduced the number of global keyword used in deferredTile.shader
- Fixed incorrect processing of Ambient occlusion probe (9% error was introduced)
- Fixed multiedition of framesettings drop down (case 1270044)
- Fixed planar probe gizmo

### Changed
- Improve MIP selection for decals on Transparents
- Color buffer pyramid is not allocated anymore if neither refraction nor distortion are enabled
- Rename Emission Radius to Radius in UI in Point, Spot
- Angular Diameter parameter for directional light is no longuer an advanced property
- DXR: Remove Light Radius and Angular Diamater of Raytrace shadow. Angular Diameter and Radius are used instead.
- Remove MaxSmoothness parameters from UI for point, spot and directional light. The MaxSmoothness is now deduce from Radius Parameters
- DXR: Remove the Ray Tracing Environement Component. Add a Layer Mask to the ray Tracing volume components to define which objects are taken into account for each effect.
- Removed second cubemaps used for shadowing in lookdev
- Disable Physically Based Sky below ground
- Increase max limit of area light and reflection probe to 128
- Change default texture for detailmap to grey
- Optimize Shadow RT load on Tile based architecture platforms.
- Improved quality of SSAO.
- Moved RequestShadowMapRendering() back to public API.
- Update HDRP DXR Wizard with an option to automatically clone the hdrp config package and setup raytracing to 1 in shaders file.
- Added SceneSelection pass for TerrainLit shader.
- Simplified Light's type API regrouping the logic in one place (Check type in HDAdditionalLightData)
- The support of LOD CrossFade (Dithering transition) in master nodes now required to enable it in the master node settings (Save variant)
- Improved shadow bias, by removing constant depth bias and substituting it with slope-scale bias.
- Fix the default stencil values when a material is created from a SSS ShaderGraph.
- Tweak test asset to be compatible with XR: unlit SG material for canvas and double-side font material
- Slightly tweaked the behaviour of bloom when resolution is low to reduce artifacts.
- Hidden fields in Light Inspector that is not relevant while in BakingOnly mode.
- Changed parametrization of PCSS, now softness is derived from angular diameter (for directional lights) or shape radius (for point/spot lights) and min filter size is now in the [0..1] range.
- Moved the copy of the geometry history buffers to right after the depth mip chain generation.
- Rename "Luminance" to "Nits" in UX for physical light unit
- Rename FrameSettings "SkyLighting" to "SkyReflection"
- Reworked XR automated tests
- The ray traced screen space shadow history for directional, spot and point lights is discarded if the light transform has changed.
- Changed the behavior for ray tracing in case a mesh renderer has both transparent and opaque submeshes.
- Improve history buffer management
- Replaced PlayerSettings.virtualRealitySupported with XRGraphics.tryEnable.
- Remove redundant FrameSettings RealTimePlanarReflection
- Improved a bit the GC calls generated during the rendering.
- Material update is now only triggered when the relevant settings are touched in the shader graph master nodes
- Changed the way Sky Intensity (on Sky volume components) is handled. It's now a combo box where users can choose between Exposure, Multiplier or Lux (for HDRI sky only) instead of both multiplier and exposure being applied all the time. Added a new menu item to convert old profiles.
- Change how method for specular occlusions is decided on inspector shader (Lit, LitTesselation, LayeredLit, LayeredLitTessellation)
- Unlocked SSS, SSR, Motion Vectors and Distortion frame settings for reflections probes.
- Hide unused LOD settings in Quality Settings legacy window.
- Reduced the constrained distance for temporal reprojection of ray tracing denoising
- Removed shadow near plane from the Directional Light Shadow UI.
- Improved the performances of custom pass culling.
- The scene view camera now replicates the physical parameters from the camera tagged as "MainCamera".
- Reduced the number of GC.Alloc calls, one simple scene without plarnar / probes, it should be 0B.
- Renamed ProfilingSample to ProfilingScope and unified API. Added GPU Timings.
- Updated macros to be compatible with the new shader preprocessor.
- Ray tracing reflection temporal filtering is now done in pre-exposed space
- Search field selects the appropriate fields in both project settings panels 'HDRP Default Settings' and 'Quality/HDRP'
- Disabled the refraction and transmission map keywords if the material is opaque.
- Keep celestial bodies outside the atmosphere.
- Updated the MSAA documentation to specify what features HDRP supports MSAA for and what features it does not.
- Shader use for Runtime Debug Display are now correctly stripper when doing a release build
- Now each camera has its own Volume Stack. This allows Volume Parameters to be updated as early as possible and be ready for the whole frame without conflicts between cameras.
- Disable Async for SSR, SSAO and Contact shadow when aggregated ray tracing frame setting is on.
- Improved performance when entering play mode without domain reload by a factor of ~25
- Renamed the camera profiling sample to include the camera name
- Discarding the ray tracing history for AO, reflection, diffuse shadows and GI when the viewport size changes.
- Renamed the camera profiling sample to include the camera name
- Renamed the post processing graphic formats to match the new convention.
- The restart in Wizard for DXR will always be last fix from now on
- Refactoring pre-existing materials to share more shader code between rasterization and ray tracing.
- Setting a material's Refraction Model to Thin does not overwrite the Thickness and Transmission Absorption Distance anymore.
- Removed Wind textures from runtime as wind is no longer built into the pipeline
- Changed Shader Graph titles of master nodes to be more easily searchable ("HDRP/x" -> "x (HDRP)")
- Expose StartSinglePass() and StopSinglePass() as public interface for XRPass
- Replaced the Texture array for 2D cookies (spot, area and directional lights) and for planar reflections by an atlas.
- Moved the tier defining from the asset to the concerned volume components.
- Changing from a tier management to a "mode" management for reflection and GI and removing the ability to enable/disable deferred and ray bining (they are now implied by performance mode)
- The default FrameSettings for ScreenSpaceShadows is set to true for Camera in order to give a better workflow for DXR.
- Refactor internal usage of Stencil bits.
- Changed how the material upgrader works and added documentation for it.
- Custom passes now disable the stencil when overwriting the depth and not writing into it.
- Renamed the camera profiling sample to include the camera name
- Changed the way the shadow casting property of transparent and tranmissive materials is handeled for ray tracing.
- Changed inspector materials stencil setting code to have more sharing.
- Updated the default scene and default DXR scene and DefaultVolumeProfile.
- Changed the way the length parameter is used for ray traced contact shadows.
- Improved the coherency of PCSS blur between cascades.
- Updated VR checks in Wizard to reflect new XR System.
- Removing unused alpha threshold depth prepass and post pass for fabric shader graph.
- Transform result from CIE XYZ to sRGB color space in EvalSensitivity for iridescence.
- Moved BeginCameraRendering callback right before culling.
- Changed the visibility of the Indirect Lighting Controller component to public.
- Renamed the cubemap used for diffuse convolution to a more explicit name for the memory profiler.
- Improved behaviour of transmission color on transparent surfaces in path tracing.
- Light dimmer can now get values higher than one and was renamed to multiplier in the UI.
- Removed info box requesting volume component for Visual Environment and updated the documentation with the relevant information.
- Improved light selection oracle for light sampling in path tracing.
- Stripped ray tracing subsurface passes with ray tracing is not enabled.
- Remove LOD cross fade code for ray tracing shaders
- Removed legacy VR code
- Add range-based clipping to box lights (case 1178780)
- Improve area light culling (case 1085873)
- Light Hierarchy debug mode can now adjust Debug Exposure for visualizing high exposure scenes.
- Rejecting history for ray traced reflections based on a threshold evaluated on the neighborhood of the sampled history.
- Renamed "Environment" to "Reflection Probes" in tile/cluster debug menu.
- Utilities namespace is obsolete, moved its content to UnityEngine.Rendering (case 1204677)
- Obsolete Utilities namespace was removed, instead use UnityEngine.Rendering (case 1204677)
- Moved most of the compute shaders to the multi_compile API instead of multiple kernels.
- Use multi_compile API for deferred compute shader with shadow mask.
- Remove the raytracing rendering queue system to make recursive raytraced material work when raytracing is disabled
- Changed a few resources used by ray tracing shaders to be global resources (using register space1) for improved CPU performance.
- All custom pass volumes are now executed for one injection point instead of the first one.
- Hidden unsupported choice in emission in Materials
- Temporal Anti aliasing improvements.
- Optimized PrepareLightsForGPU (cost reduced by over 25%) and PrepareGPULightData (around twice as fast now).
- Moved scene view camera settings for HDRP from the preferences window to the scene view camera settings window.
- Updated shaders to be compatible with Microsoft's DXC.
- Debug exposure in debug menu have been replace to debug exposure compensation in EV100 space and is always visible.
- Further optimized PrepareLightsForGPU (3x faster with few shadows, 1.4x faster with a lot of shadows or equivalently cost reduced by 68% to 37%).
- Raytracing: Replaced the DIFFUSE_LIGHTING_ONLY multicompile by a uniform.
- Raytracing: Removed the dynamic lightmap multicompile.
- Raytracing: Remove the LOD cross fade multi compile for ray tracing.
- Cookie are now supported in lightmaper. All lights casting cookie and baked will now include cookie influence.
- Avoid building the mip chain a second time for SSR for transparent objects.
- Replaced "High Quality" Subsurface Scattering with a set of Quality Levels.
- Replaced "High Quality" Volumetric Lighting with "Screen Resolution Percentage" and "Volume Slice Count" on the Fog volume component.
- Merged material samples and shader samples
- Update material samples scene visuals
- Use multi_compile API for deferred compute shader with shadow mask.
- Made the StaticLightingSky class public so that users can change it by script for baking purpose.
- Shadowmask and realtime reflectoin probe property are hide in Quality settings
- Improved performance of reflection probe management when using a lot of probes.
- Ignoring the disable SSR flags for recursive rendering.
- Removed logic in the UI to disable parameters for contact shadows and fog volume components as it was going against the concept of the volume system.
- Fixed the sub surface mask not being taken into account when computing ray traced sub surface scattering.
- MSAA Within Forward Frame Setting is now enabled by default on Cameras when new Render Pipeline Asset is created
- Slightly changed the TAA anti-flicker mechanism so that it is more aggressive on almost static images (only on High preset for now).
- Changed default exposure compensation to 0.
- Refactored shadow caching system.
- Removed experimental namespace for ray tracing code.
- Increase limit for max numbers of lights in UX
- Removed direct use of BSDFData in the path tracing pass, delegated to the material instead.
- Pre-warm the RTHandle system to reduce the amount of memory allocations and the total memory needed at all points. 
- DXR: Only read the geometric attributes that are required using the share pass info and shader graph defines.
- DXR: Dispatch binned rays in 1D instead of 2D.
- Lit and LayeredLit tessellation cross lod fade don't used dithering anymore between LOD but fade the tessellation height instead. Allow a smoother transition
- Changed the way planar reflections are filtered in order to be a bit more "physically based".
- Increased path tracing BSDFs roughness range from [0.001, 0.999] to [0.00001, 0.99999].
- Changing the default SSGI radius for the all configurations.
- Changed the default parameters for quality RTGI to match expected behavior.
- Add color clear pass while rendering XR occlusion mesh to avoid leaks.
- Only use one texture for ray traced reflection upscaling.
- Adjust the upscale radius based on the roughness value.
- DXR: Changed the way the filter size is decided for directional, point and spot shadows.
- Changed the default exposure mode to "Automatic (Histogram)", along with "Limit Min" to -4 and "Limit Max" to 16.
- Replaced the default scene system with the builtin Scene Template feature.
- Changed extensions of shader CAS include files.
- Making the planar probe atlas's format match the color buffer's format.
- Removing the planarReflectionCacheCompressed setting from asset.
- SHADERPASS for TransparentDepthPrepass and TransparentDepthPostpass identification is using respectively SHADERPASS_TRANSPARENT_DEPTH_PREPASS and SHADERPASS_TRANSPARENT_DEPTH_POSTPASS
- Moved the Parallax Occlusion Mapping node into Shader Graph.
- Renamed the debug name from SSAO to ScreenSpaceAmbientOcclusion (1254974).
- Added missing tooltips and improved the UI of the aperture control (case 1254916).
- Fixed wrong tooltips in the Dof Volume (case 1256641).
- The `CustomPassLoadCameraColor` and `CustomPassSampleCameraColor` functions now returns the correct color buffer when used in after post process instead of the color pyramid (which didn't had post processes).
- PBR Sky now doesn't go black when going below sea level, but it instead freezes calculation as if on the horizon. 
- Fixed an issue with quality setting foldouts not opening when clicking on them (1253088).
- Shutter speed can now be changed by dragging the mouse over the UI label (case 1245007).
- Remove the 'Point Cube Size' for cookie, use the Cubemap size directly.
- VFXTarget with Unlit now allows EmissiveColor output to be consistent with HDRP unlit.
- Only building the RTAS if there is an effect that will require it (1262217).
- Fixed the first ray tracing frame not having the light cluster being set up properly (1260311).
- Render graph pre-setup for ray traced ambient occlusion.
- Avoid casting multiple rays and denoising for hard directional, point and spot ray traced shadows (1261040).
- Making sure the preview cameras do not use ray tracing effects due to a by design issue to build ray tracing acceleration structures (1262166).
- Preparing ray traced reflections for the render graph support (performance and quality).
- Preparing recursive rendering for the render graph port.
- Preparation pass for RTGI, temporal filter and diffuse denoiser for render graph.
- Updated the documentation for the DXR implementation.
- Changed the DXR wizard to support optional checks.
- Changed the DXR wizard steps.
- Preparation pass for RTSSS to be supported by render graph.
- Changed the color space of EmissiveColorLDR property on all shader. Was linear but should have been sRGB. Auto upgrade script handle the conversion.

## [7.1.1] - 2019-09-05

### Added
- Transparency Overdraw debug mode. Allows to visualize transparent objects draw calls as an "heat map".
- Enabled single-pass instancing support for XR SDK with new API cmd.SetInstanceMultiplier()
- XR settings are now available in the HDRP asset
- Support for Material Quality in Shader Graph
- Material Quality support selection in HDRP Asset
- Renamed XR shader macro from UNITY_STEREO_ASSIGN_COMPUTE_EYE_INDEX to UNITY_XR_ASSIGN_VIEW_INDEX
- Raytracing ShaderGraph node for HDRP shaders
- Custom passes volume component with 3 injection points: Before Rendering, Before Transparent and Before Post Process
- Alpha channel is now properly exported to camera render textures when using FP16 color buffer format
- Support for XR SDK mirror view modes
- HD Master nodes in Shader Graph now support Normal and Tangent modification in vertex stage.
- DepthOfFieldCoC option in the fullscreen debug modes.
- Added override Ambient Occlusion option on debug windows
- Added Custom Post Processes with 3 injection points: Before Transparent, Before Post Process and After Post Process
- Added draft of minimal interactive path tracing (experimental) based on DXR API - Support only 4 area light, lit and unlit shader (non-shadergraph)
- Small adjustments to TAA anti flicker (more aggressive on high values).

### Fixed
- Fixed wizard infinite loop on cancellation
- Fixed with compute shader error about too many threads in threadgroup on low GPU
- Fixed invalid contact shadow shaders being created on metal
- Fixed a bug where if Assembly.GetTypes throws an exception due to mis-versioned dlls, then no preprocessors are used in the shader stripper
- Fixed typo in AXF decal property preventing to compile
- Fixed reflection probe with XR single-pass and FPTL
- Fixed force gizmo shown when selecting camera in hierarchy
- Fixed issue with XR occlusion mesh and dynamic resolution
- Fixed an issue where lighting compute buffers were re-created with the wrong size when resizing the window, causing tile artefacts at the top of the screen.
- Fix FrameSettings names and tooltips
- Fixed error with XR SDK when the Editor is not in focus
- Fixed errors with RenderGraph, XR SDK and occlusion mesh
- Fixed shadow routines compilation errors when "real" type is a typedef on "half".
- Fixed toggle volumetric lighting in the light UI
- Fixed post-processing history reset handling rt-scale incorrectly
- Fixed crash with terrain and XR multi-pass
- Fixed ShaderGraph material synchronization issues
- Fixed a null reference exception when using an Emissive texture with Unlit shader (case 1181335)
- Fixed an issue where area lights and point lights where not counted separately with regards to max lights on screen (case 1183196)
- Fixed an SSR and Subsurface Scattering issue (appearing black) when using XR.

### Changed
- Update Wizard layout.
- Remove almost all Garbage collection call within a frame.
- Rename property AdditionalVeclocityChange to AddPrecomputeVelocity
- Call the End/Begin camera rendering callbacks for camera with customRender enabled
- Changeg framesettings migration order of postprocess flags as a pr for reflection settings flags have been backported to 2019.2
- Replaced usage of ENABLE_VR in XRSystem.cs by version defines based on the presence of the built-in VR and XR modules
- Added an update virtual function to the SkyRenderer class. This is called once per frame. This allows a given renderer to amortize heavy computation at the rate it chooses. Currently only the physically based sky implements this.
- Removed mandatory XRPass argument in HDCamera.GetOrCreate()
- Restored the HDCamera parameter to the sky rendering builtin parameters.
- Removed usage of StructuredBuffer for XR View Constants
- Expose Direct Specular Lighting control in FrameSettings
- Deprecated ExponentialFog and VolumetricFog volume components. Now there is only one exponential fog component (Fog) which can add Volumetric Fog as an option. Added a script in Edit -> Render Pipeline -> Upgrade Fog Volume Components.

## [7.0.1] - 2019-07-25

### Added
- Added option in the config package to disable globally Area Lights and to select shadow quality settings for the deferred pipeline.
- When shader log stripping is enabled, shader stripper statistics will be written at `Temp/shader-strip.json`
- Occlusion mesh support from XR SDK

### Fixed
- Fixed XR SDK mirror view blit, cleanup some XRTODO and removed XRDebug.cs
- Fixed culling for volumetrics with XR single-pass rendering
- Fix shadergraph material pass setup not called
- Fixed documentation links in component's Inspector header bar
- Cookies using the render texture output from a camera are now properly updated
- Allow in ShaderGraph to enable pre/post pass when the alpha clip is disabled

### Changed
- RenderQueue for Opaque now start at Background instead of Geometry.
- Clamp the area light size for scripting API when we change the light type
- Added a warning in the material UI when the diffusion profile assigned is not in the HDRP asset


## [7.0.0] - 2019-07-17

### Added
- `Fixed`, `Viewer`, and `Automatic` modes to compute the FOV used when rendering a `PlanarReflectionProbe`
- A checkbox to toggle the chrome gizmo of `ReflectionProbe`and `PlanarReflectionProbe`
- Added a Light layer in shadows that allow for objects to cast shadows without being affected by light (and vice versa).
- You can now access ShaderGraph blend states from the Material UI (for example, **Surface Type**, **Sorting Priority**, and **Blending Mode**). This change may break Materials that use a ShaderGraph, to fix them, select **Edit > Render Pipeline > Reset all ShaderGraph Scene Materials BlendStates**. This syncs the blendstates of you ShaderGraph master nodes with the Material properties.
- You can now control ZTest, ZWrite, and CullMode for transparent Materials.
- Materials that use Unlit Shaders or Unlit Master Node Shaders now cast shadows.
- Added an option to enable the ztest on **After Post Process** materials when TAA is disabled.
- Added a new SSAO (based on Ground Truth Ambient Occlusion algorithm) to replace the previous one.
- Added support for shadow tint on light
- BeginCameraRendering and EndCameraRendering callbacks are now called with probes
- Adding option to update shadow maps only On Enable and On Demand.
- Shader Graphs that use time-dependent vertex modification now generate correct motion vectors.
- Added option to allow a custom spot angle for spot light shadow maps.
- Added frame settings for individual post-processing effects
- Added dither transition between cascades for Low and Medium quality settings
- Added single-pass instancing support with XR SDK
- Added occlusion mesh support with XR SDK
- Added support of Alembic velocity to various shaders
- Added support for more than 2 views for single-pass instancing
- Added support for per punctual/directional light min roughness in StackLit
- Added mirror view support with XR SDK
- Added VR verification in HDRPWizard
- Added DXR verification in HDRPWizard
- Added feedbacks in UI of Volume regarding skies
- Cube LUT support in Tonemapping. Cube LUT helpers for external grading are available in the Post-processing Sample package.

### Fixed
- Fixed an issue with history buffers causing effects like TAA or auto exposure to flicker when more than one camera was visible in the editor
- The correct preview is displayed when selecting multiple `PlanarReflectionProbe`s
- Fixed volumetric rendering with camera-relative code and XR stereo instancing
- Fixed issue with flashing cyan due to async compilation of shader when selecting a mesh
- Fix texture type mismatch when the contact shadow are disabled (causing errors on IOS devices)
- Fixed Generate Shader Includes while in package
- Fixed issue when texture where deleted in ShadowCascadeGUI
- Fixed issue in FrameSettingsHistory when disabling a camera several time without enabling it in between.
- Fixed volumetric reprojection with camera-relative code and XR stereo instancing
- Added custom BaseShaderPreprocessor in HDEditorUtils.GetBaseShaderPreprocessorList()
- Fixed compile issue when USE_XR_SDK is not defined
- Fixed procedural sky sun disk intensity for high directional light intensities
- Fixed Decal mip level when using texture mip map streaming to avoid dropping to lowest permitted mip (now loading all mips)
- Fixed deferred shading for XR single-pass instancing after lightloop refactor
- Fixed cluster and material classification debug (material classification now works with compute as pixel shader lighting)
- Fixed IOS Nan by adding a maximun epsilon definition REAL_EPS that uses HALF_EPS when fp16 are used
- Removed unnecessary GC allocation in motion blur code
- Fixed locked UI with advanded influence volume inspector for probes
- Fixed invalid capture direction when rendering planar reflection probes
- Fixed Decal HTILE optimization with platform not supporting texture atomatic (Disable it)
- Fixed a crash in the build when the contact shadows are disabled
- Fixed camera rendering callbacks order (endCameraRendering was being called before the actual rendering)
- Fixed issue with wrong opaque blending settings for After Postprocess
- Fixed issue with Low resolution transparency on PS4
- Fixed a memory leak on volume profiles
- Fixed The Parallax Occlusion Mappping node in shader graph and it's UV input slot
- Fixed lighting with XR single-pass instancing by disabling deferred tiles
- Fixed the Bloom prefiltering pass
- Fixed post-processing effect relying on Unity's random number generator
- Fixed camera flickering when using TAA and selecting the camera in the editor
- Fixed issue with single shadow debug view and volumetrics
- Fixed most of the problems with light animation and timeline
- Fixed indirect deferred compute with XR single-pass instancing
- Fixed a slight omission in anisotropy calculations derived from HazeMapping in StackLit
- Improved stack computation numerical stability in StackLit
- Fix PBR master node always opaque (wrong blend modes for forward pass)
- Fixed TAA with XR single-pass instancing (missing macros)
- Fixed an issue causing Scene View selection wire gizmo to not appear when using HDRP Shader Graphs.
- Fixed wireframe rendering mode (case 1083989)
- Fixed the renderqueue not updated when the alpha clip is modified in the material UI.
- Fixed the PBR master node preview
- Remove the ReadOnly flag on Reflection Probe's cubemap assets during bake when there are no VCS active.
- Fixed an issue where setting a material debug view would not reset the other exclusive modes
- Spot light shapes are now correctly taken into account when baking
- Now the static lighting sky will correctly take the default values for non-overridden properties
- Fixed material albedo affecting the lux meter
- Extra test in deferred compute shading to avoid shading pixels that were not rendered by the current camera (for camera stacking)

### Changed
- Optimization: Reduce the group size of the deferred lighting pass from 16x16 to 8x8
- Replaced HDCamera.computePassCount by viewCount
- Removed xrInstancing flag in RTHandles (replaced by TextureXR.slices and TextureXR.dimensions)
- Refactor the HDRenderPipeline and lightloop code to preprare for high level rendergraph
- Removed the **Back Then Front Rendering** option in the fabric Master Node settings. Enabling this option previously did nothing.
- Shader type Real translates to FP16 precision on Nintendo Switch.
- Shader framework refactor: Introduce CBSDF, EvaluateBSDF, IsNonZeroBSDF to replace BSDF functions
- Shader framework refactor:  GetBSDFAngles, LightEvaluation and SurfaceShading functions
- Replace ComputeMicroShadowing by GetAmbientOcclusionForMicroShadowing
- Rename WorldToTangent to TangentToWorld as it was incorrectly named
- Remove SunDisk and Sun Halo size from directional light
- Remove all obsolete wind code from shader
- Renamed DecalProjectorComponent into DecalProjector for API alignment.
- Improved the Volume UI and made them Global by default
- Remove very high quality shadow option
- Change default for shadow quality in Deferred to Medium
- Enlighten now use inverse squared falloff (before was using builtin falloff)
- Enlighten is now deprecated. Please use CPU or GPU lightmaper instead.
- Remove the name in the diffusion profile UI
- Changed how shadow map resolution scaling with distance is computed. Now it uses screen space area rather than light range.
- Updated MoreOptions display in UI
- Moved Display Area Light Emissive Mesh script API functions in the editor namespace
- direct strenght properties in ambient occlusion now affect direct specular as well
- Removed advanced Specular Occlusion control in StackLit: SSAO based SO control is hidden and fixed to behave like Lit, SPTD is the only HQ technique shown for baked SO.
- Shader framework refactor: Changed ClampRoughness signature to include PreLightData access.
- HDRPWizard window is now in Window > General > HD Render Pipeline Wizard
- Moved StaticLightingSky to LightingWindow
- Removes the current "Scene Settings" and replace them with "Sky & Fog Settings" (with Physically Based Sky and Volumetric Fog).
- Changed how cached shadow maps are placed inside the atlas to minimize re-rendering of them.

## [6.7.0-preview] - 2019-05-16

### Added
- Added ViewConstants StructuredBuffer to simplify XR rendering
- Added API to render specific settings during a frame
- Added stadia to the supported platforms (2019.3)
- Enabled cascade blends settings in the HD Shadow component
- Added Hardware Dynamic Resolution support.
- Added MatCap debug view to replace the no scene lighting debug view.
- Added clear GBuffer option in FrameSettings (default to false)
- Added preview for decal shader graph (Only albedo, normal and emission)
- Added exposure weight control for decal
- Screen Space Directional Shadow under a define option. Activated for ray tracing
- Added a new abstraction for RendererList that will help transition to Render Graph and future RendererList API
- Added multipass support for VR
- Added XR SDK integration (multipass only)
- Added Shader Graph samples for Hair, Fabric and Decal master nodes.
- Add fade distance, shadow fade distance and light layers to light explorer
- Add method to draw light layer drawer in a rect to HDEditorUtils

### Fixed
- Fixed deserialization crash at runtime
- Fixed for ShaderGraph Unlit masternode not writing velocity
- Fixed a crash when assiging a new HDRP asset with the 'Verify Saving Assets' option enabled
- Fixed exposure to properly support TEXTURE2D_X
- Fixed TerrainLit basemap texture generation
- Fixed a bug that caused nans when material classification was enabled and a tile contained one standard material + a material with transmission.
- Fixed gradient sky hash that was not using the exposure hash
- Fixed displayed default FrameSettings in HDRenderPipelineAsset wrongly updated on scripts reload.
- Fixed gradient sky hash that was not using the exposure hash.
- Fixed visualize cascade mode with exposure.
- Fixed (enabled) exposure on override lighting debug modes.
- Fixed issue with LightExplorer when volume have no profile
- Fixed issue with SSR for negative, infinite and NaN history values
- Fixed LightLayer in HDReflectionProbe and PlanarReflectionProbe inspector that was not displayed as a mask.
- Fixed NaN in transmission when the thickness and a color component of the scattering distance was to 0
- Fixed Light's ShadowMask multi-edition.
- Fixed motion blur and SMAA with VR single-pass instancing
- Fixed NaNs generated by phase functionsin volumetric lighting
- Fixed NaN issue with refraction effect and IOR of 1 at extreme grazing angle
- Fixed nan tracker not using the exposure
- Fixed sorting priority on lit and unlit materials
- Fixed null pointer exception when there are no AOVRequests defined on a camera
- Fixed dirty state of prefab using disabled ReflectionProbes
- Fixed an issue where gizmos and editor grid were not correctly depth tested
- Fixed created default scene prefab non editable due to wrong file extension.
- Fixed an issue where sky convolution was recomputed for nothing when a preview was visible (causing extreme slowness when fabric convolution is enabled)
- Fixed issue with decal that wheren't working currently in player
- Fixed missing stereo rendering macros in some fragment shaders
- Fixed exposure for ReflectionProbe and PlanarReflectionProbe gizmos
- Fixed single-pass instancing on PSVR
- Fixed Vulkan shader issue with Texture2DArray in ScreenSpaceShadow.compute by re-arranging code (workaround)
- Fixed camera-relative issue with lights and XR single-pass instancing
- Fixed single-pass instancing on Vulkan
- Fixed htile synchronization issue with shader graph decal
- Fixed Gizmos are not drawn in Camera preview
- Fixed pre-exposure for emissive decal
- Fixed wrong values computed in PreIntegrateFGD and in the generation of volumetric lighting data by forcing the use of fp32.
- Fixed NaNs arising during the hair lighting pass
- Fixed synchronization issue in decal HTile that occasionally caused rendering artifacts around decal borders
- Fixed QualitySettings getting marked as modified by HDRP (and thus checked out in Perforce)
- Fixed a bug with uninitialized values in light explorer
- Fixed issue with LOD transition
- Fixed shader warnings related to raytracing and TEXTURE2D_X

### Changed
- Refactor PixelCoordToViewDirWS to be VR compatible and to compute it only once per frame
- Modified the variants stripper to take in account multiple HDRP assets used in the build.
- Improve the ray biasing code to avoid self-intersections during the SSR traversal
- Update Pyramid Spot Light to better match emitted light volume.
- Moved _XRViewConstants out of UnityPerPassStereo constant buffer to fix issues with PSSL
- Removed GetPositionInput_Stereo() and single-pass (double-wide) rendering mode
- Changed label width of the frame settings to accommodate better existing options.
- SSR's Default FrameSettings for camera is now enable.
- Re-enabled the sharpening filter on Temporal Anti-aliasing
- Exposed HDEditorUtils.LightLayerMaskDrawer for integration in other packages and user scripting.
- Rename atmospheric scattering in FrameSettings to Fog
- The size modifier in the override for the culling sphere in Shadow Cascades now defaults to 0.6, which is the same as the formerly hardcoded value.
- Moved LOD Bias and Maximum LOD Level from Frame Setting section `Other` to `Rendering`
- ShaderGraph Decal that affect only emissive, only draw in emissive pass (was drawing in dbuffer pass too)
- Apply decal projector fade factor correctly on all attribut and for shader graph decal
- Move RenderTransparentDepthPostpass after all transparent
- Update exposure prepass to interleave XR single-pass instancing views in a checkerboard pattern
- Removed ScriptRuntimeVersion check in wizard.

## [6.6.0-preview] - 2019-04-01

### Added
- Added preliminary changes for XR deferred shading
- Added support of 111110 color buffer
- Added proper support for Recorder in HDRP
- Added depth offset input in shader graph master nodes
- Added a Parallax Occlusion Mapping node
- Added SMAA support
- Added Homothety and Symetry quick edition modifier on volume used in ReflectionProbe, PlanarReflectionProbe and DensityVolume
- Added multi-edition support for DecalProjectorComponent
- Improve hair shader
- Added the _ScreenToTargetScaleHistory uniform variable to be used when sampling HDRP RTHandle history buffers.
- Added settings in `FrameSettings` to change `QualitySettings.lodBias` and `QualitySettings.maximumLODLevel` during a rendering
- Added an exposure node to retrieve the current, inverse and previous frame exposure value.
- Added an HD scene color node which allow to sample the scene color with mips and a toggle to remove the exposure.
- Added safeguard on HD scene creation if default scene not set in the wizard
- Added Low res transparency rendering pass.

### Fixed
- Fixed HDRI sky intensity lux mode
- Fixed dynamic resolution for XR
- Fixed instance identifier semantic string used by Shader Graph
- Fixed null culling result occuring when changing scene that was causing crashes
- Fixed multi-edition light handles and inspector shapes
- Fixed light's LightLayer field when multi-editing
- Fixed normal blend edition handles on DensityVolume
- Fixed an issue with layered lit shader and height based blend where inactive layers would still have influence over the result
- Fixed multi-selection handles color for DensityVolume
- Fixed multi-edition inspector's blend distances for HDReflectionProbe, PlanarReflectionProbe and DensityVolume
- Fixed metric distance that changed along size in DensityVolume
- Fixed DensityVolume shape handles that have not same behaviour in advance and normal edition mode
- Fixed normal map blending in TerrainLit by only blending the derivatives
- Fixed Xbox One rendering just a grey screen instead of the scene
- Fixed probe handles for multiselection
- Fixed baked cubemap import settings for convolution
- Fixed regression causing crash when attempting to open HDRenderPipelineWizard without an HDRenderPipelineAsset setted
- Fixed FullScreenDebug modes: SSAO, SSR, Contact shadow, Prerefraction Color Pyramid, Final Color Pyramid
- Fixed volumetric rendering with stereo instancing
- Fixed shader warning
- Fixed missing resources in existing asset when updating package
- Fixed PBR master node preview in forward rendering or transparent surface
- Fixed deferred shading with stereo instancing
- Fixed "look at" edition mode of Rotation tool for DecalProjectorComponent
- Fixed issue when switching mode in ReflectionProbe and PlanarReflectionProbe
- Fixed issue where migratable component version where not always serialized when part of prefab's instance
- Fixed an issue where shadow would not be rendered properly when light layer are not enabled
- Fixed exposure weight on unlit materials
- Fixed Light intensity not played in the player when recorded with animation/timeline
- Fixed some issues when multi editing HDRenderPipelineAsset
- Fixed emission node breaking the main shader graph preview in certain conditions.
- Fixed checkout of baked probe asset when baking probes.
- Fixed invalid gizmo position for rotated ReflectionProbe
- Fixed multi-edition of material's SurfaceType and RenderingPath
- Fixed whole pipeline reconstruction on selecting for the first time or modifying other than the currently used HDRenderPipelineAsset
- Fixed single shadow debug mode
- Fixed global scale factor debug mode when scale > 1
- Fixed debug menu material overrides not getting applied to the Terrain Lit shader
- Fixed typo in computeLightVariants
- Fixed deferred pass with XR instancing by disabling ComputeLightEvaluation
- Fixed bloom resolution independence
- Fixed lens dirt intensity not behaving properly
- Fixed the Stop NaN feature
- Fixed some resources to handle more than 2 instanced views for XR
- Fixed issue with black screen (NaN) produced on old GPU hardware or intel GPU hardware with gaussian pyramid
- Fixed issue with disabled punctual light would still render when only directional light is present

### Changed
- DensityVolume scripting API will no longuer allow to change between advance and normal edition mode
- Disabled depth of field, lens distortion and panini projection in the scene view
- TerrainLit shaders and includes are reorganized and made simpler.
- TerrainLit shader GUI now allows custom properties to be displayed in the Terrain fold-out section.
- Optimize distortion pass with stencil
- Disable SceneSelectionPass in shader graph preview
- Control punctual light and area light shadow atlas separately
- Move SMAA anti-aliasing option to after Temporal Anti Aliasing one, to avoid problem with previously serialized project settings
- Optimize rendering with static only lighting and when no cullable lights/decals/density volumes are present.
- Updated handles for DecalProjectorComponent for enhanced spacial position readability and have edition mode for better SceneView management
- DecalProjectorComponent are now scale independent in order to have reliable metric unit (see new Size field for changing the size of the volume)
- Restructure code from HDCamera.Update() by adding UpdateAntialiasing() and UpdateViewConstants()
- Renamed velocity to motion vectors
- Objects rendered during the After Post Process pass while TAA is enabled will not benefit from existing depth buffer anymore. This is done to fix an issue where those object would wobble otherwise
- Removed usage of builtin unity matrix for shadow, shadow now use same constant than other view
- The default volume layer mask for cameras & probes is now `Default` instead of `Everything`

## [6.5.0-preview] - 2019-03-07

### Added
- Added depth-of-field support with stereo instancing
- Adding real time area light shadow support
- Added a new FrameSettings: Specular Lighting to toggle the specular during the rendering

### Fixed
- Fixed diffusion profile upgrade breaking package when upgrading to a new version
- Fixed decals cropped by gizmo not updating correctly if prefab
- Fixed an issue when enabling SSR on multiple view
- Fixed edition of the intensity's unit field while selecting multiple lights
- Fixed wrong calculation in soft voxelization for density volume
- Fixed gizmo not working correctly with pre-exposure
- Fixed issue with setting a not available RT when disabling motion vectors
- Fixed planar reflection when looking at mirror normal
- Fixed mutiselection issue with HDLight Inspector
- Fixed HDAdditionalCameraData data migration
- Fixed failing builds when light explorer window is open
- Fixed cascade shadows border sometime causing artefacts between cascades
- Restored shadows in the Cascade Shadow debug visualization
- `camera.RenderToCubemap` use proper face culling

### Changed
- When rendering reflection probe disable all specular lighting and for metals use fresnelF0 as diffuse color for bake lighting.

## [6.4.0-preview] - 2019-02-21

### Added
- VR: Added TextureXR system to selectively expand TEXTURE2D macros to texture array for single-pass stereo instancing + Convert textures call to these macros
- Added an unit selection dropdown next to shutter speed (camera)
- Added error helpbox when trying to use a sub volume component that require the current HDRenderPipelineAsset to support a feature that it is not supporting.
- Add mesh for tube light when display emissive mesh is enabled

### Fixed
- Fixed Light explorer. The volume explorer used `profile` instead of `sharedProfile` which instantiate a custom volume profile instead of editing the asset itself.
- Fixed UI issue where all is displayed using metric unit in shadow cascade and Percent is set in the unit field (happening when opening the inspector).
- Fixed inspector event error when double clicking on an asset (diffusion profile/material).
- Fixed nullref on layered material UI when the material is not an asset.
- Fixed nullref exception when undo/redo a light property.
- Fixed visual bug when area light handle size is 0.

### Changed
- Update UI for 32bit/16bit shadow precision settings in HDRP asset
- Object motion vectors have been disabled in all but the game view. Camera motion vectors are still enabled everywhere, allowing TAA and Motion Blur to work on static objects.
- Enable texture array by default for most rendering code on DX11 and unlock stereo instancing (DX11 only for now)

## [6.3.0-preview] - 2019-02-18

### Added
- Added emissive property for shader graph decals
- Added a diffusion profile override volume so the list of diffusion profile assets to use can be chanaged without affecting the HDRP asset
- Added a "Stop NaNs" option on cameras and in the Scene View preferences.
- Added metric display option in HDShadowSettings and improve clamping
- Added shader parameter mapping in DebugMenu
- Added scripting API to configure DebugData for DebugMenu

### Fixed
- Fixed decals in forward
- Fixed issue with stencil not correctly setup for various master node and shader for the depth pass, motion vector pass and GBuffer/Forward pass
- Fixed SRP batcher and metal
- Fixed culling and shadows for Pyramid, Box, Rectangle and Tube lights
- Fixed an issue where scissor render state leaking from the editor code caused partially black rendering

### Changed
- When a lit material has a clear coat mask that is not null, we now use the clear coat roughness to compute the screen space reflection.
- Diffusion profiles are now limited to one per asset and can be referenced in materials, shader graphs and vfx graphs. Materials will be upgraded automatically except if they are using a shader graph, in this case it will display an error message.

## [6.2.0-preview] - 2019-02-15

### Added
- Added help box listing feature supported in a given HDRenderPipelineAsset alongs with the drawbacks implied.
- Added cascade visualizer, supporting disabled handles when not overriding.

### Fixed
- Fixed post processing with stereo double-wide
- Fixed issue with Metal: Use sign bit to find the cache type instead of lowest bit.
- Fixed invalid state when creating a planar reflection for the first time
- Fix FrameSettings's LitShaderMode not restrained by supported LitShaderMode regression.

### Changed
- The default value roughness value for the clearcoat has been changed from 0.03 to 0.01
- Update default value of based color for master node
- Update Fabric Charlie Sheen lighting model - Remove Fresnel component that wasn't part of initial model + Remap smoothness to [0.0 - 0.6] range for more artist friendly parameter

### Changed
- Code refactor: all macros with ARGS have been swapped with macros with PARAM. This is because the ARGS macros were incorrectly named.

## [6.1.0-preview] - 2019-02-13

### Added
- Added support for post-processing anti-aliasing in the Scene View (FXAA and TAA). These can be set in Preferences.
- Added emissive property for decal material (non-shader graph)

### Fixed
- Fixed a few UI bugs with the color grading curves.
- Fixed "Post Processing" in the scene view not toggling post-processing effects
- Fixed bake only object with flag `ReflectionProbeStaticFlag` when baking a `ReflectionProbe`

### Changed
- Removed unsupported Clear Depth checkbox in Camera inspector
- Updated the toggle for advanced mode in inspectors.

## [6.0.0-preview] - 2019-02-23

### Added
- Added new API to perform a camera rendering
- Added support for hair master node (Double kajiya kay - Lambert)
- Added Reset behaviour in DebugMenu (ingame mapping is right joystick + B)
- Added Default HD scene at new scene creation while in HDRP
- Added Wizard helping to configure HDRP project
- Added new UI for decal material to allow remapping and scaling of some properties
- Added cascade shadow visualisation toggle in HD shadow settings
- Added icons for assets
- Added replace blending mode for distortion
- Added basic distance fade for density volumes
- Added decal master node for shader graph
- Added HD unlit master node (Cross Pipeline version is name Unlit)
- Added new Rendering Queue in materials
- Added post-processing V3 framework embed in HDRP, remove postprocess V2 framework
- Post-processing now uses the generic volume framework
-   New depth-of-field, bloom, panini projection effects, motion blur
-   Exposure is now done as a pre-exposition pass, the whole system has been revamped
-   Exposure now use EV100 everywhere in the UI (Sky, Emissive Light)
- Added emissive intensity (Luminance and EV100 control) control for Emissive
- Added pre-exposure weigth for Emissive
- Added an emissive color node and a slider to control the pre-exposure percentage of emission color
- Added physical camera support where applicable
- Added more color grading tools
- Added changelog level for Shader Variant stripping
- Added Debug mode for validation of material albedo and metalness/specularColor values
- Added a new dynamic mode for ambient probe and renamed BakingSky to StaticLightingSky
- Added command buffer parameter to all Bind() method of material
- Added Material validator in Render Pipeline Debug
- Added code to future support of DXR (not enabled)
- Added support of multiviewport
- Added HDRenderPipeline.RequestSkyEnvironmentUpdate function to force an update from script when sky is set to OnDemand
- Added a Lighting and BackLighting slots in Lit, StackLit, Fabric and Hair master nodes
- Added support for overriding terrain detail rendering shaders, via the render pipeline editor resources asset
- Added xrInstancing flag support to RTHandle
- Added support for cullmask for decal projectors
- Added software dynamic resolution support
- Added support for "After Post-Process" render pass for unlit shader
- Added support for textured rectangular area lights
- Added stereo instancing macros to MSAA shaders
- Added support for Quarter Res Raytraced Reflections (not enabled)
- Added fade factor for decal projectors.
- Added stereo instancing macros to most shaders used in VR
- Added multi edition support for HDRenderPipelineAsset

### Fixed
- Fixed logic to disable FPTL with stereo rendering
- Fixed stacklit transmission and sun highlight
- Fixed decals with stereo rendering
- Fixed sky with stereo rendering
- Fixed flip logic for postprocessing + VR
- Fixed copyStencilBuffer pass for Switch
- Fixed point light shadow map culling that wasn't taking into account far plane
- Fixed usage of SSR with transparent on all master node
- Fixed SSR and microshadowing on fabric material
- Fixed blit pass for stereo rendering
- Fixed lightlist bounds for stereo rendering
- Fixed windows and in-game DebugMenu sync.
- Fixed FrameSettings' LitShaderMode sync when opening DebugMenu.
- Fixed Metal specific issues with decals, hitting a sampler limit and compiling AxF shader
- Fixed an issue with flipped depth buffer during postprocessing
- Fixed normal map use for shadow bias with forward lit - now use geometric normal
- Fixed transparent depth prepass and postpass access so they can be use without alpha clipping for lit shader
- Fixed support of alpha clip shadow for lit master node
- Fixed unlit master node not compiling
- Fixed issue with debug display of reflection probe
- Fixed issue with phong tessellations not working with lit shader
- Fixed issue with vertex displacement being affected by heightmap setting even if not heightmap where assign
- Fixed issue with density mode on Lit terrain producing NaN
- Fixed issue when going back and forth from Lit to LitTesselation for displacement mode
- Fixed issue with ambient occlusion incorrectly applied to emissiveColor with light layers in deferred
- Fixed issue with fabric convolution not using the correct convolved texture when fabric convolution is enabled
- Fixed issue with Thick mode for Transmission that was disabling transmission with directional light
- Fixed shutdown edge cases with HDRP tests
- Fixed slowdow when enabling Fabric convolution in HDRP asset
- Fixed specularAA not compiling in StackLit Master node
- Fixed material debug view with stereo rendering
- Fixed material's RenderQueue edition in default view.
- Fixed banding issues within volumetric density buffer
- Fixed missing multicompile for MSAA for AxF
- Fixed camera-relative support for stereo rendering
- Fixed remove sync with render thread when updating decal texture atlas.
- Fixed max number of keyword reach [256] issue. Several shader feature are now local
- Fixed Scene Color and Depth nodes
- Fixed SSR in forward
- Fixed custom editor of Unlit, HD Unlit and PBR shader graph master node
- Fixed issue with NewFrame not correctly calculated in Editor when switching scene
- Fixed issue with TerrainLit not compiling with depth only pass and normal buffer
- Fixed geometric normal use for shadow bias with PBR master node in forward
- Fixed instancing macro usage for decals
- Fixed error message when having more than one directional light casting shadow
- Fixed error when trying to display preview of Camera or PlanarReflectionProbe
- Fixed LOAD_TEXTURE2D_ARRAY_MSAA macro
- Fixed min-max and amplitude clamping value in inspector of vertex displacement materials
- Fixed issue with alpha shadow clip (was incorrectly clipping object shadow)
- Fixed an issue where sky cubemap would not be cleared correctly when setting the current sky to None
- Fixed a typo in Static Lighting Sky component UI
- Fixed issue with incorrect reset of RenderQueue when switching shader in inspector GUI
- Fixed issue with variant stripper stripping incorrectly some variants
- Fixed a case of ambient lighting flickering because of previews
- Fixed Decals when rendering multiple camera in a single frame
- Fixed cascade shadow count in shader
- Fixed issue with Stacklit shader with Haze effect
- Fixed an issue with the max sample count for the TAA
- Fixed post-process guard band for XR
- Fixed exposure of emissive of Unlit
- Fixed depth only and motion vector pass for Unlit not working correctly with MSAA
- Fixed an issue with stencil buffer copy causing unnecessary compute dispatches for lighting
- Fixed multi edition issue in FrameSettings
- Fixed issue with SRP batcher and DebugDisplay variant of lit shader
- Fixed issue with debug material mode not doing alpha test
- Fixed "Attempting to draw with missing UAV bindings" errors on Vulkan
- Fixed pre-exposure incorrectly apply to preview
- Fixed issue with duplicate 3D texture in 3D texture altas of volumetric?
- Fixed Camera rendering order (base on the depth parameter)
- Fixed shader graph decals not being cropped by gizmo
- Fixed "Attempting to draw with missing UAV bindings" errors on Vulkan.


### Changed
- ColorPyramid compute shader passes is swapped to pixel shader passes on platforms where the later is faster (Nintendo Switch).
- Removing the simple lightloop used by the simple lit shader
- Whole refactor of reflection system: Planar and reflection probe
- Separated Passthrough from other RenderingPath
- Update several properties naming and caption based on feedback from documentation team
- Remove tile shader variant for transparent backface pass of lit shader
- Rename all HDRenderPipeline to HDRP folder for shaders
- Rename decal property label (based on doc team feedback)
- Lit shader mode now default to Deferred to reduce build time
- Update UI of Emission parameters in shaders
- Improve shader variant stripping including shader graph variant
- Refactored render loop to render realtime probes visible per camera
- Enable SRP batcher by default
- Shader code refactor: Rename LIGHTLOOP_SINGLE_PASS => LIGHTLOOP_DISABLE_TILE_AND_CLUSTER and clean all usage of LIGHTLOOP_TILE_PASS
- Shader code refactor: Move pragma definition of vertex and pixel shader inside pass + Move SURFACE_GRADIENT definition in XXXData.hlsl
- Micro-shadowing in Lit forward now use ambientOcclusion instead of SpecularOcclusion
- Upgraded FrameSettings workflow, DebugMenu and Inspector part relative to it
- Update build light list shader code to support 32 threads in wavefronts on Switch
- LayeredLit layers' foldout are now grouped in one main foldout per layer
- Shadow alpha clip can now be enabled on lit shader and haor shader enven for opaque
- Temporal Antialiasing optimization for Xbox One X
- Parameter depthSlice on SetRenderTarget functions now defaults to -1 to bind the entire resource
- Rename SampleCameraDepth() functions to LoadCameraDepth() and SampleCameraDepth(), same for SampleCameraColor() functions
- Improved Motion Blur quality.
- Update stereo frame settings values for single-pass instancing and double-wide
- Rearrange FetchDepth functions to prepare for stereo-instancing
- Remove unused _ComputeEyeIndex
- Updated HDRenderPipelineAsset inspector
- Re-enable SRP batcher for metal

## [5.2.0-preview] - 2018-11-27

### Added
- Added option to run Contact Shadows and Volumetrics Voxelization stage in Async Compute
- Added camera freeze debug mode - Allow to visually see culling result for a camera
- Added support of Gizmo rendering before and after postprocess in Editor
- Added support of LuxAtDistance for punctual lights

### Fixed
- Fixed Debug.DrawLine and Debug.Ray call to work in game view
- Fixed DebugMenu's enum resetted on change
- Fixed divide by 0 in refraction causing NaN
- Fixed disable rough refraction support
- Fixed refraction, SSS and atmospheric scattering for VR
- Fixed forward clustered lighting for VR (double-wide).
- Fixed Light's UX to not allow negative intensity
- Fixed HDRenderPipelineAsset inspector broken when displaying its FrameSettings from project windows.
- Fixed forward clustered lighting for VR (double-wide).
- Fixed HDRenderPipelineAsset inspector broken when displaying its FrameSettings from project windows.
- Fixed Decals and SSR diable flags for all shader graph master node (Lit, Fabric, StackLit, PBR)
- Fixed Distortion blend mode for shader graph master node (Lit, StackLit)
- Fixed bent Normal for Fabric master node in shader graph
- Fixed PBR master node lightlayers
- Fixed shader stripping for built-in lit shaders.

### Changed
- Rename "Regular" in Diffusion profile UI "Thick Object"
- Changed VBuffer depth parametrization for volumetric from distanceRange to depthExtent - Require update of volumetric settings - Fog start at near plan
- SpotLight with box shape use Lux unit only

## [5.1.0-preview] - 2018-11-19

### Added

- Added a separate Editor resources file for resources Unity does not take when it builds a Player.
- You can now disable SSR on Materials in Shader Graph.
- Added support for MSAA when the Supported Lit Shader Mode is set to Both. Previously HDRP only supported MSAA for Forward mode.
- You can now override the emissive color of a Material when in debug mode.
- Exposed max light for Light Loop Settings in HDRP asset UI.
- HDRP no longer performs a NormalDBuffer pass update if there are no decals in the Scene.
- Added distant (fall-back) volumetric fog and improved the fog evaluation precision.
- Added an option to reflect sky in SSR.
- Added a y-axis offset for the PlanarReflectionProbe and offset tool.
- Exposed the option to run SSR and SSAO on async compute.
- Added support for the _GlossMapScale parameter in the Legacy to HDRP Material converter.
- Added wave intrinsic instructions for use in Shaders (for AMD GCN).


### Fixed
- Fixed sphere shaped influence handles clamping in Reflection Probes.
- Fixed Reflection Probe data migration for projects created before using HDRP.
- Fixed UI of Layered Material where Unity previously rendered the scrollbar above the Copy button.
- Fixed Material tessellations parameters Start fade distance and End fade distance. Originally, Unity clamped these values when you modified them.
- Fixed various distortion and refraction issues - handle a better fall-back.
- Fixed SSR for multiple views.
- Fixed SSR issues related to self-intersections.
- Fixed shape density volume handle speed.
- Fixed density volume shape handle moving too fast.
- Fixed the Camera velocity pass that we removed by mistake.
- Fixed some null pointer exceptions when disabling motion vectors support.
- Fixed viewports for both the Subsurface Scattering combine pass and the transparent depth prepass.
- Fixed the blend mode pop-up in the UI. It previously did not appear when you enabled pre-refraction.
- Fixed some null pointer exceptions that previously occurred when you disabled motion vectors support.
- Fixed Layered Lit UI issue with scrollbar.
- Fixed cubemap assignation on custom ReflectionProbe.
- Fixed Reflection Probes’ capture settings' shadow distance.
- Fixed an issue with the SRP batcher and Shader variables declaration.
- Fixed thickness and subsurface slots for fabric Shader master node that wasn't appearing with the right combination of flags.
- Fixed d3d debug layer warning.
- Fixed PCSS sampling quality.
- Fixed the Subsurface and transmission Material feature enabling for fabric Shader.
- Fixed the Shader Graph UV node’s dimensions when using it in a vertex Shader.
- Fixed the planar reflection mirror gizmo's rotation.
- Fixed HDRenderPipelineAsset's FrameSettings not showing the selected enum in the Inspector drop-down.
- Fixed an error with async compute.
- MSAA now supports transparency.
- The HDRP Material upgrader tool now converts metallic values correctly.
- Volumetrics now render in Reflection Probes.
- Fixed a crash that occurred whenever you set a viewport size to 0.
- Fixed the Camera physic parameter that the UI previously did not display.
- Fixed issue in pyramid shaped spotlight handles manipulation

### Changed

- Renamed Line shaped Lights to Tube Lights.
- HDRP now uses mean height fog parametrization.
- Shadow quality settings are set to All when you use HDRP (This setting is not visible in the UI when using SRP). This avoids Legacy Graphics Quality Settings disabling the shadows and give SRP full control over the Shadows instead.
- HDRP now internally uses premultiplied alpha for all fog.
- Updated default FrameSettings used for realtime Reflection Probes when you create a new HDRenderPipelineAsset.
- Remove multi-camera support. LWRP and HDRP will not support multi-camera layered rendering.
- Updated Shader Graph subshaders to use the new instancing define.
- Changed fog distance calculation from distance to plane to distance to sphere.
- Optimized forward rendering using AMD GCN by scalarizing the light loop.
- Changed the UI of the Light Editor.
- Change ordering of includes in HDRP Materials in order to reduce iteration time for faster compilation.
- Added a StackLit master node replacing the InspectorUI version. IMPORTANT: All previously authored StackLit Materials will be lost. You need to recreate them with the master node.

## [5.0.0-preview] - 2018-09-28

### Added
- Added occlusion mesh to depth prepass for VR (VR still disabled for now)
- Added a debug mode to display only one shadow at once
- Added controls for the highlight created by directional lights
- Added a light radius setting to punctual lights to soften light attenuation and simulate fill lighting
- Added a 'minRoughness' parameter to all non-area lights (was previously only available for certain light types)
- Added separate volumetric light/shadow dimmers
- Added per-pixel jitter to volumetrics to reduce aliasing artifacts
- Added a SurfaceShading.hlsl file, which implements material-agnostic shading functionality in an efficient manner
- Added support for shadow bias for thin object transmission
- Added FrameSettings to control realtime planar reflection
- Added control for SRPBatcher on HDRP Asset
- Added an option to clear the shadow atlases in the debug menu
- Added a color visualization of the shadow atlas rescale in debug mode
- Added support for disabling SSR on materials
- Added intrinsic for XBone
- Added new light volume debugging tool
- Added a new SSR debug view mode
- Added translaction's scale invariance on DensityVolume
- Added multiple supported LitShadermode and per renderer choice in case of both Forward and Deferred supported
- Added custom specular occlusion mode to Lit Shader Graph Master node

### Fixed
- Fixed a normal bias issue with Stacklit (Was causing light leaking)
- Fixed camera preview outputing an error when both scene and game view where display and play and exit was call
- Fixed override debug mode not apply correctly on static GI
- Fixed issue where XRGraphicsConfig values set in the asset inspector GUI weren't propagating correctly (VR still disabled for now)
- Fixed issue with tangent that was using SurfaceGradient instead of regular normal decoding
- Fixed wrong error message display when switching to unsupported target like IOS
- Fixed an issue with ambient occlusion texture sometimes not being created properly causing broken rendering
- Shadow near plane is no longer limited at 0.1
- Fixed decal draw order on transparent material
- Fixed an issue where sometime the lookup texture used for GGX convolution was broken, causing broken rendering
- Fixed an issue where you wouldn't see any fog for certain pipeline/scene configurations
- Fixed an issue with volumetric lighting where the anisotropy value of 0 would not result in perfectly isotropic lighting
- Fixed shadow bias when the atlas is rescaled
- Fixed shadow cascade sampling outside of the atlas when cascade count is inferior to 4
- Fixed shadow filter width in deferred rendering not matching shader config
- Fixed stereo sampling of depth texture in MSAA DepthValues.shader
- Fixed box light UI which allowed negative and zero sizes, thus causing NaNs
- Fixed stereo rendering in HDRISky.shader (VR)
- Fixed normal blend and blend sphere influence for reflection probe
- Fixed distortion filtering (was point filtering, now trilinear)
- Fixed contact shadow for large distance
- Fixed depth pyramid debug view mode
- Fixed sphere shaped influence handles clamping in reflection probes
- Fixed reflection probes data migration for project created before using hdrp
- Fixed ambient occlusion for Lit Master Node when slot is connected

### Changed
- Use samplerunity_ShadowMask instead of samplerunity_samplerLightmap for shadow mask
- Allow to resize reflection probe gizmo's size
- Improve quality of screen space shadow
- Remove support of projection model for ScreenSpaceLighting (SSR always use HiZ and refraction always Proxy)
- Remove all the debug mode from SSR that are obsolete now
- Expose frameSettings and Capture settings for reflection and planar probe
- Update UI for reflection probe, planar probe, camera and HDRP Asset
- Implement proper linear blending for volumetric lighting via deep compositing as described in the paper "Deep Compositing Using Lie Algebras"
- Changed  planar mapping to match terrain convention (XZ instead of ZX)
- XRGraphicsConfig is no longer Read/Write. Instead, it's read-only. This improves consistency of XR behavior between the legacy render pipeline and SRP
- Change reflection probe data migration code (to update old reflection probe to new one)
- Updated gizmo for ReflectionProbes
- Updated UI and Gizmo of DensityVolume

## [4.0.0-preview] - 2018-09-28

### Added
- Added a new TerrainLit shader that supports rendering of Unity terrains.
- Added controls for linear fade at the boundary of density volumes
- Added new API to control decals without monobehaviour object
- Improve Decal Gizmo
- Implement Screen Space Reflections (SSR) (alpha version, highly experimental)
- Add an option to invert the fade parameter on a Density Volume
- Added a Fabric shader (experimental) handling cotton and silk
- Added support for MSAA in forward only for opaque only
- Implement smoothness fade for SSR
- Added support for AxF shader (X-rite format - require special AxF importer from Unity not part of HDRP)
- Added control for sundisc on directional light (hack)
- Added a new HD Lit Master node that implements Lit shader support for Shader Graph
- Added Micro shadowing support (hack)
- Added an event on HDAdditionalCameraData for custom rendering
- HDRP Shader Graph shaders now support 4-channel UVs.

### Fixed
- Fixed an issue where sometimes the deferred shadow texture would not be valid, causing wrong rendering.
- Stencil test during decals normal buffer update is now properly applied
- Decals corectly update normal buffer in forward
- Fixed a normalization problem in reflection probe face fading causing artefacts in some cases
- Fix multi-selection behavior of Density Volumes overwriting the albedo value
- Fixed support of depth texture for RenderTexture. HDRP now correctly output depth to user depth buffer if RenderTexture request it.
- Fixed multi-selection behavior of Density Volumes overwriting the albedo value
- Fixed support of depth for RenderTexture. HDRP now correctly output depth to user depth buffer if RenderTexture request it.
- Fixed support of Gizmo in game view in the editor
- Fixed gizmo for spot light type
- Fixed issue with TileViewDebug mode being inversed in gameview
- Fixed an issue with SAMPLE_TEXTURECUBE_SHADOW macro
- Fixed issue with color picker not display correctly when game and scene view are visible at the same time
- Fixed an issue with reflection probe face fading
- Fixed camera motion vectors shader and associated matrices to update correctly for single-pass double-wide stereo rendering
- Fixed light attenuation functions when range attenuation is disabled
- Fixed shadow component algorithm fixup not dirtying the scene, so changes can be saved to disk.
- Fixed some GC leaks for HDRP
- Fixed contact shadow not affected by shadow dimmer
- Fixed GGX that works correctly for the roughness value of 0 (mean specular highlgiht will disappeard for perfect mirror, we rely on maxSmoothness instead to always have a highlight even on mirror surface)
- Add stereo support to ShaderPassForward.hlsl. Forward rendering now seems passable in limited test scenes with camera-relative rendering disabled.
- Add stereo support to ProceduralSky.shader and OpaqueAtmosphericScattering.shader.
- Added CullingGroupManager to fix more GC.Alloc's in HDRP
- Fixed rendering when multiple cameras render into the same render texture

### Changed
- Changed the way depth & color pyramids are built to be faster and better quality, thus improving the look of distortion and refraction.
- Stabilize the dithered LOD transition mask with respect to the camera rotation.
- Avoid multiple depth buffer copies when decals are present
- Refactor code related to the RT handle system (No more normal buffer manager)
- Remove deferred directional shadow and move evaluation before lightloop
- Add a function GetNormalForShadowBias() that material need to implement to return the normal used for normal shadow biasing
- Remove Jimenez Subsurface scattering code (This code was disabled by default, now remove to ease maintenance)
- Change Decal API, decal contribution is now done in Material. Require update of material using decal
- Move a lot of files from CoreRP to HDRP/CoreRP. All moved files weren't used by Ligthweight pipeline. Long term they could move back to CoreRP after CoreRP become out of preview
- Updated camera inspector UI
- Updated decal gizmo
- Optimization: The objects that are rendered in the Motion Vector Pass are not rendered in the prepass anymore
- Removed setting shader inclue path via old API, use package shader include paths
- The default value of 'maxSmoothness' for punctual lights has been changed to 0.99
- Modified deferred compute and vert/frag shaders for first steps towards stereo support
- Moved material specific Shader Graph files into corresponding material folders.
- Hide environment lighting settings when enabling HDRP (Settings are control from sceneSettings)
- Update all shader includes to use absolute path (allow users to create material in their Asset folder)
- Done a reorganization of the files (Move ShaderPass to RenderPipeline folder, Move all shadow related files to Lighting/Shadow and others)
- Improved performance and quality of Screen Space Shadows

## [3.3.0-preview] - 2018-01-01

### Added
- Added an error message to say to use Metal or Vulkan when trying to use OpenGL API
- Added a new Fabric shader model that supports Silk and Cotton/Wool
- Added a new HDRP Lighting Debug mode to visualize Light Volumes for Point, Spot, Line, Rectangular and Reflection Probes
- Add support for reflection probe light layers
- Improve quality of anisotropic on IBL

### Fixed
- Fix an issue where the screen where darken when rendering camera preview
- Fix display correct target platform when showing message to inform user that a platform is not supported
- Remove workaround for metal and vulkan in normal buffer encoding/decoding
- Fixed an issue with color picker not working in forward
- Fixed an issue where reseting HDLight do not reset all of its parameters
- Fixed shader compile warning in DebugLightVolumes.shader

### Changed
- Changed default reflection probe to be 256x256x6 and array size to be 64
- Removed dependence on the NdotL for thickness evaluation for translucency (based on artist's input)
- Increased the precision when comparing Planar or HD reflection probe volumes
- Remove various GC alloc in C#. Slightly better performance

## [3.2.0-preview] - 2018-01-01

### Added
- Added a luminance meter in the debug menu
- Added support of Light, reflection probe, emissive material, volume settings related to lighting to Lighting explorer
- Added support for 16bit shadows

### Fixed
- Fix issue with package upgrading (HDRP resources asset is now versionned to worarkound package manager limitation)
- Fix HDReflectionProbe offset displayed in gizmo different than what is affected.
- Fix decals getting into a state where they could not be removed or disabled.
- Fix lux meter mode - The lux meter isn't affected by the sky anymore
- Fix area light size reset when multi-selected
- Fix filter pass number in HDUtils.BlitQuad
- Fix Lux meter mode that was applying SSS
- Fix planar reflections that were not working with tile/cluster (olbique matrix)
- Fix debug menu at runtime not working after nested prefab PR come to trunk
- Fix scrolling issue in density volume

### Changed
- Shader code refactor: Split MaterialUtilities file in two parts BuiltinUtilities (independent of FragInputs) and MaterialUtilities (Dependent of FragInputs)
- Change screen space shadow rendertarget format from ARGB32 to RG16

## [3.1.0-preview] - 2018-01-01

### Added
- Decal now support per channel selection mask. There is now two mode. One with BaseColor, Normal and Smoothness and another one more expensive with BaseColor, Normal, Smoothness, Metal and AO. Control is on HDRP Asset. This may require to launch an update script for old scene: 'Edit/Render Pipeline/Single step upgrade script/Upgrade all DecalMaterial MaskBlendMode'.
- Decal now supports depth bias for decal mesh, to prevent z-fighting
- Decal material now supports draw order for decal projectors
- Added LightLayers support (Base on mask from renderers name RenderingLayers and mask from light name LightLayers - if they match, the light apply) - cost an extra GBuffer in deferred (more bandwidth)
- When LightLayers is enabled, the AmbientOclusion is store in the GBuffer in deferred path allowing to avoid double occlusion with SSAO. In forward the double occlusion is now always avoided.
- Added the possibility to add an override transform on the camera for volume interpolation
- Added desired lux intensity and auto multiplier for HDRI sky
- Added an option to disable light by type in the debug menu
- Added gradient sky
- Split EmissiveColor and bakeDiffuseLighting in forward avoiding the emissiveColor to be affect by SSAO
- Added a volume to control indirect light intensity
- Added EV 100 intensity unit for area lights
- Added support for RendererPriority on Renderer. This allow to control order of transparent rendering manually. HDRP have now two stage of sorting for transparent in addition to bact to front. Material have a priority then Renderer have a priority.
- Add Coupling of (HD)Camera and HDAdditionalCameraData for reset and remove in inspector contextual menu of Camera
- Add Coupling of (HD)ReflectionProbe and HDAdditionalReflectionData for reset and remove in inspector contextual menu of ReflectoinProbe
- Add macro to forbid unity_ObjectToWorld/unity_WorldToObject to be use as it doesn't handle camera relative rendering
- Add opacity control on contact shadow

### Fixed
- Fixed an issue with PreIntegratedFGD texture being sometimes destroyed and not regenerated causing rendering to break
- PostProcess input buffers are not copied anymore on PC if the viewport size matches the final render target size
- Fixed an issue when manipulating a lot of decals, it was displaying a lot of errors in the inspector
- Fixed capture material with reflection probe
- Refactored Constant Buffers to avoid hitting the maximum number of bound CBs in some cases.
- Fixed the light range affecting the transform scale when changed.
- Snap to grid now works for Decal projector resizing.
- Added a warning for 128x128 cookie texture without mipmaps
- Replace the sampler used for density volumes for correct wrap mode handling

### Changed
- Move Render Pipeline Debug "Windows from Windows->General-> Render Pipeline debug windows" to "Windows from Windows->Analysis-> Render Pipeline debug windows"
- Update detail map formula for smoothness and albedo, goal it to bright and dark perceptually and scale factor is use to control gradient speed
- Refactor the Upgrade material system. Now a material can be update from older version at any time. Call Edit/Render Pipeline/Upgrade all Materials to newer version
- Change name EnableDBuffer to EnableDecals at several place (shader, hdrp asset...), this require a call to Edit/Render Pipeline/Upgrade all Materials to newer version to have up to date material.
- Refactor shader code: BakeLightingData structure have been replace by BuiltinData. Lot of shader code have been remove/change.
- Refactor shader code: All GBuffer are now handled by the deferred material. Mean ShadowMask and LightLayers are control by lit material in lit.hlsl and not outside anymore. Lot of shader code have been remove/change.
- Refactor shader code: Rename GetBakedDiffuseLighting to ModifyBakedDiffuseLighting. This function now handle lighting model for transmission too. Lux meter debug mode is factor outisde.
- Refactor shader code: GetBakedDiffuseLighting is not call anymore in GBuffer or forward pass, including the ConvertSurfaceDataToBSDFData and GetPreLightData, this is done in ModifyBakedDiffuseLighting now
- Refactor shader code: Added a backBakeDiffuseLighting to BuiltinData to handle lighting for transmission
- Refactor shader code: Material must now call InitBuiltinData (Init all to zero + init bakeDiffuseLighting and backBakeDiffuseLighting ) and PostInitBuiltinData

## [3.0.0-preview] - 2018-01-01

### Fixed
- Fixed an issue with distortion that was using previous frame instead of current frame
- Fixed an issue where disabled light where not upgrade correctly to the new physical light unit system introduce in 2.0.5-preview

### Changed
- Update assembly definitions to output assemblies that match Unity naming convention (Unity.*).

## [2.0.5-preview] - 2018-01-01

### Added
- Add option supportDitheringCrossFade on HDRP Asset to allow to remove shader variant during player build if needed
- Add contact shadows for punctual lights (in additional shadow settings), only one light is allowed to cast contact shadows at the same time and so at each frame a dominant light is choosed among all light with contact shadows enabled.
- Add PCSS shadow filter support (from SRP Core)
- Exposed shadow budget parameters in HDRP asset
- Add an option to generate an emissive mesh for area lights (currently rectangle light only). The mesh fits the size, intensity and color of the light.
- Add an option to the HDRP asset to increase the resolution of volumetric lighting.
- Add additional ligth unit support for punctual light (Lumens, Candela) and area lights (Lumens, Luminance)
- Add dedicated Gizmo for the box Influence volume of HDReflectionProbe / PlanarReflectionProbe

### Changed
- Re-enable shadow mask mode in debug view
- SSS and Transmission code have been refactored to be able to share it between various material. Guidelines are in SubsurfaceScattering.hlsl
- Change code in area light with LTC for Lit shader. Magnitude is now take from FGD texture instead of a separate texture
- Improve camera relative rendering: We now apply camera translation on the model matrix, so before the TransformObjectToWorld(). Note: unity_WorldToObject and unity_ObjectToWorld must never be used directly.
- Rename positionWS to positionRWS (Camera relative world position) at a lot of places (mainly in interpolator and FragInputs). In case of custom shader user will be required to update their code.
- Rename positionWS, capturePositionWS, proxyPositionWS, influencePositionWS to positionRWS, capturePositionRWS, proxyPositionRWS, influencePositionRWS (Camera relative world position) in LightDefinition struct.
- Improve the quality of trilinear filtering of density volume textures.
- Improve UI for HDReflectionProbe / PlanarReflectionProbe

### Fixed
- Fixed a shader preprocessor issue when compiling DebugViewMaterialGBuffer.shader against Metal target
- Added a temporary workaround to Lit.hlsl to avoid broken lighting code with Metal/AMD
- Fixed issue when using more than one volume texture mask with density volumes.
- Fixed an error which prevented volumetric lighting from working if no density volumes with 3D textures were present.
- Fix contact shadows applied on transmission
- Fix issue with forward opaque lit shader variant being removed by the shader preprocessor
- Fixed compilation errors on Nintendo Switch (limited XRSetting support).
- Fixed apply range attenuation option on punctual light
- Fixed issue with color temperature not take correctly into account with static lighting
- Don't display fog when diffuse lighting, specular lighting, or lux meter debug mode are enabled.

## [2.0.4-preview] - 2018-01-01

### Fixed
- Fix issue when disabling rough refraction and building a player. Was causing a crash.

## [2.0.3-preview] - 2018-01-01

### Added
- Increased debug color picker limit up to 260k lux

## [2.0.2-preview] - 2018-01-01

### Added
- Add Light -> Planar Reflection Probe command
- Added a false color mode in rendering debug
- Add support for mesh decals
- Add flag to disable projector decals on transparent geometry to save performance and decal texture atlas space
- Add ability to use decal diffuse map as mask only
- Add visualize all shadow masks in lighting debug
- Add export of normal and roughness buffer for forwardOnly and when in supportOnlyForward mode for forward
- Provide a define in lit.hlsl (FORWARD_MATERIAL_READ_FROM_WRITTEN_NORMAL_BUFFER) when output buffer normal is used to read the normal and roughness instead of caclulating it (can save performance, but lower quality due to compression)
- Add color swatch to decal material

### Changed
- Change Render -> Planar Reflection creation to 3D Object -> Mirror
- Change "Enable Reflector" name on SpotLight to "Angle Affect Intensity"
- Change prototype of BSDFData ConvertSurfaceDataToBSDFData(SurfaceData surfaceData) to BSDFData ConvertSurfaceDataToBSDFData(uint2 positionSS, SurfaceData surfaceData)

### Fixed
- Fix issue with StackLit in deferred mode with deferredDirectionalShadow due to GBuffer not being cleared. Gbuffer is still not clear and issue was fix with the new Output of normal buffer.
- Fixed an issue where interpolation volumes were not updated correctly for reflection captures.
- Fixed an exception in Light Loop settings UI

## [2.0.1-preview] - 2018-01-01

### Added
- Add stripper of shader variant when building a player. Save shader compile time.
- Disable per-object culling that was executed in C++ in HD whereas it was not used (Optimization)
- Enable texture streaming debugging (was not working before 2018.2)
- Added Screen Space Reflection with Proxy Projection Model
- Support correctly scene selection for alpha tested object
- Add per light shadow mask mode control (i.e shadow mask distance and shadow mask). It use the option NonLightmappedOnly
- Add geometric filtering to Lit shader (allow to reduce specular aliasing)
- Add shortcut to create DensityVolume and PlanarReflection in hierarchy
- Add a DefaultHDMirrorMaterial material for PlanarReflection
- Added a script to be able to upgrade material to newer version of HDRP
- Removed useless duplication of ForwardError passes.
- Add option to not compile any DEBUG_DISPLAY shader in the player (Faster build) call Support Runtime Debug display

### Changed
- Changed SupportForwardOnly to SupportOnlyForward in render pipeline settings
- Changed versioning variable name in HDAdditionalXXXData from m_version to version
- Create unique name when creating a game object in the rendering menu (i.e Density Volume(2))
- Re-organize various files and folder location to clean the repository
- Change Debug windows name and location. Now located at:  Windows -> General -> Render Pipeline Debug

### Removed
- Removed GlobalLightLoopSettings.maxPlanarReflectionProbes and instead use value of GlobalLightLoopSettings.planarReflectionProbeCacheSize
- Remove EmissiveIntensity parameter and change EmissiveColor to be HDR (Matching Builtin Unity behavior) - Data need to be updated - Launch Edit -> Single Step Upgrade Script -> Upgrade all Materials emissionColor

### Fixed
- Fix issue with LOD transition and instancing
- Fix discrepency between object motion vector and camera motion vector
- Fix issue with spot and dir light gizmo axis not highlighted correctly
- Fix potential crash while register debug windows inputs at startup
- Fix warning when creating Planar reflection
- Fix specular lighting debug mode (was rendering black)
- Allow projector decal with null material to allow to configure decal when HDRP is not set
- Decal atlas texture offset/scale is updated after allocations (used to be before so it was using date from previous frame)

## [0.0.0-preview] - 2018-01-01

### Added
- Configure the VolumetricLightingSystem code path to be on by default
- Trigger a build exception when trying to build an unsupported platform
- Introduce the VolumetricLightingController component, which can (and should) be placed on the camera, and allows one to control the near and the far plane of the V-Buffer (volumetric "froxel" buffer) along with the depth distribution (from logarithmic to linear)
- Add 3D texture support for DensityVolumes
- Add a better mapping of roughness to mipmap for planar reflection
- The VolumetricLightingSystem now uses RTHandles, which allows to save memory by sharing buffers between different cameras (history buffers are not shared), and reduce reallocation frequency by reallocating buffers only if the rendering resolution increases (and suballocating within existing buffers if the rendering resolution decreases)
- Add a Volumetric Dimmer slider to lights to control the intensity of the scattered volumetric lighting
- Add UV tiling and offset support for decals.
- Add mipmapping support for volume 3D mask textures

### Changed
- Default number of planar reflection change from 4 to 2
- Rename _MainDepthTexture to _CameraDepthTexture
- The VolumetricLightingController has been moved to the Interpolation Volume framework and now functions similarly to the VolumetricFog settings
- Update of UI of cookie, CubeCookie, Reflection probe and planar reflection probe to combo box
- Allow enabling/disabling shadows for area lights when they are set to baked.
- Hide applyRangeAttenuation and FadeDistance for directional shadow as they are not used

### Removed
- Remove Resource folder of PreIntegratedFGD and add the resource to RenderPipeline Asset

### Fixed
- Fix ConvertPhysicalLightIntensityToLightIntensity() function used when creating light from script to match HDLightEditor behavior
- Fix numerical issues with the default value of mean free path of volumetric fog
- Fix the bug preventing decals from coexisting with density volumes
- Fix issue with alpha tested geometry using planar/triplanar mapping not render correctly or flickering (due to being wrongly alpha tested in depth prepass)
- Fix meta pass with triplanar (was not handling correctly the normal)
- Fix preview when a planar reflection is present
- Fix Camera preview, it is now a Preview cameraType (was a SceneView)
- Fix handling unknown GPUShadowTypes in the shadow manager.
- Fix area light shapes sent as point lights to the baking backends when they are set to baked.
- Fix unnecessary division by PI for baked area lights.
- Fix line lights sent to the lightmappers. The backends don't support this light type.
- Fix issue with shadow mask framesettings not correctly taken into account when shadow mask is enabled for lighting.
- Fix directional light and shadow mask transition, they are now matching making smooth transition
- Fix banding issues caused by high intensity volumetric lighting
- Fix the debug window being emptied on SRP asset reload
- Fix issue with debug mode not correctly clearing the GBuffer in editor after a resize
- Fix issue with ResetMaterialKeyword not resetting correctly ToggleOff/Roggle Keyword
- Fix issue with motion vector not render correctly if there is no depth prepass in deferred

## [0.0.0-preview] - 2018-01-01

### Added
- Screen Space Refraction projection model (Proxy raycasting, HiZ raymarching)
- Screen Space Refraction settings as volume component
- Added buffered frame history per camera
- Port Global Density Volumes to the Interpolation Volume System.
- Optimize ImportanceSampleLambert() to not require the tangent frame.
- Generalize SampleVBuffer() to handle different sampling and reconstruction methods.
- Improve the quality of volumetric lighting reprojection.
- Optimize Morton Order code in the Subsurface Scattering pass.
- Planar Reflection Probe support roughness (gaussian convolution of captured probe)
- Use an atlas instead of a texture array for cluster transparent decals
- Add a debug view to visualize the decal atlas
- Only store decal textures to atlas if decal is visible, debounce out of memory decal atlas warning.
- Add manipulator gizmo on decal to improve authoring workflow
- Add a minimal StackLit material (work in progress, this version can be used as template to add new material)

### Changed
- EnableShadowMask in FrameSettings (But shadowMaskSupport still disable by default)
- Forced Planar Probe update modes to (Realtime, Every Update, Mirror Camera)
- Screen Space Refraction proxy model uses the proxy of the first environment light (Reflection probe/Planar probe) or the sky
- Moved RTHandle static methods to RTHandles
- Renamed RTHandle to RTHandleSystem.RTHandle
- Move code for PreIntegratedFDG (Lit.shader) into its dedicated folder to be share with other material
- Move code for LTCArea (Lit.shader) into its dedicated folder to be share with other material

### Removed
- Removed Planar Probe mirror plane position and normal fields in inspector, always display mirror plane and normal gizmos

### Fixed
- Fix fog flags in scene view is now taken into account
- Fix sky in preview windows that were disappearing after a load of a new level
- Fix numerical issues in IntersectRayAABB().
- Fix alpha blending of volumetric lighting with transparent objects.
- Fix the near plane of the V-Buffer causing out-of-bounds look-ups in the clustered data structure.
- Depth and color pyramid are properly computed and sampled when the camera renders inside a viewport of a RTHandle.
- Fix decal atlas debug view to work correctly when shadow atlas view is also enabled<|MERGE_RESOLUTION|>--- conflicted
+++ resolved
@@ -1,4 +1,4 @@
-﻿hangelog
+﻿# Changelog
 All notable changes to this package will be documented in this file.
 
 The format is based on [Keep a Changelog](http://keepachangelog.com/en/1.0.0/)
@@ -35,12 +35,9 @@
 - Added support for camera relative ray tracing (and keeping non-camera relative ray tracing working)
 - Added a rough refraction option on planar reflections.
 - Added scalability settings for the planar reflection resolution.
-<<<<<<< HEAD
-- Added fog volumetric scattering support for path tracing.
-=======
 - Added tests for AOV stacking and UI rendering in the graphics compositor.
 - Added a new ray tracing only function that samples the specular part of the materials.
->>>>>>> d67a3228
+- Added fog volumetric scattering support for path tracing.
 
 ### Fixed
 - Fixed several issues with physically-based DoF (TAA ghosting of the CoC buffer, smooth layer transitions, etc)
