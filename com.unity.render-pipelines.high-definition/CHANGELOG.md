--- conflicted
+++ resolved
@@ -538,11 +538,8 @@
 - Fixed white flash happening with auto-exposure in some cases (case 1223774)
 - Fixed NaN which can appear with real time reflection and inf value
 - Fixed an issue that was collapsing the volume components in the HDRP default settings
-<<<<<<< HEAD
+- Fixed warning about missing bound decal buffer
 - Fixed shader warning on Xbox for ResolveStencilBuffer.compute. 
-=======
-- Fixed warning about missing bound decal buffer
->>>>>>> 1e8c5586
 
 ### Changed
 - Color buffer pyramid is not allocated anymore if neither refraction nor distortion are enabled
