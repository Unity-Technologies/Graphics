# Changelog
All notable changes to this package will be documented in this file.

The format is based on [Keep a Changelog](http://keepachangelog.com/en/1.0.0/)
and this project adheres to [Semantic Versioning](http://semver.org/spec/v2.0.0.html).

## [12.0.0] - 2021-01-11

### Added
- Added pivot point manipulation for Decals (inspector and edit mode).
- Added UV manipulation for Decals (edit mode).
- Added color and intensity customization for Decals.
- Added a history rejection criterion based on if the pixel was moving in world space (case 1302392).
- Added the default quality settings to the HDRP asset for RTAO, RTR and RTGI (case 1304370).

### Fixed
- Fixed an exception when opening the color picker in the material UI (case 1307143).
- Fixed lights shadow frustum near and far planes.
- Fixed various issues with non-temporal SSAO and rendergraph.
- Fixed white flashes on camera cuts on volumetric fog.
- Fixed light layer issue when performing editing on multiple lights.
- Fixed an issue where selection in a debug panel would reset when cycling through enum items.
- Fixed material keywords with fbx importer.
- Fixed lightmaps not working properly with shader graphs in ray traced reflections (case 1305335).
- Fixed skybox for ortho cameras.
- Fixed model import by adding additional data if needed.

### Changed
- Changed Window/Render Pipeline/HD Render Pipeline Wizard to Window/Rendering/HDRP Wizard
- Removed the material pass probe volumes evaluation mode.
- Move the Decal Gizmo Color initialization to preferences
- Unifying the history validation pass so that it is only done once for the whole frame and not per effect.
<<<<<<< HEAD
- Change Asset/Create/Shader/HD Render Pipeline/Decal Shader Graph to Asset/Create/Shader Graph/HDRP/Decal Shader Graph
- Change Asset/Create/Shader/HD Render Pipeline/Eye Shader Graph to Asset/Create/Shader Graph/HDRP/Eye Shader Graph
- Change Asset/Create/Shader/HD Render Pipeline/Fabric Shader Graph to Asset/Create/Shader Graph/HDRP/Decal Fabric Shader Graph
- Change Asset/Create/Shader/HD Render Pipeline/Eye Shader Graph to Asset/Create/Shader Graph/HDRP/Hair Shader Graph
- Change Asset/Create/Shader/HD Render Pipeline/Lit Shader Graph to Asset/Create/Shader Graph/HDRP/Lit
- Change Asset/Create/Shader/HD Render Pipeline/StackLit Shader Graph to Asset/Create/Shader Graph/HDRP/StackLit Shader GraphShader Graph
- Change Asset/Create/Shader/HD Render Pipeline/Unlit Shader Graph to Asset/Create/Shader Graph/HDRP/Unlit Shader Graph
- Change Asset/Create/Shader/HD Render Pipeline/Custom FullScreen Pass to Asset/Create/Shader/HDRP Custom FullScreen Pass
- Change Asset/Create/Shader/HD Render Pipeline/Custom Renderers Pass to Asset/Create/Shader/HDRP Custom Renderers Pass
- Change Asset/Create/Shader/HD Render Pipeline/Post Process Pass to Asset/Create/Shader/HDRP Post Process
=======
- Updated the tooltip for the Decal Angle Fade property (requires to enable Decal Layers in both HDRP asset and Frame settings) (case 1308048).
- The RTAO's history is now discarded if the occlusion caster was moving (case 1303418).
>>>>>>> 540228e4

## [11.0.0] - 2020-10-21

### Added
- Added a new API to bake HDRP probes from C# (case 1276360)
- Added support for pre-exposure for planar reflections.
- Added support for nested volume components to volume system.
- Added a cameraCullingResult field in Custom Pass Context to give access to both custom pass and camera culling result.
- Added a toggle to allow to include or exclude smooth surfaces from ray traced reflection denoising.
- Added support for raytracing for AxF material
- Added rasterized area light shadows for AxF material
- Added a cloud system and the CloudLayer volume override.
- Added a setting in the HDRP asset to change the Density Volume mask resolution of being locked at 32x32x32 (HDRP Asset > Lighting > Volumetrics > Max Density Volume Size).
- Added a Falloff Mode (Linear or Exponential) in the Density Volume for volume blending with Blend Distance.
- Added per-stage shader keywords.

### Fixed
- Fixed probe volumes debug views.
- Fixed ShaderGraph Decal material not showing exposed properties.
- Fixed couple samplers that had the wrong name in raytracing code
- VFX: Fixed LPPV with lit particles in deferred (case 1293608)
- Fixed the default background color for previews to use the original color.
- Fixed compilation issues on platforms that don't support XR.
- Fixed issue with compute shader stripping for probe volumes variants.
- Fixed issue with an empty index buffer not being released.
- Fixed issue when debug full screen 'Transparent Screen Space Reflection' do not take in consideration debug exposure

### Changed
- Removed the material pass probe volumes evaluation mode.
- Volume parameter of type Cubemap can now accept Cubemap render textures and custom render textures.
- Removed the superior clamping value for the recursive rendering max ray length.
- Removed the superior clamping value for the ray tracing light cluster size.
- Removed the readonly keyword on the cullingResults of the CustomPassContext to allow users to overwrite.
- The DrawRenderers function of CustomPassUtils class now takes a sortingCriteria in parameter.
- When in half res, RTR denoising is executed at half resolution and the upscale happens at the end.
- Removed the upscale radius from the RTR.
- Density Volumes can now take a 3D RenderTexture as mask, the mask can use RGBA format for RGB fog.
- Decreased the minimal Fog Distance value in the Density Volume to 0.05.

## [10.3.0] - 2020-12-01

### Added
- Added a slider to control the fallback value of the directional shadow when the cascade have no coverage.
- Added light unit slider for automatic and automatic histrogram exposure limits.
- Added View Bias for mesh decals.
- Added support for the PlayStation 5 platform.

### Fixed
- Fixed computation of geometric normal in path tracing (case 1293029).
- Fixed issues with path-traced volumetric scattering (cases 1295222, 1295234).
- Fixed issue with faulty shadow transition when view is close to an object under some aspect ratio conditions
- Fixed issue where some ShaderGraph generated shaders were not SRP compatible because of UnityPerMaterial cbuffer layout mismatches [1292501] (https://issuetracker.unity3d.com/issues/a2-some-translucent-plus-alphaclipping-shadergraphs-are-not-srp-batcher-compatible)
- Fixed issues with path-traced volumetric scattering (cases 1295222, 1295234)
- Fixed Rendergraph issue with virtual texturing and debug mode while in forward.
- Fixed wrong coat normal space in shader graph
- Fixed NullPointerException when baking probes from the lighting window (case 1289680)
- Fixed volumetric fog with XR single-pass rendering.
- Fixed issues with first frame rendering when RenderGraph is used (auto exposure, AO)
- Fixed AOV api in render graph (case 1296605)
- Fixed a small discrepancy in the marker placement in light intensity sliders (case 1299750)
- Fixed issue with VT resolve pass rendergraph errors when opaque and transparent are disabled in frame settings.
- Fixed a bug in the sphere-aabb light cluster (case 1294767).
- Fixed issue when submitting SRPContext during EndCameraRendering.
- Fixed baked light being included into the ray tracing light cluster (case 1296203).
- Fixed enums UI for the shadergraph nodes.
- Fixed ShaderGraph stack blocks appearing when opening the settings in Hair and Eye ShaderGraphs.
- Fixed white screen when undoing in the editor.
- Fixed display of LOD Bias and maximum level in frame settings when using Quality Levels
- Fixed an issue when trying to open a look dev env library when Look Dev is not supported.
- Fixed shader graph not supporting indirectdxr multibounce (case 1294694).
- Fixed the planar depth texture not being properly created and rendered to (case 1299617).
- Fixed C# 8 compilation issue with turning on nullable checks (case 1300167)
- Fixed affects AO for deacl materials.
- Fixed case where material keywords would not get setup before usage.
- Fixed an issue with material using distortion from ShaderGraph init after Material creation (case 1294026)
- Fixed Clearcoat on Stacklit or Lit breaks when URP is imported into the project (case 1297806)
- VFX : Debug material view were rendering pink for albedo. (case 1290752)
- Fixed XR depth copy when using MSAA.
- Fixed GC allocations from XR occlusion mesh when using multipass.
- Fixed an issue with the frame count management for the volumetric fog (case 1299251).
- Fixed an issue with half res ssgi upscale.
- Fixed timing issues with accumulation motion blur
- Fixed register spilling on  FXC in light list shaders.
- Fixed issue with shadow mask and area lights.
- Fixed an issue with the capture callback (now includes post processing results).
- Fixed decal draw order for ShaderGraph decal materials.
- Fixed StackLit ShaderGraph surface option property block to only display energy conserving specular color option for the specular parametrization (case 1257050)
- Fixed missing BeginCameraRendering call for custom render mode of a Camera.
- Fixed LayerMask editor for volume parameters.
- Fixed the condition on temporal accumulation in the reflection denoiser (case 1303504).
- Fixed box light attenuation.
- Fixed after post process custom pass scale issue when dynamic resolution is enabled (case 1299194).
- Fixed an issue with light intensity prefab override application not visible in the inspector (case 1299563).
- Fixed Undo/Redo instability of light temperature.
- Fixed label style in pbr sky editor.
- Fixed side effect on styles during compositor rendering.
- Fixed size and spacing of compositor info boxes (case 1305652).
- Fixed spacing of UI widgets in the Graphics Compositor (case 1305638).
- Fixed undo-redo on layered lit editor.
- Fixed tesselation culling, big triangles using lit tesselation shader would dissapear when camera is too close to them (case 1299116)
- Fixed issue with compositor related custom passes still active after disabling the compositor (case 1305330)
- Fixed regression in Wizard that not fix runtime ressource anymore (case 1287627)
- Fixed error in Depth Of Field near radius blur calculation (case 1306228).
- Fixed a reload bug when using objects from the scene in the lookdev (case 1300916).
- Fixed some render texture leaks.
- Fixed light gizmo showing shadow near plane when shadows are disabled.
- Fixed path tracing alpha channel support (case 1304187).
- Fixed shadow matte not working with ambient occlusion when MSAA is enabled
- Fixed issues with compositor's undo (cases 1305633, 1307170).
- VFX : Debug material view incorrect depth test. (case 1293291)
- Fixed wrong shader / properties assignement to materials created from 3DsMax 2021 Physical Material. (case 1293576)
- Fixed Emissive color property from Autodesk Interactive materials not editable in Inspector. (case 1307234)
- Fixed exception when changing the current render pipeline to from HDRP to universal (case 1306291).
- Fixed an issue in shadergraph when switch from a RenderingPass (case 1307653)
- Fixed LookDev environment library assignement after leaving playmode.
- Fixed a locale issue with the diffusion profile property values in ShaderGraph on PC where comma is the decimal separator.
- Fixed error in the RTHandle scale of Depth Of Field when TAA is enabled.
- Fixed Quality Level set to the last one of the list after a Build (case 1307450)
- Fixed XR depth copy (case 1286908).
- Fixed Warnings about "SceneIdMap" missing script in eye material sample scene

### Changed
- Now reflection probes cannot have SSAO, SSGI, SSR, ray tracing effects or volumetric reprojection.
- Rename HDRP sub menu in Assets/Create/Shader to HD Render Pipeline for consistency.
- Improved robustness of volumetric sampling in path tracing (case 1295187).
- Changed the message when the graphics device doesn't support ray tracing (case 1287355).
- When a Custom Pass Volume is disabled, the custom pass Cleanup() function is called, it allows to release resources when the volume isn't used anymore.
- Enable Reflector for Spotlight by default
- Changed the convergence time of ssgi to 16 frames and the preset value
- Changed the clamping approach for RTR and RTGI (in both perf and quality) to improve visual quality.
- Changed the warning message for ray traced area shadows (case 1303410).
- Disabled specular occlusion for what we consider medium and larger scale ao > 1.25 with a 25cm falloff interval.
- Change the source value for the ray tracing frame index iterator from m_FrameCount to the camera frame count (case 1301356).
- Removed backplate from rendering of lighting cubemap as it did not really work conceptually and caused artefacts.
- Transparent materials created by the Model Importer are set to not cast shadows. ( case 1295747)
- Change some light unit slider value ranges to better reflect the lighting scenario.
- Change the tooltip for color shadows and semi-transparent shadows (case 1307704).

## [10.2.1] - 2020-11-30

### Added
- Added a warning when trying to bake with static lighting being in an invalid state.

### Fixed
- Fixed stylesheet reloading for LookDev window and Wizard window.
- Fixed XR single-pass rendering with legacy shaders using unity_StereoWorldSpaceCameraPos.
- Fixed issue displaying wrong debug mode in runtime debug menu UI.
- Fixed useless editor repaint when using lod bias.
- Fixed multi-editing with new light intensity slider.
- Fixed issue with density volumes flickering when editing shape box.
- Fixed issue with image layers in the graphics compositor (case 1289936).
- Fixed issue with angle fading when rotating decal projector.
- Fixed issue with gameview repaint in the graphics compositor (case 1290622).
- Fixed some labels being clipped in the Render Graph Viewer
- Fixed issue when decal projector material is none.
- Fixed the sampling of the normal buffer in the the forward transparent pass.
- Fixed bloom prefiltering tooltip.
- Fixed NullReferenceException when loading multipel scene async
- Fixed missing alpha blend state properties in Axf shader and update default stencil properties
- Fixed normal buffer not bound to custom pass anymore.
- Fixed issues with camera management in the graphics compositor (cases 1292548, 1292549).
- Fixed an issue where a warning about the static sky not being ready was wrongly displayed.
- Fixed the clear coat not being handled properly for SSR and RTR (case 1291654).
- Fixed ghosting in RTGI and RTAO when denoising is enabled and the RTHandle size is not equal to the Viewport size (case 1291654).
- Fixed alpha output when atmospheric scattering is enabled.
- Fixed issue with TAA history sharpening when view is downsampled.
- Fixed lookdev movement.
- Fixed volume component tooltips using the same parameter name.
- Fixed issue with saving some quality settings in volume overrides  (case 1293747)
- Fixed NullReferenceException in HDRenderPipeline.UpgradeResourcesIfNeeded (case 1292524)
- Fixed SSGI texture allocation when not using the RenderGraph.
- Fixed NullReference Exception when setting Max Shadows On Screen to 0 in the HDRP asset.
- Fixed path tracing accumulation not being reset when changing to a different frame of an animation.
- Fixed issue with saving some quality settings in volume overrides  (case 1293747)

### Changed
- Volume Manager now always tests scene culling masks. This was required to fix hybrid workflow.
- Now the screen space shadow is only used if the analytic value is valid.
- Distance based roughness is disabled by default and have a control
- Changed the name from the Depth Buffer Thickness to Depth Tolerance for SSGI (case 1301352).

## [10.2.0] - 2020-10-19

### Added
- Added a rough distortion frame setting and and info box on distortion materials.
- Adding support of 4 channel tex coords for ray tracing (case 1265309).
- Added a help button on the volume component toolbar for documentation.
- Added range remapping to metallic property for Lit and Decal shaders.
- Exposed the API to access HDRP shader pass names.
- Added the status check of default camera frame settings in the DXR wizard.
- Added frame setting for Virtual Texturing.
- Added a fade distance for light influencing volumetric lighting.
- Adding an "Include For Ray Tracing" toggle on lights to allow the user to exclude them when ray tracing is enabled in the frame settings of a camera.
- Added fog volumetric scattering support for path tracing.
- Added new algorithm for SSR with temporal accumulation
- Added quality preset of the new volumetric fog parameters.
- Added missing documentation for unsupported SG RT nodes and light's include for raytracing attrbute.
- Added documentation for LODs not being supported by ray tracing.
- Added more options to control how the component of motion vectors coming from the camera transform will affect the motion blur with new clamping modes.
- Added anamorphism support for phsyical DoF, switched to blue noise sampling and fixed tiling artifacts.

### Fixed
- Fixed an issue where the Exposure Shader Graph node had clipped text. (case 1265057)
- Fixed an issue when rendering into texture where alpha would not default to 1.0 when using 11_11_10 color buffer in non-dev builds.
- Fixed issues with reordering and hiding graphics compositor layers (cases 1283903, 1285282, 1283886).
- Fixed the possibility to have a shader with a pre-refraction render queue and refraction enabled at the same time.
- Fixed a migration issue with the rendering queue in ShaderGraph when upgrading to 10.x;
- Fixed the object space matrices in shader graph for ray tracing.
- Changed the cornea refraction function to take a view dir in object space.
- Fixed upside down XR occlusion mesh.
- Fixed precision issue with the atmospheric fog.
- Fixed issue with TAA and no motion vectors.
- Fixed the stripping not working the terrain alphatest feature required for terrain holes (case 1205902).
- Fixed bounding box generation that resulted in incorrect light culling (case 3875925).
- VFX : Fix Emissive writing in Opaque Lit Output with PSSL platforms (case 273378).
- Fixed issue where pivot of DecalProjector was not aligned anymore on Transform position when manipulating the size of the projector from the Inspector.
- Fixed a null reference exception when creating a diffusion profile asset.
- Fixed the diffusion profile not being registered as a dependency of the ShaderGraph.
- Fixing exceptions in the console when putting the SSGI in low quality mode (render graph).
- Fixed NullRef Exception when decals are in the scene, no asset is set and HDRP wizard is run.
- Fixed issue with TAA causing bleeding of a view into another when multiple views are visible.
- Fix an issue that caused issues of usability of editor if a very high resolution is set by mistake and then reverted back to a smaller resolution.
- Fixed issue where Default Volume Profile Asset change in project settings was not added to the undo stack (case 1285268).
- Fixed undo after enabling compositor.
- Fixed the ray tracing shadow UI being displayed while it shouldn't (case 1286391).
- Fixed issues with physically-based DoF, improved speed and robustness
- Fixed a warning happening when putting the range of lights to 0.
- Fixed issue when null parameters in a volume component would spam null reference errors. Produce a warning instead.
- Fixed volument component creation via script.
- Fixed GC allocs in render graph.
- Fixed scene picking passes.
- Fixed broken ray tracing light cluster full screen debug.
- Fixed dead code causing error.
- Fixed issue when dragging slider in inspector for ProjectionDepth.
- Fixed issue when resizing Inspector window that make the DecalProjector editor flickers.
- Fixed issue in DecalProjector editor when the Inspector window have a too small width: the size appears on 2 lines but the editor not let place for the second one.
- Fixed issue (null reference in console) when selecting a DensityVolume with rectangle selection.
- Fixed issue when linking the field of view with the focal length in physical camera
- Fixed supported platform build and error message.
- Fixed exceptions occuring when selecting mulitple decal projectors without materials assigned (case 1283659).
- Fixed LookDev error message when pipeline is not loaded.
- Properly reject history when enabling seond denoiser for RTGI.
- Fixed an issue that could cause objects to not be rendered when using Vulkan API.
- Fixed issue with lookdev shadows looking wrong upon exiting playmode.
- Fixed temporary Editor freeze when selecting AOV output in graphics compositor (case 1288744).
- Fixed normal flip with double sided materials.
- Fixed shadow resolution settings level in the light explorer.
- Fixed the ShaderGraph being dirty after the first save.
- Fixed XR shadows culling
- Fixed Nans happening when upscaling the RTGI.
- Fixed the adjust weight operation not being done for the non-rendergraph pipeline.
- Fixed overlap with SSR Transparent default frame settings message on DXR Wizard.
- Fixed alpha channel in the stop NaNs and motion blur shaders.
- Fixed undo of duplicate environments in the look dev environment library.
- Fixed a ghosting issue with RTShadows (Sun, Point and Spot), RTAO and RTGI when the camera is moving fast.
- Fixed a SSGI denoiser bug for large scenes.
- Fixed a Nan issue with SSGI.
- Fixed an issue with IsFrontFace node in Shader Graph not working properly
- Fixed CustomPassUtils.RenderFrom* functions and CustomPassUtils.DisableSinglePassRendering struct in VR.
- Fixed custom pass markers not recorded when render graph was enabled.
- Fixed exceptions when unchecking "Big Tile Prepass" on the frame settings with render-graph.
- Fixed an issue causing errors in GenerateMaxZ when opaque objects or decals are disabled.
- Fixed an issue with Bake button of Reflection Probe when in custom mode
- Fixed exceptions related to the debug display settings when changing the default frame settings.
- Fixed picking for materials with depth offset.
- Fixed issue with exposure history being uninitialized on second frame.
- Fixed issue when changing FoV with the physical camera fold-out closed.
- Fixed some labels being clipped in the Render Graph Viewer

### Changed
- Combined occlusion meshes into one to reduce draw calls and state changes with XR single-pass.
- Claryfied doc for the LayeredLit material.
- Various improvements for the Volumetric Fog.
- Use draggable fields for float scalable settings
- Migrated the fabric & hair shadergraph samples directly into the renderpipeline resources.
- Removed green coloration of the UV on the DecalProjector gizmo.
- Removed _BLENDMODE_PRESERVE_SPECULAR_LIGHTING keyword from shaders.
- Now the DXR wizard displays the name of the target asset that needs to be changed.
- Standardized naming for the option regarding Transparent objects being able to receive Screen Space Reflections.
- Making the reflection and refractions of cubemaps distance based.
- Changed Receive SSR to also controls Receive SSGI on opaque objects.
- Improved the punctual light shadow rescale algorithm.
- Changed the names of some of the parameters for the Eye Utils SG Nodes.
- Restored frame setting for async compute of contact shadows.
- Removed the possibility to have MSAA (through the frame settings) when ray tracing is active.
- Range handles for decal projector angle fading.
- Smoother angle fading for decal projector.

## [10.1.0] - 2020-10-12

### Added
- Added an option to have only the metering mask displayed in the debug mode.
- Added a new mode to cluster visualization debug where users can see a slice instead of the cluster on opaque objects.
- Added ray traced reflection support for the render graph version of the pipeline.
- Added render graph support of RTAO and required denoisers.
- Added render graph support of RTGI.
- Added support of RTSSS and Recursive Rendering in the render graph mode.
- Added support of RT and screen space shadow for render graph.
- Added tooltips with the full name of the (graphics) compositor properties to properly show large names that otherwise are clipped by the UI (case 1263590)
- Added error message if a callback AOV allocation fail
- Added marker for all AOV request operation on GPU
- Added remapping options for Depth Pyramid debug view mode
- Added an option to support AOV shader at runtime in HDRP settings (case 1265070)
- Added support of SSGI in the render graph mode.
- Added option for 11-11-10 format for cube reflection probes.
- Added an optional check in the HDRP DXR Wizard to verify 64 bits target architecture
- Added option to display timing stats in the debug menu as an average over 1 second.
- Added a light unit slider to provide users more context when authoring physically based values.
- Added a way to check the normals through the material views.
- Added Simple mode to Earth Preset for PBR Sky
- Added the export of normals during the prepass for shadow matte for proper SSAO calculation.
- Added the usage of SSAO for shadow matte unlit shader graph.
- Added the support of input system V2
- Added a new volume component parameter to control the max ray length of directional lights(case 1279849).
- Added support for 'Pyramid' and 'Box' spot light shapes in path tracing.
- Added high quality prefiltering option for Bloom.
- Added support for camera relative ray tracing (and keeping non-camera relative ray tracing working)
- Added a rough refraction option on planar reflections.
- Added scalability settings for the planar reflection resolution.
- Added tests for AOV stacking and UI rendering in the graphics compositor.
- Added a new ray tracing only function that samples the specular part of the materials.
- Adding missing marker for ray tracing profiling (RaytracingDeferredLighting)
- Added the support of eye shader for ray tracing.
- Exposed Refraction Model to the material UI when using a Lit ShaderGraph.
- Added bounding sphere support to screen-space axis-aligned bounding box generation pass.

### Fixed
- Fixed several issues with physically-based DoF (TAA ghosting of the CoC buffer, smooth layer transitions, etc)
- Fixed GPU hang on D3D12 on xbox.
- Fixed game view artifacts on resizing when hardware dynamic resolution was enabled
- Fixed black line artifacts occurring when Lanczos upsampling was set for dynamic resolution
- Fixed Amplitude -> Min/Max parametrization conversion
- Fixed CoatMask block appearing when creating lit master node (case 1264632)
- Fixed issue with SceneEV100 debug mode indicator when rescaling the window.
- Fixed issue with PCSS filter being wrong on first frame.
- Fixed issue with emissive mesh for area light not appearing in playmode if Reload Scene option is disabled in Enter Playmode Settings.
- Fixed issue when Reflection Probes are set to OnEnable and are never rendered if the probe is enabled when the camera is farther than the probe fade distance.
- Fixed issue with sun icon being clipped in the look dev window.
- Fixed error about layers when disabling emissive mesh for area lights.
- Fixed issue when the user deletes the composition graph or .asset in runtime (case 1263319)
- Fixed assertion failure when changing resolution to compositor layers after using AOVs (case 1265023)
- Fixed flickering layers in graphics compositor (case 1264552)
- Fixed issue causing the editor field not updating the disc area light radius.
- Fixed issues that lead to cookie atlas to be updated every frame even if cached data was valid.
- Fixed an issue where world space UI was not emitted for reflection cameras in HDRP
- Fixed an issue with cookie texture atlas that would cause realtime textures to always update in the atlas even when the content did not change.
- Fixed an issue where only one of the two lookdev views would update when changing the default lookdev volume profile.
- Fixed a bug related to light cluster invalidation.
- Fixed shader warning in DofGather (case 1272931)
- Fixed AOV export of depth buffer which now correctly export linear depth (case 1265001)
- Fixed issue that caused the decal atlas to not be updated upon changing of the decal textures content.
- Fixed "Screen position out of view frustum" error when camera is at exactly the planar reflection probe location.
- Fixed Amplitude -> Min/Max parametrization conversion
- Fixed issue that allocated a small cookie for normal spot lights.
- Fixed issue when undoing a change in diffuse profile list after deleting the volume profile.
- Fixed custom pass re-ordering and removing.
- Fixed TAA issue and hardware dynamic resolution.
- Fixed a static lighting flickering issue caused by having an active planar probe in the scene while rendering inspector preview.
- Fixed an issue where even when set to OnDemand, the sky lighting would still be updated when changing sky parameters.
- Fixed an error message trigerred when a mesh has more than 32 sub-meshes (case 1274508).
- Fixed RTGI getting noisy for grazying angle geometry (case 1266462).
- Fixed an issue with TAA history management on pssl.
- Fixed the global illumination volume override having an unwanted advanced mode (case 1270459).
- Fixed screen space shadow option displayed on directional shadows while they shouldn't (case 1270537).
- Fixed the handling of undo and redo actions in the graphics compositor (cases 1268149, 1266212, 1265028)
- Fixed issue with composition graphs that include virtual textures, cubemaps and other non-2D textures (cases 1263347, 1265638).
- Fixed issues when selecting a new composition graph or setting it to None (cases 1263350, 1266202)
- Fixed ArgumentNullException when saving shader graphs after removing the compositor from the scene (case 1268658)
- Fixed issue with updating the compositor output when not in play mode (case 1266216)
- Fixed warning with area mesh (case 1268379)
- Fixed issue with diffusion profile not being updated upon reset of the editor.
- Fixed an issue that lead to corrupted refraction in some scenarios on xbox.
- Fixed for light loop scalarization not happening.
- Fixed issue with stencil not being set in rendergraph mode.
- Fixed for post process being overridable in reflection probes even though it is not supported.
- Fixed RTGI in performance mode when light layers are enabled on the asset.
- Fixed SSS materials appearing black in matcap mode.
- Fixed a collision in the interaction of RTR and RTGI.
- Fix for lookdev toggling renderers that are set to non editable or are hidden in the inspector.
- Fixed issue with mipmap debug mode not properly resetting full screen mode (and viceversa).
- Added unsupported message when using tile debug mode with MSAA.
- Fixed SSGI compilation issues on PS4.
- Fixed "Screen position out of view frustum" error when camera is on exactly the planar reflection probe plane.
- Workaround issue that caused objects using eye shader to not be rendered on xbox.
- Fixed GC allocation when using XR single-pass test mode.
- Fixed text in cascades shadow split being truncated.
- Fixed rendering of custom passes in the Custom Pass Volume inspector
- Force probe to render again if first time was during async shader compilation to avoid having cyan objects.
- Fixed for lookdev library field not being refreshed upon opening a library from the environment library inspector.
- Fixed serialization issue with matcap scale intensity.
- Close Add Override popup of Volume Inspector when the popup looses focus (case 1258571)
- Light quality setting for contact shadow set to on for High quality by default.
- Fixed an exception thrown when closing the look dev because there is no active SRP anymore.
- Fixed alignment of framesettings in HDRP Default Settings
- Fixed an exception thrown when closing the look dev because there is no active SRP anymore.
- Fixed an issue where entering playmode would close the LookDev window.
- Fixed issue with rendergraph on console failing on SSS pass.
- Fixed Cutoff not working properly with ray tracing shaders default and SG (case 1261292).
- Fixed shader compilation issue with Hair shader and debug display mode
- Fixed cubemap static preview not updated when the asset is imported.
- Fixed wizard DXR setup on non-DXR compatible devices.
- Fixed Custom Post Processes affecting preview cameras.
- Fixed issue with lens distortion breaking rendering.
- Fixed save popup appearing twice due to HDRP wizard.
- Fixed error when changing planar probe resolution.
- Fixed the dependecy of FrameSettings (MSAA, ClearGBuffer, DepthPrepassWithDeferred) (case 1277620).
- Fixed the usage of GUIEnable for volume components (case 1280018).
- Fixed the diffusion profile becoming invalid when hitting the reset (case 1269462).
- Fixed issue with MSAA resolve killing the alpha channel.
- Fixed a warning in materialevalulation
- Fixed an error when building the player.
- Fixed issue with box light not visible if range is below one and range attenuation is off.
- Fixed an issue that caused a null reference when deleting camera component in a prefab. (case 1244430)
- Fixed issue with bloom showing a thin black line after rescaling window.
- Fixed rendergraph motion vector resolve.
- Fixed the Ray-Tracing related Debug Display not working in render graph mode.
- Fix nan in pbr sky
- Fixed Light skin not properly applied on the LookDev when switching from Dark Skin (case 1278802)
- Fixed accumulation on DX11
- Fixed issue with screen space UI not drawing on the graphics compositor (case 1279272).
- Fixed error Maximum allowed thread group count is 65535 when resolution is very high.
- LOD meshes are now properly stripped based on the maximum lod value parameters contained in the HDRP asset.
- Fixed an inconsistency in the LOD group UI where LOD bias was not the right one.
- Fixed outlines in transitions between post-processed and plain regions in the graphics compositor (case 1278775).
- Fix decal being applied twice with LOD Crossfade.
- Fixed camera stacking for AOVs in the graphics compositor (case 1273223).
- Fixed backface selection on some shader not ignore correctly.
- Disable quad overdraw on ps4.
- Fixed error when resizing the graphics compositor's output and when re-adding a compositor in the scene
- Fixed issues with bloom, alpha and HDR layers in the compositor (case 1272621).
- Fixed alpha not having TAA applied to it.
- Fix issue with alpha output in forward.
- Fix compilation issue on Vulkan for shaders using high quality shadows in XR mode.
- Fixed wrong error message when fixing DXR resources from Wizard.
- Fixed compilation error of quad overdraw with double sided materials
- Fixed screen corruption on xbox when using TAA and Motion Blur with rendergraph.
- Fixed UX issue in the graphics compositor related to clear depth and the defaults for new layers, add better tooltips and fix minor bugs (case 1283904)
- Fixed scene visibility not working for custom pass volumes.
- Fixed issue with several override entries in the runtime debug menu.
- Fixed issue with rendergraph failing to execute every 30 minutes.
- Fixed Lit ShaderGraph surface option property block to only display transmission and energy conserving specular color options for their proper material mode (case 1257050)
- Fixed nan in reflection probe when volumetric fog filtering is enabled, causing the whole probe to be invalid.
- Fixed Debug Color pixel became grey
- Fixed TAA flickering on the very edge of screen.
- Fixed profiling scope for quality RTGI.
- Fixed the denoising and multi-sample not being used for smooth multibounce RTReflections.
- Fixed issue where multiple cameras would cause GC each frame.
- Fixed after post process rendering pass options not showing for unlit ShaderGraphs.
- Fixed null reference in the Undo callback of the graphics compositor
- Fixed cullmode for SceneSelectionPass.
- Fixed issue that caused non-static object to not render at times in OnEnable reflection probes.
- Baked reflection probes now correctly use static sky for ambient lighting.

### Changed
- Preparation pass for RTSSShadows to be supported by render graph.
- Add tooltips with the full name of the (graphics) compositor properties to properly show large names that otherwise are clipped by the UI (case 1263590)
- Composition profile .asset files cannot be manually edited/reset by users (to avoid breaking things - case 1265631)
- Preparation pass for RTSSShadows to be supported by render graph.
- Changed the way the ray tracing property is displayed on the material (QOL 1265297).
- Exposed lens attenuation mode in default settings and remove it as a debug mode.
- Composition layers without any sub layers are now cleared to black to avoid confusion (case 1265061).
- Slight reduction of VGPR used by area light code.
- Changed thread group size for contact shadows (save 1.1ms on PS4)
- Make sure distortion stencil test happens before pixel shader is run.
- Small optimization that allows to skip motion vector prepping when the whole wave as velocity of 0.
- Improved performance to avoid generating coarse stencil buffer when not needed.
- Remove HTile generation for decals (faster without).
- Improving SSGI Filtering and fixing a blend issue with RTGI.
- Changed the Trackball UI so that it allows explicit numeric values.
- Reduce the G-buffer footprint of anisotropic materials
- Moved SSGI out of preview.
- Skip an unneeded depth buffer copy on consoles.
- Replaced the Density Volume Texture Tool with the new 3D Texture Importer.
- Rename Raytracing Node to Raytracing Quality Keyword and rename high and low inputs as default and raytraced. All raytracing effects now use the raytraced mode but path tracing.
- Moved diffusion profile list to the HDRP default settings panel.
- Skip biquadratic resampling of vbuffer when volumetric fog filtering is enabled.
- Optimized Grain and sRGB Dithering.
- On platforms that allow it skip the first mip of the depth pyramid and compute it alongside the depth buffer used for low res transparents.
- When trying to install the local configuration package, if another one is already present the user is now asked whether they want to keep it or not.
- Improved MSAA color resolve to fix issues when very bright and very dark samples are resolved together.
- Improve performance of GPU light AABB generation
- Removed the max clamp value for the RTR, RTAO and RTGI's ray length (case 1279849).
- Meshes assigned with a decal material are not visible anymore in ray-tracing or path-tracing.
- Removed BLEND shader keywords.
- Remove a rendergraph debug option to clear resources on release from UI.
- added SV_PrimitiveID in the VaryingMesh structure for fulldebugscreenpass as well as primitiveID in FragInputs
- Changed which local frame is used for multi-bounce RTReflections.
- Move System Generated Values semantics out of VaryingsMesh structure.
- Other forms of FSAA are silently deactivated, when path tracing is on.
- Removed XRSystemTests. The GC verification is now done during playmode tests (case 1285012).
- SSR now uses the pre-refraction color pyramid.
- Various improvements for the Volumetric Fog.
- Optimizations for volumetric fog.

## [10.0.0] - 2019-06-10

### Added
- Ray tracing support for VR single-pass
- Added sharpen filter shader parameter and UI for TemporalAA to control image quality instead of hardcoded value
- Added frame settings option for custom post process and custom passes as well as custom color buffer format option.
- Add check in wizard on SRP Batcher enabled.
- Added default implementations of OnPreprocessMaterialDescription for FBX, Obj, Sketchup and 3DS file formats.
- Added custom pass fade radius
- Added after post process injection point for custom passes
- Added basic alpha compositing support - Alpha is available afterpostprocess when using FP16 buffer format.
- Added falloff distance on Reflection Probe and Planar Reflection Probe
- Added Backplate projection from the HDRISky
- Added Shadow Matte in UnlitMasterNode, which only received shadow without lighting
- Added hability to name LightLayers in HDRenderPipelineAsset
- Added a range compression factor for Reflection Probe and Planar Reflection Probe to avoid saturation of colors.
- Added path tracing support for directional, point and spot lights, as well as emission from Lit and Unlit.
- Added non temporal version of SSAO.
- Added more detailed ray tracing stats in the debug window
- Added Disc area light (bake only)
- Added a warning in the material UI to prevent transparent + subsurface-scattering combination.
- Added XR single-pass setting into HDRP asset
- Added a penumbra tint option for lights
- Added support for depth copy with XR SDK
- Added debug setting to Render Pipeline Debug Window to list the active XR views
- Added an option to filter the result of the volumetric lighting (off by default).
- Added a transmission multiplier for directional lights
- Added XR single-pass test mode to Render Pipeline Debug Window
- Added debug setting to Render Pipeline Window to list the active XR views
- Added a new refraction mode for the Lit shader (thin). Which is a box refraction with small thickness values
- Added the code to support Barn Doors for Area Lights based on a shaderconfig option.
- Added HDRPCameraBinder property binder for Visual Effect Graph
- Added "Celestial Body" controls to the Directional Light
- Added new parameters to the Physically Based Sky
- Added Reflections to the DXR Wizard
- Added the possibility to have ray traced colored and semi-transparent shadows on directional lights.
- Added a check in the custom post process template to throw an error if the default shader is not found.
- Exposed the debug overlay ratio in the debug menu.
- Added a separate frame settings for tonemapping alongside color grading.
- Added the receive fog option in the material UI for ShaderGraphs.
- Added a public virtual bool in the custom post processes API to specify if a post processes should be executed in the scene view.
- Added a menu option that checks scene issues with ray tracing. Also removed the previously existing warning at runtime.
- Added Contrast Adaptive Sharpen (CAS) Upscaling effect.
- Added APIs to update probe settings at runtime.
- Added documentation for the rayTracingSupported method in HDRP
- Added user-selectable format for the post processing passes.
- Added support for alpha channel in some post-processing passes (DoF, TAA, Uber).
- Added warnings in FrameSettings inspector when using DXR and atempting to use Asynchronous Execution.
- Exposed Stencil bits that can be used by the user.
- Added history rejection based on velocity of intersected objects for directional, point and spot lights.
- Added a affectsVolumetric field to the HDAdditionalLightData API to know if light affects volumetric fog.
- Add OS and Hardware check in the Wizard fixes for DXR.
- Added option to exclude camera motion from motion blur.
- Added semi-transparent shadows for point and spot lights.
- Added support for semi-transparent shadow for unlit shader and unlit shader graph.
- Added the alpha clip enabled toggle to the material UI for all HDRP shader graphs.
- Added Material Samples to explain how to use the lit shader features
- Added an initial implementation of ray traced sub surface scattering
- Added AssetPostprocessors and Shadergraphs to handle Arnold Standard Surface and 3DsMax Physical material import from FBX.
- Added support for Smoothness Fade start work when enabling ray traced reflections.
- Added Contact shadow, Micro shadows and Screen space refraction API documentation.
- Added script documentation for SSR, SSAO (ray tracing), GI, Light Cluster, RayTracingSettings, Ray Counters, etc.
- Added path tracing support for refraction and internal reflections.
- Added support for Thin Refraction Model and Lit's Clear Coat in Path Tracing.
- Added the Tint parameter to Sky Colored Fog.
- Added of Screen Space Reflections for Transparent materials
- Added a fallback for ray traced area light shadows in case the material is forward or the lit mode is forward.
- Added a new debug mode for light layers.
- Added an "enable" toggle to the SSR volume component.
- Added support for anisotropic specular lobes in path tracing.
- Added support for alpha clipping in path tracing.
- Added support for light cookies in path tracing.
- Added support for transparent shadows in path tracing.
- Added support for iridescence in path tracing.
- Added support for background color in path tracing.
- Added a path tracing test to the test suite.
- Added a warning and workaround instructions that appear when you enable XR single-pass after the first frame with the XR SDK.
- Added the exposure sliders to the planar reflection probe preview
- Added support for subsurface scattering in path tracing.
- Added a new mode that improves the filtering of ray traced shadows (directional, point and spot) based on the distance to the occluder.
- Added support of cookie baking and add support on Disc light.
- Added support for fog attenuation in path tracing.
- Added a new debug panel for volumes
- Added XR setting to control camera jitter for temporal effects
- Added an error message in the DrawRenderers custom pass when rendering opaque objects with an HDRP asset in DeferredOnly mode.
- Added API to enable proper recording of path traced scenes (with the Unity recorder or other tools).
- Added support for fog in Recursive rendering, ray traced reflections and ray traced indirect diffuse.
- Added an alpha blend option for recursive rendering
- Added support for stack lit for ray tracing effects.
- Added support for hair for ray tracing effects.
- Added support for alpha to coverage for HDRP shaders and shader graph
- Added support for Quality Levels to Subsurface Scattering.
- Added option to disable XR rendering on the camera settings.
- Added support for specular AA from geometric curvature in AxF
- Added support for baked AO (no input for now) in AxF
- Added an info box to warn about depth test artifacts when rendering object twice in custom passes with MSAA.
- Added a frame setting for alpha to mask.
- Added support for custom passes in the AOV API
- Added Light decomposition lighting debugging modes and support in AOV
- Added exposure compensation to Fixed exposure mode
- Added support for rasterized area light shadows in StackLit
- Added support for texture-weighted automatic exposure
- Added support for POM for emissive map
- Added alpha channel support in motion blur pass.
- Added the HDRP Compositor Tool (in Preview).
- Added a ray tracing mode option in the HDRP asset that allows to override and shader stripping.
- Added support for arbitrary resolution scaling of Volumetric Lighting to the Fog volume component.
- Added range attenuation for box-shaped spotlights.
- Added scenes for hair and fabric and decals with material samples
- Added fabric materials and textures
- Added information for fabric materials in fabric scene
- Added a DisplayInfo attribute to specify a name override and a display order for Volume Component fields (used only in default inspector for now).
- Added Min distance to contact shadows.
- Added support for Depth of Field in path tracing (by sampling the lens aperture).
- Added an API in HDRP to override the camera within the rendering of a frame (mainly for custom pass).
- Added a function (HDRenderPipeline.ResetRTHandleReferenceSize) to reset the reference size of RTHandle systems.
- Added support for AxF measurements importing into texture resources tilings.
- Added Layer parameter on Area Light to modify Layer of generated Emissive Mesh
- Added a flow map parameter to HDRI Sky
- Implemented ray traced reflections for transparent objects.
- Add a new parameter to control reflections in recursive rendering.
- Added an initial version of SSGI.
- Added Virtual Texturing cache settings to control the size of the Streaming Virtual Texturing caches.
- Added back-compatibility with builtin stereo matrices.
- Added CustomPassUtils API to simplify Blur, Copy and DrawRenderers custom passes.
- Added Histogram guided automatic exposure.
- Added few exposure debug modes.
- Added support for multiple path-traced views at once (e.g., scene and game views).
- Added support for 3DsMax's 2021 Simplified Physical Material from FBX files in the Model Importer.
- Added custom target mid grey for auto exposure.
- Added CustomPassUtils API to simplify Blur, Copy and DrawRenderers custom passes.
- Added an API in HDRP to override the camera within the rendering of a frame (mainly for custom pass).
- Added more custom pass API functions, mainly to render objects from another camera.
- Added support for transparent Unlit in path tracing.
- Added a minimal lit used for RTGI in peformance mode.
- Added procedural metering mask that can follow an object
- Added presets quality settings for RTAO and RTGI.
- Added an override for the shadow culling that allows better directional shadow maps in ray tracing effects (RTR, RTGI, RTSSS and RR).
- Added a Cloud Layer volume override.
- Added Fast Memory support for platform that support it.
- Added CPU and GPU timings for ray tracing effects.
- Added support to combine RTSSS and RTGI (1248733).
- Added IES Profile support for Point, Spot and Rectangular-Area lights
- Added support for multiple mapping modes in AxF.
- Add support of lightlayers on indirect lighting controller
- Added compute shader stripping.
- Added Cull Mode option for opaque materials and ShaderGraphs.
- Added scene view exposure override.
- Added support for exposure curve remapping for min/max limits.
- Added presets for ray traced reflections.
- Added final image histogram debug view (both luminance and RGB).
- Added an example texture and rotation to the Cloud Layer volume override.
- Added an option to extend the camera culling for skinned mesh animation in ray tracing effects (1258547).
- Added decal layer system similar to light layer. Mesh will receive a decal when both decal layer mask matches.
- Added shader graph nodes for rendering a complex eye shader.
- Added more controls to contact shadows and increased quality in some parts.
- Added a physically based option in DoF volume.
- Added API to check if a Camera, Light or ReflectionProbe is compatible with HDRP.
- Added path tracing test scene for normal mapping.
- Added missing API documentation.
- Remove CloudLayer
- Added quad overdraw and vertex density debug modes.

### Fixed
- fix when saved HDWizard window tab index out of range (1260273)
- Fix when rescale probe all direction below zero (1219246)
- Update documentation of HDRISky-Backplate, precise how to have Ambient Occlusion on the Backplate
- Sorting, undo, labels, layout in the Lighting Explorer.
- Fixed sky settings and materials in Shader Graph Samples package
- Fix/workaround a probable graphics driver bug in the GTAO shader.
- Fixed Hair and PBR shader graphs double sided modes
- Fixed an issue where updating an HDRP asset in the Quality setting panel would not recreate the pipeline.
- Fixed issue with point lights being considered even when occupying less than a pixel on screen (case 1183196)
- Fix a potential NaN source with iridescence (case 1183216)
- Fixed issue of spotlight breaking when minimizing the cone angle via the gizmo (case 1178279)
- Fixed issue that caused decals not to modify the roughness in the normal buffer, causing SSR to not behave correctly (case 1178336)
- Fixed lit transparent refraction with XR single-pass rendering
- Removed extra jitter for TemporalAA in VR
- Fixed ShaderGraph time in main preview
- Fixed issue on some UI elements in HDRP asset not expanding when clicking the arrow (case 1178369)
- Fixed alpha blending in custom post process
- Fixed the modification of the _AlphaCutoff property in the material UI when exposed with a ShaderGraph parameter.
- Fixed HDRP test `1218_Lit_DiffusionProfiles` on Vulkan.
- Fixed an issue where building a player in non-dev mode would generate render target error logs every frame
- Fixed crash when upgrading version of HDRP
- Fixed rendering issues with material previews
- Fixed NPE when using light module in Shuriken particle systems (1173348).
- Refresh cached shadow on editor changes
- Fixed light supported units caching (1182266)
- Fixed an issue where SSAO (that needs temporal reprojection) was still being rendered when Motion Vectors were not available (case 1184998)
- Fixed a nullref when modifying the height parameters inside the layered lit shader UI.
- Fixed Decal gizmo that become white after exiting play mode
- Fixed Decal pivot position to behave like a spotlight
- Fixed an issue where using the LightingOverrideMask would break sky reflection for regular cameras
- Fix DebugMenu FrameSettingsHistory persistency on close
- Fix DensityVolume, ReflectionProbe aned PlanarReflectionProbe advancedControl display
- Fix DXR scene serialization in wizard
- Fixed an issue where Previews would reallocate History Buffers every frame
- Fixed the SetLightLayer function in HDAdditionalLightData setting the wrong light layer
- Fix error first time a preview is created for planar
- Fixed an issue where SSR would use an incorrect roughness value on ForwardOnly (StackLit, AxF, Fabric, etc.) materials when the pipeline is configured to also allow deferred Lit.
- Fixed issues with light explorer (cases 1183468, 1183269)
- Fix dot colors in LayeredLit material inspector
- Fix undo not resetting all value when undoing the material affectation in LayerLit material
- Fix for issue that caused gizmos to render in render textures (case 1174395)
- Fixed the light emissive mesh not updated when the light was disabled/enabled
- Fixed light and shadow layer sync when setting the HDAdditionalLightData.lightlayersMask property
- Fixed a nullref when a custom post process component that was in the HDRP PP list is removed from the project
- Fixed issue that prevented decals from modifying specular occlusion (case 1178272).
- Fixed exposure of volumetric reprojection
- Fixed multi selection support for Scalable Settings in lights
- Fixed font shaders in test projects for VR by using a Shader Graph version
- Fixed refresh of baked cubemap by incrementing updateCount at the end of the bake (case 1158677).
- Fixed issue with rectangular area light when seen from the back
- Fixed decals not affecting lightmap/lightprobe
- Fixed zBufferParams with XR single-pass rendering
- Fixed moving objects not rendered in custom passes
- Fixed abstract classes listed in the + menu of the custom pass list
- Fixed custom pass that was rendered in previews
- Fixed precision error in zero value normals when applying decals (case 1181639)
- Fixed issue that triggered No Scene Lighting view in game view as well (case 1156102)
- Assign default volume profile when creating a new HDRP Asset
- Fixed fov to 0 in planar probe breaking the projection matrix (case 1182014)
- Fixed bugs with shadow caching
- Reassign the same camera for a realtime probe face render request to have appropriate history buffer during realtime probe rendering.
- Fixed issue causing wrong shading when normal map mode is Object space, no normal map is set, but a detail map is present (case 1143352)
- Fixed issue with decal and htile optimization
- Fixed TerrainLit shader compilation error regarding `_Control0_TexelSize` redefinition (case 1178480).
- Fixed warning about duplicate HDRuntimeReflectionSystem when configuring play mode without domain reload.
- Fixed an editor crash when multiple decal projectors were selected and some had null material
- Added all relevant fix actions to FixAll button in Wizard
- Moved FixAll button on top of the Wizard
- Fixed an issue where fog color was not pre-exposed correctly
- Fix priority order when custom passes are overlapping
- Fix cleanup not called when the custom pass GameObject is destroyed
- Replaced most instances of GraphicsSettings.renderPipelineAsset by GraphicsSettings.currentRenderPipeline. This should fix some parameters not working on Quality Settings overrides.
- Fixed an issue with Realtime GI not working on upgraded projects.
- Fixed issue with screen space shadows fallback texture was not set as a texture array.
- Fixed Pyramid Lights bounding box
- Fixed terrain heightmap default/null values and epsilons
- Fixed custom post-processing effects breaking when an abstract class inherited from `CustomPostProcessVolumeComponent`
- Fixed XR single-pass rendering in Editor by using ShaderConfig.s_XrMaxViews to allocate matrix array
- Multiple different skies rendered at the same time by different cameras are now handled correctly without flickering
- Fixed flickering issue happening when different volumes have shadow settings and multiple cameras are present.
- Fixed issue causing planar probes to disappear if there is no light in the scene.
- Fixed a number of issues with the prefab isolation mode (Volumes leaking from the main scene and reflection not working properly)
- Fixed an issue with fog volume component upgrade not working properly
- Fixed Spot light Pyramid Shape has shadow artifacts on aspect ratio values lower than 1
- Fixed issue with AO upsampling in XR
- Fixed camera without HDAdditionalCameraData component not rendering
- Removed the macro ENABLE_RAYTRACING for most of the ray tracing code
- Fixed prefab containing camera reloading in loop while selected in the Project view
- Fixed issue causing NaN wheh the Z scale of an object is set to 0.
- Fixed DXR shader passes attempting to render before pipeline loaded
- Fixed black ambient sky issue when importing a project after deleting Library.
- Fixed issue when upgrading a Standard transparent material (case 1186874)
- Fixed area light cookies not working properly with stack lit
- Fixed material render queue not updated when the shader is changed in the material inspector.
- Fixed a number of issues with full screen debug modes not reseting correctly when setting another mutually exclusive mode
- Fixed compile errors for platforms with no VR support
- Fixed an issue with volumetrics and RTHandle scaling (case 1155236)
- Fixed an issue where sky lighting might be updated uselessly
- Fixed issue preventing to allow setting decal material to none (case 1196129)
- Fixed XR multi-pass decals rendering
- Fixed several fields on Light Inspector that not supported Prefab overrides
- Fixed EOL for some files
- Fixed scene view rendering with volumetrics and XR enabled
- Fixed decals to work with multiple cameras
- Fixed optional clear of GBuffer (Was always on)
- Fixed render target clears with XR single-pass rendering
- Fixed HDRP samples file hierarchy
- Fixed Light units not matching light type
- Fixed QualitySettings panel not displaying HDRP Asset
- Fixed black reflection probes the first time loading a project
- Fixed y-flip in scene view with XR SDK
- Fixed Decal projectors do not immediately respond when parent object layer mask is changed in editor.
- Fixed y-flip in scene view with XR SDK
- Fixed a number of issues with Material Quality setting
- Fixed the transparent Cull Mode option in HD unlit master node settings only visible if double sided is ticked.
- Fixed an issue causing shadowed areas by contact shadows at the edge of far clip plane if contact shadow length is very close to far clip plane.
- Fixed editing a scalable settings will edit all loaded asset in memory instead of targetted asset.
- Fixed Planar reflection default viewer FOV
- Fixed flickering issues when moving the mouse in the editor with ray tracing on.
- Fixed the ShaderGraph main preview being black after switching to SSS in the master node settings
- Fixed custom fullscreen passes in VR
- Fixed camera culling masks not taken in account in custom pass volumes
- Fixed object not drawn in custom pass when using a DrawRenderers with an HDRP shader in a build.
- Fixed injection points for Custom Passes (AfterDepthAndNormal and BeforePreRefraction were missing)
- Fixed a enum to choose shader tags used for drawing objects (DepthPrepass or Forward) when there is no override material.
- Fixed lit objects in the BeforePreRefraction, BeforeTransparent and BeforePostProcess.
- Fixed the None option when binding custom pass render targets to allow binding only depth or color.
- Fixed custom pass buffers allocation so they are not allocated if they're not used.
- Fixed the Custom Pass entry in the volume create asset menu items.
- Fixed Prefab Overrides workflow on Camera.
- Fixed alignment issue in Preset for Camera.
- Fixed alignment issue in Physical part for Camera.
- Fixed FrameSettings multi-edition.
- Fixed a bug happening when denoising multiple ray traced light shadows
- Fixed minor naming issues in ShaderGraph settings
- VFX: Removed z-fight glitches that could appear when using deferred depth prepass and lit quad primitives
- VFX: Preserve specular option for lit outputs (matches HDRP lit shader)
- Fixed an issue with Metal Shader Compiler and GTAO shader for metal
- Fixed resources load issue while upgrading HDRP package.
- Fix LOD fade mask by accounting for field of view
- Fixed spot light missing from ray tracing indirect effects.
- Fixed a UI bug in the diffusion profile list after fixing them from the wizard.
- Fixed the hash collision when creating new diffusion profile assets.
- Fixed a light leaking issue with box light casting shadows (case 1184475)
- Fixed Cookie texture type in the cookie slot of lights (Now displays a warning because it is not supported).
- Fixed a nullref that happens when using the Shuriken particle light module
- Fixed alignment in Wizard
- Fixed text overflow in Wizard's helpbox
- Fixed Wizard button fix all that was not automatically grab all required fixes
- Fixed VR tab for MacOS in Wizard
- Fixed local config package workflow in Wizard
- Fixed issue with contact shadows shifting when MSAA is enabled.
- Fixed EV100 in the PBR sky
- Fixed an issue In URP where sometime the camera is not passed to the volume system and causes a null ref exception (case 1199388)
- Fixed nullref when releasing HDRP with custom pass disabled
- Fixed performance issue derived from copying stencil buffer.
- Fixed an editor freeze when importing a diffusion profile asset from a unity package.
- Fixed an exception when trying to reload a builtin resource.
- Fixed the light type intensity unit reset when switching the light type.
- Fixed compilation error related to define guards and CreateLayoutFromXrSdk()
- Fixed documentation link on CustomPassVolume.
- Fixed player build when HDRP is in the project but not assigned in the graphic settings.
- Fixed an issue where ambient probe would be black for the first face of a baked reflection probe
- VFX: Fixed Missing Reference to Visual Effect Graph Runtime Assembly
- Fixed an issue where rendering done by users in EndCameraRendering would be executed before the main render loop.
- Fixed Prefab Override in main scope of Volume.
- Fixed alignment issue in Presset of main scope of Volume.
- Fixed persistence of ShowChromeGizmo and moved it to toolbar for coherency in ReflectionProbe and PlanarReflectionProbe.
- Fixed Alignement issue in ReflectionProbe and PlanarReflectionProbe.
- Fixed Prefab override workflow issue in ReflectionProbe and PlanarReflectionProbe.
- Fixed empty MoreOptions and moved AdvancedManipulation in a dedicated location for coherency in ReflectionProbe and PlanarReflectionProbe.
- Fixed Prefab override workflow issue in DensityVolume.
- Fixed empty MoreOptions and moved AdvancedManipulation in a dedicated location for coherency in DensityVolume.
- Fix light limit counts specified on the HDRP asset
- Fixed Quality Settings for SSR, Contact Shadows and Ambient Occlusion volume components
- Fixed decalui deriving from hdshaderui instead of just shaderui
- Use DelayedIntField instead of IntField for scalable settings
- Fixed init of debug for FrameSettingsHistory on SceneView camera
- Added a fix script to handle the warning 'referenced script in (GameObject 'SceneIDMap') is missing'
- Fix Wizard load when none selected for RenderPipelineAsset
- Fixed TerrainLitGUI when per-pixel normal property is not present.
- Fixed rendering errors when enabling debug modes with custom passes
- Fix an issue that made PCSS dependent on Atlas resolution (not shadow map res)
- Fixing a bug whith histories when n>4 for ray traced shadows
- Fixing wrong behavior in ray traced shadows for mesh renderers if their cast shadow is shadow only or double sided
- Only tracing rays for shadow if the point is inside the code for spotlight shadows
- Only tracing rays if the point is inside the range for point lights
- Fixing ghosting issues when the screen space shadow  indexes change for a light with ray traced shadows
- Fixed an issue with stencil management and Xbox One build that caused corrupted output in deferred mode.
- Fixed a mismatch in behavior between the culling of shadow maps and ray traced point and spot light shadows
- Fixed recursive ray tracing not working anymore after intermediate buffer refactor.
- Fixed ray traced shadow denoising not working (history rejected all the time).
- Fixed shader warning on xbox one
- Fixed cookies not working for spot lights in ray traced reflections, ray traced GI and recursive rendering
- Fixed an inverted handling of CoatSmoothness for SSR in StackLit.
- Fixed missing distortion inputs in Lit and Unlit material UI.
- Fixed issue that propagated NaNs across multiple frames through the exposure texture.
- Fixed issue with Exclude from TAA stencil ignored.
- Fixed ray traced reflection exposure issue.
- Fixed issue with TAA history not initialising corretly scale factor for first frame
- Fixed issue with stencil test of material classification not using the correct Mask (causing false positive and bad performance with forward material in deferred)
- Fixed issue with History not reset when chaning antialiasing mode on camera
- Fixed issue with volumetric data not being initialized if default settings have volumetric and reprojection off.
- Fixed ray tracing reflection denoiser not applied in tier 1
- Fixed the vibility of ray tracing related methods.
- Fixed the diffusion profile list not saved when clicking the fix button in the material UI.
- Fixed crash when pushing bounce count higher than 1 for ray traced GI or reflections
- Fixed PCSS softness scale so that it better match ray traced reference for punctual lights.
- Fixed exposure management for the path tracer
- Fixed AxF material UI containing two advanced options settings.
- Fixed an issue where cached sky contexts were being destroyed wrongly, breaking lighting in the LookDev
- Fixed issue that clamped PCSS softness too early and not after distance scale.
- Fixed fog affect transparent on HD unlit master node
- Fixed custom post processes re-ordering not saved.
- Fixed NPE when using scalable settings
- Fixed an issue where PBR sky precomputation was reset incorrectly in some cases causing bad performance.
- Fixed a bug due to depth history begin overriden too soon
- Fixed CustomPassSampleCameraColor scale issue when called from Before Transparent injection point.
- Fixed corruption of AO in baked probes.
- Fixed issue with upgrade of projects that still had Very High as shadow filtering quality.
- Fixed issue that caused Distortion UI to appear in Lit.
- Fixed several issues with decal duplicating when editing them.
- Fixed initialization of volumetric buffer params (1204159)
- Fixed an issue where frame count was incorrectly reset for the game view, causing temporal processes to fail.
- Fixed Culling group was not disposed error.
- Fixed issues on some GPU that do not support gathers on integer textures.
- Fixed an issue with ambient probe not being initialized for the first frame after a domain reload for volumetric fog.
- Fixed the scene visibility of decal projectors and density volumes
- Fixed a leak in sky manager.
- Fixed an issue where entering playmode while the light editor is opened would produce null reference exceptions.
- Fixed the debug overlay overlapping the debug menu at runtime.
- Fixed an issue with the framecount when changing scene.
- Fixed errors that occurred when using invalid near and far clip plane values for planar reflections.
- Fixed issue with motion blur sample weighting function.
- Fixed motion vectors in MSAA.
- Fixed sun flare blending (case 1205862).
- Fixed a lot of issues related to ray traced screen space shadows.
- Fixed memory leak caused by apply distortion material not being disposed.
- Fixed Reflection probe incorrectly culled when moving its parent (case 1207660)
- Fixed a nullref when upgrading the Fog volume components while the volume is opened in the inspector.
- Fix issues where decals on PS4 would not correctly write out the tile mask causing bits of the decal to go missing.
- Use appropriate label width and text content so the label is completely visible
- Fixed an issue where final post process pass would not output the default alpha value of 1.0 when using 11_11_10 color buffer format.
- Fixed SSR issue after the MSAA Motion Vector fix.
- Fixed an issue with PCSS on directional light if punctual shadow atlas was not allocated.
- Fixed an issue where shadow resolution would be wrong on the first face of a baked reflection probe.
- Fixed issue with PCSS softness being incorrect for cascades different than the first one.
- Fixed custom post process not rendering when using multiple HDRP asset in quality settings
- Fixed probe gizmo missing id (case 1208975)
- Fixed a warning in raytracingshadowfilter.compute
- Fixed issue with AO breaking with small near plane values.
- Fixed custom post process Cleanup function not called in some cases.
- Fixed shader warning in AO code.
- Fixed a warning in simpledenoiser.compute
- Fixed tube and rectangle light culling to use their shape instead of their range as a bounding box.
- Fixed caused by using gather on a UINT texture in motion blur.
- Fix issue with ambient occlusion breaking when dynamic resolution is active.
- Fixed some possible NaN causes in Depth of Field.
- Fixed Custom Pass nullref due to the new Profiling Sample API changes
- Fixed the black/grey screen issue on after post process Custom Passes in non dev builds.
- Fixed particle lights.
- Improved behavior of lights and probe going over the HDRP asset limits.
- Fixed issue triggered when last punctual light is disabled and more than one camera is used.
- Fixed Custom Pass nullref due to the new Profiling Sample API changes
- Fixed the black/grey screen issue on after post process Custom Passes in non dev builds.
- Fixed XR rendering locked to vsync of main display with Standalone Player.
- Fixed custom pass cleanup not called at the right time when using multiple volumes.
- Fixed an issue on metal with edge of decal having artifact by delaying discard of fragments during decal projection
- Fixed various shader warning
- Fixing unnecessary memory allocations in the ray tracing cluster build
- Fixed duplicate column labels in LightEditor's light tab
- Fixed white and dark flashes on scenes with very high or very low exposure when Automatic Exposure is being used.
- Fixed an issue where passing a null ProfilingSampler would cause a null ref exception.
- Fixed memory leak in Sky when in matcap mode.
- Fixed compilation issues on platform that don't support VR.
- Fixed migration code called when we create a new HDRP asset.
- Fixed RemoveComponent on Camera contextual menu to not remove Camera while a component depend on it.
- Fixed an issue where ambient occlusion and screen space reflections editors would generate null ref exceptions when HDRP was not set as the current pipeline.
- Fixed a null reference exception in the probe UI when no HDRP asset is present.
- Fixed the outline example in the doc (sampling range was dependent on screen resolution)
- Fixed a null reference exception in the HDRI Sky editor when no HDRP asset is present.
- Fixed an issue where Decal Projectors created from script where rotated around the X axis by 90°.
- Fixed frustum used to compute Density Volumes visibility when projection matrix is oblique.
- Fixed a null reference exception in Path Tracing, Recursive Rendering and raytraced Global Illumination editors when no HDRP asset is present.
- Fix for NaNs on certain geometry with Lit shader -- [case 1210058](https://fogbugz.unity3d.com/f/cases/1210058/)
- Fixed an issue where ambient occlusion and screen space reflections editors would generate null ref exceptions when HDRP was not set as the current pipeline.
- Fixed a null reference exception in the probe UI when no HDRP asset is present.
- Fixed the outline example in the doc (sampling range was dependent on screen resolution)
- Fixed a null reference exception in the HDRI Sky editor when no HDRP asset is present.
- Fixed an issue where materials newly created from the contextual menu would have an invalid state, causing various problems until it was edited.
- Fixed transparent material created with ZWrite enabled (now it is disabled by default for new transparent materials)
- Fixed mouseover on Move and Rotate tool while DecalProjector is selected.
- Fixed wrong stencil state on some of the pixel shader versions of deferred shader.
- Fixed an issue where creating decals at runtime could cause a null reference exception.
- Fixed issue that displayed material migration dialog on the creation of new project.
- Fixed various issues with time and animated materials (cases 1210068, 1210064).
- Updated light explorer with latest changes to the Fog and fixed issues when no visual environment was present.
- Fixed not handleling properly the recieve SSR feature with ray traced reflections
- Shadow Atlas is no longer allocated for area lights when they are disabled in the shader config file.
- Avoid MRT Clear on PS4 as it is not implemented yet.
- Fixed runtime debug menu BitField control.
- Fixed the radius value used for ray traced directional light.
- Fixed compilation issues with the layered lit in ray tracing shaders.
- Fixed XR autotests viewport size rounding
- Fixed mip map slider knob displayed when cubemap have no mipmap
- Remove unnecessary skip of material upgrade dialog box.
- Fixed the profiling sample mismatch errors when enabling the profiler in play mode
- Fixed issue that caused NaNs in reflection probes on consoles.
- Fixed adjusting positive axis of Blend Distance slides the negative axis in the density volume component.
- Fixed the blend of reflections based on the weight.
- Fixed fallback for ray traced reflections when denoising is enabled.
- Fixed error spam issue with terrain detail terrainDetailUnsupported (cases 1211848)
- Fixed hardware dynamic resolution causing cropping/scaling issues in scene view (case 1158661)
- Fixed Wizard check order for `Hardware and OS` and `Direct3D12`
- Fix AO issue turning black when Far/Near plane distance is big.
- Fixed issue when opening lookdev and the lookdev volume have not been assigned yet.
- Improved memory usage of the sky system.
- Updated label in HDRP quality preference settings (case 1215100)
- Fixed Decal Projector gizmo not undoing properly (case 1216629)
- Fix a leak in the denoising of ray traced reflections.
- Fixed Alignment issue in Light Preset
- Fixed Environment Header in LightingWindow
- Fixed an issue where hair shader could write garbage in the diffuse lighting buffer, causing NaNs.
- Fixed an exposure issue with ray traced sub-surface scattering.
- Fixed runtime debug menu light hierarchy None not doing anything.
- Fixed the broken ShaderGraph preview when creating a new Lit graph.
- Fix indentation issue in preset of LayeredLit material.
- Fixed minor issues with cubemap preview in the inspector.
- Fixed wrong build error message when building for android on mac.
- Fixed an issue related to denoising ray trace area shadows.
- Fixed wrong build error message when building for android on mac.
- Fixed Wizard persistency of Direct3D12 change on domain reload.
- Fixed Wizard persistency of FixAll on domain reload.
- Fixed Wizard behaviour on domain reload.
- Fixed a potential source of NaN in planar reflection probe atlas.
- Fixed an issue with MipRatio debug mode showing _DebugMatCapTexture not being set.
- Fixed missing initialization of input params in Blit for VR.
- Fix Inf source in LTC for area lights.
- Fix issue with AO being misaligned when multiple view are visible.
- Fix issue that caused the clamp of camera rotation motion for motion blur to be ineffective.
- Fixed issue with AssetPostprocessors dependencies causing models to be imported twice when upgrading the package version.
- Fixed culling of lights with XR SDK
- Fixed memory stomp in shadow caching code, leading to overflow of Shadow request array and runtime errors.
- Fixed an issue related to transparent objects reading the ray traced indirect diffuse buffer
- Fixed an issue with filtering ray traced area lights when the intensity is high or there is an exposure.
- Fixed ill-formed include path in Depth Of Field shader.
- Fixed shader graph and ray tracing after the shader target PR.
- Fixed a bug in semi-transparent shadows (object further than the light casting shadows)
- Fix state enabled of default volume profile when in package.
- Fixed removal of MeshRenderer and MeshFilter on adding Light component.
- Fixed Ray Traced SubSurface Scattering not working with ray traced area lights
- Fixed Ray Traced SubSurface Scattering not working in forward mode.
- Fixed a bug in debug light volumes.
- Fixed a bug related to ray traced area light shadow history.
- Fixed an issue where fog sky color mode could sample NaNs in the sky cubemap.
- Fixed a leak in the PBR sky renderer.
- Added a tooltip to the Ambient Mode parameter in the Visual Envionment volume component.
- Static lighting sky now takes the default volume into account (this fixes discrepancies between baked and realtime lighting).
- Fixed a leak in the sky system.
- Removed MSAA Buffers allocation when lit shader mode is set to "deferred only".
- Fixed invalid cast for realtime reflection probes (case 1220504)
- Fixed invalid game view rendering when disabling all cameras in the scene (case 1105163)
- Hide reflection probes in the renderer components.
- Fixed infinite reload loop while displaying Light's Shadow's Link Light Layer in Inspector of Prefab Asset.
- Fixed the culling was not disposed error in build log.
- Fixed the cookie atlas size and planar atlas size being too big after an upgrade of the HDRP asset.
- Fixed transparent SSR for shader graph.
- Fixed an issue with emissive light meshes not being in the RAS.
- Fixed DXR player build
- Fixed the HDRP asset migration code not being called after an upgrade of the package
- Fixed draw renderers custom pass out of bound exception
- Fixed the PBR shader rendering in deferred
- Fixed some typos in debug menu (case 1224594)
- Fixed ray traced point and spot lights shadows not rejecting istory when semi-transparent or colored.
- Fixed a warning due to StaticLightingSky when reloading domain in some cases.
- Fixed the MaxLightCount being displayed when the light volume debug menu is on ColorAndEdge.
- Fixed issue with unclear naming of debug menu for decals.
- Fixed z-fighting in scene view when scene lighting is off (case 1203927)
- Fixed issue that prevented cubemap thumbnails from rendering (only on D3D11 and Metal).
- Fixed ray tracing with VR single-pass
- Fix an exception in ray tracing that happens if two LOD levels are using the same mesh renderer.
- Fixed error in the console when switching shader to decal in the material UI.
- Fixed an issue with refraction model and ray traced recursive rendering (case 1198578).
- Fixed an issue where a dynamic sky changing any frame may not update the ambient probe.
- Fixed cubemap thumbnail generation at project load time.
- Fixed cubemap thumbnail generation at project load time.
- Fixed XR culling with multiple cameras
- Fixed XR single-pass with Mock HMD plugin
- Fixed sRGB mismatch with XR SDK
- Fixed an issue where default volume would not update when switching profile.
- Fixed issue with uncached reflection probe cameras reseting the debug mode (case 1224601)
- Fixed an issue where AO override would not override specular occlusion.
- Fixed an issue where Volume inspector might not refresh correctly in some cases.
- Fixed render texture with XR
- Fixed issue with resources being accessed before initialization process has been performed completely.
- Half fixed shuriken particle light that cast shadows (only the first one will be correct)
- Fixed issue with atmospheric fog turning black if a planar reflection probe is placed below ground level. (case 1226588)
- Fixed custom pass GC alloc issue in CustomPassVolume.GetActiveVolumes().
- Fixed a bug where instanced shadergraph shaders wouldn't compile on PS4.
- Fixed an issue related to the envlightdatasrt not being bound in recursive rendering.
- Fixed shadow cascade tooltip when using the metric mode (case 1229232)
- Fixed how the area light influence volume is computed to match rasterization.
- Focus on Decal uses the extends of the projectors
- Fixed usage of light size data that are not available at runtime.
- Fixed the depth buffer copy made before custom pass after opaque and normal injection point.
- Fix for issue that prevented scene from being completely saved when baked reflection probes are present and lighting is set to auto generate.
- Fixed drag area width at left of Light's intensity field in Inspector.
- Fixed light type resolution when performing a reset on HDAdditionalLightData (case 1220931)
- Fixed reliance on atan2 undefined behavior in motion vector debug shader.
- Fixed an usage of a a compute buffer not bound (1229964)
- Fixed an issue where changing the default volume profile from another inspector would not update the default volume editor.
- Fix issues in the post process system with RenderTexture being invalid in some cases, causing rendering problems.
- Fixed an issue where unncessarily serialized members in StaticLightingSky component would change each time the scene is changed.
- Fixed a weird behavior in the scalable settings drawing when the space becomes tiny (1212045).
- Fixed a regression in the ray traced indirect diffuse due to the new probe system.
- Fix for range compression factor for probes going negative (now clamped to positive values).
- Fixed path validation when creating new volume profile (case 1229933)
- Fixed a bug where Decal Shader Graphs would not recieve reprojected Position, Normal, or Bitangent data. (1239921)
- Fix reflection hierarchy for CARPAINT in AxF.
- Fix precise fresnel for delta lights for SVBRDF in AxF.
- Fixed the debug exposure mode for display sky reflection and debug view baked lighting
- Fixed MSAA depth resolve when there is no motion vectors
- Fixed various object leaks in HDRP.
- Fixed compile error with XR SubsystemManager.
- Fix for assertion triggering sometimes when saving a newly created lit shader graph (case 1230996)
- Fixed culling of planar reflection probes that change position (case 1218651)
- Fixed null reference when processing lightprobe (case 1235285)
- Fix issue causing wrong planar reflection rendering when more than one camera is present.
- Fix black screen in XR when HDRP package is present but not used.
- Fixed an issue with the specularFGD term being used when the material has a clear coat (lit shader).
- Fixed white flash happening with auto-exposure in some cases (case 1223774)
- Fixed NaN which can appear with real time reflection and inf value
- Fixed an issue that was collapsing the volume components in the HDRP default settings
- Fixed warning about missing bound decal buffer
- Fixed shader warning on Xbox for ResolveStencilBuffer.compute.
- Fixed PBR shader ZTest rendering in deferred.
- Replaced commands incompatible with async compute in light list build process.
- Diffusion Profile and Material references in HDRP materials are now correctly exported to unity packages. Note that the diffusion profile or the material references need to be edited once before this can work properly.
- Fix MaterialBalls having same guid issue
- Fix spelling and grammatical errors in material samples
- Fixed unneeded cookie texture allocation for cone stop lights.
- Fixed scalarization code for contact shadows.
- Fixed volume debug in playmode
- Fixed issue when toggling anything in HDRP asset that will produce an error (case 1238155)
- Fixed shader warning in PCSS code when using Vulkan.
- Fixed decal that aren't working without Metal and Ambient Occlusion option enabled.
- Fixed an error about procedural sky being logged by mistake.
- Fixed shadowmask UI now correctly showing shadowmask disable
- Made more explicit the warning about raytracing and asynchronous compute. Also fixed the condition in which it appears.
- Fixed a null ref exception in static sky when the default volume profile is invalid.
- DXR: Fixed shader compilation error with shader graph and pathtracer
- Fixed SceneView Draw Modes not being properly updated after opening new scene view panels or changing the editor layout.
- VFX: Removed irrelevant queues in render queue selection from HDRP outputs
- VFX: Motion Vector are correctly renderered with MSAA [Case 1240754](https://issuetracker.unity3d.com/product/unity/issues/guid/1240754/)
- Fixed a cause of NaN when a normal of 0-length is generated (usually via shadergraph).
- Fixed issue with screen-space shadows not enabled properly when RT is disabled (case 1235821)
- Fixed a performance issue with stochastic ray traced area shadows.
- Fixed cookie texture not updated when changing an import settings (srgb for example).
- Fixed flickering of the game/scene view when lookdev is running.
- Fixed issue with reflection probes in realtime time mode with OnEnable baking having wrong lighting with sky set to dynamic (case 1238047).
- Fixed transparent motion vectors not working when in MSAA.
- Fix error when removing DecalProjector from component contextual menu (case 1243960)
- Fixed issue with post process when running in RGBA16 and an object with additive blending is in the scene.
- Fixed corrupted values on LayeredLit when using Vertex Color multiply mode to multiply and MSAA is activated.
- Fix conflicts with Handles manipulation when performing a Reset in DecalComponent (case 1238833)
- Fixed depth prepass and postpass being disabled after changing the shader in the material UI.
- Fixed issue with sceneview camera settings not being saved after Editor restart.
- Fixed issue when switching back to custom sensor type in physical camera settings (case 1244350).
- Fixed a null ref exception when running playmode tests with the render pipeline debug window opened.
- Fixed some GCAlloc in the debug window.
- Fixed shader graphs not casting semi-transparent and color shadows (case 1242617)
- Fixed thin refraction mode not working properly.
- Fixed assert on tests caused by probe culling results being requested when culling did not happen. (case 1246169)
- Fixed over consumption of GPU memory by the Physically Based Sky.
- Fixed an invalid rotation in Planar Reflection Probe editor display, that was causing an error message (case 1182022)
- Put more information in Camera background type tooltip and fixed inconsistent exposure behavior when changing bg type.
- Fixed issue that caused not all baked reflection to be deleted upon clicking "Clear Baked Data" in the lighting menu (case 1136080)
- Fixed an issue where asset preview could be rendered white because of static lighting sky.
- Fixed an issue where static lighting was not updated when removing the static lighting sky profile.
- Fixed the show cookie atlas debug mode not displaying correctly when enabling the clear cookie atlas option.
- Fixed various multi-editing issues when changing Emission parameters.
- Fixed error when undo a Reflection Probe removal in a prefab instance. (case 1244047)
- Fixed Microshadow not working correctly in deferred with LightLayers
- Tentative fix for missing include in depth of field shaders.
- Fixed the light overlap scene view draw mode (wasn't working at all).
- Fixed taaFrameIndex and XR tests 4052 and 4053
- Fixed the prefab integration of custom passes (Prefab Override Highlight not working as expected).
- Cloned volume profile from read only assets are created in the root of the project. (case 1154961)
- Fixed Wizard check on default volume profile to also check it is not the default one in package.
- Fix erroneous central depth sampling in TAA.
- Fixed light layers not correctly disabled when the lightlayers is set to Nothing and Lightlayers isn't enabled in HDRP Asset
- Fixed issue with Model Importer materials falling back to the Legacy default material instead of HDRP's default material when import happens at Editor startup.
- Fixed a wrong condition in CameraSwitcher, potentially causing out of bound exceptions.
- Fixed an issue where editing the Look Dev default profile would not reflect directly in the Look Dev window.
- Fixed a bug where the light list is not cleared but still used when resizing the RT.
- Fixed exposure debug shader with XR single-pass rendering.
- Fixed issues with scene view and transparent motion vectors.
- Fixed black screens for linux/HDRP (1246407)
- Fixed a vulkan and metal warning in the SSGI compute shader.
- Fixed an exception due to the color pyramid not allocated when SSGI is enabled.
- Fixed an issue with the first Depth history was incorrectly copied.
- Fixed path traced DoF focusing issue
- Fix an issue with the half resolution Mode (performance)
- Fix an issue with the color intensity of emissive for performance rtgi
- Fixed issue with rendering being mostly broken when target platform disables VR.
- Workaround an issue caused by GetKernelThreadGroupSizes  failing to retrieve correct group size.
- Fix issue with fast memory and rendergraph.
- Fixed transparent motion vector framesetting not sanitized.
- Fixed wrong order of post process frame settings.
- Fixed white flash when enabling SSR or SSGI.
- The ray traced indrect diffuse and RTGI were combined wrongly with the rest of the lighting (1254318).
- Fixed an exception happening when using RTSSS without using RTShadows.
- Fix inconsistencies with transparent motion vectors and opaque by allowing camera only transparent motion vectors.
- Fix reflection probe frame settings override
- Fixed certain shadow bias artifacts present in volumetric lighting (case 1231885).
- Fixed area light cookie not updated when switch the light type from a spot that had a cookie.
- Fixed issue with dynamic resolution updating when not in play mode.
- Fixed issue with Contrast Adaptive Sharpening upsample mode and preview camera.
- Fix issue causing blocky artifacts when decals affect metallic and are applied on material with specular color workflow.
- Fixed issue with depth pyramid generation and dynamic resolution.
- Fixed an issue where decals were duplicated in prefab isolation mode.
- Fixed an issue where rendering preview with MSAA might generate render graph errors.
- Fixed compile error in PS4 for planar reflection filtering.
- Fixed issue with blue line in prefabs for volume mode.
- Fixing the internsity being applied to RTAO too early leading to unexpected results (1254626).
- Fix issue that caused sky to incorrectly render when using a custom projection matrix.
- Fixed null reference exception when using depth pre/post pass in shadergraph with alpha clip in the material.
- Appropriately constraint blend distance of reflection probe while editing with the inspector (case 1248931)
- Fixed AxF handling of roughness for Blinn-Phong type materials
- Fixed AxF UI errors when surface type is switched to transparent
- Fixed a serialization issue, preventing quality level parameters to undo/redo and update scene view on change.
- Fixed an exception occuring when a camera doesn't have an HDAdditionalCameraData (1254383).
- Fixed ray tracing with XR single-pass.
- Fixed warning in HDAdditionalLightData OnValidate (cases 1250864, 1244578)
- Fixed a bug related to denoising ray traced reflections.
- Fixed nullref in the layered lit material inspector.
- Fixed an issue where manipulating the color wheels in a volume component would reset the cursor every time.
- Fixed an issue where static sky lighting would not be updated for a new scene until it's reloaded at least once.
- Fixed culling for decals when used in prefabs and edited in context.
- Force to rebake probe with missing baked texture. (1253367)
- Fix supported Mac platform detection to handle new major version (11.0) properly
- Fixed typo in the Render Pipeline Wizard under HDRP+VR
- Change transparent SSR name in frame settings to avoid clipping.
- Fixed missing include guards in shadow hlsl files.
- Repaint the scene view whenever the scene exposure override is changed.
- Fixed an error when clearing the SSGI history texture at creation time (1259930).
- Fixed alpha to mask reset when toggling alpha test in the material UI.
- Fixed an issue where opening the look dev window with the light theme would make the window blink and eventually crash unity.
- Fixed fallback for ray tracing and light layers (1258837).
- Fixed Sorting Priority not displayed correctly in the DrawRenderers custom pass UI.
- Fixed glitch in Project settings window when selecting diffusion profiles in material section (case 1253090)
- Fixed issue with light layers bigger than 8 (and above the supported range).
- Fixed issue with culling layer mask of area light's emissive mesh
- Fixed overused the atlas for Animated/Render Target Cookies (1259930).
- Fixed errors when switching area light to disk shape while an area emissive mesh was displayed.
- Fixed default frame settings MSAA toggle for reflection probes (case 1247631)
- Fixed the transparent SSR dependency not being properly disabled according to the asset dependencies (1260271).
- Fixed issue with completely black AO on double sided materials when normal mode is set to None.
- Fixed UI drawing of the quaternion (1251235)
- Fix an issue with the quality mode and perf mode on RTR and RTGI and getting rid of unwanted nans (1256923).
- Fixed unitialized ray tracing resources when using non-default HDRP asset (case 1259467).
- Fixed overused the atlas for Animated/Render Target Cookies (1259930).
- Fixed sky asserts with XR multipass
- Fixed for area light not updating baked light result when modifying with gizmo.
- Fixed robustness issue with GetOddNegativeScale() in ray tracing, which was impacting normal mapping (1261160).
- Fixed regression where moving face of the probe gizmo was not moving its position anymore.
- Fixed XR single-pass macros in tessellation shaders.
- Fixed path-traced subsurface scattering mixing with diffuse and specular BRDFs (1250601).
- Fixed custom pass re-ordering issues.
- Improved robustness of normal mapping when scale is 0, and mapping is extreme (normals in or below the tangent plane).
- Fixed XR Display providers not getting zNear and zFar plane distances passed to them when in HDRP.
- Fixed rendering breaking when disabling tonemapping in the frame settings.
- Fixed issue with serialization of exposure modes in volume profiles not being consistent between HDRP versions (case 1261385).
- Fixed issue with duplicate names in newly created sub-layers in the graphics compositor (case 1263093).
- Remove MSAA debug mode when renderpipeline asset has no MSAA
- Fixed some post processing using motion vectors when they are disabled
- Fixed the multiplier of the environement lights being overriden with a wrong value for ray tracing (1260311).
- Fixed a series of exceptions happening when trying to load an asset during wizard execution (1262171).
- Fixed an issue with Stacklit shader not compiling correctly in player with debug display on (1260579)
- Fixed couple issues in the dependence of building the ray tracing acceleration structure.
- Fix sun disk intensity
- Fixed unwanted ghosting for smooth surfaces.
- Fixing an issue in the recursive rendering flag texture usage.
- Fixed a missing dependecy for choosing to evaluate transparent SSR.
- Fixed issue that failed compilation when XR is disabled.
- Fixed a compilation error in the IES code.
- Fixed issue with dynamic resolution handler when no OnResolutionChange callback is specified.
- Fixed multiple volumes, planar reflection, and decal projector position when creating them from the menu.
- Reduced the number of global keyword used in deferredTile.shader
- Fixed incorrect processing of Ambient occlusion probe (9% error was introduced)
- Fixed multiedition of framesettings drop down (case 1270044)
- Fixed planar probe gizmo

### Changed
- Improve MIP selection for decals on Transparents
- Color buffer pyramid is not allocated anymore if neither refraction nor distortion are enabled
- Rename Emission Radius to Radius in UI in Point, Spot
- Angular Diameter parameter for directional light is no longuer an advanced property
- DXR: Remove Light Radius and Angular Diamater of Raytrace shadow. Angular Diameter and Radius are used instead.
- Remove MaxSmoothness parameters from UI for point, spot and directional light. The MaxSmoothness is now deduce from Radius Parameters
- DXR: Remove the Ray Tracing Environement Component. Add a Layer Mask to the ray Tracing volume components to define which objects are taken into account for each effect.
- Removed second cubemaps used for shadowing in lookdev
- Disable Physically Based Sky below ground
- Increase max limit of area light and reflection probe to 128
- Change default texture for detailmap to grey
- Optimize Shadow RT load on Tile based architecture platforms.
- Improved quality of SSAO.
- Moved RequestShadowMapRendering() back to public API.
- Update HDRP DXR Wizard with an option to automatically clone the hdrp config package and setup raytracing to 1 in shaders file.
- Added SceneSelection pass for TerrainLit shader.
- Simplified Light's type API regrouping the logic in one place (Check type in HDAdditionalLightData)
- The support of LOD CrossFade (Dithering transition) in master nodes now required to enable it in the master node settings (Save variant)
- Improved shadow bias, by removing constant depth bias and substituting it with slope-scale bias.
- Fix the default stencil values when a material is created from a SSS ShaderGraph.
- Tweak test asset to be compatible with XR: unlit SG material for canvas and double-side font material
- Slightly tweaked the behaviour of bloom when resolution is low to reduce artifacts.
- Hidden fields in Light Inspector that is not relevant while in BakingOnly mode.
- Changed parametrization of PCSS, now softness is derived from angular diameter (for directional lights) or shape radius (for point/spot lights) and min filter size is now in the [0..1] range.
- Moved the copy of the geometry history buffers to right after the depth mip chain generation.
- Rename "Luminance" to "Nits" in UX for physical light unit
- Rename FrameSettings "SkyLighting" to "SkyReflection"
- Reworked XR automated tests
- The ray traced screen space shadow history for directional, spot and point lights is discarded if the light transform has changed.
- Changed the behavior for ray tracing in case a mesh renderer has both transparent and opaque submeshes.
- Improve history buffer management
- Replaced PlayerSettings.virtualRealitySupported with XRGraphics.tryEnable.
- Remove redundant FrameSettings RealTimePlanarReflection
- Improved a bit the GC calls generated during the rendering.
- Material update is now only triggered when the relevant settings are touched in the shader graph master nodes
- Changed the way Sky Intensity (on Sky volume components) is handled. It's now a combo box where users can choose between Exposure, Multiplier or Lux (for HDRI sky only) instead of both multiplier and exposure being applied all the time. Added a new menu item to convert old profiles.
- Change how method for specular occlusions is decided on inspector shader (Lit, LitTesselation, LayeredLit, LayeredLitTessellation)
- Unlocked SSS, SSR, Motion Vectors and Distortion frame settings for reflections probes.
- Hide unused LOD settings in Quality Settings legacy window.
- Reduced the constrained distance for temporal reprojection of ray tracing denoising
- Removed shadow near plane from the Directional Light Shadow UI.
- Improved the performances of custom pass culling.
- The scene view camera now replicates the physical parameters from the camera tagged as "MainCamera".
- Reduced the number of GC.Alloc calls, one simple scene without plarnar / probes, it should be 0B.
- Renamed ProfilingSample to ProfilingScope and unified API. Added GPU Timings.
- Updated macros to be compatible with the new shader preprocessor.
- Ray tracing reflection temporal filtering is now done in pre-exposed space
- Search field selects the appropriate fields in both project settings panels 'HDRP Default Settings' and 'Quality/HDRP'
- Disabled the refraction and transmission map keywords if the material is opaque.
- Keep celestial bodies outside the atmosphere.
- Updated the MSAA documentation to specify what features HDRP supports MSAA for and what features it does not.
- Shader use for Runtime Debug Display are now correctly stripper when doing a release build
- Now each camera has its own Volume Stack. This allows Volume Parameters to be updated as early as possible and be ready for the whole frame without conflicts between cameras.
- Disable Async for SSR, SSAO and Contact shadow when aggregated ray tracing frame setting is on.
- Improved performance when entering play mode without domain reload by a factor of ~25
- Renamed the camera profiling sample to include the camera name
- Discarding the ray tracing history for AO, reflection, diffuse shadows and GI when the viewport size changes.
- Renamed the camera profiling sample to include the camera name
- Renamed the post processing graphic formats to match the new convention.
- The restart in Wizard for DXR will always be last fix from now on
- Refactoring pre-existing materials to share more shader code between rasterization and ray tracing.
- Setting a material's Refraction Model to Thin does not overwrite the Thickness and Transmission Absorption Distance anymore.
- Removed Wind textures from runtime as wind is no longer built into the pipeline
- Changed Shader Graph titles of master nodes to be more easily searchable ("HDRP/x" -> "x (HDRP)")
- Expose StartSinglePass() and StopSinglePass() as public interface for XRPass
- Replaced the Texture array for 2D cookies (spot, area and directional lights) and for planar reflections by an atlas.
- Moved the tier defining from the asset to the concerned volume components.
- Changing from a tier management to a "mode" management for reflection and GI and removing the ability to enable/disable deferred and ray bining (they are now implied by performance mode)
- The default FrameSettings for ScreenSpaceShadows is set to true for Camera in order to give a better workflow for DXR.
- Refactor internal usage of Stencil bits.
- Changed how the material upgrader works and added documentation for it.
- Custom passes now disable the stencil when overwriting the depth and not writing into it.
- Renamed the camera profiling sample to include the camera name
- Changed the way the shadow casting property of transparent and tranmissive materials is handeled for ray tracing.
- Changed inspector materials stencil setting code to have more sharing.
- Updated the default scene and default DXR scene and DefaultVolumeProfile.
- Changed the way the length parameter is used for ray traced contact shadows.
- Improved the coherency of PCSS blur between cascades.
- Updated VR checks in Wizard to reflect new XR System.
- Removing unused alpha threshold depth prepass and post pass for fabric shader graph.
- Transform result from CIE XYZ to sRGB color space in EvalSensitivity for iridescence.
- Moved BeginCameraRendering callback right before culling.
- Changed the visibility of the Indirect Lighting Controller component to public.
- Renamed the cubemap used for diffuse convolution to a more explicit name for the memory profiler.
- Improved behaviour of transmission color on transparent surfaces in path tracing.
- Light dimmer can now get values higher than one and was renamed to multiplier in the UI.
- Removed info box requesting volume component for Visual Environment and updated the documentation with the relevant information.
- Improved light selection oracle for light sampling in path tracing.
- Stripped ray tracing subsurface passes with ray tracing is not enabled.
- Remove LOD cross fade code for ray tracing shaders
- Removed legacy VR code
- Add range-based clipping to box lights (case 1178780)
- Improve area light culling (case 1085873)
- Light Hierarchy debug mode can now adjust Debug Exposure for visualizing high exposure scenes.
- Rejecting history for ray traced reflections based on a threshold evaluated on the neighborhood of the sampled history.
- Renamed "Environment" to "Reflection Probes" in tile/cluster debug menu.
- Utilities namespace is obsolete, moved its content to UnityEngine.Rendering (case 1204677)
- Obsolete Utilities namespace was removed, instead use UnityEngine.Rendering (case 1204677)
- Moved most of the compute shaders to the multi_compile API instead of multiple kernels.
- Use multi_compile API for deferred compute shader with shadow mask.
- Remove the raytracing rendering queue system to make recursive raytraced material work when raytracing is disabled
- Changed a few resources used by ray tracing shaders to be global resources (using register space1) for improved CPU performance.
- All custom pass volumes are now executed for one injection point instead of the first one.
- Hidden unsupported choice in emission in Materials
- Temporal Anti aliasing improvements.
- Optimized PrepareLightsForGPU (cost reduced by over 25%) and PrepareGPULightData (around twice as fast now).
- Moved scene view camera settings for HDRP from the preferences window to the scene view camera settings window.
- Updated shaders to be compatible with Microsoft's DXC.
- Debug exposure in debug menu have been replace to debug exposure compensation in EV100 space and is always visible.
- Further optimized PrepareLightsForGPU (3x faster with few shadows, 1.4x faster with a lot of shadows or equivalently cost reduced by 68% to 37%).
- Raytracing: Replaced the DIFFUSE_LIGHTING_ONLY multicompile by a uniform.
- Raytracing: Removed the dynamic lightmap multicompile.
- Raytracing: Remove the LOD cross fade multi compile for ray tracing.
- Cookie are now supported in lightmaper. All lights casting cookie and baked will now include cookie influence.
- Avoid building the mip chain a second time for SSR for transparent objects.
- Replaced "High Quality" Subsurface Scattering with a set of Quality Levels.
- Replaced "High Quality" Volumetric Lighting with "Screen Resolution Percentage" and "Volume Slice Count" on the Fog volume component.
- Merged material samples and shader samples
- Update material samples scene visuals
- Use multi_compile API for deferred compute shader with shadow mask.
- Made the StaticLightingSky class public so that users can change it by script for baking purpose.
- Shadowmask and realtime reflectoin probe property are hide in Quality settings
- Improved performance of reflection probe management when using a lot of probes.
- Ignoring the disable SSR flags for recursive rendering.
- Removed logic in the UI to disable parameters for contact shadows and fog volume components as it was going against the concept of the volume system.
- Fixed the sub surface mask not being taken into account when computing ray traced sub surface scattering.
- MSAA Within Forward Frame Setting is now enabled by default on Cameras when new Render Pipeline Asset is created
- Slightly changed the TAA anti-flicker mechanism so that it is more aggressive on almost static images (only on High preset for now).
- Changed default exposure compensation to 0.
- Refactored shadow caching system.
- Removed experimental namespace for ray tracing code.
- Increase limit for max numbers of lights in UX
- Removed direct use of BSDFData in the path tracing pass, delegated to the material instead.
- Pre-warm the RTHandle system to reduce the amount of memory allocations and the total memory needed at all points.
- DXR: Only read the geometric attributes that are required using the share pass info and shader graph defines.
- DXR: Dispatch binned rays in 1D instead of 2D.
- Lit and LayeredLit tessellation cross lod fade don't used dithering anymore between LOD but fade the tessellation height instead. Allow a smoother transition
- Changed the way planar reflections are filtered in order to be a bit more "physically based".
- Increased path tracing BSDFs roughness range from [0.001, 0.999] to [0.00001, 0.99999].
- Changing the default SSGI radius for the all configurations.
- Changed the default parameters for quality RTGI to match expected behavior.
- Add color clear pass while rendering XR occlusion mesh to avoid leaks.
- Only use one texture for ray traced reflection upscaling.
- Adjust the upscale radius based on the roughness value.
- DXR: Changed the way the filter size is decided for directional, point and spot shadows.
- Changed the default exposure mode to "Automatic (Histogram)", along with "Limit Min" to -4 and "Limit Max" to 16.
- Replaced the default scene system with the builtin Scene Template feature.
- Changed extensions of shader CAS include files.
- Making the planar probe atlas's format match the color buffer's format.
- Removing the planarReflectionCacheCompressed setting from asset.
- SHADERPASS for TransparentDepthPrepass and TransparentDepthPostpass identification is using respectively SHADERPASS_TRANSPARENT_DEPTH_PREPASS and SHADERPASS_TRANSPARENT_DEPTH_POSTPASS
- Moved the Parallax Occlusion Mapping node into Shader Graph.
- Renamed the debug name from SSAO to ScreenSpaceAmbientOcclusion (1254974).
- Added missing tooltips and improved the UI of the aperture control (case 1254916).
- Fixed wrong tooltips in the Dof Volume (case 1256641).
- The `CustomPassLoadCameraColor` and `CustomPassSampleCameraColor` functions now returns the correct color buffer when used in after post process instead of the color pyramid (which didn't had post processes).
- PBR Sky now doesn't go black when going below sea level, but it instead freezes calculation as if on the horizon.
- Fixed an issue with quality setting foldouts not opening when clicking on them (1253088).
- Shutter speed can now be changed by dragging the mouse over the UI label (case 1245007).
- Remove the 'Point Cube Size' for cookie, use the Cubemap size directly.
- VFXTarget with Unlit now allows EmissiveColor output to be consistent with HDRP unlit.
- Only building the RTAS if there is an effect that will require it (1262217).
- Fixed the first ray tracing frame not having the light cluster being set up properly (1260311).
- Render graph pre-setup for ray traced ambient occlusion.
- Avoid casting multiple rays and denoising for hard directional, point and spot ray traced shadows (1261040).
- Making sure the preview cameras do not use ray tracing effects due to a by design issue to build ray tracing acceleration structures (1262166).
- Preparing ray traced reflections for the render graph support (performance and quality).
- Preparing recursive rendering for the render graph port.
- Preparation pass for RTGI, temporal filter and diffuse denoiser for render graph.
- Updated the documentation for the DXR implementation.
- Changed the DXR wizard to support optional checks.
- Changed the DXR wizard steps.
- Preparation pass for RTSSS to be supported by render graph.
- Changed the color space of EmissiveColorLDR property on all shader. Was linear but should have been sRGB. Auto upgrade script handle the conversion.

## [7.1.1] - 2019-09-05

### Added
- Transparency Overdraw debug mode. Allows to visualize transparent objects draw calls as an "heat map".
- Enabled single-pass instancing support for XR SDK with new API cmd.SetInstanceMultiplier()
- XR settings are now available in the HDRP asset
- Support for Material Quality in Shader Graph
- Material Quality support selection in HDRP Asset
- Renamed XR shader macro from UNITY_STEREO_ASSIGN_COMPUTE_EYE_INDEX to UNITY_XR_ASSIGN_VIEW_INDEX
- Raytracing ShaderGraph node for HDRP shaders
- Custom passes volume component with 3 injection points: Before Rendering, Before Transparent and Before Post Process
- Alpha channel is now properly exported to camera render textures when using FP16 color buffer format
- Support for XR SDK mirror view modes
- HD Master nodes in Shader Graph now support Normal and Tangent modification in vertex stage.
- DepthOfFieldCoC option in the fullscreen debug modes.
- Added override Ambient Occlusion option on debug windows
- Added Custom Post Processes with 3 injection points: Before Transparent, Before Post Process and After Post Process
- Added draft of minimal interactive path tracing (experimental) based on DXR API - Support only 4 area light, lit and unlit shader (non-shadergraph)
- Small adjustments to TAA anti flicker (more aggressive on high values).

### Fixed
- Fixed wizard infinite loop on cancellation
- Fixed with compute shader error about too many threads in threadgroup on low GPU
- Fixed invalid contact shadow shaders being created on metal
- Fixed a bug where if Assembly.GetTypes throws an exception due to mis-versioned dlls, then no preprocessors are used in the shader stripper
- Fixed typo in AXF decal property preventing to compile
- Fixed reflection probe with XR single-pass and FPTL
- Fixed force gizmo shown when selecting camera in hierarchy
- Fixed issue with XR occlusion mesh and dynamic resolution
- Fixed an issue where lighting compute buffers were re-created with the wrong size when resizing the window, causing tile artefacts at the top of the screen.
- Fix FrameSettings names and tooltips
- Fixed error with XR SDK when the Editor is not in focus
- Fixed errors with RenderGraph, XR SDK and occlusion mesh
- Fixed shadow routines compilation errors when "real" type is a typedef on "half".
- Fixed toggle volumetric lighting in the light UI
- Fixed post-processing history reset handling rt-scale incorrectly
- Fixed crash with terrain and XR multi-pass
- Fixed ShaderGraph material synchronization issues
- Fixed a null reference exception when using an Emissive texture with Unlit shader (case 1181335)
- Fixed an issue where area lights and point lights where not counted separately with regards to max lights on screen (case 1183196)
- Fixed an SSR and Subsurface Scattering issue (appearing black) when using XR.

### Changed
- Update Wizard layout.
- Remove almost all Garbage collection call within a frame.
- Rename property AdditionalVeclocityChange to AddPrecomputeVelocity
- Call the End/Begin camera rendering callbacks for camera with customRender enabled
- Changeg framesettings migration order of postprocess flags as a pr for reflection settings flags have been backported to 2019.2
- Replaced usage of ENABLE_VR in XRSystem.cs by version defines based on the presence of the built-in VR and XR modules
- Added an update virtual function to the SkyRenderer class. This is called once per frame. This allows a given renderer to amortize heavy computation at the rate it chooses. Currently only the physically based sky implements this.
- Removed mandatory XRPass argument in HDCamera.GetOrCreate()
- Restored the HDCamera parameter to the sky rendering builtin parameters.
- Removed usage of StructuredBuffer for XR View Constants
- Expose Direct Specular Lighting control in FrameSettings
- Deprecated ExponentialFog and VolumetricFog volume components. Now there is only one exponential fog component (Fog) which can add Volumetric Fog as an option. Added a script in Edit -> Render Pipeline -> Upgrade Fog Volume Components.

## [7.0.1] - 2019-07-25

### Added
- Added option in the config package to disable globally Area Lights and to select shadow quality settings for the deferred pipeline.
- When shader log stripping is enabled, shader stripper statistics will be written at `Temp/shader-strip.json`
- Occlusion mesh support from XR SDK

### Fixed
- Fixed XR SDK mirror view blit, cleanup some XRTODO and removed XRDebug.cs
- Fixed culling for volumetrics with XR single-pass rendering
- Fix shadergraph material pass setup not called
- Fixed documentation links in component's Inspector header bar
- Cookies using the render texture output from a camera are now properly updated
- Allow in ShaderGraph to enable pre/post pass when the alpha clip is disabled

### Changed
- RenderQueue for Opaque now start at Background instead of Geometry.
- Clamp the area light size for scripting API when we change the light type
- Added a warning in the material UI when the diffusion profile assigned is not in the HDRP asset


## [7.0.0] - 2019-07-17

### Added
- `Fixed`, `Viewer`, and `Automatic` modes to compute the FOV used when rendering a `PlanarReflectionProbe`
- A checkbox to toggle the chrome gizmo of `ReflectionProbe`and `PlanarReflectionProbe`
- Added a Light layer in shadows that allow for objects to cast shadows without being affected by light (and vice versa).
- You can now access ShaderGraph blend states from the Material UI (for example, **Surface Type**, **Sorting Priority**, and **Blending Mode**). This change may break Materials that use a ShaderGraph, to fix them, select **Edit > Render Pipeline > Reset all ShaderGraph Scene Materials BlendStates**. This syncs the blendstates of you ShaderGraph master nodes with the Material properties.
- You can now control ZTest, ZWrite, and CullMode for transparent Materials.
- Materials that use Unlit Shaders or Unlit Master Node Shaders now cast shadows.
- Added an option to enable the ztest on **After Post Process** materials when TAA is disabled.
- Added a new SSAO (based on Ground Truth Ambient Occlusion algorithm) to replace the previous one.
- Added support for shadow tint on light
- BeginCameraRendering and EndCameraRendering callbacks are now called with probes
- Adding option to update shadow maps only On Enable and On Demand.
- Shader Graphs that use time-dependent vertex modification now generate correct motion vectors.
- Added option to allow a custom spot angle for spot light shadow maps.
- Added frame settings for individual post-processing effects
- Added dither transition between cascades for Low and Medium quality settings
- Added single-pass instancing support with XR SDK
- Added occlusion mesh support with XR SDK
- Added support of Alembic velocity to various shaders
- Added support for more than 2 views for single-pass instancing
- Added support for per punctual/directional light min roughness in StackLit
- Added mirror view support with XR SDK
- Added VR verification in HDRPWizard
- Added DXR verification in HDRPWizard
- Added feedbacks in UI of Volume regarding skies
- Cube LUT support in Tonemapping. Cube LUT helpers for external grading are available in the Post-processing Sample package.

### Fixed
- Fixed an issue with history buffers causing effects like TAA or auto exposure to flicker when more than one camera was visible in the editor
- The correct preview is displayed when selecting multiple `PlanarReflectionProbe`s
- Fixed volumetric rendering with camera-relative code and XR stereo instancing
- Fixed issue with flashing cyan due to async compilation of shader when selecting a mesh
- Fix texture type mismatch when the contact shadow are disabled (causing errors on IOS devices)
- Fixed Generate Shader Includes while in package
- Fixed issue when texture where deleted in ShadowCascadeGUI
- Fixed issue in FrameSettingsHistory when disabling a camera several time without enabling it in between.
- Fixed volumetric reprojection with camera-relative code and XR stereo instancing
- Added custom BaseShaderPreprocessor in HDEditorUtils.GetBaseShaderPreprocessorList()
- Fixed compile issue when USE_XR_SDK is not defined
- Fixed procedural sky sun disk intensity for high directional light intensities
- Fixed Decal mip level when using texture mip map streaming to avoid dropping to lowest permitted mip (now loading all mips)
- Fixed deferred shading for XR single-pass instancing after lightloop refactor
- Fixed cluster and material classification debug (material classification now works with compute as pixel shader lighting)
- Fixed IOS Nan by adding a maximun epsilon definition REAL_EPS that uses HALF_EPS when fp16 are used
- Removed unnecessary GC allocation in motion blur code
- Fixed locked UI with advanded influence volume inspector for probes
- Fixed invalid capture direction when rendering planar reflection probes
- Fixed Decal HTILE optimization with platform not supporting texture atomatic (Disable it)
- Fixed a crash in the build when the contact shadows are disabled
- Fixed camera rendering callbacks order (endCameraRendering was being called before the actual rendering)
- Fixed issue with wrong opaque blending settings for After Postprocess
- Fixed issue with Low resolution transparency on PS4
- Fixed a memory leak on volume profiles
- Fixed The Parallax Occlusion Mappping node in shader graph and it's UV input slot
- Fixed lighting with XR single-pass instancing by disabling deferred tiles
- Fixed the Bloom prefiltering pass
- Fixed post-processing effect relying on Unity's random number generator
- Fixed camera flickering when using TAA and selecting the camera in the editor
- Fixed issue with single shadow debug view and volumetrics
- Fixed most of the problems with light animation and timeline
- Fixed indirect deferred compute with XR single-pass instancing
- Fixed a slight omission in anisotropy calculations derived from HazeMapping in StackLit
- Improved stack computation numerical stability in StackLit
- Fix PBR master node always opaque (wrong blend modes for forward pass)
- Fixed TAA with XR single-pass instancing (missing macros)
- Fixed an issue causing Scene View selection wire gizmo to not appear when using HDRP Shader Graphs.
- Fixed wireframe rendering mode (case 1083989)
- Fixed the renderqueue not updated when the alpha clip is modified in the material UI.
- Fixed the PBR master node preview
- Remove the ReadOnly flag on Reflection Probe's cubemap assets during bake when there are no VCS active.
- Fixed an issue where setting a material debug view would not reset the other exclusive modes
- Spot light shapes are now correctly taken into account when baking
- Now the static lighting sky will correctly take the default values for non-overridden properties
- Fixed material albedo affecting the lux meter
- Extra test in deferred compute shading to avoid shading pixels that were not rendered by the current camera (for camera stacking)

### Changed
- Optimization: Reduce the group size of the deferred lighting pass from 16x16 to 8x8
- Replaced HDCamera.computePassCount by viewCount
- Removed xrInstancing flag in RTHandles (replaced by TextureXR.slices and TextureXR.dimensions)
- Refactor the HDRenderPipeline and lightloop code to preprare for high level rendergraph
- Removed the **Back Then Front Rendering** option in the fabric Master Node settings. Enabling this option previously did nothing.
- Changed shader type Real to translate to FP16 precision on some platforms.
- Shader framework refactor: Introduce CBSDF, EvaluateBSDF, IsNonZeroBSDF to replace BSDF functions
- Shader framework refactor:  GetBSDFAngles, LightEvaluation and SurfaceShading functions
- Replace ComputeMicroShadowing by GetAmbientOcclusionForMicroShadowing
- Rename WorldToTangent to TangentToWorld as it was incorrectly named
- Remove SunDisk and Sun Halo size from directional light
- Remove all obsolete wind code from shader
- Renamed DecalProjectorComponent into DecalProjector for API alignment.
- Improved the Volume UI and made them Global by default
- Remove very high quality shadow option
- Change default for shadow quality in Deferred to Medium
- Enlighten now use inverse squared falloff (before was using builtin falloff)
- Enlighten is now deprecated. Please use CPU or GPU lightmaper instead.
- Remove the name in the diffusion profile UI
- Changed how shadow map resolution scaling with distance is computed. Now it uses screen space area rather than light range.
- Updated MoreOptions display in UI
- Moved Display Area Light Emissive Mesh script API functions in the editor namespace
- direct strenght properties in ambient occlusion now affect direct specular as well
- Removed advanced Specular Occlusion control in StackLit: SSAO based SO control is hidden and fixed to behave like Lit, SPTD is the only HQ technique shown for baked SO.
- Shader framework refactor: Changed ClampRoughness signature to include PreLightData access.
- HDRPWizard window is now in Window > General > HD Render Pipeline Wizard
- Moved StaticLightingSky to LightingWindow
- Removes the current "Scene Settings" and replace them with "Sky & Fog Settings" (with Physically Based Sky and Volumetric Fog).
- Changed how cached shadow maps are placed inside the atlas to minimize re-rendering of them.

## [6.7.0-preview] - 2019-05-16

### Added
- Added ViewConstants StructuredBuffer to simplify XR rendering
- Added API to render specific settings during a frame
- Added stadia to the supported platforms (2019.3)
- Enabled cascade blends settings in the HD Shadow component
- Added Hardware Dynamic Resolution support.
- Added MatCap debug view to replace the no scene lighting debug view.
- Added clear GBuffer option in FrameSettings (default to false)
- Added preview for decal shader graph (Only albedo, normal and emission)
- Added exposure weight control for decal
- Screen Space Directional Shadow under a define option. Activated for ray tracing
- Added a new abstraction for RendererList that will help transition to Render Graph and future RendererList API
- Added multipass support for VR
- Added XR SDK integration (multipass only)
- Added Shader Graph samples for Hair, Fabric and Decal master nodes.
- Add fade distance, shadow fade distance and light layers to light explorer
- Add method to draw light layer drawer in a rect to HDEditorUtils

### Fixed
- Fixed deserialization crash at runtime
- Fixed for ShaderGraph Unlit masternode not writing velocity
- Fixed a crash when assiging a new HDRP asset with the 'Verify Saving Assets' option enabled
- Fixed exposure to properly support TEXTURE2D_X
- Fixed TerrainLit basemap texture generation
- Fixed a bug that caused nans when material classification was enabled and a tile contained one standard material + a material with transmission.
- Fixed gradient sky hash that was not using the exposure hash
- Fixed displayed default FrameSettings in HDRenderPipelineAsset wrongly updated on scripts reload.
- Fixed gradient sky hash that was not using the exposure hash.
- Fixed visualize cascade mode with exposure.
- Fixed (enabled) exposure on override lighting debug modes.
- Fixed issue with LightExplorer when volume have no profile
- Fixed issue with SSR for negative, infinite and NaN history values
- Fixed LightLayer in HDReflectionProbe and PlanarReflectionProbe inspector that was not displayed as a mask.
- Fixed NaN in transmission when the thickness and a color component of the scattering distance was to 0
- Fixed Light's ShadowMask multi-edition.
- Fixed motion blur and SMAA with VR single-pass instancing
- Fixed NaNs generated by phase functionsin volumetric lighting
- Fixed NaN issue with refraction effect and IOR of 1 at extreme grazing angle
- Fixed nan tracker not using the exposure
- Fixed sorting priority on lit and unlit materials
- Fixed null pointer exception when there are no AOVRequests defined on a camera
- Fixed dirty state of prefab using disabled ReflectionProbes
- Fixed an issue where gizmos and editor grid were not correctly depth tested
- Fixed created default scene prefab non editable due to wrong file extension.
- Fixed an issue where sky convolution was recomputed for nothing when a preview was visible (causing extreme slowness when fabric convolution is enabled)
- Fixed issue with decal that wheren't working currently in player
- Fixed missing stereo rendering macros in some fragment shaders
- Fixed exposure for ReflectionProbe and PlanarReflectionProbe gizmos
- Fixed single-pass instancing on PSVR
- Fixed Vulkan shader issue with Texture2DArray in ScreenSpaceShadow.compute by re-arranging code (workaround)
- Fixed camera-relative issue with lights and XR single-pass instancing
- Fixed single-pass instancing on Vulkan
- Fixed htile synchronization issue with shader graph decal
- Fixed Gizmos are not drawn in Camera preview
- Fixed pre-exposure for emissive decal
- Fixed wrong values computed in PreIntegrateFGD and in the generation of volumetric lighting data by forcing the use of fp32.
- Fixed NaNs arising during the hair lighting pass
- Fixed synchronization issue in decal HTile that occasionally caused rendering artifacts around decal borders
- Fixed QualitySettings getting marked as modified by HDRP (and thus checked out in Perforce)
- Fixed a bug with uninitialized values in light explorer
- Fixed issue with LOD transition
- Fixed shader warnings related to raytracing and TEXTURE2D_X

### Changed
- Refactor PixelCoordToViewDirWS to be VR compatible and to compute it only once per frame
- Modified the variants stripper to take in account multiple HDRP assets used in the build.
- Improve the ray biasing code to avoid self-intersections during the SSR traversal
- Update Pyramid Spot Light to better match emitted light volume.
- Moved _XRViewConstants out of UnityPerPassStereo constant buffer to fix issues with PSSL
- Removed GetPositionInput_Stereo() and single-pass (double-wide) rendering mode
- Changed label width of the frame settings to accommodate better existing options.
- SSR's Default FrameSettings for camera is now enable.
- Re-enabled the sharpening filter on Temporal Anti-aliasing
- Exposed HDEditorUtils.LightLayerMaskDrawer for integration in other packages and user scripting.
- Rename atmospheric scattering in FrameSettings to Fog
- The size modifier in the override for the culling sphere in Shadow Cascades now defaults to 0.6, which is the same as the formerly hardcoded value.
- Moved LOD Bias and Maximum LOD Level from Frame Setting section `Other` to `Rendering`
- ShaderGraph Decal that affect only emissive, only draw in emissive pass (was drawing in dbuffer pass too)
- Apply decal projector fade factor correctly on all attribut and for shader graph decal
- Move RenderTransparentDepthPostpass after all transparent
- Update exposure prepass to interleave XR single-pass instancing views in a checkerboard pattern
- Removed ScriptRuntimeVersion check in wizard.

## [6.6.0-preview] - 2019-04-01

### Added
- Added preliminary changes for XR deferred shading
- Added support of 111110 color buffer
- Added proper support for Recorder in HDRP
- Added depth offset input in shader graph master nodes
- Added a Parallax Occlusion Mapping node
- Added SMAA support
- Added Homothety and Symetry quick edition modifier on volume used in ReflectionProbe, PlanarReflectionProbe and DensityVolume
- Added multi-edition support for DecalProjectorComponent
- Improve hair shader
- Added the _ScreenToTargetScaleHistory uniform variable to be used when sampling HDRP RTHandle history buffers.
- Added settings in `FrameSettings` to change `QualitySettings.lodBias` and `QualitySettings.maximumLODLevel` during a rendering
- Added an exposure node to retrieve the current, inverse and previous frame exposure value.
- Added an HD scene color node which allow to sample the scene color with mips and a toggle to remove the exposure.
- Added safeguard on HD scene creation if default scene not set in the wizard
- Added Low res transparency rendering pass.

### Fixed
- Fixed HDRI sky intensity lux mode
- Fixed dynamic resolution for XR
- Fixed instance identifier semantic string used by Shader Graph
- Fixed null culling result occuring when changing scene that was causing crashes
- Fixed multi-edition light handles and inspector shapes
- Fixed light's LightLayer field when multi-editing
- Fixed normal blend edition handles on DensityVolume
- Fixed an issue with layered lit shader and height based blend where inactive layers would still have influence over the result
- Fixed multi-selection handles color for DensityVolume
- Fixed multi-edition inspector's blend distances for HDReflectionProbe, PlanarReflectionProbe and DensityVolume
- Fixed metric distance that changed along size in DensityVolume
- Fixed DensityVolume shape handles that have not same behaviour in advance and normal edition mode
- Fixed normal map blending in TerrainLit by only blending the derivatives
- Fixed Xbox One rendering just a grey screen instead of the scene
- Fixed probe handles for multiselection
- Fixed baked cubemap import settings for convolution
- Fixed regression causing crash when attempting to open HDRenderPipelineWizard without an HDRenderPipelineAsset setted
- Fixed FullScreenDebug modes: SSAO, SSR, Contact shadow, Prerefraction Color Pyramid, Final Color Pyramid
- Fixed volumetric rendering with stereo instancing
- Fixed shader warning
- Fixed missing resources in existing asset when updating package
- Fixed PBR master node preview in forward rendering or transparent surface
- Fixed deferred shading with stereo instancing
- Fixed "look at" edition mode of Rotation tool for DecalProjectorComponent
- Fixed issue when switching mode in ReflectionProbe and PlanarReflectionProbe
- Fixed issue where migratable component version where not always serialized when part of prefab's instance
- Fixed an issue where shadow would not be rendered properly when light layer are not enabled
- Fixed exposure weight on unlit materials
- Fixed Light intensity not played in the player when recorded with animation/timeline
- Fixed some issues when multi editing HDRenderPipelineAsset
- Fixed emission node breaking the main shader graph preview in certain conditions.
- Fixed checkout of baked probe asset when baking probes.
- Fixed invalid gizmo position for rotated ReflectionProbe
- Fixed multi-edition of material's SurfaceType and RenderingPath
- Fixed whole pipeline reconstruction on selecting for the first time or modifying other than the currently used HDRenderPipelineAsset
- Fixed single shadow debug mode
- Fixed global scale factor debug mode when scale > 1
- Fixed debug menu material overrides not getting applied to the Terrain Lit shader
- Fixed typo in computeLightVariants
- Fixed deferred pass with XR instancing by disabling ComputeLightEvaluation
- Fixed bloom resolution independence
- Fixed lens dirt intensity not behaving properly
- Fixed the Stop NaN feature
- Fixed some resources to handle more than 2 instanced views for XR
- Fixed issue with black screen (NaN) produced on old GPU hardware or intel GPU hardware with gaussian pyramid
- Fixed issue with disabled punctual light would still render when only directional light is present

### Changed
- DensityVolume scripting API will no longuer allow to change between advance and normal edition mode
- Disabled depth of field, lens distortion and panini projection in the scene view
- TerrainLit shaders and includes are reorganized and made simpler.
- TerrainLit shader GUI now allows custom properties to be displayed in the Terrain fold-out section.
- Optimize distortion pass with stencil
- Disable SceneSelectionPass in shader graph preview
- Control punctual light and area light shadow atlas separately
- Move SMAA anti-aliasing option to after Temporal Anti Aliasing one, to avoid problem with previously serialized project settings
- Optimize rendering with static only lighting and when no cullable lights/decals/density volumes are present.
- Updated handles for DecalProjectorComponent for enhanced spacial position readability and have edition mode for better SceneView management
- DecalProjectorComponent are now scale independent in order to have reliable metric unit (see new Size field for changing the size of the volume)
- Restructure code from HDCamera.Update() by adding UpdateAntialiasing() and UpdateViewConstants()
- Renamed velocity to motion vectors
- Objects rendered during the After Post Process pass while TAA is enabled will not benefit from existing depth buffer anymore. This is done to fix an issue where those object would wobble otherwise
- Removed usage of builtin unity matrix for shadow, shadow now use same constant than other view
- The default volume layer mask for cameras & probes is now `Default` instead of `Everything`

## [6.5.0-preview] - 2019-03-07

### Added
- Added depth-of-field support with stereo instancing
- Adding real time area light shadow support
- Added a new FrameSettings: Specular Lighting to toggle the specular during the rendering

### Fixed
- Fixed diffusion profile upgrade breaking package when upgrading to a new version
- Fixed decals cropped by gizmo not updating correctly if prefab
- Fixed an issue when enabling SSR on multiple view
- Fixed edition of the intensity's unit field while selecting multiple lights
- Fixed wrong calculation in soft voxelization for density volume
- Fixed gizmo not working correctly with pre-exposure
- Fixed issue with setting a not available RT when disabling motion vectors
- Fixed planar reflection when looking at mirror normal
- Fixed mutiselection issue with HDLight Inspector
- Fixed HDAdditionalCameraData data migration
- Fixed failing builds when light explorer window is open
- Fixed cascade shadows border sometime causing artefacts between cascades
- Restored shadows in the Cascade Shadow debug visualization
- `camera.RenderToCubemap` use proper face culling

### Changed
- When rendering reflection probe disable all specular lighting and for metals use fresnelF0 as diffuse color for bake lighting.

## [6.4.0-preview] - 2019-02-21

### Added
- VR: Added TextureXR system to selectively expand TEXTURE2D macros to texture array for single-pass stereo instancing + Convert textures call to these macros
- Added an unit selection dropdown next to shutter speed (camera)
- Added error helpbox when trying to use a sub volume component that require the current HDRenderPipelineAsset to support a feature that it is not supporting.
- Add mesh for tube light when display emissive mesh is enabled

### Fixed
- Fixed Light explorer. The volume explorer used `profile` instead of `sharedProfile` which instantiate a custom volume profile instead of editing the asset itself.
- Fixed UI issue where all is displayed using metric unit in shadow cascade and Percent is set in the unit field (happening when opening the inspector).
- Fixed inspector event error when double clicking on an asset (diffusion profile/material).
- Fixed nullref on layered material UI when the material is not an asset.
- Fixed nullref exception when undo/redo a light property.
- Fixed visual bug when area light handle size is 0.

### Changed
- Update UI for 32bit/16bit shadow precision settings in HDRP asset
- Object motion vectors have been disabled in all but the game view. Camera motion vectors are still enabled everywhere, allowing TAA and Motion Blur to work on static objects.
- Enable texture array by default for most rendering code on DX11 and unlock stereo instancing (DX11 only for now)

## [6.3.0-preview] - 2019-02-18

### Added
- Added emissive property for shader graph decals
- Added a diffusion profile override volume so the list of diffusion profile assets to use can be chanaged without affecting the HDRP asset
- Added a "Stop NaNs" option on cameras and in the Scene View preferences.
- Added metric display option in HDShadowSettings and improve clamping
- Added shader parameter mapping in DebugMenu
- Added scripting API to configure DebugData for DebugMenu

### Fixed
- Fixed decals in forward
- Fixed issue with stencil not correctly setup for various master node and shader for the depth pass, motion vector pass and GBuffer/Forward pass
- Fixed SRP batcher and metal
- Fixed culling and shadows for Pyramid, Box, Rectangle and Tube lights
- Fixed an issue where scissor render state leaking from the editor code caused partially black rendering

### Changed
- When a lit material has a clear coat mask that is not null, we now use the clear coat roughness to compute the screen space reflection.
- Diffusion profiles are now limited to one per asset and can be referenced in materials, shader graphs and vfx graphs. Materials will be upgraded automatically except if they are using a shader graph, in this case it will display an error message.

## [6.2.0-preview] - 2019-02-15

### Added
- Added help box listing feature supported in a given HDRenderPipelineAsset alongs with the drawbacks implied.
- Added cascade visualizer, supporting disabled handles when not overriding.

### Fixed
- Fixed post processing with stereo double-wide
- Fixed issue with Metal: Use sign bit to find the cache type instead of lowest bit.
- Fixed invalid state when creating a planar reflection for the first time
- Fix FrameSettings's LitShaderMode not restrained by supported LitShaderMode regression.

### Changed
- The default value roughness value for the clearcoat has been changed from 0.03 to 0.01
- Update default value of based color for master node
- Update Fabric Charlie Sheen lighting model - Remove Fresnel component that wasn't part of initial model + Remap smoothness to [0.0 - 0.6] range for more artist friendly parameter

### Changed
- Code refactor: all macros with ARGS have been swapped with macros with PARAM. This is because the ARGS macros were incorrectly named.

## [6.1.0-preview] - 2019-02-13

### Added
- Added support for post-processing anti-aliasing in the Scene View (FXAA and TAA). These can be set in Preferences.
- Added emissive property for decal material (non-shader graph)

### Fixed
- Fixed a few UI bugs with the color grading curves.
- Fixed "Post Processing" in the scene view not toggling post-processing effects
- Fixed bake only object with flag `ReflectionProbeStaticFlag` when baking a `ReflectionProbe`

### Changed
- Removed unsupported Clear Depth checkbox in Camera inspector
- Updated the toggle for advanced mode in inspectors.

## [6.0.0-preview] - 2019-02-23

### Added
- Added new API to perform a camera rendering
- Added support for hair master node (Double kajiya kay - Lambert)
- Added Reset behaviour in DebugMenu (ingame mapping is right joystick + B)
- Added Default HD scene at new scene creation while in HDRP
- Added Wizard helping to configure HDRP project
- Added new UI for decal material to allow remapping and scaling of some properties
- Added cascade shadow visualisation toggle in HD shadow settings
- Added icons for assets
- Added replace blending mode for distortion
- Added basic distance fade for density volumes
- Added decal master node for shader graph
- Added HD unlit master node (Cross Pipeline version is name Unlit)
- Added new Rendering Queue in materials
- Added post-processing V3 framework embed in HDRP, remove postprocess V2 framework
- Post-processing now uses the generic volume framework
-   New depth-of-field, bloom, panini projection effects, motion blur
-   Exposure is now done as a pre-exposition pass, the whole system has been revamped
-   Exposure now use EV100 everywhere in the UI (Sky, Emissive Light)
- Added emissive intensity (Luminance and EV100 control) control for Emissive
- Added pre-exposure weigth for Emissive
- Added an emissive color node and a slider to control the pre-exposure percentage of emission color
- Added physical camera support where applicable
- Added more color grading tools
- Added changelog level for Shader Variant stripping
- Added Debug mode for validation of material albedo and metalness/specularColor values
- Added a new dynamic mode for ambient probe and renamed BakingSky to StaticLightingSky
- Added command buffer parameter to all Bind() method of material
- Added Material validator in Render Pipeline Debug
- Added code to future support of DXR (not enabled)
- Added support of multiviewport
- Added HDRenderPipeline.RequestSkyEnvironmentUpdate function to force an update from script when sky is set to OnDemand
- Added a Lighting and BackLighting slots in Lit, StackLit, Fabric and Hair master nodes
- Added support for overriding terrain detail rendering shaders, via the render pipeline editor resources asset
- Added xrInstancing flag support to RTHandle
- Added support for cullmask for decal projectors
- Added software dynamic resolution support
- Added support for "After Post-Process" render pass for unlit shader
- Added support for textured rectangular area lights
- Added stereo instancing macros to MSAA shaders
- Added support for Quarter Res Raytraced Reflections (not enabled)
- Added fade factor for decal projectors.
- Added stereo instancing macros to most shaders used in VR
- Added multi edition support for HDRenderPipelineAsset

### Fixed
- Fixed logic to disable FPTL with stereo rendering
- Fixed stacklit transmission and sun highlight
- Fixed decals with stereo rendering
- Fixed sky with stereo rendering
- Fixed flip logic for postprocessing + VR
- Fixed copyStencilBuffer pass for some specific platforms
- Fixed point light shadow map culling that wasn't taking into account far plane
- Fixed usage of SSR with transparent on all master node
- Fixed SSR and microshadowing on fabric material
- Fixed blit pass for stereo rendering
- Fixed lightlist bounds for stereo rendering
- Fixed windows and in-game DebugMenu sync.
- Fixed FrameSettings' LitShaderMode sync when opening DebugMenu.
- Fixed Metal specific issues with decals, hitting a sampler limit and compiling AxF shader
- Fixed an issue with flipped depth buffer during postprocessing
- Fixed normal map use for shadow bias with forward lit - now use geometric normal
- Fixed transparent depth prepass and postpass access so they can be use without alpha clipping for lit shader
- Fixed support of alpha clip shadow for lit master node
- Fixed unlit master node not compiling
- Fixed issue with debug display of reflection probe
- Fixed issue with phong tessellations not working with lit shader
- Fixed issue with vertex displacement being affected by heightmap setting even if not heightmap where assign
- Fixed issue with density mode on Lit terrain producing NaN
- Fixed issue when going back and forth from Lit to LitTesselation for displacement mode
- Fixed issue with ambient occlusion incorrectly applied to emissiveColor with light layers in deferred
- Fixed issue with fabric convolution not using the correct convolved texture when fabric convolution is enabled
- Fixed issue with Thick mode for Transmission that was disabling transmission with directional light
- Fixed shutdown edge cases with HDRP tests
- Fixed slowdow when enabling Fabric convolution in HDRP asset
- Fixed specularAA not compiling in StackLit Master node
- Fixed material debug view with stereo rendering
- Fixed material's RenderQueue edition in default view.
- Fixed banding issues within volumetric density buffer
- Fixed missing multicompile for MSAA for AxF
- Fixed camera-relative support for stereo rendering
- Fixed remove sync with render thread when updating decal texture atlas.
- Fixed max number of keyword reach [256] issue. Several shader feature are now local
- Fixed Scene Color and Depth nodes
- Fixed SSR in forward
- Fixed custom editor of Unlit, HD Unlit and PBR shader graph master node
- Fixed issue with NewFrame not correctly calculated in Editor when switching scene
- Fixed issue with TerrainLit not compiling with depth only pass and normal buffer
- Fixed geometric normal use for shadow bias with PBR master node in forward
- Fixed instancing macro usage for decals
- Fixed error message when having more than one directional light casting shadow
- Fixed error when trying to display preview of Camera or PlanarReflectionProbe
- Fixed LOAD_TEXTURE2D_ARRAY_MSAA macro
- Fixed min-max and amplitude clamping value in inspector of vertex displacement materials
- Fixed issue with alpha shadow clip (was incorrectly clipping object shadow)
- Fixed an issue where sky cubemap would not be cleared correctly when setting the current sky to None
- Fixed a typo in Static Lighting Sky component UI
- Fixed issue with incorrect reset of RenderQueue when switching shader in inspector GUI
- Fixed issue with variant stripper stripping incorrectly some variants
- Fixed a case of ambient lighting flickering because of previews
- Fixed Decals when rendering multiple camera in a single frame
- Fixed cascade shadow count in shader
- Fixed issue with Stacklit shader with Haze effect
- Fixed an issue with the max sample count for the TAA
- Fixed post-process guard band for XR
- Fixed exposure of emissive of Unlit
- Fixed depth only and motion vector pass for Unlit not working correctly with MSAA
- Fixed an issue with stencil buffer copy causing unnecessary compute dispatches for lighting
- Fixed multi edition issue in FrameSettings
- Fixed issue with SRP batcher and DebugDisplay variant of lit shader
- Fixed issue with debug material mode not doing alpha test
- Fixed "Attempting to draw with missing UAV bindings" errors on Vulkan
- Fixed pre-exposure incorrectly apply to preview
- Fixed issue with duplicate 3D texture in 3D texture altas of volumetric?
- Fixed Camera rendering order (base on the depth parameter)
- Fixed shader graph decals not being cropped by gizmo
- Fixed "Attempting to draw with missing UAV bindings" errors on Vulkan.


### Changed
- ColorPyramid compute shader passes is swapped to pixel shader passes on platforms where the later is faster.
- Removing the simple lightloop used by the simple lit shader
- Whole refactor of reflection system: Planar and reflection probe
- Separated Passthrough from other RenderingPath
- Update several properties naming and caption based on feedback from documentation team
- Remove tile shader variant for transparent backface pass of lit shader
- Rename all HDRenderPipeline to HDRP folder for shaders
- Rename decal property label (based on doc team feedback)
- Lit shader mode now default to Deferred to reduce build time
- Update UI of Emission parameters in shaders
- Improve shader variant stripping including shader graph variant
- Refactored render loop to render realtime probes visible per camera
- Enable SRP batcher by default
- Shader code refactor: Rename LIGHTLOOP_SINGLE_PASS => LIGHTLOOP_DISABLE_TILE_AND_CLUSTER and clean all usage of LIGHTLOOP_TILE_PASS
- Shader code refactor: Move pragma definition of vertex and pixel shader inside pass + Move SURFACE_GRADIENT definition in XXXData.hlsl
- Micro-shadowing in Lit forward now use ambientOcclusion instead of SpecularOcclusion
- Upgraded FrameSettings workflow, DebugMenu and Inspector part relative to it
- Update build light list shader code to support 32 threads in wavefronts on some platforms
- LayeredLit layers' foldout are now grouped in one main foldout per layer
- Shadow alpha clip can now be enabled on lit shader and haor shader enven for opaque
- Temporal Antialiasing optimization for Xbox One X
- Parameter depthSlice on SetRenderTarget functions now defaults to -1 to bind the entire resource
- Rename SampleCameraDepth() functions to LoadCameraDepth() and SampleCameraDepth(), same for SampleCameraColor() functions
- Improved Motion Blur quality.
- Update stereo frame settings values for single-pass instancing and double-wide
- Rearrange FetchDepth functions to prepare for stereo-instancing
- Remove unused _ComputeEyeIndex
- Updated HDRenderPipelineAsset inspector
- Re-enable SRP batcher for metal

## [5.2.0-preview] - 2018-11-27

### Added
- Added option to run Contact Shadows and Volumetrics Voxelization stage in Async Compute
- Added camera freeze debug mode - Allow to visually see culling result for a camera
- Added support of Gizmo rendering before and after postprocess in Editor
- Added support of LuxAtDistance for punctual lights

### Fixed
- Fixed Debug.DrawLine and Debug.Ray call to work in game view
- Fixed DebugMenu's enum resetted on change
- Fixed divide by 0 in refraction causing NaN
- Fixed disable rough refraction support
- Fixed refraction, SSS and atmospheric scattering for VR
- Fixed forward clustered lighting for VR (double-wide).
- Fixed Light's UX to not allow negative intensity
- Fixed HDRenderPipelineAsset inspector broken when displaying its FrameSettings from project windows.
- Fixed forward clustered lighting for VR (double-wide).
- Fixed HDRenderPipelineAsset inspector broken when displaying its FrameSettings from project windows.
- Fixed Decals and SSR diable flags for all shader graph master node (Lit, Fabric, StackLit, PBR)
- Fixed Distortion blend mode for shader graph master node (Lit, StackLit)
- Fixed bent Normal for Fabric master node in shader graph
- Fixed PBR master node lightlayers
- Fixed shader stripping for built-in lit shaders.

### Changed
- Rename "Regular" in Diffusion profile UI "Thick Object"
- Changed VBuffer depth parametrization for volumetric from distanceRange to depthExtent - Require update of volumetric settings - Fog start at near plan
- SpotLight with box shape use Lux unit only

## [5.1.0-preview] - 2018-11-19

### Added

- Added a separate Editor resources file for resources Unity does not take when it builds a Player.
- You can now disable SSR on Materials in Shader Graph.
- Added support for MSAA when the Supported Lit Shader Mode is set to Both. Previously HDRP only supported MSAA for Forward mode.
- You can now override the emissive color of a Material when in debug mode.
- Exposed max light for Light Loop Settings in HDRP asset UI.
- HDRP no longer performs a NormalDBuffer pass update if there are no decals in the Scene.
- Added distant (fall-back) volumetric fog and improved the fog evaluation precision.
- Added an option to reflect sky in SSR.
- Added a y-axis offset for the PlanarReflectionProbe and offset tool.
- Exposed the option to run SSR and SSAO on async compute.
- Added support for the _GlossMapScale parameter in the Legacy to HDRP Material converter.
- Added wave intrinsic instructions for use in Shaders (for AMD GCN).


### Fixed
- Fixed sphere shaped influence handles clamping in Reflection Probes.
- Fixed Reflection Probe data migration for projects created before using HDRP.
- Fixed UI of Layered Material where Unity previously rendered the scrollbar above the Copy button.
- Fixed Material tessellations parameters Start fade distance and End fade distance. Originally, Unity clamped these values when you modified them.
- Fixed various distortion and refraction issues - handle a better fall-back.
- Fixed SSR for multiple views.
- Fixed SSR issues related to self-intersections.
- Fixed shape density volume handle speed.
- Fixed density volume shape handle moving too fast.
- Fixed the Camera velocity pass that we removed by mistake.
- Fixed some null pointer exceptions when disabling motion vectors support.
- Fixed viewports for both the Subsurface Scattering combine pass and the transparent depth prepass.
- Fixed the blend mode pop-up in the UI. It previously did not appear when you enabled pre-refraction.
- Fixed some null pointer exceptions that previously occurred when you disabled motion vectors support.
- Fixed Layered Lit UI issue with scrollbar.
- Fixed cubemap assignation on custom ReflectionProbe.
- Fixed Reflection Probes’ capture settings' shadow distance.
- Fixed an issue with the SRP batcher and Shader variables declaration.
- Fixed thickness and subsurface slots for fabric Shader master node that wasn't appearing with the right combination of flags.
- Fixed d3d debug layer warning.
- Fixed PCSS sampling quality.
- Fixed the Subsurface and transmission Material feature enabling for fabric Shader.
- Fixed the Shader Graph UV node’s dimensions when using it in a vertex Shader.
- Fixed the planar reflection mirror gizmo's rotation.
- Fixed HDRenderPipelineAsset's FrameSettings not showing the selected enum in the Inspector drop-down.
- Fixed an error with async compute.
- MSAA now supports transparency.
- The HDRP Material upgrader tool now converts metallic values correctly.
- Volumetrics now render in Reflection Probes.
- Fixed a crash that occurred whenever you set a viewport size to 0.
- Fixed the Camera physic parameter that the UI previously did not display.
- Fixed issue in pyramid shaped spotlight handles manipulation

### Changed

- Renamed Line shaped Lights to Tube Lights.
- HDRP now uses mean height fog parametrization.
- Shadow quality settings are set to All when you use HDRP (This setting is not visible in the UI when using SRP). This avoids Legacy Graphics Quality Settings disabling the shadows and give SRP full control over the Shadows instead.
- HDRP now internally uses premultiplied alpha for all fog.
- Updated default FrameSettings used for realtime Reflection Probes when you create a new HDRenderPipelineAsset.
- Remove multi-camera support. LWRP and HDRP will not support multi-camera layered rendering.
- Updated Shader Graph subshaders to use the new instancing define.
- Changed fog distance calculation from distance to plane to distance to sphere.
- Optimized forward rendering using AMD GCN by scalarizing the light loop.
- Changed the UI of the Light Editor.
- Change ordering of includes in HDRP Materials in order to reduce iteration time for faster compilation.
- Added a StackLit master node replacing the InspectorUI version. IMPORTANT: All previously authored StackLit Materials will be lost. You need to recreate them with the master node.

## [5.0.0-preview] - 2018-09-28

### Added
- Added occlusion mesh to depth prepass for VR (VR still disabled for now)
- Added a debug mode to display only one shadow at once
- Added controls for the highlight created by directional lights
- Added a light radius setting to punctual lights to soften light attenuation and simulate fill lighting
- Added a 'minRoughness' parameter to all non-area lights (was previously only available for certain light types)
- Added separate volumetric light/shadow dimmers
- Added per-pixel jitter to volumetrics to reduce aliasing artifacts
- Added a SurfaceShading.hlsl file, which implements material-agnostic shading functionality in an efficient manner
- Added support for shadow bias for thin object transmission
- Added FrameSettings to control realtime planar reflection
- Added control for SRPBatcher on HDRP Asset
- Added an option to clear the shadow atlases in the debug menu
- Added a color visualization of the shadow atlas rescale in debug mode
- Added support for disabling SSR on materials
- Added intrinsic for XBone
- Added new light volume debugging tool
- Added a new SSR debug view mode
- Added translaction's scale invariance on DensityVolume
- Added multiple supported LitShadermode and per renderer choice in case of both Forward and Deferred supported
- Added custom specular occlusion mode to Lit Shader Graph Master node

### Fixed
- Fixed a normal bias issue with Stacklit (Was causing light leaking)
- Fixed camera preview outputing an error when both scene and game view where display and play and exit was call
- Fixed override debug mode not apply correctly on static GI
- Fixed issue where XRGraphicsConfig values set in the asset inspector GUI weren't propagating correctly (VR still disabled for now)
- Fixed issue with tangent that was using SurfaceGradient instead of regular normal decoding
- Fixed wrong error message display when switching to unsupported target like IOS
- Fixed an issue with ambient occlusion texture sometimes not being created properly causing broken rendering
- Shadow near plane is no longer limited at 0.1
- Fixed decal draw order on transparent material
- Fixed an issue where sometime the lookup texture used for GGX convolution was broken, causing broken rendering
- Fixed an issue where you wouldn't see any fog for certain pipeline/scene configurations
- Fixed an issue with volumetric lighting where the anisotropy value of 0 would not result in perfectly isotropic lighting
- Fixed shadow bias when the atlas is rescaled
- Fixed shadow cascade sampling outside of the atlas when cascade count is inferior to 4
- Fixed shadow filter width in deferred rendering not matching shader config
- Fixed stereo sampling of depth texture in MSAA DepthValues.shader
- Fixed box light UI which allowed negative and zero sizes, thus causing NaNs
- Fixed stereo rendering in HDRISky.shader (VR)
- Fixed normal blend and blend sphere influence for reflection probe
- Fixed distortion filtering (was point filtering, now trilinear)
- Fixed contact shadow for large distance
- Fixed depth pyramid debug view mode
- Fixed sphere shaped influence handles clamping in reflection probes
- Fixed reflection probes data migration for project created before using hdrp
- Fixed ambient occlusion for Lit Master Node when slot is connected

### Changed
- Use samplerunity_ShadowMask instead of samplerunity_samplerLightmap for shadow mask
- Allow to resize reflection probe gizmo's size
- Improve quality of screen space shadow
- Remove support of projection model for ScreenSpaceLighting (SSR always use HiZ and refraction always Proxy)
- Remove all the debug mode from SSR that are obsolete now
- Expose frameSettings and Capture settings for reflection and planar probe
- Update UI for reflection probe, planar probe, camera and HDRP Asset
- Implement proper linear blending for volumetric lighting via deep compositing as described in the paper "Deep Compositing Using Lie Algebras"
- Changed  planar mapping to match terrain convention (XZ instead of ZX)
- XRGraphicsConfig is no longer Read/Write. Instead, it's read-only. This improves consistency of XR behavior between the legacy render pipeline and SRP
- Change reflection probe data migration code (to update old reflection probe to new one)
- Updated gizmo for ReflectionProbes
- Updated UI and Gizmo of DensityVolume

## [4.0.0-preview] - 2018-09-28

### Added
- Added a new TerrainLit shader that supports rendering of Unity terrains.
- Added controls for linear fade at the boundary of density volumes
- Added new API to control decals without monobehaviour object
- Improve Decal Gizmo
- Implement Screen Space Reflections (SSR) (alpha version, highly experimental)
- Add an option to invert the fade parameter on a Density Volume
- Added a Fabric shader (experimental) handling cotton and silk
- Added support for MSAA in forward only for opaque only
- Implement smoothness fade for SSR
- Added support for AxF shader (X-rite format - require special AxF importer from Unity not part of HDRP)
- Added control for sundisc on directional light (hack)
- Added a new HD Lit Master node that implements Lit shader support for Shader Graph
- Added Micro shadowing support (hack)
- Added an event on HDAdditionalCameraData for custom rendering
- HDRP Shader Graph shaders now support 4-channel UVs.

### Fixed
- Fixed an issue where sometimes the deferred shadow texture would not be valid, causing wrong rendering.
- Stencil test during decals normal buffer update is now properly applied
- Decals corectly update normal buffer in forward
- Fixed a normalization problem in reflection probe face fading causing artefacts in some cases
- Fix multi-selection behavior of Density Volumes overwriting the albedo value
- Fixed support of depth texture for RenderTexture. HDRP now correctly output depth to user depth buffer if RenderTexture request it.
- Fixed multi-selection behavior of Density Volumes overwriting the albedo value
- Fixed support of depth for RenderTexture. HDRP now correctly output depth to user depth buffer if RenderTexture request it.
- Fixed support of Gizmo in game view in the editor
- Fixed gizmo for spot light type
- Fixed issue with TileViewDebug mode being inversed in gameview
- Fixed an issue with SAMPLE_TEXTURECUBE_SHADOW macro
- Fixed issue with color picker not display correctly when game and scene view are visible at the same time
- Fixed an issue with reflection probe face fading
- Fixed camera motion vectors shader and associated matrices to update correctly for single-pass double-wide stereo rendering
- Fixed light attenuation functions when range attenuation is disabled
- Fixed shadow component algorithm fixup not dirtying the scene, so changes can be saved to disk.
- Fixed some GC leaks for HDRP
- Fixed contact shadow not affected by shadow dimmer
- Fixed GGX that works correctly for the roughness value of 0 (mean specular highlgiht will disappeard for perfect mirror, we rely on maxSmoothness instead to always have a highlight even on mirror surface)
- Add stereo support to ShaderPassForward.hlsl. Forward rendering now seems passable in limited test scenes with camera-relative rendering disabled.
- Add stereo support to ProceduralSky.shader and OpaqueAtmosphericScattering.shader.
- Added CullingGroupManager to fix more GC.Alloc's in HDRP
- Fixed rendering when multiple cameras render into the same render texture

### Changed
- Changed the way depth & color pyramids are built to be faster and better quality, thus improving the look of distortion and refraction.
- Stabilize the dithered LOD transition mask with respect to the camera rotation.
- Avoid multiple depth buffer copies when decals are present
- Refactor code related to the RT handle system (No more normal buffer manager)
- Remove deferred directional shadow and move evaluation before lightloop
- Add a function GetNormalForShadowBias() that material need to implement to return the normal used for normal shadow biasing
- Remove Jimenez Subsurface scattering code (This code was disabled by default, now remove to ease maintenance)
- Change Decal API, decal contribution is now done in Material. Require update of material using decal
- Move a lot of files from CoreRP to HDRP/CoreRP. All moved files weren't used by Ligthweight pipeline. Long term they could move back to CoreRP after CoreRP become out of preview
- Updated camera inspector UI
- Updated decal gizmo
- Optimization: The objects that are rendered in the Motion Vector Pass are not rendered in the prepass anymore
- Removed setting shader inclue path via old API, use package shader include paths
- The default value of 'maxSmoothness' for punctual lights has been changed to 0.99
- Modified deferred compute and vert/frag shaders for first steps towards stereo support
- Moved material specific Shader Graph files into corresponding material folders.
- Hide environment lighting settings when enabling HDRP (Settings are control from sceneSettings)
- Update all shader includes to use absolute path (allow users to create material in their Asset folder)
- Done a reorganization of the files (Move ShaderPass to RenderPipeline folder, Move all shadow related files to Lighting/Shadow and others)
- Improved performance and quality of Screen Space Shadows

## [3.3.0-preview] - 2018-01-01

### Added
- Added an error message to say to use Metal or Vulkan when trying to use OpenGL API
- Added a new Fabric shader model that supports Silk and Cotton/Wool
- Added a new HDRP Lighting Debug mode to visualize Light Volumes for Point, Spot, Line, Rectangular and Reflection Probes
- Add support for reflection probe light layers
- Improve quality of anisotropic on IBL

### Fixed
- Fix an issue where the screen where darken when rendering camera preview
- Fix display correct target platform when showing message to inform user that a platform is not supported
- Remove workaround for metal and vulkan in normal buffer encoding/decoding
- Fixed an issue with color picker not working in forward
- Fixed an issue where reseting HDLight do not reset all of its parameters
- Fixed shader compile warning in DebugLightVolumes.shader

### Changed
- Changed default reflection probe to be 256x256x6 and array size to be 64
- Removed dependence on the NdotL for thickness evaluation for translucency (based on artist's input)
- Increased the precision when comparing Planar or HD reflection probe volumes
- Remove various GC alloc in C#. Slightly better performance

## [3.2.0-preview] - 2018-01-01

### Added
- Added a luminance meter in the debug menu
- Added support of Light, reflection probe, emissive material, volume settings related to lighting to Lighting explorer
- Added support for 16bit shadows

### Fixed
- Fix issue with package upgrading (HDRP resources asset is now versionned to worarkound package manager limitation)
- Fix HDReflectionProbe offset displayed in gizmo different than what is affected.
- Fix decals getting into a state where they could not be removed or disabled.
- Fix lux meter mode - The lux meter isn't affected by the sky anymore
- Fix area light size reset when multi-selected
- Fix filter pass number in HDUtils.BlitQuad
- Fix Lux meter mode that was applying SSS
- Fix planar reflections that were not working with tile/cluster (olbique matrix)
- Fix debug menu at runtime not working after nested prefab PR come to trunk
- Fix scrolling issue in density volume

### Changed
- Shader code refactor: Split MaterialUtilities file in two parts BuiltinUtilities (independent of FragInputs) and MaterialUtilities (Dependent of FragInputs)
- Change screen space shadow rendertarget format from ARGB32 to RG16

## [3.1.0-preview] - 2018-01-01

### Added
- Decal now support per channel selection mask. There is now two mode. One with BaseColor, Normal and Smoothness and another one more expensive with BaseColor, Normal, Smoothness, Metal and AO. Control is on HDRP Asset. This may require to launch an update script for old scene: 'Edit/Render Pipeline/Single step upgrade script/Upgrade all DecalMaterial MaskBlendMode'.
- Decal now supports depth bias for decal mesh, to prevent z-fighting
- Decal material now supports draw order for decal projectors
- Added LightLayers support (Base on mask from renderers name RenderingLayers and mask from light name LightLayers - if they match, the light apply) - cost an extra GBuffer in deferred (more bandwidth)
- When LightLayers is enabled, the AmbientOclusion is store in the GBuffer in deferred path allowing to avoid double occlusion with SSAO. In forward the double occlusion is now always avoided.
- Added the possibility to add an override transform on the camera for volume interpolation
- Added desired lux intensity and auto multiplier for HDRI sky
- Added an option to disable light by type in the debug menu
- Added gradient sky
- Split EmissiveColor and bakeDiffuseLighting in forward avoiding the emissiveColor to be affect by SSAO
- Added a volume to control indirect light intensity
- Added EV 100 intensity unit for area lights
- Added support for RendererPriority on Renderer. This allow to control order of transparent rendering manually. HDRP have now two stage of sorting for transparent in addition to bact to front. Material have a priority then Renderer have a priority.
- Add Coupling of (HD)Camera and HDAdditionalCameraData for reset and remove in inspector contextual menu of Camera
- Add Coupling of (HD)ReflectionProbe and HDAdditionalReflectionData for reset and remove in inspector contextual menu of ReflectoinProbe
- Add macro to forbid unity_ObjectToWorld/unity_WorldToObject to be use as it doesn't handle camera relative rendering
- Add opacity control on contact shadow

### Fixed
- Fixed an issue with PreIntegratedFGD texture being sometimes destroyed and not regenerated causing rendering to break
- PostProcess input buffers are not copied anymore on PC if the viewport size matches the final render target size
- Fixed an issue when manipulating a lot of decals, it was displaying a lot of errors in the inspector
- Fixed capture material with reflection probe
- Refactored Constant Buffers to avoid hitting the maximum number of bound CBs in some cases.
- Fixed the light range affecting the transform scale when changed.
- Snap to grid now works for Decal projector resizing.
- Added a warning for 128x128 cookie texture without mipmaps
- Replace the sampler used for density volumes for correct wrap mode handling

### Changed
- Move Render Pipeline Debug "Windows from Windows->General-> Render Pipeline debug windows" to "Windows from Windows->Analysis-> Render Pipeline debug windows"
- Update detail map formula for smoothness and albedo, goal it to bright and dark perceptually and scale factor is use to control gradient speed
- Refactor the Upgrade material system. Now a material can be update from older version at any time. Call Edit/Render Pipeline/Upgrade all Materials to newer version
- Change name EnableDBuffer to EnableDecals at several place (shader, hdrp asset...), this require a call to Edit/Render Pipeline/Upgrade all Materials to newer version to have up to date material.
- Refactor shader code: BakeLightingData structure have been replace by BuiltinData. Lot of shader code have been remove/change.
- Refactor shader code: All GBuffer are now handled by the deferred material. Mean ShadowMask and LightLayers are control by lit material in lit.hlsl and not outside anymore. Lot of shader code have been remove/change.
- Refactor shader code: Rename GetBakedDiffuseLighting to ModifyBakedDiffuseLighting. This function now handle lighting model for transmission too. Lux meter debug mode is factor outisde.
- Refactor shader code: GetBakedDiffuseLighting is not call anymore in GBuffer or forward pass, including the ConvertSurfaceDataToBSDFData and GetPreLightData, this is done in ModifyBakedDiffuseLighting now
- Refactor shader code: Added a backBakeDiffuseLighting to BuiltinData to handle lighting for transmission
- Refactor shader code: Material must now call InitBuiltinData (Init all to zero + init bakeDiffuseLighting and backBakeDiffuseLighting ) and PostInitBuiltinData

## [3.0.0-preview] - 2018-01-01

### Fixed
- Fixed an issue with distortion that was using previous frame instead of current frame
- Fixed an issue where disabled light where not upgrade correctly to the new physical light unit system introduce in 2.0.5-preview

### Changed
- Update assembly definitions to output assemblies that match Unity naming convention (Unity.*).

## [2.0.5-preview] - 2018-01-01

### Added
- Add option supportDitheringCrossFade on HDRP Asset to allow to remove shader variant during player build if needed
- Add contact shadows for punctual lights (in additional shadow settings), only one light is allowed to cast contact shadows at the same time and so at each frame a dominant light is choosed among all light with contact shadows enabled.
- Add PCSS shadow filter support (from SRP Core)
- Exposed shadow budget parameters in HDRP asset
- Add an option to generate an emissive mesh for area lights (currently rectangle light only). The mesh fits the size, intensity and color of the light.
- Add an option to the HDRP asset to increase the resolution of volumetric lighting.
- Add additional ligth unit support for punctual light (Lumens, Candela) and area lights (Lumens, Luminance)
- Add dedicated Gizmo for the box Influence volume of HDReflectionProbe / PlanarReflectionProbe

### Changed
- Re-enable shadow mask mode in debug view
- SSS and Transmission code have been refactored to be able to share it between various material. Guidelines are in SubsurfaceScattering.hlsl
- Change code in area light with LTC for Lit shader. Magnitude is now take from FGD texture instead of a separate texture
- Improve camera relative rendering: We now apply camera translation on the model matrix, so before the TransformObjectToWorld(). Note: unity_WorldToObject and unity_ObjectToWorld must never be used directly.
- Rename positionWS to positionRWS (Camera relative world position) at a lot of places (mainly in interpolator and FragInputs). In case of custom shader user will be required to update their code.
- Rename positionWS, capturePositionWS, proxyPositionWS, influencePositionWS to positionRWS, capturePositionRWS, proxyPositionRWS, influencePositionRWS (Camera relative world position) in LightDefinition struct.
- Improve the quality of trilinear filtering of density volume textures.
- Improve UI for HDReflectionProbe / PlanarReflectionProbe

### Fixed
- Fixed a shader preprocessor issue when compiling DebugViewMaterialGBuffer.shader against Metal target
- Added a temporary workaround to Lit.hlsl to avoid broken lighting code with Metal/AMD
- Fixed issue when using more than one volume texture mask with density volumes.
- Fixed an error which prevented volumetric lighting from working if no density volumes with 3D textures were present.
- Fix contact shadows applied on transmission
- Fix issue with forward opaque lit shader variant being removed by the shader preprocessor
- Fixed compilation errors on platforms with limited XRSetting support.
- Fixed apply range attenuation option on punctual light
- Fixed issue with color temperature not take correctly into account with static lighting
- Don't display fog when diffuse lighting, specular lighting, or lux meter debug mode are enabled.

## [2.0.4-preview] - 2018-01-01

### Fixed
- Fix issue when disabling rough refraction and building a player. Was causing a crash.

## [2.0.3-preview] - 2018-01-01

### Added
- Increased debug color picker limit up to 260k lux

## [2.0.2-preview] - 2018-01-01

### Added
- Add Light -> Planar Reflection Probe command
- Added a false color mode in rendering debug
- Add support for mesh decals
- Add flag to disable projector decals on transparent geometry to save performance and decal texture atlas space
- Add ability to use decal diffuse map as mask only
- Add visualize all shadow masks in lighting debug
- Add export of normal and roughness buffer for forwardOnly and when in supportOnlyForward mode for forward
- Provide a define in lit.hlsl (FORWARD_MATERIAL_READ_FROM_WRITTEN_NORMAL_BUFFER) when output buffer normal is used to read the normal and roughness instead of caclulating it (can save performance, but lower quality due to compression)
- Add color swatch to decal material

### Changed
- Change Render -> Planar Reflection creation to 3D Object -> Mirror
- Change "Enable Reflector" name on SpotLight to "Angle Affect Intensity"
- Change prototype of BSDFData ConvertSurfaceDataToBSDFData(SurfaceData surfaceData) to BSDFData ConvertSurfaceDataToBSDFData(uint2 positionSS, SurfaceData surfaceData)

### Fixed
- Fix issue with StackLit in deferred mode with deferredDirectionalShadow due to GBuffer not being cleared. Gbuffer is still not clear and issue was fix with the new Output of normal buffer.
- Fixed an issue where interpolation volumes were not updated correctly for reflection captures.
- Fixed an exception in Light Loop settings UI

## [2.0.1-preview] - 2018-01-01

### Added
- Add stripper of shader variant when building a player. Save shader compile time.
- Disable per-object culling that was executed in C++ in HD whereas it was not used (Optimization)
- Enable texture streaming debugging (was not working before 2018.2)
- Added Screen Space Reflection with Proxy Projection Model
- Support correctly scene selection for alpha tested object
- Add per light shadow mask mode control (i.e shadow mask distance and shadow mask). It use the option NonLightmappedOnly
- Add geometric filtering to Lit shader (allow to reduce specular aliasing)
- Add shortcut to create DensityVolume and PlanarReflection in hierarchy
- Add a DefaultHDMirrorMaterial material for PlanarReflection
- Added a script to be able to upgrade material to newer version of HDRP
- Removed useless duplication of ForwardError passes.
- Add option to not compile any DEBUG_DISPLAY shader in the player (Faster build) call Support Runtime Debug display

### Changed
- Changed SupportForwardOnly to SupportOnlyForward in render pipeline settings
- Changed versioning variable name in HDAdditionalXXXData from m_version to version
- Create unique name when creating a game object in the rendering menu (i.e Density Volume(2))
- Re-organize various files and folder location to clean the repository
- Change Debug windows name and location. Now located at:  Windows -> General -> Render Pipeline Debug

### Removed
- Removed GlobalLightLoopSettings.maxPlanarReflectionProbes and instead use value of GlobalLightLoopSettings.planarReflectionProbeCacheSize
- Remove EmissiveIntensity parameter and change EmissiveColor to be HDR (Matching Builtin Unity behavior) - Data need to be updated - Launch Edit -> Single Step Upgrade Script -> Upgrade all Materials emissionColor

### Fixed
- Fix issue with LOD transition and instancing
- Fix discrepency between object motion vector and camera motion vector
- Fix issue with spot and dir light gizmo axis not highlighted correctly
- Fix potential crash while register debug windows inputs at startup
- Fix warning when creating Planar reflection
- Fix specular lighting debug mode (was rendering black)
- Allow projector decal with null material to allow to configure decal when HDRP is not set
- Decal atlas texture offset/scale is updated after allocations (used to be before so it was using date from previous frame)

## [0.0.0-preview] - 2018-01-01

### Added
- Configure the VolumetricLightingSystem code path to be on by default
- Trigger a build exception when trying to build an unsupported platform
- Introduce the VolumetricLightingController component, which can (and should) be placed on the camera, and allows one to control the near and the far plane of the V-Buffer (volumetric "froxel" buffer) along with the depth distribution (from logarithmic to linear)
- Add 3D texture support for DensityVolumes
- Add a better mapping of roughness to mipmap for planar reflection
- The VolumetricLightingSystem now uses RTHandles, which allows to save memory by sharing buffers between different cameras (history buffers are not shared), and reduce reallocation frequency by reallocating buffers only if the rendering resolution increases (and suballocating within existing buffers if the rendering resolution decreases)
- Add a Volumetric Dimmer slider to lights to control the intensity of the scattered volumetric lighting
- Add UV tiling and offset support for decals.
- Add mipmapping support for volume 3D mask textures

### Changed
- Default number of planar reflection change from 4 to 2
- Rename _MainDepthTexture to _CameraDepthTexture
- The VolumetricLightingController has been moved to the Interpolation Volume framework and now functions similarly to the VolumetricFog settings
- Update of UI of cookie, CubeCookie, Reflection probe and planar reflection probe to combo box
- Allow enabling/disabling shadows for area lights when they are set to baked.
- Hide applyRangeAttenuation and FadeDistance for directional shadow as they are not used

### Removed
- Remove Resource folder of PreIntegratedFGD and add the resource to RenderPipeline Asset

### Fixed
- Fix ConvertPhysicalLightIntensityToLightIntensity() function used when creating light from script to match HDLightEditor behavior
- Fix numerical issues with the default value of mean free path of volumetric fog
- Fix the bug preventing decals from coexisting with density volumes
- Fix issue with alpha tested geometry using planar/triplanar mapping not render correctly or flickering (due to being wrongly alpha tested in depth prepass)
- Fix meta pass with triplanar (was not handling correctly the normal)
- Fix preview when a planar reflection is present
- Fix Camera preview, it is now a Preview cameraType (was a SceneView)
- Fix handling unknown GPUShadowTypes in the shadow manager.
- Fix area light shapes sent as point lights to the baking backends when they are set to baked.
- Fix unnecessary division by PI for baked area lights.
- Fix line lights sent to the lightmappers. The backends don't support this light type.
- Fix issue with shadow mask framesettings not correctly taken into account when shadow mask is enabled for lighting.
- Fix directional light and shadow mask transition, they are now matching making smooth transition
- Fix banding issues caused by high intensity volumetric lighting
- Fix the debug window being emptied on SRP asset reload
- Fix issue with debug mode not correctly clearing the GBuffer in editor after a resize
- Fix issue with ResetMaterialKeyword not resetting correctly ToggleOff/Roggle Keyword
- Fix issue with motion vector not render correctly if there is no depth prepass in deferred

## [0.0.0-preview] - 2018-01-01

### Added
- Screen Space Refraction projection model (Proxy raycasting, HiZ raymarching)
- Screen Space Refraction settings as volume component
- Added buffered frame history per camera
- Port Global Density Volumes to the Interpolation Volume System.
- Optimize ImportanceSampleLambert() to not require the tangent frame.
- Generalize SampleVBuffer() to handle different sampling and reconstruction methods.
- Improve the quality of volumetric lighting reprojection.
- Optimize Morton Order code in the Subsurface Scattering pass.
- Planar Reflection Probe support roughness (gaussian convolution of captured probe)
- Use an atlas instead of a texture array for cluster transparent decals
- Add a debug view to visualize the decal atlas
- Only store decal textures to atlas if decal is visible, debounce out of memory decal atlas warning.
- Add manipulator gizmo on decal to improve authoring workflow
- Add a minimal StackLit material (work in progress, this version can be used as template to add new material)

### Changed
- EnableShadowMask in FrameSettings (But shadowMaskSupport still disable by default)
- Forced Planar Probe update modes to (Realtime, Every Update, Mirror Camera)
- Screen Space Refraction proxy model uses the proxy of the first environment light (Reflection probe/Planar probe) or the sky
- Moved RTHandle static methods to RTHandles
- Renamed RTHandle to RTHandleSystem.RTHandle
- Move code for PreIntegratedFDG (Lit.shader) into its dedicated folder to be share with other material
- Move code for LTCArea (Lit.shader) into its dedicated folder to be share with other material

### Removed
- Removed Planar Probe mirror plane position and normal fields in inspector, always display mirror plane and normal gizmos

### Fixed
- Fix fog flags in scene view is now taken into account
- Fix sky in preview windows that were disappearing after a load of a new level
- Fix numerical issues in IntersectRayAABB().
- Fix alpha blending of volumetric lighting with transparent objects.
- Fix the near plane of the V-Buffer causing out-of-bounds look-ups in the clustered data structure.
- Depth and color pyramid are properly computed and sampled when the camera renders inside a viewport of a RTHandle.
- Fix decal atlas debug view to work correctly when shadow atlas view is also enabled
- Fix TransparentSSR with non-rendergraph.
- Fix shader compilation warning on SSR compute shader.<|MERGE_RESOLUTION|>--- conflicted
+++ resolved
@@ -30,7 +30,8 @@
 - Removed the material pass probe volumes evaluation mode.
 - Move the Decal Gizmo Color initialization to preferences
 - Unifying the history validation pass so that it is only done once for the whole frame and not per effect.
-<<<<<<< HEAD
+- Updated the tooltip for the Decal Angle Fade property (requires to enable Decal Layers in both HDRP asset and Frame settings) (case 1308048).
+- The RTAO's history is now discarded if the occlusion caster was moving (case 1303418).
 - Change Asset/Create/Shader/HD Render Pipeline/Decal Shader Graph to Asset/Create/Shader Graph/HDRP/Decal Shader Graph
 - Change Asset/Create/Shader/HD Render Pipeline/Eye Shader Graph to Asset/Create/Shader Graph/HDRP/Eye Shader Graph
 - Change Asset/Create/Shader/HD Render Pipeline/Fabric Shader Graph to Asset/Create/Shader Graph/HDRP/Decal Fabric Shader Graph
@@ -41,10 +42,6 @@
 - Change Asset/Create/Shader/HD Render Pipeline/Custom FullScreen Pass to Asset/Create/Shader/HDRP Custom FullScreen Pass
 - Change Asset/Create/Shader/HD Render Pipeline/Custom Renderers Pass to Asset/Create/Shader/HDRP Custom Renderers Pass
 - Change Asset/Create/Shader/HD Render Pipeline/Post Process Pass to Asset/Create/Shader/HDRP Post Process
-=======
-- Updated the tooltip for the Decal Angle Fade property (requires to enable Decal Layers in both HDRP asset and Frame settings) (case 1308048).
-- The RTAO's history is now discarded if the occlusion caster was moving (case 1303418).
->>>>>>> 540228e4
 
 ## [11.0.0] - 2020-10-21
 
