# Changelog
All notable changes to this package will be documented in this file.

The format is based on [Keep a Changelog](http://keepachangelog.com/en/1.0.0/)
and this project adheres to [Semantic Versioning](http://semver.org/spec/v2.0.0.html).

## [11.0.0] - 2020-12-02

### Added
- Added a new API to bake HDRP probes from C# (case 1276360)
- Added support for pre-exposure for planar reflections.
- Added support for nested volume components to volume system.
- Added a cameraCullingResult field in Custom Pass Context to give access to both custom pass and camera culling result.
- Added a slider to control the fallback value of the directional shadow when the cascade have no coverage.
- Added a toggle to allow to include or exclude smooth surfaces from ray traced reflection denoising.
- Added light unit slider for automatic and automatic histrogram exposure limits.
- Added support for raytracing for AxF material
- Added rasterized area light shadows for AxF material
- Added View Bias for mesh decals.
- Added pivot point manipulation for Decals (inspector and edit mode).
- Added UV manipulation for Decals (edit mode).
- Added color and intensity customization for Decals.
- New function in GeometryTools.hlsl to calculate triangle edge and full triangle culling.
- Added support for the PlayStation 5 platform.
- Added support the XboxSeries platform.
- Added the default quality settings to the HDRP asset for RTAO, RTR and RTGI (case 1304370).
- Added a history rejection criterion based on if the pixel was moving in world space (case 1302392).
- Added new API in CachedShadowManager
- Added an additional check in the "check scene for ray tracing" (case 1314963).
- API to allow OnDemand shadows to not render upon placement in the Cached Shadow Atlas.
- Exposed update upon light movement for directional light shadows in UI.

### Fixed
- Fixed probe volumes debug views.
- Fixed ShaderGraph Decal material not showing exposed properties.
- Fixed couple samplers that had the wrong name in raytracing code
- VFX : Debug material view were rendering pink for albedo. (case 1290752)
- VFX: Fixed LPPV with lit particles in deferred (case 1293608)
- Fixed computation of geometric normal in path tracing (case 1293029).
- Fixed issues with path-traced volumetric scattering (cases 1295222, 1295234).
- Fixed an issue with the frame count management for the volumetric fog (case 1299251).
- Fixed the default background color for previews to use the original color.
- Fixed Clearcoat on Stacklit or Lit breaks when URP is imported into the project (case 1297806)
- Fixed issues with path-traced volumetric scattering (cases 1295222, 1295234).
- Fixed an issue with half res ssgi upscale.
- Fixed an issue with material using distortion from ShaderGraph init after Material creation (case 1294026)
- Fixed timing issues with accumulation motion blur
- Fixed model import by adding additional data if needed.
- Fixed GC allocations from XR occlusion mesh when using multipass.
- Fixed XR depth copy when using MSAA.
- Fixed register spilling on  FXC in light list shaders.
- Fixed issue with shadow mask and area lights.
- Fixed an issue with the capture callback (now includes post processing results).
- Fixed decal draw order for ShaderGraph decal materials.
- Fixed StackLit ShaderGraph surface option property block to only display energy conserving specular color option for the specular parametrization (case 1257050)
- Fixed missing BeginCameraRendering call for custom render mode of a Camera.
- Fixed LayerMask editor for volume parameters.
- Fixed the condition on temporal accumulation in the reflection denoiser (case 1303504).
- Fixed box light attenuation.
- Fixed issues with compositor's undo (cases 1305633, 1307170).
- Fixed after post process custom pass scale issue when dynamic resolution is enabled (case 1299194).
- Fixed an issue with light intensity prefab override application not visible in the inspector (case 1299563).
- Fixed Undo/Redo instability of light temperature.
- Fixed label style in pbr sky editor.
- Fixed side effect on styles during compositor rendering.
- Fixed size and spacing of compositor info boxes (case 1305652).
- Fixed spacing of UI widgets in the Graphics Compositor (case 1305638).
- Fixed undo-redo on layered lit editor.
- Fixed tesselation culling, big triangles using lit tesselation shader would dissapear when camera is too close to them (case 1299116)
- Fixed issue with compositor related custom passes still active after disabling the compositor (case 1305330)
- Fixed some render texture leaks.
- Fixed regression in Wizard that not fix runtime ressource anymore (case 1287627)
- Fixed error in Depth Of Field near radius blur calculation (case 1306228).
- Fixed a reload bug when using objects from the scene in the lookdev (case 1300916).
- Fixed light gizmo showing shadow near plane when shadows are disabled.
- Fixed path tracing alpha channel support (case 1304187).
- Fixed shadow matte not working with ambient occlusion when MSAA is enabled
- Fixed an issue in shadergraph when switch from a RenderingPass (case 1307653)
- Fixed LookDev environment library assignement after leaving playmode.
- Fixed a locale issue with the diffusion profile property values in ShaderGraph on PC where comma is the decimal separator.
- Fixed error in the RTHandle scale of Depth Of Field when TAA is enabled.
- Fixed Quality Level set to the last one of the list after a Build (case 1307450)
- Fixed wrong shader / properties assignement to materials created from 3DsMax 2021 Physical Material. (case 1293576)
- Fixed Emissive color property from Autodesk Interactive materials not editable in Inspector. (case 1307234)
- Fixed Warnings about "SceneIdMap" missing script in eye material sample scene
- Fixed resize IES when already baked in the Atlas 1299233
- Fixed an exception when opening the color picker in the material UI (case 1307143).
- Fixed lights shadow frustum near and far planes.
- Fixed various issues with non-temporal SSAO and rendergraph.
- Fixed white flashes on camera cuts on volumetric fog.
- Fixed light layer issue when performing editing on multiple lights.
- Fixed an issue where selection in a debug panel would reset when cycling through enum items.
- Fixed material keywords with fbx importer.
- Fixed lightmaps not working properly with shader graphs in ray traced reflections (case 1305335).
- Fixed skybox for ortho cameras.
- Fixed issue when debug full screen 'Transparent Screen Space Reflection' do not take in consideration debug exposure
- Fixed sub-shadow rendering for cached shadow maps.
- Fixed PCSS filtering issues with cached shadow maps.
- Fix screen being over-exposed when changing very different skies.
- Fixed incorrect debug wireframe overlay on tessellated geometry (using littessellation), caused by the picking pass using an incorrect camera matrix.
- Fixed nullref in layered lit shader editor.
- Fix issue with Depth of Field CoC debug view.
- Fixed an issue where first frame of SSAO could exhibit ghosting artefacts.
- Fixed an issue with the mipmap generation internal format after rendering format change.
- Fixed performance issue with ShaderGraph and Alpha Test
- Fixed error when increasing the maximum planar reflection limit (case 1306530).
- Fixed alpha output in debug view and AOVs when using shadow matte (case 1311830).
- Fixed an issue with transparent meshes writing their depths and recursive rendering (case 1314409).
- Fixed issue with compositor custom pass hooks added/removed repeatedly (case 1315971).
- Fixed: SSR with transparent (case 1311088)
- Fixed decals in material debug display.
- Fixed update upon light movement for directional light rotation.
- Fixed an issue in the planar reflection probe convolution.
- Fixed loss of persistency of ratio between pivot position and size when sliding by 0 in DecalProjector inspector (case 1308338)
- Fixed nullref when adding a volume component in a Volume profile asset (case 1317156).
- Fixed decal normal for double sided materials (case 1312065).
- Fixed multiple HDRP Frame Settings panel issues: missing "Refraction" Frame Setting. Fixing ordering of Rough Distortion, it should now be under the Distortion setting.
- Fixed issue with automatic exposure settings not updating scene view.
- Fixed issue with velocity rejection in post-DoF TAA. Fixing this reduces ghosting (case 1304381).
- Fixed missing option to use POM on emissive for tessellated shaders.
- Fixed Rough Distortion frame setting not greyed out when Distortion is disabled in HDRP Asset
- Fixed ability to override AlphaToMask FrameSetting while camera in deferred lit shader mode
- Fixed issue with physically-based DoF computation and transparent materials with depth-writes ON.
- Fixed issue of accessing default frame setting stored in current HDRPAsset instead fo the default HDRPAsset
- Fixed SSGI frame setting not greyed out while SSGI is disabled in HDRP Asset
<<<<<<< HEAD
- Fixed HDRP material being constantly dirty.
=======
- Fixed wizard checking FrameSettings not in HDRP Default Settings
- Fixed error when opening the default composition graph in the Graphics Compositor (case 1318933).
>>>>>>> fdac15a2

### Changed
- Removed the material pass probe volumes evaluation mode.
- Volume parameter of type Cubemap can now accept Cubemap render textures and custom render textures.
- Removed the superior clamping value for the recursive rendering max ray length.
- Removed the superior clamping value for the ray tracing light cluster size.
- Now reflection probes cannot have SSAO, SSGI, SSR, ray tracing effects or volumetric reprojection.
- Removed the readonly keyword on the cullingResults of the CustomPassContext to allow users to overwrite.
- The DrawRenderers function of CustomPassUtils class now takes a sortingCriteria in parameter.
- When in half res, RTR denoising is executed at half resolution and the upscale happens at the end.
- Removed the upscale radius from the RTR.
- Improved robustness of volumetric sampling in path tracing (case 1295187).
- Changed the convergence time of ssgi to 16 frames and the preset value
- Removed the material pass probe volumes evaluation mode.
- Changed the name from the Depth Buffer Thickness to Depth Tolerance for SSGI (case 1301352).
- Changed the clamping approach for RTR and RTGI (in both perf and quality) to improve visual quality.
- Changed the warning message for ray traced area shadows (case 1303410).
- Disabled specular occlusion for what we consider medium and larger scale ao > 1.25 with a 25cm falloff interval.
- Change the source value for the ray tracing frame index iterator from m_FrameCount to the camera frame count (case 1301356).
- Removed backplate from rendering of lighting cubemap as it did not really work conceptually and caused artefacts.
- Change some light unit slider value ranges to better reflect the lighting scenario.
- Transparent materials created by the Model Importer are set to not cast shadows. ( case 1295747)
- Updated the tooltip for the Decal Angle Fade property (requires to enable Decal Layers in both HDRP asset and Frame settings) (case 1308048).
- The RTAO's history is now discarded if the occlusion caster was moving (case 1303418).
- Unifying the history validation pass so that it is only done once for the whole frame and not per effect.
- Tidy up of platform abstraction code for shader optimization.
- Changed Path Tracing's maximum intensity from clamped (0 to 100) to positive value (case 1310514).
- Avoid unnecessary RenderGraphBuilder.ReadTexture in the "Set Final Target" pass

## [10.3.0] - 2020-12-01

### Fixed
- Fixed issue where some ShaderGraph generated shaders were not SRP compatible because of UnityPerMaterial cbuffer layout mismatches (case 1292501)
- Fixed Rendergraph issue with virtual texturing and debug mode while in forward.
- Fixed wrong coat normal space in shader graph
- Fixed issue with faulty shadow transition when view is close to an object under some aspect ratio conditions
- Fixed NullPointerException when baking probes from the lighting window (case 1289680)
- Fixed volumetric fog with XR single-pass rendering.
- Fixed issues with first frame rendering when RenderGraph is used (auto exposure, AO)
- Fixed AOV api in render graph (case 1296605)
- Fixed a small discrepancy in the marker placement in light intensity sliders (case 1299750)
- Fixed issue with VT resolve pass rendergraph errors when opaque and transparent are disabled in frame settings.
- Fixed a bug in the sphere-aabb light cluster (case 1294767).
- Fixed issue when submitting SRPContext during EndCameraRendering.
- Fixed baked light being included into the ray tracing light cluster (case 1296203).
- Fixed enums UI for the shadergraph nodes.
- Fixed ShaderGraph stack blocks appearing when opening the settings in Hair and Eye ShaderGraphs.
- Fixed white screen when undoing in the editor.
- Fixed display of LOD Bias and maximum level in frame settings when using Quality Levels
- Fixed an issue when trying to open a look dev env library when Look Dev is not supported.
- Fixed shader graph not supporting indirectdxr multibounce (case 1294694).
- Fixed the planar depth texture not being properly created and rendered to (case 1299617).
- Fixed C# 8 compilation issue with turning on nullable checks (case 1300167)
- Fixed affects AO for deacl materials.
- Fixed case where material keywords would not get setup before usage.

### Changed
- Rename HDRP sub menu in Assets/Create/Shader to HD Render Pipeline for consistency.
- Replaced last package version checker in Wizard to a link on Package Manager
- Changed the message when the graphics device doesn't support ray tracing (case 1287355).
- When a Custom Pass Volume is disabled, the custom pass Cleanup() function is called, it allows to release resources when the volume isn't used anymore.
- Enable Reflector for Spotlight by default

## [10.2.1] - 2020-11-30

### Added
- Added a warning when trying to bake with static lighting being in an invalid state.

### Fixed
- Fixed stylesheet reloading for LookDev window and Wizard window.
- Fixed XR single-pass rendering with legacy shaders using unity_StereoWorldSpaceCameraPos.
- Fixed issue displaying wrong debug mode in runtime debug menu UI.
- Fixed useless editor repaint when using lod bias.
- Fixed multi-editing with new light intensity slider.
- Fixed issue with density volumes flickering when editing shape box.
- Fixed issue with image layers in the graphics compositor (case 1289936).
- Fixed issue with angle fading when rotating decal projector.
- Fixed issue with gameview repaint in the graphics compositor (case 1290622).
- Fixed some labels being clipped in the Render Graph Viewer
- Fixed issue when decal projector material is none.
- Fixed the sampling of the normal buffer in the the forward transparent pass.
- Fixed bloom prefiltering tooltip.
- Fixed NullReferenceException when loading multipel scene async
- Fixed missing alpha blend state properties in Axf shader and update default stencil properties
- Fixed normal buffer not bound to custom pass anymore.
- Fixed issues with camera management in the graphics compositor (cases 1292548, 1292549).
- Fixed an issue where a warning about the static sky not being ready was wrongly displayed.
- Fixed the clear coat not being handled properly for SSR and RTR (case 1291654).
- Fixed ghosting in RTGI and RTAO when denoising is enabled and the RTHandle size is not equal to the Viewport size (case 1291654).
- Fixed alpha output when atmospheric scattering is enabled.
- Fixed issue with TAA history sharpening when view is downsampled.
- Fixed lookdev movement.
- Fixed volume component tooltips using the same parameter name.
- Fixed issue with saving some quality settings in volume overrides  (case 1293747)
- Fixed NullReferenceException in HDRenderPipeline.UpgradeResourcesIfNeeded (case 1292524)
- Fixed SSGI texture allocation when not using the RenderGraph.
- Fixed NullReference Exception when setting Max Shadows On Screen to 0 in the HDRP asset.
- Fixed issue with saving some quality settings in volume overrides  (case 1293747)

### Changed
- Volume Manager now always tests scene culling masks. This was required to fix hybrid workflow.
- Now the screen space shadow is only used if the analytic value is valid.
- Distance based roughness is disabled by default and have a control

## [10.2.0] - 2020-10-19

### Added
- Added a rough distortion frame setting and and info box on distortion materials.
- Adding support of 4 channel tex coords for ray tracing (case 1265309).
- Added a help button on the volume component toolbar for documentation.
- Added range remapping to metallic property for Lit and Decal shaders.
- Exposed the API to access HDRP shader pass names.
- Added the status check of default camera frame settings in the DXR wizard.
- Added frame setting for Virtual Texturing.
- Added a fade distance for light influencing volumetric lighting.
- Adding an "Include For Ray Tracing" toggle on lights to allow the user to exclude them when ray tracing is enabled in the frame settings of a camera.
- Added fog volumetric scattering support for path tracing.
- Added new algorithm for SSR with temporal accumulation
- Added quality preset of the new volumetric fog parameters.
- Added missing documentation for unsupported SG RT nodes and light's include for raytracing attrbute.
- Added documentation for LODs not being supported by ray tracing.
- Added more options to control how the component of motion vectors coming from the camera transform will affect the motion blur with new clamping modes.
- Added the TerrainCompatible SubShader Tag. Use this Tag in your custom shader to tell Unity that the shader is compatible with the Terrain system.
- Added anamorphism support for phsyical DoF, switched to blue noise sampling and fixed tiling artifacts.

### Fixed
- Fixed an issue where the Exposure Shader Graph node had clipped text. (case 1265057)
- Fixed an issue when rendering into texture where alpha would not default to 1.0 when using 11_11_10 color buffer in non-dev builds.
- Fixed issues with reordering and hiding graphics compositor layers (cases 1283903, 1285282, 1283886).
- Fixed the possibility to have a shader with a pre-refraction render queue and refraction enabled at the same time.
- Fixed a migration issue with the rendering queue in ShaderGraph when upgrading to 10.x;
- Fixed the object space matrices in shader graph for ray tracing.
- Changed the cornea refraction function to take a view dir in object space.
- Fixed upside down XR occlusion mesh.
- Fixed precision issue with the atmospheric fog.
- Fixed issue with TAA and no motion vectors.
- Fixed the stripping not working the terrain alphatest feature required for terrain holes (case 1205902).
- Fixed bounding box generation that resulted in incorrect light culling (case 3875925).
- VFX : Fix Emissive writing in Opaque Lit Output with PSSL platforms (case 273378).
- Fixed issue where pivot of DecalProjector was not aligned anymore on Transform position when manipulating the size of the projector from the Inspector.
- Fixed a null reference exception when creating a diffusion profile asset.
- Fixed the diffusion profile not being registered as a dependency of the ShaderGraph.
- Fixing exceptions in the console when putting the SSGI in low quality mode (render graph).
- Fixed NullRef Exception when decals are in the scene, no asset is set and HDRP wizard is run.
- Fixed issue with TAA causing bleeding of a view into another when multiple views are visible.
- Fix an issue that caused issues of usability of editor if a very high resolution is set by mistake and then reverted back to a smaller resolution.
- Fixed issue where Default Volume Profile Asset change in project settings was not added to the undo stack (case 1285268).
- Fixed undo after enabling compositor.
- Fixed the ray tracing shadow UI being displayed while it shouldn't (case 1286391).
- Fixed issues with physically-based DoF, improved speed and robustness
- Fixed a warning happening when putting the range of lights to 0.
- Fixed issue when null parameters in a volume component would spam null reference errors. Produce a warning instead.
- Fixed volument component creation via script.
- Fixed GC allocs in render graph.
- Fixed scene picking passes.
- Fixed broken ray tracing light cluster full screen debug.
- Fixed dead code causing error.
- Fixed issue when dragging slider in inspector for ProjectionDepth.
- Fixed issue when resizing Inspector window that make the DecalProjector editor flickers.
- Fixed issue in DecalProjector editor when the Inspector window have a too small width: the size appears on 2 lines but the editor not let place for the second one.
- Fixed issue (null reference in console) when selecting a DensityVolume with rectangle selection.
- Fixed issue when linking the field of view with the focal length in physical camera
- Fixed supported platform build and error message.
- Fixed exceptions occuring when selecting mulitple decal projectors without materials assigned (case 1283659).
- Fixed LookDev error message when pipeline is not loaded.
- Properly reject history when enabling seond denoiser for RTGI.
- Fixed an issue that could cause objects to not be rendered when using Vulkan API.
- Fixed issue with lookdev shadows looking wrong upon exiting playmode.
- Fixed temporary Editor freeze when selecting AOV output in graphics compositor (case 1288744).
- Fixed normal flip with double sided materials.
- Fixed shadow resolution settings level in the light explorer.
- Fixed the ShaderGraph being dirty after the first save.
- Fixed XR shadows culling
- Fixed stylesheet reloading for LookDev window and Wizard window.
- Fixed Nans happening when upscaling the RTGI.
- Fixed the adjust weight operation not being done for the non-rendergraph pipeline.
- Fixed overlap with SSR Transparent default frame settings message on DXR Wizard.
- Fixed alpha channel in the stop NaNs and motion blur shaders.
- Fixed undo of duplicate environments in the look dev environment library.
- Fixed a ghosting issue with RTShadows (Sun, Point and Spot), RTAO and RTGI when the camera is moving fast.
- Fixed a SSGI denoiser bug for large scenes.
- Fixed a Nan issue with SSGI.
- Fixed an issue with IsFrontFace node in Shader Graph not working properly
- Fixed CustomPassUtils.RenderFrom* functions and CustomPassUtils.DisableSinglePassRendering struct in VR.
- Fixed custom pass markers not recorded when render graph was enabled.
- Fixed exceptions when unchecking "Big Tile Prepass" on the frame settings with render-graph.
- Fixed an issue causing errors in GenerateMaxZ when opaque objects or decals are disabled.
- Fixed an issue with Bake button of Reflection Probe when in custom mode
- Fixed exceptions related to the debug display settings when changing the default frame settings.
- Fixed picking for materials with depth offset.
- Fixed issue with exposure history being uninitialized on second frame.
- Fixed issue when changing FoV with the physical camera fold-out closed.
- Fixed path tracing accumulation not being reset when changing to a different frame of an animation.

### Changed
- Combined occlusion meshes into one to reduce draw calls and state changes with XR single-pass.
- Claryfied doc for the LayeredLit material.
- Various improvements for the Volumetric Fog.
- Use draggable fields for float scalable settings
- Migrated the fabric & hair shadergraph samples directly into the renderpipeline resources.
- Removed green coloration of the UV on the DecalProjector gizmo.
- Removed _BLENDMODE_PRESERVE_SPECULAR_LIGHTING keyword from shaders.
- Now the DXR wizard displays the name of the target asset that needs to be changed.
- Standardized naming for the option regarding Transparent objects being able to receive Screen Space Reflections.
- Making the reflection and refractions of cubemaps distance based.
- Changed Receive SSR to also controls Receive SSGI on opaque objects.
- Improved the punctual light shadow rescale algorithm.
- Changed the names of some of the parameters for the Eye Utils SG Nodes.
- Restored frame setting for async compute of contact shadows.
- Removed the possibility to have MSAA (through the frame settings) when ray tracing is active.
- Range handles for decal projector angle fading.
- Smoother angle fading for decal projector.

## [10.1.0] - 2020-10-12

### Added
- Added an option to have only the metering mask displayed in the debug mode.
- Added a new mode to cluster visualization debug where users can see a slice instead of the cluster on opaque objects.
- Added ray traced reflection support for the render graph version of the pipeline.
- Added render graph support of RTAO and required denoisers.
- Added render graph support of RTGI.
- Added support of RTSSS and Recursive Rendering in the render graph mode.
- Added support of RT and screen space shadow for render graph.
- Added tooltips with the full name of the (graphics) compositor properties to properly show large names that otherwise are clipped by the UI (case 1263590)
- Added error message if a callback AOV allocation fail
- Added marker for all AOV request operation on GPU
- Added remapping options for Depth Pyramid debug view mode
- Added an option to support AOV shader at runtime in HDRP settings (case 1265070)
- Added support of SSGI in the render graph mode.
- Added option for 11-11-10 format for cube reflection probes.
- Added an optional check in the HDRP DXR Wizard to verify 64 bits target architecture
- Added option to display timing stats in the debug menu as an average over 1 second.
- Added a light unit slider to provide users more context when authoring physically based values.
- Added a way to check the normals through the material views.
- Added Simple mode to Earth Preset for PBR Sky
- Added the export of normals during the prepass for shadow matte for proper SSAO calculation.
- Added the usage of SSAO for shadow matte unlit shader graph.
- Added the support of input system V2
- Added a new volume component parameter to control the max ray length of directional lights(case 1279849).
- Added support for 'Pyramid' and 'Box' spot light shapes in path tracing.
- Added high quality prefiltering option for Bloom.
- Added support for camera relative ray tracing (and keeping non-camera relative ray tracing working)
- Added a rough refraction option on planar reflections.
- Added scalability settings for the planar reflection resolution.
- Added tests for AOV stacking and UI rendering in the graphics compositor.
- Added a new ray tracing only function that samples the specular part of the materials.
- Adding missing marker for ray tracing profiling (RaytracingDeferredLighting)
- Added the support of eye shader for ray tracing.
- Exposed Refraction Model to the material UI when using a Lit ShaderGraph.
- Added bounding sphere support to screen-space axis-aligned bounding box generation pass.

### Fixed
- Fixed several issues with physically-based DoF (TAA ghosting of the CoC buffer, smooth layer transitions, etc)
- Fixed GPU hang on D3D12 on xbox.
- Fixed game view artifacts on resizing when hardware dynamic resolution was enabled
- Fixed black line artifacts occurring when Lanczos upsampling was set for dynamic resolution
- Fixed Amplitude -> Min/Max parametrization conversion
- Fixed CoatMask block appearing when creating lit master node (case 1264632)
- Fixed issue with SceneEV100 debug mode indicator when rescaling the window.
- Fixed issue with PCSS filter being wrong on first frame.
- Fixed issue with emissive mesh for area light not appearing in playmode if Reload Scene option is disabled in Enter Playmode Settings.
- Fixed issue when Reflection Probes are set to OnEnable and are never rendered if the probe is enabled when the camera is farther than the probe fade distance.
- Fixed issue with sun icon being clipped in the look dev window.
- Fixed error about layers when disabling emissive mesh for area lights.
- Fixed issue when the user deletes the composition graph or .asset in runtime (case 1263319)
- Fixed assertion failure when changing resolution to compositor layers after using AOVs (case 1265023)
- Fixed flickering layers in graphics compositor (case 1264552)
- Fixed issue causing the editor field not updating the disc area light radius.
- Fixed issues that lead to cookie atlas to be updated every frame even if cached data was valid.
- Fixed an issue where world space UI was not emitted for reflection cameras in HDRP
- Fixed an issue with cookie texture atlas that would cause realtime textures to always update in the atlas even when the content did not change.
- Fixed an issue where only one of the two lookdev views would update when changing the default lookdev volume profile.
- Fixed a bug related to light cluster invalidation.
- Fixed shader warning in DofGather (case 1272931)
- Fixed AOV export of depth buffer which now correctly export linear depth (case 1265001)
- Fixed issue that caused the decal atlas to not be updated upon changing of the decal textures content.
- Fixed "Screen position out of view frustum" error when camera is at exactly the planar reflection probe location.
- Fixed Amplitude -> Min/Max parametrization conversion
- Fixed issue that allocated a small cookie for normal spot lights.
- Fixed issue when undoing a change in diffuse profile list after deleting the volume profile.
- Fixed custom pass re-ordering and removing.
- Fixed TAA issue and hardware dynamic resolution.
- Fixed a static lighting flickering issue caused by having an active planar probe in the scene while rendering inspector preview.
- Fixed an issue where even when set to OnDemand, the sky lighting would still be updated when changing sky parameters.
- Fixed an error message trigerred when a mesh has more than 32 sub-meshes (case 1274508).
- Fixed RTGI getting noisy for grazying angle geometry (case 1266462).
- Fixed an issue with TAA history management on pssl.
- Fixed the global illumination volume override having an unwanted advanced mode (case 1270459).
- Fixed screen space shadow option displayed on directional shadows while they shouldn't (case 1270537).
- Fixed the handling of undo and redo actions in the graphics compositor (cases 1268149, 1266212, 1265028)
- Fixed issue with composition graphs that include virtual textures, cubemaps and other non-2D textures (cases 1263347, 1265638).
- Fixed issues when selecting a new composition graph or setting it to None (cases 1263350, 1266202)
- Fixed ArgumentNullException when saving shader graphs after removing the compositor from the scene (case 1268658)
- Fixed issue with updating the compositor output when not in play mode (case 1266216)
- Fixed warning with area mesh (case 1268379)
- Fixed issue with diffusion profile not being updated upon reset of the editor.
- Fixed an issue that lead to corrupted refraction in some scenarios on xbox.
- Fixed for light loop scalarization not happening.
- Fixed issue with stencil not being set in rendergraph mode.
- Fixed for post process being overridable in reflection probes even though it is not supported.
- Fixed RTGI in performance mode when light layers are enabled on the asset.
- Fixed SSS materials appearing black in matcap mode.
- Fixed a collision in the interaction of RTR and RTGI.
- Fix for lookdev toggling renderers that are set to non editable or are hidden in the inspector.
- Fixed issue with mipmap debug mode not properly resetting full screen mode (and viceversa).
- Added unsupported message when using tile debug mode with MSAA.
- Fixed SSGI compilation issues on PS4.
- Fixed "Screen position out of view frustum" error when camera is on exactly the planar reflection probe plane.
- Workaround issue that caused objects using eye shader to not be rendered on xbox.
- Fixed GC allocation when using XR single-pass test mode.
- Fixed text in cascades shadow split being truncated.
- Fixed rendering of custom passes in the Custom Pass Volume inspector
- Force probe to render again if first time was during async shader compilation to avoid having cyan objects.
- Fixed for lookdev library field not being refreshed upon opening a library from the environment library inspector.
- Fixed serialization issue with matcap scale intensity.
- Close Add Override popup of Volume Inspector when the popup looses focus (case 1258571)
- Light quality setting for contact shadow set to on for High quality by default.
- Fixed an exception thrown when closing the look dev because there is no active SRP anymore.
- Fixed alignment of framesettings in HDRP Default Settings
- Fixed an exception thrown when closing the look dev because there is no active SRP anymore.
- Fixed an issue where entering playmode would close the LookDev window.
- Fixed issue with rendergraph on console failing on SSS pass.
- Fixed Cutoff not working properly with ray tracing shaders default and SG (case 1261292).
- Fixed shader compilation issue with Hair shader and debug display mode
- Fixed cubemap static preview not updated when the asset is imported.
- Fixed wizard DXR setup on non-DXR compatible devices.
- Fixed Custom Post Processes affecting preview cameras.
- Fixed issue with lens distortion breaking rendering.
- Fixed save popup appearing twice due to HDRP wizard.
- Fixed error when changing planar probe resolution.
- Fixed the dependecy of FrameSettings (MSAA, ClearGBuffer, DepthPrepassWithDeferred) (case 1277620).
- Fixed the usage of GUIEnable for volume components (case 1280018).
- Fixed the diffusion profile becoming invalid when hitting the reset (case 1269462).
- Fixed issue with MSAA resolve killing the alpha channel.
- Fixed a warning in materialevalulation
- Fixed an error when building the player.
- Fixed issue with box light not visible if range is below one and range attenuation is off.
- Fixed an issue that caused a null reference when deleting camera component in a prefab. (case 1244430)
- Fixed issue with bloom showing a thin black line after rescaling window.
- Fixed rendergraph motion vector resolve.
- Fixed the Ray-Tracing related Debug Display not working in render graph mode.
- Fix nan in pbr sky
- Fixed Light skin not properly applied on the LookDev when switching from Dark Skin (case 1278802)
- Fixed accumulation on DX11
- Fixed issue with screen space UI not drawing on the graphics compositor (case 1279272).
- Fixed error Maximum allowed thread group count is 65535 when resolution is very high.
- LOD meshes are now properly stripped based on the maximum lod value parameters contained in the HDRP asset.
- Fixed an inconsistency in the LOD group UI where LOD bias was not the right one.
- Fixed outlines in transitions between post-processed and plain regions in the graphics compositor (case 1278775).
- Fix decal being applied twice with LOD Crossfade.
- Fixed camera stacking for AOVs in the graphics compositor (case 1273223).
- Fixed backface selection on some shader not ignore correctly.
- Disable quad overdraw on ps4.
- Fixed error when resizing the graphics compositor's output and when re-adding a compositor in the scene
- Fixed issues with bloom, alpha and HDR layers in the compositor (case 1272621).
- Fixed alpha not having TAA applied to it.
- Fix issue with alpha output in forward.
- Fix compilation issue on Vulkan for shaders using high quality shadows in XR mode.
- Fixed wrong error message when fixing DXR resources from Wizard.
- Fixed compilation error of quad overdraw with double sided materials
- Fixed screen corruption on xbox when using TAA and Motion Blur with rendergraph.
- Fixed UX issue in the graphics compositor related to clear depth and the defaults for new layers, add better tooltips and fix minor bugs (case 1283904)
- Fixed scene visibility not working for custom pass volumes.
- Fixed issue with several override entries in the runtime debug menu.
- Fixed issue with rendergraph failing to execute every 30 minutes.
- Fixed Lit ShaderGraph surface option property block to only display transmission and energy conserving specular color options for their proper material mode (case 1257050)
- Fixed nan in reflection probe when volumetric fog filtering is enabled, causing the whole probe to be invalid.
- Fixed Debug Color pixel became grey
- Fixed TAA flickering on the very edge of screen.
- Fixed profiling scope for quality RTGI.
- Fixed the denoising and multi-sample not being used for smooth multibounce RTReflections.
- Fixed issue where multiple cameras would cause GC each frame.
- Fixed after post process rendering pass options not showing for unlit ShaderGraphs.
- Fixed null reference in the Undo callback of the graphics compositor
- Fixed cullmode for SceneSelectionPass.
- Fixed issue that caused non-static object to not render at times in OnEnable reflection probes.
- Baked reflection probes now correctly use static sky for ambient lighting.

### Changed
- Preparation pass for RTSSShadows to be supported by render graph.
- Add tooltips with the full name of the (graphics) compositor properties to properly show large names that otherwise are clipped by the UI (case 1263590)
- Composition profile .asset files cannot be manually edited/reset by users (to avoid breaking things - case 1265631)
- Preparation pass for RTSSShadows to be supported by render graph.
- Changed the way the ray tracing property is displayed on the material (QOL 1265297).
- Exposed lens attenuation mode in default settings and remove it as a debug mode.
- Composition layers without any sub layers are now cleared to black to avoid confusion (case 1265061).
- Slight reduction of VGPR used by area light code.
- Changed thread group size for contact shadows (save 1.1ms on PS4)
- Make sure distortion stencil test happens before pixel shader is run.
- Small optimization that allows to skip motion vector prepping when the whole wave as velocity of 0.
- Improved performance to avoid generating coarse stencil buffer when not needed.
- Remove HTile generation for decals (faster without).
- Improving SSGI Filtering and fixing a blend issue with RTGI.
- Changed the Trackball UI so that it allows explicit numeric values.
- Reduce the G-buffer footprint of anisotropic materials
- Moved SSGI out of preview.
- Skip an unneeded depth buffer copy on consoles.
- Replaced the Density Volume Texture Tool with the new 3D Texture Importer.
- Rename Raytracing Node to Raytracing Quality Keyword and rename high and low inputs as default and raytraced. All raytracing effects now use the raytraced mode but path tracing.
- Moved diffusion profile list to the HDRP default settings panel.
- Skip biquadratic resampling of vbuffer when volumetric fog filtering is enabled.
- Optimized Grain and sRGB Dithering.
- On platforms that allow it skip the first mip of the depth pyramid and compute it alongside the depth buffer used for low res transparents.
- When trying to install the local configuration package, if another one is already present the user is now asked whether they want to keep it or not.
- Improved MSAA color resolve to fix issues when very bright and very dark samples are resolved together.
- Improve performance of GPU light AABB generation
- Removed the max clamp value for the RTR, RTAO and RTGI's ray length (case 1279849).
- Meshes assigned with a decal material are not visible anymore in ray-tracing or path-tracing.
- Removed BLEND shader keywords.
- Remove a rendergraph debug option to clear resources on release from UI.
- added SV_PrimitiveID in the VaryingMesh structure for fulldebugscreenpass as well as primitiveID in FragInputs
- Changed which local frame is used for multi-bounce RTReflections.
- Move System Generated Values semantics out of VaryingsMesh structure.
- Other forms of FSAA are silently deactivated, when path tracing is on.
- Removed XRSystemTests. The GC verification is now done during playmode tests (case 1285012).
- SSR now uses the pre-refraction color pyramid.
- Various improvements for the Volumetric Fog.
- Optimizations for volumetric fog.

## [10.0.0] - 2019-06-10

### Added
- Ray tracing support for VR single-pass
- Added sharpen filter shader parameter and UI for TemporalAA to control image quality instead of hardcoded value
- Added frame settings option for custom post process and custom passes as well as custom color buffer format option.
- Add check in wizard on SRP Batcher enabled.
- Added default implementations of OnPreprocessMaterialDescription for FBX, Obj, Sketchup and 3DS file formats.
- Added custom pass fade radius
- Added after post process injection point for custom passes
- Added basic alpha compositing support - Alpha is available afterpostprocess when using FP16 buffer format.
- Added falloff distance on Reflection Probe and Planar Reflection Probe
- Added Backplate projection from the HDRISky
- Added Shadow Matte in UnlitMasterNode, which only received shadow without lighting
- Added hability to name LightLayers in HDRenderPipelineAsset
- Added a range compression factor for Reflection Probe and Planar Reflection Probe to avoid saturation of colors.
- Added path tracing support for directional, point and spot lights, as well as emission from Lit and Unlit.
- Added non temporal version of SSAO.
- Added more detailed ray tracing stats in the debug window
- Added Disc area light (bake only)
- Added a warning in the material UI to prevent transparent + subsurface-scattering combination.
- Added XR single-pass setting into HDRP asset
- Added a penumbra tint option for lights
- Added support for depth copy with XR SDK
- Added debug setting to Render Pipeline Debug Window to list the active XR views
- Added an option to filter the result of the volumetric lighting (off by default).
- Added a transmission multiplier for directional lights
- Added XR single-pass test mode to Render Pipeline Debug Window
- Added debug setting to Render Pipeline Window to list the active XR views
- Added a new refraction mode for the Lit shader (thin). Which is a box refraction with small thickness values
- Added the code to support Barn Doors for Area Lights based on a shaderconfig option.
- Added HDRPCameraBinder property binder for Visual Effect Graph
- Added "Celestial Body" controls to the Directional Light
- Added new parameters to the Physically Based Sky
- Added Reflections to the DXR Wizard
- Added the possibility to have ray traced colored and semi-transparent shadows on directional lights.
- Added a check in the custom post process template to throw an error if the default shader is not found.
- Exposed the debug overlay ratio in the debug menu.
- Added a separate frame settings for tonemapping alongside color grading.
- Added the receive fog option in the material UI for ShaderGraphs.
- Added a public virtual bool in the custom post processes API to specify if a post processes should be executed in the scene view.
- Added a menu option that checks scene issues with ray tracing. Also removed the previously existing warning at runtime.
- Added Contrast Adaptive Sharpen (CAS) Upscaling effect.
- Added APIs to update probe settings at runtime.
- Added documentation for the rayTracingSupported method in HDRP
- Added user-selectable format for the post processing passes.
- Added support for alpha channel in some post-processing passes (DoF, TAA, Uber).
- Added warnings in FrameSettings inspector when using DXR and atempting to use Asynchronous Execution.
- Exposed Stencil bits that can be used by the user.
- Added history rejection based on velocity of intersected objects for directional, point and spot lights.
- Added a affectsVolumetric field to the HDAdditionalLightData API to know if light affects volumetric fog.
- Add OS and Hardware check in the Wizard fixes for DXR.
- Added option to exclude camera motion from motion blur.
- Added semi-transparent shadows for point and spot lights.
- Added support for semi-transparent shadow for unlit shader and unlit shader graph.
- Added the alpha clip enabled toggle to the material UI for all HDRP shader graphs.
- Added Material Samples to explain how to use the lit shader features
- Added an initial implementation of ray traced sub surface scattering
- Added AssetPostprocessors and Shadergraphs to handle Arnold Standard Surface and 3DsMax Physical material import from FBX.
- Added support for Smoothness Fade start work when enabling ray traced reflections.
- Added Contact shadow, Micro shadows and Screen space refraction API documentation.
- Added script documentation for SSR, SSAO (ray tracing), GI, Light Cluster, RayTracingSettings, Ray Counters, etc.
- Added path tracing support for refraction and internal reflections.
- Added support for Thin Refraction Model and Lit's Clear Coat in Path Tracing.
- Added the Tint parameter to Sky Colored Fog.
- Added of Screen Space Reflections for Transparent materials
- Added a fallback for ray traced area light shadows in case the material is forward or the lit mode is forward.
- Added a new debug mode for light layers.
- Added an "enable" toggle to the SSR volume component.
- Added support for anisotropic specular lobes in path tracing.
- Added support for alpha clipping in path tracing.
- Added support for light cookies in path tracing.
- Added support for transparent shadows in path tracing.
- Added support for iridescence in path tracing.
- Added support for background color in path tracing.
- Added a path tracing test to the test suite.
- Added a warning and workaround instructions that appear when you enable XR single-pass after the first frame with the XR SDK.
- Added the exposure sliders to the planar reflection probe preview
- Added support for subsurface scattering in path tracing.
- Added a new mode that improves the filtering of ray traced shadows (directional, point and spot) based on the distance to the occluder.
- Added support of cookie baking and add support on Disc light.
- Added support for fog attenuation in path tracing.
- Added a new debug panel for volumes
- Added XR setting to control camera jitter for temporal effects
- Added an error message in the DrawRenderers custom pass when rendering opaque objects with an HDRP asset in DeferredOnly mode.
- Added API to enable proper recording of path traced scenes (with the Unity recorder or other tools).
- Added support for fog in Recursive rendering, ray traced reflections and ray traced indirect diffuse.
- Added an alpha blend option for recursive rendering
- Added support for stack lit for ray tracing effects.
- Added support for hair for ray tracing effects.
- Added support for alpha to coverage for HDRP shaders and shader graph
- Added support for Quality Levels to Subsurface Scattering.
- Added option to disable XR rendering on the camera settings.
- Added support for specular AA from geometric curvature in AxF
- Added support for baked AO (no input for now) in AxF
- Added an info box to warn about depth test artifacts when rendering object twice in custom passes with MSAA.
- Added a frame setting for alpha to mask.
- Added support for custom passes in the AOV API
- Added Light decomposition lighting debugging modes and support in AOV
- Added exposure compensation to Fixed exposure mode
- Added support for rasterized area light shadows in StackLit
- Added support for texture-weighted automatic exposure
- Added support for POM for emissive map
- Added alpha channel support in motion blur pass.
- Added the HDRP Compositor Tool (in Preview).
- Added a ray tracing mode option in the HDRP asset that allows to override and shader stripping.
- Added support for arbitrary resolution scaling of Volumetric Lighting to the Fog volume component.
- Added range attenuation for box-shaped spotlights.
- Added scenes for hair and fabric and decals with material samples
- Added fabric materials and textures
- Added information for fabric materials in fabric scene
- Added a DisplayInfo attribute to specify a name override and a display order for Volume Component fields (used only in default inspector for now).
- Added Min distance to contact shadows.
- Added support for Depth of Field in path tracing (by sampling the lens aperture).
- Added an API in HDRP to override the camera within the rendering of a frame (mainly for custom pass).
- Added a function (HDRenderPipeline.ResetRTHandleReferenceSize) to reset the reference size of RTHandle systems.
- Added support for AxF measurements importing into texture resources tilings.
- Added Layer parameter on Area Light to modify Layer of generated Emissive Mesh
- Added a flow map parameter to HDRI Sky
- Implemented ray traced reflections for transparent objects.
- Add a new parameter to control reflections in recursive rendering.
- Added an initial version of SSGI.
- Added Virtual Texturing cache settings to control the size of the Streaming Virtual Texturing caches.
- Added back-compatibility with builtin stereo matrices.
- Added CustomPassUtils API to simplify Blur, Copy and DrawRenderers custom passes.
- Added Histogram guided automatic exposure.
- Added few exposure debug modes.
- Added support for multiple path-traced views at once (e.g., scene and game views).
- Added support for 3DsMax's 2021 Simplified Physical Material from FBX files in the Model Importer.
- Added custom target mid grey for auto exposure.
- Added CustomPassUtils API to simplify Blur, Copy and DrawRenderers custom passes.
- Added an API in HDRP to override the camera within the rendering of a frame (mainly for custom pass).
- Added more custom pass API functions, mainly to render objects from another camera.
- Added support for transparent Unlit in path tracing.
- Added a minimal lit used for RTGI in peformance mode.
- Added procedural metering mask that can follow an object
- Added presets quality settings for RTAO and RTGI.
- Added an override for the shadow culling that allows better directional shadow maps in ray tracing effects (RTR, RTGI, RTSSS and RR).
- Added a Cloud Layer volume override.
- Added Fast Memory support for platform that support it.
- Added CPU and GPU timings for ray tracing effects.
- Added support to combine RTSSS and RTGI (1248733).
- Added IES Profile support for Point, Spot and Rectangular-Area lights
- Added support for multiple mapping modes in AxF.
- Add support of lightlayers on indirect lighting controller
- Added compute shader stripping.
- Added Cull Mode option for opaque materials and ShaderGraphs.
- Added scene view exposure override.
- Added support for exposure curve remapping for min/max limits.
- Added presets for ray traced reflections.
- Added final image histogram debug view (both luminance and RGB).
- Added an example texture and rotation to the Cloud Layer volume override.
- Added an option to extend the camera culling for skinned mesh animation in ray tracing effects (1258547).
- Added decal layer system similar to light layer. Mesh will receive a decal when both decal layer mask matches.
- Added shader graph nodes for rendering a complex eye shader.
- Added more controls to contact shadows and increased quality in some parts.
- Added a physically based option in DoF volume.
- Added API to check if a Camera, Light or ReflectionProbe is compatible with HDRP.
- Added path tracing test scene for normal mapping.
- Added missing API documentation.
- Remove CloudLayer
- Added quad overdraw and vertex density debug modes.

### Fixed
- fix when saved HDWizard window tab index out of range (1260273)
- Fix when rescale probe all direction below zero (1219246)
- Update documentation of HDRISky-Backplate, precise how to have Ambient Occlusion on the Backplate
- Sorting, undo, labels, layout in the Lighting Explorer.
- Fixed sky settings and materials in Shader Graph Samples package
- Fix/workaround a probable graphics driver bug in the GTAO shader.
- Fixed Hair and PBR shader graphs double sided modes
- Fixed an issue where updating an HDRP asset in the Quality setting panel would not recreate the pipeline.
- Fixed issue with point lights being considered even when occupying less than a pixel on screen (case 1183196)
- Fix a potential NaN source with iridescence (case 1183216)
- Fixed issue of spotlight breaking when minimizing the cone angle via the gizmo (case 1178279)
- Fixed issue that caused decals not to modify the roughness in the normal buffer, causing SSR to not behave correctly (case 1178336)
- Fixed lit transparent refraction with XR single-pass rendering
- Removed extra jitter for TemporalAA in VR
- Fixed ShaderGraph time in main preview
- Fixed issue on some UI elements in HDRP asset not expanding when clicking the arrow (case 1178369)
- Fixed alpha blending in custom post process
- Fixed the modification of the _AlphaCutoff property in the material UI when exposed with a ShaderGraph parameter.
- Fixed HDRP test `1218_Lit_DiffusionProfiles` on Vulkan.
- Fixed an issue where building a player in non-dev mode would generate render target error logs every frame
- Fixed crash when upgrading version of HDRP
- Fixed rendering issues with material previews
- Fixed NPE when using light module in Shuriken particle systems (1173348).
- Refresh cached shadow on editor changes
- Fixed light supported units caching (1182266)
- Fixed an issue where SSAO (that needs temporal reprojection) was still being rendered when Motion Vectors were not available (case 1184998)
- Fixed a nullref when modifying the height parameters inside the layered lit shader UI.
- Fixed Decal gizmo that become white after exiting play mode
- Fixed Decal pivot position to behave like a spotlight
- Fixed an issue where using the LightingOverrideMask would break sky reflection for regular cameras
- Fix DebugMenu FrameSettingsHistory persistency on close
- Fix DensityVolume, ReflectionProbe aned PlanarReflectionProbe advancedControl display
- Fix DXR scene serialization in wizard
- Fixed an issue where Previews would reallocate History Buffers every frame
- Fixed the SetLightLayer function in HDAdditionalLightData setting the wrong light layer
- Fix error first time a preview is created for planar
- Fixed an issue where SSR would use an incorrect roughness value on ForwardOnly (StackLit, AxF, Fabric, etc.) materials when the pipeline is configured to also allow deferred Lit.
- Fixed issues with light explorer (cases 1183468, 1183269)
- Fix dot colors in LayeredLit material inspector
- Fix undo not resetting all value when undoing the material affectation in LayerLit material
- Fix for issue that caused gizmos to render in render textures (case 1174395)
- Fixed the light emissive mesh not updated when the light was disabled/enabled
- Fixed light and shadow layer sync when setting the HDAdditionalLightData.lightlayersMask property
- Fixed a nullref when a custom post process component that was in the HDRP PP list is removed from the project
- Fixed issue that prevented decals from modifying specular occlusion (case 1178272).
- Fixed exposure of volumetric reprojection
- Fixed multi selection support for Scalable Settings in lights
- Fixed font shaders in test projects for VR by using a Shader Graph version
- Fixed refresh of baked cubemap by incrementing updateCount at the end of the bake (case 1158677).
- Fixed issue with rectangular area light when seen from the back
- Fixed decals not affecting lightmap/lightprobe
- Fixed zBufferParams with XR single-pass rendering
- Fixed moving objects not rendered in custom passes
- Fixed abstract classes listed in the + menu of the custom pass list
- Fixed custom pass that was rendered in previews
- Fixed precision error in zero value normals when applying decals (case 1181639)
- Fixed issue that triggered No Scene Lighting view in game view as well (case 1156102)
- Assign default volume profile when creating a new HDRP Asset
- Fixed fov to 0 in planar probe breaking the projection matrix (case 1182014)
- Fixed bugs with shadow caching
- Reassign the same camera for a realtime probe face render request to have appropriate history buffer during realtime probe rendering.
- Fixed issue causing wrong shading when normal map mode is Object space, no normal map is set, but a detail map is present (case 1143352)
- Fixed issue with decal and htile optimization
- Fixed TerrainLit shader compilation error regarding `_Control0_TexelSize` redefinition (case 1178480).
- Fixed warning about duplicate HDRuntimeReflectionSystem when configuring play mode without domain reload.
- Fixed an editor crash when multiple decal projectors were selected and some had null material
- Added all relevant fix actions to FixAll button in Wizard
- Moved FixAll button on top of the Wizard
- Fixed an issue where fog color was not pre-exposed correctly
- Fix priority order when custom passes are overlapping
- Fix cleanup not called when the custom pass GameObject is destroyed
- Replaced most instances of GraphicsSettings.renderPipelineAsset by GraphicsSettings.currentRenderPipeline. This should fix some parameters not working on Quality Settings overrides.
- Fixed an issue with Realtime GI not working on upgraded projects.
- Fixed issue with screen space shadows fallback texture was not set as a texture array.
- Fixed Pyramid Lights bounding box
- Fixed terrain heightmap default/null values and epsilons
- Fixed custom post-processing effects breaking when an abstract class inherited from `CustomPostProcessVolumeComponent`
- Fixed XR single-pass rendering in Editor by using ShaderConfig.s_XrMaxViews to allocate matrix array
- Multiple different skies rendered at the same time by different cameras are now handled correctly without flickering
- Fixed flickering issue happening when different volumes have shadow settings and multiple cameras are present.
- Fixed issue causing planar probes to disappear if there is no light in the scene.
- Fixed a number of issues with the prefab isolation mode (Volumes leaking from the main scene and reflection not working properly)
- Fixed an issue with fog volume component upgrade not working properly
- Fixed Spot light Pyramid Shape has shadow artifacts on aspect ratio values lower than 1
- Fixed issue with AO upsampling in XR
- Fixed camera without HDAdditionalCameraData component not rendering
- Removed the macro ENABLE_RAYTRACING for most of the ray tracing code
- Fixed prefab containing camera reloading in loop while selected in the Project view
- Fixed issue causing NaN wheh the Z scale of an object is set to 0.
- Fixed DXR shader passes attempting to render before pipeline loaded
- Fixed black ambient sky issue when importing a project after deleting Library.
- Fixed issue when upgrading a Standard transparent material (case 1186874)
- Fixed area light cookies not working properly with stack lit
- Fixed material render queue not updated when the shader is changed in the material inspector.
- Fixed a number of issues with full screen debug modes not reseting correctly when setting another mutually exclusive mode
- Fixed compile errors for platforms with no VR support
- Fixed an issue with volumetrics and RTHandle scaling (case 1155236)
- Fixed an issue where sky lighting might be updated uselessly
- Fixed issue preventing to allow setting decal material to none (case 1196129)
- Fixed XR multi-pass decals rendering
- Fixed several fields on Light Inspector that not supported Prefab overrides
- Fixed EOL for some files
- Fixed scene view rendering with volumetrics and XR enabled
- Fixed decals to work with multiple cameras
- Fixed optional clear of GBuffer (Was always on)
- Fixed render target clears with XR single-pass rendering
- Fixed HDRP samples file hierarchy
- Fixed Light units not matching light type
- Fixed QualitySettings panel not displaying HDRP Asset
- Fixed black reflection probes the first time loading a project
- Fixed y-flip in scene view with XR SDK
- Fixed Decal projectors do not immediately respond when parent object layer mask is changed in editor.
- Fixed y-flip in scene view with XR SDK
- Fixed a number of issues with Material Quality setting
- Fixed the transparent Cull Mode option in HD unlit master node settings only visible if double sided is ticked.
- Fixed an issue causing shadowed areas by contact shadows at the edge of far clip plane if contact shadow length is very close to far clip plane.
- Fixed editing a scalable settings will edit all loaded asset in memory instead of targetted asset.
- Fixed Planar reflection default viewer FOV
- Fixed flickering issues when moving the mouse in the editor with ray tracing on.
- Fixed the ShaderGraph main preview being black after switching to SSS in the master node settings
- Fixed custom fullscreen passes in VR
- Fixed camera culling masks not taken in account in custom pass volumes
- Fixed object not drawn in custom pass when using a DrawRenderers with an HDRP shader in a build.
- Fixed injection points for Custom Passes (AfterDepthAndNormal and BeforePreRefraction were missing)
- Fixed a enum to choose shader tags used for drawing objects (DepthPrepass or Forward) when there is no override material.
- Fixed lit objects in the BeforePreRefraction, BeforeTransparent and BeforePostProcess.
- Fixed the None option when binding custom pass render targets to allow binding only depth or color.
- Fixed custom pass buffers allocation so they are not allocated if they're not used.
- Fixed the Custom Pass entry in the volume create asset menu items.
- Fixed Prefab Overrides workflow on Camera.
- Fixed alignment issue in Preset for Camera.
- Fixed alignment issue in Physical part for Camera.
- Fixed FrameSettings multi-edition.
- Fixed a bug happening when denoising multiple ray traced light shadows
- Fixed minor naming issues in ShaderGraph settings
- VFX: Removed z-fight glitches that could appear when using deferred depth prepass and lit quad primitives
- VFX: Preserve specular option for lit outputs (matches HDRP lit shader)
- Fixed an issue with Metal Shader Compiler and GTAO shader for metal
- Fixed resources load issue while upgrading HDRP package.
- Fix LOD fade mask by accounting for field of view
- Fixed spot light missing from ray tracing indirect effects.
- Fixed a UI bug in the diffusion profile list after fixing them from the wizard.
- Fixed the hash collision when creating new diffusion profile assets.
- Fixed a light leaking issue with box light casting shadows (case 1184475)
- Fixed Cookie texture type in the cookie slot of lights (Now displays a warning because it is not supported).
- Fixed a nullref that happens when using the Shuriken particle light module
- Fixed alignment in Wizard
- Fixed text overflow in Wizard's helpbox
- Fixed Wizard button fix all that was not automatically grab all required fixes
- Fixed VR tab for MacOS in Wizard
- Fixed local config package workflow in Wizard
- Fixed issue with contact shadows shifting when MSAA is enabled.
- Fixed EV100 in the PBR sky
- Fixed an issue In URP where sometime the camera is not passed to the volume system and causes a null ref exception (case 1199388)
- Fixed nullref when releasing HDRP with custom pass disabled
- Fixed performance issue derived from copying stencil buffer.
- Fixed an editor freeze when importing a diffusion profile asset from a unity package.
- Fixed an exception when trying to reload a builtin resource.
- Fixed the light type intensity unit reset when switching the light type.
- Fixed compilation error related to define guards and CreateLayoutFromXrSdk()
- Fixed documentation link on CustomPassVolume.
- Fixed player build when HDRP is in the project but not assigned in the graphic settings.
- Fixed an issue where ambient probe would be black for the first face of a baked reflection probe
- VFX: Fixed Missing Reference to Visual Effect Graph Runtime Assembly
- Fixed an issue where rendering done by users in EndCameraRendering would be executed before the main render loop.
- Fixed Prefab Override in main scope of Volume.
- Fixed alignment issue in Presset of main scope of Volume.
- Fixed persistence of ShowChromeGizmo and moved it to toolbar for coherency in ReflectionProbe and PlanarReflectionProbe.
- Fixed Alignement issue in ReflectionProbe and PlanarReflectionProbe.
- Fixed Prefab override workflow issue in ReflectionProbe and PlanarReflectionProbe.
- Fixed empty MoreOptions and moved AdvancedManipulation in a dedicated location for coherency in ReflectionProbe and PlanarReflectionProbe.
- Fixed Prefab override workflow issue in DensityVolume.
- Fixed empty MoreOptions and moved AdvancedManipulation in a dedicated location for coherency in DensityVolume.
- Fix light limit counts specified on the HDRP asset
- Fixed Quality Settings for SSR, Contact Shadows and Ambient Occlusion volume components
- Fixed decalui deriving from hdshaderui instead of just shaderui
- Use DelayedIntField instead of IntField for scalable settings
- Fixed init of debug for FrameSettingsHistory on SceneView camera
- Added a fix script to handle the warning 'referenced script in (GameObject 'SceneIDMap') is missing'
- Fix Wizard load when none selected for RenderPipelineAsset
- Fixed TerrainLitGUI when per-pixel normal property is not present.
- Fixed rendering errors when enabling debug modes with custom passes
- Fix an issue that made PCSS dependent on Atlas resolution (not shadow map res)
- Fixing a bug whith histories when n>4 for ray traced shadows
- Fixing wrong behavior in ray traced shadows for mesh renderers if their cast shadow is shadow only or double sided
- Only tracing rays for shadow if the point is inside the code for spotlight shadows
- Only tracing rays if the point is inside the range for point lights
- Fixing ghosting issues when the screen space shadow  indexes change for a light with ray traced shadows
- Fixed an issue with stencil management and Xbox One build that caused corrupted output in deferred mode.
- Fixed a mismatch in behavior between the culling of shadow maps and ray traced point and spot light shadows
- Fixed recursive ray tracing not working anymore after intermediate buffer refactor.
- Fixed ray traced shadow denoising not working (history rejected all the time).
- Fixed shader warning on xbox one
- Fixed cookies not working for spot lights in ray traced reflections, ray traced GI and recursive rendering
- Fixed an inverted handling of CoatSmoothness for SSR in StackLit.
- Fixed missing distortion inputs in Lit and Unlit material UI.
- Fixed issue that propagated NaNs across multiple frames through the exposure texture.
- Fixed issue with Exclude from TAA stencil ignored.
- Fixed ray traced reflection exposure issue.
- Fixed issue with TAA history not initialising corretly scale factor for first frame
- Fixed issue with stencil test of material classification not using the correct Mask (causing false positive and bad performance with forward material in deferred)
- Fixed issue with History not reset when chaning antialiasing mode on camera
- Fixed issue with volumetric data not being initialized if default settings have volumetric and reprojection off.
- Fixed ray tracing reflection denoiser not applied in tier 1
- Fixed the vibility of ray tracing related methods.
- Fixed the diffusion profile list not saved when clicking the fix button in the material UI.
- Fixed crash when pushing bounce count higher than 1 for ray traced GI or reflections
- Fixed PCSS softness scale so that it better match ray traced reference for punctual lights.
- Fixed exposure management for the path tracer
- Fixed AxF material UI containing two advanced options settings.
- Fixed an issue where cached sky contexts were being destroyed wrongly, breaking lighting in the LookDev
- Fixed issue that clamped PCSS softness too early and not after distance scale.
- Fixed fog affect transparent on HD unlit master node
- Fixed custom post processes re-ordering not saved.
- Fixed NPE when using scalable settings
- Fixed an issue where PBR sky precomputation was reset incorrectly in some cases causing bad performance.
- Fixed a bug due to depth history begin overriden too soon
- Fixed CustomPassSampleCameraColor scale issue when called from Before Transparent injection point.
- Fixed corruption of AO in baked probes.
- Fixed issue with upgrade of projects that still had Very High as shadow filtering quality.
- Fixed issue that caused Distortion UI to appear in Lit.
- Fixed several issues with decal duplicating when editing them.
- Fixed initialization of volumetric buffer params (1204159)
- Fixed an issue where frame count was incorrectly reset for the game view, causing temporal processes to fail.
- Fixed Culling group was not disposed error.
- Fixed issues on some GPU that do not support gathers on integer textures.
- Fixed an issue with ambient probe not being initialized for the first frame after a domain reload for volumetric fog.
- Fixed the scene visibility of decal projectors and density volumes
- Fixed a leak in sky manager.
- Fixed an issue where entering playmode while the light editor is opened would produce null reference exceptions.
- Fixed the debug overlay overlapping the debug menu at runtime.
- Fixed an issue with the framecount when changing scene.
- Fixed errors that occurred when using invalid near and far clip plane values for planar reflections.
- Fixed issue with motion blur sample weighting function.
- Fixed motion vectors in MSAA.
- Fixed sun flare blending (case 1205862).
- Fixed a lot of issues related to ray traced screen space shadows.
- Fixed memory leak caused by apply distortion material not being disposed.
- Fixed Reflection probe incorrectly culled when moving its parent (case 1207660)
- Fixed a nullref when upgrading the Fog volume components while the volume is opened in the inspector.
- Fix issues where decals on PS4 would not correctly write out the tile mask causing bits of the decal to go missing.
- Use appropriate label width and text content so the label is completely visible
- Fixed an issue where final post process pass would not output the default alpha value of 1.0 when using 11_11_10 color buffer format.
- Fixed SSR issue after the MSAA Motion Vector fix.
- Fixed an issue with PCSS on directional light if punctual shadow atlas was not allocated.
- Fixed an issue where shadow resolution would be wrong on the first face of a baked reflection probe.
- Fixed issue with PCSS softness being incorrect for cascades different than the first one.
- Fixed custom post process not rendering when using multiple HDRP asset in quality settings
- Fixed probe gizmo missing id (case 1208975)
- Fixed a warning in raytracingshadowfilter.compute
- Fixed issue with AO breaking with small near plane values.
- Fixed custom post process Cleanup function not called in some cases.
- Fixed shader warning in AO code.
- Fixed a warning in simpledenoiser.compute
- Fixed tube and rectangle light culling to use their shape instead of their range as a bounding box.
- Fixed caused by using gather on a UINT texture in motion blur.
- Fix issue with ambient occlusion breaking when dynamic resolution is active.
- Fixed some possible NaN causes in Depth of Field.
- Fixed Custom Pass nullref due to the new Profiling Sample API changes
- Fixed the black/grey screen issue on after post process Custom Passes in non dev builds.
- Fixed particle lights.
- Improved behavior of lights and probe going over the HDRP asset limits.
- Fixed issue triggered when last punctual light is disabled and more than one camera is used.
- Fixed Custom Pass nullref due to the new Profiling Sample API changes
- Fixed the black/grey screen issue on after post process Custom Passes in non dev builds.
- Fixed XR rendering locked to vsync of main display with Standalone Player.
- Fixed custom pass cleanup not called at the right time when using multiple volumes.
- Fixed an issue on metal with edge of decal having artifact by delaying discard of fragments during decal projection
- Fixed various shader warning
- Fixing unnecessary memory allocations in the ray tracing cluster build
- Fixed duplicate column labels in LightEditor's light tab
- Fixed white and dark flashes on scenes with very high or very low exposure when Automatic Exposure is being used.
- Fixed an issue where passing a null ProfilingSampler would cause a null ref exception.
- Fixed memory leak in Sky when in matcap mode.
- Fixed compilation issues on platform that don't support VR.
- Fixed migration code called when we create a new HDRP asset.
- Fixed RemoveComponent on Camera contextual menu to not remove Camera while a component depend on it.
- Fixed an issue where ambient occlusion and screen space reflections editors would generate null ref exceptions when HDRP was not set as the current pipeline.
- Fixed a null reference exception in the probe UI when no HDRP asset is present.
- Fixed the outline example in the doc (sampling range was dependent on screen resolution)
- Fixed a null reference exception in the HDRI Sky editor when no HDRP asset is present.
- Fixed an issue where Decal Projectors created from script where rotated around the X axis by 90°.
- Fixed frustum used to compute Density Volumes visibility when projection matrix is oblique.
- Fixed a null reference exception in Path Tracing, Recursive Rendering and raytraced Global Illumination editors when no HDRP asset is present.
- Fix for NaNs on certain geometry with Lit shader -- [case 1210058](https://fogbugz.unity3d.com/f/cases/1210058/)
- Fixed an issue where ambient occlusion and screen space reflections editors would generate null ref exceptions when HDRP was not set as the current pipeline.
- Fixed a null reference exception in the probe UI when no HDRP asset is present.
- Fixed the outline example in the doc (sampling range was dependent on screen resolution)
- Fixed a null reference exception in the HDRI Sky editor when no HDRP asset is present.
- Fixed an issue where materials newly created from the contextual menu would have an invalid state, causing various problems until it was edited.
- Fixed transparent material created with ZWrite enabled (now it is disabled by default for new transparent materials)
- Fixed mouseover on Move and Rotate tool while DecalProjector is selected.
- Fixed wrong stencil state on some of the pixel shader versions of deferred shader.
- Fixed an issue where creating decals at runtime could cause a null reference exception.
- Fixed issue that displayed material migration dialog on the creation of new project.
- Fixed various issues with time and animated materials (cases 1210068, 1210064).
- Updated light explorer with latest changes to the Fog and fixed issues when no visual environment was present.
- Fixed not handleling properly the recieve SSR feature with ray traced reflections
- Shadow Atlas is no longer allocated for area lights when they are disabled in the shader config file.
- Avoid MRT Clear on PS4 as it is not implemented yet.
- Fixed runtime debug menu BitField control.
- Fixed the radius value used for ray traced directional light.
- Fixed compilation issues with the layered lit in ray tracing shaders.
- Fixed XR autotests viewport size rounding
- Fixed mip map slider knob displayed when cubemap have no mipmap
- Remove unnecessary skip of material upgrade dialog box.
- Fixed the profiling sample mismatch errors when enabling the profiler in play mode
- Fixed issue that caused NaNs in reflection probes on consoles.
- Fixed adjusting positive axis of Blend Distance slides the negative axis in the density volume component.
- Fixed the blend of reflections based on the weight.
- Fixed fallback for ray traced reflections when denoising is enabled.
- Fixed error spam issue with terrain detail terrainDetailUnsupported (cases 1211848)
- Fixed hardware dynamic resolution causing cropping/scaling issues in scene view (case 1158661)
- Fixed Wizard check order for `Hardware and OS` and `Direct3D12`
- Fix AO issue turning black when Far/Near plane distance is big.
- Fixed issue when opening lookdev and the lookdev volume have not been assigned yet.
- Improved memory usage of the sky system.
- Updated label in HDRP quality preference settings (case 1215100)
- Fixed Decal Projector gizmo not undoing properly (case 1216629)
- Fix a leak in the denoising of ray traced reflections.
- Fixed Alignment issue in Light Preset
- Fixed Environment Header in LightingWindow
- Fixed an issue where hair shader could write garbage in the diffuse lighting buffer, causing NaNs.
- Fixed an exposure issue with ray traced sub-surface scattering.
- Fixed runtime debug menu light hierarchy None not doing anything.
- Fixed the broken ShaderGraph preview when creating a new Lit graph.
- Fix indentation issue in preset of LayeredLit material.
- Fixed minor issues with cubemap preview in the inspector.
- Fixed wrong build error message when building for android on mac.
- Fixed an issue related to denoising ray trace area shadows.
- Fixed wrong build error message when building for android on mac.
- Fixed Wizard persistency of Direct3D12 change on domain reload.
- Fixed Wizard persistency of FixAll on domain reload.
- Fixed Wizard behaviour on domain reload.
- Fixed a potential source of NaN in planar reflection probe atlas.
- Fixed an issue with MipRatio debug mode showing _DebugMatCapTexture not being set.
- Fixed missing initialization of input params in Blit for VR.
- Fix Inf source in LTC for area lights.
- Fix issue with AO being misaligned when multiple view are visible.
- Fix issue that caused the clamp of camera rotation motion for motion blur to be ineffective.
- Fixed issue with AssetPostprocessors dependencies causing models to be imported twice when upgrading the package version.
- Fixed culling of lights with XR SDK
- Fixed memory stomp in shadow caching code, leading to overflow of Shadow request array and runtime errors.
- Fixed an issue related to transparent objects reading the ray traced indirect diffuse buffer
- Fixed an issue with filtering ray traced area lights when the intensity is high or there is an exposure.
- Fixed ill-formed include path in Depth Of Field shader.
- Fixed shader graph and ray tracing after the shader target PR.
- Fixed a bug in semi-transparent shadows (object further than the light casting shadows)
- Fix state enabled of default volume profile when in package.
- Fixed removal of MeshRenderer and MeshFilter on adding Light component.
- Fixed Ray Traced SubSurface Scattering not working with ray traced area lights
- Fixed Ray Traced SubSurface Scattering not working in forward mode.
- Fixed a bug in debug light volumes.
- Fixed a bug related to ray traced area light shadow history.
- Fixed an issue where fog sky color mode could sample NaNs in the sky cubemap.
- Fixed a leak in the PBR sky renderer.
- Added a tooltip to the Ambient Mode parameter in the Visual Envionment volume component.
- Static lighting sky now takes the default volume into account (this fixes discrepancies between baked and realtime lighting).
- Fixed a leak in the sky system.
- Removed MSAA Buffers allocation when lit shader mode is set to "deferred only".
- Fixed invalid cast for realtime reflection probes (case 1220504)
- Fixed invalid game view rendering when disabling all cameras in the scene (case 1105163)
- Hide reflection probes in the renderer components.
- Fixed infinite reload loop while displaying Light's Shadow's Link Light Layer in Inspector of Prefab Asset.
- Fixed the culling was not disposed error in build log.
- Fixed the cookie atlas size and planar atlas size being too big after an upgrade of the HDRP asset.
- Fixed transparent SSR for shader graph.
- Fixed an issue with emissive light meshes not being in the RAS.
- Fixed DXR player build
- Fixed the HDRP asset migration code not being called after an upgrade of the package
- Fixed draw renderers custom pass out of bound exception
- Fixed the PBR shader rendering in deferred
- Fixed some typos in debug menu (case 1224594)
- Fixed ray traced point and spot lights shadows not rejecting istory when semi-transparent or colored.
- Fixed a warning due to StaticLightingSky when reloading domain in some cases.
- Fixed the MaxLightCount being displayed when the light volume debug menu is on ColorAndEdge.
- Fixed issue with unclear naming of debug menu for decals.
- Fixed z-fighting in scene view when scene lighting is off (case 1203927)
- Fixed issue that prevented cubemap thumbnails from rendering (only on D3D11 and Metal).
- Fixed ray tracing with VR single-pass
- Fix an exception in ray tracing that happens if two LOD levels are using the same mesh renderer.
- Fixed error in the console when switching shader to decal in the material UI.
- Fixed an issue with refraction model and ray traced recursive rendering (case 1198578).
- Fixed an issue where a dynamic sky changing any frame may not update the ambient probe.
- Fixed cubemap thumbnail generation at project load time.
- Fixed cubemap thumbnail generation at project load time.
- Fixed XR culling with multiple cameras
- Fixed XR single-pass with Mock HMD plugin
- Fixed sRGB mismatch with XR SDK
- Fixed an issue where default volume would not update when switching profile.
- Fixed issue with uncached reflection probe cameras reseting the debug mode (case 1224601)
- Fixed an issue where AO override would not override specular occlusion.
- Fixed an issue where Volume inspector might not refresh correctly in some cases.
- Fixed render texture with XR
- Fixed issue with resources being accessed before initialization process has been performed completely.
- Half fixed shuriken particle light that cast shadows (only the first one will be correct)
- Fixed issue with atmospheric fog turning black if a planar reflection probe is placed below ground level. (case 1226588)
- Fixed custom pass GC alloc issue in CustomPassVolume.GetActiveVolumes().
- Fixed a bug where instanced shadergraph shaders wouldn't compile on PS4.
- Fixed an issue related to the envlightdatasrt not being bound in recursive rendering.
- Fixed shadow cascade tooltip when using the metric mode (case 1229232)
- Fixed how the area light influence volume is computed to match rasterization.
- Focus on Decal uses the extends of the projectors
- Fixed usage of light size data that are not available at runtime.
- Fixed the depth buffer copy made before custom pass after opaque and normal injection point.
- Fix for issue that prevented scene from being completely saved when baked reflection probes are present and lighting is set to auto generate.
- Fixed drag area width at left of Light's intensity field in Inspector.
- Fixed light type resolution when performing a reset on HDAdditionalLightData (case 1220931)
- Fixed reliance on atan2 undefined behavior in motion vector debug shader.
- Fixed an usage of a a compute buffer not bound (1229964)
- Fixed an issue where changing the default volume profile from another inspector would not update the default volume editor.
- Fix issues in the post process system with RenderTexture being invalid in some cases, causing rendering problems.
- Fixed an issue where unncessarily serialized members in StaticLightingSky component would change each time the scene is changed.
- Fixed a weird behavior in the scalable settings drawing when the space becomes tiny (1212045).
- Fixed a regression in the ray traced indirect diffuse due to the new probe system.
- Fix for range compression factor for probes going negative (now clamped to positive values).
- Fixed path validation when creating new volume profile (case 1229933)
- Fixed a bug where Decal Shader Graphs would not recieve reprojected Position, Normal, or Bitangent data. (1239921)
- Fix reflection hierarchy for CARPAINT in AxF.
- Fix precise fresnel for delta lights for SVBRDF in AxF.
- Fixed the debug exposure mode for display sky reflection and debug view baked lighting
- Fixed MSAA depth resolve when there is no motion vectors
- Fixed various object leaks in HDRP.
- Fixed compile error with XR SubsystemManager.
- Fix for assertion triggering sometimes when saving a newly created lit shader graph (case 1230996)
- Fixed culling of planar reflection probes that change position (case 1218651)
- Fixed null reference when processing lightprobe (case 1235285)
- Fix issue causing wrong planar reflection rendering when more than one camera is present.
- Fix black screen in XR when HDRP package is present but not used.
- Fixed an issue with the specularFGD term being used when the material has a clear coat (lit shader).
- Fixed white flash happening with auto-exposure in some cases (case 1223774)
- Fixed NaN which can appear with real time reflection and inf value
- Fixed an issue that was collapsing the volume components in the HDRP default settings
- Fixed warning about missing bound decal buffer
- Fixed shader warning on Xbox for ResolveStencilBuffer.compute.
- Fixed PBR shader ZTest rendering in deferred.
- Replaced commands incompatible with async compute in light list build process.
- Diffusion Profile and Material references in HDRP materials are now correctly exported to unity packages. Note that the diffusion profile or the material references need to be edited once before this can work properly.
- Fix MaterialBalls having same guid issue
- Fix spelling and grammatical errors in material samples
- Fixed unneeded cookie texture allocation for cone stop lights.
- Fixed scalarization code for contact shadows.
- Fixed volume debug in playmode
- Fixed issue when toggling anything in HDRP asset that will produce an error (case 1238155)
- Fixed shader warning in PCSS code when using Vulkan.
- Fixed decal that aren't working without Metal and Ambient Occlusion option enabled.
- Fixed an error about procedural sky being logged by mistake.
- Fixed shadowmask UI now correctly showing shadowmask disable
- Made more explicit the warning about raytracing and asynchronous compute. Also fixed the condition in which it appears.
- Fixed a null ref exception in static sky when the default volume profile is invalid.
- DXR: Fixed shader compilation error with shader graph and pathtracer
- Fixed SceneView Draw Modes not being properly updated after opening new scene view panels or changing the editor layout.
- VFX: Removed irrelevant queues in render queue selection from HDRP outputs
- VFX: Motion Vector are correctly renderered with MSAA [Case 1240754](https://issuetracker.unity3d.com/product/unity/issues/guid/1240754/)
- Fixed a cause of NaN when a normal of 0-length is generated (usually via shadergraph).
- Fixed issue with screen-space shadows not enabled properly when RT is disabled (case 1235821)
- Fixed a performance issue with stochastic ray traced area shadows.
- Fixed cookie texture not updated when changing an import settings (srgb for example).
- Fixed flickering of the game/scene view when lookdev is running.
- Fixed issue with reflection probes in realtime time mode with OnEnable baking having wrong lighting with sky set to dynamic (case 1238047).
- Fixed transparent motion vectors not working when in MSAA.
- Fix error when removing DecalProjector from component contextual menu (case 1243960)
- Fixed issue with post process when running in RGBA16 and an object with additive blending is in the scene.
- Fixed corrupted values on LayeredLit when using Vertex Color multiply mode to multiply and MSAA is activated.
- Fix conflicts with Handles manipulation when performing a Reset in DecalComponent (case 1238833)
- Fixed depth prepass and postpass being disabled after changing the shader in the material UI.
- Fixed issue with sceneview camera settings not being saved after Editor restart.
- Fixed issue when switching back to custom sensor type in physical camera settings (case 1244350).
- Fixed a null ref exception when running playmode tests with the render pipeline debug window opened.
- Fixed some GCAlloc in the debug window.
- Fixed shader graphs not casting semi-transparent and color shadows (case 1242617)
- Fixed thin refraction mode not working properly.
- Fixed assert on tests caused by probe culling results being requested when culling did not happen. (case 1246169)
- Fixed over consumption of GPU memory by the Physically Based Sky.
- Fixed an invalid rotation in Planar Reflection Probe editor display, that was causing an error message (case 1182022)
- Put more information in Camera background type tooltip and fixed inconsistent exposure behavior when changing bg type.
- Fixed issue that caused not all baked reflection to be deleted upon clicking "Clear Baked Data" in the lighting menu (case 1136080)
- Fixed an issue where asset preview could be rendered white because of static lighting sky.
- Fixed an issue where static lighting was not updated when removing the static lighting sky profile.
- Fixed the show cookie atlas debug mode not displaying correctly when enabling the clear cookie atlas option.
- Fixed various multi-editing issues when changing Emission parameters.
- Fixed error when undo a Reflection Probe removal in a prefab instance. (case 1244047)
- Fixed Microshadow not working correctly in deferred with LightLayers
- Tentative fix for missing include in depth of field shaders.
- Fixed the light overlap scene view draw mode (wasn't working at all).
- Fixed taaFrameIndex and XR tests 4052 and 4053
- Fixed the prefab integration of custom passes (Prefab Override Highlight not working as expected).
- Cloned volume profile from read only assets are created in the root of the project. (case 1154961)
- Fixed Wizard check on default volume profile to also check it is not the default one in package.
- Fix erroneous central depth sampling in TAA.
- Fixed light layers not correctly disabled when the lightlayers is set to Nothing and Lightlayers isn't enabled in HDRP Asset
- Fixed issue with Model Importer materials falling back to the Legacy default material instead of HDRP's default material when import happens at Editor startup.
- Fixed a wrong condition in CameraSwitcher, potentially causing out of bound exceptions.
- Fixed an issue where editing the Look Dev default profile would not reflect directly in the Look Dev window.
- Fixed a bug where the light list is not cleared but still used when resizing the RT.
- Fixed exposure debug shader with XR single-pass rendering.
- Fixed issues with scene view and transparent motion vectors.
- Fixed black screens for linux/HDRP (1246407)
- Fixed a vulkan and metal warning in the SSGI compute shader.
- Fixed an exception due to the color pyramid not allocated when SSGI is enabled.
- Fixed an issue with the first Depth history was incorrectly copied.
- Fixed path traced DoF focusing issue
- Fix an issue with the half resolution Mode (performance)
- Fix an issue with the color intensity of emissive for performance rtgi
- Fixed issue with rendering being mostly broken when target platform disables VR.
- Workaround an issue caused by GetKernelThreadGroupSizes  failing to retrieve correct group size.
- Fix issue with fast memory and rendergraph.
- Fixed transparent motion vector framesetting not sanitized.
- Fixed wrong order of post process frame settings.
- Fixed white flash when enabling SSR or SSGI.
- The ray traced indrect diffuse and RTGI were combined wrongly with the rest of the lighting (1254318).
- Fixed an exception happening when using RTSSS without using RTShadows.
- Fix inconsistencies with transparent motion vectors and opaque by allowing camera only transparent motion vectors.
- Fix reflection probe frame settings override
- Fixed certain shadow bias artifacts present in volumetric lighting (case 1231885).
- Fixed area light cookie not updated when switch the light type from a spot that had a cookie.
- Fixed issue with dynamic resolution updating when not in play mode.
- Fixed issue with Contrast Adaptive Sharpening upsample mode and preview camera.
- Fix issue causing blocky artifacts when decals affect metallic and are applied on material with specular color workflow.
- Fixed issue with depth pyramid generation and dynamic resolution.
- Fixed an issue where decals were duplicated in prefab isolation mode.
- Fixed an issue where rendering preview with MSAA might generate render graph errors.
- Fixed compile error in PS4 for planar reflection filtering.
- Fixed issue with blue line in prefabs for volume mode.
- Fixing the internsity being applied to RTAO too early leading to unexpected results (1254626).
- Fix issue that caused sky to incorrectly render when using a custom projection matrix.
- Fixed null reference exception when using depth pre/post pass in shadergraph with alpha clip in the material.
- Appropriately constraint blend distance of reflection probe while editing with the inspector (case 1248931)
- Fixed AxF handling of roughness for Blinn-Phong type materials
- Fixed AxF UI errors when surface type is switched to transparent
- Fixed a serialization issue, preventing quality level parameters to undo/redo and update scene view on change.
- Fixed an exception occuring when a camera doesn't have an HDAdditionalCameraData (1254383).
- Fixed ray tracing with XR single-pass.
- Fixed warning in HDAdditionalLightData OnValidate (cases 1250864, 1244578)
- Fixed a bug related to denoising ray traced reflections.
- Fixed nullref in the layered lit material inspector.
- Fixed an issue where manipulating the color wheels in a volume component would reset the cursor every time.
- Fixed an issue where static sky lighting would not be updated for a new scene until it's reloaded at least once.
- Fixed culling for decals when used in prefabs and edited in context.
- Force to rebake probe with missing baked texture. (1253367)
- Fix supported Mac platform detection to handle new major version (11.0) properly
- Fixed typo in the Render Pipeline Wizard under HDRP+VR
- Change transparent SSR name in frame settings to avoid clipping.
- Fixed missing include guards in shadow hlsl files.
- Repaint the scene view whenever the scene exposure override is changed.
- Fixed an error when clearing the SSGI history texture at creation time (1259930).
- Fixed alpha to mask reset when toggling alpha test in the material UI.
- Fixed an issue where opening the look dev window with the light theme would make the window blink and eventually crash unity.
- Fixed fallback for ray tracing and light layers (1258837).
- Fixed Sorting Priority not displayed correctly in the DrawRenderers custom pass UI.
- Fixed glitch in Project settings window when selecting diffusion profiles in material section (case 1253090)
- Fixed issue with light layers bigger than 8 (and above the supported range).
- Fixed issue with culling layer mask of area light's emissive mesh
- Fixed overused the atlas for Animated/Render Target Cookies (1259930).
- Fixed errors when switching area light to disk shape while an area emissive mesh was displayed.
- Fixed default frame settings MSAA toggle for reflection probes (case 1247631)
- Fixed the transparent SSR dependency not being properly disabled according to the asset dependencies (1260271).
- Fixed issue with completely black AO on double sided materials when normal mode is set to None.
- Fixed UI drawing of the quaternion (1251235)
- Fix an issue with the quality mode and perf mode on RTR and RTGI and getting rid of unwanted nans (1256923).
- Fixed unitialized ray tracing resources when using non-default HDRP asset (case 1259467).
- Fixed overused the atlas for Animated/Render Target Cookies (1259930).
- Fixed sky asserts with XR multipass
- Fixed for area light not updating baked light result when modifying with gizmo.
- Fixed robustness issue with GetOddNegativeScale() in ray tracing, which was impacting normal mapping (1261160).
- Fixed regression where moving face of the probe gizmo was not moving its position anymore.
- Fixed XR single-pass macros in tessellation shaders.
- Fixed path-traced subsurface scattering mixing with diffuse and specular BRDFs (1250601).
- Fixed custom pass re-ordering issues.
- Improved robustness of normal mapping when scale is 0, and mapping is extreme (normals in or below the tangent plane).
- Fixed XR Display providers not getting zNear and zFar plane distances passed to them when in HDRP.
- Fixed rendering breaking when disabling tonemapping in the frame settings.
- Fixed issue with serialization of exposure modes in volume profiles not being consistent between HDRP versions (case 1261385).
- Fixed issue with duplicate names in newly created sub-layers in the graphics compositor (case 1263093).
- Remove MSAA debug mode when renderpipeline asset has no MSAA
- Fixed some post processing using motion vectors when they are disabled
- Fixed the multiplier of the environement lights being overriden with a wrong value for ray tracing (1260311).
- Fixed a series of exceptions happening when trying to load an asset during wizard execution (1262171).
- Fixed an issue with Stacklit shader not compiling correctly in player with debug display on (1260579)
- Fixed couple issues in the dependence of building the ray tracing acceleration structure.
- Fix sun disk intensity
- Fixed unwanted ghosting for smooth surfaces.
- Fixing an issue in the recursive rendering flag texture usage.
- Fixed a missing dependecy for choosing to evaluate transparent SSR.
- Fixed issue that failed compilation when XR is disabled.
- Fixed a compilation error in the IES code.
- Fixed issue with dynamic resolution handler when no OnResolutionChange callback is specified.
- Fixed multiple volumes, planar reflection, and decal projector position when creating them from the menu.
- Reduced the number of global keyword used in deferredTile.shader
- Fixed incorrect processing of Ambient occlusion probe (9% error was introduced)
- Fixed multiedition of framesettings drop down (case 1270044)
- Fixed planar probe gizmo

### Changed
- Improve MIP selection for decals on Transparents
- Color buffer pyramid is not allocated anymore if neither refraction nor distortion are enabled
- Rename Emission Radius to Radius in UI in Point, Spot
- Angular Diameter parameter for directional light is no longuer an advanced property
- DXR: Remove Light Radius and Angular Diamater of Raytrace shadow. Angular Diameter and Radius are used instead.
- Remove MaxSmoothness parameters from UI for point, spot and directional light. The MaxSmoothness is now deduce from Radius Parameters
- DXR: Remove the Ray Tracing Environement Component. Add a Layer Mask to the ray Tracing volume components to define which objects are taken into account for each effect.
- Removed second cubemaps used for shadowing in lookdev
- Disable Physically Based Sky below ground
- Increase max limit of area light and reflection probe to 128
- Change default texture for detailmap to grey
- Optimize Shadow RT load on Tile based architecture platforms.
- Improved quality of SSAO.
- Moved RequestShadowMapRendering() back to public API.
- Update HDRP DXR Wizard with an option to automatically clone the hdrp config package and setup raytracing to 1 in shaders file.
- Added SceneSelection pass for TerrainLit shader.
- Simplified Light's type API regrouping the logic in one place (Check type in HDAdditionalLightData)
- The support of LOD CrossFade (Dithering transition) in master nodes now required to enable it in the master node settings (Save variant)
- Improved shadow bias, by removing constant depth bias and substituting it with slope-scale bias.
- Fix the default stencil values when a material is created from a SSS ShaderGraph.
- Tweak test asset to be compatible with XR: unlit SG material for canvas and double-side font material
- Slightly tweaked the behaviour of bloom when resolution is low to reduce artifacts.
- Hidden fields in Light Inspector that is not relevant while in BakingOnly mode.
- Changed parametrization of PCSS, now softness is derived from angular diameter (for directional lights) or shape radius (for point/spot lights) and min filter size is now in the [0..1] range.
- Moved the copy of the geometry history buffers to right after the depth mip chain generation.
- Rename "Luminance" to "Nits" in UX for physical light unit
- Rename FrameSettings "SkyLighting" to "SkyReflection"
- Reworked XR automated tests
- The ray traced screen space shadow history for directional, spot and point lights is discarded if the light transform has changed.
- Changed the behavior for ray tracing in case a mesh renderer has both transparent and opaque submeshes.
- Improve history buffer management
- Replaced PlayerSettings.virtualRealitySupported with XRGraphics.tryEnable.
- Remove redundant FrameSettings RealTimePlanarReflection
- Improved a bit the GC calls generated during the rendering.
- Material update is now only triggered when the relevant settings are touched in the shader graph master nodes
- Changed the way Sky Intensity (on Sky volume components) is handled. It's now a combo box where users can choose between Exposure, Multiplier or Lux (for HDRI sky only) instead of both multiplier and exposure being applied all the time. Added a new menu item to convert old profiles.
- Change how method for specular occlusions is decided on inspector shader (Lit, LitTesselation, LayeredLit, LayeredLitTessellation)
- Unlocked SSS, SSR, Motion Vectors and Distortion frame settings for reflections probes.
- Hide unused LOD settings in Quality Settings legacy window.
- Reduced the constrained distance for temporal reprojection of ray tracing denoising
- Removed shadow near plane from the Directional Light Shadow UI.
- Improved the performances of custom pass culling.
- The scene view camera now replicates the physical parameters from the camera tagged as "MainCamera".
- Reduced the number of GC.Alloc calls, one simple scene without plarnar / probes, it should be 0B.
- Renamed ProfilingSample to ProfilingScope and unified API. Added GPU Timings.
- Updated macros to be compatible with the new shader preprocessor.
- Ray tracing reflection temporal filtering is now done in pre-exposed space
- Search field selects the appropriate fields in both project settings panels 'HDRP Default Settings' and 'Quality/HDRP'
- Disabled the refraction and transmission map keywords if the material is opaque.
- Keep celestial bodies outside the atmosphere.
- Updated the MSAA documentation to specify what features HDRP supports MSAA for and what features it does not.
- Shader use for Runtime Debug Display are now correctly stripper when doing a release build
- Now each camera has its own Volume Stack. This allows Volume Parameters to be updated as early as possible and be ready for the whole frame without conflicts between cameras.
- Disable Async for SSR, SSAO and Contact shadow when aggregated ray tracing frame setting is on.
- Improved performance when entering play mode without domain reload by a factor of ~25
- Renamed the camera profiling sample to include the camera name
- Discarding the ray tracing history for AO, reflection, diffuse shadows and GI when the viewport size changes.
- Renamed the camera profiling sample to include the camera name
- Renamed the post processing graphic formats to match the new convention.
- The restart in Wizard for DXR will always be last fix from now on
- Refactoring pre-existing materials to share more shader code between rasterization and ray tracing.
- Setting a material's Refraction Model to Thin does not overwrite the Thickness and Transmission Absorption Distance anymore.
- Removed Wind textures from runtime as wind is no longer built into the pipeline
- Changed Shader Graph titles of master nodes to be more easily searchable ("HDRP/x" -> "x (HDRP)")
- Expose StartSinglePass() and StopSinglePass() as public interface for XRPass
- Replaced the Texture array for 2D cookies (spot, area and directional lights) and for planar reflections by an atlas.
- Moved the tier defining from the asset to the concerned volume components.
- Changing from a tier management to a "mode" management for reflection and GI and removing the ability to enable/disable deferred and ray bining (they are now implied by performance mode)
- The default FrameSettings for ScreenSpaceShadows is set to true for Camera in order to give a better workflow for DXR.
- Refactor internal usage of Stencil bits.
- Changed how the material upgrader works and added documentation for it.
- Custom passes now disable the stencil when overwriting the depth and not writing into it.
- Renamed the camera profiling sample to include the camera name
- Changed the way the shadow casting property of transparent and tranmissive materials is handeled for ray tracing.
- Changed inspector materials stencil setting code to have more sharing.
- Updated the default scene and default DXR scene and DefaultVolumeProfile.
- Changed the way the length parameter is used for ray traced contact shadows.
- Improved the coherency of PCSS blur between cascades.
- Updated VR checks in Wizard to reflect new XR System.
- Removing unused alpha threshold depth prepass and post pass for fabric shader graph.
- Transform result from CIE XYZ to sRGB color space in EvalSensitivity for iridescence.
- Moved BeginCameraRendering callback right before culling.
- Changed the visibility of the Indirect Lighting Controller component to public.
- Renamed the cubemap used for diffuse convolution to a more explicit name for the memory profiler.
- Improved behaviour of transmission color on transparent surfaces in path tracing.
- Light dimmer can now get values higher than one and was renamed to multiplier in the UI.
- Removed info box requesting volume component for Visual Environment and updated the documentation with the relevant information.
- Improved light selection oracle for light sampling in path tracing.
- Stripped ray tracing subsurface passes with ray tracing is not enabled.
- Remove LOD cross fade code for ray tracing shaders
- Removed legacy VR code
- Add range-based clipping to box lights (case 1178780)
- Improve area light culling (case 1085873)
- Light Hierarchy debug mode can now adjust Debug Exposure for visualizing high exposure scenes.
- Rejecting history for ray traced reflections based on a threshold evaluated on the neighborhood of the sampled history.
- Renamed "Environment" to "Reflection Probes" in tile/cluster debug menu.
- Utilities namespace is obsolete, moved its content to UnityEngine.Rendering (case 1204677)
- Obsolete Utilities namespace was removed, instead use UnityEngine.Rendering (case 1204677)
- Moved most of the compute shaders to the multi_compile API instead of multiple kernels.
- Use multi_compile API for deferred compute shader with shadow mask.
- Remove the raytracing rendering queue system to make recursive raytraced material work when raytracing is disabled
- Changed a few resources used by ray tracing shaders to be global resources (using register space1) for improved CPU performance.
- All custom pass volumes are now executed for one injection point instead of the first one.
- Hidden unsupported choice in emission in Materials
- Temporal Anti aliasing improvements.
- Optimized PrepareLightsForGPU (cost reduced by over 25%) and PrepareGPULightData (around twice as fast now).
- Moved scene view camera settings for HDRP from the preferences window to the scene view camera settings window.
- Updated shaders to be compatible with Microsoft's DXC.
- Debug exposure in debug menu have been replace to debug exposure compensation in EV100 space and is always visible.
- Further optimized PrepareLightsForGPU (3x faster with few shadows, 1.4x faster with a lot of shadows or equivalently cost reduced by 68% to 37%).
- Raytracing: Replaced the DIFFUSE_LIGHTING_ONLY multicompile by a uniform.
- Raytracing: Removed the dynamic lightmap multicompile.
- Raytracing: Remove the LOD cross fade multi compile for ray tracing.
- Cookie are now supported in lightmaper. All lights casting cookie and baked will now include cookie influence.
- Avoid building the mip chain a second time for SSR for transparent objects.
- Replaced "High Quality" Subsurface Scattering with a set of Quality Levels.
- Replaced "High Quality" Volumetric Lighting with "Screen Resolution Percentage" and "Volume Slice Count" on the Fog volume component.
- Merged material samples and shader samples
- Update material samples scene visuals
- Use multi_compile API for deferred compute shader with shadow mask.
- Made the StaticLightingSky class public so that users can change it by script for baking purpose.
- Shadowmask and realtime reflectoin probe property are hide in Quality settings
- Improved performance of reflection probe management when using a lot of probes.
- Ignoring the disable SSR flags for recursive rendering.
- Removed logic in the UI to disable parameters for contact shadows and fog volume components as it was going against the concept of the volume system.
- Fixed the sub surface mask not being taken into account when computing ray traced sub surface scattering.
- MSAA Within Forward Frame Setting is now enabled by default on Cameras when new Render Pipeline Asset is created
- Slightly changed the TAA anti-flicker mechanism so that it is more aggressive on almost static images (only on High preset for now).
- Changed default exposure compensation to 0.
- Refactored shadow caching system.
- Removed experimental namespace for ray tracing code.
- Increase limit for max numbers of lights in UX
- Removed direct use of BSDFData in the path tracing pass, delegated to the material instead.
- Pre-warm the RTHandle system to reduce the amount of memory allocations and the total memory needed at all points.
- DXR: Only read the geometric attributes that are required using the share pass info and shader graph defines.
- DXR: Dispatch binned rays in 1D instead of 2D.
- Lit and LayeredLit tessellation cross lod fade don't used dithering anymore between LOD but fade the tessellation height instead. Allow a smoother transition
- Changed the way planar reflections are filtered in order to be a bit more "physically based".
- Increased path tracing BSDFs roughness range from [0.001, 0.999] to [0.00001, 0.99999].
- Changing the default SSGI radius for the all configurations.
- Changed the default parameters for quality RTGI to match expected behavior.
- Add color clear pass while rendering XR occlusion mesh to avoid leaks.
- Only use one texture for ray traced reflection upscaling.
- Adjust the upscale radius based on the roughness value.
- DXR: Changed the way the filter size is decided for directional, point and spot shadows.
- Changed the default exposure mode to "Automatic (Histogram)", along with "Limit Min" to -4 and "Limit Max" to 16.
- Replaced the default scene system with the builtin Scene Template feature.
- Changed extensions of shader CAS include files.
- Making the planar probe atlas's format match the color buffer's format.
- Removing the planarReflectionCacheCompressed setting from asset.
- SHADERPASS for TransparentDepthPrepass and TransparentDepthPostpass identification is using respectively SHADERPASS_TRANSPARENT_DEPTH_PREPASS and SHADERPASS_TRANSPARENT_DEPTH_POSTPASS
- Moved the Parallax Occlusion Mapping node into Shader Graph.
- Renamed the debug name from SSAO to ScreenSpaceAmbientOcclusion (1254974).
- Added missing tooltips and improved the UI of the aperture control (case 1254916).
- Fixed wrong tooltips in the Dof Volume (case 1256641).
- The `CustomPassLoadCameraColor` and `CustomPassSampleCameraColor` functions now returns the correct color buffer when used in after post process instead of the color pyramid (which didn't had post processes).
- PBR Sky now doesn't go black when going below sea level, but it instead freezes calculation as if on the horizon.
- Fixed an issue with quality setting foldouts not opening when clicking on them (1253088).
- Shutter speed can now be changed by dragging the mouse over the UI label (case 1245007).
- Remove the 'Point Cube Size' for cookie, use the Cubemap size directly.
- VFXTarget with Unlit now allows EmissiveColor output to be consistent with HDRP unlit.
- Only building the RTAS if there is an effect that will require it (1262217).
- Fixed the first ray tracing frame not having the light cluster being set up properly (1260311).
- Render graph pre-setup for ray traced ambient occlusion.
- Avoid casting multiple rays and denoising for hard directional, point and spot ray traced shadows (1261040).
- Making sure the preview cameras do not use ray tracing effects due to a by design issue to build ray tracing acceleration structures (1262166).
- Preparing ray traced reflections for the render graph support (performance and quality).
- Preparing recursive rendering for the render graph port.
- Preparation pass for RTGI, temporal filter and diffuse denoiser for render graph.
- Updated the documentation for the DXR implementation.
- Changed the DXR wizard to support optional checks.
- Changed the DXR wizard steps.
- Preparation pass for RTSSS to be supported by render graph.
- Changed the color space of EmissiveColorLDR property on all shader. Was linear but should have been sRGB. Auto upgrade script handle the conversion.

## [7.1.1] - 2019-09-05

### Added
- Transparency Overdraw debug mode. Allows to visualize transparent objects draw calls as an "heat map".
- Enabled single-pass instancing support for XR SDK with new API cmd.SetInstanceMultiplier()
- XR settings are now available in the HDRP asset
- Support for Material Quality in Shader Graph
- Material Quality support selection in HDRP Asset
- Renamed XR shader macro from UNITY_STEREO_ASSIGN_COMPUTE_EYE_INDEX to UNITY_XR_ASSIGN_VIEW_INDEX
- Raytracing ShaderGraph node for HDRP shaders
- Custom passes volume component with 3 injection points: Before Rendering, Before Transparent and Before Post Process
- Alpha channel is now properly exported to camera render textures when using FP16 color buffer format
- Support for XR SDK mirror view modes
- HD Master nodes in Shader Graph now support Normal and Tangent modification in vertex stage.
- DepthOfFieldCoC option in the fullscreen debug modes.
- Added override Ambient Occlusion option on debug windows
- Added Custom Post Processes with 3 injection points: Before Transparent, Before Post Process and After Post Process
- Added draft of minimal interactive path tracing (experimental) based on DXR API - Support only 4 area light, lit and unlit shader (non-shadergraph)
- Small adjustments to TAA anti flicker (more aggressive on high values).

### Fixed
- Fixed wizard infinite loop on cancellation
- Fixed with compute shader error about too many threads in threadgroup on low GPU
- Fixed invalid contact shadow shaders being created on metal
- Fixed a bug where if Assembly.GetTypes throws an exception due to mis-versioned dlls, then no preprocessors are used in the shader stripper
- Fixed typo in AXF decal property preventing to compile
- Fixed reflection probe with XR single-pass and FPTL
- Fixed force gizmo shown when selecting camera in hierarchy
- Fixed issue with XR occlusion mesh and dynamic resolution
- Fixed an issue where lighting compute buffers were re-created with the wrong size when resizing the window, causing tile artefacts at the top of the screen.
- Fix FrameSettings names and tooltips
- Fixed error with XR SDK when the Editor is not in focus
- Fixed errors with RenderGraph, XR SDK and occlusion mesh
- Fixed shadow routines compilation errors when "real" type is a typedef on "half".
- Fixed toggle volumetric lighting in the light UI
- Fixed post-processing history reset handling rt-scale incorrectly
- Fixed crash with terrain and XR multi-pass
- Fixed ShaderGraph material synchronization issues
- Fixed a null reference exception when using an Emissive texture with Unlit shader (case 1181335)
- Fixed an issue where area lights and point lights where not counted separately with regards to max lights on screen (case 1183196)
- Fixed an SSR and Subsurface Scattering issue (appearing black) when using XR.

### Changed
- Update Wizard layout.
- Remove almost all Garbage collection call within a frame.
- Rename property AdditionalVeclocityChange to AddPrecomputeVelocity
- Call the End/Begin camera rendering callbacks for camera with customRender enabled
- Changeg framesettings migration order of postprocess flags as a pr for reflection settings flags have been backported to 2019.2
- Replaced usage of ENABLE_VR in XRSystem.cs by version defines based on the presence of the built-in VR and XR modules
- Added an update virtual function to the SkyRenderer class. This is called once per frame. This allows a given renderer to amortize heavy computation at the rate it chooses. Currently only the physically based sky implements this.
- Removed mandatory XRPass argument in HDCamera.GetOrCreate()
- Restored the HDCamera parameter to the sky rendering builtin parameters.
- Removed usage of StructuredBuffer for XR View Constants
- Expose Direct Specular Lighting control in FrameSettings
- Deprecated ExponentialFog and VolumetricFog volume components. Now there is only one exponential fog component (Fog) which can add Volumetric Fog as an option. Added a script in Edit -> Render Pipeline -> Upgrade Fog Volume Components.

## [7.0.1] - 2019-07-25

### Added
- Added option in the config package to disable globally Area Lights and to select shadow quality settings for the deferred pipeline.
- When shader log stripping is enabled, shader stripper statistics will be written at `Temp/shader-strip.json`
- Occlusion mesh support from XR SDK

### Fixed
- Fixed XR SDK mirror view blit, cleanup some XRTODO and removed XRDebug.cs
- Fixed culling for volumetrics with XR single-pass rendering
- Fix shadergraph material pass setup not called
- Fixed documentation links in component's Inspector header bar
- Cookies using the render texture output from a camera are now properly updated
- Allow in ShaderGraph to enable pre/post pass when the alpha clip is disabled

### Changed
- RenderQueue for Opaque now start at Background instead of Geometry.
- Clamp the area light size for scripting API when we change the light type
- Added a warning in the material UI when the diffusion profile assigned is not in the HDRP asset


## [7.0.0] - 2019-07-17

### Added
- `Fixed`, `Viewer`, and `Automatic` modes to compute the FOV used when rendering a `PlanarReflectionProbe`
- A checkbox to toggle the chrome gizmo of `ReflectionProbe`and `PlanarReflectionProbe`
- Added a Light layer in shadows that allow for objects to cast shadows without being affected by light (and vice versa).
- You can now access ShaderGraph blend states from the Material UI (for example, **Surface Type**, **Sorting Priority**, and **Blending Mode**). This change may break Materials that use a ShaderGraph, to fix them, select **Edit > Render Pipeline > Reset all ShaderGraph Scene Materials BlendStates**. This syncs the blendstates of you ShaderGraph master nodes with the Material properties.
- You can now control ZTest, ZWrite, and CullMode for transparent Materials.
- Materials that use Unlit Shaders or Unlit Master Node Shaders now cast shadows.
- Added an option to enable the ztest on **After Post Process** materials when TAA is disabled.
- Added a new SSAO (based on Ground Truth Ambient Occlusion algorithm) to replace the previous one.
- Added support for shadow tint on light
- BeginCameraRendering and EndCameraRendering callbacks are now called with probes
- Adding option to update shadow maps only On Enable and On Demand.
- Shader Graphs that use time-dependent vertex modification now generate correct motion vectors.
- Added option to allow a custom spot angle for spot light shadow maps.
- Added frame settings for individual post-processing effects
- Added dither transition between cascades for Low and Medium quality settings
- Added single-pass instancing support with XR SDK
- Added occlusion mesh support with XR SDK
- Added support of Alembic velocity to various shaders
- Added support for more than 2 views for single-pass instancing
- Added support for per punctual/directional light min roughness in StackLit
- Added mirror view support with XR SDK
- Added VR verification in HDRPWizard
- Added DXR verification in HDRPWizard
- Added feedbacks in UI of Volume regarding skies
- Cube LUT support in Tonemapping. Cube LUT helpers for external grading are available in the Post-processing Sample package.

### Fixed
- Fixed an issue with history buffers causing effects like TAA or auto exposure to flicker when more than one camera was visible in the editor
- The correct preview is displayed when selecting multiple `PlanarReflectionProbe`s
- Fixed volumetric rendering with camera-relative code and XR stereo instancing
- Fixed issue with flashing cyan due to async compilation of shader when selecting a mesh
- Fix texture type mismatch when the contact shadow are disabled (causing errors on IOS devices)
- Fixed Generate Shader Includes while in package
- Fixed issue when texture where deleted in ShadowCascadeGUI
- Fixed issue in FrameSettingsHistory when disabling a camera several time without enabling it in between.
- Fixed volumetric reprojection with camera-relative code and XR stereo instancing
- Added custom BaseShaderPreprocessor in HDEditorUtils.GetBaseShaderPreprocessorList()
- Fixed compile issue when USE_XR_SDK is not defined
- Fixed procedural sky sun disk intensity for high directional light intensities
- Fixed Decal mip level when using texture mip map streaming to avoid dropping to lowest permitted mip (now loading all mips)
- Fixed deferred shading for XR single-pass instancing after lightloop refactor
- Fixed cluster and material classification debug (material classification now works with compute as pixel shader lighting)
- Fixed IOS Nan by adding a maximun epsilon definition REAL_EPS that uses HALF_EPS when fp16 are used
- Removed unnecessary GC allocation in motion blur code
- Fixed locked UI with advanded influence volume inspector for probes
- Fixed invalid capture direction when rendering planar reflection probes
- Fixed Decal HTILE optimization with platform not supporting texture atomatic (Disable it)
- Fixed a crash in the build when the contact shadows are disabled
- Fixed camera rendering callbacks order (endCameraRendering was being called before the actual rendering)
- Fixed issue with wrong opaque blending settings for After Postprocess
- Fixed issue with Low resolution transparency on PS4
- Fixed a memory leak on volume profiles
- Fixed The Parallax Occlusion Mappping node in shader graph and it's UV input slot
- Fixed lighting with XR single-pass instancing by disabling deferred tiles
- Fixed the Bloom prefiltering pass
- Fixed post-processing effect relying on Unity's random number generator
- Fixed camera flickering when using TAA and selecting the camera in the editor
- Fixed issue with single shadow debug view and volumetrics
- Fixed most of the problems with light animation and timeline
- Fixed indirect deferred compute with XR single-pass instancing
- Fixed a slight omission in anisotropy calculations derived from HazeMapping in StackLit
- Improved stack computation numerical stability in StackLit
- Fix PBR master node always opaque (wrong blend modes for forward pass)
- Fixed TAA with XR single-pass instancing (missing macros)
- Fixed an issue causing Scene View selection wire gizmo to not appear when using HDRP Shader Graphs.
- Fixed wireframe rendering mode (case 1083989)
- Fixed the renderqueue not updated when the alpha clip is modified in the material UI.
- Fixed the PBR master node preview
- Remove the ReadOnly flag on Reflection Probe's cubemap assets during bake when there are no VCS active.
- Fixed an issue where setting a material debug view would not reset the other exclusive modes
- Spot light shapes are now correctly taken into account when baking
- Now the static lighting sky will correctly take the default values for non-overridden properties
- Fixed material albedo affecting the lux meter
- Extra test in deferred compute shading to avoid shading pixels that were not rendered by the current camera (for camera stacking)

### Changed
- Optimization: Reduce the group size of the deferred lighting pass from 16x16 to 8x8
- Replaced HDCamera.computePassCount by viewCount
- Removed xrInstancing flag in RTHandles (replaced by TextureXR.slices and TextureXR.dimensions)
- Refactor the HDRenderPipeline and lightloop code to preprare for high level rendergraph
- Removed the **Back Then Front Rendering** option in the fabric Master Node settings. Enabling this option previously did nothing.
- Shader type Real translates to FP16 precision on Nintendo Switch.
- Shader framework refactor: Introduce CBSDF, EvaluateBSDF, IsNonZeroBSDF to replace BSDF functions
- Shader framework refactor:  GetBSDFAngles, LightEvaluation and SurfaceShading functions
- Replace ComputeMicroShadowing by GetAmbientOcclusionForMicroShadowing
- Rename WorldToTangent to TangentToWorld as it was incorrectly named
- Remove SunDisk and Sun Halo size from directional light
- Remove all obsolete wind code from shader
- Renamed DecalProjectorComponent into DecalProjector for API alignment.
- Improved the Volume UI and made them Global by default
- Remove very high quality shadow option
- Change default for shadow quality in Deferred to Medium
- Enlighten now use inverse squared falloff (before was using builtin falloff)
- Enlighten is now deprecated. Please use CPU or GPU lightmaper instead.
- Remove the name in the diffusion profile UI
- Changed how shadow map resolution scaling with distance is computed. Now it uses screen space area rather than light range.
- Updated MoreOptions display in UI
- Moved Display Area Light Emissive Mesh script API functions in the editor namespace
- direct strenght properties in ambient occlusion now affect direct specular as well
- Removed advanced Specular Occlusion control in StackLit: SSAO based SO control is hidden and fixed to behave like Lit, SPTD is the only HQ technique shown for baked SO.
- Shader framework refactor: Changed ClampRoughness signature to include PreLightData access.
- HDRPWizard window is now in Window > General > HD Render Pipeline Wizard
- Moved StaticLightingSky to LightingWindow
- Removes the current "Scene Settings" and replace them with "Sky & Fog Settings" (with Physically Based Sky and Volumetric Fog).
- Changed how cached shadow maps are placed inside the atlas to minimize re-rendering of them.

## [6.7.0-preview] - 2019-05-16

### Added
- Added ViewConstants StructuredBuffer to simplify XR rendering
- Added API to render specific settings during a frame
- Added stadia to the supported platforms (2019.3)
- Enabled cascade blends settings in the HD Shadow component
- Added Hardware Dynamic Resolution support.
- Added MatCap debug view to replace the no scene lighting debug view.
- Added clear GBuffer option in FrameSettings (default to false)
- Added preview for decal shader graph (Only albedo, normal and emission)
- Added exposure weight control for decal
- Screen Space Directional Shadow under a define option. Activated for ray tracing
- Added a new abstraction for RendererList that will help transition to Render Graph and future RendererList API
- Added multipass support for VR
- Added XR SDK integration (multipass only)
- Added Shader Graph samples for Hair, Fabric and Decal master nodes.
- Add fade distance, shadow fade distance and light layers to light explorer
- Add method to draw light layer drawer in a rect to HDEditorUtils

### Fixed
- Fixed deserialization crash at runtime
- Fixed for ShaderGraph Unlit masternode not writing velocity
- Fixed a crash when assiging a new HDRP asset with the 'Verify Saving Assets' option enabled
- Fixed exposure to properly support TEXTURE2D_X
- Fixed TerrainLit basemap texture generation
- Fixed a bug that caused nans when material classification was enabled and a tile contained one standard material + a material with transmission.
- Fixed gradient sky hash that was not using the exposure hash
- Fixed displayed default FrameSettings in HDRenderPipelineAsset wrongly updated on scripts reload.
- Fixed gradient sky hash that was not using the exposure hash.
- Fixed visualize cascade mode with exposure.
- Fixed (enabled) exposure on override lighting debug modes.
- Fixed issue with LightExplorer when volume have no profile
- Fixed issue with SSR for negative, infinite and NaN history values
- Fixed LightLayer in HDReflectionProbe and PlanarReflectionProbe inspector that was not displayed as a mask.
- Fixed NaN in transmission when the thickness and a color component of the scattering distance was to 0
- Fixed Light's ShadowMask multi-edition.
- Fixed motion blur and SMAA with VR single-pass instancing
- Fixed NaNs generated by phase functionsin volumetric lighting
- Fixed NaN issue with refraction effect and IOR of 1 at extreme grazing angle
- Fixed nan tracker not using the exposure
- Fixed sorting priority on lit and unlit materials
- Fixed null pointer exception when there are no AOVRequests defined on a camera
- Fixed dirty state of prefab using disabled ReflectionProbes
- Fixed an issue where gizmos and editor grid were not correctly depth tested
- Fixed created default scene prefab non editable due to wrong file extension.
- Fixed an issue where sky convolution was recomputed for nothing when a preview was visible (causing extreme slowness when fabric convolution is enabled)
- Fixed issue with decal that wheren't working currently in player
- Fixed missing stereo rendering macros in some fragment shaders
- Fixed exposure for ReflectionProbe and PlanarReflectionProbe gizmos
- Fixed single-pass instancing on PSVR
- Fixed Vulkan shader issue with Texture2DArray in ScreenSpaceShadow.compute by re-arranging code (workaround)
- Fixed camera-relative issue with lights and XR single-pass instancing
- Fixed single-pass instancing on Vulkan
- Fixed htile synchronization issue with shader graph decal
- Fixed Gizmos are not drawn in Camera preview
- Fixed pre-exposure for emissive decal
- Fixed wrong values computed in PreIntegrateFGD and in the generation of volumetric lighting data by forcing the use of fp32.
- Fixed NaNs arising during the hair lighting pass
- Fixed synchronization issue in decal HTile that occasionally caused rendering artifacts around decal borders
- Fixed QualitySettings getting marked as modified by HDRP (and thus checked out in Perforce)
- Fixed a bug with uninitialized values in light explorer
- Fixed issue with LOD transition
- Fixed shader warnings related to raytracing and TEXTURE2D_X

### Changed
- Refactor PixelCoordToViewDirWS to be VR compatible and to compute it only once per frame
- Modified the variants stripper to take in account multiple HDRP assets used in the build.
- Improve the ray biasing code to avoid self-intersections during the SSR traversal
- Update Pyramid Spot Light to better match emitted light volume.
- Moved _XRViewConstants out of UnityPerPassStereo constant buffer to fix issues with PSSL
- Removed GetPositionInput_Stereo() and single-pass (double-wide) rendering mode
- Changed label width of the frame settings to accommodate better existing options.
- SSR's Default FrameSettings for camera is now enable.
- Re-enabled the sharpening filter on Temporal Anti-aliasing
- Exposed HDEditorUtils.LightLayerMaskDrawer for integration in other packages and user scripting.
- Rename atmospheric scattering in FrameSettings to Fog
- The size modifier in the override for the culling sphere in Shadow Cascades now defaults to 0.6, which is the same as the formerly hardcoded value.
- Moved LOD Bias and Maximum LOD Level from Frame Setting section `Other` to `Rendering`
- ShaderGraph Decal that affect only emissive, only draw in emissive pass (was drawing in dbuffer pass too)
- Apply decal projector fade factor correctly on all attribut and for shader graph decal
- Move RenderTransparentDepthPostpass after all transparent
- Update exposure prepass to interleave XR single-pass instancing views in a checkerboard pattern
- Removed ScriptRuntimeVersion check in wizard.

## [6.6.0-preview] - 2019-04-01

### Added
- Added preliminary changes for XR deferred shading
- Added support of 111110 color buffer
- Added proper support for Recorder in HDRP
- Added depth offset input in shader graph master nodes
- Added a Parallax Occlusion Mapping node
- Added SMAA support
- Added Homothety and Symetry quick edition modifier on volume used in ReflectionProbe, PlanarReflectionProbe and DensityVolume
- Added multi-edition support for DecalProjectorComponent
- Improve hair shader
- Added the _ScreenToTargetScaleHistory uniform variable to be used when sampling HDRP RTHandle history buffers.
- Added settings in `FrameSettings` to change `QualitySettings.lodBias` and `QualitySettings.maximumLODLevel` during a rendering
- Added an exposure node to retrieve the current, inverse and previous frame exposure value.
- Added an HD scene color node which allow to sample the scene color with mips and a toggle to remove the exposure.
- Added safeguard on HD scene creation if default scene not set in the wizard
- Added Low res transparency rendering pass.

### Fixed
- Fixed HDRI sky intensity lux mode
- Fixed dynamic resolution for XR
- Fixed instance identifier semantic string used by Shader Graph
- Fixed null culling result occuring when changing scene that was causing crashes
- Fixed multi-edition light handles and inspector shapes
- Fixed light's LightLayer field when multi-editing
- Fixed normal blend edition handles on DensityVolume
- Fixed an issue with layered lit shader and height based blend where inactive layers would still have influence over the result
- Fixed multi-selection handles color for DensityVolume
- Fixed multi-edition inspector's blend distances for HDReflectionProbe, PlanarReflectionProbe and DensityVolume
- Fixed metric distance that changed along size in DensityVolume
- Fixed DensityVolume shape handles that have not same behaviour in advance and normal edition mode
- Fixed normal map blending in TerrainLit by only blending the derivatives
- Fixed Xbox One rendering just a grey screen instead of the scene
- Fixed probe handles for multiselection
- Fixed baked cubemap import settings for convolution
- Fixed regression causing crash when attempting to open HDRenderPipelineWizard without an HDRenderPipelineAsset setted
- Fixed FullScreenDebug modes: SSAO, SSR, Contact shadow, Prerefraction Color Pyramid, Final Color Pyramid
- Fixed volumetric rendering with stereo instancing
- Fixed shader warning
- Fixed missing resources in existing asset when updating package
- Fixed PBR master node preview in forward rendering or transparent surface
- Fixed deferred shading with stereo instancing
- Fixed "look at" edition mode of Rotation tool for DecalProjectorComponent
- Fixed issue when switching mode in ReflectionProbe and PlanarReflectionProbe
- Fixed issue where migratable component version where not always serialized when part of prefab's instance
- Fixed an issue where shadow would not be rendered properly when light layer are not enabled
- Fixed exposure weight on unlit materials
- Fixed Light intensity not played in the player when recorded with animation/timeline
- Fixed some issues when multi editing HDRenderPipelineAsset
- Fixed emission node breaking the main shader graph preview in certain conditions.
- Fixed checkout of baked probe asset when baking probes.
- Fixed invalid gizmo position for rotated ReflectionProbe
- Fixed multi-edition of material's SurfaceType and RenderingPath
- Fixed whole pipeline reconstruction on selecting for the first time or modifying other than the currently used HDRenderPipelineAsset
- Fixed single shadow debug mode
- Fixed global scale factor debug mode when scale > 1
- Fixed debug menu material overrides not getting applied to the Terrain Lit shader
- Fixed typo in computeLightVariants
- Fixed deferred pass with XR instancing by disabling ComputeLightEvaluation
- Fixed bloom resolution independence
- Fixed lens dirt intensity not behaving properly
- Fixed the Stop NaN feature
- Fixed some resources to handle more than 2 instanced views for XR
- Fixed issue with black screen (NaN) produced on old GPU hardware or intel GPU hardware with gaussian pyramid
- Fixed issue with disabled punctual light would still render when only directional light is present

### Changed
- DensityVolume scripting API will no longuer allow to change between advance and normal edition mode
- Disabled depth of field, lens distortion and panini projection in the scene view
- TerrainLit shaders and includes are reorganized and made simpler.
- TerrainLit shader GUI now allows custom properties to be displayed in the Terrain fold-out section.
- Optimize distortion pass with stencil
- Disable SceneSelectionPass in shader graph preview
- Control punctual light and area light shadow atlas separately
- Move SMAA anti-aliasing option to after Temporal Anti Aliasing one, to avoid problem with previously serialized project settings
- Optimize rendering with static only lighting and when no cullable lights/decals/density volumes are present.
- Updated handles for DecalProjectorComponent for enhanced spacial position readability and have edition mode for better SceneView management
- DecalProjectorComponent are now scale independent in order to have reliable metric unit (see new Size field for changing the size of the volume)
- Restructure code from HDCamera.Update() by adding UpdateAntialiasing() and UpdateViewConstants()
- Renamed velocity to motion vectors
- Objects rendered during the After Post Process pass while TAA is enabled will not benefit from existing depth buffer anymore. This is done to fix an issue where those object would wobble otherwise
- Removed usage of builtin unity matrix for shadow, shadow now use same constant than other view
- The default volume layer mask for cameras & probes is now `Default` instead of `Everything`

## [6.5.0-preview] - 2019-03-07

### Added
- Added depth-of-field support with stereo instancing
- Adding real time area light shadow support
- Added a new FrameSettings: Specular Lighting to toggle the specular during the rendering

### Fixed
- Fixed diffusion profile upgrade breaking package when upgrading to a new version
- Fixed decals cropped by gizmo not updating correctly if prefab
- Fixed an issue when enabling SSR on multiple view
- Fixed edition of the intensity's unit field while selecting multiple lights
- Fixed wrong calculation in soft voxelization for density volume
- Fixed gizmo not working correctly with pre-exposure
- Fixed issue with setting a not available RT when disabling motion vectors
- Fixed planar reflection when looking at mirror normal
- Fixed mutiselection issue with HDLight Inspector
- Fixed HDAdditionalCameraData data migration
- Fixed failing builds when light explorer window is open
- Fixed cascade shadows border sometime causing artefacts between cascades
- Restored shadows in the Cascade Shadow debug visualization
- `camera.RenderToCubemap` use proper face culling

### Changed
- When rendering reflection probe disable all specular lighting and for metals use fresnelF0 as diffuse color for bake lighting.

## [6.4.0-preview] - 2019-02-21

### Added
- VR: Added TextureXR system to selectively expand TEXTURE2D macros to texture array for single-pass stereo instancing + Convert textures call to these macros
- Added an unit selection dropdown next to shutter speed (camera)
- Added error helpbox when trying to use a sub volume component that require the current HDRenderPipelineAsset to support a feature that it is not supporting.
- Add mesh for tube light when display emissive mesh is enabled

### Fixed
- Fixed Light explorer. The volume explorer used `profile` instead of `sharedProfile` which instantiate a custom volume profile instead of editing the asset itself.
- Fixed UI issue where all is displayed using metric unit in shadow cascade and Percent is set in the unit field (happening when opening the inspector).
- Fixed inspector event error when double clicking on an asset (diffusion profile/material).
- Fixed nullref on layered material UI when the material is not an asset.
- Fixed nullref exception when undo/redo a light property.
- Fixed visual bug when area light handle size is 0.

### Changed
- Update UI for 32bit/16bit shadow precision settings in HDRP asset
- Object motion vectors have been disabled in all but the game view. Camera motion vectors are still enabled everywhere, allowing TAA and Motion Blur to work on static objects.
- Enable texture array by default for most rendering code on DX11 and unlock stereo instancing (DX11 only for now)

## [6.3.0-preview] - 2019-02-18

### Added
- Added emissive property for shader graph decals
- Added a diffusion profile override volume so the list of diffusion profile assets to use can be chanaged without affecting the HDRP asset
- Added a "Stop NaNs" option on cameras and in the Scene View preferences.
- Added metric display option in HDShadowSettings and improve clamping
- Added shader parameter mapping in DebugMenu
- Added scripting API to configure DebugData for DebugMenu

### Fixed
- Fixed decals in forward
- Fixed issue with stencil not correctly setup for various master node and shader for the depth pass, motion vector pass and GBuffer/Forward pass
- Fixed SRP batcher and metal
- Fixed culling and shadows for Pyramid, Box, Rectangle and Tube lights
- Fixed an issue where scissor render state leaking from the editor code caused partially black rendering

### Changed
- When a lit material has a clear coat mask that is not null, we now use the clear coat roughness to compute the screen space reflection.
- Diffusion profiles are now limited to one per asset and can be referenced in materials, shader graphs and vfx graphs. Materials will be upgraded automatically except if they are using a shader graph, in this case it will display an error message.

## [6.2.0-preview] - 2019-02-15

### Added
- Added help box listing feature supported in a given HDRenderPipelineAsset alongs with the drawbacks implied.
- Added cascade visualizer, supporting disabled handles when not overriding.

### Fixed
- Fixed post processing with stereo double-wide
- Fixed issue with Metal: Use sign bit to find the cache type instead of lowest bit.
- Fixed invalid state when creating a planar reflection for the first time
- Fix FrameSettings's LitShaderMode not restrained by supported LitShaderMode regression.

### Changed
- The default value roughness value for the clearcoat has been changed from 0.03 to 0.01
- Update default value of based color for master node
- Update Fabric Charlie Sheen lighting model - Remove Fresnel component that wasn't part of initial model + Remap smoothness to [0.0 - 0.6] range for more artist friendly parameter

### Changed
- Code refactor: all macros with ARGS have been swapped with macros with PARAM. This is because the ARGS macros were incorrectly named.

## [6.1.0-preview] - 2019-02-13

### Added
- Added support for post-processing anti-aliasing in the Scene View (FXAA and TAA). These can be set in Preferences.
- Added emissive property for decal material (non-shader graph)

### Fixed
- Fixed a few UI bugs with the color grading curves.
- Fixed "Post Processing" in the scene view not toggling post-processing effects
- Fixed bake only object with flag `ReflectionProbeStaticFlag` when baking a `ReflectionProbe`

### Changed
- Removed unsupported Clear Depth checkbox in Camera inspector
- Updated the toggle for advanced mode in inspectors.

## [6.0.0-preview] - 2019-02-23

### Added
- Added new API to perform a camera rendering
- Added support for hair master node (Double kajiya kay - Lambert)
- Added Reset behaviour in DebugMenu (ingame mapping is right joystick + B)
- Added Default HD scene at new scene creation while in HDRP
- Added Wizard helping to configure HDRP project
- Added new UI for decal material to allow remapping and scaling of some properties
- Added cascade shadow visualisation toggle in HD shadow settings
- Added icons for assets
- Added replace blending mode for distortion
- Added basic distance fade for density volumes
- Added decal master node for shader graph
- Added HD unlit master node (Cross Pipeline version is name Unlit)
- Added new Rendering Queue in materials
- Added post-processing V3 framework embed in HDRP, remove postprocess V2 framework
- Post-processing now uses the generic volume framework
-   New depth-of-field, bloom, panini projection effects, motion blur
-   Exposure is now done as a pre-exposition pass, the whole system has been revamped
-   Exposure now use EV100 everywhere in the UI (Sky, Emissive Light)
- Added emissive intensity (Luminance and EV100 control) control for Emissive
- Added pre-exposure weigth for Emissive
- Added an emissive color node and a slider to control the pre-exposure percentage of emission color
- Added physical camera support where applicable
- Added more color grading tools
- Added changelog level for Shader Variant stripping
- Added Debug mode for validation of material albedo and metalness/specularColor values
- Added a new dynamic mode for ambient probe and renamed BakingSky to StaticLightingSky
- Added command buffer parameter to all Bind() method of material
- Added Material validator in Render Pipeline Debug
- Added code to future support of DXR (not enabled)
- Added support of multiviewport
- Added HDRenderPipeline.RequestSkyEnvironmentUpdate function to force an update from script when sky is set to OnDemand
- Added a Lighting and BackLighting slots in Lit, StackLit, Fabric and Hair master nodes
- Added support for overriding terrain detail rendering shaders, via the render pipeline editor resources asset
- Added xrInstancing flag support to RTHandle
- Added support for cullmask for decal projectors
- Added software dynamic resolution support
- Added support for "After Post-Process" render pass for unlit shader
- Added support for textured rectangular area lights
- Added stereo instancing macros to MSAA shaders
- Added support for Quarter Res Raytraced Reflections (not enabled)
- Added fade factor for decal projectors.
- Added stereo instancing macros to most shaders used in VR
- Added multi edition support for HDRenderPipelineAsset

### Fixed
- Fixed logic to disable FPTL with stereo rendering
- Fixed stacklit transmission and sun highlight
- Fixed decals with stereo rendering
- Fixed sky with stereo rendering
- Fixed flip logic for postprocessing + VR
- Fixed copyStencilBuffer pass for Switch
- Fixed point light shadow map culling that wasn't taking into account far plane
- Fixed usage of SSR with transparent on all master node
- Fixed SSR and microshadowing on fabric material
- Fixed blit pass for stereo rendering
- Fixed lightlist bounds for stereo rendering
- Fixed windows and in-game DebugMenu sync.
- Fixed FrameSettings' LitShaderMode sync when opening DebugMenu.
- Fixed Metal specific issues with decals, hitting a sampler limit and compiling AxF shader
- Fixed an issue with flipped depth buffer during postprocessing
- Fixed normal map use for shadow bias with forward lit - now use geometric normal
- Fixed transparent depth prepass and postpass access so they can be use without alpha clipping for lit shader
- Fixed support of alpha clip shadow for lit master node
- Fixed unlit master node not compiling
- Fixed issue with debug display of reflection probe
- Fixed issue with phong tessellations not working with lit shader
- Fixed issue with vertex displacement being affected by heightmap setting even if not heightmap where assign
- Fixed issue with density mode on Lit terrain producing NaN
- Fixed issue when going back and forth from Lit to LitTesselation for displacement mode
- Fixed issue with ambient occlusion incorrectly applied to emissiveColor with light layers in deferred
- Fixed issue with fabric convolution not using the correct convolved texture when fabric convolution is enabled
- Fixed issue with Thick mode for Transmission that was disabling transmission with directional light
- Fixed shutdown edge cases with HDRP tests
- Fixed slowdow when enabling Fabric convolution in HDRP asset
- Fixed specularAA not compiling in StackLit Master node
- Fixed material debug view with stereo rendering
- Fixed material's RenderQueue edition in default view.
- Fixed banding issues within volumetric density buffer
- Fixed missing multicompile for MSAA for AxF
- Fixed camera-relative support for stereo rendering
- Fixed remove sync with render thread when updating decal texture atlas.
- Fixed max number of keyword reach [256] issue. Several shader feature are now local
- Fixed Scene Color and Depth nodes
- Fixed SSR in forward
- Fixed custom editor of Unlit, HD Unlit and PBR shader graph master node
- Fixed issue with NewFrame not correctly calculated in Editor when switching scene
- Fixed issue with TerrainLit not compiling with depth only pass and normal buffer
- Fixed geometric normal use for shadow bias with PBR master node in forward
- Fixed instancing macro usage for decals
- Fixed error message when having more than one directional light casting shadow
- Fixed error when trying to display preview of Camera or PlanarReflectionProbe
- Fixed LOAD_TEXTURE2D_ARRAY_MSAA macro
- Fixed min-max and amplitude clamping value in inspector of vertex displacement materials
- Fixed issue with alpha shadow clip (was incorrectly clipping object shadow)
- Fixed an issue where sky cubemap would not be cleared correctly when setting the current sky to None
- Fixed a typo in Static Lighting Sky component UI
- Fixed issue with incorrect reset of RenderQueue when switching shader in inspector GUI
- Fixed issue with variant stripper stripping incorrectly some variants
- Fixed a case of ambient lighting flickering because of previews
- Fixed Decals when rendering multiple camera in a single frame
- Fixed cascade shadow count in shader
- Fixed issue with Stacklit shader with Haze effect
- Fixed an issue with the max sample count for the TAA
- Fixed post-process guard band for XR
- Fixed exposure of emissive of Unlit
- Fixed depth only and motion vector pass for Unlit not working correctly with MSAA
- Fixed an issue with stencil buffer copy causing unnecessary compute dispatches for lighting
- Fixed multi edition issue in FrameSettings
- Fixed issue with SRP batcher and DebugDisplay variant of lit shader
- Fixed issue with debug material mode not doing alpha test
- Fixed "Attempting to draw with missing UAV bindings" errors on Vulkan
- Fixed pre-exposure incorrectly apply to preview
- Fixed issue with duplicate 3D texture in 3D texture altas of volumetric?
- Fixed Camera rendering order (base on the depth parameter)
- Fixed shader graph decals not being cropped by gizmo
- Fixed "Attempting to draw with missing UAV bindings" errors on Vulkan.


### Changed
- ColorPyramid compute shader passes is swapped to pixel shader passes on platforms where the later is faster (Nintendo Switch).
- Removing the simple lightloop used by the simple lit shader
- Whole refactor of reflection system: Planar and reflection probe
- Separated Passthrough from other RenderingPath
- Update several properties naming and caption based on feedback from documentation team
- Remove tile shader variant for transparent backface pass of lit shader
- Rename all HDRenderPipeline to HDRP folder for shaders
- Rename decal property label (based on doc team feedback)
- Lit shader mode now default to Deferred to reduce build time
- Update UI of Emission parameters in shaders
- Improve shader variant stripping including shader graph variant
- Refactored render loop to render realtime probes visible per camera
- Enable SRP batcher by default
- Shader code refactor: Rename LIGHTLOOP_SINGLE_PASS => LIGHTLOOP_DISABLE_TILE_AND_CLUSTER and clean all usage of LIGHTLOOP_TILE_PASS
- Shader code refactor: Move pragma definition of vertex and pixel shader inside pass + Move SURFACE_GRADIENT definition in XXXData.hlsl
- Micro-shadowing in Lit forward now use ambientOcclusion instead of SpecularOcclusion
- Upgraded FrameSettings workflow, DebugMenu and Inspector part relative to it
- Update build light list shader code to support 32 threads in wavefronts on Switch
- LayeredLit layers' foldout are now grouped in one main foldout per layer
- Shadow alpha clip can now be enabled on lit shader and haor shader enven for opaque
- Temporal Antialiasing optimization for Xbox One X
- Parameter depthSlice on SetRenderTarget functions now defaults to -1 to bind the entire resource
- Rename SampleCameraDepth() functions to LoadCameraDepth() and SampleCameraDepth(), same for SampleCameraColor() functions
- Improved Motion Blur quality.
- Update stereo frame settings values for single-pass instancing and double-wide
- Rearrange FetchDepth functions to prepare for stereo-instancing
- Remove unused _ComputeEyeIndex
- Updated HDRenderPipelineAsset inspector
- Re-enable SRP batcher for metal

## [5.2.0-preview] - 2018-11-27

### Added
- Added option to run Contact Shadows and Volumetrics Voxelization stage in Async Compute
- Added camera freeze debug mode - Allow to visually see culling result for a camera
- Added support of Gizmo rendering before and after postprocess in Editor
- Added support of LuxAtDistance for punctual lights

### Fixed
- Fixed Debug.DrawLine and Debug.Ray call to work in game view
- Fixed DebugMenu's enum resetted on change
- Fixed divide by 0 in refraction causing NaN
- Fixed disable rough refraction support
- Fixed refraction, SSS and atmospheric scattering for VR
- Fixed forward clustered lighting for VR (double-wide).
- Fixed Light's UX to not allow negative intensity
- Fixed HDRenderPipelineAsset inspector broken when displaying its FrameSettings from project windows.
- Fixed forward clustered lighting for VR (double-wide).
- Fixed HDRenderPipelineAsset inspector broken when displaying its FrameSettings from project windows.
- Fixed Decals and SSR diable flags for all shader graph master node (Lit, Fabric, StackLit, PBR)
- Fixed Distortion blend mode for shader graph master node (Lit, StackLit)
- Fixed bent Normal for Fabric master node in shader graph
- Fixed PBR master node lightlayers
- Fixed shader stripping for built-in lit shaders.

### Changed
- Rename "Regular" in Diffusion profile UI "Thick Object"
- Changed VBuffer depth parametrization for volumetric from distanceRange to depthExtent - Require update of volumetric settings - Fog start at near plan
- SpotLight with box shape use Lux unit only

## [5.1.0-preview] - 2018-11-19

### Added

- Added a separate Editor resources file for resources Unity does not take when it builds a Player.
- You can now disable SSR on Materials in Shader Graph.
- Added support for MSAA when the Supported Lit Shader Mode is set to Both. Previously HDRP only supported MSAA for Forward mode.
- You can now override the emissive color of a Material when in debug mode.
- Exposed max light for Light Loop Settings in HDRP asset UI.
- HDRP no longer performs a NormalDBuffer pass update if there are no decals in the Scene.
- Added distant (fall-back) volumetric fog and improved the fog evaluation precision.
- Added an option to reflect sky in SSR.
- Added a y-axis offset for the PlanarReflectionProbe and offset tool.
- Exposed the option to run SSR and SSAO on async compute.
- Added support for the _GlossMapScale parameter in the Legacy to HDRP Material converter.
- Added wave intrinsic instructions for use in Shaders (for AMD GCN).


### Fixed
- Fixed sphere shaped influence handles clamping in Reflection Probes.
- Fixed Reflection Probe data migration for projects created before using HDRP.
- Fixed UI of Layered Material where Unity previously rendered the scrollbar above the Copy button.
- Fixed Material tessellations parameters Start fade distance and End fade distance. Originally, Unity clamped these values when you modified them.
- Fixed various distortion and refraction issues - handle a better fall-back.
- Fixed SSR for multiple views.
- Fixed SSR issues related to self-intersections.
- Fixed shape density volume handle speed.
- Fixed density volume shape handle moving too fast.
- Fixed the Camera velocity pass that we removed by mistake.
- Fixed some null pointer exceptions when disabling motion vectors support.
- Fixed viewports for both the Subsurface Scattering combine pass and the transparent depth prepass.
- Fixed the blend mode pop-up in the UI. It previously did not appear when you enabled pre-refraction.
- Fixed some null pointer exceptions that previously occurred when you disabled motion vectors support.
- Fixed Layered Lit UI issue with scrollbar.
- Fixed cubemap assignation on custom ReflectionProbe.
- Fixed Reflection Probes’ capture settings' shadow distance.
- Fixed an issue with the SRP batcher and Shader variables declaration.
- Fixed thickness and subsurface slots for fabric Shader master node that wasn't appearing with the right combination of flags.
- Fixed d3d debug layer warning.
- Fixed PCSS sampling quality.
- Fixed the Subsurface and transmission Material feature enabling for fabric Shader.
- Fixed the Shader Graph UV node’s dimensions when using it in a vertex Shader.
- Fixed the planar reflection mirror gizmo's rotation.
- Fixed HDRenderPipelineAsset's FrameSettings not showing the selected enum in the Inspector drop-down.
- Fixed an error with async compute.
- MSAA now supports transparency.
- The HDRP Material upgrader tool now converts metallic values correctly.
- Volumetrics now render in Reflection Probes.
- Fixed a crash that occurred whenever you set a viewport size to 0.
- Fixed the Camera physic parameter that the UI previously did not display.
- Fixed issue in pyramid shaped spotlight handles manipulation

### Changed

- Renamed Line shaped Lights to Tube Lights.
- HDRP now uses mean height fog parametrization.
- Shadow quality settings are set to All when you use HDRP (This setting is not visible in the UI when using SRP). This avoids Legacy Graphics Quality Settings disabling the shadows and give SRP full control over the Shadows instead.
- HDRP now internally uses premultiplied alpha for all fog.
- Updated default FrameSettings used for realtime Reflection Probes when you create a new HDRenderPipelineAsset.
- Remove multi-camera support. LWRP and HDRP will not support multi-camera layered rendering.
- Updated Shader Graph subshaders to use the new instancing define.
- Changed fog distance calculation from distance to plane to distance to sphere.
- Optimized forward rendering using AMD GCN by scalarizing the light loop.
- Changed the UI of the Light Editor.
- Change ordering of includes in HDRP Materials in order to reduce iteration time for faster compilation.
- Added a StackLit master node replacing the InspectorUI version. IMPORTANT: All previously authored StackLit Materials will be lost. You need to recreate them with the master node.

## [5.0.0-preview] - 2018-09-28

### Added
- Added occlusion mesh to depth prepass for VR (VR still disabled for now)
- Added a debug mode to display only one shadow at once
- Added controls for the highlight created by directional lights
- Added a light radius setting to punctual lights to soften light attenuation and simulate fill lighting
- Added a 'minRoughness' parameter to all non-area lights (was previously only available for certain light types)
- Added separate volumetric light/shadow dimmers
- Added per-pixel jitter to volumetrics to reduce aliasing artifacts
- Added a SurfaceShading.hlsl file, which implements material-agnostic shading functionality in an efficient manner
- Added support for shadow bias for thin object transmission
- Added FrameSettings to control realtime planar reflection
- Added control for SRPBatcher on HDRP Asset
- Added an option to clear the shadow atlases in the debug menu
- Added a color visualization of the shadow atlas rescale in debug mode
- Added support for disabling SSR on materials
- Added intrinsic for XBone
- Added new light volume debugging tool
- Added a new SSR debug view mode
- Added translaction's scale invariance on DensityVolume
- Added multiple supported LitShadermode and per renderer choice in case of both Forward and Deferred supported
- Added custom specular occlusion mode to Lit Shader Graph Master node

### Fixed
- Fixed a normal bias issue with Stacklit (Was causing light leaking)
- Fixed camera preview outputing an error when both scene and game view where display and play and exit was call
- Fixed override debug mode not apply correctly on static GI
- Fixed issue where XRGraphicsConfig values set in the asset inspector GUI weren't propagating correctly (VR still disabled for now)
- Fixed issue with tangent that was using SurfaceGradient instead of regular normal decoding
- Fixed wrong error message display when switching to unsupported target like IOS
- Fixed an issue with ambient occlusion texture sometimes not being created properly causing broken rendering
- Shadow near plane is no longer limited at 0.1
- Fixed decal draw order on transparent material
- Fixed an issue where sometime the lookup texture used for GGX convolution was broken, causing broken rendering
- Fixed an issue where you wouldn't see any fog for certain pipeline/scene configurations
- Fixed an issue with volumetric lighting where the anisotropy value of 0 would not result in perfectly isotropic lighting
- Fixed shadow bias when the atlas is rescaled
- Fixed shadow cascade sampling outside of the atlas when cascade count is inferior to 4
- Fixed shadow filter width in deferred rendering not matching shader config
- Fixed stereo sampling of depth texture in MSAA DepthValues.shader
- Fixed box light UI which allowed negative and zero sizes, thus causing NaNs
- Fixed stereo rendering in HDRISky.shader (VR)
- Fixed normal blend and blend sphere influence for reflection probe
- Fixed distortion filtering (was point filtering, now trilinear)
- Fixed contact shadow for large distance
- Fixed depth pyramid debug view mode
- Fixed sphere shaped influence handles clamping in reflection probes
- Fixed reflection probes data migration for project created before using hdrp
- Fixed ambient occlusion for Lit Master Node when slot is connected

### Changed
- Use samplerunity_ShadowMask instead of samplerunity_samplerLightmap for shadow mask
- Allow to resize reflection probe gizmo's size
- Improve quality of screen space shadow
- Remove support of projection model for ScreenSpaceLighting (SSR always use HiZ and refraction always Proxy)
- Remove all the debug mode from SSR that are obsolete now
- Expose frameSettings and Capture settings for reflection and planar probe
- Update UI for reflection probe, planar probe, camera and HDRP Asset
- Implement proper linear blending for volumetric lighting via deep compositing as described in the paper "Deep Compositing Using Lie Algebras"
- Changed  planar mapping to match terrain convention (XZ instead of ZX)
- XRGraphicsConfig is no longer Read/Write. Instead, it's read-only. This improves consistency of XR behavior between the legacy render pipeline and SRP
- Change reflection probe data migration code (to update old reflection probe to new one)
- Updated gizmo for ReflectionProbes
- Updated UI and Gizmo of DensityVolume

## [4.0.0-preview] - 2018-09-28

### Added
- Added a new TerrainLit shader that supports rendering of Unity terrains.
- Added controls for linear fade at the boundary of density volumes
- Added new API to control decals without monobehaviour object
- Improve Decal Gizmo
- Implement Screen Space Reflections (SSR) (alpha version, highly experimental)
- Add an option to invert the fade parameter on a Density Volume
- Added a Fabric shader (experimental) handling cotton and silk
- Added support for MSAA in forward only for opaque only
- Implement smoothness fade for SSR
- Added support for AxF shader (X-rite format - require special AxF importer from Unity not part of HDRP)
- Added control for sundisc on directional light (hack)
- Added a new HD Lit Master node that implements Lit shader support for Shader Graph
- Added Micro shadowing support (hack)
- Added an event on HDAdditionalCameraData for custom rendering
- HDRP Shader Graph shaders now support 4-channel UVs.

### Fixed
- Fixed an issue where sometimes the deferred shadow texture would not be valid, causing wrong rendering.
- Stencil test during decals normal buffer update is now properly applied
- Decals corectly update normal buffer in forward
- Fixed a normalization problem in reflection probe face fading causing artefacts in some cases
- Fix multi-selection behavior of Density Volumes overwriting the albedo value
- Fixed support of depth texture for RenderTexture. HDRP now correctly output depth to user depth buffer if RenderTexture request it.
- Fixed multi-selection behavior of Density Volumes overwriting the albedo value
- Fixed support of depth for RenderTexture. HDRP now correctly output depth to user depth buffer if RenderTexture request it.
- Fixed support of Gizmo in game view in the editor
- Fixed gizmo for spot light type
- Fixed issue with TileViewDebug mode being inversed in gameview
- Fixed an issue with SAMPLE_TEXTURECUBE_SHADOW macro
- Fixed issue with color picker not display correctly when game and scene view are visible at the same time
- Fixed an issue with reflection probe face fading
- Fixed camera motion vectors shader and associated matrices to update correctly for single-pass double-wide stereo rendering
- Fixed light attenuation functions when range attenuation is disabled
- Fixed shadow component algorithm fixup not dirtying the scene, so changes can be saved to disk.
- Fixed some GC leaks for HDRP
- Fixed contact shadow not affected by shadow dimmer
- Fixed GGX that works correctly for the roughness value of 0 (mean specular highlgiht will disappeard for perfect mirror, we rely on maxSmoothness instead to always have a highlight even on mirror surface)
- Add stereo support to ShaderPassForward.hlsl. Forward rendering now seems passable in limited test scenes with camera-relative rendering disabled.
- Add stereo support to ProceduralSky.shader and OpaqueAtmosphericScattering.shader.
- Added CullingGroupManager to fix more GC.Alloc's in HDRP
- Fixed rendering when multiple cameras render into the same render texture

### Changed
- Changed the way depth & color pyramids are built to be faster and better quality, thus improving the look of distortion and refraction.
- Stabilize the dithered LOD transition mask with respect to the camera rotation.
- Avoid multiple depth buffer copies when decals are present
- Refactor code related to the RT handle system (No more normal buffer manager)
- Remove deferred directional shadow and move evaluation before lightloop
- Add a function GetNormalForShadowBias() that material need to implement to return the normal used for normal shadow biasing
- Remove Jimenez Subsurface scattering code (This code was disabled by default, now remove to ease maintenance)
- Change Decal API, decal contribution is now done in Material. Require update of material using decal
- Move a lot of files from CoreRP to HDRP/CoreRP. All moved files weren't used by Ligthweight pipeline. Long term they could move back to CoreRP after CoreRP become out of preview
- Updated camera inspector UI
- Updated decal gizmo
- Optimization: The objects that are rendered in the Motion Vector Pass are not rendered in the prepass anymore
- Removed setting shader inclue path via old API, use package shader include paths
- The default value of 'maxSmoothness' for punctual lights has been changed to 0.99
- Modified deferred compute and vert/frag shaders for first steps towards stereo support
- Moved material specific Shader Graph files into corresponding material folders.
- Hide environment lighting settings when enabling HDRP (Settings are control from sceneSettings)
- Update all shader includes to use absolute path (allow users to create material in their Asset folder)
- Done a reorganization of the files (Move ShaderPass to RenderPipeline folder, Move all shadow related files to Lighting/Shadow and others)
- Improved performance and quality of Screen Space Shadows

## [3.3.0-preview] - 2018-01-01

### Added
- Added an error message to say to use Metal or Vulkan when trying to use OpenGL API
- Added a new Fabric shader model that supports Silk and Cotton/Wool
- Added a new HDRP Lighting Debug mode to visualize Light Volumes for Point, Spot, Line, Rectangular and Reflection Probes
- Add support for reflection probe light layers
- Improve quality of anisotropic on IBL

### Fixed
- Fix an issue where the screen where darken when rendering camera preview
- Fix display correct target platform when showing message to inform user that a platform is not supported
- Remove workaround for metal and vulkan in normal buffer encoding/decoding
- Fixed an issue with color picker not working in forward
- Fixed an issue where reseting HDLight do not reset all of its parameters
- Fixed shader compile warning in DebugLightVolumes.shader

### Changed
- Changed default reflection probe to be 256x256x6 and array size to be 64
- Removed dependence on the NdotL for thickness evaluation for translucency (based on artist's input)
- Increased the precision when comparing Planar or HD reflection probe volumes
- Remove various GC alloc in C#. Slightly better performance

## [3.2.0-preview] - 2018-01-01

### Added
- Added a luminance meter in the debug menu
- Added support of Light, reflection probe, emissive material, volume settings related to lighting to Lighting explorer
- Added support for 16bit shadows

### Fixed
- Fix issue with package upgrading (HDRP resources asset is now versionned to worarkound package manager limitation)
- Fix HDReflectionProbe offset displayed in gizmo different than what is affected.
- Fix decals getting into a state where they could not be removed or disabled.
- Fix lux meter mode - The lux meter isn't affected by the sky anymore
- Fix area light size reset when multi-selected
- Fix filter pass number in HDUtils.BlitQuad
- Fix Lux meter mode that was applying SSS
- Fix planar reflections that were not working with tile/cluster (olbique matrix)
- Fix debug menu at runtime not working after nested prefab PR come to trunk
- Fix scrolling issue in density volume

### Changed
- Shader code refactor: Split MaterialUtilities file in two parts BuiltinUtilities (independent of FragInputs) and MaterialUtilities (Dependent of FragInputs)
- Change screen space shadow rendertarget format from ARGB32 to RG16

## [3.1.0-preview] - 2018-01-01

### Added
- Decal now support per channel selection mask. There is now two mode. One with BaseColor, Normal and Smoothness and another one more expensive with BaseColor, Normal, Smoothness, Metal and AO. Control is on HDRP Asset. This may require to launch an update script for old scene: 'Edit/Render Pipeline/Single step upgrade script/Upgrade all DecalMaterial MaskBlendMode'.
- Decal now supports depth bias for decal mesh, to prevent z-fighting
- Decal material now supports draw order for decal projectors
- Added LightLayers support (Base on mask from renderers name RenderingLayers and mask from light name LightLayers - if they match, the light apply) - cost an extra GBuffer in deferred (more bandwidth)
- When LightLayers is enabled, the AmbientOclusion is store in the GBuffer in deferred path allowing to avoid double occlusion with SSAO. In forward the double occlusion is now always avoided.
- Added the possibility to add an override transform on the camera for volume interpolation
- Added desired lux intensity and auto multiplier for HDRI sky
- Added an option to disable light by type in the debug menu
- Added gradient sky
- Split EmissiveColor and bakeDiffuseLighting in forward avoiding the emissiveColor to be affect by SSAO
- Added a volume to control indirect light intensity
- Added EV 100 intensity unit for area lights
- Added support for RendererPriority on Renderer. This allow to control order of transparent rendering manually. HDRP have now two stage of sorting for transparent in addition to bact to front. Material have a priority then Renderer have a priority.
- Add Coupling of (HD)Camera and HDAdditionalCameraData for reset and remove in inspector contextual menu of Camera
- Add Coupling of (HD)ReflectionProbe and HDAdditionalReflectionData for reset and remove in inspector contextual menu of ReflectoinProbe
- Add macro to forbid unity_ObjectToWorld/unity_WorldToObject to be use as it doesn't handle camera relative rendering
- Add opacity control on contact shadow

### Fixed
- Fixed an issue with PreIntegratedFGD texture being sometimes destroyed and not regenerated causing rendering to break
- PostProcess input buffers are not copied anymore on PC if the viewport size matches the final render target size
- Fixed an issue when manipulating a lot of decals, it was displaying a lot of errors in the inspector
- Fixed capture material with reflection probe
- Refactored Constant Buffers to avoid hitting the maximum number of bound CBs in some cases.
- Fixed the light range affecting the transform scale when changed.
- Snap to grid now works for Decal projector resizing.
- Added a warning for 128x128 cookie texture without mipmaps
- Replace the sampler used for density volumes for correct wrap mode handling

### Changed
- Move Render Pipeline Debug "Windows from Windows->General-> Render Pipeline debug windows" to "Windows from Windows->Analysis-> Render Pipeline debug windows"
- Update detail map formula for smoothness and albedo, goal it to bright and dark perceptually and scale factor is use to control gradient speed
- Refactor the Upgrade material system. Now a material can be update from older version at any time. Call Edit/Render Pipeline/Upgrade all Materials to newer version
- Change name EnableDBuffer to EnableDecals at several place (shader, hdrp asset...), this require a call to Edit/Render Pipeline/Upgrade all Materials to newer version to have up to date material.
- Refactor shader code: BakeLightingData structure have been replace by BuiltinData. Lot of shader code have been remove/change.
- Refactor shader code: All GBuffer are now handled by the deferred material. Mean ShadowMask and LightLayers are control by lit material in lit.hlsl and not outside anymore. Lot of shader code have been remove/change.
- Refactor shader code: Rename GetBakedDiffuseLighting to ModifyBakedDiffuseLighting. This function now handle lighting model for transmission too. Lux meter debug mode is factor outisde.
- Refactor shader code: GetBakedDiffuseLighting is not call anymore in GBuffer or forward pass, including the ConvertSurfaceDataToBSDFData and GetPreLightData, this is done in ModifyBakedDiffuseLighting now
- Refactor shader code: Added a backBakeDiffuseLighting to BuiltinData to handle lighting for transmission
- Refactor shader code: Material must now call InitBuiltinData (Init all to zero + init bakeDiffuseLighting and backBakeDiffuseLighting ) and PostInitBuiltinData

## [3.0.0-preview] - 2018-01-01

### Fixed
- Fixed an issue with distortion that was using previous frame instead of current frame
- Fixed an issue where disabled light where not upgrade correctly to the new physical light unit system introduce in 2.0.5-preview

### Changed
- Update assembly definitions to output assemblies that match Unity naming convention (Unity.*).

## [2.0.5-preview] - 2018-01-01

### Added
- Add option supportDitheringCrossFade on HDRP Asset to allow to remove shader variant during player build if needed
- Add contact shadows for punctual lights (in additional shadow settings), only one light is allowed to cast contact shadows at the same time and so at each frame a dominant light is choosed among all light with contact shadows enabled.
- Add PCSS shadow filter support (from SRP Core)
- Exposed shadow budget parameters in HDRP asset
- Add an option to generate an emissive mesh for area lights (currently rectangle light only). The mesh fits the size, intensity and color of the light.
- Add an option to the HDRP asset to increase the resolution of volumetric lighting.
- Add additional ligth unit support for punctual light (Lumens, Candela) and area lights (Lumens, Luminance)
- Add dedicated Gizmo for the box Influence volume of HDReflectionProbe / PlanarReflectionProbe

### Changed
- Re-enable shadow mask mode in debug view
- SSS and Transmission code have been refactored to be able to share it between various material. Guidelines are in SubsurfaceScattering.hlsl
- Change code in area light with LTC for Lit shader. Magnitude is now take from FGD texture instead of a separate texture
- Improve camera relative rendering: We now apply camera translation on the model matrix, so before the TransformObjectToWorld(). Note: unity_WorldToObject and unity_ObjectToWorld must never be used directly.
- Rename positionWS to positionRWS (Camera relative world position) at a lot of places (mainly in interpolator and FragInputs). In case of custom shader user will be required to update their code.
- Rename positionWS, capturePositionWS, proxyPositionWS, influencePositionWS to positionRWS, capturePositionRWS, proxyPositionRWS, influencePositionRWS (Camera relative world position) in LightDefinition struct.
- Improve the quality of trilinear filtering of density volume textures.
- Improve UI for HDReflectionProbe / PlanarReflectionProbe

### Fixed
- Fixed a shader preprocessor issue when compiling DebugViewMaterialGBuffer.shader against Metal target
- Added a temporary workaround to Lit.hlsl to avoid broken lighting code with Metal/AMD
- Fixed issue when using more than one volume texture mask with density volumes.
- Fixed an error which prevented volumetric lighting from working if no density volumes with 3D textures were present.
- Fix contact shadows applied on transmission
- Fix issue with forward opaque lit shader variant being removed by the shader preprocessor
- Fixed compilation errors on Nintendo Switch (limited XRSetting support).
- Fixed apply range attenuation option on punctual light
- Fixed issue with color temperature not take correctly into account with static lighting
- Don't display fog when diffuse lighting, specular lighting, or lux meter debug mode are enabled.

## [2.0.4-preview] - 2018-01-01

### Fixed
- Fix issue when disabling rough refraction and building a player. Was causing a crash.

## [2.0.3-preview] - 2018-01-01

### Added
- Increased debug color picker limit up to 260k lux

## [2.0.2-preview] - 2018-01-01

### Added
- Add Light -> Planar Reflection Probe command
- Added a false color mode in rendering debug
- Add support for mesh decals
- Add flag to disable projector decals on transparent geometry to save performance and decal texture atlas space
- Add ability to use decal diffuse map as mask only
- Add visualize all shadow masks in lighting debug
- Add export of normal and roughness buffer for forwardOnly and when in supportOnlyForward mode for forward
- Provide a define in lit.hlsl (FORWARD_MATERIAL_READ_FROM_WRITTEN_NORMAL_BUFFER) when output buffer normal is used to read the normal and roughness instead of caclulating it (can save performance, but lower quality due to compression)
- Add color swatch to decal material

### Changed
- Change Render -> Planar Reflection creation to 3D Object -> Mirror
- Change "Enable Reflector" name on SpotLight to "Angle Affect Intensity"
- Change prototype of BSDFData ConvertSurfaceDataToBSDFData(SurfaceData surfaceData) to BSDFData ConvertSurfaceDataToBSDFData(uint2 positionSS, SurfaceData surfaceData)

### Fixed
- Fix issue with StackLit in deferred mode with deferredDirectionalShadow due to GBuffer not being cleared. Gbuffer is still not clear and issue was fix with the new Output of normal buffer.
- Fixed an issue where interpolation volumes were not updated correctly for reflection captures.
- Fixed an exception in Light Loop settings UI

## [2.0.1-preview] - 2018-01-01

### Added
- Add stripper of shader variant when building a player. Save shader compile time.
- Disable per-object culling that was executed in C++ in HD whereas it was not used (Optimization)
- Enable texture streaming debugging (was not working before 2018.2)
- Added Screen Space Reflection with Proxy Projection Model
- Support correctly scene selection for alpha tested object
- Add per light shadow mask mode control (i.e shadow mask distance and shadow mask). It use the option NonLightmappedOnly
- Add geometric filtering to Lit shader (allow to reduce specular aliasing)
- Add shortcut to create DensityVolume and PlanarReflection in hierarchy
- Add a DefaultHDMirrorMaterial material for PlanarReflection
- Added a script to be able to upgrade material to newer version of HDRP
- Removed useless duplication of ForwardError passes.
- Add option to not compile any DEBUG_DISPLAY shader in the player (Faster build) call Support Runtime Debug display

### Changed
- Changed SupportForwardOnly to SupportOnlyForward in render pipeline settings
- Changed versioning variable name in HDAdditionalXXXData from m_version to version
- Create unique name when creating a game object in the rendering menu (i.e Density Volume(2))
- Re-organize various files and folder location to clean the repository
- Change Debug windows name and location. Now located at:  Windows -> General -> Render Pipeline Debug

### Removed
- Removed GlobalLightLoopSettings.maxPlanarReflectionProbes and instead use value of GlobalLightLoopSettings.planarReflectionProbeCacheSize
- Remove EmissiveIntensity parameter and change EmissiveColor to be HDR (Matching Builtin Unity behavior) - Data need to be updated - Launch Edit -> Single Step Upgrade Script -> Upgrade all Materials emissionColor

### Fixed
- Fix issue with LOD transition and instancing
- Fix discrepency between object motion vector and camera motion vector
- Fix issue with spot and dir light gizmo axis not highlighted correctly
- Fix potential crash while register debug windows inputs at startup
- Fix warning when creating Planar reflection
- Fix specular lighting debug mode (was rendering black)
- Allow projector decal with null material to allow to configure decal when HDRP is not set
- Decal atlas texture offset/scale is updated after allocations (used to be before so it was using date from previous frame)

## [0.0.0-preview] - 2018-01-01

### Added
- Configure the VolumetricLightingSystem code path to be on by default
- Trigger a build exception when trying to build an unsupported platform
- Introduce the VolumetricLightingController component, which can (and should) be placed on the camera, and allows one to control the near and the far plane of the V-Buffer (volumetric "froxel" buffer) along with the depth distribution (from logarithmic to linear)
- Add 3D texture support for DensityVolumes
- Add a better mapping of roughness to mipmap for planar reflection
- The VolumetricLightingSystem now uses RTHandles, which allows to save memory by sharing buffers between different cameras (history buffers are not shared), and reduce reallocation frequency by reallocating buffers only if the rendering resolution increases (and suballocating within existing buffers if the rendering resolution decreases)
- Add a Volumetric Dimmer slider to lights to control the intensity of the scattered volumetric lighting
- Add UV tiling and offset support for decals.
- Add mipmapping support for volume 3D mask textures

### Changed
- Default number of planar reflection change from 4 to 2
- Rename _MainDepthTexture to _CameraDepthTexture
- The VolumetricLightingController has been moved to the Interpolation Volume framework and now functions similarly to the VolumetricFog settings
- Update of UI of cookie, CubeCookie, Reflection probe and planar reflection probe to combo box
- Allow enabling/disabling shadows for area lights when they are set to baked.
- Hide applyRangeAttenuation and FadeDistance for directional shadow as they are not used

### Removed
- Remove Resource folder of PreIntegratedFGD and add the resource to RenderPipeline Asset

### Fixed
- Fix ConvertPhysicalLightIntensityToLightIntensity() function used when creating light from script to match HDLightEditor behavior
- Fix numerical issues with the default value of mean free path of volumetric fog
- Fix the bug preventing decals from coexisting with density volumes
- Fix issue with alpha tested geometry using planar/triplanar mapping not render correctly or flickering (due to being wrongly alpha tested in depth prepass)
- Fix meta pass with triplanar (was not handling correctly the normal)
- Fix preview when a planar reflection is present
- Fix Camera preview, it is now a Preview cameraType (was a SceneView)
- Fix handling unknown GPUShadowTypes in the shadow manager.
- Fix area light shapes sent as point lights to the baking backends when they are set to baked.
- Fix unnecessary division by PI for baked area lights.
- Fix line lights sent to the lightmappers. The backends don't support this light type.
- Fix issue with shadow mask framesettings not correctly taken into account when shadow mask is enabled for lighting.
- Fix directional light and shadow mask transition, they are now matching making smooth transition
- Fix banding issues caused by high intensity volumetric lighting
- Fix the debug window being emptied on SRP asset reload
- Fix issue with debug mode not correctly clearing the GBuffer in editor after a resize
- Fix issue with ResetMaterialKeyword not resetting correctly ToggleOff/Roggle Keyword
- Fix issue with motion vector not render correctly if there is no depth prepass in deferred

## [0.0.0-preview] - 2018-01-01

### Added
- Screen Space Refraction projection model (Proxy raycasting, HiZ raymarching)
- Screen Space Refraction settings as volume component
- Added buffered frame history per camera
- Port Global Density Volumes to the Interpolation Volume System.
- Optimize ImportanceSampleLambert() to not require the tangent frame.
- Generalize SampleVBuffer() to handle different sampling and reconstruction methods.
- Improve the quality of volumetric lighting reprojection.
- Optimize Morton Order code in the Subsurface Scattering pass.
- Planar Reflection Probe support roughness (gaussian convolution of captured probe)
- Use an atlas instead of a texture array for cluster transparent decals
- Add a debug view to visualize the decal atlas
- Only store decal textures to atlas if decal is visible, debounce out of memory decal atlas warning.
- Add manipulator gizmo on decal to improve authoring workflow
- Add a minimal StackLit material (work in progress, this version can be used as template to add new material)

### Changed
- EnableShadowMask in FrameSettings (But shadowMaskSupport still disable by default)
- Forced Planar Probe update modes to (Realtime, Every Update, Mirror Camera)
- Screen Space Refraction proxy model uses the proxy of the first environment light (Reflection probe/Planar probe) or the sky
- Moved RTHandle static methods to RTHandles
- Renamed RTHandle to RTHandleSystem.RTHandle
- Move code for PreIntegratedFDG (Lit.shader) into its dedicated folder to be share with other material
- Move code for LTCArea (Lit.shader) into its dedicated folder to be share with other material

### Removed
- Removed Planar Probe mirror plane position and normal fields in inspector, always display mirror plane and normal gizmos

### Fixed
- Fix fog flags in scene view is now taken into account
- Fix sky in preview windows that were disappearing after a load of a new level
- Fix numerical issues in IntersectRayAABB().
- Fix alpha blending of volumetric lighting with transparent objects.
- Fix the near plane of the V-Buffer causing out-of-bounds look-ups in the clustered data structure.
- Depth and color pyramid are properly computed and sampled when the camera renders inside a viewport of a RTHandle.
- Fix decal atlas debug view to work correctly when shadow atlas view is also enabled
- Fix TransparentSSR with non-rendergraph.
- Fix shader compilation warning on SSR compute shader.<|MERGE_RESOLUTION|>--- conflicted
+++ resolved
@@ -123,12 +123,9 @@
 - Fixed issue with physically-based DoF computation and transparent materials with depth-writes ON.
 - Fixed issue of accessing default frame setting stored in current HDRPAsset instead fo the default HDRPAsset
 - Fixed SSGI frame setting not greyed out while SSGI is disabled in HDRP Asset
-<<<<<<< HEAD
-- Fixed HDRP material being constantly dirty.
-=======
 - Fixed wizard checking FrameSettings not in HDRP Default Settings
 - Fixed error when opening the default composition graph in the Graphics Compositor (case 1318933).
->>>>>>> fdac15a2
+- Fixed HDRP material being constantly dirty.
 
 ### Changed
 - Removed the material pass probe volumes evaluation mode.
