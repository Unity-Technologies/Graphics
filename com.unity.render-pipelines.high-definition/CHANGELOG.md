# Changelog
All notable changes to this package will be documented in this file.

The format is based on [Keep a Changelog](http://keepachangelog.com/en/1.0.0/)
and this project adheres to [Semantic Versioning](http://semver.org/spec/v2.0.0.html).

## [10.1.0] - 2020-10-12

### Added
- Added an option to have only the metering mask displayed in the debug mode.
- Added a new mode to cluster visualization debug where users can see a slice instead of the cluster on opaque objects.
- Added ray traced reflection support for the render graph version of the pipeline.
- Added render graph support of RTAO and required denoisers.
- Added render graph support of RTGI.
- Added support of RTSSS and Recursive Rendering in the render graph mode.
- Added support of RT and screen space shadow for render graph.
- Added tooltips with the full name of the (graphics) compositor properties to properly show large names that otherwise are clipped by the UI (case 1263590)
- Added error message if a callback AOV allocation fail
- Added marker for all AOV request operation on GPU
- Added remapping options for Depth Pyramid debug view mode
- Added an option to support AOV shader at runtime in HDRP settings (case 1265070)
- Added support of SSGI in the render graph mode.
- Added option for 11-11-10 format for cube reflection probes.
- Added an optional check in the HDRP DXR Wizard to verify 64 bits target architecture
- Added option to display timing stats in the debug menu as an average over 1 second. 
- Added a light unit slider to provide users more context when authoring physically based values.
- Added a way to check the normals through the material views.
- Added Simple mode to Earth Preset for PBR Sky
- Added the export of normals during the prepass for shadow matte for proper SSAO calculation.
- Added the usage of SSAO for shadow matte unlit shader graph.
- Added the support of input system V2
- Added a new volume component parameter to control the max ray length of directional lights(case 1279849).
- Added support for 'Pyramid' and 'Box' spot light shapes in path tracing.
- Added high quality prefiltering option for Bloom.
- Added support for camera relative ray tracing (and keeping non-camera relative ray tracing working)
- Added a rough refraction option on planar reflections.
- Added scalability settings for the planar reflection resolution.
- Added tests for AOV stacking and UI rendering in the graphics compositor.

### Fixed
- Fixed several issues with physically-based DoF (TAA ghosting of the CoC buffer, smooth layer transitions, etc)
- Fixed GPU hang on D3D12 on xbox. 
- Fixed game view artifacts on resizing when hardware dynamic resolution was enabled
- Fixed black line artifacts occurring when Lanczos upsampling was set for dynamic resolution
- Fixed Amplitude -> Min/Max parametrization conversion
- Fixed CoatMask block appearing when creating lit master node (case 1264632)
- Fixed issue with SceneEV100 debug mode indicator when rescaling the window.
- Fixed issue with PCSS filter being wrong on first frame. 
- Fixed issue with emissive mesh for area light not appearing in playmode if Reload Scene option is disabled in Enter Playmode Settings.
- Fixed issue when Reflection Probes are set to OnEnable and are never rendered if the probe is enabled when the camera is farther than the probe fade distance. 
- Fixed issue with sun icon being clipped in the look dev window. 
- Fixed error about layers when disabling emissive mesh for area lights.
- Fixed issue when the user deletes the composition graph or .asset in runtime (case 1263319)
- Fixed assertion failure when changing resolution to compositor layers after using AOVs (case 1265023) 
- Fixed flickering layers in graphics compositor (case 1264552)
- Fixed issue causing the editor field not updating the disc area light radius.
- Fixed issues that lead to cookie atlas to be updated every frame even if cached data was valid.
- Fixed an issue where world space UI was not emitted for reflection cameras in HDRP
- Fixed an issue with cookie texture atlas that would cause realtime textures to always update in the atlas even when the content did not change.
- Fixed an issue where only one of the two lookdev views would update when changing the default lookdev volume profile.
- Fixed a bug related to light cluster invalidation.
- Fixed shader warning in DofGather (case 1272931)
- Fixed AOV export of depth buffer which now correctly export linear depth (case 1265001)
- Fixed issue that caused the decal atlas to not be updated upon changing of the decal textures content.
- Fixed "Screen position out of view frustum" error when camera is at exactly the planar reflection probe location.
- Fixed Amplitude -> Min/Max parametrization conversion
- Fixed issue that allocated a small cookie for normal spot lights.
- Fixed issue when undoing a change in diffuse profile list after deleting the volume profile.
- Fixed custom pass re-ordering and removing.
- Fixed TAA issue and hardware dynamic resolution.
- Fixed a static lighting flickering issue caused by having an active planar probe in the scene while rendering inspector preview.
- Fixed an issue where even when set to OnDemand, the sky lighting would still be updated when changing sky parameters.
- Fixed an error message trigerred when a mesh has more than 32 sub-meshes (case 1274508).
- Fixed RTGI getting noisy for grazying angle geometry (case 1266462).
- Fixed an issue with TAA history management on pssl.
- Fixed the global illumination volume override having an unwanted advanced mode (case 1270459).
- Fixed screen space shadow option displayed on directional shadows while they shouldn't (case 1270537).
- Fixed the handling of undo and redo actions in the graphics compositor (cases 1268149, 1266212, 1265028)
- Fixed issue with composition graphs that include virtual textures, cubemaps and other non-2D textures (cases 1263347, 1265638).
- Fixed issues when selecting a new composition graph or setting it to None (cases 1263350, 1266202)
- Fixed ArgumentNullException when saving shader graphs after removing the compositor from the scene (case 1268658)
- Fixed issue with updating the compositor output when not in play mode (case 1266216)
- Fixed warning with area mesh (case 1268379)
- Fixed issue with diffusion profile not being updated upon reset of the editor. 
- Fixed an issue that lead to corrupted refraction in some scenarios on xbox.
- Fixed for light loop scalarization not happening. 
- Fixed issue with stencil not being set in rendergraph mode.
- Fixed for post process being overridable in reflection probes even though it is not supported.
- Fixed RTGI in performance mode when light layers are enabled on the asset.
- Fixed SSS materials appearing black in matcap mode.
- Fixed a collision in the interaction of RTR and RTGI.
- Fix for lookdev toggling renderers that are set to non editable or are hidden in the inspector.
- Fixed issue with mipmap debug mode not properly resetting full screen mode (and viceversa). 
- Added unsupported message when using tile debug mode with MSAA.
- Fixed SSGI compilation issues on PS4.
- Fixed "Screen position out of view frustum" error when camera is on exactly the planar reflection probe plane.
- Workaround issue that caused objects using eye shader to not be rendered on xbox.
- Fixed GC allocation when using XR single-pass test mode.
- Fixed text in cascades shadow split being truncated.
- Fixed rendering of custom passes in the Custom Pass Volume inspector
- Force probe to render again if first time was during async shader compilation to avoid having cyan objects.
- Fixed for lookdev library field not being refreshed upon opening a library from the environment library inspector.
- Fixed serialization issue with matcap scale intensity.
- Close Add Override popup of Volume Inspector when the popup looses focus (case 1258571)
- Light quality setting for contact shadow set to on for High quality by default.
- Fixed an exception thrown when closing the look dev because there is no active SRP anymore.
- Fixed alignment of framesettings in HDRP Default Settings
- Fixed an exception thrown when closing the look dev because there is no active SRP anymore.
- Fixed an issue where entering playmode would close the LookDev window.
- Fixed issue with rendergraph on console failing on SSS pass.
- Fixed Cutoff not working properly with ray tracing shaders default and SG (case 1261292).
- Fixed shader compilation issue with Hair shader and debug display mode
- Fixed cubemap static preview not updated when the asset is imported.
- Fixed wizard DXR setup on non-DXR compatible devices.
- Fixed Custom Post Processes affecting preview cameras.
- Fixed issue with lens distortion breaking rendering.
- Fixed save popup appearing twice due to HDRP wizard.
- Fixed error when changing planar probe resolution.
- Fixed the dependecy of FrameSettings (MSAA, ClearGBuffer, DepthPrepassWithDeferred) (case 1277620).
- Fixed the usage of GUIEnable for volume components (case 1280018).
- Fixed the diffusion profile becoming invalid when hitting the reset (case 1269462).
- Fixed issue with MSAA resolve killing the alpha channel.
- Fixed a warning in materialevalulation
- Fixed an error when building the player.
- Fixed issue with box light not visible if range is below one and range attenuation is off.
- Fixed an issue that caused a null reference when deleting camera component in a prefab. (case 1244430)
- Fixed issue with bloom showing a thin black line after rescaling window. 
- Fixed rendergraph motion vector resolve.
- Fixed the Ray-Tracing related Debug Display not working in render graph mode.
- Fix nan in pbr sky
- Fixed Light skin not properly applied on the LookDev when switching from Dark Skin (case 1278802)
- Fixed accumulation on DX11
- Fixed issue with screen space UI not drawing on the graphics compositor (case 1279272).
- Fixed error Maximum allowed thread group count is 65535 when resolution is very high. 
- LOD meshes are now properly stripped based on the maximum lod value parameters contained in the HDRP asset.
- Fixed an inconsistency in the LOD group UI where LOD bias was not the right one.
- Fixed outlines in transitions between post-processed and plain regions in the graphics compositor (case 1278775).
- Fix decal being applied twice with LOD Crossfade.
- Fixed camera stacking for AOVs in the graphics compositor (case 1273223).
- Fixed backface selection on some shader not ignore correctly.
- Disable quad overdraw on ps4.
- Fixed error when resizing the graphics compositor's output and when re-adding a compositor in the scene
- Fixed issues with bloom, alpha and HDR layers in the compositor (case 1272621).
- Fixed alpha not having TAA applied to it.
- Fix issue with alpha output in forward.
- Fix compilation issue on Vulkan for shaders using high quality shadows in XR mode.
- Fixed wrong error message when fixing DXR resources from Wizard.
- Fixed compilation error of quad overdraw with double sided materials
- Fixed screen corruption on xbox when using TAA and Motion Blur with rendergraph. 
- Fixed UX issue in the graphics compositor related to clear depth and the defaults for new layers, add better tooltips and fix minor bugs (case 1283904)
- Fixed scene visibility not working for custom pass volumes.
<<<<<<< HEAD
- Fix TAA flickering on the very edge of screen. 
=======
- Fixed issue with several override entries in the runtime debug menu. 
- Fixed issue with rendergraph failing to execute every 30 minutes. 
- Fixed Lit ShaderGraph surface option property block to only display transmission and energy conserving specular color options for their proper material mode (case 1257050)
- Fixed nan in reflection probe when volumetric fog filtering is enabled, causing the whole probe to be invalid.
- Fixed Debug Color pixel became grey
>>>>>>> 9859a4fa

### Changed
- Preparation pass for RTSSShadows to be supported by render graph.
- Add tooltips with the full name of the (graphics) compositor properties to properly show large names that otherwise are clipped by the UI (case 1263590)
- Composition profile .asset files cannot be manually edited/reset by users (to avoid breaking things - case 1265631)
- Preparation pass for RTSSShadows to be supported by render graph.
- Changed the way the ray tracing property is displayed on the material (QOL 1265297).
- Exposed lens attenuation mode in default settings and remove it as a debug mode.
- Composition layers without any sub layers are now cleared to black to avoid confusion (case 1265061).
- Slight reduction of VGPR used by area light code.
- Changed thread group size for contact shadows (save 1.1ms on PS4)
- Make sure distortion stencil test happens before pixel shader is run.
- Small optimization that allows to skip motion vector prepping when the whole wave as velocity of 0.
- Improved performance to avoid generating coarse stencil buffer when not needed.
- Remove HTile generation for decals (faster without).
- Improving SSGI Filtering and fixing a blend issue with RTGI.
- Changed the Trackball UI so that it allows explicit numeric values.
- Reduce the G-buffer footprint of anisotropic materials
- Moved SSGI out of preview.
- Skip an unneeded depth buffer copy on consoles. 
- Replaced the Density Volume Texture Tool with the new 3D Texture Importer.
- Rename Raytracing Node to Raytracing Quality Keyword and rename high and low inputs as default and raytraced. All raytracing effects now use the raytraced mode but path tracing.
- Moved diffusion profile list to the HDRP default settings panel.
- Skip biquadratic resampling of vbuffer when volumetric fog filtering is enabled.
- Optimized Grain and sRGB Dithering.
- On platforms that allow it skip the first mip of the depth pyramid and compute it alongside the depth buffer used for low res transparents.
- When trying to install the local configuration package, if another one is already present the user is now asked whether they want to keep it or not.
- Improved MSAA color resolve to fix issues when very bright and very dark samples are resolved together.
- Improve performance of GPU light AABB generation
- Removed the max clamp value for the RTR, RTAO and RTGI's ray length (case 1279849).
- Meshes assigned with a decal material are not visible anymore in ray-tracing or path-tracing.
- Removed BLEND shader keywords.
- Remove a rendergraph debug option to clear resources on release from UI.
- added SV_PrimitiveID in the VaryingMesh structure for fulldebugscreenpass as well as primitiveID in FragInputs

## [10.0.0] - 2019-06-10

### Added
- Ray tracing support for VR single-pass
- Added sharpen filter shader parameter and UI for TemporalAA to control image quality instead of hardcoded value
- Added frame settings option for custom post process and custom passes as well as custom color buffer format option.
- Add check in wizard on SRP Batcher enabled.
- Added default implementations of OnPreprocessMaterialDescription for FBX, Obj, Sketchup and 3DS file formats.
- Added custom pass fade radius
- Added after post process injection point for custom passes
- Added basic alpha compositing support - Alpha is available afterpostprocess when using FP16 buffer format.
- Added falloff distance on Reflection Probe and Planar Reflection Probe
- Added Backplate projection from the HDRISky
- Added Shadow Matte in UnlitMasterNode, which only received shadow without lighting
- Added hability to name LightLayers in HDRenderPipelineAsset
- Added a range compression factor for Reflection Probe and Planar Reflection Probe to avoid saturation of colors.
- Added path tracing support for directional, point and spot lights, as well as emission from Lit and Unlit.
- Added non temporal version of SSAO.
- Added more detailed ray tracing stats in the debug window
- Added Disc area light (bake only)
- Added a warning in the material UI to prevent transparent + subsurface-scattering combination.
- Added XR single-pass setting into HDRP asset
- Added a penumbra tint option for lights
- Added support for depth copy with XR SDK
- Added debug setting to Render Pipeline Debug Window to list the active XR views
- Added an option to filter the result of the volumetric lighting (off by default).
- Added a transmission multiplier for directional lights
- Added XR single-pass test mode to Render Pipeline Debug Window
- Added debug setting to Render Pipeline Window to list the active XR views
- Added a new refraction mode for the Lit shader (thin). Which is a box refraction with small thickness values
- Added the code to support Barn Doors for Area Lights based on a shaderconfig option.
- Added HDRPCameraBinder property binder for Visual Effect Graph
- Added "Celestial Body" controls to the Directional Light
- Added new parameters to the Physically Based Sky
- Added Reflections to the DXR Wizard
- Added the possibility to have ray traced colored and semi-transparent shadows on directional lights.
- Added a check in the custom post process template to throw an error if the default shader is not found.
- Exposed the debug overlay ratio in the debug menu.
- Added a separate frame settings for tonemapping alongside color grading.
- Added the receive fog option in the material UI for ShaderGraphs.
- Added a public virtual bool in the custom post processes API to specify if a post processes should be executed in the scene view.
- Added a menu option that checks scene issues with ray tracing. Also removed the previously existing warning at runtime.
- Added Contrast Adaptive Sharpen (CAS) Upscaling effect.
- Added APIs to update probe settings at runtime.
- Added documentation for the rayTracingSupported method in HDRP
- Added user-selectable format for the post processing passes.
- Added support for alpha channel in some post-processing passes (DoF, TAA, Uber).
- Added warnings in FrameSettings inspector when using DXR and atempting to use Asynchronous Execution.
- Exposed Stencil bits that can be used by the user.
- Added history rejection based on velocity of intersected objects for directional, point and spot lights.
- Added a affectsVolumetric field to the HDAdditionalLightData API to know if light affects volumetric fog.
- Add OS and Hardware check in the Wizard fixes for DXR.
- Added option to exclude camera motion from motion blur.
- Added semi-transparent shadows for point and spot lights.
- Added support for semi-transparent shadow for unlit shader and unlit shader graph.
- Added the alpha clip enabled toggle to the material UI for all HDRP shader graphs.
- Added Material Samples to explain how to use the lit shader features
- Added an initial implementation of ray traced sub surface scattering
- Added AssetPostprocessors and Shadergraphs to handle Arnold Standard Surface and 3DsMax Physical material import from FBX.
- Added support for Smoothness Fade start work when enabling ray traced reflections.
- Added Contact shadow, Micro shadows and Screen space refraction API documentation.
- Added script documentation for SSR, SSAO (ray tracing), GI, Light Cluster, RayTracingSettings, Ray Counters, etc.
- Added path tracing support for refraction and internal reflections.
- Added support for Thin Refraction Model and Lit's Clear Coat in Path Tracing.
- Added the Tint parameter to Sky Colored Fog.
- Added of Screen Space Reflections for Transparent materials
- Added a fallback for ray traced area light shadows in case the material is forward or the lit mode is forward.
- Added a new debug mode for light layers.
- Added an "enable" toggle to the SSR volume component.
- Added support for anisotropic specular lobes in path tracing.
- Added support for alpha clipping in path tracing.
- Added support for light cookies in path tracing.
- Added support for transparent shadows in path tracing.
- Added support for iridescence in path tracing.
- Added support for background color in path tracing.
- Added a path tracing test to the test suite.
- Added a warning and workaround instructions that appear when you enable XR single-pass after the first frame with the XR SDK.
- Added the exposure sliders to the planar reflection probe preview
- Added support for subsurface scattering in path tracing.
- Added a new mode that improves the filtering of ray traced shadows (directional, point and spot) based on the distance to the occluder.
- Added support of cookie baking and add support on Disc light.
- Added support for fog attenuation in path tracing.
- Added a new debug panel for volumes
- Added XR setting to control camera jitter for temporal effects
- Added an error message in the DrawRenderers custom pass when rendering opaque objects with an HDRP asset in DeferredOnly mode.
- Added API to enable proper recording of path traced scenes (with the Unity recorder or other tools).
- Added support for fog in Recursive rendering, ray traced reflections and ray traced indirect diffuse.
- Added an alpha blend option for recursive rendering
- Added support for stack lit for ray tracing effects.
- Added support for hair for ray tracing effects.
- Added support for alpha to coverage for HDRP shaders and shader graph
- Added support for Quality Levels to Subsurface Scattering.
- Added option to disable XR rendering on the camera settings.
- Added support for specular AA from geometric curvature in AxF
- Added support for baked AO (no input for now) in AxF
- Added an info box to warn about depth test artifacts when rendering object twice in custom passes with MSAA.
- Added a frame setting for alpha to mask.
- Added support for custom passes in the AOV API
- Added Light decomposition lighting debugging modes and support in AOV
- Added exposure compensation to Fixed exposure mode
- Added support for rasterized area light shadows in StackLit
- Added support for texture-weighted automatic exposure
- Added support for POM for emissive map
- Added alpha channel support in motion blur pass.
- Added the HDRP Compositor Tool (in Preview).
- Added a ray tracing mode option in the HDRP asset that allows to override and shader stripping.
- Added support for arbitrary resolution scaling of Volumetric Lighting to the Fog volume component.
- Added range attenuation for box-shaped spotlights.
- Added scenes for hair and fabric and decals with material samples
- Added fabric materials and textures
- Added information for fabric materials in fabric scene
- Added a DisplayInfo attribute to specify a name override and a display order for Volume Component fields (used only in default inspector for now).
- Added Min distance to contact shadows.
- Added support for Depth of Field in path tracing (by sampling the lens aperture).
- Added an API in HDRP to override the camera within the rendering of a frame (mainly for custom pass).
- Added a function (HDRenderPipeline.ResetRTHandleReferenceSize) to reset the reference size of RTHandle systems.
- Added support for AxF measurements importing into texture resources tilings.
- Added Layer parameter on Area Light to modify Layer of generated Emissive Mesh
- Added a flow map parameter to HDRI Sky
- Implemented ray traced reflections for transparent objects.
- Add a new parameter to control reflections in recursive rendering.
- Added an initial version of SSGI.
- Added Virtual Texturing cache settings to control the size of the Streaming Virtual Texturing caches.
- Added back-compatibility with builtin stereo matrices.
- Added CustomPassUtils API to simplify Blur, Copy and DrawRenderers custom passes.
- Added Histogram guided automatic exposure.
- Added few exposure debug modes.
- Added support for multiple path-traced views at once (e.g., scene and game views).
- Added support for 3DsMax's 2021 Simplified Physical Material from FBX files in the Model Importer.
- Added custom target mid grey for auto exposure.
- Added CustomPassUtils API to simplify Blur, Copy and DrawRenderers custom passes.
- Added an API in HDRP to override the camera within the rendering of a frame (mainly for custom pass).
- Added more custom pass API functions, mainly to render objects from another camera.
- Added support for transparent Unlit in path tracing.
- Added a minimal lit used for RTGI in peformance mode.
- Added procedural metering mask that can follow an object
- Added presets quality settings for RTAO and RTGI.
- Added an override for the shadow culling that allows better directional shadow maps in ray tracing effects (RTR, RTGI, RTSSS and RR).
- Added a Cloud Layer volume override.
- Added Fast Memory support for platform that support it.
- Added CPU and GPU timings for ray tracing effects.
- Added support to combine RTSSS and RTGI (1248733).
- Added IES Profile support for Point, Spot and Rectangular-Area lights
- Added support for multiple mapping modes in AxF.
- Add support of lightlayers on indirect lighting controller
- Added compute shader stripping.
- Added Cull Mode option for opaque materials and ShaderGraphs. 
- Added scene view exposure override.
- Added support for exposure curve remapping for min/max limits.
- Added presets for ray traced reflections.
- Added final image histogram debug view (both luminance and RGB).
- Added an example texture and rotation to the Cloud Layer volume override.
- Added an option to extend the camera culling for skinned mesh animation in ray tracing effects (1258547).
- Added decal layer system similar to light layer. Mesh will receive a decal when both decal layer mask matches.
- Added shader graph nodes for rendering a complex eye shader.
- Added more controls to contact shadows and increased quality in some parts. 
- Added a physically based option in DoF volume.
- Added API to check if a Camera, Light or ReflectionProbe is compatible with HDRP.
- Added path tracing test scene for normal mapping.
- Added missing API documentation.
- Remove CloudLayer
- Added quad overdraw and vertex density debug modes.

### Fixed
- fix when saved HDWizard window tab index out of range (1260273)
- Fix when rescale probe all direction below zero (1219246)
- Update documentation of HDRISky-Backplate, precise how to have Ambient Occlusion on the Backplate
- Sorting, undo, labels, layout in the Lighting Explorer.
- Fixed sky settings and materials in Shader Graph Samples package
- Fix/workaround a probable graphics driver bug in the GTAO shader.
- Fixed Hair and PBR shader graphs double sided modes
- Fixed an issue where updating an HDRP asset in the Quality setting panel would not recreate the pipeline.
- Fixed issue with point lights being considered even when occupying less than a pixel on screen (case 1183196)
- Fix a potential NaN source with iridescence (case 1183216)
- Fixed issue of spotlight breaking when minimizing the cone angle via the gizmo (case 1178279)
- Fixed issue that caused decals not to modify the roughness in the normal buffer, causing SSR to not behave correctly (case 1178336)
- Fixed lit transparent refraction with XR single-pass rendering
- Removed extra jitter for TemporalAA in VR
- Fixed ShaderGraph time in main preview
- Fixed issue on some UI elements in HDRP asset not expanding when clicking the arrow (case 1178369)
- Fixed alpha blending in custom post process
- Fixed the modification of the _AlphaCutoff property in the material UI when exposed with a ShaderGraph parameter.
- Fixed HDRP test `1218_Lit_DiffusionProfiles` on Vulkan.
- Fixed an issue where building a player in non-dev mode would generate render target error logs every frame
- Fixed crash when upgrading version of HDRP
- Fixed rendering issues with material previews
- Fixed NPE when using light module in Shuriken particle systems (1173348).
- Refresh cached shadow on editor changes
- Fixed light supported units caching (1182266)
- Fixed an issue where SSAO (that needs temporal reprojection) was still being rendered when Motion Vectors were not available (case 1184998)
- Fixed a nullref when modifying the height parameters inside the layered lit shader UI.
- Fixed Decal gizmo that become white after exiting play mode
- Fixed Decal pivot position to behave like a spotlight
- Fixed an issue where using the LightingOverrideMask would break sky reflection for regular cameras
- Fix DebugMenu FrameSettingsHistory persistency on close
- Fix DensityVolume, ReflectionProbe aned PlanarReflectionProbe advancedControl display
- Fix DXR scene serialization in wizard
- Fixed an issue where Previews would reallocate History Buffers every frame
- Fixed the SetLightLayer function in HDAdditionalLightData setting the wrong light layer
- Fix error first time a preview is created for planar
- Fixed an issue where SSR would use an incorrect roughness value on ForwardOnly (StackLit, AxF, Fabric, etc.) materials when the pipeline is configured to also allow deferred Lit.
- Fixed issues with light explorer (cases 1183468, 1183269)
- Fix dot colors in LayeredLit material inspector
- Fix undo not resetting all value when undoing the material affectation in LayerLit material
- Fix for issue that caused gizmos to render in render textures (case 1174395)
- Fixed the light emissive mesh not updated when the light was disabled/enabled
- Fixed light and shadow layer sync when setting the HDAdditionalLightData.lightlayersMask property
- Fixed a nullref when a custom post process component that was in the HDRP PP list is removed from the project
- Fixed issue that prevented decals from modifying specular occlusion (case 1178272).
- Fixed exposure of volumetric reprojection
- Fixed multi selection support for Scalable Settings in lights
- Fixed font shaders in test projects for VR by using a Shader Graph version
- Fixed refresh of baked cubemap by incrementing updateCount at the end of the bake (case 1158677).
- Fixed issue with rectangular area light when seen from the back
- Fixed decals not affecting lightmap/lightprobe
- Fixed zBufferParams with XR single-pass rendering
- Fixed moving objects not rendered in custom passes
- Fixed abstract classes listed in the + menu of the custom pass list
- Fixed custom pass that was rendered in previews
- Fixed precision error in zero value normals when applying decals (case 1181639)
- Fixed issue that triggered No Scene Lighting view in game view as well (case 1156102)
- Assign default volume profile when creating a new HDRP Asset
- Fixed fov to 0 in planar probe breaking the projection matrix (case 1182014)
- Fixed bugs with shadow caching
- Reassign the same camera for a realtime probe face render request to have appropriate history buffer during realtime probe rendering.
- Fixed issue causing wrong shading when normal map mode is Object space, no normal map is set, but a detail map is present (case 1143352)
- Fixed issue with decal and htile optimization
- Fixed TerrainLit shader compilation error regarding `_Control0_TexelSize` redefinition (case 1178480).
- Fixed warning about duplicate HDRuntimeReflectionSystem when configuring play mode without domain reload.
- Fixed an editor crash when multiple decal projectors were selected and some had null material
- Added all relevant fix actions to FixAll button in Wizard
- Moved FixAll button on top of the Wizard
- Fixed an issue where fog color was not pre-exposed correctly
- Fix priority order when custom passes are overlapping
- Fix cleanup not called when the custom pass GameObject is destroyed
- Replaced most instances of GraphicsSettings.renderPipelineAsset by GraphicsSettings.currentRenderPipeline. This should fix some parameters not working on Quality Settings overrides.
- Fixed an issue with Realtime GI not working on upgraded projects.
- Fixed issue with screen space shadows fallback texture was not set as a texture array.
- Fixed Pyramid Lights bounding box
- Fixed terrain heightmap default/null values and epsilons
- Fixed custom post-processing effects breaking when an abstract class inherited from `CustomPostProcessVolumeComponent`
- Fixed XR single-pass rendering in Editor by using ShaderConfig.s_XrMaxViews to allocate matrix array
- Multiple different skies rendered at the same time by different cameras are now handled correctly without flickering
- Fixed flickering issue happening when different volumes have shadow settings and multiple cameras are present.
- Fixed issue causing planar probes to disappear if there is no light in the scene.
- Fixed a number of issues with the prefab isolation mode (Volumes leaking from the main scene and reflection not working properly)
- Fixed an issue with fog volume component upgrade not working properly
- Fixed Spot light Pyramid Shape has shadow artifacts on aspect ratio values lower than 1
- Fixed issue with AO upsampling in XR
- Fixed camera without HDAdditionalCameraData component not rendering
- Removed the macro ENABLE_RAYTRACING for most of the ray tracing code
- Fixed prefab containing camera reloading in loop while selected in the Project view
- Fixed issue causing NaN wheh the Z scale of an object is set to 0.
- Fixed DXR shader passes attempting to render before pipeline loaded
- Fixed black ambient sky issue when importing a project after deleting Library.
- Fixed issue when upgrading a Standard transparent material (case 1186874)
- Fixed area light cookies not working properly with stack lit
- Fixed material render queue not updated when the shader is changed in the material inspector.
- Fixed a number of issues with full screen debug modes not reseting correctly when setting another mutually exclusive mode
- Fixed compile errors for platforms with no VR support
- Fixed an issue with volumetrics and RTHandle scaling (case 1155236)
- Fixed an issue where sky lighting might be updated uselessly
- Fixed issue preventing to allow setting decal material to none (case 1196129)
- Fixed XR multi-pass decals rendering
- Fixed several fields on Light Inspector that not supported Prefab overrides
- Fixed EOL for some files
- Fixed scene view rendering with volumetrics and XR enabled
- Fixed decals to work with multiple cameras
- Fixed optional clear of GBuffer (Was always on)
- Fixed render target clears with XR single-pass rendering
- Fixed HDRP samples file hierarchy
- Fixed Light units not matching light type
- Fixed QualitySettings panel not displaying HDRP Asset
- Fixed black reflection probes the first time loading a project
- Fixed y-flip in scene view with XR SDK
- Fixed Decal projectors do not immediately respond when parent object layer mask is changed in editor.
- Fixed y-flip in scene view with XR SDK
- Fixed a number of issues with Material Quality setting
- Fixed the transparent Cull Mode option in HD unlit master node settings only visible if double sided is ticked.
- Fixed an issue causing shadowed areas by contact shadows at the edge of far clip plane if contact shadow length is very close to far clip plane.
- Fixed editing a scalable settings will edit all loaded asset in memory instead of targetted asset.
- Fixed Planar reflection default viewer FOV
- Fixed flickering issues when moving the mouse in the editor with ray tracing on.
- Fixed the ShaderGraph main preview being black after switching to SSS in the master node settings
- Fixed custom fullscreen passes in VR
- Fixed camera culling masks not taken in account in custom pass volumes
- Fixed object not drawn in custom pass when using a DrawRenderers with an HDRP shader in a build.
- Fixed injection points for Custom Passes (AfterDepthAndNormal and BeforePreRefraction were missing)
- Fixed a enum to choose shader tags used for drawing objects (DepthPrepass or Forward) when there is no override material.
- Fixed lit objects in the BeforePreRefraction, BeforeTransparent and BeforePostProcess.
- Fixed the None option when binding custom pass render targets to allow binding only depth or color.
- Fixed custom pass buffers allocation so they are not allocated if they're not used.
- Fixed the Custom Pass entry in the volume create asset menu items.
- Fixed Prefab Overrides workflow on Camera.
- Fixed alignment issue in Preset for Camera.
- Fixed alignment issue in Physical part for Camera.
- Fixed FrameSettings multi-edition.
- Fixed a bug happening when denoising multiple ray traced light shadows
- Fixed minor naming issues in ShaderGraph settings
- VFX: Removed z-fight glitches that could appear when using deferred depth prepass and lit quad primitives
- VFX: Preserve specular option for lit outputs (matches HDRP lit shader)
- Fixed an issue with Metal Shader Compiler and GTAO shader for metal
- Fixed resources load issue while upgrading HDRP package.
- Fix LOD fade mask by accounting for field of view
- Fixed spot light missing from ray tracing indirect effects.
- Fixed a UI bug in the diffusion profile list after fixing them from the wizard.
- Fixed the hash collision when creating new diffusion profile assets.
- Fixed a light leaking issue with box light casting shadows (case 1184475)
- Fixed Cookie texture type in the cookie slot of lights (Now displays a warning because it is not supported).
- Fixed a nullref that happens when using the Shuriken particle light module
- Fixed alignment in Wizard
- Fixed text overflow in Wizard's helpbox
- Fixed Wizard button fix all that was not automatically grab all required fixes
- Fixed VR tab for MacOS in Wizard
- Fixed local config package workflow in Wizard
- Fixed issue with contact shadows shifting when MSAA is enabled.
- Fixed EV100 in the PBR sky
- Fixed an issue In URP where sometime the camera is not passed to the volume system and causes a null ref exception (case 1199388)
- Fixed nullref when releasing HDRP with custom pass disabled
- Fixed performance issue derived from copying stencil buffer.
- Fixed an editor freeze when importing a diffusion profile asset from a unity package.
- Fixed an exception when trying to reload a builtin resource.
- Fixed the light type intensity unit reset when switching the light type.
- Fixed compilation error related to define guards and CreateLayoutFromXrSdk()
- Fixed documentation link on CustomPassVolume.
- Fixed player build when HDRP is in the project but not assigned in the graphic settings.
- Fixed an issue where ambient probe would be black for the first face of a baked reflection probe
- VFX: Fixed Missing Reference to Visual Effect Graph Runtime Assembly
- Fixed an issue where rendering done by users in EndCameraRendering would be executed before the main render loop.
- Fixed Prefab Override in main scope of Volume.
- Fixed alignment issue in Presset of main scope of Volume.
- Fixed persistence of ShowChromeGizmo and moved it to toolbar for coherency in ReflectionProbe and PlanarReflectionProbe.
- Fixed Alignement issue in ReflectionProbe and PlanarReflectionProbe.
- Fixed Prefab override workflow issue in ReflectionProbe and PlanarReflectionProbe.
- Fixed empty MoreOptions and moved AdvancedManipulation in a dedicated location for coherency in ReflectionProbe and PlanarReflectionProbe.
- Fixed Prefab override workflow issue in DensityVolume.
- Fixed empty MoreOptions and moved AdvancedManipulation in a dedicated location for coherency in DensityVolume.
- Fix light limit counts specified on the HDRP asset
- Fixed Quality Settings for SSR, Contact Shadows and Ambient Occlusion volume components
- Fixed decalui deriving from hdshaderui instead of just shaderui
- Use DelayedIntField instead of IntField for scalable settings
- Fixed init of debug for FrameSettingsHistory on SceneView camera
- Added a fix script to handle the warning 'referenced script in (GameObject 'SceneIDMap') is missing'
- Fix Wizard load when none selected for RenderPipelineAsset
- Fixed TerrainLitGUI when per-pixel normal property is not present.
- Fixed rendering errors when enabling debug modes with custom passes
- Fix an issue that made PCSS dependent on Atlas resolution (not shadow map res)
- Fixing a bug whith histories when n>4 for ray traced shadows
- Fixing wrong behavior in ray traced shadows for mesh renderers if their cast shadow is shadow only or double sided
- Only tracing rays for shadow if the point is inside the code for spotlight shadows
- Only tracing rays if the point is inside the range for point lights
- Fixing ghosting issues when the screen space shadow  indexes change for a light with ray traced shadows
- Fixed an issue with stencil management and Xbox One build that caused corrupted output in deferred mode.
- Fixed a mismatch in behavior between the culling of shadow maps and ray traced point and spot light shadows
- Fixed recursive ray tracing not working anymore after intermediate buffer refactor.
- Fixed ray traced shadow denoising not working (history rejected all the time).
- Fixed shader warning on xbox one
- Fixed cookies not working for spot lights in ray traced reflections, ray traced GI and recursive rendering
- Fixed an inverted handling of CoatSmoothness for SSR in StackLit.
- Fixed missing distortion inputs in Lit and Unlit material UI.
- Fixed issue that propagated NaNs across multiple frames through the exposure texture.
- Fixed issue with Exclude from TAA stencil ignored.
- Fixed ray traced reflection exposure issue.
- Fixed issue with TAA history not initialising corretly scale factor for first frame
- Fixed issue with stencil test of material classification not using the correct Mask (causing false positive and bad performance with forward material in deferred)
- Fixed issue with History not reset when chaning antialiasing mode on camera
- Fixed issue with volumetric data not being initialized if default settings have volumetric and reprojection off.
- Fixed ray tracing reflection denoiser not applied in tier 1
- Fixed the vibility of ray tracing related methods.
- Fixed the diffusion profile list not saved when clicking the fix button in the material UI.
- Fixed crash when pushing bounce count higher than 1 for ray traced GI or reflections
- Fixed PCSS softness scale so that it better match ray traced reference for punctual lights.
- Fixed exposure management for the path tracer
- Fixed AxF material UI containing two advanced options settings.
- Fixed an issue where cached sky contexts were being destroyed wrongly, breaking lighting in the LookDev
- Fixed issue that clamped PCSS softness too early and not after distance scale.
- Fixed fog affect transparent on HD unlit master node
- Fixed custom post processes re-ordering not saved.
- Fixed NPE when using scalable settings
- Fixed an issue where PBR sky precomputation was reset incorrectly in some cases causing bad performance.
- Fixed a bug due to depth history begin overriden too soon
- Fixed CustomPassSampleCameraColor scale issue when called from Before Transparent injection point.
- Fixed corruption of AO in baked probes.
- Fixed issue with upgrade of projects that still had Very High as shadow filtering quality.
- Fixed issue that caused Distortion UI to appear in Lit.
- Fixed several issues with decal duplicating when editing them.
- Fixed initialization of volumetric buffer params (1204159)
- Fixed an issue where frame count was incorrectly reset for the game view, causing temporal processes to fail.
- Fixed Culling group was not disposed error.
- Fixed issues on some GPU that do not support gathers on integer textures.
- Fixed an issue with ambient probe not being initialized for the first frame after a domain reload for volumetric fog.
- Fixed the scene visibility of decal projectors and density volumes
- Fixed a leak in sky manager.
- Fixed an issue where entering playmode while the light editor is opened would produce null reference exceptions.
- Fixed the debug overlay overlapping the debug menu at runtime.
- Fixed an issue with the framecount when changing scene.
- Fixed errors that occurred when using invalid near and far clip plane values for planar reflections.
- Fixed issue with motion blur sample weighting function.
- Fixed motion vectors in MSAA.
- Fixed sun flare blending (case 1205862).
- Fixed a lot of issues related to ray traced screen space shadows.
- Fixed memory leak caused by apply distortion material not being disposed.
- Fixed Reflection probe incorrectly culled when moving its parent (case 1207660)
- Fixed a nullref when upgrading the Fog volume components while the volume is opened in the inspector.
- Fix issues where decals on PS4 would not correctly write out the tile mask causing bits of the decal to go missing.
- Use appropriate label width and text content so the label is completely visible
- Fixed an issue where final post process pass would not output the default alpha value of 1.0 when using 11_11_10 color buffer format.
- Fixed SSR issue after the MSAA Motion Vector fix.
- Fixed an issue with PCSS on directional light if punctual shadow atlas was not allocated.
- Fixed an issue where shadow resolution would be wrong on the first face of a baked reflection probe.
- Fixed issue with PCSS softness being incorrect for cascades different than the first one.
- Fixed custom post process not rendering when using multiple HDRP asset in quality settings
- Fixed probe gizmo missing id (case 1208975)
- Fixed a warning in raytracingshadowfilter.compute
- Fixed issue with AO breaking with small near plane values.
- Fixed custom post process Cleanup function not called in some cases.
- Fixed shader warning in AO code.
- Fixed a warning in simpledenoiser.compute
- Fixed tube and rectangle light culling to use their shape instead of their range as a bounding box.
- Fixed caused by using gather on a UINT texture in motion blur.
- Fix issue with ambient occlusion breaking when dynamic resolution is active.
- Fixed some possible NaN causes in Depth of Field.
- Fixed Custom Pass nullref due to the new Profiling Sample API changes
- Fixed the black/grey screen issue on after post process Custom Passes in non dev builds.
- Fixed particle lights.
- Improved behavior of lights and probe going over the HDRP asset limits.
- Fixed issue triggered when last punctual light is disabled and more than one camera is used.
- Fixed Custom Pass nullref due to the new Profiling Sample API changes
- Fixed the black/grey screen issue on after post process Custom Passes in non dev builds.
- Fixed XR rendering locked to vsync of main display with Standalone Player.
- Fixed custom pass cleanup not called at the right time when using multiple volumes.
- Fixed an issue on metal with edge of decal having artifact by delaying discard of fragments during decal projection
- Fixed various shader warning
- Fixing unnecessary memory allocations in the ray tracing cluster build
- Fixed duplicate column labels in LightEditor's light tab
- Fixed white and dark flashes on scenes with very high or very low exposure when Automatic Exposure is being used.
- Fixed an issue where passing a null ProfilingSampler would cause a null ref exception.
- Fixed memory leak in Sky when in matcap mode.
- Fixed compilation issues on platform that don't support VR.
- Fixed migration code called when we create a new HDRP asset.
- Fixed RemoveComponent on Camera contextual menu to not remove Camera while a component depend on it.
- Fixed an issue where ambient occlusion and screen space reflections editors would generate null ref exceptions when HDRP was not set as the current pipeline.
- Fixed a null reference exception in the probe UI when no HDRP asset is present.
- Fixed the outline example in the doc (sampling range was dependent on screen resolution)
- Fixed a null reference exception in the HDRI Sky editor when no HDRP asset is present.
- Fixed an issue where Decal Projectors created from script where rotated around the X axis by 90°.
- Fixed frustum used to compute Density Volumes visibility when projection matrix is oblique.
- Fixed a null reference exception in Path Tracing, Recursive Rendering and raytraced Global Illumination editors when no HDRP asset is present.
- Fix for NaNs on certain geometry with Lit shader -- [case 1210058](https://fogbugz.unity3d.com/f/cases/1210058/)
- Fixed an issue where ambient occlusion and screen space reflections editors would generate null ref exceptions when HDRP was not set as the current pipeline.
- Fixed a null reference exception in the probe UI when no HDRP asset is present.
- Fixed the outline example in the doc (sampling range was dependent on screen resolution)
- Fixed a null reference exception in the HDRI Sky editor when no HDRP asset is present.
- Fixed an issue where materials newly created from the contextual menu would have an invalid state, causing various problems until it was edited.
- Fixed transparent material created with ZWrite enabled (now it is disabled by default for new transparent materials)
- Fixed mouseover on Move and Rotate tool while DecalProjector is selected.
- Fixed wrong stencil state on some of the pixel shader versions of deferred shader.
- Fixed an issue where creating decals at runtime could cause a null reference exception.
- Fixed issue that displayed material migration dialog on the creation of new project.
- Fixed various issues with time and animated materials (cases 1210068, 1210064).
- Updated light explorer with latest changes to the Fog and fixed issues when no visual environment was present.
- Fixed not handleling properly the recieve SSR feature with ray traced reflections
- Shadow Atlas is no longer allocated for area lights when they are disabled in the shader config file.
- Avoid MRT Clear on PS4 as it is not implemented yet.
- Fixed runtime debug menu BitField control.
- Fixed the radius value used for ray traced directional light.
- Fixed compilation issues with the layered lit in ray tracing shaders.
- Fixed XR autotests viewport size rounding
- Fixed mip map slider knob displayed when cubemap have no mipmap
- Remove unnecessary skip of material upgrade dialog box.
- Fixed the profiling sample mismatch errors when enabling the profiler in play mode
- Fixed issue that caused NaNs in reflection probes on consoles.
- Fixed adjusting positive axis of Blend Distance slides the negative axis in the density volume component.
- Fixed the blend of reflections based on the weight.
- Fixed fallback for ray traced reflections when denoising is enabled.
- Fixed error spam issue with terrain detail terrainDetailUnsupported (cases 1211848)
- Fixed hardware dynamic resolution causing cropping/scaling issues in scene view (case 1158661)
- Fixed Wizard check order for `Hardware and OS` and `Direct3D12`
- Fix AO issue turning black when Far/Near plane distance is big.
- Fixed issue when opening lookdev and the lookdev volume have not been assigned yet.
- Improved memory usage of the sky system.
- Updated label in HDRP quality preference settings (case 1215100)
- Fixed Decal Projector gizmo not undoing properly (case 1216629)
- Fix a leak in the denoising of ray traced reflections.
- Fixed Alignment issue in Light Preset
- Fixed Environment Header in LightingWindow
- Fixed an issue where hair shader could write garbage in the diffuse lighting buffer, causing NaNs.
- Fixed an exposure issue with ray traced sub-surface scattering.
- Fixed runtime debug menu light hierarchy None not doing anything.
- Fixed the broken ShaderGraph preview when creating a new Lit graph.
- Fix indentation issue in preset of LayeredLit material.
- Fixed minor issues with cubemap preview in the inspector.
- Fixed wrong build error message when building for android on mac.
- Fixed an issue related to denoising ray trace area shadows.
- Fixed wrong build error message when building for android on mac.
- Fixed Wizard persistency of Direct3D12 change on domain reload.
- Fixed Wizard persistency of FixAll on domain reload.
- Fixed Wizard behaviour on domain reload.
- Fixed a potential source of NaN in planar reflection probe atlas.
- Fixed an issue with MipRatio debug mode showing _DebugMatCapTexture not being set.
- Fixed missing initialization of input params in Blit for VR.
- Fix Inf source in LTC for area lights.
- Fix issue with AO being misaligned when multiple view are visible.
- Fix issue that caused the clamp of camera rotation motion for motion blur to be ineffective.
- Fixed issue with AssetPostprocessors dependencies causing models to be imported twice when upgrading the package version.
- Fixed culling of lights with XR SDK
- Fixed memory stomp in shadow caching code, leading to overflow of Shadow request array and runtime errors.
- Fixed an issue related to transparent objects reading the ray traced indirect diffuse buffer
- Fixed an issue with filtering ray traced area lights when the intensity is high or there is an exposure.
- Fixed ill-formed include path in Depth Of Field shader.
- Fixed shader graph and ray tracing after the shader target PR.
- Fixed a bug in semi-transparent shadows (object further than the light casting shadows)
- Fix state enabled of default volume profile when in package.
- Fixed removal of MeshRenderer and MeshFilter on adding Light component.
- Fixed Ray Traced SubSurface Scattering not working with ray traced area lights
- Fixed Ray Traced SubSurface Scattering not working in forward mode.
- Fixed a bug in debug light volumes.
- Fixed a bug related to ray traced area light shadow history.
- Fixed an issue where fog sky color mode could sample NaNs in the sky cubemap.
- Fixed a leak in the PBR sky renderer.
- Added a tooltip to the Ambient Mode parameter in the Visual Envionment volume component.
- Static lighting sky now takes the default volume into account (this fixes discrepancies between baked and realtime lighting).
- Fixed a leak in the sky system.
- Removed MSAA Buffers allocation when lit shader mode is set to "deferred only".
- Fixed invalid cast for realtime reflection probes (case 1220504)
- Fixed invalid game view rendering when disabling all cameras in the scene (case 1105163)
- Hide reflection probes in the renderer components.
- Fixed infinite reload loop while displaying Light's Shadow's Link Light Layer in Inspector of Prefab Asset.
- Fixed the culling was not disposed error in build log.
- Fixed the cookie atlas size and planar atlas size being too big after an upgrade of the HDRP asset.
- Fixed transparent SSR for shader graph.
- Fixed an issue with emissive light meshes not being in the RAS.
- Fixed DXR player build
- Fixed the HDRP asset migration code not being called after an upgrade of the package
- Fixed draw renderers custom pass out of bound exception
- Fixed the PBR shader rendering in deferred
- Fixed some typos in debug menu (case 1224594)
- Fixed ray traced point and spot lights shadows not rejecting istory when semi-transparent or colored.
- Fixed a warning due to StaticLightingSky when reloading domain in some cases.
- Fixed the MaxLightCount being displayed when the light volume debug menu is on ColorAndEdge.
- Fixed issue with unclear naming of debug menu for decals.
- Fixed z-fighting in scene view when scene lighting is off (case 1203927)
- Fixed issue that prevented cubemap thumbnails from rendering (only on D3D11 and Metal).
- Fixed ray tracing with VR single-pass
- Fix an exception in ray tracing that happens if two LOD levels are using the same mesh renderer.
- Fixed error in the console when switching shader to decal in the material UI.
- Fixed an issue with refraction model and ray traced recursive rendering (case 1198578).
- Fixed an issue where a dynamic sky changing any frame may not update the ambient probe.
- Fixed cubemap thumbnail generation at project load time.
- Fixed cubemap thumbnail generation at project load time. 
- Fixed XR culling with multiple cameras
- Fixed XR single-pass with Mock HMD plugin
- Fixed sRGB mismatch with XR SDK
- Fixed an issue where default volume would not update when switching profile.
- Fixed issue with uncached reflection probe cameras reseting the debug mode (case 1224601) 
- Fixed an issue where AO override would not override specular occlusion.
- Fixed an issue where Volume inspector might not refresh correctly in some cases.
- Fixed render texture with XR
- Fixed issue with resources being accessed before initialization process has been performed completely. 
- Half fixed shuriken particle light that cast shadows (only the first one will be correct)
- Fixed issue with atmospheric fog turning black if a planar reflection probe is placed below ground level. (case 1226588)
- Fixed custom pass GC alloc issue in CustomPassVolume.GetActiveVolumes().
- Fixed a bug where instanced shadergraph shaders wouldn't compile on PS4.
- Fixed an issue related to the envlightdatasrt not being bound in recursive rendering.
- Fixed shadow cascade tooltip when using the metric mode (case 1229232)
- Fixed how the area light influence volume is computed to match rasterization.
- Focus on Decal uses the extends of the projectors
- Fixed usage of light size data that are not available at runtime.
- Fixed the depth buffer copy made before custom pass after opaque and normal injection point.
- Fix for issue that prevented scene from being completely saved when baked reflection probes are present and lighting is set to auto generate.
- Fixed drag area width at left of Light's intensity field in Inspector.
- Fixed light type resolution when performing a reset on HDAdditionalLightData (case 1220931)
- Fixed reliance on atan2 undefined behavior in motion vector debug shader.
- Fixed an usage of a a compute buffer not bound (1229964)
- Fixed an issue where changing the default volume profile from another inspector would not update the default volume editor.
- Fix issues in the post process system with RenderTexture being invalid in some cases, causing rendering problems.
- Fixed an issue where unncessarily serialized members in StaticLightingSky component would change each time the scene is changed.
- Fixed a weird behavior in the scalable settings drawing when the space becomes tiny (1212045).
- Fixed a regression in the ray traced indirect diffuse due to the new probe system.
- Fix for range compression factor for probes going negative (now clamped to positive values).
- Fixed path validation when creating new volume profile (case 1229933)
- Fixed a bug where Decal Shader Graphs would not recieve reprojected Position, Normal, or Bitangent data. (1239921)
- Fix reflection hierarchy for CARPAINT in AxF.
- Fix precise fresnel for delta lights for SVBRDF in AxF.
- Fixed the debug exposure mode for display sky reflection and debug view baked lighting
- Fixed MSAA depth resolve when there is no motion vectors
- Fixed various object leaks in HDRP.
- Fixed compile error with XR SubsystemManager.
- Fix for assertion triggering sometimes when saving a newly created lit shader graph (case 1230996)
- Fixed culling of planar reflection probes that change position (case 1218651)
- Fixed null reference when processing lightprobe (case 1235285)
- Fix issue causing wrong planar reflection rendering when more than one camera is present.
- Fix black screen in XR when HDRP package is present but not used.
- Fixed an issue with the specularFGD term being used when the material has a clear coat (lit shader).
- Fixed white flash happening with auto-exposure in some cases (case 1223774)
- Fixed NaN which can appear with real time reflection and inf value
- Fixed an issue that was collapsing the volume components in the HDRP default settings
- Fixed warning about missing bound decal buffer
- Fixed shader warning on Xbox for ResolveStencilBuffer.compute. 
- Fixed PBR shader ZTest rendering in deferred.
- Replaced commands incompatible with async compute in light list build process.
- Diffusion Profile and Material references in HDRP materials are now correctly exported to unity packages. Note that the diffusion profile or the material references need to be edited once before this can work properly.
- Fix MaterialBalls having same guid issue
- Fix spelling and grammatical errors in material samples
- Fixed unneeded cookie texture allocation for cone stop lights.
- Fixed scalarization code for contact shadows.
- Fixed volume debug in playmode
- Fixed issue when toggling anything in HDRP asset that will produce an error (case 1238155)
- Fixed shader warning in PCSS code when using Vulkan.
- Fixed decal that aren't working without Metal and Ambient Occlusion option enabled.
- Fixed an error about procedural sky being logged by mistake.
- Fixed shadowmask UI now correctly showing shadowmask disable
- Made more explicit the warning about raytracing and asynchronous compute. Also fixed the condition in which it appears.
- Fixed a null ref exception in static sky when the default volume profile is invalid.
- DXR: Fixed shader compilation error with shader graph and pathtracer
- Fixed SceneView Draw Modes not being properly updated after opening new scene view panels or changing the editor layout.
- VFX: Removed irrelevant queues in render queue selection from HDRP outputs
- VFX: Motion Vector are correctly renderered with MSAA [Case 1240754](https://issuetracker.unity3d.com/product/unity/issues/guid/1240754/)
- Fixed a cause of NaN when a normal of 0-length is generated (usually via shadergraph). 
- Fixed issue with screen-space shadows not enabled properly when RT is disabled (case 1235821)
- Fixed a performance issue with stochastic ray traced area shadows.
- Fixed cookie texture not updated when changing an import settings (srgb for example).
- Fixed flickering of the game/scene view when lookdev is running.
- Fixed issue with reflection probes in realtime time mode with OnEnable baking having wrong lighting with sky set to dynamic (case 1238047).
- Fixed transparent motion vectors not working when in MSAA.
- Fix error when removing DecalProjector from component contextual menu (case 1243960)
- Fixed issue with post process when running in RGBA16 and an object with additive blending is in the scene.
- Fixed corrupted values on LayeredLit when using Vertex Color multiply mode to multiply and MSAA is activated. 
- Fix conflicts with Handles manipulation when performing a Reset in DecalComponent (case 1238833)
- Fixed depth prepass and postpass being disabled after changing the shader in the material UI.
- Fixed issue with sceneview camera settings not being saved after Editor restart.
- Fixed issue when switching back to custom sensor type in physical camera settings (case 1244350).
- Fixed a null ref exception when running playmode tests with the render pipeline debug window opened.
- Fixed some GCAlloc in the debug window.
- Fixed shader graphs not casting semi-transparent and color shadows (case 1242617)
- Fixed thin refraction mode not working properly.
- Fixed assert on tests caused by probe culling results being requested when culling did not happen. (case 1246169) 
- Fixed over consumption of GPU memory by the Physically Based Sky.
- Fixed an invalid rotation in Planar Reflection Probe editor display, that was causing an error message (case 1182022)
- Put more information in Camera background type tooltip and fixed inconsistent exposure behavior when changing bg type.
- Fixed issue that caused not all baked reflection to be deleted upon clicking "Clear Baked Data" in the lighting menu (case 1136080)
- Fixed an issue where asset preview could be rendered white because of static lighting sky.
- Fixed an issue where static lighting was not updated when removing the static lighting sky profile.
- Fixed the show cookie atlas debug mode not displaying correctly when enabling the clear cookie atlas option.
- Fixed various multi-editing issues when changing Emission parameters.
- Fixed error when undo a Reflection Probe removal in a prefab instance. (case 1244047)
- Fixed Microshadow not working correctly in deferred with LightLayers
- Tentative fix for missing include in depth of field shaders.
- Fixed the light overlap scene view draw mode (wasn't working at all).
- Fixed taaFrameIndex and XR tests 4052 and 4053
- Fixed the prefab integration of custom passes (Prefab Override Highlight not working as expected).
- Cloned volume profile from read only assets are created in the root of the project. (case 1154961)
- Fixed Wizard check on default volume profile to also check it is not the default one in package.
- Fix erroneous central depth sampling in TAA.
- Fixed light layers not correctly disabled when the lightlayers is set to Nothing and Lightlayers isn't enabled in HDRP Asset
- Fixed issue with Model Importer materials falling back to the Legacy default material instead of HDRP's default material when import happens at Editor startup.
- Fixed a wrong condition in CameraSwitcher, potentially causing out of bound exceptions.
- Fixed an issue where editing the Look Dev default profile would not reflect directly in the Look Dev window.
- Fixed a bug where the light list is not cleared but still used when resizing the RT.
- Fixed exposure debug shader with XR single-pass rendering.
- Fixed issues with scene view and transparent motion vectors.
- Fixed black screens for linux/HDRP (1246407)
- Fixed a vulkan and metal warning in the SSGI compute shader.
- Fixed an exception due to the color pyramid not allocated when SSGI is enabled.
- Fixed an issue with the first Depth history was incorrectly copied.
- Fixed path traced DoF focusing issue
- Fix an issue with the half resolution Mode (performance)
- Fix an issue with the color intensity of emissive for performance rtgi
- Fixed issue with rendering being mostly broken when target platform disables VR. 
- Workaround an issue caused by GetKernelThreadGroupSizes  failing to retrieve correct group size. 
- Fix issue with fast memory and rendergraph. 
- Fixed transparent motion vector framesetting not sanitized.
- Fixed wrong order of post process frame settings.
- Fixed white flash when enabling SSR or SSGI.
- The ray traced indrect diffuse and RTGI were combined wrongly with the rest of the lighting (1254318).
- Fixed an exception happening when using RTSSS without using RTShadows.
- Fix inconsistencies with transparent motion vectors and opaque by allowing camera only transparent motion vectors.
- Fix reflection probe frame settings override
- Fixed certain shadow bias artifacts present in volumetric lighting (case 1231885).
- Fixed area light cookie not updated when switch the light type from a spot that had a cookie.
- Fixed issue with dynamic resolution updating when not in play mode.
- Fixed issue with Contrast Adaptive Sharpening upsample mode and preview camera.
- Fix issue causing blocky artifacts when decals affect metallic and are applied on material with specular color workflow.
- Fixed issue with depth pyramid generation and dynamic resolution.
- Fixed an issue where decals were duplicated in prefab isolation mode.
- Fixed an issue where rendering preview with MSAA might generate render graph errors.
- Fixed compile error in PS4 for planar reflection filtering.
- Fixed issue with blue line in prefabs for volume mode.
- Fixing the internsity being applied to RTAO too early leading to unexpected results (1254626).
- Fix issue that caused sky to incorrectly render when using a custom projection matrix.
- Fixed null reference exception when using depth pre/post pass in shadergraph with alpha clip in the material.
- Appropriately constraint blend distance of reflection probe while editing with the inspector (case 1248931)
- Fixed AxF handling of roughness for Blinn-Phong type materials
- Fixed AxF UI errors when surface type is switched to transparent
- Fixed a serialization issue, preventing quality level parameters to undo/redo and update scene view on change.
- Fixed an exception occuring when a camera doesn't have an HDAdditionalCameraData (1254383).
- Fixed ray tracing with XR single-pass.
- Fixed warning in HDAdditionalLightData OnValidate (cases 1250864, 1244578)
- Fixed a bug related to denoising ray traced reflections.
- Fixed nullref in the layered lit material inspector.
- Fixed an issue where manipulating the color wheels in a volume component would reset the cursor every time.
- Fixed an issue where static sky lighting would not be updated for a new scene until it's reloaded at least once.
- Fixed culling for decals when used in prefabs and edited in context.
- Force to rebake probe with missing baked texture. (1253367)
- Fix supported Mac platform detection to handle new major version (11.0) properly
- Fixed typo in the Render Pipeline Wizard under HDRP+VR
- Change transparent SSR name in frame settings to avoid clipping. 
- Fixed missing include guards in shadow hlsl files.
- Repaint the scene view whenever the scene exposure override is changed.
- Fixed an error when clearing the SSGI history texture at creation time (1259930).
- Fixed alpha to mask reset when toggling alpha test in the material UI.
- Fixed an issue where opening the look dev window with the light theme would make the window blink and eventually crash unity.
- Fixed fallback for ray tracing and light layers (1258837).
- Fixed Sorting Priority not displayed correctly in the DrawRenderers custom pass UI.
- Fixed glitch in Project settings window when selecting diffusion profiles in material section (case 1253090)
- Fixed issue with light layers bigger than 8 (and above the supported range). 
- Fixed issue with culling layer mask of area light's emissive mesh 
- Fixed overused the atlas for Animated/Render Target Cookies (1259930).
- Fixed errors when switching area light to disk shape while an area emissive mesh was displayed.
- Fixed default frame settings MSAA toggle for reflection probes (case 1247631)
- Fixed the transparent SSR dependency not being properly disabled according to the asset dependencies (1260271).
- Fixed issue with completely black AO on double sided materials when normal mode is set to None.
- Fixed UI drawing of the quaternion (1251235)
- Fix an issue with the quality mode and perf mode on RTR and RTGI and getting rid of unwanted nans (1256923).
- Fixed unitialized ray tracing resources when using non-default HDRP asset (case 1259467).
- Fixed overused the atlas for Animated/Render Target Cookies (1259930).
- Fixed sky asserts with XR multipass
- Fixed for area light not updating baked light result when modifying with gizmo.
- Fixed robustness issue with GetOddNegativeScale() in ray tracing, which was impacting normal mapping (1261160).
- Fixed regression where moving face of the probe gizmo was not moving its position anymore.
- Fixed XR single-pass macros in tessellation shaders.
- Fixed path-traced subsurface scattering mixing with diffuse and specular BRDFs (1250601).
- Fixed custom pass re-ordering issues.
- Improved robustness of normal mapping when scale is 0, and mapping is extreme (normals in or below the tangent plane).
- Fixed XR Display providers not getting zNear and zFar plane distances passed to them when in HDRP.
- Fixed rendering breaking when disabling tonemapping in the frame settings.
- Fixed issue with serialization of exposure modes in volume profiles not being consistent between HDRP versions (case 1261385).
- Fixed issue with duplicate names in newly created sub-layers in the graphics compositor (case 1263093).
- Remove MSAA debug mode when renderpipeline asset has no MSAA
- Fixed some post processing using motion vectors when they are disabled
- Fixed the multiplier of the environement lights being overriden with a wrong value for ray tracing (1260311).
- Fixed a series of exceptions happening when trying to load an asset during wizard execution (1262171).
- Fixed an issue with Stacklit shader not compiling correctly in player with debug display on (1260579)
- Fixed couple issues in the dependence of building the ray tracing acceleration structure.
- Fix sun disk intensity
- Fixed unwanted ghosting for smooth surfaces.
- Fixing an issue in the recursive rendering flag texture usage.
- Fixed a missing dependecy for choosing to evaluate transparent SSR.
- Fixed issue that failed compilation when XR is disabled.
- Fixed a compilation error in the IES code.
- Fixed issue with dynamic resolution handler when no OnResolutionChange callback is specified. 
- Fixed multiple volumes, planar reflection, and decal projector position when creating them from the menu.
- Reduced the number of global keyword used in deferredTile.shader
- Fixed incorrect processing of Ambient occlusion probe (9% error was introduced)
- Fixed multiedition of framesettings drop down (case 1270044)
- Fixed planar probe gizmo

### Changed
- Improve MIP selection for decals on Transparents
- Color buffer pyramid is not allocated anymore if neither refraction nor distortion are enabled
- Rename Emission Radius to Radius in UI in Point, Spot
- Angular Diameter parameter for directional light is no longuer an advanced property
- DXR: Remove Light Radius and Angular Diamater of Raytrace shadow. Angular Diameter and Radius are used instead.
- Remove MaxSmoothness parameters from UI for point, spot and directional light. The MaxSmoothness is now deduce from Radius Parameters
- DXR: Remove the Ray Tracing Environement Component. Add a Layer Mask to the ray Tracing volume components to define which objects are taken into account for each effect.
- Removed second cubemaps used for shadowing in lookdev
- Disable Physically Based Sky below ground
- Increase max limit of area light and reflection probe to 128
- Change default texture for detailmap to grey
- Optimize Shadow RT load on Tile based architecture platforms.
- Improved quality of SSAO.
- Moved RequestShadowMapRendering() back to public API.
- Update HDRP DXR Wizard with an option to automatically clone the hdrp config package and setup raytracing to 1 in shaders file.
- Added SceneSelection pass for TerrainLit shader.
- Simplified Light's type API regrouping the logic in one place (Check type in HDAdditionalLightData)
- The support of LOD CrossFade (Dithering transition) in master nodes now required to enable it in the master node settings (Save variant)
- Improved shadow bias, by removing constant depth bias and substituting it with slope-scale bias.
- Fix the default stencil values when a material is created from a SSS ShaderGraph.
- Tweak test asset to be compatible with XR: unlit SG material for canvas and double-side font material
- Slightly tweaked the behaviour of bloom when resolution is low to reduce artifacts.
- Hidden fields in Light Inspector that is not relevant while in BakingOnly mode.
- Changed parametrization of PCSS, now softness is derived from angular diameter (for directional lights) or shape radius (for point/spot lights) and min filter size is now in the [0..1] range.
- Moved the copy of the geometry history buffers to right after the depth mip chain generation.
- Rename "Luminance" to "Nits" in UX for physical light unit
- Rename FrameSettings "SkyLighting" to "SkyReflection"
- Reworked XR automated tests
- The ray traced screen space shadow history for directional, spot and point lights is discarded if the light transform has changed.
- Changed the behavior for ray tracing in case a mesh renderer has both transparent and opaque submeshes.
- Improve history buffer management
- Replaced PlayerSettings.virtualRealitySupported with XRGraphics.tryEnable.
- Remove redundant FrameSettings RealTimePlanarReflection
- Improved a bit the GC calls generated during the rendering.
- Material update is now only triggered when the relevant settings are touched in the shader graph master nodes
- Changed the way Sky Intensity (on Sky volume components) is handled. It's now a combo box where users can choose between Exposure, Multiplier or Lux (for HDRI sky only) instead of both multiplier and exposure being applied all the time. Added a new menu item to convert old profiles.
- Change how method for specular occlusions is decided on inspector shader (Lit, LitTesselation, LayeredLit, LayeredLitTessellation)
- Unlocked SSS, SSR, Motion Vectors and Distortion frame settings for reflections probes.
- Hide unused LOD settings in Quality Settings legacy window.
- Reduced the constrained distance for temporal reprojection of ray tracing denoising
- Removed shadow near plane from the Directional Light Shadow UI.
- Improved the performances of custom pass culling.
- The scene view camera now replicates the physical parameters from the camera tagged as "MainCamera".
- Reduced the number of GC.Alloc calls, one simple scene without plarnar / probes, it should be 0B.
- Renamed ProfilingSample to ProfilingScope and unified API. Added GPU Timings.
- Updated macros to be compatible with the new shader preprocessor.
- Ray tracing reflection temporal filtering is now done in pre-exposed space
- Search field selects the appropriate fields in both project settings panels 'HDRP Default Settings' and 'Quality/HDRP'
- Disabled the refraction and transmission map keywords if the material is opaque.
- Keep celestial bodies outside the atmosphere.
- Updated the MSAA documentation to specify what features HDRP supports MSAA for and what features it does not.
- Shader use for Runtime Debug Display are now correctly stripper when doing a release build
- Now each camera has its own Volume Stack. This allows Volume Parameters to be updated as early as possible and be ready for the whole frame without conflicts between cameras.
- Disable Async for SSR, SSAO and Contact shadow when aggregated ray tracing frame setting is on.
- Improved performance when entering play mode without domain reload by a factor of ~25
- Renamed the camera profiling sample to include the camera name
- Discarding the ray tracing history for AO, reflection, diffuse shadows and GI when the viewport size changes.
- Renamed the camera profiling sample to include the camera name
- Renamed the post processing graphic formats to match the new convention.
- The restart in Wizard for DXR will always be last fix from now on
- Refactoring pre-existing materials to share more shader code between rasterization and ray tracing.
- Setting a material's Refraction Model to Thin does not overwrite the Thickness and Transmission Absorption Distance anymore.
- Removed Wind textures from runtime as wind is no longer built into the pipeline
- Changed Shader Graph titles of master nodes to be more easily searchable ("HDRP/x" -> "x (HDRP)")
- Expose StartSinglePass() and StopSinglePass() as public interface for XRPass
- Replaced the Texture array for 2D cookies (spot, area and directional lights) and for planar reflections by an atlas.
- Moved the tier defining from the asset to the concerned volume components.
- Changing from a tier management to a "mode" management for reflection and GI and removing the ability to enable/disable deferred and ray bining (they are now implied by performance mode)
- The default FrameSettings for ScreenSpaceShadows is set to true for Camera in order to give a better workflow for DXR.
- Refactor internal usage of Stencil bits.
- Changed how the material upgrader works and added documentation for it.
- Custom passes now disable the stencil when overwriting the depth and not writing into it.
- Renamed the camera profiling sample to include the camera name
- Changed the way the shadow casting property of transparent and tranmissive materials is handeled for ray tracing.
- Changed inspector materials stencil setting code to have more sharing.
- Updated the default scene and default DXR scene and DefaultVolumeProfile.
- Changed the way the length parameter is used for ray traced contact shadows.
- Improved the coherency of PCSS blur between cascades.
- Updated VR checks in Wizard to reflect new XR System.
- Removing unused alpha threshold depth prepass and post pass for fabric shader graph.
- Transform result from CIE XYZ to sRGB color space in EvalSensitivity for iridescence.
- Moved BeginCameraRendering callback right before culling.
- Changed the visibility of the Indirect Lighting Controller component to public.
- Renamed the cubemap used for diffuse convolution to a more explicit name for the memory profiler.
- Improved behaviour of transmission color on transparent surfaces in path tracing.
- Light dimmer can now get values higher than one and was renamed to multiplier in the UI.
- Removed info box requesting volume component for Visual Environment and updated the documentation with the relevant information.
- Improved light selection oracle for light sampling in path tracing.
- Stripped ray tracing subsurface passes with ray tracing is not enabled.
- Remove LOD cross fade code for ray tracing shaders
- Removed legacy VR code
- Add range-based clipping to box lights (case 1178780)
- Improve area light culling (case 1085873)
- Light Hierarchy debug mode can now adjust Debug Exposure for visualizing high exposure scenes.
- Rejecting history for ray traced reflections based on a threshold evaluated on the neighborhood of the sampled history.
- Renamed "Environment" to "Reflection Probes" in tile/cluster debug menu.
- Utilities namespace is obsolete, moved its content to UnityEngine.Rendering (case 1204677)
- Obsolete Utilities namespace was removed, instead use UnityEngine.Rendering (case 1204677)
- Moved most of the compute shaders to the multi_compile API instead of multiple kernels.
- Use multi_compile API for deferred compute shader with shadow mask.
- Remove the raytracing rendering queue system to make recursive raytraced material work when raytracing is disabled
- Changed a few resources used by ray tracing shaders to be global resources (using register space1) for improved CPU performance.
- All custom pass volumes are now executed for one injection point instead of the first one.
- Hidden unsupported choice in emission in Materials
- Temporal Anti aliasing improvements.
- Optimized PrepareLightsForGPU (cost reduced by over 25%) and PrepareGPULightData (around twice as fast now).
- Moved scene view camera settings for HDRP from the preferences window to the scene view camera settings window.
- Updated shaders to be compatible with Microsoft's DXC.
- Debug exposure in debug menu have been replace to debug exposure compensation in EV100 space and is always visible.
- Further optimized PrepareLightsForGPU (3x faster with few shadows, 1.4x faster with a lot of shadows or equivalently cost reduced by 68% to 37%).
- Raytracing: Replaced the DIFFUSE_LIGHTING_ONLY multicompile by a uniform.
- Raytracing: Removed the dynamic lightmap multicompile.
- Raytracing: Remove the LOD cross fade multi compile for ray tracing.
- Cookie are now supported in lightmaper. All lights casting cookie and baked will now include cookie influence.
- Avoid building the mip chain a second time for SSR for transparent objects.
- Replaced "High Quality" Subsurface Scattering with a set of Quality Levels.
- Replaced "High Quality" Volumetric Lighting with "Screen Resolution Percentage" and "Volume Slice Count" on the Fog volume component.
- Merged material samples and shader samples
- Update material samples scene visuals
- Use multi_compile API for deferred compute shader with shadow mask.
- Made the StaticLightingSky class public so that users can change it by script for baking purpose.
- Shadowmask and realtime reflectoin probe property are hide in Quality settings
- Improved performance of reflection probe management when using a lot of probes.
- Ignoring the disable SSR flags for recursive rendering.
- Removed logic in the UI to disable parameters for contact shadows and fog volume components as it was going against the concept of the volume system.
- Fixed the sub surface mask not being taken into account when computing ray traced sub surface scattering.
- MSAA Within Forward Frame Setting is now enabled by default on Cameras when new Render Pipeline Asset is created
- Slightly changed the TAA anti-flicker mechanism so that it is more aggressive on almost static images (only on High preset for now).
- Changed default exposure compensation to 0.
- Refactored shadow caching system.
- Removed experimental namespace for ray tracing code.
- Increase limit for max numbers of lights in UX
- Removed direct use of BSDFData in the path tracing pass, delegated to the material instead.
- Pre-warm the RTHandle system to reduce the amount of memory allocations and the total memory needed at all points. 
- DXR: Only read the geometric attributes that are required using the share pass info and shader graph defines.
- DXR: Dispatch binned rays in 1D instead of 2D.
- Lit and LayeredLit tessellation cross lod fade don't used dithering anymore between LOD but fade the tessellation height instead. Allow a smoother transition
- Changed the way planar reflections are filtered in order to be a bit more "physically based".
- Increased path tracing BSDFs roughness range from [0.001, 0.999] to [0.00001, 0.99999].
- Changing the default SSGI radius for the all configurations.
- Changed the default parameters for quality RTGI to match expected behavior.
- Add color clear pass while rendering XR occlusion mesh to avoid leaks.
- Only use one texture for ray traced reflection upscaling.
- Adjust the upscale radius based on the roughness value.
- DXR: Changed the way the filter size is decided for directional, point and spot shadows.
- Changed the default exposure mode to "Automatic (Histogram)", along with "Limit Min" to -4 and "Limit Max" to 16.
- Replaced the default scene system with the builtin Scene Template feature.
- Changed extensions of shader CAS include files.
- Making the planar probe atlas's format match the color buffer's format.
- Removing the planarReflectionCacheCompressed setting from asset.
- SHADERPASS for TransparentDepthPrepass and TransparentDepthPostpass identification is using respectively SHADERPASS_TRANSPARENT_DEPTH_PREPASS and SHADERPASS_TRANSPARENT_DEPTH_POSTPASS
- Moved the Parallax Occlusion Mapping node into Shader Graph.
- Renamed the debug name from SSAO to ScreenSpaceAmbientOcclusion (1254974).
- Added missing tooltips and improved the UI of the aperture control (case 1254916).
- Fixed wrong tooltips in the Dof Volume (case 1256641).
- The `CustomPassLoadCameraColor` and `CustomPassSampleCameraColor` functions now returns the correct color buffer when used in after post process instead of the color pyramid (which didn't had post processes).
- PBR Sky now doesn't go black when going below sea level, but it instead freezes calculation as if on the horizon. 
- Fixed an issue with quality setting foldouts not opening when clicking on them (1253088).
- Shutter speed can now be changed by dragging the mouse over the UI label (case 1245007).
- Remove the 'Point Cube Size' for cookie, use the Cubemap size directly.
- VFXTarget with Unlit now allows EmissiveColor output to be consistent with HDRP unlit.
- Only building the RTAS if there is an effect that will require it (1262217).
- Fixed the first ray tracing frame not having the light cluster being set up properly (1260311).
- Render graph pre-setup for ray traced ambient occlusion.
- Avoid casting multiple rays and denoising for hard directional, point and spot ray traced shadows (1261040).
- Making sure the preview cameras do not use ray tracing effects due to a by design issue to build ray tracing acceleration structures (1262166).
- Preparing ray traced reflections for the render graph support (performance and quality).
- Preparing recursive rendering for the render graph port.
- Preparation pass for RTGI, temporal filter and diffuse denoiser for render graph.
- Updated the documentation for the DXR implementation.
- Changed the DXR wizard to support optional checks.
- Changed the DXR wizard steps.
- Preparation pass for RTSSS to be supported by render graph.
- Changed the color space of EmissiveColorLDR property on all shader. Was linear but should have been sRGB. Auto upgrade script handle the conversion.

## [7.1.1] - 2019-09-05

### Added
- Transparency Overdraw debug mode. Allows to visualize transparent objects draw calls as an "heat map".
- Enabled single-pass instancing support for XR SDK with new API cmd.SetInstanceMultiplier()
- XR settings are now available in the HDRP asset
- Support for Material Quality in Shader Graph
- Material Quality support selection in HDRP Asset
- Renamed XR shader macro from UNITY_STEREO_ASSIGN_COMPUTE_EYE_INDEX to UNITY_XR_ASSIGN_VIEW_INDEX
- Raytracing ShaderGraph node for HDRP shaders
- Custom passes volume component with 3 injection points: Before Rendering, Before Transparent and Before Post Process
- Alpha channel is now properly exported to camera render textures when using FP16 color buffer format
- Support for XR SDK mirror view modes
- HD Master nodes in Shader Graph now support Normal and Tangent modification in vertex stage.
- DepthOfFieldCoC option in the fullscreen debug modes.
- Added override Ambient Occlusion option on debug windows
- Added Custom Post Processes with 3 injection points: Before Transparent, Before Post Process and After Post Process
- Added draft of minimal interactive path tracing (experimental) based on DXR API - Support only 4 area light, lit and unlit shader (non-shadergraph)
- Small adjustments to TAA anti flicker (more aggressive on high values).

### Fixed
- Fixed wizard infinite loop on cancellation
- Fixed with compute shader error about too many threads in threadgroup on low GPU
- Fixed invalid contact shadow shaders being created on metal
- Fixed a bug where if Assembly.GetTypes throws an exception due to mis-versioned dlls, then no preprocessors are used in the shader stripper
- Fixed typo in AXF decal property preventing to compile
- Fixed reflection probe with XR single-pass and FPTL
- Fixed force gizmo shown when selecting camera in hierarchy
- Fixed issue with XR occlusion mesh and dynamic resolution
- Fixed an issue where lighting compute buffers were re-created with the wrong size when resizing the window, causing tile artefacts at the top of the screen.
- Fix FrameSettings names and tooltips
- Fixed error with XR SDK when the Editor is not in focus
- Fixed errors with RenderGraph, XR SDK and occlusion mesh
- Fixed shadow routines compilation errors when "real" type is a typedef on "half".
- Fixed toggle volumetric lighting in the light UI
- Fixed post-processing history reset handling rt-scale incorrectly
- Fixed crash with terrain and XR multi-pass
- Fixed ShaderGraph material synchronization issues
- Fixed a null reference exception when using an Emissive texture with Unlit shader (case 1181335)
- Fixed an issue where area lights and point lights where not counted separately with regards to max lights on screen (case 1183196)
- Fixed an SSR and Subsurface Scattering issue (appearing black) when using XR.

### Changed
- Update Wizard layout.
- Remove almost all Garbage collection call within a frame.
- Rename property AdditionalVeclocityChange to AddPrecomputeVelocity
- Call the End/Begin camera rendering callbacks for camera with customRender enabled
- Changeg framesettings migration order of postprocess flags as a pr for reflection settings flags have been backported to 2019.2
- Replaced usage of ENABLE_VR in XRSystem.cs by version defines based on the presence of the built-in VR and XR modules
- Added an update virtual function to the SkyRenderer class. This is called once per frame. This allows a given renderer to amortize heavy computation at the rate it chooses. Currently only the physically based sky implements this.
- Removed mandatory XRPass argument in HDCamera.GetOrCreate()
- Restored the HDCamera parameter to the sky rendering builtin parameters.
- Removed usage of StructuredBuffer for XR View Constants
- Expose Direct Specular Lighting control in FrameSettings
- Deprecated ExponentialFog and VolumetricFog volume components. Now there is only one exponential fog component (Fog) which can add Volumetric Fog as an option. Added a script in Edit -> Render Pipeline -> Upgrade Fog Volume Components.

## [7.0.1] - 2019-07-25

### Added
- Added option in the config package to disable globally Area Lights and to select shadow quality settings for the deferred pipeline.
- When shader log stripping is enabled, shader stripper statistics will be written at `Temp/shader-strip.json`
- Occlusion mesh support from XR SDK

### Fixed
- Fixed XR SDK mirror view blit, cleanup some XRTODO and removed XRDebug.cs
- Fixed culling for volumetrics with XR single-pass rendering
- Fix shadergraph material pass setup not called
- Fixed documentation links in component's Inspector header bar
- Cookies using the render texture output from a camera are now properly updated
- Allow in ShaderGraph to enable pre/post pass when the alpha clip is disabled

### Changed
- RenderQueue for Opaque now start at Background instead of Geometry.
- Clamp the area light size for scripting API when we change the light type
- Added a warning in the material UI when the diffusion profile assigned is not in the HDRP asset


## [7.0.0] - 2019-07-17

### Added
- `Fixed`, `Viewer`, and `Automatic` modes to compute the FOV used when rendering a `PlanarReflectionProbe`
- A checkbox to toggle the chrome gizmo of `ReflectionProbe`and `PlanarReflectionProbe`
- Added a Light layer in shadows that allow for objects to cast shadows without being affected by light (and vice versa).
- You can now access ShaderGraph blend states from the Material UI (for example, **Surface Type**, **Sorting Priority**, and **Blending Mode**). This change may break Materials that use a ShaderGraph, to fix them, select **Edit > Render Pipeline > Reset all ShaderGraph Scene Materials BlendStates**. This syncs the blendstates of you ShaderGraph master nodes with the Material properties.
- You can now control ZTest, ZWrite, and CullMode for transparent Materials.
- Materials that use Unlit Shaders or Unlit Master Node Shaders now cast shadows.
- Added an option to enable the ztest on **After Post Process** materials when TAA is disabled.
- Added a new SSAO (based on Ground Truth Ambient Occlusion algorithm) to replace the previous one.
- Added support for shadow tint on light
- BeginCameraRendering and EndCameraRendering callbacks are now called with probes
- Adding option to update shadow maps only On Enable and On Demand.
- Shader Graphs that use time-dependent vertex modification now generate correct motion vectors.
- Added option to allow a custom spot angle for spot light shadow maps.
- Added frame settings for individual post-processing effects
- Added dither transition between cascades for Low and Medium quality settings
- Added single-pass instancing support with XR SDK
- Added occlusion mesh support with XR SDK
- Added support of Alembic velocity to various shaders
- Added support for more than 2 views for single-pass instancing
- Added support for per punctual/directional light min roughness in StackLit
- Added mirror view support with XR SDK
- Added VR verification in HDRPWizard
- Added DXR verification in HDRPWizard
- Added feedbacks in UI of Volume regarding skies
- Cube LUT support in Tonemapping. Cube LUT helpers for external grading are available in the Post-processing Sample package.

### Fixed
- Fixed an issue with history buffers causing effects like TAA or auto exposure to flicker when more than one camera was visible in the editor
- The correct preview is displayed when selecting multiple `PlanarReflectionProbe`s
- Fixed volumetric rendering with camera-relative code and XR stereo instancing
- Fixed issue with flashing cyan due to async compilation of shader when selecting a mesh
- Fix texture type mismatch when the contact shadow are disabled (causing errors on IOS devices)
- Fixed Generate Shader Includes while in package
- Fixed issue when texture where deleted in ShadowCascadeGUI
- Fixed issue in FrameSettingsHistory when disabling a camera several time without enabling it in between.
- Fixed volumetric reprojection with camera-relative code and XR stereo instancing
- Added custom BaseShaderPreprocessor in HDEditorUtils.GetBaseShaderPreprocessorList()
- Fixed compile issue when USE_XR_SDK is not defined
- Fixed procedural sky sun disk intensity for high directional light intensities
- Fixed Decal mip level when using texture mip map streaming to avoid dropping to lowest permitted mip (now loading all mips)
- Fixed deferred shading for XR single-pass instancing after lightloop refactor
- Fixed cluster and material classification debug (material classification now works with compute as pixel shader lighting)
- Fixed IOS Nan by adding a maximun epsilon definition REAL_EPS that uses HALF_EPS when fp16 are used
- Removed unnecessary GC allocation in motion blur code
- Fixed locked UI with advanded influence volume inspector for probes
- Fixed invalid capture direction when rendering planar reflection probes
- Fixed Decal HTILE optimization with platform not supporting texture atomatic (Disable it)
- Fixed a crash in the build when the contact shadows are disabled
- Fixed camera rendering callbacks order (endCameraRendering was being called before the actual rendering)
- Fixed issue with wrong opaque blending settings for After Postprocess
- Fixed issue with Low resolution transparency on PS4
- Fixed a memory leak on volume profiles
- Fixed The Parallax Occlusion Mappping node in shader graph and it's UV input slot
- Fixed lighting with XR single-pass instancing by disabling deferred tiles
- Fixed the Bloom prefiltering pass
- Fixed post-processing effect relying on Unity's random number generator
- Fixed camera flickering when using TAA and selecting the camera in the editor
- Fixed issue with single shadow debug view and volumetrics
- Fixed most of the problems with light animation and timeline
- Fixed indirect deferred compute with XR single-pass instancing
- Fixed a slight omission in anisotropy calculations derived from HazeMapping in StackLit
- Improved stack computation numerical stability in StackLit
- Fix PBR master node always opaque (wrong blend modes for forward pass)
- Fixed TAA with XR single-pass instancing (missing macros)
- Fixed an issue causing Scene View selection wire gizmo to not appear when using HDRP Shader Graphs.
- Fixed wireframe rendering mode (case 1083989)
- Fixed the renderqueue not updated when the alpha clip is modified in the material UI.
- Fixed the PBR master node preview
- Remove the ReadOnly flag on Reflection Probe's cubemap assets during bake when there are no VCS active.
- Fixed an issue where setting a material debug view would not reset the other exclusive modes
- Spot light shapes are now correctly taken into account when baking
- Now the static lighting sky will correctly take the default values for non-overridden properties
- Fixed material albedo affecting the lux meter
- Extra test in deferred compute shading to avoid shading pixels that were not rendered by the current camera (for camera stacking)

### Changed
- Optimization: Reduce the group size of the deferred lighting pass from 16x16 to 8x8
- Replaced HDCamera.computePassCount by viewCount
- Removed xrInstancing flag in RTHandles (replaced by TextureXR.slices and TextureXR.dimensions)
- Refactor the HDRenderPipeline and lightloop code to preprare for high level rendergraph
- Removed the **Back Then Front Rendering** option in the fabric Master Node settings. Enabling this option previously did nothing.
- Shader type Real translates to FP16 precision on Nintendo Switch.
- Shader framework refactor: Introduce CBSDF, EvaluateBSDF, IsNonZeroBSDF to replace BSDF functions
- Shader framework refactor:  GetBSDFAngles, LightEvaluation and SurfaceShading functions
- Replace ComputeMicroShadowing by GetAmbientOcclusionForMicroShadowing
- Rename WorldToTangent to TangentToWorld as it was incorrectly named
- Remove SunDisk and Sun Halo size from directional light
- Remove all obsolete wind code from shader
- Renamed DecalProjectorComponent into DecalProjector for API alignment.
- Improved the Volume UI and made them Global by default
- Remove very high quality shadow option
- Change default for shadow quality in Deferred to Medium
- Enlighten now use inverse squared falloff (before was using builtin falloff)
- Enlighten is now deprecated. Please use CPU or GPU lightmaper instead.
- Remove the name in the diffusion profile UI
- Changed how shadow map resolution scaling with distance is computed. Now it uses screen space area rather than light range.
- Updated MoreOptions display in UI
- Moved Display Area Light Emissive Mesh script API functions in the editor namespace
- direct strenght properties in ambient occlusion now affect direct specular as well
- Removed advanced Specular Occlusion control in StackLit: SSAO based SO control is hidden and fixed to behave like Lit, SPTD is the only HQ technique shown for baked SO.
- Shader framework refactor: Changed ClampRoughness signature to include PreLightData access.
- HDRPWizard window is now in Window > General > HD Render Pipeline Wizard
- Moved StaticLightingSky to LightingWindow
- Removes the current "Scene Settings" and replace them with "Sky & Fog Settings" (with Physically Based Sky and Volumetric Fog).
- Changed how cached shadow maps are placed inside the atlas to minimize re-rendering of them.

## [6.7.0-preview] - 2019-05-16

### Added
- Added ViewConstants StructuredBuffer to simplify XR rendering
- Added API to render specific settings during a frame
- Added stadia to the supported platforms (2019.3)
- Enabled cascade blends settings in the HD Shadow component
- Added Hardware Dynamic Resolution support.
- Added MatCap debug view to replace the no scene lighting debug view.
- Added clear GBuffer option in FrameSettings (default to false)
- Added preview for decal shader graph (Only albedo, normal and emission)
- Added exposure weight control for decal
- Screen Space Directional Shadow under a define option. Activated for ray tracing
- Added a new abstraction for RendererList that will help transition to Render Graph and future RendererList API
- Added multipass support for VR
- Added XR SDK integration (multipass only)
- Added Shader Graph samples for Hair, Fabric and Decal master nodes.
- Add fade distance, shadow fade distance and light layers to light explorer
- Add method to draw light layer drawer in a rect to HDEditorUtils

### Fixed
- Fixed deserialization crash at runtime
- Fixed for ShaderGraph Unlit masternode not writing velocity
- Fixed a crash when assiging a new HDRP asset with the 'Verify Saving Assets' option enabled
- Fixed exposure to properly support TEXTURE2D_X
- Fixed TerrainLit basemap texture generation
- Fixed a bug that caused nans when material classification was enabled and a tile contained one standard material + a material with transmission.
- Fixed gradient sky hash that was not using the exposure hash
- Fixed displayed default FrameSettings in HDRenderPipelineAsset wrongly updated on scripts reload.
- Fixed gradient sky hash that was not using the exposure hash.
- Fixed visualize cascade mode with exposure.
- Fixed (enabled) exposure on override lighting debug modes.
- Fixed issue with LightExplorer when volume have no profile
- Fixed issue with SSR for negative, infinite and NaN history values
- Fixed LightLayer in HDReflectionProbe and PlanarReflectionProbe inspector that was not displayed as a mask.
- Fixed NaN in transmission when the thickness and a color component of the scattering distance was to 0
- Fixed Light's ShadowMask multi-edition.
- Fixed motion blur and SMAA with VR single-pass instancing
- Fixed NaNs generated by phase functionsin volumetric lighting
- Fixed NaN issue with refraction effect and IOR of 1 at extreme grazing angle
- Fixed nan tracker not using the exposure
- Fixed sorting priority on lit and unlit materials
- Fixed null pointer exception when there are no AOVRequests defined on a camera
- Fixed dirty state of prefab using disabled ReflectionProbes
- Fixed an issue where gizmos and editor grid were not correctly depth tested
- Fixed created default scene prefab non editable due to wrong file extension.
- Fixed an issue where sky convolution was recomputed for nothing when a preview was visible (causing extreme slowness when fabric convolution is enabled)
- Fixed issue with decal that wheren't working currently in player
- Fixed missing stereo rendering macros in some fragment shaders
- Fixed exposure for ReflectionProbe and PlanarReflectionProbe gizmos
- Fixed single-pass instancing on PSVR
- Fixed Vulkan shader issue with Texture2DArray in ScreenSpaceShadow.compute by re-arranging code (workaround)
- Fixed camera-relative issue with lights and XR single-pass instancing
- Fixed single-pass instancing on Vulkan
- Fixed htile synchronization issue with shader graph decal
- Fixed Gizmos are not drawn in Camera preview
- Fixed pre-exposure for emissive decal
- Fixed wrong values computed in PreIntegrateFGD and in the generation of volumetric lighting data by forcing the use of fp32.
- Fixed NaNs arising during the hair lighting pass
- Fixed synchronization issue in decal HTile that occasionally caused rendering artifacts around decal borders
- Fixed QualitySettings getting marked as modified by HDRP (and thus checked out in Perforce)
- Fixed a bug with uninitialized values in light explorer
- Fixed issue with LOD transition
- Fixed shader warnings related to raytracing and TEXTURE2D_X

### Changed
- Refactor PixelCoordToViewDirWS to be VR compatible and to compute it only once per frame
- Modified the variants stripper to take in account multiple HDRP assets used in the build.
- Improve the ray biasing code to avoid self-intersections during the SSR traversal
- Update Pyramid Spot Light to better match emitted light volume.
- Moved _XRViewConstants out of UnityPerPassStereo constant buffer to fix issues with PSSL
- Removed GetPositionInput_Stereo() and single-pass (double-wide) rendering mode
- Changed label width of the frame settings to accommodate better existing options.
- SSR's Default FrameSettings for camera is now enable.
- Re-enabled the sharpening filter on Temporal Anti-aliasing
- Exposed HDEditorUtils.LightLayerMaskDrawer for integration in other packages and user scripting.
- Rename atmospheric scattering in FrameSettings to Fog
- The size modifier in the override for the culling sphere in Shadow Cascades now defaults to 0.6, which is the same as the formerly hardcoded value.
- Moved LOD Bias and Maximum LOD Level from Frame Setting section `Other` to `Rendering`
- ShaderGraph Decal that affect only emissive, only draw in emissive pass (was drawing in dbuffer pass too)
- Apply decal projector fade factor correctly on all attribut and for shader graph decal
- Move RenderTransparentDepthPostpass after all transparent
- Update exposure prepass to interleave XR single-pass instancing views in a checkerboard pattern
- Removed ScriptRuntimeVersion check in wizard.

## [6.6.0-preview] - 2019-04-01

### Added
- Added preliminary changes for XR deferred shading
- Added support of 111110 color buffer
- Added proper support for Recorder in HDRP
- Added depth offset input in shader graph master nodes
- Added a Parallax Occlusion Mapping node
- Added SMAA support
- Added Homothety and Symetry quick edition modifier on volume used in ReflectionProbe, PlanarReflectionProbe and DensityVolume
- Added multi-edition support for DecalProjectorComponent
- Improve hair shader
- Added the _ScreenToTargetScaleHistory uniform variable to be used when sampling HDRP RTHandle history buffers.
- Added settings in `FrameSettings` to change `QualitySettings.lodBias` and `QualitySettings.maximumLODLevel` during a rendering
- Added an exposure node to retrieve the current, inverse and previous frame exposure value.
- Added an HD scene color node which allow to sample the scene color with mips and a toggle to remove the exposure.
- Added safeguard on HD scene creation if default scene not set in the wizard
- Added Low res transparency rendering pass.

### Fixed
- Fixed HDRI sky intensity lux mode
- Fixed dynamic resolution for XR
- Fixed instance identifier semantic string used by Shader Graph
- Fixed null culling result occuring when changing scene that was causing crashes
- Fixed multi-edition light handles and inspector shapes
- Fixed light's LightLayer field when multi-editing
- Fixed normal blend edition handles on DensityVolume
- Fixed an issue with layered lit shader and height based blend where inactive layers would still have influence over the result
- Fixed multi-selection handles color for DensityVolume
- Fixed multi-edition inspector's blend distances for HDReflectionProbe, PlanarReflectionProbe and DensityVolume
- Fixed metric distance that changed along size in DensityVolume
- Fixed DensityVolume shape handles that have not same behaviour in advance and normal edition mode
- Fixed normal map blending in TerrainLit by only blending the derivatives
- Fixed Xbox One rendering just a grey screen instead of the scene
- Fixed probe handles for multiselection
- Fixed baked cubemap import settings for convolution
- Fixed regression causing crash when attempting to open HDRenderPipelineWizard without an HDRenderPipelineAsset setted
- Fixed FullScreenDebug modes: SSAO, SSR, Contact shadow, Prerefraction Color Pyramid, Final Color Pyramid
- Fixed volumetric rendering with stereo instancing
- Fixed shader warning
- Fixed missing resources in existing asset when updating package
- Fixed PBR master node preview in forward rendering or transparent surface
- Fixed deferred shading with stereo instancing
- Fixed "look at" edition mode of Rotation tool for DecalProjectorComponent
- Fixed issue when switching mode in ReflectionProbe and PlanarReflectionProbe
- Fixed issue where migratable component version where not always serialized when part of prefab's instance
- Fixed an issue where shadow would not be rendered properly when light layer are not enabled
- Fixed exposure weight on unlit materials
- Fixed Light intensity not played in the player when recorded with animation/timeline
- Fixed some issues when multi editing HDRenderPipelineAsset
- Fixed emission node breaking the main shader graph preview in certain conditions.
- Fixed checkout of baked probe asset when baking probes.
- Fixed invalid gizmo position for rotated ReflectionProbe
- Fixed multi-edition of material's SurfaceType and RenderingPath
- Fixed whole pipeline reconstruction on selecting for the first time or modifying other than the currently used HDRenderPipelineAsset
- Fixed single shadow debug mode
- Fixed global scale factor debug mode when scale > 1
- Fixed debug menu material overrides not getting applied to the Terrain Lit shader
- Fixed typo in computeLightVariants
- Fixed deferred pass with XR instancing by disabling ComputeLightEvaluation
- Fixed bloom resolution independence
- Fixed lens dirt intensity not behaving properly
- Fixed the Stop NaN feature
- Fixed some resources to handle more than 2 instanced views for XR
- Fixed issue with black screen (NaN) produced on old GPU hardware or intel GPU hardware with gaussian pyramid
- Fixed issue with disabled punctual light would still render when only directional light is present

### Changed
- DensityVolume scripting API will no longuer allow to change between advance and normal edition mode
- Disabled depth of field, lens distortion and panini projection in the scene view
- TerrainLit shaders and includes are reorganized and made simpler.
- TerrainLit shader GUI now allows custom properties to be displayed in the Terrain fold-out section.
- Optimize distortion pass with stencil
- Disable SceneSelectionPass in shader graph preview
- Control punctual light and area light shadow atlas separately
- Move SMAA anti-aliasing option to after Temporal Anti Aliasing one, to avoid problem with previously serialized project settings
- Optimize rendering with static only lighting and when no cullable lights/decals/density volumes are present.
- Updated handles for DecalProjectorComponent for enhanced spacial position readability and have edition mode for better SceneView management
- DecalProjectorComponent are now scale independent in order to have reliable metric unit (see new Size field for changing the size of the volume)
- Restructure code from HDCamera.Update() by adding UpdateAntialiasing() and UpdateViewConstants()
- Renamed velocity to motion vectors
- Objects rendered during the After Post Process pass while TAA is enabled will not benefit from existing depth buffer anymore. This is done to fix an issue where those object would wobble otherwise
- Removed usage of builtin unity matrix for shadow, shadow now use same constant than other view
- The default volume layer mask for cameras & probes is now `Default` instead of `Everything`

## [6.5.0-preview] - 2019-03-07

### Added
- Added depth-of-field support with stereo instancing
- Adding real time area light shadow support
- Added a new FrameSettings: Specular Lighting to toggle the specular during the rendering

### Fixed
- Fixed diffusion profile upgrade breaking package when upgrading to a new version
- Fixed decals cropped by gizmo not updating correctly if prefab
- Fixed an issue when enabling SSR on multiple view
- Fixed edition of the intensity's unit field while selecting multiple lights
- Fixed wrong calculation in soft voxelization for density volume
- Fixed gizmo not working correctly with pre-exposure
- Fixed issue with setting a not available RT when disabling motion vectors
- Fixed planar reflection when looking at mirror normal
- Fixed mutiselection issue with HDLight Inspector
- Fixed HDAdditionalCameraData data migration
- Fixed failing builds when light explorer window is open
- Fixed cascade shadows border sometime causing artefacts between cascades
- Restored shadows in the Cascade Shadow debug visualization
- `camera.RenderToCubemap` use proper face culling

### Changed
- When rendering reflection probe disable all specular lighting and for metals use fresnelF0 as diffuse color for bake lighting.

## [6.4.0-preview] - 2019-02-21

### Added
- VR: Added TextureXR system to selectively expand TEXTURE2D macros to texture array for single-pass stereo instancing + Convert textures call to these macros
- Added an unit selection dropdown next to shutter speed (camera)
- Added error helpbox when trying to use a sub volume component that require the current HDRenderPipelineAsset to support a feature that it is not supporting.
- Add mesh for tube light when display emissive mesh is enabled

### Fixed
- Fixed Light explorer. The volume explorer used `profile` instead of `sharedProfile` which instantiate a custom volume profile instead of editing the asset itself.
- Fixed UI issue where all is displayed using metric unit in shadow cascade and Percent is set in the unit field (happening when opening the inspector).
- Fixed inspector event error when double clicking on an asset (diffusion profile/material).
- Fixed nullref on layered material UI when the material is not an asset.
- Fixed nullref exception when undo/redo a light property.
- Fixed visual bug when area light handle size is 0.

### Changed
- Update UI for 32bit/16bit shadow precision settings in HDRP asset
- Object motion vectors have been disabled in all but the game view. Camera motion vectors are still enabled everywhere, allowing TAA and Motion Blur to work on static objects.
- Enable texture array by default for most rendering code on DX11 and unlock stereo instancing (DX11 only for now)

## [6.3.0-preview] - 2019-02-18

### Added
- Added emissive property for shader graph decals
- Added a diffusion profile override volume so the list of diffusion profile assets to use can be chanaged without affecting the HDRP asset
- Added a "Stop NaNs" option on cameras and in the Scene View preferences.
- Added metric display option in HDShadowSettings and improve clamping
- Added shader parameter mapping in DebugMenu
- Added scripting API to configure DebugData for DebugMenu

### Fixed
- Fixed decals in forward
- Fixed issue with stencil not correctly setup for various master node and shader for the depth pass, motion vector pass and GBuffer/Forward pass
- Fixed SRP batcher and metal
- Fixed culling and shadows for Pyramid, Box, Rectangle and Tube lights
- Fixed an issue where scissor render state leaking from the editor code caused partially black rendering

### Changed
- When a lit material has a clear coat mask that is not null, we now use the clear coat roughness to compute the screen space reflection.
- Diffusion profiles are now limited to one per asset and can be referenced in materials, shader graphs and vfx graphs. Materials will be upgraded automatically except if they are using a shader graph, in this case it will display an error message.

## [6.2.0-preview] - 2019-02-15

### Added
- Added help box listing feature supported in a given HDRenderPipelineAsset alongs with the drawbacks implied.
- Added cascade visualizer, supporting disabled handles when not overriding.

### Fixed
- Fixed post processing with stereo double-wide
- Fixed issue with Metal: Use sign bit to find the cache type instead of lowest bit.
- Fixed invalid state when creating a planar reflection for the first time
- Fix FrameSettings's LitShaderMode not restrained by supported LitShaderMode regression.

### Changed
- The default value roughness value for the clearcoat has been changed from 0.03 to 0.01
- Update default value of based color for master node
- Update Fabric Charlie Sheen lighting model - Remove Fresnel component that wasn't part of initial model + Remap smoothness to [0.0 - 0.6] range for more artist friendly parameter

### Changed
- Code refactor: all macros with ARGS have been swapped with macros with PARAM. This is because the ARGS macros were incorrectly named.

## [6.1.0-preview] - 2019-02-13

### Added
- Added support for post-processing anti-aliasing in the Scene View (FXAA and TAA). These can be set in Preferences.
- Added emissive property for decal material (non-shader graph)

### Fixed
- Fixed a few UI bugs with the color grading curves.
- Fixed "Post Processing" in the scene view not toggling post-processing effects
- Fixed bake only object with flag `ReflectionProbeStaticFlag` when baking a `ReflectionProbe`

### Changed
- Removed unsupported Clear Depth checkbox in Camera inspector
- Updated the toggle for advanced mode in inspectors.

## [6.0.0-preview] - 2019-02-23

### Added
- Added new API to perform a camera rendering
- Added support for hair master node (Double kajiya kay - Lambert)
- Added Reset behaviour in DebugMenu (ingame mapping is right joystick + B)
- Added Default HD scene at new scene creation while in HDRP
- Added Wizard helping to configure HDRP project
- Added new UI for decal material to allow remapping and scaling of some properties
- Added cascade shadow visualisation toggle in HD shadow settings
- Added icons for assets
- Added replace blending mode for distortion
- Added basic distance fade for density volumes
- Added decal master node for shader graph
- Added HD unlit master node (Cross Pipeline version is name Unlit)
- Added new Rendering Queue in materials
- Added post-processing V3 framework embed in HDRP, remove postprocess V2 framework
- Post-processing now uses the generic volume framework
-   New depth-of-field, bloom, panini projection effects, motion blur
-   Exposure is now done as a pre-exposition pass, the whole system has been revamped
-   Exposure now use EV100 everywhere in the UI (Sky, Emissive Light)
- Added emissive intensity (Luminance and EV100 control) control for Emissive
- Added pre-exposure weigth for Emissive
- Added an emissive color node and a slider to control the pre-exposure percentage of emission color
- Added physical camera support where applicable
- Added more color grading tools
- Added changelog level for Shader Variant stripping
- Added Debug mode for validation of material albedo and metalness/specularColor values
- Added a new dynamic mode for ambient probe and renamed BakingSky to StaticLightingSky
- Added command buffer parameter to all Bind() method of material
- Added Material validator in Render Pipeline Debug
- Added code to future support of DXR (not enabled)
- Added support of multiviewport
- Added HDRenderPipeline.RequestSkyEnvironmentUpdate function to force an update from script when sky is set to OnDemand
- Added a Lighting and BackLighting slots in Lit, StackLit, Fabric and Hair master nodes
- Added support for overriding terrain detail rendering shaders, via the render pipeline editor resources asset
- Added xrInstancing flag support to RTHandle
- Added support for cullmask for decal projectors
- Added software dynamic resolution support
- Added support for "After Post-Process" render pass for unlit shader
- Added support for textured rectangular area lights
- Added stereo instancing macros to MSAA shaders
- Added support for Quarter Res Raytraced Reflections (not enabled)
- Added fade factor for decal projectors.
- Added stereo instancing macros to most shaders used in VR
- Added multi edition support for HDRenderPipelineAsset

### Fixed
- Fixed logic to disable FPTL with stereo rendering
- Fixed stacklit transmission and sun highlight
- Fixed decals with stereo rendering
- Fixed sky with stereo rendering
- Fixed flip logic for postprocessing + VR
- Fixed copyStencilBuffer pass for Switch
- Fixed point light shadow map culling that wasn't taking into account far plane
- Fixed usage of SSR with transparent on all master node
- Fixed SSR and microshadowing on fabric material
- Fixed blit pass for stereo rendering
- Fixed lightlist bounds for stereo rendering
- Fixed windows and in-game DebugMenu sync.
- Fixed FrameSettings' LitShaderMode sync when opening DebugMenu.
- Fixed Metal specific issues with decals, hitting a sampler limit and compiling AxF shader
- Fixed an issue with flipped depth buffer during postprocessing
- Fixed normal map use for shadow bias with forward lit - now use geometric normal
- Fixed transparent depth prepass and postpass access so they can be use without alpha clipping for lit shader
- Fixed support of alpha clip shadow for lit master node
- Fixed unlit master node not compiling
- Fixed issue with debug display of reflection probe
- Fixed issue with phong tessellations not working with lit shader
- Fixed issue with vertex displacement being affected by heightmap setting even if not heightmap where assign
- Fixed issue with density mode on Lit terrain producing NaN
- Fixed issue when going back and forth from Lit to LitTesselation for displacement mode
- Fixed issue with ambient occlusion incorrectly applied to emissiveColor with light layers in deferred
- Fixed issue with fabric convolution not using the correct convolved texture when fabric convolution is enabled
- Fixed issue with Thick mode for Transmission that was disabling transmission with directional light
- Fixed shutdown edge cases with HDRP tests
- Fixed slowdow when enabling Fabric convolution in HDRP asset
- Fixed specularAA not compiling in StackLit Master node
- Fixed material debug view with stereo rendering
- Fixed material's RenderQueue edition in default view.
- Fixed banding issues within volumetric density buffer
- Fixed missing multicompile for MSAA for AxF
- Fixed camera-relative support for stereo rendering
- Fixed remove sync with render thread when updating decal texture atlas.
- Fixed max number of keyword reach [256] issue. Several shader feature are now local
- Fixed Scene Color and Depth nodes
- Fixed SSR in forward
- Fixed custom editor of Unlit, HD Unlit and PBR shader graph master node
- Fixed issue with NewFrame not correctly calculated in Editor when switching scene
- Fixed issue with TerrainLit not compiling with depth only pass and normal buffer
- Fixed geometric normal use for shadow bias with PBR master node in forward
- Fixed instancing macro usage for decals
- Fixed error message when having more than one directional light casting shadow
- Fixed error when trying to display preview of Camera or PlanarReflectionProbe
- Fixed LOAD_TEXTURE2D_ARRAY_MSAA macro
- Fixed min-max and amplitude clamping value in inspector of vertex displacement materials
- Fixed issue with alpha shadow clip (was incorrectly clipping object shadow)
- Fixed an issue where sky cubemap would not be cleared correctly when setting the current sky to None
- Fixed a typo in Static Lighting Sky component UI
- Fixed issue with incorrect reset of RenderQueue when switching shader in inspector GUI
- Fixed issue with variant stripper stripping incorrectly some variants
- Fixed a case of ambient lighting flickering because of previews
- Fixed Decals when rendering multiple camera in a single frame
- Fixed cascade shadow count in shader
- Fixed issue with Stacklit shader with Haze effect
- Fixed an issue with the max sample count for the TAA
- Fixed post-process guard band for XR
- Fixed exposure of emissive of Unlit
- Fixed depth only and motion vector pass for Unlit not working correctly with MSAA
- Fixed an issue with stencil buffer copy causing unnecessary compute dispatches for lighting
- Fixed multi edition issue in FrameSettings
- Fixed issue with SRP batcher and DebugDisplay variant of lit shader
- Fixed issue with debug material mode not doing alpha test
- Fixed "Attempting to draw with missing UAV bindings" errors on Vulkan
- Fixed pre-exposure incorrectly apply to preview
- Fixed issue with duplicate 3D texture in 3D texture altas of volumetric?
- Fixed Camera rendering order (base on the depth parameter)
- Fixed shader graph decals not being cropped by gizmo
- Fixed "Attempting to draw with missing UAV bindings" errors on Vulkan.


### Changed
- ColorPyramid compute shader passes is swapped to pixel shader passes on platforms where the later is faster (Nintendo Switch).
- Removing the simple lightloop used by the simple lit shader
- Whole refactor of reflection system: Planar and reflection probe
- Separated Passthrough from other RenderingPath
- Update several properties naming and caption based on feedback from documentation team
- Remove tile shader variant for transparent backface pass of lit shader
- Rename all HDRenderPipeline to HDRP folder for shaders
- Rename decal property label (based on doc team feedback)
- Lit shader mode now default to Deferred to reduce build time
- Update UI of Emission parameters in shaders
- Improve shader variant stripping including shader graph variant
- Refactored render loop to render realtime probes visible per camera
- Enable SRP batcher by default
- Shader code refactor: Rename LIGHTLOOP_SINGLE_PASS => LIGHTLOOP_DISABLE_TILE_AND_CLUSTER and clean all usage of LIGHTLOOP_TILE_PASS
- Shader code refactor: Move pragma definition of vertex and pixel shader inside pass + Move SURFACE_GRADIENT definition in XXXData.hlsl
- Micro-shadowing in Lit forward now use ambientOcclusion instead of SpecularOcclusion
- Upgraded FrameSettings workflow, DebugMenu and Inspector part relative to it
- Update build light list shader code to support 32 threads in wavefronts on Switch
- LayeredLit layers' foldout are now grouped in one main foldout per layer
- Shadow alpha clip can now be enabled on lit shader and haor shader enven for opaque
- Temporal Antialiasing optimization for Xbox One X
- Parameter depthSlice on SetRenderTarget functions now defaults to -1 to bind the entire resource
- Rename SampleCameraDepth() functions to LoadCameraDepth() and SampleCameraDepth(), same for SampleCameraColor() functions
- Improved Motion Blur quality.
- Update stereo frame settings values for single-pass instancing and double-wide
- Rearrange FetchDepth functions to prepare for stereo-instancing
- Remove unused _ComputeEyeIndex
- Updated HDRenderPipelineAsset inspector
- Re-enable SRP batcher for metal

## [5.2.0-preview] - 2018-11-27

### Added
- Added option to run Contact Shadows and Volumetrics Voxelization stage in Async Compute
- Added camera freeze debug mode - Allow to visually see culling result for a camera
- Added support of Gizmo rendering before and after postprocess in Editor
- Added support of LuxAtDistance for punctual lights

### Fixed
- Fixed Debug.DrawLine and Debug.Ray call to work in game view
- Fixed DebugMenu's enum resetted on change
- Fixed divide by 0 in refraction causing NaN
- Fixed disable rough refraction support
- Fixed refraction, SSS and atmospheric scattering for VR
- Fixed forward clustered lighting for VR (double-wide).
- Fixed Light's UX to not allow negative intensity
- Fixed HDRenderPipelineAsset inspector broken when displaying its FrameSettings from project windows.
- Fixed forward clustered lighting for VR (double-wide).
- Fixed HDRenderPipelineAsset inspector broken when displaying its FrameSettings from project windows.
- Fixed Decals and SSR diable flags for all shader graph master node (Lit, Fabric, StackLit, PBR)
- Fixed Distortion blend mode for shader graph master node (Lit, StackLit)
- Fixed bent Normal for Fabric master node in shader graph
- Fixed PBR master node lightlayers
- Fixed shader stripping for built-in lit shaders.

### Changed
- Rename "Regular" in Diffusion profile UI "Thick Object"
- Changed VBuffer depth parametrization for volumetric from distanceRange to depthExtent - Require update of volumetric settings - Fog start at near plan
- SpotLight with box shape use Lux unit only

## [5.1.0-preview] - 2018-11-19

### Added

- Added a separate Editor resources file for resources Unity does not take when it builds a Player.
- You can now disable SSR on Materials in Shader Graph.
- Added support for MSAA when the Supported Lit Shader Mode is set to Both. Previously HDRP only supported MSAA for Forward mode.
- You can now override the emissive color of a Material when in debug mode.
- Exposed max light for Light Loop Settings in HDRP asset UI.
- HDRP no longer performs a NormalDBuffer pass update if there are no decals in the Scene.
- Added distant (fall-back) volumetric fog and improved the fog evaluation precision.
- Added an option to reflect sky in SSR.
- Added a y-axis offset for the PlanarReflectionProbe and offset tool.
- Exposed the option to run SSR and SSAO on async compute.
- Added support for the _GlossMapScale parameter in the Legacy to HDRP Material converter.
- Added wave intrinsic instructions for use in Shaders (for AMD GCN).


### Fixed
- Fixed sphere shaped influence handles clamping in Reflection Probes.
- Fixed Reflection Probe data migration for projects created before using HDRP.
- Fixed UI of Layered Material where Unity previously rendered the scrollbar above the Copy button.
- Fixed Material tessellations parameters Start fade distance and End fade distance. Originally, Unity clamped these values when you modified them.
- Fixed various distortion and refraction issues - handle a better fall-back.
- Fixed SSR for multiple views.
- Fixed SSR issues related to self-intersections.
- Fixed shape density volume handle speed.
- Fixed density volume shape handle moving too fast.
- Fixed the Camera velocity pass that we removed by mistake.
- Fixed some null pointer exceptions when disabling motion vectors support.
- Fixed viewports for both the Subsurface Scattering combine pass and the transparent depth prepass.
- Fixed the blend mode pop-up in the UI. It previously did not appear when you enabled pre-refraction.
- Fixed some null pointer exceptions that previously occurred when you disabled motion vectors support.
- Fixed Layered Lit UI issue with scrollbar.
- Fixed cubemap assignation on custom ReflectionProbe.
- Fixed Reflection Probes’ capture settings' shadow distance.
- Fixed an issue with the SRP batcher and Shader variables declaration.
- Fixed thickness and subsurface slots for fabric Shader master node that wasn't appearing with the right combination of flags.
- Fixed d3d debug layer warning.
- Fixed PCSS sampling quality.
- Fixed the Subsurface and transmission Material feature enabling for fabric Shader.
- Fixed the Shader Graph UV node’s dimensions when using it in a vertex Shader.
- Fixed the planar reflection mirror gizmo's rotation.
- Fixed HDRenderPipelineAsset's FrameSettings not showing the selected enum in the Inspector drop-down.
- Fixed an error with async compute.
- MSAA now supports transparency.
- The HDRP Material upgrader tool now converts metallic values correctly.
- Volumetrics now render in Reflection Probes.
- Fixed a crash that occurred whenever you set a viewport size to 0.
- Fixed the Camera physic parameter that the UI previously did not display.
- Fixed issue in pyramid shaped spotlight handles manipulation

### Changed

- Renamed Line shaped Lights to Tube Lights.
- HDRP now uses mean height fog parametrization.
- Shadow quality settings are set to All when you use HDRP (This setting is not visible in the UI when using SRP). This avoids Legacy Graphics Quality Settings disabling the shadows and give SRP full control over the Shadows instead.
- HDRP now internally uses premultiplied alpha for all fog.
- Updated default FrameSettings used for realtime Reflection Probes when you create a new HDRenderPipelineAsset.
- Remove multi-camera support. LWRP and HDRP will not support multi-camera layered rendering.
- Updated Shader Graph subshaders to use the new instancing define.
- Changed fog distance calculation from distance to plane to distance to sphere.
- Optimized forward rendering using AMD GCN by scalarizing the light loop.
- Changed the UI of the Light Editor.
- Change ordering of includes in HDRP Materials in order to reduce iteration time for faster compilation.
- Added a StackLit master node replacing the InspectorUI version. IMPORTANT: All previously authored StackLit Materials will be lost. You need to recreate them with the master node.

## [5.0.0-preview] - 2018-09-28

### Added
- Added occlusion mesh to depth prepass for VR (VR still disabled for now)
- Added a debug mode to display only one shadow at once
- Added controls for the highlight created by directional lights
- Added a light radius setting to punctual lights to soften light attenuation and simulate fill lighting
- Added a 'minRoughness' parameter to all non-area lights (was previously only available for certain light types)
- Added separate volumetric light/shadow dimmers
- Added per-pixel jitter to volumetrics to reduce aliasing artifacts
- Added a SurfaceShading.hlsl file, which implements material-agnostic shading functionality in an efficient manner
- Added support for shadow bias for thin object transmission
- Added FrameSettings to control realtime planar reflection
- Added control for SRPBatcher on HDRP Asset
- Added an option to clear the shadow atlases in the debug menu
- Added a color visualization of the shadow atlas rescale in debug mode
- Added support for disabling SSR on materials
- Added intrinsic for XBone
- Added new light volume debugging tool
- Added a new SSR debug view mode
- Added translaction's scale invariance on DensityVolume
- Added multiple supported LitShadermode and per renderer choice in case of both Forward and Deferred supported
- Added custom specular occlusion mode to Lit Shader Graph Master node

### Fixed
- Fixed a normal bias issue with Stacklit (Was causing light leaking)
- Fixed camera preview outputing an error when both scene and game view where display and play and exit was call
- Fixed override debug mode not apply correctly on static GI
- Fixed issue where XRGraphicsConfig values set in the asset inspector GUI weren't propagating correctly (VR still disabled for now)
- Fixed issue with tangent that was using SurfaceGradient instead of regular normal decoding
- Fixed wrong error message display when switching to unsupported target like IOS
- Fixed an issue with ambient occlusion texture sometimes not being created properly causing broken rendering
- Shadow near plane is no longer limited at 0.1
- Fixed decal draw order on transparent material
- Fixed an issue where sometime the lookup texture used for GGX convolution was broken, causing broken rendering
- Fixed an issue where you wouldn't see any fog for certain pipeline/scene configurations
- Fixed an issue with volumetric lighting where the anisotropy value of 0 would not result in perfectly isotropic lighting
- Fixed shadow bias when the atlas is rescaled
- Fixed shadow cascade sampling outside of the atlas when cascade count is inferior to 4
- Fixed shadow filter width in deferred rendering not matching shader config
- Fixed stereo sampling of depth texture in MSAA DepthValues.shader
- Fixed box light UI which allowed negative and zero sizes, thus causing NaNs
- Fixed stereo rendering in HDRISky.shader (VR)
- Fixed normal blend and blend sphere influence for reflection probe
- Fixed distortion filtering (was point filtering, now trilinear)
- Fixed contact shadow for large distance
- Fixed depth pyramid debug view mode
- Fixed sphere shaped influence handles clamping in reflection probes
- Fixed reflection probes data migration for project created before using hdrp
- Fixed ambient occlusion for Lit Master Node when slot is connected

### Changed
- Use samplerunity_ShadowMask instead of samplerunity_samplerLightmap for shadow mask
- Allow to resize reflection probe gizmo's size
- Improve quality of screen space shadow
- Remove support of projection model for ScreenSpaceLighting (SSR always use HiZ and refraction always Proxy)
- Remove all the debug mode from SSR that are obsolete now
- Expose frameSettings and Capture settings for reflection and planar probe
- Update UI for reflection probe, planar probe, camera and HDRP Asset
- Implement proper linear blending for volumetric lighting via deep compositing as described in the paper "Deep Compositing Using Lie Algebras"
- Changed  planar mapping to match terrain convention (XZ instead of ZX)
- XRGraphicsConfig is no longer Read/Write. Instead, it's read-only. This improves consistency of XR behavior between the legacy render pipeline and SRP
- Change reflection probe data migration code (to update old reflection probe to new one)
- Updated gizmo for ReflectionProbes
- Updated UI and Gizmo of DensityVolume

## [4.0.0-preview] - 2018-09-28

### Added
- Added a new TerrainLit shader that supports rendering of Unity terrains.
- Added controls for linear fade at the boundary of density volumes
- Added new API to control decals without monobehaviour object
- Improve Decal Gizmo
- Implement Screen Space Reflections (SSR) (alpha version, highly experimental)
- Add an option to invert the fade parameter on a Density Volume
- Added a Fabric shader (experimental) handling cotton and silk
- Added support for MSAA in forward only for opaque only
- Implement smoothness fade for SSR
- Added support for AxF shader (X-rite format - require special AxF importer from Unity not part of HDRP)
- Added control for sundisc on directional light (hack)
- Added a new HD Lit Master node that implements Lit shader support for Shader Graph
- Added Micro shadowing support (hack)
- Added an event on HDAdditionalCameraData for custom rendering
- HDRP Shader Graph shaders now support 4-channel UVs.

### Fixed
- Fixed an issue where sometimes the deferred shadow texture would not be valid, causing wrong rendering.
- Stencil test during decals normal buffer update is now properly applied
- Decals corectly update normal buffer in forward
- Fixed a normalization problem in reflection probe face fading causing artefacts in some cases
- Fix multi-selection behavior of Density Volumes overwriting the albedo value
- Fixed support of depth texture for RenderTexture. HDRP now correctly output depth to user depth buffer if RenderTexture request it.
- Fixed multi-selection behavior of Density Volumes overwriting the albedo value
- Fixed support of depth for RenderTexture. HDRP now correctly output depth to user depth buffer if RenderTexture request it.
- Fixed support of Gizmo in game view in the editor
- Fixed gizmo for spot light type
- Fixed issue with TileViewDebug mode being inversed in gameview
- Fixed an issue with SAMPLE_TEXTURECUBE_SHADOW macro
- Fixed issue with color picker not display correctly when game and scene view are visible at the same time
- Fixed an issue with reflection probe face fading
- Fixed camera motion vectors shader and associated matrices to update correctly for single-pass double-wide stereo rendering
- Fixed light attenuation functions when range attenuation is disabled
- Fixed shadow component algorithm fixup not dirtying the scene, so changes can be saved to disk.
- Fixed some GC leaks for HDRP
- Fixed contact shadow not affected by shadow dimmer
- Fixed GGX that works correctly for the roughness value of 0 (mean specular highlgiht will disappeard for perfect mirror, we rely on maxSmoothness instead to always have a highlight even on mirror surface)
- Add stereo support to ShaderPassForward.hlsl. Forward rendering now seems passable in limited test scenes with camera-relative rendering disabled.
- Add stereo support to ProceduralSky.shader and OpaqueAtmosphericScattering.shader.
- Added CullingGroupManager to fix more GC.Alloc's in HDRP
- Fixed rendering when multiple cameras render into the same render texture

### Changed
- Changed the way depth & color pyramids are built to be faster and better quality, thus improving the look of distortion and refraction.
- Stabilize the dithered LOD transition mask with respect to the camera rotation.
- Avoid multiple depth buffer copies when decals are present
- Refactor code related to the RT handle system (No more normal buffer manager)
- Remove deferred directional shadow and move evaluation before lightloop
- Add a function GetNormalForShadowBias() that material need to implement to return the normal used for normal shadow biasing
- Remove Jimenez Subsurface scattering code (This code was disabled by default, now remove to ease maintenance)
- Change Decal API, decal contribution is now done in Material. Require update of material using decal
- Move a lot of files from CoreRP to HDRP/CoreRP. All moved files weren't used by Ligthweight pipeline. Long term they could move back to CoreRP after CoreRP become out of preview
- Updated camera inspector UI
- Updated decal gizmo
- Optimization: The objects that are rendered in the Motion Vector Pass are not rendered in the prepass anymore
- Removed setting shader inclue path via old API, use package shader include paths
- The default value of 'maxSmoothness' for punctual lights has been changed to 0.99
- Modified deferred compute and vert/frag shaders for first steps towards stereo support
- Moved material specific Shader Graph files into corresponding material folders.
- Hide environment lighting settings when enabling HDRP (Settings are control from sceneSettings)
- Update all shader includes to use absolute path (allow users to create material in their Asset folder)
- Done a reorganization of the files (Move ShaderPass to RenderPipeline folder, Move all shadow related files to Lighting/Shadow and others)
- Improved performance and quality of Screen Space Shadows

## [3.3.0-preview] - 2018-01-01

### Added
- Added an error message to say to use Metal or Vulkan when trying to use OpenGL API
- Added a new Fabric shader model that supports Silk and Cotton/Wool
- Added a new HDRP Lighting Debug mode to visualize Light Volumes for Point, Spot, Line, Rectangular and Reflection Probes
- Add support for reflection probe light layers
- Improve quality of anisotropic on IBL

### Fixed
- Fix an issue where the screen where darken when rendering camera preview
- Fix display correct target platform when showing message to inform user that a platform is not supported
- Remove workaround for metal and vulkan in normal buffer encoding/decoding
- Fixed an issue with color picker not working in forward
- Fixed an issue where reseting HDLight do not reset all of its parameters
- Fixed shader compile warning in DebugLightVolumes.shader

### Changed
- Changed default reflection probe to be 256x256x6 and array size to be 64
- Removed dependence on the NdotL for thickness evaluation for translucency (based on artist's input)
- Increased the precision when comparing Planar or HD reflection probe volumes
- Remove various GC alloc in C#. Slightly better performance

## [3.2.0-preview] - 2018-01-01

### Added
- Added a luminance meter in the debug menu
- Added support of Light, reflection probe, emissive material, volume settings related to lighting to Lighting explorer
- Added support for 16bit shadows

### Fixed
- Fix issue with package upgrading (HDRP resources asset is now versionned to worarkound package manager limitation)
- Fix HDReflectionProbe offset displayed in gizmo different than what is affected.
- Fix decals getting into a state where they could not be removed or disabled.
- Fix lux meter mode - The lux meter isn't affected by the sky anymore
- Fix area light size reset when multi-selected
- Fix filter pass number in HDUtils.BlitQuad
- Fix Lux meter mode that was applying SSS
- Fix planar reflections that were not working with tile/cluster (olbique matrix)
- Fix debug menu at runtime not working after nested prefab PR come to trunk
- Fix scrolling issue in density volume

### Changed
- Shader code refactor: Split MaterialUtilities file in two parts BuiltinUtilities (independent of FragInputs) and MaterialUtilities (Dependent of FragInputs)
- Change screen space shadow rendertarget format from ARGB32 to RG16

## [3.1.0-preview] - 2018-01-01

### Added
- Decal now support per channel selection mask. There is now two mode. One with BaseColor, Normal and Smoothness and another one more expensive with BaseColor, Normal, Smoothness, Metal and AO. Control is on HDRP Asset. This may require to launch an update script for old scene: 'Edit/Render Pipeline/Single step upgrade script/Upgrade all DecalMaterial MaskBlendMode'.
- Decal now supports depth bias for decal mesh, to prevent z-fighting
- Decal material now supports draw order for decal projectors
- Added LightLayers support (Base on mask from renderers name RenderingLayers and mask from light name LightLayers - if they match, the light apply) - cost an extra GBuffer in deferred (more bandwidth)
- When LightLayers is enabled, the AmbientOclusion is store in the GBuffer in deferred path allowing to avoid double occlusion with SSAO. In forward the double occlusion is now always avoided.
- Added the possibility to add an override transform on the camera for volume interpolation
- Added desired lux intensity and auto multiplier for HDRI sky
- Added an option to disable light by type in the debug menu
- Added gradient sky
- Split EmissiveColor and bakeDiffuseLighting in forward avoiding the emissiveColor to be affect by SSAO
- Added a volume to control indirect light intensity
- Added EV 100 intensity unit for area lights
- Added support for RendererPriority on Renderer. This allow to control order of transparent rendering manually. HDRP have now two stage of sorting for transparent in addition to bact to front. Material have a priority then Renderer have a priority.
- Add Coupling of (HD)Camera and HDAdditionalCameraData for reset and remove in inspector contextual menu of Camera
- Add Coupling of (HD)ReflectionProbe and HDAdditionalReflectionData for reset and remove in inspector contextual menu of ReflectoinProbe
- Add macro to forbid unity_ObjectToWorld/unity_WorldToObject to be use as it doesn't handle camera relative rendering
- Add opacity control on contact shadow

### Fixed
- Fixed an issue with PreIntegratedFGD texture being sometimes destroyed and not regenerated causing rendering to break
- PostProcess input buffers are not copied anymore on PC if the viewport size matches the final render target size
- Fixed an issue when manipulating a lot of decals, it was displaying a lot of errors in the inspector
- Fixed capture material with reflection probe
- Refactored Constant Buffers to avoid hitting the maximum number of bound CBs in some cases.
- Fixed the light range affecting the transform scale when changed.
- Snap to grid now works for Decal projector resizing.
- Added a warning for 128x128 cookie texture without mipmaps
- Replace the sampler used for density volumes for correct wrap mode handling

### Changed
- Move Render Pipeline Debug "Windows from Windows->General-> Render Pipeline debug windows" to "Windows from Windows->Analysis-> Render Pipeline debug windows"
- Update detail map formula for smoothness and albedo, goal it to bright and dark perceptually and scale factor is use to control gradient speed
- Refactor the Upgrade material system. Now a material can be update from older version at any time. Call Edit/Render Pipeline/Upgrade all Materials to newer version
- Change name EnableDBuffer to EnableDecals at several place (shader, hdrp asset...), this require a call to Edit/Render Pipeline/Upgrade all Materials to newer version to have up to date material.
- Refactor shader code: BakeLightingData structure have been replace by BuiltinData. Lot of shader code have been remove/change.
- Refactor shader code: All GBuffer are now handled by the deferred material. Mean ShadowMask and LightLayers are control by lit material in lit.hlsl and not outside anymore. Lot of shader code have been remove/change.
- Refactor shader code: Rename GetBakedDiffuseLighting to ModifyBakedDiffuseLighting. This function now handle lighting model for transmission too. Lux meter debug mode is factor outisde.
- Refactor shader code: GetBakedDiffuseLighting is not call anymore in GBuffer or forward pass, including the ConvertSurfaceDataToBSDFData and GetPreLightData, this is done in ModifyBakedDiffuseLighting now
- Refactor shader code: Added a backBakeDiffuseLighting to BuiltinData to handle lighting for transmission
- Refactor shader code: Material must now call InitBuiltinData (Init all to zero + init bakeDiffuseLighting and backBakeDiffuseLighting ) and PostInitBuiltinData

## [3.0.0-preview] - 2018-01-01

### Fixed
- Fixed an issue with distortion that was using previous frame instead of current frame
- Fixed an issue where disabled light where not upgrade correctly to the new physical light unit system introduce in 2.0.5-preview

### Changed
- Update assembly definitions to output assemblies that match Unity naming convention (Unity.*).

## [2.0.5-preview] - 2018-01-01

### Added
- Add option supportDitheringCrossFade on HDRP Asset to allow to remove shader variant during player build if needed
- Add contact shadows for punctual lights (in additional shadow settings), only one light is allowed to cast contact shadows at the same time and so at each frame a dominant light is choosed among all light with contact shadows enabled.
- Add PCSS shadow filter support (from SRP Core)
- Exposed shadow budget parameters in HDRP asset
- Add an option to generate an emissive mesh for area lights (currently rectangle light only). The mesh fits the size, intensity and color of the light.
- Add an option to the HDRP asset to increase the resolution of volumetric lighting.
- Add additional ligth unit support for punctual light (Lumens, Candela) and area lights (Lumens, Luminance)
- Add dedicated Gizmo for the box Influence volume of HDReflectionProbe / PlanarReflectionProbe

### Changed
- Re-enable shadow mask mode in debug view
- SSS and Transmission code have been refactored to be able to share it between various material. Guidelines are in SubsurfaceScattering.hlsl
- Change code in area light with LTC for Lit shader. Magnitude is now take from FGD texture instead of a separate texture
- Improve camera relative rendering: We now apply camera translation on the model matrix, so before the TransformObjectToWorld(). Note: unity_WorldToObject and unity_ObjectToWorld must never be used directly.
- Rename positionWS to positionRWS (Camera relative world position) at a lot of places (mainly in interpolator and FragInputs). In case of custom shader user will be required to update their code.
- Rename positionWS, capturePositionWS, proxyPositionWS, influencePositionWS to positionRWS, capturePositionRWS, proxyPositionRWS, influencePositionRWS (Camera relative world position) in LightDefinition struct.
- Improve the quality of trilinear filtering of density volume textures.
- Improve UI for HDReflectionProbe / PlanarReflectionProbe

### Fixed
- Fixed a shader preprocessor issue when compiling DebugViewMaterialGBuffer.shader against Metal target
- Added a temporary workaround to Lit.hlsl to avoid broken lighting code with Metal/AMD
- Fixed issue when using more than one volume texture mask with density volumes.
- Fixed an error which prevented volumetric lighting from working if no density volumes with 3D textures were present.
- Fix contact shadows applied on transmission
- Fix issue with forward opaque lit shader variant being removed by the shader preprocessor
- Fixed compilation errors on Nintendo Switch (limited XRSetting support).
- Fixed apply range attenuation option on punctual light
- Fixed issue with color temperature not take correctly into account with static lighting
- Don't display fog when diffuse lighting, specular lighting, or lux meter debug mode are enabled.

## [2.0.4-preview] - 2018-01-01

### Fixed
- Fix issue when disabling rough refraction and building a player. Was causing a crash.

## [2.0.3-preview] - 2018-01-01

### Added
- Increased debug color picker limit up to 260k lux

## [2.0.2-preview] - 2018-01-01

### Added
- Add Light -> Planar Reflection Probe command
- Added a false color mode in rendering debug
- Add support for mesh decals
- Add flag to disable projector decals on transparent geometry to save performance and decal texture atlas space
- Add ability to use decal diffuse map as mask only
- Add visualize all shadow masks in lighting debug
- Add export of normal and roughness buffer for forwardOnly and when in supportOnlyForward mode for forward
- Provide a define in lit.hlsl (FORWARD_MATERIAL_READ_FROM_WRITTEN_NORMAL_BUFFER) when output buffer normal is used to read the normal and roughness instead of caclulating it (can save performance, but lower quality due to compression)
- Add color swatch to decal material

### Changed
- Change Render -> Planar Reflection creation to 3D Object -> Mirror
- Change "Enable Reflector" name on SpotLight to "Angle Affect Intensity"
- Change prototype of BSDFData ConvertSurfaceDataToBSDFData(SurfaceData surfaceData) to BSDFData ConvertSurfaceDataToBSDFData(uint2 positionSS, SurfaceData surfaceData)

### Fixed
- Fix issue with StackLit in deferred mode with deferredDirectionalShadow due to GBuffer not being cleared. Gbuffer is still not clear and issue was fix with the new Output of normal buffer.
- Fixed an issue where interpolation volumes were not updated correctly for reflection captures.
- Fixed an exception in Light Loop settings UI

## [2.0.1-preview] - 2018-01-01

### Added
- Add stripper of shader variant when building a player. Save shader compile time.
- Disable per-object culling that was executed in C++ in HD whereas it was not used (Optimization)
- Enable texture streaming debugging (was not working before 2018.2)
- Added Screen Space Reflection with Proxy Projection Model
- Support correctly scene selection for alpha tested object
- Add per light shadow mask mode control (i.e shadow mask distance and shadow mask). It use the option NonLightmappedOnly
- Add geometric filtering to Lit shader (allow to reduce specular aliasing)
- Add shortcut to create DensityVolume and PlanarReflection in hierarchy
- Add a DefaultHDMirrorMaterial material for PlanarReflection
- Added a script to be able to upgrade material to newer version of HDRP
- Removed useless duplication of ForwardError passes.
- Add option to not compile any DEBUG_DISPLAY shader in the player (Faster build) call Support Runtime Debug display

### Changed
- Changed SupportForwardOnly to SupportOnlyForward in render pipeline settings
- Changed versioning variable name in HDAdditionalXXXData from m_version to version
- Create unique name when creating a game object in the rendering menu (i.e Density Volume(2))
- Re-organize various files and folder location to clean the repository
- Change Debug windows name and location. Now located at:  Windows -> General -> Render Pipeline Debug

### Removed
- Removed GlobalLightLoopSettings.maxPlanarReflectionProbes and instead use value of GlobalLightLoopSettings.planarReflectionProbeCacheSize
- Remove EmissiveIntensity parameter and change EmissiveColor to be HDR (Matching Builtin Unity behavior) - Data need to be updated - Launch Edit -> Single Step Upgrade Script -> Upgrade all Materials emissionColor

### Fixed
- Fix issue with LOD transition and instancing
- Fix discrepency between object motion vector and camera motion vector
- Fix issue with spot and dir light gizmo axis not highlighted correctly
- Fix potential crash while register debug windows inputs at startup
- Fix warning when creating Planar reflection
- Fix specular lighting debug mode (was rendering black)
- Allow projector decal with null material to allow to configure decal when HDRP is not set
- Decal atlas texture offset/scale is updated after allocations (used to be before so it was using date from previous frame)

## [0.0.0-preview] - 2018-01-01

### Added
- Configure the VolumetricLightingSystem code path to be on by default
- Trigger a build exception when trying to build an unsupported platform
- Introduce the VolumetricLightingController component, which can (and should) be placed on the camera, and allows one to control the near and the far plane of the V-Buffer (volumetric "froxel" buffer) along with the depth distribution (from logarithmic to linear)
- Add 3D texture support for DensityVolumes
- Add a better mapping of roughness to mipmap for planar reflection
- The VolumetricLightingSystem now uses RTHandles, which allows to save memory by sharing buffers between different cameras (history buffers are not shared), and reduce reallocation frequency by reallocating buffers only if the rendering resolution increases (and suballocating within existing buffers if the rendering resolution decreases)
- Add a Volumetric Dimmer slider to lights to control the intensity of the scattered volumetric lighting
- Add UV tiling and offset support for decals.
- Add mipmapping support for volume 3D mask textures

### Changed
- Default number of planar reflection change from 4 to 2
- Rename _MainDepthTexture to _CameraDepthTexture
- The VolumetricLightingController has been moved to the Interpolation Volume framework and now functions similarly to the VolumetricFog settings
- Update of UI of cookie, CubeCookie, Reflection probe and planar reflection probe to combo box
- Allow enabling/disabling shadows for area lights when they are set to baked.
- Hide applyRangeAttenuation and FadeDistance for directional shadow as they are not used

### Removed
- Remove Resource folder of PreIntegratedFGD and add the resource to RenderPipeline Asset

### Fixed
- Fix ConvertPhysicalLightIntensityToLightIntensity() function used when creating light from script to match HDLightEditor behavior
- Fix numerical issues with the default value of mean free path of volumetric fog
- Fix the bug preventing decals from coexisting with density volumes
- Fix issue with alpha tested geometry using planar/triplanar mapping not render correctly or flickering (due to being wrongly alpha tested in depth prepass)
- Fix meta pass with triplanar (was not handling correctly the normal)
- Fix preview when a planar reflection is present
- Fix Camera preview, it is now a Preview cameraType (was a SceneView)
- Fix handling unknown GPUShadowTypes in the shadow manager.
- Fix area light shapes sent as point lights to the baking backends when they are set to baked.
- Fix unnecessary division by PI for baked area lights.
- Fix line lights sent to the lightmappers. The backends don't support this light type.
- Fix issue with shadow mask framesettings not correctly taken into account when shadow mask is enabled for lighting.
- Fix directional light and shadow mask transition, they are now matching making smooth transition
- Fix banding issues caused by high intensity volumetric lighting
- Fix the debug window being emptied on SRP asset reload
- Fix issue with debug mode not correctly clearing the GBuffer in editor after a resize
- Fix issue with ResetMaterialKeyword not resetting correctly ToggleOff/Roggle Keyword
- Fix issue with motion vector not render correctly if there is no depth prepass in deferred

## [0.0.0-preview] - 2018-01-01

### Added
- Screen Space Refraction projection model (Proxy raycasting, HiZ raymarching)
- Screen Space Refraction settings as volume component
- Added buffered frame history per camera
- Port Global Density Volumes to the Interpolation Volume System.
- Optimize ImportanceSampleLambert() to not require the tangent frame.
- Generalize SampleVBuffer() to handle different sampling and reconstruction methods.
- Improve the quality of volumetric lighting reprojection.
- Optimize Morton Order code in the Subsurface Scattering pass.
- Planar Reflection Probe support roughness (gaussian convolution of captured probe)
- Use an atlas instead of a texture array for cluster transparent decals
- Add a debug view to visualize the decal atlas
- Only store decal textures to atlas if decal is visible, debounce out of memory decal atlas warning.
- Add manipulator gizmo on decal to improve authoring workflow
- Add a minimal StackLit material (work in progress, this version can be used as template to add new material)

### Changed
- EnableShadowMask in FrameSettings (But shadowMaskSupport still disable by default)
- Forced Planar Probe update modes to (Realtime, Every Update, Mirror Camera)
- Screen Space Refraction proxy model uses the proxy of the first environment light (Reflection probe/Planar probe) or the sky
- Moved RTHandle static methods to RTHandles
- Renamed RTHandle to RTHandleSystem.RTHandle
- Move code for PreIntegratedFDG (Lit.shader) into its dedicated folder to be share with other material
- Move code for LTCArea (Lit.shader) into its dedicated folder to be share with other material

### Removed
- Removed Planar Probe mirror plane position and normal fields in inspector, always display mirror plane and normal gizmos

### Fixed
- Fix fog flags in scene view is now taken into account
- Fix sky in preview windows that were disappearing after a load of a new level
- Fix numerical issues in IntersectRayAABB().
- Fix alpha blending of volumetric lighting with transparent objects.
- Fix the near plane of the V-Buffer causing out-of-bounds look-ups in the clustered data structure.
- Depth and color pyramid are properly computed and sampled when the camera renders inside a viewport of a RTHandle.
- Fix decal atlas debug view to work correctly when shadow atlas view is also enabled<|MERGE_RESOLUTION|>--- conflicted
+++ resolved
@@ -149,15 +149,12 @@
 - Fixed screen corruption on xbox when using TAA and Motion Blur with rendergraph. 
 - Fixed UX issue in the graphics compositor related to clear depth and the defaults for new layers, add better tooltips and fix minor bugs (case 1283904)
 - Fixed scene visibility not working for custom pass volumes.
-<<<<<<< HEAD
-- Fix TAA flickering on the very edge of screen. 
-=======
 - Fixed issue with several override entries in the runtime debug menu. 
 - Fixed issue with rendergraph failing to execute every 30 minutes. 
 - Fixed Lit ShaderGraph surface option property block to only display transmission and energy conserving specular color options for their proper material mode (case 1257050)
 - Fixed nan in reflection probe when volumetric fog filtering is enabled, causing the whole probe to be invalid.
 - Fixed Debug Color pixel became grey
->>>>>>> 9859a4fa
+- Fixed TAA flickering on the very edge of screen. 
 
 ### Changed
 - Preparation pass for RTSSShadows to be supported by render graph.
