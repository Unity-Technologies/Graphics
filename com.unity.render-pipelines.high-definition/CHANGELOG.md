# Changelog
All notable changes to this package will be documented in this file.

The format is based on [Keep a Changelog](http://keepachangelog.com/en/1.0.0/)
and this project adheres to [Semantic Versioning](http://semver.org/spec/v2.0.0.html).

## [10.1.0] - 2019-08-04

### Added
- Added an option to have only the metering mask displayed in the debug mode.
- Added a new mode to cluster visualization debug where users can see a slice instead of the cluster on opaque objects.
- Added ray traced reflection support for the render graph version of the pipeline.
- Added render graph support of RTAO and required denoisers.
- Added render graph support of RTGI.
- Added support of RTSSS and Recursive Rendering in the render graph mode.
- Added support of RT and screen space shadow for render graph.
- Added tooltips with the full name of the (graphics) compositor properties to properly show large names that otherwise are clipped by the UI (case 1263590)
- Added error message if a callback AOV allocation fail
- Added marker for all AOV request operation on GPU
- Added remapping options for Depth Pyramid debug view mode
- Added an option to support AOV shader at runtime in HDRP settings (case 1265070)
- Added support of SSGI in the render graph mode.
- Added option for 11-11-10 format for cube reflection probes.
- Added an optional check in the HDRP DXR Wizard to verify 64 bits target architecture
- Added option to display timing stats in the debug menu as an average over 1 second. 
- Added a light unit slider to provide users more context when authoring physically based values.
- Added a way to check the normals through the material views.
- Added Simple mode to Earth Preset for PBR Sky
- Added the export of normals during the prepass for shadow matte for proper SSAO calculation.
- Added the usage of SSAO for shadow matte unlit shader graph.

### Fixed
- Fixed several issues with physically-based DoF (TAA ghosting of the CoC buffer, smooth layer transitions, etc)
- Fixed GPU hang on D3D12 on xbox. 
- Fixed game view artifacts on resizing when hardware dynamic resolution was enabled
- Fixed black line artifacts occurring when Lanczos upsampling was set for dynamic resolution
- Fixed Amplitude -> Min/Max parametrization conversion
- Fixed CoatMask block appearing when creating lit master node (case 1264632)
- Fixed issue with SceneEV100 debug mode indicator when rescaling the window.
- Fixed issue with PCSS filter being wrong on first frame. 
- Fixed issue with emissive mesh for area light not appearing in playmode if Reload Scene option is disabled in Enter Playmode Settings.
- Fixed issue when Reflection Probes are set to OnEnable and are never rendered if the probe is enabled when the camera is farther than the probe fade distance. 
- Fixed issue with sun icon being clipped in the look dev window. 
- Fixed error about layers when disabling emissive mesh for area lights.
- Fixed issue when the user deletes the composition graph or .asset in runtime (case 1263319)
- Fixed assertion failure when changing resolution to compositor layers after using AOVs (case 1265023) 
- Fixed flickering layers in graphics compositor (case 1264552)
- Fixed issue causing the editor field not updating the disc area light radius.
- Fixed issues that lead to cookie atlas to be updated every frame even if cached data was valid.
- Fixed an issue where world space UI was not emitted for reflection cameras in HDRP
- Fixed an issue with cookie texture atlas that would cause realtime textures to always update in the atlas even when the content did not change.
- Fixed an issue where only one of the two lookdev views would update when changing the default lookdev volume profile.
- Fixed a bug related to light cluster invalidation.
- Fixed shader warning in DofGather (case 1272931)
- Fixed AOV export of depth buffer which now correctly export linear depth (case 1265001)
- Fixed issue that caused the decal atlas to not be updated upon changing of the decal textures content.
- Fixed "Screen position out of view frustum" error when camera is at exactly the planar reflection probe location.
- Fixed Amplitude -> Min/Max parametrization conversion
- Fixed issue that allocated a small cookie for normal spot lights.
- Fixed issue when undoing a change in diffuse profile list after deleting the volume profile.
- Fixed custom pass re-ordering and removing.
- Fixed TAA issue and hardware dynamic resolution.
- Fixed a static lighting flickering issue caused by having an active planar probe in the scene while rendering inspector preview.
- Fixed an issue where even when set to OnDemand, the sky lighting would still be updated when changing sky parameters.
- Fixed an error message trigerred when a mesh has more than 32 sub-meshes (case 1274508).
- Fixed RTGI getting noisy for grazying angle geometry (case 1266462).
- Fixed an issue with TAA history management on pssl.
- Fixed the global illumination volume override having an unwanted advanced mode (case 1270459).
- Fixed screen space shadow option displayed on directional shadows while they shouldn't (case 1270537).
- Fixed the handling of undo and redo actions in the graphics compositor (cases 1268149, 1266212, 1265028)
- Fixed issue with composition graphs that include virtual textures, cubemaps and other non-2D textures (cases 1263347, 1265638).
- Fixed issues when selecting a new composition graph or setting it to None (cases 1263350, 1266202)
- Fixed ArgumentNullException when saving shader graphs after removing the compositor from the scene (case 1268658)
- Fixed issue with updating the compositor output when not in play mode (case 1266216)
- Fixed warning with area mesh (case 1268379)
- Fixed issue with diffusion profile not being updated upon reset of the editor. 
- Fixed an issue that lead to corrupted refraction in some scenarios on xbox.
- Fixed for light loop scalarization not happening. 
- Fixed issue with stencil not being set in rendergraph mode.
- Fixed for post process being overridable in reflection probes even though it is not supported.
- Fixed RTGI in performance mode when light layers are enabled on the asset.
- Fixed SSS materials appearing black in matcap mode.
- Fixed a collision in the interaction of RTR and RTGI.
- Fix for lookdev toggling renderers that are set to non editable or are hidden in the inspector.
- Fixed issue with mipmap debug mode not properly resetting full screen mode (and viceversa). 
- Added unsupported message when using tile debug mode with MSAA.
- Fixed SSGI compilation issues on PS4.
- Fixed "Screen position out of view frustum" error when camera is on exactly the planar reflection probe plane.
- Workaround issue that caused objects using eye shader to not be rendered on xbox.
<<<<<<< HEAD
- Fixed the usage of GUIEnable for volume components (case 1280018).
=======
- Fixed GC allocation when using XR single-pass test mode.
- Fixed text in cascades shadow split being truncated.
- Fixed rendering of custom passes in the Custom Pass Volume inspector
- Force probe to render again if first time was during async shader compilation to avoid having cyan objects.
- Fixed for lookdev library field not being refreshed upon opening a library from the environment library inspector.
- Fixed serialization issue with matcap scale intensity.
- Close Add Override popup of Volume Inspector when the popup looses focus (case 1258571)
- Light quality setting for contact shadow set to on for High quality by default.
- Fixed an exception thrown when closing the look dev because there is no active SRP anymore.
- Fixed alignment of framesettings in HDRP Default Settings
- Fixed an exception thrown when closing the look dev because there is no active SRP anymore.
- Fixed an issue where entering playmode would close the LookDev window.
- Fixed Cutoff not working properly with ray tracing shaders default and SG (case 1261292).
- Fixed shader compilation issue with Hair shader and debug display mode
- Fixed cubemap static preview not updated when the asset is imported.
- Fixed wizard DXR setup on non-DXR compatible devices.
- Fixed Custom Post Processes affecting preview cameras.
- Fixed issue with lens distortion breaking rendering.
- Fixed save popup appearing twice due to HDRP wizard.
- Fixed error when changing planar probe resolution.
- Fixed the dependecy of FrameSettings (MSAA, ClearGBuffer, DepthPrepassWithDeferred) (case 1277620).
>>>>>>> 70b6376a

### Changed
- Preparation pass for RTSSShadows to be supported by render graph.
- Add tooltips with the full name of the (graphics) compositor properties to properly show large names that otherwise are clipped by the UI (case 1263590)
- Composition profile .asset files cannot be manually edited/reset by users (to avoid breaking things - case 1265631)
- Preparation pass for RTSSShadows to be supported by render graph.
- Changed the way the ray tracing property is displayed on the material (QOL 1265297).
- Exposed lens attenuation mode in default settings and remove it as a debug mode.
- Composition layers without any sub layers are now cleared to black to avoid confusion (case 1265061).
- Slight reduction of VGPR used by area light code.
- Changed thread group size for contact shadows (save 1.1ms on PS4)
- Make sure distortion stencil test happens before pixel shader is run.
- Small optimization that allows to skip motion vector prepping when the whole wave as velocity of 0.
- Improved performance to avoid generating coarse stencil buffer when not needed.
- Remove HTile generation for decals (faster without).
- Improving SSGI Filtering and fixing a blend issue with RTGI.
- Changed the Trackball UI so that it allows explicit numeric values.
- Reduce the G-buffer footprint of anisotropic materials
- Moved SSGI out of preview.
- Skip an unneeded depth buffer copy on consoles. 
- Replaced the Density Volume Texture Tool with the new 3D Texture Importer.
- Rename Raytracing Node to Raytracing Quality Keyword and rename high and low inputs as default and raytraced. All raytracing effects now use the raytraced mode but path tracing.
- Moved diffusion profile list to the HDRP default settings panel.
- Skip biquadratic resampling of vbuffer when volumetric fog filtering is enabled.
- Optimized Grain and sRGB Dithering.
- On platforms that allow it skip the first mip of the depth pyramid and compute it alongside the depth buffer used for low res transparents.
- When trying to install the local configuration package, if another one is already present the user is now asked whether they want to keep it or not.
- Improved MSAA color resolve to fix issues when very bright and very dark samples are resolved together.

## [10.0.0] - 2019-06-10

### Added
- Ray tracing support for VR single-pass
- Added sharpen filter shader parameter and UI for TemporalAA to control image quality instead of hardcoded value
- Added frame settings option for custom post process and custom passes as well as custom color buffer format option.
- Add check in wizard on SRP Batcher enabled.
- Added default implementations of OnPreprocessMaterialDescription for FBX, Obj, Sketchup and 3DS file formats.
- Added custom pass fade radius
- Added after post process injection point for custom passes
- Added basic alpha compositing support - Alpha is available afterpostprocess when using FP16 buffer format.
- Added falloff distance on Reflection Probe and Planar Reflection Probe
- Added Backplate projection from the HDRISky
- Added Shadow Matte in UnlitMasterNode, which only received shadow without lighting
- Added hability to name LightLayers in HDRenderPipelineAsset
- Added a range compression factor for Reflection Probe and Planar Reflection Probe to avoid saturation of colors.
- Added path tracing support for directional, point and spot lights, as well as emission from Lit and Unlit.
- Added non temporal version of SSAO.
- Added more detailed ray tracing stats in the debug window
- Added Disc area light (bake only)
- Added a warning in the material UI to prevent transparent + subsurface-scattering combination.
- Added XR single-pass setting into HDRP asset
- Added a penumbra tint option for lights
- Added support for depth copy with XR SDK
- Added debug setting to Render Pipeline Debug Window to list the active XR views
- Added an option to filter the result of the volumetric lighting (off by default).
- Added a transmission multiplier for directional lights
- Added XR single-pass test mode to Render Pipeline Debug Window
- Added debug setting to Render Pipeline Window to list the active XR views
- Added a new refraction mode for the Lit shader (thin). Which is a box refraction with small thickness values
- Added the code to support Barn Doors for Area Lights based on a shaderconfig option.
- Added HDRPCameraBinder property binder for Visual Effect Graph
- Added "Celestial Body" controls to the Directional Light
- Added new parameters to the Physically Based Sky
- Added Reflections to the DXR Wizard
- Added the possibility to have ray traced colored and semi-transparent shadows on directional lights.
- Added a check in the custom post process template to throw an error if the default shader is not found.
- Exposed the debug overlay ratio in the debug menu.
- Added a separate frame settings for tonemapping alongside color grading.
- Added the receive fog option in the material UI for ShaderGraphs.
- Added a public virtual bool in the custom post processes API to specify if a post processes should be executed in the scene view.
- Added a menu option that checks scene issues with ray tracing. Also removed the previously existing warning at runtime.
- Added Contrast Adaptive Sharpen (CAS) Upscaling effect.
- Added APIs to update probe settings at runtime.
- Added documentation for the rayTracingSupported method in HDRP
- Added user-selectable format for the post processing passes.
- Added support for alpha channel in some post-processing passes (DoF, TAA, Uber).
- Added warnings in FrameSettings inspector when using DXR and atempting to use Asynchronous Execution.
- Exposed Stencil bits that can be used by the user.
- Added history rejection based on velocity of intersected objects for directional, point and spot lights.
- Added a affectsVolumetric field to the HDAdditionalLightData API to know if light affects volumetric fog.
- Add OS and Hardware check in the Wizard fixes for DXR.
- Added option to exclude camera motion from motion blur.
- Added semi-transparent shadows for point and spot lights.
- Added support for semi-transparent shadow for unlit shader and unlit shader graph.
- Added the alpha clip enabled toggle to the material UI for all HDRP shader graphs.
- Added Material Samples to explain how to use the lit shader features
- Added an initial implementation of ray traced sub surface scattering
- Added AssetPostprocessors and Shadergraphs to handle Arnold Standard Surface and 3DsMax Physical material import from FBX.
- Added support for Smoothness Fade start work when enabling ray traced reflections.
- Added Contact shadow, Micro shadows and Screen space refraction API documentation.
- Added script documentation for SSR, SSAO (ray tracing), GI, Light Cluster, RayTracingSettings, Ray Counters, etc.
- Added path tracing support for refraction and internal reflections.
- Added support for Thin Refraction Model and Lit's Clear Coat in Path Tracing.
- Added the Tint parameter to Sky Colored Fog.
- Added of Screen Space Reflections for Transparent materials
- Added a fallback for ray traced area light shadows in case the material is forward or the lit mode is forward.
- Added a new debug mode for light layers.
- Added an "enable" toggle to the SSR volume component.
- Added support for anisotropic specular lobes in path tracing.
- Added support for alpha clipping in path tracing.
- Added support for light cookies in path tracing.
- Added support for transparent shadows in path tracing.
- Added support for iridescence in path tracing.
- Added support for background color in path tracing.
- Added a path tracing test to the test suite.
- Added a warning and workaround instructions that appear when you enable XR single-pass after the first frame with the XR SDK.
- Added the exposure sliders to the planar reflection probe preview
- Added support for subsurface scattering in path tracing.
- Added a new mode that improves the filtering of ray traced shadows (directional, point and spot) based on the distance to the occluder.
- Added support of cookie baking and add support on Disc light.
- Added support for fog attenuation in path tracing.
- Added a new debug panel for volumes
- Added XR setting to control camera jitter for temporal effects
- Added an error message in the DrawRenderers custom pass when rendering opaque objects with an HDRP asset in DeferredOnly mode.
- Added API to enable proper recording of path traced scenes (with the Unity recorder or other tools).
- Added support for fog in Recursive rendering, ray traced reflections and ray traced indirect diffuse.
- Added an alpha blend option for recursive rendering
- Added support for stack lit for ray tracing effects.
- Added support for hair for ray tracing effects.
- Added support for alpha to coverage for HDRP shaders and shader graph
- Added support for Quality Levels to Subsurface Scattering.
- Added option to disable XR rendering on the camera settings.
- Added support for specular AA from geometric curvature in AxF
- Added support for baked AO (no input for now) in AxF
- Added an info box to warn about depth test artifacts when rendering object twice in custom passes with MSAA.
- Added a frame setting for alpha to mask.
- Added support for custom passes in the AOV API
- Added Light decomposition lighting debugging modes and support in AOV
- Added exposure compensation to Fixed exposure mode
- Added support for rasterized area light shadows in StackLit
- Added support for texture-weighted automatic exposure
- Added support for POM for emissive map
- Added alpha channel support in motion blur pass.
- Added the HDRP Compositor Tool (in Preview).
- Added a ray tracing mode option in the HDRP asset that allows to override and shader stripping.
- Added support for arbitrary resolution scaling of Volumetric Lighting to the Fog volume component.
- Added range attenuation for box-shaped spotlights.
- Added scenes for hair and fabric and decals with material samples
- Added fabric materials and textures
- Added information for fabric materials in fabric scene
- Added a DisplayInfo attribute to specify a name override and a display order for Volume Component fields (used only in default inspector for now).
- Added Min distance to contact shadows.
- Added support for Depth of Field in path tracing (by sampling the lens aperture).
- Added an API in HDRP to override the camera within the rendering of a frame (mainly for custom pass).
- Added a function (HDRenderPipeline.ResetRTHandleReferenceSize) to reset the reference size of RTHandle systems.
- Added support for AxF measurements importing into texture resources tilings.
- Added Layer parameter on Area Light to modify Layer of generated Emissive Mesh
- Added a flow map parameter to HDRI Sky
- Implemented ray traced reflections for transparent objects.
- Add a new parameter to control reflections in recursive rendering.
- Added an initial version of SSGI.
- Added Virtual Texturing cache settings to control the size of the Streaming Virtual Texturing caches.
- Added back-compatibility with builtin stereo matrices.
- Added CustomPassUtils API to simplify Blur, Copy and DrawRenderers custom passes.
- Added Histogram guided automatic exposure.
- Added few exposure debug modes.
- Added support for multiple path-traced views at once (e.g., scene and game views).
- Added support for 3DsMax's 2021 Simplified Physical Material from FBX files in the Model Importer.
- Added custom target mid grey for auto exposure.
- Added CustomPassUtils API to simplify Blur, Copy and DrawRenderers custom passes.
- Added an API in HDRP to override the camera within the rendering of a frame (mainly for custom pass).
- Added more custom pass API functions, mainly to render objects from another camera.
- Added support for transparent Unlit in path tracing.
- Added a minimal lit used for RTGI in peformance mode.
- Added procedural metering mask that can follow an object
- Added presets quality settings for RTAO and RTGI.
- Added an override for the shadow culling that allows better directional shadow maps in ray tracing effects (RTR, RTGI, RTSSS and RR).
- Added a Cloud Layer volume override.
- Added Fast Memory support for platform that support it.
- Added CPU and GPU timings for ray tracing effects.
- Added support to combine RTSSS and RTGI (1248733).
- Added IES Profile support for Point, Spot and Rectangular-Area lights
- Added support for multiple mapping modes in AxF.
- Add support of lightlayers on indirect lighting controller
- Added compute shader stripping.
- Added Cull Mode option for opaque materials and ShaderGraphs. 
- Added scene view exposure override.
- Added support for exposure curve remapping for min/max limits.
- Added presets for ray traced reflections.
- Added final image histogram debug view (both luminance and RGB).
- Added an example texture and rotation to the Cloud Layer volume override.
- Added an option to extend the camera culling for skinned mesh animation in ray tracing effects (1258547).
- Added decal layer system similar to light layer. Mesh will receive a decal when both decal layer mask matches.
- Added shader graph nodes for rendering a complex eye shader.
- Added more controls to contact shadows and increased quality in some parts. 
- Added a physically based option in DoF volume.
- Added API to check if a Camera, Light or ReflectionProbe is compatible with HDRP.
- Added path tracing test scene for normal mapping.
- Added missing API documentation.
- Remove CloudLayer
- Added quad overdraw and vertex density debug modes.

### Fixed
- fix when saved HDWizard window tab index out of range (1260273)
- Fix when rescale probe all direction below zero (1219246)
- Update documentation of HDRISky-Backplate, precise how to have Ambient Occlusion on the Backplate
- Sorting, undo, labels, layout in the Lighting Explorer.
- Fixed sky settings and materials in Shader Graph Samples package
- Fix/workaround a probable graphics driver bug in the GTAO shader.
- Fixed Hair and PBR shader graphs double sided modes
- Fixed an issue where updating an HDRP asset in the Quality setting panel would not recreate the pipeline.
- Fixed issue with point lights being considered even when occupying less than a pixel on screen (case 1183196)
- Fix a potential NaN source with iridescence (case 1183216)
- Fixed issue of spotlight breaking when minimizing the cone angle via the gizmo (case 1178279)
- Fixed issue that caused decals not to modify the roughness in the normal buffer, causing SSR to not behave correctly (case 1178336)
- Fixed lit transparent refraction with XR single-pass rendering
- Removed extra jitter for TemporalAA in VR
- Fixed ShaderGraph time in main preview
- Fixed issue on some UI elements in HDRP asset not expanding when clicking the arrow (case 1178369)
- Fixed alpha blending in custom post process
- Fixed the modification of the _AlphaCutoff property in the material UI when exposed with a ShaderGraph parameter.
- Fixed HDRP test `1218_Lit_DiffusionProfiles` on Vulkan.
- Fixed an issue where building a player in non-dev mode would generate render target error logs every frame
- Fixed crash when upgrading version of HDRP
- Fixed rendering issues with material previews
- Fixed NPE when using light module in Shuriken particle systems (1173348).
- Refresh cached shadow on editor changes
- Fixed light supported units caching (1182266)
- Fixed an issue where SSAO (that needs temporal reprojection) was still being rendered when Motion Vectors were not available (case 1184998)
- Fixed a nullref when modifying the height parameters inside the layered lit shader UI.
- Fixed Decal gizmo that become white after exiting play mode
- Fixed Decal pivot position to behave like a spotlight
- Fixed an issue where using the LightingOverrideMask would break sky reflection for regular cameras
- Fix DebugMenu FrameSettingsHistory persistency on close
- Fix DensityVolume, ReflectionProbe aned PlanarReflectionProbe advancedControl display
- Fix DXR scene serialization in wizard
- Fixed an issue where Previews would reallocate History Buffers every frame
- Fixed the SetLightLayer function in HDAdditionalLightData setting the wrong light layer
- Fix error first time a preview is created for planar
- Fixed an issue where SSR would use an incorrect roughness value on ForwardOnly (StackLit, AxF, Fabric, etc.) materials when the pipeline is configured to also allow deferred Lit.
- Fixed issues with light explorer (cases 1183468, 1183269)
- Fix dot colors in LayeredLit material inspector
- Fix undo not resetting all value when undoing the material affectation in LayerLit material
- Fix for issue that caused gizmos to render in render textures (case 1174395)
- Fixed the light emissive mesh not updated when the light was disabled/enabled
- Fixed light and shadow layer sync when setting the HDAdditionalLightData.lightlayersMask property
- Fixed a nullref when a custom post process component that was in the HDRP PP list is removed from the project
- Fixed issue that prevented decals from modifying specular occlusion (case 1178272).
- Fixed exposure of volumetric reprojection
- Fixed multi selection support for Scalable Settings in lights
- Fixed font shaders in test projects for VR by using a Shader Graph version
- Fixed refresh of baked cubemap by incrementing updateCount at the end of the bake (case 1158677).
- Fixed issue with rectangular area light when seen from the back
- Fixed decals not affecting lightmap/lightprobe
- Fixed zBufferParams with XR single-pass rendering
- Fixed moving objects not rendered in custom passes
- Fixed abstract classes listed in the + menu of the custom pass list
- Fixed custom pass that was rendered in previews
- Fixed precision error in zero value normals when applying decals (case 1181639)
- Fixed issue that triggered No Scene Lighting view in game view as well (case 1156102)
- Assign default volume profile when creating a new HDRP Asset
- Fixed fov to 0 in planar probe breaking the projection matrix (case 1182014)
- Fixed bugs with shadow caching
- Reassign the same camera for a realtime probe face render request to have appropriate history buffer during realtime probe rendering.
- Fixed issue causing wrong shading when normal map mode is Object space, no normal map is set, but a detail map is present (case 1143352)
- Fixed issue with decal and htile optimization
- Fixed TerrainLit shader compilation error regarding `_Control0_TexelSize` redefinition (case 1178480).
- Fixed warning about duplicate HDRuntimeReflectionSystem when configuring play mode without domain reload.
- Fixed an editor crash when multiple decal projectors were selected and some had null material
- Added all relevant fix actions to FixAll button in Wizard
- Moved FixAll button on top of the Wizard
- Fixed an issue where fog color was not pre-exposed correctly
- Fix priority order when custom passes are overlapping
- Fix cleanup not called when the custom pass GameObject is destroyed
- Replaced most instances of GraphicsSettings.renderPipelineAsset by GraphicsSettings.currentRenderPipeline. This should fix some parameters not working on Quality Settings overrides.
- Fixed an issue with Realtime GI not working on upgraded projects.
- Fixed issue with screen space shadows fallback texture was not set as a texture array.
- Fixed Pyramid Lights bounding box
- Fixed terrain heightmap default/null values and epsilons
- Fixed custom post-processing effects breaking when an abstract class inherited from `CustomPostProcessVolumeComponent`
- Fixed XR single-pass rendering in Editor by using ShaderConfig.s_XrMaxViews to allocate matrix array
- Multiple different skies rendered at the same time by different cameras are now handled correctly without flickering
- Fixed flickering issue happening when different volumes have shadow settings and multiple cameras are present.
- Fixed issue causing planar probes to disappear if there is no light in the scene.
- Fixed a number of issues with the prefab isolation mode (Volumes leaking from the main scene and reflection not working properly)
- Fixed an issue with fog volume component upgrade not working properly
- Fixed Spot light Pyramid Shape has shadow artifacts on aspect ratio values lower than 1
- Fixed issue with AO upsampling in XR
- Fixed camera without HDAdditionalCameraData component not rendering
- Removed the macro ENABLE_RAYTRACING for most of the ray tracing code
- Fixed prefab containing camera reloading in loop while selected in the Project view
- Fixed issue causing NaN wheh the Z scale of an object is set to 0.
- Fixed DXR shader passes attempting to render before pipeline loaded
- Fixed black ambient sky issue when importing a project after deleting Library.
- Fixed issue when upgrading a Standard transparent material (case 1186874)
- Fixed area light cookies not working properly with stack lit
- Fixed material render queue not updated when the shader is changed in the material inspector.
- Fixed a number of issues with full screen debug modes not reseting correctly when setting another mutually exclusive mode
- Fixed compile errors for platforms with no VR support
- Fixed an issue with volumetrics and RTHandle scaling (case 1155236)
- Fixed an issue where sky lighting might be updated uselessly
- Fixed issue preventing to allow setting decal material to none (case 1196129)
- Fixed XR multi-pass decals rendering
- Fixed several fields on Light Inspector that not supported Prefab overrides
- Fixed EOL for some files
- Fixed scene view rendering with volumetrics and XR enabled
- Fixed decals to work with multiple cameras
- Fixed optional clear of GBuffer (Was always on)
- Fixed render target clears with XR single-pass rendering
- Fixed HDRP samples file hierarchy
- Fixed Light units not matching light type
- Fixed QualitySettings panel not displaying HDRP Asset
- Fixed black reflection probes the first time loading a project
- Fixed y-flip in scene view with XR SDK
- Fixed Decal projectors do not immediately respond when parent object layer mask is changed in editor.
- Fixed y-flip in scene view with XR SDK
- Fixed a number of issues with Material Quality setting
- Fixed the transparent Cull Mode option in HD unlit master node settings only visible if double sided is ticked.
- Fixed an issue causing shadowed areas by contact shadows at the edge of far clip plane if contact shadow length is very close to far clip plane.
- Fixed editing a scalable settings will edit all loaded asset in memory instead of targetted asset.
- Fixed Planar reflection default viewer FOV
- Fixed flickering issues when moving the mouse in the editor with ray tracing on.
- Fixed the ShaderGraph main preview being black after switching to SSS in the master node settings
- Fixed custom fullscreen passes in VR
- Fixed camera culling masks not taken in account in custom pass volumes
- Fixed object not drawn in custom pass when using a DrawRenderers with an HDRP shader in a build.
- Fixed injection points for Custom Passes (AfterDepthAndNormal and BeforePreRefraction were missing)
- Fixed a enum to choose shader tags used for drawing objects (DepthPrepass or Forward) when there is no override material.
- Fixed lit objects in the BeforePreRefraction, BeforeTransparent and BeforePostProcess.
- Fixed the None option when binding custom pass render targets to allow binding only depth or color.
- Fixed custom pass buffers allocation so they are not allocated if they're not used.
- Fixed the Custom Pass entry in the volume create asset menu items.
- Fixed Prefab Overrides workflow on Camera.
- Fixed alignment issue in Preset for Camera.
- Fixed alignment issue in Physical part for Camera.
- Fixed FrameSettings multi-edition.
- Fixed a bug happening when denoising multiple ray traced light shadows
- Fixed minor naming issues in ShaderGraph settings
- VFX: Removed z-fight glitches that could appear when using deferred depth prepass and lit quad primitives
- VFX: Preserve specular option for lit outputs (matches HDRP lit shader)
- Fixed an issue with Metal Shader Compiler and GTAO shader for metal
- Fixed resources load issue while upgrading HDRP package.
- Fix LOD fade mask by accounting for field of view
- Fixed spot light missing from ray tracing indirect effects.
- Fixed a UI bug in the diffusion profile list after fixing them from the wizard.
- Fixed the hash collision when creating new diffusion profile assets.
- Fixed a light leaking issue with box light casting shadows (case 1184475)
- Fixed Cookie texture type in the cookie slot of lights (Now displays a warning because it is not supported).
- Fixed a nullref that happens when using the Shuriken particle light module
- Fixed alignment in Wizard
- Fixed text overflow in Wizard's helpbox
- Fixed Wizard button fix all that was not automatically grab all required fixes
- Fixed VR tab for MacOS in Wizard
- Fixed local config package workflow in Wizard
- Fixed issue with contact shadows shifting when MSAA is enabled.
- Fixed EV100 in the PBR sky
- Fixed an issue In URP where sometime the camera is not passed to the volume system and causes a null ref exception (case 1199388)
- Fixed nullref when releasing HDRP with custom pass disabled
- Fixed performance issue derived from copying stencil buffer.
- Fixed an editor freeze when importing a diffusion profile asset from a unity package.
- Fixed an exception when trying to reload a builtin resource.
- Fixed the light type intensity unit reset when switching the light type.
- Fixed compilation error related to define guards and CreateLayoutFromXrSdk()
- Fixed documentation link on CustomPassVolume.
- Fixed player build when HDRP is in the project but not assigned in the graphic settings.
- Fixed an issue where ambient probe would be black for the first face of a baked reflection probe
- VFX: Fixed Missing Reference to Visual Effect Graph Runtime Assembly
- Fixed an issue where rendering done by users in EndCameraRendering would be executed before the main render loop.
- Fixed Prefab Override in main scope of Volume.
- Fixed alignment issue in Presset of main scope of Volume.
- Fixed persistence of ShowChromeGizmo and moved it to toolbar for coherency in ReflectionProbe and PlanarReflectionProbe.
- Fixed Alignement issue in ReflectionProbe and PlanarReflectionProbe.
- Fixed Prefab override workflow issue in ReflectionProbe and PlanarReflectionProbe.
- Fixed empty MoreOptions and moved AdvancedManipulation in a dedicated location for coherency in ReflectionProbe and PlanarReflectionProbe.
- Fixed Prefab override workflow issue in DensityVolume.
- Fixed empty MoreOptions and moved AdvancedManipulation in a dedicated location for coherency in DensityVolume.
- Fix light limit counts specified on the HDRP asset
- Fixed Quality Settings for SSR, Contact Shadows and Ambient Occlusion volume components
- Fixed decalui deriving from hdshaderui instead of just shaderui
- Use DelayedIntField instead of IntField for scalable settings
- Fixed init of debug for FrameSettingsHistory on SceneView camera
- Added a fix script to handle the warning 'referenced script in (GameObject 'SceneIDMap') is missing'
- Fix Wizard load when none selected for RenderPipelineAsset
- Fixed TerrainLitGUI when per-pixel normal property is not present.
- Fixed rendering errors when enabling debug modes with custom passes
- Fix an issue that made PCSS dependent on Atlas resolution (not shadow map res)
- Fixing a bug whith histories when n>4 for ray traced shadows
- Fixing wrong behavior in ray traced shadows for mesh renderers if their cast shadow is shadow only or double sided
- Only tracing rays for shadow if the point is inside the code for spotlight shadows
- Only tracing rays if the point is inside the range for point lights
- Fixing ghosting issues when the screen space shadow  indexes change for a light with ray traced shadows
- Fixed an issue with stencil management and Xbox One build that caused corrupted output in deferred mode.
- Fixed a mismatch in behavior between the culling of shadow maps and ray traced point and spot light shadows
- Fixed recursive ray tracing not working anymore after intermediate buffer refactor.
- Fixed ray traced shadow denoising not working (history rejected all the time).
- Fixed shader warning on xbox one
- Fixed cookies not working for spot lights in ray traced reflections, ray traced GI and recursive rendering
- Fixed an inverted handling of CoatSmoothness for SSR in StackLit.
- Fixed missing distortion inputs in Lit and Unlit material UI.
- Fixed issue that propagated NaNs across multiple frames through the exposure texture.
- Fixed issue with Exclude from TAA stencil ignored.
- Fixed ray traced reflection exposure issue.
- Fixed issue with TAA history not initialising corretly scale factor for first frame
- Fixed issue with stencil test of material classification not using the correct Mask (causing false positive and bad performance with forward material in deferred)
- Fixed issue with History not reset when chaning antialiasing mode on camera
- Fixed issue with volumetric data not being initialized if default settings have volumetric and reprojection off.
- Fixed ray tracing reflection denoiser not applied in tier 1
- Fixed the vibility of ray tracing related methods.
- Fixed the diffusion profile list not saved when clicking the fix button in the material UI.
- Fixed crash when pushing bounce count higher than 1 for ray traced GI or reflections
- Fixed PCSS softness scale so that it better match ray traced reference for punctual lights.
- Fixed exposure management for the path tracer
- Fixed AxF material UI containing two advanced options settings.
- Fixed an issue where cached sky contexts were being destroyed wrongly, breaking lighting in the LookDev
- Fixed issue that clamped PCSS softness too early and not after distance scale.
- Fixed fog affect transparent on HD unlit master node
- Fixed custom post processes re-ordering not saved.
- Fixed NPE when using scalable settings
- Fixed an issue where PBR sky precomputation was reset incorrectly in some cases causing bad performance.
- Fixed a bug due to depth history begin overriden too soon
- Fixed CustomPassSampleCameraColor scale issue when called from Before Transparent injection point.
- Fixed corruption of AO in baked probes.
- Fixed issue with upgrade of projects that still had Very High as shadow filtering quality.
- Fixed issue that caused Distortion UI to appear in Lit.
- Fixed several issues with decal duplicating when editing them.
- Fixed initialization of volumetric buffer params (1204159)
- Fixed an issue where frame count was incorrectly reset for the game view, causing temporal processes to fail.
- Fixed Culling group was not disposed error.
- Fixed issues on some GPU that do not support gathers on integer textures.
- Fixed an issue with ambient probe not being initialized for the first frame after a domain reload for volumetric fog.
- Fixed the scene visibility of decal projectors and density volumes
- Fixed a leak in sky manager.
- Fixed an issue where entering playmode while the light editor is opened would produce null reference exceptions.
- Fixed the debug overlay overlapping the debug menu at runtime.
- Fixed an issue with the framecount when changing scene.
- Fixed errors that occurred when using invalid near and far clip plane values for planar reflections.
- Fixed issue with motion blur sample weighting function.
- Fixed motion vectors in MSAA.
- Fixed sun flare blending (case 1205862).
- Fixed a lot of issues related to ray traced screen space shadows.
- Fixed memory leak caused by apply distortion material not being disposed.
- Fixed Reflection probe incorrectly culled when moving its parent (case 1207660)
- Fixed a nullref when upgrading the Fog volume components while the volume is opened in the inspector.
- Fix issues where decals on PS4 would not correctly write out the tile mask causing bits of the decal to go missing.
- Use appropriate label width and text content so the label is completely visible
- Fixed an issue where final post process pass would not output the default alpha value of 1.0 when using 11_11_10 color buffer format.
- Fixed SSR issue after the MSAA Motion Vector fix.
- Fixed an issue with PCSS on directional light if punctual shadow atlas was not allocated.
- Fixed an issue where shadow resolution would be wrong on the first face of a baked reflection probe.
- Fixed issue with PCSS softness being incorrect for cascades different than the first one.
- Fixed custom post process not rendering when using multiple HDRP asset in quality settings
- Fixed probe gizmo missing id (case 1208975)
- Fixed a warning in raytracingshadowfilter.compute
- Fixed issue with AO breaking with small near plane values.
- Fixed custom post process Cleanup function not called in some cases.
- Fixed shader warning in AO code.
- Fixed a warning in simpledenoiser.compute
- Fixed tube and rectangle light culling to use their shape instead of their range as a bounding box.
- Fixed caused by using gather on a UINT texture in motion blur.
- Fix issue with ambient occlusion breaking when dynamic resolution is active.
- Fixed some possible NaN causes in Depth of Field.
- Fixed Custom Pass nullref due to the new Profiling Sample API changes
- Fixed the black/grey screen issue on after post process Custom Passes in non dev builds.
- Fixed particle lights.
- Improved behavior of lights and probe going over the HDRP asset limits.
- Fixed issue triggered when last punctual light is disabled and more than one camera is used.
- Fixed Custom Pass nullref due to the new Profiling Sample API changes
- Fixed the black/grey screen issue on after post process Custom Passes in non dev builds.
- Fixed XR rendering locked to vsync of main display with Standalone Player.
- Fixed custom pass cleanup not called at the right time when using multiple volumes.
- Fixed an issue on metal with edge of decal having artifact by delaying discard of fragments during decal projection
- Fixed various shader warning
- Fixing unnecessary memory allocations in the ray tracing cluster build
- Fixed duplicate column labels in LightEditor's light tab
- Fixed white and dark flashes on scenes with very high or very low exposure when Automatic Exposure is being used.
- Fixed an issue where passing a null ProfilingSampler would cause a null ref exception.
- Fixed memory leak in Sky when in matcap mode.
- Fixed compilation issues on platform that don't support VR.
- Fixed migration code called when we create a new HDRP asset.
- Fixed RemoveComponent on Camera contextual menu to not remove Camera while a component depend on it.
- Fixed an issue where ambient occlusion and screen space reflections editors would generate null ref exceptions when HDRP was not set as the current pipeline.
- Fixed a null reference exception in the probe UI when no HDRP asset is present.
- Fixed the outline example in the doc (sampling range was dependent on screen resolution)
- Fixed a null reference exception in the HDRI Sky editor when no HDRP asset is present.
- Fixed an issue where Decal Projectors created from script where rotated around the X axis by 90°.
- Fixed frustum used to compute Density Volumes visibility when projection matrix is oblique.
- Fixed a null reference exception in Path Tracing, Recursive Rendering and raytraced Global Illumination editors when no HDRP asset is present.
- Fix for NaNs on certain geometry with Lit shader -- [case 1210058](https://fogbugz.unity3d.com/f/cases/1210058/)
- Fixed an issue where ambient occlusion and screen space reflections editors would generate null ref exceptions when HDRP was not set as the current pipeline.
- Fixed a null reference exception in the probe UI when no HDRP asset is present.
- Fixed the outline example in the doc (sampling range was dependent on screen resolution)
- Fixed a null reference exception in the HDRI Sky editor when no HDRP asset is present.
- Fixed an issue where materials newly created from the contextual menu would have an invalid state, causing various problems until it was edited.
- Fixed transparent material created with ZWrite enabled (now it is disabled by default for new transparent materials)
- Fixed mouseover on Move and Rotate tool while DecalProjector is selected.
- Fixed wrong stencil state on some of the pixel shader versions of deferred shader.
- Fixed an issue where creating decals at runtime could cause a null reference exception.
- Fixed issue that displayed material migration dialog on the creation of new project.
- Fixed various issues with time and animated materials (cases 1210068, 1210064).
- Updated light explorer with latest changes to the Fog and fixed issues when no visual environment was present.
- Fixed not handleling properly the recieve SSR feature with ray traced reflections
- Shadow Atlas is no longer allocated for area lights when they are disabled in the shader config file.
- Avoid MRT Clear on PS4 as it is not implemented yet.
- Fixed runtime debug menu BitField control.
- Fixed the radius value used for ray traced directional light.
- Fixed compilation issues with the layered lit in ray tracing shaders.
- Fixed XR autotests viewport size rounding
- Fixed mip map slider knob displayed when cubemap have no mipmap
- Remove unnecessary skip of material upgrade dialog box.
- Fixed the profiling sample mismatch errors when enabling the profiler in play mode
- Fixed issue that caused NaNs in reflection probes on consoles.
- Fixed adjusting positive axis of Blend Distance slides the negative axis in the density volume component.
- Fixed the blend of reflections based on the weight.
- Fixed fallback for ray traced reflections when denoising is enabled.
- Fixed error spam issue with terrain detail terrainDetailUnsupported (cases 1211848)
- Fixed hardware dynamic resolution causing cropping/scaling issues in scene view (case 1158661)
- Fixed Wizard check order for `Hardware and OS` and `Direct3D12`
- Fix AO issue turning black when Far/Near plane distance is big.
- Fixed issue when opening lookdev and the lookdev volume have not been assigned yet.
- Improved memory usage of the sky system.
- Updated label in HDRP quality preference settings (case 1215100)
- Fixed Decal Projector gizmo not undoing properly (case 1216629)
- Fix a leak in the denoising of ray traced reflections.
- Fixed Alignment issue in Light Preset
- Fixed Environment Header in LightingWindow
- Fixed an issue where hair shader could write garbage in the diffuse lighting buffer, causing NaNs.
- Fixed an exposure issue with ray traced sub-surface scattering.
- Fixed runtime debug menu light hierarchy None not doing anything.
- Fixed the broken ShaderGraph preview when creating a new Lit graph.
- Fix indentation issue in preset of LayeredLit material.
- Fixed minor issues with cubemap preview in the inspector.
- Fixed wrong build error message when building for android on mac.
- Fixed an issue related to denoising ray trace area shadows.
- Fixed wrong build error message when building for android on mac.
- Fixed Wizard persistency of Direct3D12 change on domain reload.
- Fixed Wizard persistency of FixAll on domain reload.
- Fixed Wizard behaviour on domain reload.
- Fixed a potential source of NaN in planar reflection probe atlas.
- Fixed an issue with MipRatio debug mode showing _DebugMatCapTexture not being set.
- Fixed missing initialization of input params in Blit for VR.
- Fix Inf source in LTC for area lights.
- Fix issue with AO being misaligned when multiple view are visible.
- Fix issue that caused the clamp of camera rotation motion for motion blur to be ineffective.
- Fixed issue with AssetPostprocessors dependencies causing models to be imported twice when upgrading the package version.
- Fixed culling of lights with XR SDK
- Fixed memory stomp in shadow caching code, leading to overflow of Shadow request array and runtime errors.
- Fixed an issue related to transparent objects reading the ray traced indirect diffuse buffer
- Fixed an issue with filtering ray traced area lights when the intensity is high or there is an exposure.
- Fixed ill-formed include path in Depth Of Field shader.
- Fixed shader graph and ray tracing after the shader target PR.
- Fixed a bug in semi-transparent shadows (object further than the light casting shadows)
- Fix state enabled of default volume profile when in package.
- Fixed removal of MeshRenderer and MeshFilter on adding Light component.
- Fixed Ray Traced SubSurface Scattering not working with ray traced area lights
- Fixed Ray Traced SubSurface Scattering not working in forward mode.
- Fixed a bug in debug light volumes.
- Fixed a bug related to ray traced area light shadow history.
- Fixed an issue where fog sky color mode could sample NaNs in the sky cubemap.
- Fixed a leak in the PBR sky renderer.
- Added a tooltip to the Ambient Mode parameter in the Visual Envionment volume component.
- Static lighting sky now takes the default volume into account (this fixes discrepancies between baked and realtime lighting).
- Fixed a leak in the sky system.
- Removed MSAA Buffers allocation when lit shader mode is set to "deferred only".
- Fixed invalid cast for realtime reflection probes (case 1220504)
- Fixed invalid game view rendering when disabling all cameras in the scene (case 1105163)
- Hide reflection probes in the renderer components.
- Fixed infinite reload loop while displaying Light's Shadow's Link Light Layer in Inspector of Prefab Asset.
- Fixed the culling was not disposed error in build log.
- Fixed the cookie atlas size and planar atlas size being too big after an upgrade of the HDRP asset.
- Fixed transparent SSR for shader graph.
- Fixed an issue with emissive light meshes not being in the RAS.
- Fixed DXR player build
- Fixed the HDRP asset migration code not being called after an upgrade of the package
- Fixed draw renderers custom pass out of bound exception
- Fixed the PBR shader rendering in deferred
- Fixed some typos in debug menu (case 1224594)
- Fixed ray traced point and spot lights shadows not rejecting istory when semi-transparent or colored.
- Fixed a warning due to StaticLightingSky when reloading domain in some cases.
- Fixed the MaxLightCount being displayed when the light volume debug menu is on ColorAndEdge.
- Fixed issue with unclear naming of debug menu for decals.
- Fixed z-fighting in scene view when scene lighting is off (case 1203927)
- Fixed issue that prevented cubemap thumbnails from rendering (only on D3D11 and Metal).
- Fixed ray tracing with VR single-pass
- Fix an exception in ray tracing that happens if two LOD levels are using the same mesh renderer.
- Fixed error in the console when switching shader to decal in the material UI.
- Fixed an issue with refraction model and ray traced recursive rendering (case 1198578).
- Fixed an issue where a dynamic sky changing any frame may not update the ambient probe.
- Fixed cubemap thumbnail generation at project load time.
- Fixed cubemap thumbnail generation at project load time. 
- Fixed XR culling with multiple cameras
- Fixed XR single-pass with Mock HMD plugin
- Fixed sRGB mismatch with XR SDK
- Fixed an issue where default volume would not update when switching profile.
- Fixed issue with uncached reflection probe cameras reseting the debug mode (case 1224601) 
- Fixed an issue where AO override would not override specular occlusion.
- Fixed an issue where Volume inspector might not refresh correctly in some cases.
- Fixed render texture with XR
- Fixed issue with resources being accessed before initialization process has been performed completely. 
- Half fixed shuriken particle light that cast shadows (only the first one will be correct)
- Fixed issue with atmospheric fog turning black if a planar reflection probe is placed below ground level. (case 1226588)
- Fixed custom pass GC alloc issue in CustomPassVolume.GetActiveVolumes().
- Fixed a bug where instanced shadergraph shaders wouldn't compile on PS4.
- Fixed an issue related to the envlightdatasrt not being bound in recursive rendering.
- Fixed shadow cascade tooltip when using the metric mode (case 1229232)
- Fixed how the area light influence volume is computed to match rasterization.
- Focus on Decal uses the extends of the projectors
- Fixed usage of light size data that are not available at runtime.
- Fixed the depth buffer copy made before custom pass after opaque and normal injection point.
- Fix for issue that prevented scene from being completely saved when baked reflection probes are present and lighting is set to auto generate.
- Fixed drag area width at left of Light's intensity field in Inspector.
- Fixed light type resolution when performing a reset on HDAdditionalLightData (case 1220931)
- Fixed reliance on atan2 undefined behavior in motion vector debug shader.
- Fixed an usage of a a compute buffer not bound (1229964)
- Fixed an issue where changing the default volume profile from another inspector would not update the default volume editor.
- Fix issues in the post process system with RenderTexture being invalid in some cases, causing rendering problems.
- Fixed an issue where unncessarily serialized members in StaticLightingSky component would change each time the scene is changed.
- Fixed a weird behavior in the scalable settings drawing when the space becomes tiny (1212045).
- Fixed a regression in the ray traced indirect diffuse due to the new probe system.
- Fix for range compression factor for probes going negative (now clamped to positive values).
- Fixed path validation when creating new volume profile (case 1229933)
- Fixed a bug where Decal Shader Graphs would not recieve reprojected Position, Normal, or Bitangent data. (1239921)
- Fix reflection hierarchy for CARPAINT in AxF.
- Fix precise fresnel for delta lights for SVBRDF in AxF.
- Fixed the debug exposure mode for display sky reflection and debug view baked lighting
- Fixed MSAA depth resolve when there is no motion vectors
- Fixed various object leaks in HDRP.
- Fixed compile error with XR SubsystemManager.
- Fix for assertion triggering sometimes when saving a newly created lit shader graph (case 1230996)
- Fixed culling of planar reflection probes that change position (case 1218651)
- Fixed null reference when processing lightprobe (case 1235285)
- Fix issue causing wrong planar reflection rendering when more than one camera is present.
- Fix black screen in XR when HDRP package is present but not used.
- Fixed an issue with the specularFGD term being used when the material has a clear coat (lit shader).
- Fixed white flash happening with auto-exposure in some cases (case 1223774)
- Fixed NaN which can appear with real time reflection and inf value
- Fixed an issue that was collapsing the volume components in the HDRP default settings
- Fixed warning about missing bound decal buffer
- Fixed shader warning on Xbox for ResolveStencilBuffer.compute. 
- Fixed PBR shader ZTest rendering in deferred.
- Replaced commands incompatible with async compute in light list build process.
- Diffusion Profile and Material references in HDRP materials are now correctly exported to unity packages. Note that the diffusion profile or the material references need to be edited once before this can work properly.
- Fix MaterialBalls having same guid issue
- Fix spelling and grammatical errors in material samples
- Fixed unneeded cookie texture allocation for cone stop lights.
- Fixed scalarization code for contact shadows.
- Fixed volume debug in playmode
- Fixed issue when toggling anything in HDRP asset that will produce an error (case 1238155)
- Fixed shader warning in PCSS code when using Vulkan.
- Fixed decal that aren't working without Metal and Ambient Occlusion option enabled.
- Fixed an error about procedural sky being logged by mistake.
- Fixed shadowmask UI now correctly showing shadowmask disable
- Made more explicit the warning about raytracing and asynchronous compute. Also fixed the condition in which it appears.
- Fixed a null ref exception in static sky when the default volume profile is invalid.
- DXR: Fixed shader compilation error with shader graph and pathtracer
- Fixed SceneView Draw Modes not being properly updated after opening new scene view panels or changing the editor layout.
- VFX: Removed irrelevant queues in render queue selection from HDRP outputs
- VFX: Motion Vector are correctly renderered with MSAA [Case 1240754](https://issuetracker.unity3d.com/product/unity/issues/guid/1240754/)
- Fixed a cause of NaN when a normal of 0-length is generated (usually via shadergraph). 
- Fixed issue with screen-space shadows not enabled properly when RT is disabled (case 1235821)
- Fixed a performance issue with stochastic ray traced area shadows.
- Fixed cookie texture not updated when changing an import settings (srgb for example).
- Fixed flickering of the game/scene view when lookdev is running.
- Fixed issue with reflection probes in realtime time mode with OnEnable baking having wrong lighting with sky set to dynamic (case 1238047).
- Fixed transparent motion vectors not working when in MSAA.
- Fix error when removing DecalProjector from component contextual menu (case 1243960)
- Fixed issue with post process when running in RGBA16 and an object with additive blending is in the scene.
- Fixed corrupted values on LayeredLit when using Vertex Color multiply mode to multiply and MSAA is activated. 
- Fix conflicts with Handles manipulation when performing a Reset in DecalComponent (case 1238833)
- Fixed depth prepass and postpass being disabled after changing the shader in the material UI.
- Fixed issue with sceneview camera settings not being saved after Editor restart.
- Fixed issue when switching back to custom sensor type in physical camera settings (case 1244350).
- Fixed a null ref exception when running playmode tests with the render pipeline debug window opened.
- Fixed some GCAlloc in the debug window.
- Fixed shader graphs not casting semi-transparent and color shadows (case 1242617)
- Fixed thin refraction mode not working properly.
- Fixed assert on tests caused by probe culling results being requested when culling did not happen. (case 1246169) 
- Fixed over consumption of GPU memory by the Physically Based Sky.
- Fixed an invalid rotation in Planar Reflection Probe editor display, that was causing an error message (case 1182022)
- Put more information in Camera background type tooltip and fixed inconsistent exposure behavior when changing bg type.
- Fixed issue that caused not all baked reflection to be deleted upon clicking "Clear Baked Data" in the lighting menu (case 1136080)
- Fixed an issue where asset preview could be rendered white because of static lighting sky.
- Fixed an issue where static lighting was not updated when removing the static lighting sky profile.
- Fixed the show cookie atlas debug mode not displaying correctly when enabling the clear cookie atlas option.
- Fixed various multi-editing issues when changing Emission parameters.
- Fixed error when undo a Reflection Probe removal in a prefab instance. (case 1244047)
- Fixed Microshadow not working correctly in deferred with LightLayers
- Tentative fix for missing include in depth of field shaders.
- Fixed the light overlap scene view draw mode (wasn't working at all).
- Fixed taaFrameIndex and XR tests 4052 and 4053
- Fixed the prefab integration of custom passes (Prefab Override Highlight not working as expected).
- Cloned volume profile from read only assets are created in the root of the project. (case 1154961)
- Fixed Wizard check on default volume profile to also check it is not the default one in package.
- Fix erroneous central depth sampling in TAA.
- Fixed light layers not correctly disabled when the lightlayers is set to Nothing and Lightlayers isn't enabled in HDRP Asset
- Fixed issue with Model Importer materials falling back to the Legacy default material instead of HDRP's default material when import happens at Editor startup.
- Fixed a wrong condition in CameraSwitcher, potentially causing out of bound exceptions.
- Fixed an issue where editing the Look Dev default profile would not reflect directly in the Look Dev window.
- Fixed a bug where the light list is not cleared but still used when resizing the RT.
- Fixed exposure debug shader with XR single-pass rendering.
- Fixed issues with scene view and transparent motion vectors.
- Fixed black screens for linux/HDRP (1246407)
- Fixed a vulkan and metal warning in the SSGI compute shader.
- Fixed an exception due to the color pyramid not allocated when SSGI is enabled.
- Fixed an issue with the first Depth history was incorrectly copied.
- Fixed path traced DoF focusing issue
- Fix an issue with the half resolution Mode (performance)
- Fix an issue with the color intensity of emissive for performance rtgi
- Fixed issue with rendering being mostly broken when target platform disables VR. 
- Workaround an issue caused by GetKernelThreadGroupSizes  failing to retrieve correct group size. 
- Fix issue with fast memory and rendergraph. 
- Fixed transparent motion vector framesetting not sanitized.
- Fixed wrong order of post process frame settings.
- Fixed white flash when enabling SSR or SSGI.
- The ray traced indrect diffuse and RTGI were combined wrongly with the rest of the lighting (1254318).
- Fixed an exception happening when using RTSSS without using RTShadows.
- Fix inconsistencies with transparent motion vectors and opaque by allowing camera only transparent motion vectors.
- Fix reflection probe frame settings override
- Fixed certain shadow bias artifacts present in volumetric lighting (case 1231885).
- Fixed area light cookie not updated when switch the light type from a spot that had a cookie.
- Fixed issue with dynamic resolution updating when not in play mode.
- Fixed issue with Contrast Adaptive Sharpening upsample mode and preview camera.
- Fix issue causing blocky artifacts when decals affect metallic and are applied on material with specular color workflow.
- Fixed issue with depth pyramid generation and dynamic resolution.
- Fixed an issue where decals were duplicated in prefab isolation mode.
- Fixed an issue where rendering preview with MSAA might generate render graph errors.
- Fixed compile error in PS4 for planar reflection filtering.
- Fixed issue with blue line in prefabs for volume mode.
- Fixing the internsity being applied to RTAO too early leading to unexpected results (1254626).
- Fix issue that caused sky to incorrectly render when using a custom projection matrix.
- Fixed null reference exception when using depth pre/post pass in shadergraph with alpha clip in the material.
- Appropriately constraint blend distance of reflection probe while editing with the inspector (case 1248931)
- Fixed AxF handling of roughness for Blinn-Phong type materials
- Fixed AxF UI errors when surface type is switched to transparent
- Fixed a serialization issue, preventing quality level parameters to undo/redo and update scene view on change.
- Fixed an exception occuring when a camera doesn't have an HDAdditionalCameraData (1254383).
- Fixed ray tracing with XR single-pass.
- Fixed warning in HDAdditionalLightData OnValidate (cases 1250864, 1244578)
- Fixed a bug related to denoising ray traced reflections.
- Fixed nullref in the layered lit material inspector.
- Fixed an issue where manipulating the color wheels in a volume component would reset the cursor every time.
- Fixed an issue where static sky lighting would not be updated for a new scene until it's reloaded at least once.
- Fixed culling for decals when used in prefabs and edited in context.
- Force to rebake probe with missing baked texture. (1253367)
- Fix supported Mac platform detection to handle new major version (11.0) properly
- Fixed typo in the Render Pipeline Wizard under HDRP+VR
- Change transparent SSR name in frame settings to avoid clipping. 
- Fixed missing include guards in shadow hlsl files.
- Repaint the scene view whenever the scene exposure override is changed.
- Fixed an error when clearing the SSGI history texture at creation time (1259930).
- Fixed alpha to mask reset when toggling alpha test in the material UI.
- Fixed an issue where opening the look dev window with the light theme would make the window blink and eventually crash unity.
- Fixed fallback for ray tracing and light layers (1258837).
- Fixed Sorting Priority not displayed correctly in the DrawRenderers custom pass UI.
- Fixed glitch in Project settings window when selecting diffusion profiles in material section (case 1253090)
- Fixed issue with light layers bigger than 8 (and above the supported range). 
- Fixed issue with culling layer mask of area light's emissive mesh 
- Fixed overused the atlas for Animated/Render Target Cookies (1259930).
- Fixed errors when switching area light to disk shape while an area emissive mesh was displayed.
- Fixed default frame settings MSAA toggle for reflection probes (case 1247631)
- Fixed the transparent SSR dependency not being properly disabled according to the asset dependencies (1260271).
- Fixed issue with completely black AO on double sided materials when normal mode is set to None.
- Fixed UI drawing of the quaternion (1251235)
- Fix an issue with the quality mode and perf mode on RTR and RTGI and getting rid of unwanted nans (1256923).
- Fixed unitialized ray tracing resources when using non-default HDRP asset (case 1259467).
- Fixed overused the atlas for Animated/Render Target Cookies (1259930).
- Fixed sky asserts with XR multipass
- Fixed for area light not updating baked light result when modifying with gizmo.
- Fixed robustness issue with GetOddNegativeScale() in ray tracing, which was impacting normal mapping (1261160).
- Fixed regression where moving face of the probe gizmo was not moving its position anymore.
- Fixed XR single-pass macros in tessellation shaders.
- Fixed path-traced subsurface scattering mixing with diffuse and specular BRDFs (1250601).
- Fixed custom pass re-ordering issues.
- Improved robustness of normal mapping when scale is 0, and mapping is extreme (normals in or below the tangent plane).
- Fixed XR Display providers not getting zNear and zFar plane distances passed to them when in HDRP.
- Fixed rendering breaking when disabling tonemapping in the frame settings.
- Fixed issue with serialization of exposure modes in volume profiles not being consistent between HDRP versions (case 1261385).
- Fixed issue with duplicate names in newly created sub-layers in the graphics compositor (case 1263093).
- Remove MSAA debug mode when renderpipeline asset has no MSAA
- Fixed some post processing using motion vectors when they are disabled
- Fixed the multiplier of the environement lights being overriden with a wrong value for ray tracing (1260311).
- Fixed a series of exceptions happening when trying to load an asset during wizard execution (1262171).
- Fixed an issue with Stacklit shader not compiling correctly in player with debug display on (1260579)
- Fixed couple issues in the dependence of building the ray tracing acceleration structure.
- Fix sun disk intensity
- Fixed unwanted ghosting for smooth surfaces.
- Fixing an issue in the recursive rendering flag texture usage.
- Fixed a missing dependecy for choosing to evaluate transparent SSR.
- Fixed issue that failed compilation when XR is disabled.
- Fixed a compilation error in the IES code.
- Fixed issue with dynamic resolution handler when no OnResolutionChange callback is specified. 
- Fixed multiple volumes, planar reflection, and decal projector position when creating them from the menu.
- Reduced the number of global keyword used in deferredTile.shader
- Fixed incorrect processing of Ambient occlusion probe (9% error was introduced)
- Fixed multiedition of framesettings drop down (case 1270044)
- Fixed planar probe gizmo

### Changed
- Improve MIP selection for decals on Transparents
- Color buffer pyramid is not allocated anymore if neither refraction nor distortion are enabled
- Rename Emission Radius to Radius in UI in Point, Spot
- Angular Diameter parameter for directional light is no longuer an advanced property
- DXR: Remove Light Radius and Angular Diamater of Raytrace shadow. Angular Diameter and Radius are used instead.
- Remove MaxSmoothness parameters from UI for point, spot and directional light. The MaxSmoothness is now deduce from Radius Parameters
- DXR: Remove the Ray Tracing Environement Component. Add a Layer Mask to the ray Tracing volume components to define which objects are taken into account for each effect.
- Removed second cubemaps used for shadowing in lookdev
- Disable Physically Based Sky below ground
- Increase max limit of area light and reflection probe to 128
- Change default texture for detailmap to grey
- Optimize Shadow RT load on Tile based architecture platforms.
- Improved quality of SSAO.
- Moved RequestShadowMapRendering() back to public API.
- Update HDRP DXR Wizard with an option to automatically clone the hdrp config package and setup raytracing to 1 in shaders file.
- Added SceneSelection pass for TerrainLit shader.
- Simplified Light's type API regrouping the logic in one place (Check type in HDAdditionalLightData)
- The support of LOD CrossFade (Dithering transition) in master nodes now required to enable it in the master node settings (Save variant)
- Improved shadow bias, by removing constant depth bias and substituting it with slope-scale bias.
- Fix the default stencil values when a material is created from a SSS ShaderGraph.
- Tweak test asset to be compatible with XR: unlit SG material for canvas and double-side font material
- Slightly tweaked the behaviour of bloom when resolution is low to reduce artifacts.
- Hidden fields in Light Inspector that is not relevant while in BakingOnly mode.
- Changed parametrization of PCSS, now softness is derived from angular diameter (for directional lights) or shape radius (for point/spot lights) and min filter size is now in the [0..1] range.
- Moved the copy of the geometry history buffers to right after the depth mip chain generation.
- Rename "Luminance" to "Nits" in UX for physical light unit
- Rename FrameSettings "SkyLighting" to "SkyReflection"
- Reworked XR automated tests
- The ray traced screen space shadow history for directional, spot and point lights is discarded if the light transform has changed.
- Changed the behavior for ray tracing in case a mesh renderer has both transparent and opaque submeshes.
- Improve history buffer management
- Replaced PlayerSettings.virtualRealitySupported with XRGraphics.tryEnable.
- Remove redundant FrameSettings RealTimePlanarReflection
- Improved a bit the GC calls generated during the rendering.
- Material update is now only triggered when the relevant settings are touched in the shader graph master nodes
- Changed the way Sky Intensity (on Sky volume components) is handled. It's now a combo box where users can choose between Exposure, Multiplier or Lux (for HDRI sky only) instead of both multiplier and exposure being applied all the time. Added a new menu item to convert old profiles.
- Change how method for specular occlusions is decided on inspector shader (Lit, LitTesselation, LayeredLit, LayeredLitTessellation)
- Unlocked SSS, SSR, Motion Vectors and Distortion frame settings for reflections probes.
- Hide unused LOD settings in Quality Settings legacy window.
- Reduced the constrained distance for temporal reprojection of ray tracing denoising
- Removed shadow near plane from the Directional Light Shadow UI.
- Improved the performances of custom pass culling.
- The scene view camera now replicates the physical parameters from the camera tagged as "MainCamera".
- Reduced the number of GC.Alloc calls, one simple scene without plarnar / probes, it should be 0B.
- Renamed ProfilingSample to ProfilingScope and unified API. Added GPU Timings.
- Updated macros to be compatible with the new shader preprocessor.
- Ray tracing reflection temporal filtering is now done in pre-exposed space
- Search field selects the appropriate fields in both project settings panels 'HDRP Default Settings' and 'Quality/HDRP'
- Disabled the refraction and transmission map keywords if the material is opaque.
- Keep celestial bodies outside the atmosphere.
- Updated the MSAA documentation to specify what features HDRP supports MSAA for and what features it does not.
- Shader use for Runtime Debug Display are now correctly stripper when doing a release build
- Now each camera has its own Volume Stack. This allows Volume Parameters to be updated as early as possible and be ready for the whole frame without conflicts between cameras.
- Disable Async for SSR, SSAO and Contact shadow when aggregated ray tracing frame setting is on.
- Improved performance when entering play mode without domain reload by a factor of ~25
- Renamed the camera profiling sample to include the camera name
- Discarding the ray tracing history for AO, reflection, diffuse shadows and GI when the viewport size changes.
- Renamed the camera profiling sample to include the camera name
- Renamed the post processing graphic formats to match the new convention.
- The restart in Wizard for DXR will always be last fix from now on
- Refactoring pre-existing materials to share more shader code between rasterization and ray tracing.
- Setting a material's Refraction Model to Thin does not overwrite the Thickness and Transmission Absorption Distance anymore.
- Removed Wind textures from runtime as wind is no longer built into the pipeline
- Changed Shader Graph titles of master nodes to be more easily searchable ("HDRP/x" -> "x (HDRP)")
- Expose StartSinglePass() and StopSinglePass() as public interface for XRPass
- Replaced the Texture array for 2D cookies (spot, area and directional lights) and for planar reflections by an atlas.
- Moved the tier defining from the asset to the concerned volume components.
- Changing from a tier management to a "mode" management for reflection and GI and removing the ability to enable/disable deferred and ray bining (they are now implied by performance mode)
- The default FrameSettings for ScreenSpaceShadows is set to true for Camera in order to give a better workflow for DXR.
- Refactor internal usage of Stencil bits.
- Changed how the material upgrader works and added documentation for it.
- Custom passes now disable the stencil when overwriting the depth and not writing into it.
- Renamed the camera profiling sample to include the camera name
- Changed the way the shadow casting property of transparent and tranmissive materials is handeled for ray tracing.
- Changed inspector materials stencil setting code to have more sharing.
- Updated the default scene and default DXR scene and DefaultVolumeProfile.
- Changed the way the length parameter is used for ray traced contact shadows.
- Improved the coherency of PCSS blur between cascades.
- Updated VR checks in Wizard to reflect new XR System.
- Removing unused alpha threshold depth prepass and post pass for fabric shader graph.
- Transform result from CIE XYZ to sRGB color space in EvalSensitivity for iridescence.
- Moved BeginCameraRendering callback right before culling.
- Changed the visibility of the Indirect Lighting Controller component to public.
- Renamed the cubemap used for diffuse convolution to a more explicit name for the memory profiler.
- Improved behaviour of transmission color on transparent surfaces in path tracing.
- Light dimmer can now get values higher than one and was renamed to multiplier in the UI.
- Removed info box requesting volume component for Visual Environment and updated the documentation with the relevant information.
- Improved light selection oracle for light sampling in path tracing.
- Stripped ray tracing subsurface passes with ray tracing is not enabled.
- Remove LOD cross fade code for ray tracing shaders
- Removed legacy VR code
- Add range-based clipping to box lights (case 1178780)
- Improve area light culling (case 1085873)
- Light Hierarchy debug mode can now adjust Debug Exposure for visualizing high exposure scenes.
- Rejecting history for ray traced reflections based on a threshold evaluated on the neighborhood of the sampled history.
- Renamed "Environment" to "Reflection Probes" in tile/cluster debug menu.
- Utilities namespace is obsolete, moved its content to UnityEngine.Rendering (case 1204677)
- Obsolete Utilities namespace was removed, instead use UnityEngine.Rendering (case 1204677)
- Moved most of the compute shaders to the multi_compile API instead of multiple kernels.
- Use multi_compile API for deferred compute shader with shadow mask.
- Remove the raytracing rendering queue system to make recursive raytraced material work when raytracing is disabled
- Changed a few resources used by ray tracing shaders to be global resources (using register space1) for improved CPU performance.
- All custom pass volumes are now executed for one injection point instead of the first one.
- Hidden unsupported choice in emission in Materials
- Temporal Anti aliasing improvements.
- Optimized PrepareLightsForGPU (cost reduced by over 25%) and PrepareGPULightData (around twice as fast now).
- Moved scene view camera settings for HDRP from the preferences window to the scene view camera settings window.
- Updated shaders to be compatible with Microsoft's DXC.
- Debug exposure in debug menu have been replace to debug exposure compensation in EV100 space and is always visible.
- Further optimized PrepareLightsForGPU (3x faster with few shadows, 1.4x faster with a lot of shadows or equivalently cost reduced by 68% to 37%).
- Raytracing: Replaced the DIFFUSE_LIGHTING_ONLY multicompile by a uniform.
- Raytracing: Removed the dynamic lightmap multicompile.
- Raytracing: Remove the LOD cross fade multi compile for ray tracing.
- Cookie are now supported in lightmaper. All lights casting cookie and baked will now include cookie influence.
- Avoid building the mip chain a second time for SSR for transparent objects.
- Replaced "High Quality" Subsurface Scattering with a set of Quality Levels.
- Replaced "High Quality" Volumetric Lighting with "Screen Resolution Percentage" and "Volume Slice Count" on the Fog volume component.
- Merged material samples and shader samples
- Update material samples scene visuals
- Use multi_compile API for deferred compute shader with shadow mask.
- Made the StaticLightingSky class public so that users can change it by script for baking purpose.
- Shadowmask and realtime reflectoin probe property are hide in Quality settings
- Improved performance of reflection probe management when using a lot of probes.
- Ignoring the disable SSR flags for recursive rendering.
- Removed logic in the UI to disable parameters for contact shadows and fog volume components as it was going against the concept of the volume system.
- Fixed the sub surface mask not being taken into account when computing ray traced sub surface scattering.
- MSAA Within Forward Frame Setting is now enabled by default on Cameras when new Render Pipeline Asset is created
- Slightly changed the TAA anti-flicker mechanism so that it is more aggressive on almost static images (only on High preset for now).
- Changed default exposure compensation to 0.
- Refactored shadow caching system.
- Removed experimental namespace for ray tracing code.
- Increase limit for max numbers of lights in UX
- Removed direct use of BSDFData in the path tracing pass, delegated to the material instead.
- Pre-warm the RTHandle system to reduce the amount of memory allocations and the total memory needed at all points. 
- DXR: Only read the geometric attributes that are required using the share pass info and shader graph defines.
- DXR: Dispatch binned rays in 1D instead of 2D.
- Lit and LayeredLit tessellation cross lod fade don't used dithering anymore between LOD but fade the tessellation height instead. Allow a smoother transition
- Changed the way planar reflections are filtered in order to be a bit more "physically based".
- Increased path tracing BSDFs roughness range from [0.001, 0.999] to [0.00001, 0.99999].
- Changing the default SSGI radius for the all configurations.
- Changed the default parameters for quality RTGI to match expected behavior.
- Add color clear pass while rendering XR occlusion mesh to avoid leaks.
- Only use one texture for ray traced reflection upscaling.
- Adjust the upscale radius based on the roughness value.
- DXR: Changed the way the filter size is decided for directional, point and spot shadows.
- Changed the default exposure mode to "Automatic (Histogram)", along with "Limit Min" to -4 and "Limit Max" to 16.
- Replaced the default scene system with the builtin Scene Template feature.
- Changed extensions of shader CAS include files.
- Making the planar probe atlas's format match the color buffer's format.
- Removing the planarReflectionCacheCompressed setting from asset.
- SHADERPASS for TransparentDepthPrepass and TransparentDepthPostpass identification is using respectively SHADERPASS_TRANSPARENT_DEPTH_PREPASS and SHADERPASS_TRANSPARENT_DEPTH_POSTPASS
- Moved the Parallax Occlusion Mapping node into Shader Graph.
- Renamed the debug name from SSAO to ScreenSpaceAmbientOcclusion (1254974).
- Added missing tooltips and improved the UI of the aperture control (case 1254916).
- Fixed wrong tooltips in the Dof Volume (case 1256641).
- The `CustomPassLoadCameraColor` and `CustomPassSampleCameraColor` functions now returns the correct color buffer when used in after post process instead of the color pyramid (which didn't had post processes).
- PBR Sky now doesn't go black when going below sea level, but it instead freezes calculation as if on the horizon. 
- Fixed an issue with quality setting foldouts not opening when clicking on them (1253088).
- Shutter speed can now be changed by dragging the mouse over the UI label (case 1245007).
- Remove the 'Point Cube Size' for cookie, use the Cubemap size directly.
- VFXTarget with Unlit now allows EmissiveColor output to be consistent with HDRP unlit.
- Only building the RTAS if there is an effect that will require it (1262217).
- Fixed the first ray tracing frame not having the light cluster being set up properly (1260311).
- Render graph pre-setup for ray traced ambient occlusion.
- Avoid casting multiple rays and denoising for hard directional, point and spot ray traced shadows (1261040).
- Making sure the preview cameras do not use ray tracing effects due to a by design issue to build ray tracing acceleration structures (1262166).
- Preparing ray traced reflections for the render graph support (performance and quality).
- Preparing recursive rendering for the render graph port.
- Preparation pass for RTGI, temporal filter and diffuse denoiser for render graph.
- Updated the documentation for the DXR implementation.
- Changed the DXR wizard to support optional checks.
- Changed the DXR wizard steps.
- Preparation pass for RTSSS to be supported by render graph.
- Changed the color space of EmissiveColorLDR property on all shader. Was linear but should have been sRGB. Auto upgrade script handle the conversion.

## [7.1.1] - 2019-09-05

### Added
- Transparency Overdraw debug mode. Allows to visualize transparent objects draw calls as an "heat map".
- Enabled single-pass instancing support for XR SDK with new API cmd.SetInstanceMultiplier()
- XR settings are now available in the HDRP asset
- Support for Material Quality in Shader Graph
- Material Quality support selection in HDRP Asset
- Renamed XR shader macro from UNITY_STEREO_ASSIGN_COMPUTE_EYE_INDEX to UNITY_XR_ASSIGN_VIEW_INDEX
- Raytracing ShaderGraph node for HDRP shaders
- Custom passes volume component with 3 injection points: Before Rendering, Before Transparent and Before Post Process
- Alpha channel is now properly exported to camera render textures when using FP16 color buffer format
- Support for XR SDK mirror view modes
- HD Master nodes in Shader Graph now support Normal and Tangent modification in vertex stage.
- DepthOfFieldCoC option in the fullscreen debug modes.
- Added override Ambient Occlusion option on debug windows
- Added Custom Post Processes with 3 injection points: Before Transparent, Before Post Process and After Post Process
- Added draft of minimal interactive path tracing (experimental) based on DXR API - Support only 4 area light, lit and unlit shader (non-shadergraph)
- Small adjustments to TAA anti flicker (more aggressive on high values).

### Fixed
- Fixed wizard infinite loop on cancellation
- Fixed with compute shader error about too many threads in threadgroup on low GPU
- Fixed invalid contact shadow shaders being created on metal
- Fixed a bug where if Assembly.GetTypes throws an exception due to mis-versioned dlls, then no preprocessors are used in the shader stripper
- Fixed typo in AXF decal property preventing to compile
- Fixed reflection probe with XR single-pass and FPTL
- Fixed force gizmo shown when selecting camera in hierarchy
- Fixed issue with XR occlusion mesh and dynamic resolution
- Fixed an issue where lighting compute buffers were re-created with the wrong size when resizing the window, causing tile artefacts at the top of the screen.
- Fix FrameSettings names and tooltips
- Fixed error with XR SDK when the Editor is not in focus
- Fixed errors with RenderGraph, XR SDK and occlusion mesh
- Fixed shadow routines compilation errors when "real" type is a typedef on "half".
- Fixed toggle volumetric lighting in the light UI
- Fixed post-processing history reset handling rt-scale incorrectly
- Fixed crash with terrain and XR multi-pass
- Fixed ShaderGraph material synchronization issues
- Fixed a null reference exception when using an Emissive texture with Unlit shader (case 1181335)
- Fixed an issue where area lights and point lights where not counted separately with regards to max lights on screen (case 1183196)
- Fixed an SSR and Subsurface Scattering issue (appearing black) when using XR.

### Changed
- Update Wizard layout.
- Remove almost all Garbage collection call within a frame.
- Rename property AdditionalVeclocityChange to AddPrecomputeVelocity
- Call the End/Begin camera rendering callbacks for camera with customRender enabled
- Changeg framesettings migration order of postprocess flags as a pr for reflection settings flags have been backported to 2019.2
- Replaced usage of ENABLE_VR in XRSystem.cs by version defines based on the presence of the built-in VR and XR modules
- Added an update virtual function to the SkyRenderer class. This is called once per frame. This allows a given renderer to amortize heavy computation at the rate it chooses. Currently only the physically based sky implements this.
- Removed mandatory XRPass argument in HDCamera.GetOrCreate()
- Restored the HDCamera parameter to the sky rendering builtin parameters.
- Removed usage of StructuredBuffer for XR View Constants
- Expose Direct Specular Lighting control in FrameSettings
- Deprecated ExponentialFog and VolumetricFog volume components. Now there is only one exponential fog component (Fog) which can add Volumetric Fog as an option. Added a script in Edit -> Render Pipeline -> Upgrade Fog Volume Components.

## [7.0.1] - 2019-07-25

### Added
- Added option in the config package to disable globally Area Lights and to select shadow quality settings for the deferred pipeline.
- When shader log stripping is enabled, shader stripper statistics will be written at `Temp/shader-strip.json`
- Occlusion mesh support from XR SDK

### Fixed
- Fixed XR SDK mirror view blit, cleanup some XRTODO and removed XRDebug.cs
- Fixed culling for volumetrics with XR single-pass rendering
- Fix shadergraph material pass setup not called
- Fixed documentation links in component's Inspector header bar
- Cookies using the render texture output from a camera are now properly updated
- Allow in ShaderGraph to enable pre/post pass when the alpha clip is disabled

### Changed
- RenderQueue for Opaque now start at Background instead of Geometry.
- Clamp the area light size for scripting API when we change the light type
- Added a warning in the material UI when the diffusion profile assigned is not in the HDRP asset


## [7.0.0] - 2019-07-17

### Added
- `Fixed`, `Viewer`, and `Automatic` modes to compute the FOV used when rendering a `PlanarReflectionProbe`
- A checkbox to toggle the chrome gizmo of `ReflectionProbe`and `PlanarReflectionProbe`
- Added a Light layer in shadows that allow for objects to cast shadows without being affected by light (and vice versa).
- You can now access ShaderGraph blend states from the Material UI (for example, **Surface Type**, **Sorting Priority**, and **Blending Mode**). This change may break Materials that use a ShaderGraph, to fix them, select **Edit > Render Pipeline > Reset all ShaderGraph Scene Materials BlendStates**. This syncs the blendstates of you ShaderGraph master nodes with the Material properties.
- You can now control ZTest, ZWrite, and CullMode for transparent Materials.
- Materials that use Unlit Shaders or Unlit Master Node Shaders now cast shadows.
- Added an option to enable the ztest on **After Post Process** materials when TAA is disabled.
- Added a new SSAO (based on Ground Truth Ambient Occlusion algorithm) to replace the previous one.
- Added support for shadow tint on light
- BeginCameraRendering and EndCameraRendering callbacks are now called with probes
- Adding option to update shadow maps only On Enable and On Demand.
- Shader Graphs that use time-dependent vertex modification now generate correct motion vectors.
- Added option to allow a custom spot angle for spot light shadow maps.
- Added frame settings for individual post-processing effects
- Added dither transition between cascades for Low and Medium quality settings
- Added single-pass instancing support with XR SDK
- Added occlusion mesh support with XR SDK
- Added support of Alembic velocity to various shaders
- Added support for more than 2 views for single-pass instancing
- Added support for per punctual/directional light min roughness in StackLit
- Added mirror view support with XR SDK
- Added VR verification in HDRPWizard
- Added DXR verification in HDRPWizard
- Added feedbacks in UI of Volume regarding skies
- Cube LUT support in Tonemapping. Cube LUT helpers for external grading are available in the Post-processing Sample package.

### Fixed
- Fixed an issue with history buffers causing effects like TAA or auto exposure to flicker when more than one camera was visible in the editor
- The correct preview is displayed when selecting multiple `PlanarReflectionProbe`s
- Fixed volumetric rendering with camera-relative code and XR stereo instancing
- Fixed issue with flashing cyan due to async compilation of shader when selecting a mesh
- Fix texture type mismatch when the contact shadow are disabled (causing errors on IOS devices)
- Fixed Generate Shader Includes while in package
- Fixed issue when texture where deleted in ShadowCascadeGUI
- Fixed issue in FrameSettingsHistory when disabling a camera several time without enabling it in between.
- Fixed volumetric reprojection with camera-relative code and XR stereo instancing
- Added custom BaseShaderPreprocessor in HDEditorUtils.GetBaseShaderPreprocessorList()
- Fixed compile issue when USE_XR_SDK is not defined
- Fixed procedural sky sun disk intensity for high directional light intensities
- Fixed Decal mip level when using texture mip map streaming to avoid dropping to lowest permitted mip (now loading all mips)
- Fixed deferred shading for XR single-pass instancing after lightloop refactor
- Fixed cluster and material classification debug (material classification now works with compute as pixel shader lighting)
- Fixed IOS Nan by adding a maximun epsilon definition REAL_EPS that uses HALF_EPS when fp16 are used
- Removed unnecessary GC allocation in motion blur code
- Fixed locked UI with advanded influence volume inspector for probes
- Fixed invalid capture direction when rendering planar reflection probes
- Fixed Decal HTILE optimization with platform not supporting texture atomatic (Disable it)
- Fixed a crash in the build when the contact shadows are disabled
- Fixed camera rendering callbacks order (endCameraRendering was being called before the actual rendering)
- Fixed issue with wrong opaque blending settings for After Postprocess
- Fixed issue with Low resolution transparency on PS4
- Fixed a memory leak on volume profiles
- Fixed The Parallax Occlusion Mappping node in shader graph and it's UV input slot
- Fixed lighting with XR single-pass instancing by disabling deferred tiles
- Fixed the Bloom prefiltering pass
- Fixed post-processing effect relying on Unity's random number generator
- Fixed camera flickering when using TAA and selecting the camera in the editor
- Fixed issue with single shadow debug view and volumetrics
- Fixed most of the problems with light animation and timeline
- Fixed indirect deferred compute with XR single-pass instancing
- Fixed a slight omission in anisotropy calculations derived from HazeMapping in StackLit
- Improved stack computation numerical stability in StackLit
- Fix PBR master node always opaque (wrong blend modes for forward pass)
- Fixed TAA with XR single-pass instancing (missing macros)
- Fixed an issue causing Scene View selection wire gizmo to not appear when using HDRP Shader Graphs.
- Fixed wireframe rendering mode (case 1083989)
- Fixed the renderqueue not updated when the alpha clip is modified in the material UI.
- Fixed the PBR master node preview
- Remove the ReadOnly flag on Reflection Probe's cubemap assets during bake when there are no VCS active.
- Fixed an issue where setting a material debug view would not reset the other exclusive modes
- Spot light shapes are now correctly taken into account when baking
- Now the static lighting sky will correctly take the default values for non-overridden properties
- Fixed material albedo affecting the lux meter
- Extra test in deferred compute shading to avoid shading pixels that were not rendered by the current camera (for camera stacking)

### Changed
- Optimization: Reduce the group size of the deferred lighting pass from 16x16 to 8x8
- Replaced HDCamera.computePassCount by viewCount
- Removed xrInstancing flag in RTHandles (replaced by TextureXR.slices and TextureXR.dimensions)
- Refactor the HDRenderPipeline and lightloop code to preprare for high level rendergraph
- Removed the **Back Then Front Rendering** option in the fabric Master Node settings. Enabling this option previously did nothing.
- Shader type Real translates to FP16 precision on Nintendo Switch.
- Shader framework refactor: Introduce CBSDF, EvaluateBSDF, IsNonZeroBSDF to replace BSDF functions
- Shader framework refactor:  GetBSDFAngles, LightEvaluation and SurfaceShading functions
- Replace ComputeMicroShadowing by GetAmbientOcclusionForMicroShadowing
- Rename WorldToTangent to TangentToWorld as it was incorrectly named
- Remove SunDisk and Sun Halo size from directional light
- Remove all obsolete wind code from shader
- Renamed DecalProjectorComponent into DecalProjector for API alignment.
- Improved the Volume UI and made them Global by default
- Remove very high quality shadow option
- Change default for shadow quality in Deferred to Medium
- Enlighten now use inverse squared falloff (before was using builtin falloff)
- Enlighten is now deprecated. Please use CPU or GPU lightmaper instead.
- Remove the name in the diffusion profile UI
- Changed how shadow map resolution scaling with distance is computed. Now it uses screen space area rather than light range.
- Updated MoreOptions display in UI
- Moved Display Area Light Emissive Mesh script API functions in the editor namespace
- direct strenght properties in ambient occlusion now affect direct specular as well
- Removed advanced Specular Occlusion control in StackLit: SSAO based SO control is hidden and fixed to behave like Lit, SPTD is the only HQ technique shown for baked SO.
- Shader framework refactor: Changed ClampRoughness signature to include PreLightData access.
- HDRPWizard window is now in Window > General > HD Render Pipeline Wizard
- Moved StaticLightingSky to LightingWindow
- Removes the current "Scene Settings" and replace them with "Sky & Fog Settings" (with Physically Based Sky and Volumetric Fog).
- Changed how cached shadow maps are placed inside the atlas to minimize re-rendering of them.

## [6.7.0-preview] - 2019-05-16

### Added
- Added ViewConstants StructuredBuffer to simplify XR rendering
- Added API to render specific settings during a frame
- Added stadia to the supported platforms (2019.3)
- Enabled cascade blends settings in the HD Shadow component
- Added Hardware Dynamic Resolution support.
- Added MatCap debug view to replace the no scene lighting debug view.
- Added clear GBuffer option in FrameSettings (default to false)
- Added preview for decal shader graph (Only albedo, normal and emission)
- Added exposure weight control for decal
- Screen Space Directional Shadow under a define option. Activated for ray tracing
- Added a new abstraction for RendererList that will help transition to Render Graph and future RendererList API
- Added multipass support for VR
- Added XR SDK integration (multipass only)
- Added Shader Graph samples for Hair, Fabric and Decal master nodes.
- Add fade distance, shadow fade distance and light layers to light explorer
- Add method to draw light layer drawer in a rect to HDEditorUtils

### Fixed
- Fixed deserialization crash at runtime
- Fixed for ShaderGraph Unlit masternode not writing velocity
- Fixed a crash when assiging a new HDRP asset with the 'Verify Saving Assets' option enabled
- Fixed exposure to properly support TEXTURE2D_X
- Fixed TerrainLit basemap texture generation
- Fixed a bug that caused nans when material classification was enabled and a tile contained one standard material + a material with transmission.
- Fixed gradient sky hash that was not using the exposure hash
- Fixed displayed default FrameSettings in HDRenderPipelineAsset wrongly updated on scripts reload.
- Fixed gradient sky hash that was not using the exposure hash.
- Fixed visualize cascade mode with exposure.
- Fixed (enabled) exposure on override lighting debug modes.
- Fixed issue with LightExplorer when volume have no profile
- Fixed issue with SSR for negative, infinite and NaN history values
- Fixed LightLayer in HDReflectionProbe and PlanarReflectionProbe inspector that was not displayed as a mask.
- Fixed NaN in transmission when the thickness and a color component of the scattering distance was to 0
- Fixed Light's ShadowMask multi-edition.
- Fixed motion blur and SMAA with VR single-pass instancing
- Fixed NaNs generated by phase functionsin volumetric lighting
- Fixed NaN issue with refraction effect and IOR of 1 at extreme grazing angle
- Fixed nan tracker not using the exposure
- Fixed sorting priority on lit and unlit materials
- Fixed null pointer exception when there are no AOVRequests defined on a camera
- Fixed dirty state of prefab using disabled ReflectionProbes
- Fixed an issue where gizmos and editor grid were not correctly depth tested
- Fixed created default scene prefab non editable due to wrong file extension.
- Fixed an issue where sky convolution was recomputed for nothing when a preview was visible (causing extreme slowness when fabric convolution is enabled)
- Fixed issue with decal that wheren't working currently in player
- Fixed missing stereo rendering macros in some fragment shaders
- Fixed exposure for ReflectionProbe and PlanarReflectionProbe gizmos
- Fixed single-pass instancing on PSVR
- Fixed Vulkan shader issue with Texture2DArray in ScreenSpaceShadow.compute by re-arranging code (workaround)
- Fixed camera-relative issue with lights and XR single-pass instancing
- Fixed single-pass instancing on Vulkan
- Fixed htile synchronization issue with shader graph decal
- Fixed Gizmos are not drawn in Camera preview
- Fixed pre-exposure for emissive decal
- Fixed wrong values computed in PreIntegrateFGD and in the generation of volumetric lighting data by forcing the use of fp32.
- Fixed NaNs arising during the hair lighting pass
- Fixed synchronization issue in decal HTile that occasionally caused rendering artifacts around decal borders
- Fixed QualitySettings getting marked as modified by HDRP (and thus checked out in Perforce)
- Fixed a bug with uninitialized values in light explorer
- Fixed issue with LOD transition
- Fixed shader warnings related to raytracing and TEXTURE2D_X

### Changed
- Refactor PixelCoordToViewDirWS to be VR compatible and to compute it only once per frame
- Modified the variants stripper to take in account multiple HDRP assets used in the build.
- Improve the ray biasing code to avoid self-intersections during the SSR traversal
- Update Pyramid Spot Light to better match emitted light volume.
- Moved _XRViewConstants out of UnityPerPassStereo constant buffer to fix issues with PSSL
- Removed GetPositionInput_Stereo() and single-pass (double-wide) rendering mode
- Changed label width of the frame settings to accommodate better existing options.
- SSR's Default FrameSettings for camera is now enable.
- Re-enabled the sharpening filter on Temporal Anti-aliasing
- Exposed HDEditorUtils.LightLayerMaskDrawer for integration in other packages and user scripting.
- Rename atmospheric scattering in FrameSettings to Fog
- The size modifier in the override for the culling sphere in Shadow Cascades now defaults to 0.6, which is the same as the formerly hardcoded value.
- Moved LOD Bias and Maximum LOD Level from Frame Setting section `Other` to `Rendering`
- ShaderGraph Decal that affect only emissive, only draw in emissive pass (was drawing in dbuffer pass too)
- Apply decal projector fade factor correctly on all attribut and for shader graph decal
- Move RenderTransparentDepthPostpass after all transparent
- Update exposure prepass to interleave XR single-pass instancing views in a checkerboard pattern
- Removed ScriptRuntimeVersion check in wizard.

## [6.6.0-preview] - 2019-04-01

### Added
- Added preliminary changes for XR deferred shading
- Added support of 111110 color buffer
- Added proper support for Recorder in HDRP
- Added depth offset input in shader graph master nodes
- Added a Parallax Occlusion Mapping node
- Added SMAA support
- Added Homothety and Symetry quick edition modifier on volume used in ReflectionProbe, PlanarReflectionProbe and DensityVolume
- Added multi-edition support for DecalProjectorComponent
- Improve hair shader
- Added the _ScreenToTargetScaleHistory uniform variable to be used when sampling HDRP RTHandle history buffers.
- Added settings in `FrameSettings` to change `QualitySettings.lodBias` and `QualitySettings.maximumLODLevel` during a rendering
- Added an exposure node to retrieve the current, inverse and previous frame exposure value.
- Added an HD scene color node which allow to sample the scene color with mips and a toggle to remove the exposure.
- Added safeguard on HD scene creation if default scene not set in the wizard
- Added Low res transparency rendering pass.

### Fixed
- Fixed HDRI sky intensity lux mode
- Fixed dynamic resolution for XR
- Fixed instance identifier semantic string used by Shader Graph
- Fixed null culling result occuring when changing scene that was causing crashes
- Fixed multi-edition light handles and inspector shapes
- Fixed light's LightLayer field when multi-editing
- Fixed normal blend edition handles on DensityVolume
- Fixed an issue with layered lit shader and height based blend where inactive layers would still have influence over the result
- Fixed multi-selection handles color for DensityVolume
- Fixed multi-edition inspector's blend distances for HDReflectionProbe, PlanarReflectionProbe and DensityVolume
- Fixed metric distance that changed along size in DensityVolume
- Fixed DensityVolume shape handles that have not same behaviour in advance and normal edition mode
- Fixed normal map blending in TerrainLit by only blending the derivatives
- Fixed Xbox One rendering just a grey screen instead of the scene
- Fixed probe handles for multiselection
- Fixed baked cubemap import settings for convolution
- Fixed regression causing crash when attempting to open HDRenderPipelineWizard without an HDRenderPipelineAsset setted
- Fixed FullScreenDebug modes: SSAO, SSR, Contact shadow, Prerefraction Color Pyramid, Final Color Pyramid
- Fixed volumetric rendering with stereo instancing
- Fixed shader warning
- Fixed missing resources in existing asset when updating package
- Fixed PBR master node preview in forward rendering or transparent surface
- Fixed deferred shading with stereo instancing
- Fixed "look at" edition mode of Rotation tool for DecalProjectorComponent
- Fixed issue when switching mode in ReflectionProbe and PlanarReflectionProbe
- Fixed issue where migratable component version where not always serialized when part of prefab's instance
- Fixed an issue where shadow would not be rendered properly when light layer are not enabled
- Fixed exposure weight on unlit materials
- Fixed Light intensity not played in the player when recorded with animation/timeline
- Fixed some issues when multi editing HDRenderPipelineAsset
- Fixed emission node breaking the main shader graph preview in certain conditions.
- Fixed checkout of baked probe asset when baking probes.
- Fixed invalid gizmo position for rotated ReflectionProbe
- Fixed multi-edition of material's SurfaceType and RenderingPath
- Fixed whole pipeline reconstruction on selecting for the first time or modifying other than the currently used HDRenderPipelineAsset
- Fixed single shadow debug mode
- Fixed global scale factor debug mode when scale > 1
- Fixed debug menu material overrides not getting applied to the Terrain Lit shader
- Fixed typo in computeLightVariants
- Fixed deferred pass with XR instancing by disabling ComputeLightEvaluation
- Fixed bloom resolution independence
- Fixed lens dirt intensity not behaving properly
- Fixed the Stop NaN feature
- Fixed some resources to handle more than 2 instanced views for XR
- Fixed issue with black screen (NaN) produced on old GPU hardware or intel GPU hardware with gaussian pyramid
- Fixed issue with disabled punctual light would still render when only directional light is present

### Changed
- DensityVolume scripting API will no longuer allow to change between advance and normal edition mode
- Disabled depth of field, lens distortion and panini projection in the scene view
- TerrainLit shaders and includes are reorganized and made simpler.
- TerrainLit shader GUI now allows custom properties to be displayed in the Terrain fold-out section.
- Optimize distortion pass with stencil
- Disable SceneSelectionPass in shader graph preview
- Control punctual light and area light shadow atlas separately
- Move SMAA anti-aliasing option to after Temporal Anti Aliasing one, to avoid problem with previously serialized project settings
- Optimize rendering with static only lighting and when no cullable lights/decals/density volumes are present.
- Updated handles for DecalProjectorComponent for enhanced spacial position readability and have edition mode for better SceneView management
- DecalProjectorComponent are now scale independent in order to have reliable metric unit (see new Size field for changing the size of the volume)
- Restructure code from HDCamera.Update() by adding UpdateAntialiasing() and UpdateViewConstants()
- Renamed velocity to motion vectors
- Objects rendered during the After Post Process pass while TAA is enabled will not benefit from existing depth buffer anymore. This is done to fix an issue where those object would wobble otherwise
- Removed usage of builtin unity matrix for shadow, shadow now use same constant than other view
- The default volume layer mask for cameras & probes is now `Default` instead of `Everything`

## [6.5.0-preview] - 2019-03-07

### Added
- Added depth-of-field support with stereo instancing
- Adding real time area light shadow support
- Added a new FrameSettings: Specular Lighting to toggle the specular during the rendering

### Fixed
- Fixed diffusion profile upgrade breaking package when upgrading to a new version
- Fixed decals cropped by gizmo not updating correctly if prefab
- Fixed an issue when enabling SSR on multiple view
- Fixed edition of the intensity's unit field while selecting multiple lights
- Fixed wrong calculation in soft voxelization for density volume
- Fixed gizmo not working correctly with pre-exposure
- Fixed issue with setting a not available RT when disabling motion vectors
- Fixed planar reflection when looking at mirror normal
- Fixed mutiselection issue with HDLight Inspector
- Fixed HDAdditionalCameraData data migration
- Fixed failing builds when light explorer window is open
- Fixed cascade shadows border sometime causing artefacts between cascades
- Restored shadows in the Cascade Shadow debug visualization
- `camera.RenderToCubemap` use proper face culling

### Changed
- When rendering reflection probe disable all specular lighting and for metals use fresnelF0 as diffuse color for bake lighting.

## [6.4.0-preview] - 2019-02-21

### Added
- VR: Added TextureXR system to selectively expand TEXTURE2D macros to texture array for single-pass stereo instancing + Convert textures call to these macros
- Added an unit selection dropdown next to shutter speed (camera)
- Added error helpbox when trying to use a sub volume component that require the current HDRenderPipelineAsset to support a feature that it is not supporting.
- Add mesh for tube light when display emissive mesh is enabled

### Fixed
- Fixed Light explorer. The volume explorer used `profile` instead of `sharedProfile` which instantiate a custom volume profile instead of editing the asset itself.
- Fixed UI issue where all is displayed using metric unit in shadow cascade and Percent is set in the unit field (happening when opening the inspector).
- Fixed inspector event error when double clicking on an asset (diffusion profile/material).
- Fixed nullref on layered material UI when the material is not an asset.
- Fixed nullref exception when undo/redo a light property.
- Fixed visual bug when area light handle size is 0.

### Changed
- Update UI for 32bit/16bit shadow precision settings in HDRP asset
- Object motion vectors have been disabled in all but the game view. Camera motion vectors are still enabled everywhere, allowing TAA and Motion Blur to work on static objects.
- Enable texture array by default for most rendering code on DX11 and unlock stereo instancing (DX11 only for now)

## [6.3.0-preview] - 2019-02-18

### Added
- Added emissive property for shader graph decals
- Added a diffusion profile override volume so the list of diffusion profile assets to use can be chanaged without affecting the HDRP asset
- Added a "Stop NaNs" option on cameras and in the Scene View preferences.
- Added metric display option in HDShadowSettings and improve clamping
- Added shader parameter mapping in DebugMenu
- Added scripting API to configure DebugData for DebugMenu

### Fixed
- Fixed decals in forward
- Fixed issue with stencil not correctly setup for various master node and shader for the depth pass, motion vector pass and GBuffer/Forward pass
- Fixed SRP batcher and metal
- Fixed culling and shadows for Pyramid, Box, Rectangle and Tube lights
- Fixed an issue where scissor render state leaking from the editor code caused partially black rendering

### Changed
- When a lit material has a clear coat mask that is not null, we now use the clear coat roughness to compute the screen space reflection.
- Diffusion profiles are now limited to one per asset and can be referenced in materials, shader graphs and vfx graphs. Materials will be upgraded automatically except if they are using a shader graph, in this case it will display an error message.

## [6.2.0-preview] - 2019-02-15

### Added
- Added help box listing feature supported in a given HDRenderPipelineAsset alongs with the drawbacks implied.
- Added cascade visualizer, supporting disabled handles when not overriding.

### Fixed
- Fixed post processing with stereo double-wide
- Fixed issue with Metal: Use sign bit to find the cache type instead of lowest bit.
- Fixed invalid state when creating a planar reflection for the first time
- Fix FrameSettings's LitShaderMode not restrained by supported LitShaderMode regression.

### Changed
- The default value roughness value for the clearcoat has been changed from 0.03 to 0.01
- Update default value of based color for master node
- Update Fabric Charlie Sheen lighting model - Remove Fresnel component that wasn't part of initial model + Remap smoothness to [0.0 - 0.6] range for more artist friendly parameter

### Changed
- Code refactor: all macros with ARGS have been swapped with macros with PARAM. This is because the ARGS macros were incorrectly named.

## [6.1.0-preview] - 2019-02-13

### Added
- Added support for post-processing anti-aliasing in the Scene View (FXAA and TAA). These can be set in Preferences.
- Added emissive property for decal material (non-shader graph)

### Fixed
- Fixed a few UI bugs with the color grading curves.
- Fixed "Post Processing" in the scene view not toggling post-processing effects
- Fixed bake only object with flag `ReflectionProbeStaticFlag` when baking a `ReflectionProbe`

### Changed
- Removed unsupported Clear Depth checkbox in Camera inspector
- Updated the toggle for advanced mode in inspectors.

## [6.0.0-preview] - 2019-02-23

### Added
- Added new API to perform a camera rendering
- Added support for hair master node (Double kajiya kay - Lambert)
- Added Reset behaviour in DebugMenu (ingame mapping is right joystick + B)
- Added Default HD scene at new scene creation while in HDRP
- Added Wizard helping to configure HDRP project
- Added new UI for decal material to allow remapping and scaling of some properties
- Added cascade shadow visualisation toggle in HD shadow settings
- Added icons for assets
- Added replace blending mode for distortion
- Added basic distance fade for density volumes
- Added decal master node for shader graph
- Added HD unlit master node (Cross Pipeline version is name Unlit)
- Added new Rendering Queue in materials
- Added post-processing V3 framework embed in HDRP, remove postprocess V2 framework
- Post-processing now uses the generic volume framework
-   New depth-of-field, bloom, panini projection effects, motion blur
-   Exposure is now done as a pre-exposition pass, the whole system has been revamped
-   Exposure now use EV100 everywhere in the UI (Sky, Emissive Light)
- Added emissive intensity (Luminance and EV100 control) control for Emissive
- Added pre-exposure weigth for Emissive
- Added an emissive color node and a slider to control the pre-exposure percentage of emission color
- Added physical camera support where applicable
- Added more color grading tools
- Added changelog level for Shader Variant stripping
- Added Debug mode for validation of material albedo and metalness/specularColor values
- Added a new dynamic mode for ambient probe and renamed BakingSky to StaticLightingSky
- Added command buffer parameter to all Bind() method of material
- Added Material validator in Render Pipeline Debug
- Added code to future support of DXR (not enabled)
- Added support of multiviewport
- Added HDRenderPipeline.RequestSkyEnvironmentUpdate function to force an update from script when sky is set to OnDemand
- Added a Lighting and BackLighting slots in Lit, StackLit, Fabric and Hair master nodes
- Added support for overriding terrain detail rendering shaders, via the render pipeline editor resources asset
- Added xrInstancing flag support to RTHandle
- Added support for cullmask for decal projectors
- Added software dynamic resolution support
- Added support for "After Post-Process" render pass for unlit shader
- Added support for textured rectangular area lights
- Added stereo instancing macros to MSAA shaders
- Added support for Quarter Res Raytraced Reflections (not enabled)
- Added fade factor for decal projectors.
- Added stereo instancing macros to most shaders used in VR
- Added multi edition support for HDRenderPipelineAsset

### Fixed
- Fixed logic to disable FPTL with stereo rendering
- Fixed stacklit transmission and sun highlight
- Fixed decals with stereo rendering
- Fixed sky with stereo rendering
- Fixed flip logic for postprocessing + VR
- Fixed copyStencilBuffer pass for Switch
- Fixed point light shadow map culling that wasn't taking into account far plane
- Fixed usage of SSR with transparent on all master node
- Fixed SSR and microshadowing on fabric material
- Fixed blit pass for stereo rendering
- Fixed lightlist bounds for stereo rendering
- Fixed windows and in-game DebugMenu sync.
- Fixed FrameSettings' LitShaderMode sync when opening DebugMenu.
- Fixed Metal specific issues with decals, hitting a sampler limit and compiling AxF shader
- Fixed an issue with flipped depth buffer during postprocessing
- Fixed normal map use for shadow bias with forward lit - now use geometric normal
- Fixed transparent depth prepass and postpass access so they can be use without alpha clipping for lit shader
- Fixed support of alpha clip shadow for lit master node
- Fixed unlit master node not compiling
- Fixed issue with debug display of reflection probe
- Fixed issue with phong tessellations not working with lit shader
- Fixed issue with vertex displacement being affected by heightmap setting even if not heightmap where assign
- Fixed issue with density mode on Lit terrain producing NaN
- Fixed issue when going back and forth from Lit to LitTesselation for displacement mode
- Fixed issue with ambient occlusion incorrectly applied to emissiveColor with light layers in deferred
- Fixed issue with fabric convolution not using the correct convolved texture when fabric convolution is enabled
- Fixed issue with Thick mode for Transmission that was disabling transmission with directional light
- Fixed shutdown edge cases with HDRP tests
- Fixed slowdow when enabling Fabric convolution in HDRP asset
- Fixed specularAA not compiling in StackLit Master node
- Fixed material debug view with stereo rendering
- Fixed material's RenderQueue edition in default view.
- Fixed banding issues within volumetric density buffer
- Fixed missing multicompile for MSAA for AxF
- Fixed camera-relative support for stereo rendering
- Fixed remove sync with render thread when updating decal texture atlas.
- Fixed max number of keyword reach [256] issue. Several shader feature are now local
- Fixed Scene Color and Depth nodes
- Fixed SSR in forward
- Fixed custom editor of Unlit, HD Unlit and PBR shader graph master node
- Fixed issue with NewFrame not correctly calculated in Editor when switching scene
- Fixed issue with TerrainLit not compiling with depth only pass and normal buffer
- Fixed geometric normal use for shadow bias with PBR master node in forward
- Fixed instancing macro usage for decals
- Fixed error message when having more than one directional light casting shadow
- Fixed error when trying to display preview of Camera or PlanarReflectionProbe
- Fixed LOAD_TEXTURE2D_ARRAY_MSAA macro
- Fixed min-max and amplitude clamping value in inspector of vertex displacement materials
- Fixed issue with alpha shadow clip (was incorrectly clipping object shadow)
- Fixed an issue where sky cubemap would not be cleared correctly when setting the current sky to None
- Fixed a typo in Static Lighting Sky component UI
- Fixed issue with incorrect reset of RenderQueue when switching shader in inspector GUI
- Fixed issue with variant stripper stripping incorrectly some variants
- Fixed a case of ambient lighting flickering because of previews
- Fixed Decals when rendering multiple camera in a single frame
- Fixed cascade shadow count in shader
- Fixed issue with Stacklit shader with Haze effect
- Fixed an issue with the max sample count for the TAA
- Fixed post-process guard band for XR
- Fixed exposure of emissive of Unlit
- Fixed depth only and motion vector pass for Unlit not working correctly with MSAA
- Fixed an issue with stencil buffer copy causing unnecessary compute dispatches for lighting
- Fixed multi edition issue in FrameSettings
- Fixed issue with SRP batcher and DebugDisplay variant of lit shader
- Fixed issue with debug material mode not doing alpha test
- Fixed "Attempting to draw with missing UAV bindings" errors on Vulkan
- Fixed pre-exposure incorrectly apply to preview
- Fixed issue with duplicate 3D texture in 3D texture altas of volumetric?
- Fixed Camera rendering order (base on the depth parameter)
- Fixed shader graph decals not being cropped by gizmo
- Fixed "Attempting to draw with missing UAV bindings" errors on Vulkan.


### Changed
- ColorPyramid compute shader passes is swapped to pixel shader passes on platforms where the later is faster (Nintendo Switch).
- Removing the simple lightloop used by the simple lit shader
- Whole refactor of reflection system: Planar and reflection probe
- Separated Passthrough from other RenderingPath
- Update several properties naming and caption based on feedback from documentation team
- Remove tile shader variant for transparent backface pass of lit shader
- Rename all HDRenderPipeline to HDRP folder for shaders
- Rename decal property label (based on doc team feedback)
- Lit shader mode now default to Deferred to reduce build time
- Update UI of Emission parameters in shaders
- Improve shader variant stripping including shader graph variant
- Refactored render loop to render realtime probes visible per camera
- Enable SRP batcher by default
- Shader code refactor: Rename LIGHTLOOP_SINGLE_PASS => LIGHTLOOP_DISABLE_TILE_AND_CLUSTER and clean all usage of LIGHTLOOP_TILE_PASS
- Shader code refactor: Move pragma definition of vertex and pixel shader inside pass + Move SURFACE_GRADIENT definition in XXXData.hlsl
- Micro-shadowing in Lit forward now use ambientOcclusion instead of SpecularOcclusion
- Upgraded FrameSettings workflow, DebugMenu and Inspector part relative to it
- Update build light list shader code to support 32 threads in wavefronts on Switch
- LayeredLit layers' foldout are now grouped in one main foldout per layer
- Shadow alpha clip can now be enabled on lit shader and haor shader enven for opaque
- Temporal Antialiasing optimization for Xbox One X
- Parameter depthSlice on SetRenderTarget functions now defaults to -1 to bind the entire resource
- Rename SampleCameraDepth() functions to LoadCameraDepth() and SampleCameraDepth(), same for SampleCameraColor() functions
- Improved Motion Blur quality.
- Update stereo frame settings values for single-pass instancing and double-wide
- Rearrange FetchDepth functions to prepare for stereo-instancing
- Remove unused _ComputeEyeIndex
- Updated HDRenderPipelineAsset inspector
- Re-enable SRP batcher for metal

## [5.2.0-preview] - 2018-11-27

### Added
- Added option to run Contact Shadows and Volumetrics Voxelization stage in Async Compute
- Added camera freeze debug mode - Allow to visually see culling result for a camera
- Added support of Gizmo rendering before and after postprocess in Editor
- Added support of LuxAtDistance for punctual lights

### Fixed
- Fixed Debug.DrawLine and Debug.Ray call to work in game view
- Fixed DebugMenu's enum resetted on change
- Fixed divide by 0 in refraction causing NaN
- Fixed disable rough refraction support
- Fixed refraction, SSS and atmospheric scattering for VR
- Fixed forward clustered lighting for VR (double-wide).
- Fixed Light's UX to not allow negative intensity
- Fixed HDRenderPipelineAsset inspector broken when displaying its FrameSettings from project windows.
- Fixed forward clustered lighting for VR (double-wide).
- Fixed HDRenderPipelineAsset inspector broken when displaying its FrameSettings from project windows.
- Fixed Decals and SSR diable flags for all shader graph master node (Lit, Fabric, StackLit, PBR)
- Fixed Distortion blend mode for shader graph master node (Lit, StackLit)
- Fixed bent Normal for Fabric master node in shader graph
- Fixed PBR master node lightlayers
- Fixed shader stripping for built-in lit shaders.

### Changed
- Rename "Regular" in Diffusion profile UI "Thick Object"
- Changed VBuffer depth parametrization for volumetric from distanceRange to depthExtent - Require update of volumetric settings - Fog start at near plan
- SpotLight with box shape use Lux unit only

## [5.1.0-preview] - 2018-11-19

### Added

- Added a separate Editor resources file for resources Unity does not take when it builds a Player.
- You can now disable SSR on Materials in Shader Graph.
- Added support for MSAA when the Supported Lit Shader Mode is set to Both. Previously HDRP only supported MSAA for Forward mode.
- You can now override the emissive color of a Material when in debug mode.
- Exposed max light for Light Loop Settings in HDRP asset UI.
- HDRP no longer performs a NormalDBuffer pass update if there are no decals in the Scene.
- Added distant (fall-back) volumetric fog and improved the fog evaluation precision.
- Added an option to reflect sky in SSR.
- Added a y-axis offset for the PlanarReflectionProbe and offset tool.
- Exposed the option to run SSR and SSAO on async compute.
- Added support for the _GlossMapScale parameter in the Legacy to HDRP Material converter.
- Added wave intrinsic instructions for use in Shaders (for AMD GCN).


### Fixed
- Fixed sphere shaped influence handles clamping in Reflection Probes.
- Fixed Reflection Probe data migration for projects created before using HDRP.
- Fixed UI of Layered Material where Unity previously rendered the scrollbar above the Copy button.
- Fixed Material tessellations parameters Start fade distance and End fade distance. Originally, Unity clamped these values when you modified them.
- Fixed various distortion and refraction issues - handle a better fall-back.
- Fixed SSR for multiple views.
- Fixed SSR issues related to self-intersections.
- Fixed shape density volume handle speed.
- Fixed density volume shape handle moving too fast.
- Fixed the Camera velocity pass that we removed by mistake.
- Fixed some null pointer exceptions when disabling motion vectors support.
- Fixed viewports for both the Subsurface Scattering combine pass and the transparent depth prepass.
- Fixed the blend mode pop-up in the UI. It previously did not appear when you enabled pre-refraction.
- Fixed some null pointer exceptions that previously occurred when you disabled motion vectors support.
- Fixed Layered Lit UI issue with scrollbar.
- Fixed cubemap assignation on custom ReflectionProbe.
- Fixed Reflection Probes’ capture settings' shadow distance.
- Fixed an issue with the SRP batcher and Shader variables declaration.
- Fixed thickness and subsurface slots for fabric Shader master node that wasn't appearing with the right combination of flags.
- Fixed d3d debug layer warning.
- Fixed PCSS sampling quality.
- Fixed the Subsurface and transmission Material feature enabling for fabric Shader.
- Fixed the Shader Graph UV node’s dimensions when using it in a vertex Shader.
- Fixed the planar reflection mirror gizmo's rotation.
- Fixed HDRenderPipelineAsset's FrameSettings not showing the selected enum in the Inspector drop-down.
- Fixed an error with async compute.
- MSAA now supports transparency.
- The HDRP Material upgrader tool now converts metallic values correctly.
- Volumetrics now render in Reflection Probes.
- Fixed a crash that occurred whenever you set a viewport size to 0.
- Fixed the Camera physic parameter that the UI previously did not display.
- Fixed issue in pyramid shaped spotlight handles manipulation

### Changed

- Renamed Line shaped Lights to Tube Lights.
- HDRP now uses mean height fog parametrization.
- Shadow quality settings are set to All when you use HDRP (This setting is not visible in the UI when using SRP). This avoids Legacy Graphics Quality Settings disabling the shadows and give SRP full control over the Shadows instead.
- HDRP now internally uses premultiplied alpha for all fog.
- Updated default FrameSettings used for realtime Reflection Probes when you create a new HDRenderPipelineAsset.
- Remove multi-camera support. LWRP and HDRP will not support multi-camera layered rendering.
- Updated Shader Graph subshaders to use the new instancing define.
- Changed fog distance calculation from distance to plane to distance to sphere.
- Optimized forward rendering using AMD GCN by scalarizing the light loop.
- Changed the UI of the Light Editor.
- Change ordering of includes in HDRP Materials in order to reduce iteration time for faster compilation.
- Added a StackLit master node replacing the InspectorUI version. IMPORTANT: All previously authored StackLit Materials will be lost. You need to recreate them with the master node.

## [5.0.0-preview] - 2018-09-28

### Added
- Added occlusion mesh to depth prepass for VR (VR still disabled for now)
- Added a debug mode to display only one shadow at once
- Added controls for the highlight created by directional lights
- Added a light radius setting to punctual lights to soften light attenuation and simulate fill lighting
- Added a 'minRoughness' parameter to all non-area lights (was previously only available for certain light types)
- Added separate volumetric light/shadow dimmers
- Added per-pixel jitter to volumetrics to reduce aliasing artifacts
- Added a SurfaceShading.hlsl file, which implements material-agnostic shading functionality in an efficient manner
- Added support for shadow bias for thin object transmission
- Added FrameSettings to control realtime planar reflection
- Added control for SRPBatcher on HDRP Asset
- Added an option to clear the shadow atlases in the debug menu
- Added a color visualization of the shadow atlas rescale in debug mode
- Added support for disabling SSR on materials
- Added intrinsic for XBone
- Added new light volume debugging tool
- Added a new SSR debug view mode
- Added translaction's scale invariance on DensityVolume
- Added multiple supported LitShadermode and per renderer choice in case of both Forward and Deferred supported
- Added custom specular occlusion mode to Lit Shader Graph Master node

### Fixed
- Fixed a normal bias issue with Stacklit (Was causing light leaking)
- Fixed camera preview outputing an error when both scene and game view where display and play and exit was call
- Fixed override debug mode not apply correctly on static GI
- Fixed issue where XRGraphicsConfig values set in the asset inspector GUI weren't propagating correctly (VR still disabled for now)
- Fixed issue with tangent that was using SurfaceGradient instead of regular normal decoding
- Fixed wrong error message display when switching to unsupported target like IOS
- Fixed an issue with ambient occlusion texture sometimes not being created properly causing broken rendering
- Shadow near plane is no longer limited at 0.1
- Fixed decal draw order on transparent material
- Fixed an issue where sometime the lookup texture used for GGX convolution was broken, causing broken rendering
- Fixed an issue where you wouldn't see any fog for certain pipeline/scene configurations
- Fixed an issue with volumetric lighting where the anisotropy value of 0 would not result in perfectly isotropic lighting
- Fixed shadow bias when the atlas is rescaled
- Fixed shadow cascade sampling outside of the atlas when cascade count is inferior to 4
- Fixed shadow filter width in deferred rendering not matching shader config
- Fixed stereo sampling of depth texture in MSAA DepthValues.shader
- Fixed box light UI which allowed negative and zero sizes, thus causing NaNs
- Fixed stereo rendering in HDRISky.shader (VR)
- Fixed normal blend and blend sphere influence for reflection probe
- Fixed distortion filtering (was point filtering, now trilinear)
- Fixed contact shadow for large distance
- Fixed depth pyramid debug view mode
- Fixed sphere shaped influence handles clamping in reflection probes
- Fixed reflection probes data migration for project created before using hdrp
- Fixed ambient occlusion for Lit Master Node when slot is connected

### Changed
- Use samplerunity_ShadowMask instead of samplerunity_samplerLightmap for shadow mask
- Allow to resize reflection probe gizmo's size
- Improve quality of screen space shadow
- Remove support of projection model for ScreenSpaceLighting (SSR always use HiZ and refraction always Proxy)
- Remove all the debug mode from SSR that are obsolete now
- Expose frameSettings and Capture settings for reflection and planar probe
- Update UI for reflection probe, planar probe, camera and HDRP Asset
- Implement proper linear blending for volumetric lighting via deep compositing as described in the paper "Deep Compositing Using Lie Algebras"
- Changed  planar mapping to match terrain convention (XZ instead of ZX)
- XRGraphicsConfig is no longer Read/Write. Instead, it's read-only. This improves consistency of XR behavior between the legacy render pipeline and SRP
- Change reflection probe data migration code (to update old reflection probe to new one)
- Updated gizmo for ReflectionProbes
- Updated UI and Gizmo of DensityVolume

## [4.0.0-preview] - 2018-09-28

### Added
- Added a new TerrainLit shader that supports rendering of Unity terrains.
- Added controls for linear fade at the boundary of density volumes
- Added new API to control decals without monobehaviour object
- Improve Decal Gizmo
- Implement Screen Space Reflections (SSR) (alpha version, highly experimental)
- Add an option to invert the fade parameter on a Density Volume
- Added a Fabric shader (experimental) handling cotton and silk
- Added support for MSAA in forward only for opaque only
- Implement smoothness fade for SSR
- Added support for AxF shader (X-rite format - require special AxF importer from Unity not part of HDRP)
- Added control for sundisc on directional light (hack)
- Added a new HD Lit Master node that implements Lit shader support for Shader Graph
- Added Micro shadowing support (hack)
- Added an event on HDAdditionalCameraData for custom rendering
- HDRP Shader Graph shaders now support 4-channel UVs.

### Fixed
- Fixed an issue where sometimes the deferred shadow texture would not be valid, causing wrong rendering.
- Stencil test during decals normal buffer update is now properly applied
- Decals corectly update normal buffer in forward
- Fixed a normalization problem in reflection probe face fading causing artefacts in some cases
- Fix multi-selection behavior of Density Volumes overwriting the albedo value
- Fixed support of depth texture for RenderTexture. HDRP now correctly output depth to user depth buffer if RenderTexture request it.
- Fixed multi-selection behavior of Density Volumes overwriting the albedo value
- Fixed support of depth for RenderTexture. HDRP now correctly output depth to user depth buffer if RenderTexture request it.
- Fixed support of Gizmo in game view in the editor
- Fixed gizmo for spot light type
- Fixed issue with TileViewDebug mode being inversed in gameview
- Fixed an issue with SAMPLE_TEXTURECUBE_SHADOW macro
- Fixed issue with color picker not display correctly when game and scene view are visible at the same time
- Fixed an issue with reflection probe face fading
- Fixed camera motion vectors shader and associated matrices to update correctly for single-pass double-wide stereo rendering
- Fixed light attenuation functions when range attenuation is disabled
- Fixed shadow component algorithm fixup not dirtying the scene, so changes can be saved to disk.
- Fixed some GC leaks for HDRP
- Fixed contact shadow not affected by shadow dimmer
- Fixed GGX that works correctly for the roughness value of 0 (mean specular highlgiht will disappeard for perfect mirror, we rely on maxSmoothness instead to always have a highlight even on mirror surface)
- Add stereo support to ShaderPassForward.hlsl. Forward rendering now seems passable in limited test scenes with camera-relative rendering disabled.
- Add stereo support to ProceduralSky.shader and OpaqueAtmosphericScattering.shader.
- Added CullingGroupManager to fix more GC.Alloc's in HDRP
- Fixed rendering when multiple cameras render into the same render texture

### Changed
- Changed the way depth & color pyramids are built to be faster and better quality, thus improving the look of distortion and refraction.
- Stabilize the dithered LOD transition mask with respect to the camera rotation.
- Avoid multiple depth buffer copies when decals are present
- Refactor code related to the RT handle system (No more normal buffer manager)
- Remove deferred directional shadow and move evaluation before lightloop
- Add a function GetNormalForShadowBias() that material need to implement to return the normal used for normal shadow biasing
- Remove Jimenez Subsurface scattering code (This code was disabled by default, now remove to ease maintenance)
- Change Decal API, decal contribution is now done in Material. Require update of material using decal
- Move a lot of files from CoreRP to HDRP/CoreRP. All moved files weren't used by Ligthweight pipeline. Long term they could move back to CoreRP after CoreRP become out of preview
- Updated camera inspector UI
- Updated decal gizmo
- Optimization: The objects that are rendered in the Motion Vector Pass are not rendered in the prepass anymore
- Removed setting shader inclue path via old API, use package shader include paths
- The default value of 'maxSmoothness' for punctual lights has been changed to 0.99
- Modified deferred compute and vert/frag shaders for first steps towards stereo support
- Moved material specific Shader Graph files into corresponding material folders.
- Hide environment lighting settings when enabling HDRP (Settings are control from sceneSettings)
- Update all shader includes to use absolute path (allow users to create material in their Asset folder)
- Done a reorganization of the files (Move ShaderPass to RenderPipeline folder, Move all shadow related files to Lighting/Shadow and others)
- Improved performance and quality of Screen Space Shadows

## [3.3.0-preview] - 2018-01-01

### Added
- Added an error message to say to use Metal or Vulkan when trying to use OpenGL API
- Added a new Fabric shader model that supports Silk and Cotton/Wool
- Added a new HDRP Lighting Debug mode to visualize Light Volumes for Point, Spot, Line, Rectangular and Reflection Probes
- Add support for reflection probe light layers
- Improve quality of anisotropic on IBL

### Fixed
- Fix an issue where the screen where darken when rendering camera preview
- Fix display correct target platform when showing message to inform user that a platform is not supported
- Remove workaround for metal and vulkan in normal buffer encoding/decoding
- Fixed an issue with color picker not working in forward
- Fixed an issue where reseting HDLight do not reset all of its parameters
- Fixed shader compile warning in DebugLightVolumes.shader

### Changed
- Changed default reflection probe to be 256x256x6 and array size to be 64
- Removed dependence on the NdotL for thickness evaluation for translucency (based on artist's input)
- Increased the precision when comparing Planar or HD reflection probe volumes
- Remove various GC alloc in C#. Slightly better performance

## [3.2.0-preview] - 2018-01-01

### Added
- Added a luminance meter in the debug menu
- Added support of Light, reflection probe, emissive material, volume settings related to lighting to Lighting explorer
- Added support for 16bit shadows

### Fixed
- Fix issue with package upgrading (HDRP resources asset is now versionned to worarkound package manager limitation)
- Fix HDReflectionProbe offset displayed in gizmo different than what is affected.
- Fix decals getting into a state where they could not be removed or disabled.
- Fix lux meter mode - The lux meter isn't affected by the sky anymore
- Fix area light size reset when multi-selected
- Fix filter pass number in HDUtils.BlitQuad
- Fix Lux meter mode that was applying SSS
- Fix planar reflections that were not working with tile/cluster (olbique matrix)
- Fix debug menu at runtime not working after nested prefab PR come to trunk
- Fix scrolling issue in density volume

### Changed
- Shader code refactor: Split MaterialUtilities file in two parts BuiltinUtilities (independent of FragInputs) and MaterialUtilities (Dependent of FragInputs)
- Change screen space shadow rendertarget format from ARGB32 to RG16

## [3.1.0-preview] - 2018-01-01

### Added
- Decal now support per channel selection mask. There is now two mode. One with BaseColor, Normal and Smoothness and another one more expensive with BaseColor, Normal, Smoothness, Metal and AO. Control is on HDRP Asset. This may require to launch an update script for old scene: 'Edit/Render Pipeline/Single step upgrade script/Upgrade all DecalMaterial MaskBlendMode'.
- Decal now supports depth bias for decal mesh, to prevent z-fighting
- Decal material now supports draw order for decal projectors
- Added LightLayers support (Base on mask from renderers name RenderingLayers and mask from light name LightLayers - if they match, the light apply) - cost an extra GBuffer in deferred (more bandwidth)
- When LightLayers is enabled, the AmbientOclusion is store in the GBuffer in deferred path allowing to avoid double occlusion with SSAO. In forward the double occlusion is now always avoided.
- Added the possibility to add an override transform on the camera for volume interpolation
- Added desired lux intensity and auto multiplier for HDRI sky
- Added an option to disable light by type in the debug menu
- Added gradient sky
- Split EmissiveColor and bakeDiffuseLighting in forward avoiding the emissiveColor to be affect by SSAO
- Added a volume to control indirect light intensity
- Added EV 100 intensity unit for area lights
- Added support for RendererPriority on Renderer. This allow to control order of transparent rendering manually. HDRP have now two stage of sorting for transparent in addition to bact to front. Material have a priority then Renderer have a priority.
- Add Coupling of (HD)Camera and HDAdditionalCameraData for reset and remove in inspector contextual menu of Camera
- Add Coupling of (HD)ReflectionProbe and HDAdditionalReflectionData for reset and remove in inspector contextual menu of ReflectoinProbe
- Add macro to forbid unity_ObjectToWorld/unity_WorldToObject to be use as it doesn't handle camera relative rendering
- Add opacity control on contact shadow

### Fixed
- Fixed an issue with PreIntegratedFGD texture being sometimes destroyed and not regenerated causing rendering to break
- PostProcess input buffers are not copied anymore on PC if the viewport size matches the final render target size
- Fixed an issue when manipulating a lot of decals, it was displaying a lot of errors in the inspector
- Fixed capture material with reflection probe
- Refactored Constant Buffers to avoid hitting the maximum number of bound CBs in some cases.
- Fixed the light range affecting the transform scale when changed.
- Snap to grid now works for Decal projector resizing.
- Added a warning for 128x128 cookie texture without mipmaps
- Replace the sampler used for density volumes for correct wrap mode handling

### Changed
- Move Render Pipeline Debug "Windows from Windows->General-> Render Pipeline debug windows" to "Windows from Windows->Analysis-> Render Pipeline debug windows"
- Update detail map formula for smoothness and albedo, goal it to bright and dark perceptually and scale factor is use to control gradient speed
- Refactor the Upgrade material system. Now a material can be update from older version at any time. Call Edit/Render Pipeline/Upgrade all Materials to newer version
- Change name EnableDBuffer to EnableDecals at several place (shader, hdrp asset...), this require a call to Edit/Render Pipeline/Upgrade all Materials to newer version to have up to date material.
- Refactor shader code: BakeLightingData structure have been replace by BuiltinData. Lot of shader code have been remove/change.
- Refactor shader code: All GBuffer are now handled by the deferred material. Mean ShadowMask and LightLayers are control by lit material in lit.hlsl and not outside anymore. Lot of shader code have been remove/change.
- Refactor shader code: Rename GetBakedDiffuseLighting to ModifyBakedDiffuseLighting. This function now handle lighting model for transmission too. Lux meter debug mode is factor outisde.
- Refactor shader code: GetBakedDiffuseLighting is not call anymore in GBuffer or forward pass, including the ConvertSurfaceDataToBSDFData and GetPreLightData, this is done in ModifyBakedDiffuseLighting now
- Refactor shader code: Added a backBakeDiffuseLighting to BuiltinData to handle lighting for transmission
- Refactor shader code: Material must now call InitBuiltinData (Init all to zero + init bakeDiffuseLighting and backBakeDiffuseLighting ) and PostInitBuiltinData

## [3.0.0-preview] - 2018-01-01

### Fixed
- Fixed an issue with distortion that was using previous frame instead of current frame
- Fixed an issue where disabled light where not upgrade correctly to the new physical light unit system introduce in 2.0.5-preview

### Changed
- Update assembly definitions to output assemblies that match Unity naming convention (Unity.*).

## [2.0.5-preview] - 2018-01-01

### Added
- Add option supportDitheringCrossFade on HDRP Asset to allow to remove shader variant during player build if needed
- Add contact shadows for punctual lights (in additional shadow settings), only one light is allowed to cast contact shadows at the same time and so at each frame a dominant light is choosed among all light with contact shadows enabled.
- Add PCSS shadow filter support (from SRP Core)
- Exposed shadow budget parameters in HDRP asset
- Add an option to generate an emissive mesh for area lights (currently rectangle light only). The mesh fits the size, intensity and color of the light.
- Add an option to the HDRP asset to increase the resolution of volumetric lighting.
- Add additional ligth unit support for punctual light (Lumens, Candela) and area lights (Lumens, Luminance)
- Add dedicated Gizmo for the box Influence volume of HDReflectionProbe / PlanarReflectionProbe

### Changed
- Re-enable shadow mask mode in debug view
- SSS and Transmission code have been refactored to be able to share it between various material. Guidelines are in SubsurfaceScattering.hlsl
- Change code in area light with LTC for Lit shader. Magnitude is now take from FGD texture instead of a separate texture
- Improve camera relative rendering: We now apply camera translation on the model matrix, so before the TransformObjectToWorld(). Note: unity_WorldToObject and unity_ObjectToWorld must never be used directly.
- Rename positionWS to positionRWS (Camera relative world position) at a lot of places (mainly in interpolator and FragInputs). In case of custom shader user will be required to update their code.
- Rename positionWS, capturePositionWS, proxyPositionWS, influencePositionWS to positionRWS, capturePositionRWS, proxyPositionRWS, influencePositionRWS (Camera relative world position) in LightDefinition struct.
- Improve the quality of trilinear filtering of density volume textures.
- Improve UI for HDReflectionProbe / PlanarReflectionProbe

### Fixed
- Fixed a shader preprocessor issue when compiling DebugViewMaterialGBuffer.shader against Metal target
- Added a temporary workaround to Lit.hlsl to avoid broken lighting code with Metal/AMD
- Fixed issue when using more than one volume texture mask with density volumes.
- Fixed an error which prevented volumetric lighting from working if no density volumes with 3D textures were present.
- Fix contact shadows applied on transmission
- Fix issue with forward opaque lit shader variant being removed by the shader preprocessor
- Fixed compilation errors on Nintendo Switch (limited XRSetting support).
- Fixed apply range attenuation option on punctual light
- Fixed issue with color temperature not take correctly into account with static lighting
- Don't display fog when diffuse lighting, specular lighting, or lux meter debug mode are enabled.

## [2.0.4-preview] - 2018-01-01

### Fixed
- Fix issue when disabling rough refraction and building a player. Was causing a crash.

## [2.0.3-preview] - 2018-01-01

### Added
- Increased debug color picker limit up to 260k lux

## [2.0.2-preview] - 2018-01-01

### Added
- Add Light -> Planar Reflection Probe command
- Added a false color mode in rendering debug
- Add support for mesh decals
- Add flag to disable projector decals on transparent geometry to save performance and decal texture atlas space
- Add ability to use decal diffuse map as mask only
- Add visualize all shadow masks in lighting debug
- Add export of normal and roughness buffer for forwardOnly and when in supportOnlyForward mode for forward
- Provide a define in lit.hlsl (FORWARD_MATERIAL_READ_FROM_WRITTEN_NORMAL_BUFFER) when output buffer normal is used to read the normal and roughness instead of caclulating it (can save performance, but lower quality due to compression)
- Add color swatch to decal material

### Changed
- Change Render -> Planar Reflection creation to 3D Object -> Mirror
- Change "Enable Reflector" name on SpotLight to "Angle Affect Intensity"
- Change prototype of BSDFData ConvertSurfaceDataToBSDFData(SurfaceData surfaceData) to BSDFData ConvertSurfaceDataToBSDFData(uint2 positionSS, SurfaceData surfaceData)

### Fixed
- Fix issue with StackLit in deferred mode with deferredDirectionalShadow due to GBuffer not being cleared. Gbuffer is still not clear and issue was fix with the new Output of normal buffer.
- Fixed an issue where interpolation volumes were not updated correctly for reflection captures.
- Fixed an exception in Light Loop settings UI

## [2.0.1-preview] - 2018-01-01

### Added
- Add stripper of shader variant when building a player. Save shader compile time.
- Disable per-object culling that was executed in C++ in HD whereas it was not used (Optimization)
- Enable texture streaming debugging (was not working before 2018.2)
- Added Screen Space Reflection with Proxy Projection Model
- Support correctly scene selection for alpha tested object
- Add per light shadow mask mode control (i.e shadow mask distance and shadow mask). It use the option NonLightmappedOnly
- Add geometric filtering to Lit shader (allow to reduce specular aliasing)
- Add shortcut to create DensityVolume and PlanarReflection in hierarchy
- Add a DefaultHDMirrorMaterial material for PlanarReflection
- Added a script to be able to upgrade material to newer version of HDRP
- Removed useless duplication of ForwardError passes.
- Add option to not compile any DEBUG_DISPLAY shader in the player (Faster build) call Support Runtime Debug display

### Changed
- Changed SupportForwardOnly to SupportOnlyForward in render pipeline settings
- Changed versioning variable name in HDAdditionalXXXData from m_version to version
- Create unique name when creating a game object in the rendering menu (i.e Density Volume(2))
- Re-organize various files and folder location to clean the repository
- Change Debug windows name and location. Now located at:  Windows -> General -> Render Pipeline Debug

### Removed
- Removed GlobalLightLoopSettings.maxPlanarReflectionProbes and instead use value of GlobalLightLoopSettings.planarReflectionProbeCacheSize
- Remove EmissiveIntensity parameter and change EmissiveColor to be HDR (Matching Builtin Unity behavior) - Data need to be updated - Launch Edit -> Single Step Upgrade Script -> Upgrade all Materials emissionColor

### Fixed
- Fix issue with LOD transition and instancing
- Fix discrepency between object motion vector and camera motion vector
- Fix issue with spot and dir light gizmo axis not highlighted correctly
- Fix potential crash while register debug windows inputs at startup
- Fix warning when creating Planar reflection
- Fix specular lighting debug mode (was rendering black)
- Allow projector decal with null material to allow to configure decal when HDRP is not set
- Decal atlas texture offset/scale is updated after allocations (used to be before so it was using date from previous frame)

## [0.0.0-preview] - 2018-01-01

### Added
- Configure the VolumetricLightingSystem code path to be on by default
- Trigger a build exception when trying to build an unsupported platform
- Introduce the VolumetricLightingController component, which can (and should) be placed on the camera, and allows one to control the near and the far plane of the V-Buffer (volumetric "froxel" buffer) along with the depth distribution (from logarithmic to linear)
- Add 3D texture support for DensityVolumes
- Add a better mapping of roughness to mipmap for planar reflection
- The VolumetricLightingSystem now uses RTHandles, which allows to save memory by sharing buffers between different cameras (history buffers are not shared), and reduce reallocation frequency by reallocating buffers only if the rendering resolution increases (and suballocating within existing buffers if the rendering resolution decreases)
- Add a Volumetric Dimmer slider to lights to control the intensity of the scattered volumetric lighting
- Add UV tiling and offset support for decals.
- Add mipmapping support for volume 3D mask textures

### Changed
- Default number of planar reflection change from 4 to 2
- Rename _MainDepthTexture to _CameraDepthTexture
- The VolumetricLightingController has been moved to the Interpolation Volume framework and now functions similarly to the VolumetricFog settings
- Update of UI of cookie, CubeCookie, Reflection probe and planar reflection probe to combo box
- Allow enabling/disabling shadows for area lights when they are set to baked.
- Hide applyRangeAttenuation and FadeDistance for directional shadow as they are not used

### Removed
- Remove Resource folder of PreIntegratedFGD and add the resource to RenderPipeline Asset

### Fixed
- Fix ConvertPhysicalLightIntensityToLightIntensity() function used when creating light from script to match HDLightEditor behavior
- Fix numerical issues with the default value of mean free path of volumetric fog
- Fix the bug preventing decals from coexisting with density volumes
- Fix issue with alpha tested geometry using planar/triplanar mapping not render correctly or flickering (due to being wrongly alpha tested in depth prepass)
- Fix meta pass with triplanar (was not handling correctly the normal)
- Fix preview when a planar reflection is present
- Fix Camera preview, it is now a Preview cameraType (was a SceneView)
- Fix handling unknown GPUShadowTypes in the shadow manager.
- Fix area light shapes sent as point lights to the baking backends when they are set to baked.
- Fix unnecessary division by PI for baked area lights.
- Fix line lights sent to the lightmappers. The backends don't support this light type.
- Fix issue with shadow mask framesettings not correctly taken into account when shadow mask is enabled for lighting.
- Fix directional light and shadow mask transition, they are now matching making smooth transition
- Fix banding issues caused by high intensity volumetric lighting
- Fix the debug window being emptied on SRP asset reload
- Fix issue with debug mode not correctly clearing the GBuffer in editor after a resize
- Fix issue with ResetMaterialKeyword not resetting correctly ToggleOff/Roggle Keyword
- Fix issue with motion vector not render correctly if there is no depth prepass in deferred

## [0.0.0-preview] - 2018-01-01

### Added
- Screen Space Refraction projection model (Proxy raycasting, HiZ raymarching)
- Screen Space Refraction settings as volume component
- Added buffered frame history per camera
- Port Global Density Volumes to the Interpolation Volume System.
- Optimize ImportanceSampleLambert() to not require the tangent frame.
- Generalize SampleVBuffer() to handle different sampling and reconstruction methods.
- Improve the quality of volumetric lighting reprojection.
- Optimize Morton Order code in the Subsurface Scattering pass.
- Planar Reflection Probe support roughness (gaussian convolution of captured probe)
- Use an atlas instead of a texture array for cluster transparent decals
- Add a debug view to visualize the decal atlas
- Only store decal textures to atlas if decal is visible, debounce out of memory decal atlas warning.
- Add manipulator gizmo on decal to improve authoring workflow
- Add a minimal StackLit material (work in progress, this version can be used as template to add new material)

### Changed
- EnableShadowMask in FrameSettings (But shadowMaskSupport still disable by default)
- Forced Planar Probe update modes to (Realtime, Every Update, Mirror Camera)
- Screen Space Refraction proxy model uses the proxy of the first environment light (Reflection probe/Planar probe) or the sky
- Moved RTHandle static methods to RTHandles
- Renamed RTHandle to RTHandleSystem.RTHandle
- Move code for PreIntegratedFDG (Lit.shader) into its dedicated folder to be share with other material
- Move code for LTCArea (Lit.shader) into its dedicated folder to be share with other material

### Removed
- Removed Planar Probe mirror plane position and normal fields in inspector, always display mirror plane and normal gizmos

### Fixed
- Fix fog flags in scene view is now taken into account
- Fix sky in preview windows that were disappearing after a load of a new level
- Fix numerical issues in IntersectRayAABB().
- Fix alpha blending of volumetric lighting with transparent objects.
- Fix the near plane of the V-Buffer causing out-of-bounds look-ups in the clustered data structure.
- Depth and color pyramid are properly computed and sampled when the camera renders inside a viewport of a RTHandle.
- Fix decal atlas debug view to work correctly when shadow atlas view is also enabled<|MERGE_RESOLUTION|>--- conflicted
+++ resolved
@@ -87,9 +87,6 @@
 - Fixed SSGI compilation issues on PS4.
 - Fixed "Screen position out of view frustum" error when camera is on exactly the planar reflection probe plane.
 - Workaround issue that caused objects using eye shader to not be rendered on xbox.
-<<<<<<< HEAD
-- Fixed the usage of GUIEnable for volume components (case 1280018).
-=======
 - Fixed GC allocation when using XR single-pass test mode.
 - Fixed text in cascades shadow split being truncated.
 - Fixed rendering of custom passes in the Custom Pass Volume inspector
@@ -111,7 +108,7 @@
 - Fixed save popup appearing twice due to HDRP wizard.
 - Fixed error when changing planar probe resolution.
 - Fixed the dependecy of FrameSettings (MSAA, ClearGBuffer, DepthPrepassWithDeferred) (case 1277620).
->>>>>>> 70b6376a
+- Fixed the usage of GUIEnable for volume components (case 1280018).
 
 ### Changed
 - Preparation pass for RTSSShadows to be supported by render graph.
