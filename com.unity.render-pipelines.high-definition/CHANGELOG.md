--- conflicted
+++ resolved
@@ -11,15 +11,12 @@
 
 ### Fixed
 - Fixed probe volumes debug views.
-<<<<<<< HEAD
-- Fixed NullReference Exception when setting Max Shadows On Screen to 0 in the HDRP asset.
-=======
 - Fixed lookdev movement.
 - Fixed volume component tooltips using the same parameter name.
 - Fixed issue with saving some quality settings in volume overrides  (case 1293747)
 - Fixed NullReferenceException in HDRenderPipeline.UpgradeResourcesIfNeeded (case 1292524)
 - Fixed SSGI texture allocation when not using the RenderGraph.
->>>>>>> 143d4380
+- Fixed NullReference Exception when setting Max Shadows On Screen to 0 in the HDRP asset.
 
 ### Changed
 - Removed the material pass probe volumes evaluation mode.
