# Changelog
All notable changes to this package will be documented in this file.

The format is based on [Keep a Changelog](http://keepachangelog.com/en/1.0.0/)
and this project adheres to [Semantic Versioning](http://semver.org/spec/v2.0.0.html).

## [11.0.0] - 2020-10-21

Version Updated
The version number for this package has increased due to a version update of a related graphics package.

## [10.2.0] - 2020-10-19

### Added
- Added a rough distortion frame setting and and info box on distortion materials.
- Adding support of 4 channel tex coords for ray tracing (case 1265309).
- Added a help button on the volume component toolbar for documentation.
- Added range remapping to metallic property for Lit and Decal shaders.
- Exposed the API to access HDRP shader pass names.
- Added the status check of default camera frame settings in the DXR wizard.
- Added frame setting for Virtual Texturing. 
- Added a fade distance for light influencing volumetric lighting.
- Adding an "Include For Ray Tracing" toggle on lights to allow the user to exclude them when ray tracing is enabled in the frame settings of a camera.
- Added fog volumetric scattering support for path tracing.
- Added new algorithm for SSR with temporal accumulation
- Added quality preset of the new volumetric fog parameters.
- Added missing documentation for unsupported SG RT nodes and light's include for raytracing attrbute.

### Fixed
- Fixed an issue where the Exposure Shader Graph node had clipped text. (case 1265057)
- Fixed an issue when rendering into texture where alpha would not default to 1.0 when using 11_11_10 color buffer in non-dev builds.
- Fixed issues with reordering and hiding graphics compositor layers (cases 1283903, 1285282, 1283886).
- Fixed the possibility to have a shader with a pre-refraction render queue and refraction enabled at the same time.
- Fixed a migration issue with the rendering queue in ShaderGraph when upgrading to 10.x;
- Fixed the object space matrices in shader graph for ray tracing.
- Changed the cornea refraction function to take a view dir in object space.
- Fixed upside down XR occlusion mesh.
- Fixed precision issue with the atmospheric fog.
- Fixed issue with TAA and no motion vectors.
- Fixed the stripping not working the terrain alphatest feature required for terrain holes (case 1205902).
- Fixed bounding box generation that resulted in incorrect light culling (case 3875925).
- VFX : Fix Emissive writing in Opaque Lit Output with PSSL platforms (case 273378).
- Fixed issue where pivot of DecalProjector was not aligned anymore on Transform position when manipulating the size of the projector from the Inspector.
- Fixed a null reference exception when creating a diffusion profile asset.
- Fixed the diffusion profile not being registered as a dependency of the ShaderGraph.
- Fixing exceptions in the console when putting the SSGI in low quality mode (render graph).
- Fixed NullRef Exception when decals are in the scene, no asset is set and HDRP wizard is run.
- Fixed issue with TAA causing bleeding of a view into another when multiple views are visible.
- Fix an issue that caused issues of usability of editor if a very high resolution is set by mistake and then reverted back to a smaller resolution.
- Fixed issue where Default Volume Profile Asset change in project settings was not added to the undo stack (case 1285268).
- Fixed undo after enabling compositor.
- Fixed the ray tracing shadow UI being displayed while it shouldn't (case 1286391).
- Fixed issues with physically-based DoF, improved speed and robustness 
- Fixed a warning happening when putting the range of lights to 0.
- Fixed issue when null parameters in a volume component would spam null reference errors. Produce a warning instead.
- Fix volument component creation via script.
- Fixed GC allocs in render graph.
- Fixed scene picking passes.
- Fixed broken ray tracing light cluster full screen debug.
- Fixed dead code causing error.
- Fixed issue when dragging slider in inspector for ProjectionDepth.
- Fixed issue when resizing Inspector window that make the DecalProjector editor flickers.
- Fixed issue in DecalProjector editor when the Inspector window have a too small width: the size appears on 2 lines but the editor not let place for the second one.
- Fixed issue (null reference in console) when selecting a DensityVolume with rectangle selection.
- Fixed issue when linking the field of view with the focal length in physical camera
- Fixed supported platform build and error message.
- Fixed exceptions occuring when selecting mulitple decal projectors without materials assigned (case 1283659).
- Fixed LookDev error message when pipeline is not loaded.
- Properly reject history when enabling seond denoiser for RTGI.
- Fixed an issue that could cause objects to not be rendered when using Vulkan API.
- Fixed issue with lookdev shadows looking wrong upon exiting playmode. 
- Fixed temporary Editor freeze when selecting AOV output in graphics compositor (case 1288744).
- Fixed normal flip with double sided materials.
<<<<<<< HEAD
- Fixed overlap with SSR Transparent default frame settings message on DXR Wizard.
=======
- Fixed shadow resolution settings level in the light explorer.
- Fixed the ShaderGraph being dirty after the first save.
- Fixed XR shadows culling
- Fixed stylesheet reloading for LookDev window and Wizard window.
- Fixed Nans happening when upscaling the RTGI.
- Fixed the adjust weight operation not being done for the non-rendergraph pipeline.
>>>>>>> 8f9691f5

### Changed
- Combined occlusion meshes into one to reduce draw calls and state changes with XR single-pass.
- Claryfied doc for the LayeredLit material.
- Various improvements for the Volumetric Fog.
- Use draggable fields for float scalable settings
- Migrated the fabric & hair shadergraph samples directly into the renderpipeline resources.
- Removed green coloration of the UV on the DecalProjector gizmo.
- Removed _BLENDMODE_PRESERVE_SPECULAR_LIGHTING keyword from shaders.
- Now the DXR wizard displays the name of the target asset that needs to be changed.
- Standardized naming for the option regarding Transparent objects being able to receive Screen Space Reflections.
- Making the reflection and refractions of cubemaps distance based.
- Changed Receive SSR to also controls Receive SSGI on opaque objects.
- Improved the punctual light shadow rescale algorithm.
- Changed the names of some of the parameters for the Eye Utils SG Nodes.
- Restored frame setting for async compute of contact shadows.
- Removed the possibility to have MSAA (through the frame settings) when ray tracing is active.
- Range handles for decal projector angle fading.
- Smoother angle fading for decal projector.

## [10.1.0] - 2020-10-12

### Added
- Added an option to have only the metering mask displayed in the debug mode.
- Added a new mode to cluster visualization debug where users can see a slice instead of the cluster on opaque objects.
- Added ray traced reflection support for the render graph version of the pipeline.
- Added render graph support of RTAO and required denoisers.
- Added render graph support of RTGI.
- Added support of RTSSS and Recursive Rendering in the render graph mode.
- Added support of RT and screen space shadow for render graph.
- Added tooltips with the full name of the (graphics) compositor properties to properly show large names that otherwise are clipped by the UI (case 1263590)
- Added error message if a callback AOV allocation fail
- Added marker for all AOV request operation on GPU
- Added remapping options for Depth Pyramid debug view mode
- Added an option to support AOV shader at runtime in HDRP settings (case 1265070)
- Added support of SSGI in the render graph mode.
- Added option for 11-11-10 format for cube reflection probes.
- Added an optional check in the HDRP DXR Wizard to verify 64 bits target architecture
- Added option to display timing stats in the debug menu as an average over 1 second. 
- Added a light unit slider to provide users more context when authoring physically based values.
- Added a way to check the normals through the material views.
- Added Simple mode to Earth Preset for PBR Sky
- Added the export of normals during the prepass for shadow matte for proper SSAO calculation.
- Added the usage of SSAO for shadow matte unlit shader graph.
- Added the support of input system V2
- Added a new volume component parameter to control the max ray length of directional lights(case 1279849).
- Added support for 'Pyramid' and 'Box' spot light shapes in path tracing.
- Added high quality prefiltering option for Bloom.
- Added support for camera relative ray tracing (and keeping non-camera relative ray tracing working)
- Added a rough refraction option on planar reflections.
- Added scalability settings for the planar reflection resolution.
- Added tests for AOV stacking and UI rendering in the graphics compositor.
- Added a new ray tracing only function that samples the specular part of the materials.
- Adding missing marker for ray tracing profiling (RaytracingDeferredLighting)
- Added the support of eye shader for ray tracing.
- Exposed Refraction Model to the material UI when using a Lit ShaderGraph.
- Added bounding sphere support to screen-space axis-aligned bounding box generation pass.

### Fixed
- Fixed several issues with physically-based DoF (TAA ghosting of the CoC buffer, smooth layer transitions, etc)
- Fixed GPU hang on D3D12 on xbox. 
- Fixed game view artifacts on resizing when hardware dynamic resolution was enabled
- Fixed black line artifacts occurring when Lanczos upsampling was set for dynamic resolution
- Fixed Amplitude -> Min/Max parametrization conversion
- Fixed CoatMask block appearing when creating lit master node (case 1264632)
- Fixed issue with SceneEV100 debug mode indicator when rescaling the window.
- Fixed issue with PCSS filter being wrong on first frame. 
- Fixed issue with emissive mesh for area light not appearing in playmode if Reload Scene option is disabled in Enter Playmode Settings.
- Fixed issue when Reflection Probes are set to OnEnable and are never rendered if the probe is enabled when the camera is farther than the probe fade distance. 
- Fixed issue with sun icon being clipped in the look dev window. 
- Fixed error about layers when disabling emissive mesh for area lights.
- Fixed issue when the user deletes the composition graph or .asset in runtime (case 1263319)
- Fixed assertion failure when changing resolution to compositor layers after using AOVs (case 1265023) 
- Fixed flickering layers in graphics compositor (case 1264552)
- Fixed issue causing the editor field not updating the disc area light radius.
- Fixed issues that lead to cookie atlas to be updated every frame even if cached data was valid.
- Fixed an issue where world space UI was not emitted for reflection cameras in HDRP
- Fixed an issue with cookie texture atlas that would cause realtime textures to always update in the atlas even when the content did not change.
- Fixed an issue where only one of the two lookdev views would update when changing the default lookdev volume profile.
- Fixed a bug related to light cluster invalidation.
- Fixed shader warning in DofGather (case 1272931)
- Fixed AOV export of depth buffer which now correctly export linear depth (case 1265001)
- Fixed issue that caused the decal atlas to not be updated upon changing of the decal textures content.
- Fixed "Screen position out of view frustum" error when camera is at exactly the planar reflection probe location.
- Fixed Amplitude -> Min/Max parametrization conversion
- Fixed issue that allocated a small cookie for normal spot lights.
- Fixed issue when undoing a change in diffuse profile list after deleting the volume profile.
- Fixed custom pass re-ordering and removing.
- Fixed TAA issue and hardware dynamic resolution.
- Fixed a static lighting flickering issue caused by having an active planar probe in the scene while rendering inspector preview.
- Fixed an issue where even when set to OnDemand, the sky lighting would still be updated when changing sky parameters.
- Fixed an error message trigerred when a mesh has more than 32 sub-meshes (case 1274508).
- Fixed RTGI getting noisy for grazying angle geometry (case 1266462).
- Fixed an issue with TAA history management on pssl.
- Fixed the global illumination volume override having an unwanted advanced mode (case 1270459).
- Fixed screen space shadow option displayed on directional shadows while they shouldn't (case 1270537).
- Fixed the handling of undo and redo actions in the graphics compositor (cases 1268149, 1266212, 1265028)
- Fixed issue with composition graphs that include virtual textures, cubemaps and other non-2D textures (cases 1263347, 1265638).
- Fixed issues when selecting a new composition graph or setting it to None (cases 1263350, 1266202)
- Fixed ArgumentNullException when saving shader graphs after removing the compositor from the scene (case 1268658)
- Fixed issue with updating the compositor output when not in play mode (case 1266216)
- Fixed warning with area mesh (case 1268379)
- Fixed issue with diffusion profile not being updated upon reset of the editor. 
- Fixed an issue that lead to corrupted refraction in some scenarios on xbox.
- Fixed for light loop scalarization not happening. 
- Fixed issue with stencil not being set in rendergraph mode.
- Fixed for post process being overridable in reflection probes even though it is not supported.
- Fixed RTGI in performance mode when light layers are enabled on the asset.
- Fixed SSS materials appearing black in matcap mode.
- Fixed a collision in the interaction of RTR and RTGI.
- Fix for lookdev toggling renderers that are set to non editable or are hidden in the inspector.
- Fixed issue with mipmap debug mode not properly resetting full screen mode (and viceversa). 
- Added unsupported message when using tile debug mode with MSAA.
- Fixed SSGI compilation issues on PS4.
- Fixed "Screen position out of view frustum" error when camera is on exactly the planar reflection probe plane.
- Workaround issue that caused objects using eye shader to not be rendered on xbox.
- Fixed GC allocation when using XR single-pass test mode.
- Fixed text in cascades shadow split being truncated.
- Fixed rendering of custom passes in the Custom Pass Volume inspector
- Force probe to render again if first time was during async shader compilation to avoid having cyan objects.
- Fixed for lookdev library field not being refreshed upon opening a library from the environment library inspector.
- Fixed serialization issue with matcap scale intensity.
- Close Add Override popup of Volume Inspector when the popup looses focus (case 1258571)
- Light quality setting for contact shadow set to on for High quality by default.
- Fixed an exception thrown when closing the look dev because there is no active SRP anymore.
- Fixed alignment of framesettings in HDRP Default Settings
- Fixed an exception thrown when closing the look dev because there is no active SRP anymore.
- Fixed an issue where entering playmode would close the LookDev window.
- Fixed issue with rendergraph on console failing on SSS pass.
- Fixed Cutoff not working properly with ray tracing shaders default and SG (case 1261292).
- Fixed shader compilation issue with Hair shader and debug display mode
- Fixed cubemap static preview not updated when the asset is imported.
- Fixed wizard DXR setup on non-DXR compatible devices.
- Fixed Custom Post Processes affecting preview cameras.
- Fixed issue with lens distortion breaking rendering.
- Fixed save popup appearing twice due to HDRP wizard.
- Fixed error when changing planar probe resolution.
- Fixed the dependecy of FrameSettings (MSAA, ClearGBuffer, DepthPrepassWithDeferred) (case 1277620).
- Fixed the usage of GUIEnable for volume components (case 1280018).
- Fixed the diffusion profile becoming invalid when hitting the reset (case 1269462).
- Fixed issue with MSAA resolve killing the alpha channel.
- Fixed a warning in materialevalulation
- Fixed an error when building the player.
- Fixed issue with box light not visible if range is below one and range attenuation is off.
- Fixed an issue that caused a null reference when deleting camera component in a prefab. (case 1244430)
- Fixed issue with bloom showing a thin black line after rescaling window. 
- Fixed rendergraph motion vector resolve.
- Fixed the Ray-Tracing related Debug Display not working in render graph mode.
- Fix nan in pbr sky
- Fixed Light skin not properly applied on the LookDev when switching from Dark Skin (case 1278802)
- Fixed accumulation on DX11
- Fixed issue with screen space UI not drawing on the graphics compositor (case 1279272).
- Fixed error Maximum allowed thread group count is 65535 when resolution is very high. 
- LOD meshes are now properly stripped based on the maximum lod value parameters contained in the HDRP asset.
- Fixed an inconsistency in the LOD group UI where LOD bias was not the right one.
- Fixed outlines in transitions between post-processed and plain regions in the graphics compositor (case 1278775).
- Fix decal being applied twice with LOD Crossfade.
- Fixed camera stacking for AOVs in the graphics compositor (case 1273223).
- Fixed backface selection on some shader not ignore correctly.
- Disable quad overdraw on ps4.
- Fixed error when resizing the graphics compositor's output and when re-adding a compositor in the scene
- Fixed issues with bloom, alpha and HDR layers in the compositor (case 1272621).
- Fixed alpha not having TAA applied to it.
- Fix issue with alpha output in forward.
- Fix compilation issue on Vulkan for shaders using high quality shadows in XR mode.
- Fixed wrong error message when fixing DXR resources from Wizard.
- Fixed compilation error of quad overdraw with double sided materials
- Fixed screen corruption on xbox when using TAA and Motion Blur with rendergraph. 
- Fixed UX issue in the graphics compositor related to clear depth and the defaults for new layers, add better tooltips and fix minor bugs (case 1283904)
- Fixed scene visibility not working for custom pass volumes.
- Fixed issue with several override entries in the runtime debug menu. 
- Fixed issue with rendergraph failing to execute every 30 minutes. 
- Fixed Lit ShaderGraph surface option property block to only display transmission and energy conserving specular color options for their proper material mode (case 1257050)
- Fixed nan in reflection probe when volumetric fog filtering is enabled, causing the whole probe to be invalid.
- Fixed Debug Color pixel became grey
- Fixed TAA flickering on the very edge of screen. 
- Fixed profiling scope for quality RTGI.
- Fixed the denoising and multi-sample not being used for smooth multibounce RTReflections.
- Fixed issue where multiple cameras would cause GC each frame.
- Fixed after post process rendering pass options not showing for unlit ShaderGraphs.
- Fixed null reference in the Undo callback of the graphics compositor 
- Fixed cullmode for SceneSelectionPass.
- Fixed issue that caused non-static object to not render at times in OnEnable reflection probes.
- Baked reflection probes now correctly use static sky for ambient lighting.

### Changed
- Preparation pass for RTSSShadows to be supported by render graph.
- Add tooltips with the full name of the (graphics) compositor properties to properly show large names that otherwise are clipped by the UI (case 1263590)
- Composition profile .asset files cannot be manually edited/reset by users (to avoid breaking things - case 1265631)
- Preparation pass for RTSSShadows to be supported by render graph.
- Changed the way the ray tracing property is displayed on the material (QOL 1265297).
- Exposed lens attenuation mode in default settings and remove it as a debug mode.
- Composition layers without any sub layers are now cleared to black to avoid confusion (case 1265061).
- Slight reduction of VGPR used by area light code.
- Changed thread group size for contact shadows (save 1.1ms on PS4)
- Make sure distortion stencil test happens before pixel shader is run.
- Small optimization that allows to skip motion vector prepping when the whole wave as velocity of 0.
- Improved performance to avoid generating coarse stencil buffer when not needed.
- Remove HTile generation for decals (faster without).
- Improving SSGI Filtering and fixing a blend issue with RTGI.
- Changed the Trackball UI so that it allows explicit numeric values.
- Reduce the G-buffer footprint of anisotropic materials
- Moved SSGI out of preview.
- Skip an unneeded depth buffer copy on consoles. 
- Replaced the Density Volume Texture Tool with the new 3D Texture Importer.
- Rename Raytracing Node to Raytracing Quality Keyword and rename high and low inputs as default and raytraced. All raytracing effects now use the raytraced mode but path tracing.
- Moved diffusion profile list to the HDRP default settings panel.
- Skip biquadratic resampling of vbuffer when volumetric fog filtering is enabled.
- Optimized Grain and sRGB Dithering.
- On platforms that allow it skip the first mip of the depth pyramid and compute it alongside the depth buffer used for low res transparents.
- When trying to install the local configuration package, if another one is already present the user is now asked whether they want to keep it or not.
- Improved MSAA color resolve to fix issues when very bright and very dark samples are resolved together.
- Improve performance of GPU light AABB generation
- Removed the max clamp value for the RTR, RTAO and RTGI's ray length (case 1279849).
- Meshes assigned with a decal material are not visible anymore in ray-tracing or path-tracing.
- Removed BLEND shader keywords.
- Remove a rendergraph debug option to clear resources on release from UI.
- added SV_PrimitiveID in the VaryingMesh structure for fulldebugscreenpass as well as primitiveID in FragInputs
- Changed which local frame is used for multi-bounce RTReflections.
- Move System Generated Values semantics out of VaryingsMesh structure.
- Other forms of FSAA are silently deactivated, when path tracing is on.
- Removed XRSystemTests. The GC verification is now done during playmode tests (case 1285012).
- SSR now uses the pre-refraction color pyramid.
- Various improvements for the Volumetric Fog.
- Optimizations for volumetric fog.

## [10.0.0] - 2019-06-10

### Added
- Ray tracing support for VR single-pass
- Added sharpen filter shader parameter and UI for TemporalAA to control image quality instead of hardcoded value
- Added frame settings option for custom post process and custom passes as well as custom color buffer format option.
- Add check in wizard on SRP Batcher enabled.
- Added default implementations of OnPreprocessMaterialDescription for FBX, Obj, Sketchup and 3DS file formats.
- Added custom pass fade radius
- Added after post process injection point for custom passes
- Added basic alpha compositing support - Alpha is available afterpostprocess when using FP16 buffer format.
- Added falloff distance on Reflection Probe and Planar Reflection Probe
- Added Backplate projection from the HDRISky
- Added Shadow Matte in UnlitMasterNode, which only received shadow without lighting
- Added hability to name LightLayers in HDRenderPipelineAsset
- Added a range compression factor for Reflection Probe and Planar Reflection Probe to avoid saturation of colors.
- Added path tracing support for directional, point and spot lights, as well as emission from Lit and Unlit.
- Added non temporal version of SSAO.
- Added more detailed ray tracing stats in the debug window
- Added Disc area light (bake only)
- Added a warning in the material UI to prevent transparent + subsurface-scattering combination.
- Added XR single-pass setting into HDRP asset
- Added a penumbra tint option for lights
- Added support for depth copy with XR SDK
- Added debug setting to Render Pipeline Debug Window to list the active XR views
- Added an option to filter the result of the volumetric lighting (off by default).
- Added a transmission multiplier for directional lights
- Added XR single-pass test mode to Render Pipeline Debug Window
- Added debug setting to Render Pipeline Window to list the active XR views
- Added a new refraction mode for the Lit shader (thin). Which is a box refraction with small thickness values
- Added the code to support Barn Doors for Area Lights based on a shaderconfig option.
- Added HDRPCameraBinder property binder for Visual Effect Graph
- Added "Celestial Body" controls to the Directional Light
- Added new parameters to the Physically Based Sky
- Added Reflections to the DXR Wizard
- Added the possibility to have ray traced colored and semi-transparent shadows on directional lights.
- Added a check in the custom post process template to throw an error if the default shader is not found.
- Exposed the debug overlay ratio in the debug menu.
- Added a separate frame settings for tonemapping alongside color grading.
- Added the receive fog option in the material UI for ShaderGraphs.
- Added a public virtual bool in the custom post processes API to specify if a post processes should be executed in the scene view.
- Added a menu option that checks scene issues with ray tracing. Also removed the previously existing warning at runtime.
- Added Contrast Adaptive Sharpen (CAS) Upscaling effect.
- Added APIs to update probe settings at runtime.
- Added documentation for the rayTracingSupported method in HDRP
- Added user-selectable format for the post processing passes.
- Added support for alpha channel in some post-processing passes (DoF, TAA, Uber).
- Added warnings in FrameSettings inspector when using DXR and atempting to use Asynchronous Execution.
- Exposed Stencil bits that can be used by the user.
- Added history rejection based on velocity of intersected objects for directional, point and spot lights.
- Added a affectsVolumetric field to the HDAdditionalLightData API to know if light affects volumetric fog.
- Add OS and Hardware check in the Wizard fixes for DXR.
- Added option to exclude camera motion from motion blur.
- Added semi-transparent shadows for point and spot lights.
- Added support for semi-transparent shadow for unlit shader and unlit shader graph.
- Added the alpha clip enabled toggle to the material UI for all HDRP shader graphs.
- Added Material Samples to explain how to use the lit shader features
- Added an initial implementation of ray traced sub surface scattering
- Added AssetPostprocessors and Shadergraphs to handle Arnold Standard Surface and 3DsMax Physical material import from FBX.
- Added support for Smoothness Fade start work when enabling ray traced reflections.
- Added Contact shadow, Micro shadows and Screen space refraction API documentation.
- Added script documentation for SSR, SSAO (ray tracing), GI, Light Cluster, RayTracingSettings, Ray Counters, etc.
- Added path tracing support for refraction and internal reflections.
- Added support for Thin Refraction Model and Lit's Clear Coat in Path Tracing.
- Added the Tint parameter to Sky Colored Fog.
- Added of Screen Space Reflections for Transparent materials
- Added a fallback for ray traced area light shadows in case the material is forward or the lit mode is forward.
- Added a new debug mode for light layers.
- Added an "enable" toggle to the SSR volume component.
- Added support for anisotropic specular lobes in path tracing.
- Added support for alpha clipping in path tracing.
- Added support for light cookies in path tracing.
- Added support for transparent shadows in path tracing.
- Added support for iridescence in path tracing.
- Added support for background color in path tracing.
- Added a path tracing test to the test suite.
- Added a warning and workaround instructions that appear when you enable XR single-pass after the first frame with the XR SDK.
- Added the exposure sliders to the planar reflection probe preview
- Added support for subsurface scattering in path tracing.
- Added a new mode that improves the filtering of ray traced shadows (directional, point and spot) based on the distance to the occluder.
- Added support of cookie baking and add support on Disc light.
- Added support for fog attenuation in path tracing.
- Added a new debug panel for volumes
- Added XR setting to control camera jitter for temporal effects
- Added an error message in the DrawRenderers custom pass when rendering opaque objects with an HDRP asset in DeferredOnly mode.
- Added API to enable proper recording of path traced scenes (with the Unity recorder or other tools).
- Added support for fog in Recursive rendering, ray traced reflections and ray traced indirect diffuse.
- Added an alpha blend option for recursive rendering
- Added support for stack lit for ray tracing effects.
- Added support for hair for ray tracing effects.
- Added support for alpha to coverage for HDRP shaders and shader graph
- Added support for Quality Levels to Subsurface Scattering.
- Added option to disable XR rendering on the camera settings.
- Added support for specular AA from geometric curvature in AxF
- Added support for baked AO (no input for now) in AxF
- Added an info box to warn about depth test artifacts when rendering object twice in custom passes with MSAA.
- Added a frame setting for alpha to mask.
- Added support for custom passes in the AOV API
- Added Light decomposition lighting debugging modes and support in AOV
- Added exposure compensation to Fixed exposure mode
- Added support for rasterized area light shadows in StackLit
- Added support for texture-weighted automatic exposure
- Added support for POM for emissive map
- Added alpha channel support in motion blur pass.
- Added the HDRP Compositor Tool (in Preview).
- Added a ray tracing mode option in the HDRP asset that allows to override and shader stripping.
- Added support for arbitrary resolution scaling of Volumetric Lighting to the Fog volume component.
- Added range attenuation for box-shaped spotlights.
- Added scenes for hair and fabric and decals with material samples
- Added fabric materials and textures
- Added information for fabric materials in fabric scene
- Added a DisplayInfo attribute to specify a name override and a display order for Volume Component fields (used only in default inspector for now).
- Added Min distance to contact shadows.
- Added support for Depth of Field in path tracing (by sampling the lens aperture).
- Added an API in HDRP to override the camera within the rendering of a frame (mainly for custom pass).
- Added a function (HDRenderPipeline.ResetRTHandleReferenceSize) to reset the reference size of RTHandle systems.
- Added support for AxF measurements importing into texture resources tilings.
- Added Layer parameter on Area Light to modify Layer of generated Emissive Mesh
- Added a flow map parameter to HDRI Sky
- Implemented ray traced reflections for transparent objects.
- Add a new parameter to control reflections in recursive rendering.
- Added an initial version of SSGI.
- Added Virtual Texturing cache settings to control the size of the Streaming Virtual Texturing caches.
- Added back-compatibility with builtin stereo matrices.
- Added CustomPassUtils API to simplify Blur, Copy and DrawRenderers custom passes.
- Added Histogram guided automatic exposure.
- Added few exposure debug modes.
- Added support for multiple path-traced views at once (e.g., scene and game views).
- Added support for 3DsMax's 2021 Simplified Physical Material from FBX files in the Model Importer.
- Added custom target mid grey for auto exposure.
- Added CustomPassUtils API to simplify Blur, Copy and DrawRenderers custom passes.
- Added an API in HDRP to override the camera within the rendering of a frame (mainly for custom pass).
- Added more custom pass API functions, mainly to render objects from another camera.
- Added support for transparent Unlit in path tracing.
- Added a minimal lit used for RTGI in peformance mode.
- Added procedural metering mask that can follow an object
- Added presets quality settings for RTAO and RTGI.
- Added an override for the shadow culling that allows better directional shadow maps in ray tracing effects (RTR, RTGI, RTSSS and RR).
- Added a Cloud Layer volume override.
- Added Fast Memory support for platform that support it.
- Added CPU and GPU timings for ray tracing effects.
- Added support to combine RTSSS and RTGI (1248733).
- Added IES Profile support for Point, Spot and Rectangular-Area lights
- Added support for multiple mapping modes in AxF.
- Add support of lightlayers on indirect lighting controller
- Added compute shader stripping.
- Added Cull Mode option for opaque materials and ShaderGraphs. 
- Added scene view exposure override.
- Added support for exposure curve remapping for min/max limits.
- Added presets for ray traced reflections.
- Added final image histogram debug view (both luminance and RGB).
- Added an example texture and rotation to the Cloud Layer volume override.
- Added an option to extend the camera culling for skinned mesh animation in ray tracing effects (1258547).
- Added decal layer system similar to light layer. Mesh will receive a decal when both decal layer mask matches.
- Added shader graph nodes for rendering a complex eye shader.
- Added more controls to contact shadows and increased quality in some parts. 
- Added a physically based option in DoF volume.
- Added API to check if a Camera, Light or ReflectionProbe is compatible with HDRP.
- Added path tracing test scene for normal mapping.
- Added missing API documentation.
- Remove CloudLayer
- Added quad overdraw and vertex density debug modes.

### Fixed
- fix when saved HDWizard window tab index out of range (1260273)
- Fix when rescale probe all direction below zero (1219246)
- Update documentation of HDRISky-Backplate, precise how to have Ambient Occlusion on the Backplate
- Sorting, undo, labels, layout in the Lighting Explorer.
- Fixed sky settings and materials in Shader Graph Samples package
- Fix/workaround a probable graphics driver bug in the GTAO shader.
- Fixed Hair and PBR shader graphs double sided modes
- Fixed an issue where updating an HDRP asset in the Quality setting panel would not recreate the pipeline.
- Fixed issue with point lights being considered even when occupying less than a pixel on screen (case 1183196)
- Fix a potential NaN source with iridescence (case 1183216)
- Fixed issue of spotlight breaking when minimizing the cone angle via the gizmo (case 1178279)
- Fixed issue that caused decals not to modify the roughness in the normal buffer, causing SSR to not behave correctly (case 1178336)
- Fixed lit transparent refraction with XR single-pass rendering
- Removed extra jitter for TemporalAA in VR
- Fixed ShaderGraph time in main preview
- Fixed issue on some UI elements in HDRP asset not expanding when clicking the arrow (case 1178369)
- Fixed alpha blending in custom post process
- Fixed the modification of the _AlphaCutoff property in the material UI when exposed with a ShaderGraph parameter.
- Fixed HDRP test `1218_Lit_DiffusionProfiles` on Vulkan.
- Fixed an issue where building a player in non-dev mode would generate render target error logs every frame
- Fixed crash when upgrading version of HDRP
- Fixed rendering issues with material previews
- Fixed NPE when using light module in Shuriken particle systems (1173348).
- Refresh cached shadow on editor changes
- Fixed light supported units caching (1182266)
- Fixed an issue where SSAO (that needs temporal reprojection) was still being rendered when Motion Vectors were not available (case 1184998)
- Fixed a nullref when modifying the height parameters inside the layered lit shader UI.
- Fixed Decal gizmo that become white after exiting play mode
- Fixed Decal pivot position to behave like a spotlight
- Fixed an issue where using the LightingOverrideMask would break sky reflection for regular cameras
- Fix DebugMenu FrameSettingsHistory persistency on close
- Fix DensityVolume, ReflectionProbe aned PlanarReflectionProbe advancedControl display
- Fix DXR scene serialization in wizard
- Fixed an issue where Previews would reallocate History Buffers every frame
- Fixed the SetLightLayer function in HDAdditionalLightData setting the wrong light layer
- Fix error first time a preview is created for planar
- Fixed an issue where SSR would use an incorrect roughness value on ForwardOnly (StackLit, AxF, Fabric, etc.) materials when the pipeline is configured to also allow deferred Lit.
- Fixed issues with light explorer (cases 1183468, 1183269)
- Fix dot colors in LayeredLit material inspector
- Fix undo not resetting all value when undoing the material affectation in LayerLit material
- Fix for issue that caused gizmos to render in render textures (case 1174395)
- Fixed the light emissive mesh not updated when the light was disabled/enabled
- Fixed light and shadow layer sync when setting the HDAdditionalLightData.lightlayersMask property
- Fixed a nullref when a custom post process component that was in the HDRP PP list is removed from the project
- Fixed issue that prevented decals from modifying specular occlusion (case 1178272).
- Fixed exposure of volumetric reprojection
- Fixed multi selection support for Scalable Settings in lights
- Fixed font shaders in test projects for VR by using a Shader Graph version
- Fixed refresh of baked cubemap by incrementing updateCount at the end of the bake (case 1158677).
- Fixed issue with rectangular area light when seen from the back
- Fixed decals not affecting lightmap/lightprobe
- Fixed zBufferParams with XR single-pass rendering
- Fixed moving objects not rendered in custom passes
- Fixed abstract classes listed in the + menu of the custom pass list
- Fixed custom pass that was rendered in previews
- Fixed precision error in zero value normals when applying decals (case 1181639)
- Fixed issue that triggered No Scene Lighting view in game view as well (case 1156102)
- Assign default volume profile when creating a new HDRP Asset
- Fixed fov to 0 in planar probe breaking the projection matrix (case 1182014)
- Fixed bugs with shadow caching
- Reassign the same camera for a realtime probe face render request to have appropriate history buffer during realtime probe rendering.
- Fixed issue causing wrong shading when normal map mode is Object space, no normal map is set, but a detail map is present (case 1143352)
- Fixed issue with decal and htile optimization
- Fixed TerrainLit shader compilation error regarding `_Control0_TexelSize` redefinition (case 1178480).
- Fixed warning about duplicate HDRuntimeReflectionSystem when configuring play mode without domain reload.
- Fixed an editor crash when multiple decal projectors were selected and some had null material
- Added all relevant fix actions to FixAll button in Wizard
- Moved FixAll button on top of the Wizard
- Fixed an issue where fog color was not pre-exposed correctly
- Fix priority order when custom passes are overlapping
- Fix cleanup not called when the custom pass GameObject is destroyed
- Replaced most instances of GraphicsSettings.renderPipelineAsset by GraphicsSettings.currentRenderPipeline. This should fix some parameters not working on Quality Settings overrides.
- Fixed an issue with Realtime GI not working on upgraded projects.
- Fixed issue with screen space shadows fallback texture was not set as a texture array.
- Fixed Pyramid Lights bounding box
- Fixed terrain heightmap default/null values and epsilons
- Fixed custom post-processing effects breaking when an abstract class inherited from `CustomPostProcessVolumeComponent`
- Fixed XR single-pass rendering in Editor by using ShaderConfig.s_XrMaxViews to allocate matrix array
- Multiple different skies rendered at the same time by different cameras are now handled correctly without flickering
- Fixed flickering issue happening when different volumes have shadow settings and multiple cameras are present.
- Fixed issue causing planar probes to disappear if there is no light in the scene.
- Fixed a number of issues with the prefab isolation mode (Volumes leaking from the main scene and reflection not working properly)
- Fixed an issue with fog volume component upgrade not working properly
- Fixed Spot light Pyramid Shape has shadow artifacts on aspect ratio values lower than 1
- Fixed issue with AO upsampling in XR
- Fixed camera without HDAdditionalCameraData component not rendering
- Removed the macro ENABLE_RAYTRACING for most of the ray tracing code
- Fixed prefab containing camera reloading in loop while selected in the Project view
- Fixed issue causing NaN wheh the Z scale of an object is set to 0.
- Fixed DXR shader passes attempting to render before pipeline loaded
- Fixed black ambient sky issue when importing a project after deleting Library.
- Fixed issue when upgrading a Standard transparent material (case 1186874)
- Fixed area light cookies not working properly with stack lit
- Fixed material render queue not updated when the shader is changed in the material inspector.
- Fixed a number of issues with full screen debug modes not reseting correctly when setting another mutually exclusive mode
- Fixed compile errors for platforms with no VR support
- Fixed an issue with volumetrics and RTHandle scaling (case 1155236)
- Fixed an issue where sky lighting might be updated uselessly
- Fixed issue preventing to allow setting decal material to none (case 1196129)
- Fixed XR multi-pass decals rendering
- Fixed several fields on Light Inspector that not supported Prefab overrides
- Fixed EOL for some files
- Fixed scene view rendering with volumetrics and XR enabled
- Fixed decals to work with multiple cameras
- Fixed optional clear of GBuffer (Was always on)
- Fixed render target clears with XR single-pass rendering
- Fixed HDRP samples file hierarchy
- Fixed Light units not matching light type
- Fixed QualitySettings panel not displaying HDRP Asset
- Fixed black reflection probes the first time loading a project
- Fixed y-flip in scene view with XR SDK
- Fixed Decal projectors do not immediately respond when parent object layer mask is changed in editor.
- Fixed y-flip in scene view with XR SDK
- Fixed a number of issues with Material Quality setting
- Fixed the transparent Cull Mode option in HD unlit master node settings only visible if double sided is ticked.
- Fixed an issue causing shadowed areas by contact shadows at the edge of far clip plane if contact shadow length is very close to far clip plane.
- Fixed editing a scalable settings will edit all loaded asset in memory instead of targetted asset.
- Fixed Planar reflection default viewer FOV
- Fixed flickering issues when moving the mouse in the editor with ray tracing on.
- Fixed the ShaderGraph main preview being black after switching to SSS in the master node settings
- Fixed custom fullscreen passes in VR
- Fixed camera culling masks not taken in account in custom pass volumes
- Fixed object not drawn in custom pass when using a DrawRenderers with an HDRP shader in a build.
- Fixed injection points for Custom Passes (AfterDepthAndNormal and BeforePreRefraction were missing)
- Fixed a enum to choose shader tags used for drawing objects (DepthPrepass or Forward) when there is no override material.
- Fixed lit objects in the BeforePreRefraction, BeforeTransparent and BeforePostProcess.
- Fixed the None option when binding custom pass render targets to allow binding only depth or color.
- Fixed custom pass buffers allocation so they are not allocated if they're not used.
- Fixed the Custom Pass entry in the volume create asset menu items.
- Fixed Prefab Overrides workflow on Camera.
- Fixed alignment issue in Preset for Camera.
- Fixed alignment issue in Physical part for Camera.
- Fixed FrameSettings multi-edition.
- Fixed a bug happening when denoising multiple ray traced light shadows
- Fixed minor naming issues in ShaderGraph settings
- VFX: Removed z-fight glitches that could appear when using deferred depth prepass and lit quad primitives
- VFX: Preserve specular option for lit outputs (matches HDRP lit shader)
- Fixed an issue with Metal Shader Compiler and GTAO shader for metal
- Fixed resources load issue while upgrading HDRP package.
- Fix LOD fade mask by accounting for field of view
- Fixed spot light missing from ray tracing indirect effects.
- Fixed a UI bug in the diffusion profile list after fixing them from the wizard.
- Fixed the hash collision when creating new diffusion profile assets.
- Fixed a light leaking issue with box light casting shadows (case 1184475)
- Fixed Cookie texture type in the cookie slot of lights (Now displays a warning because it is not supported).
- Fixed a nullref that happens when using the Shuriken particle light module
- Fixed alignment in Wizard
- Fixed text overflow in Wizard's helpbox
- Fixed Wizard button fix all that was not automatically grab all required fixes
- Fixed VR tab for MacOS in Wizard
- Fixed local config package workflow in Wizard
- Fixed issue with contact shadows shifting when MSAA is enabled.
- Fixed EV100 in the PBR sky
- Fixed an issue In URP where sometime the camera is not passed to the volume system and causes a null ref exception (case 1199388)
- Fixed nullref when releasing HDRP with custom pass disabled
- Fixed performance issue derived from copying stencil buffer.
- Fixed an editor freeze when importing a diffusion profile asset from a unity package.
- Fixed an exception when trying to reload a builtin resource.
- Fixed the light type intensity unit reset when switching the light type.
- Fixed compilation error related to define guards and CreateLayoutFromXrSdk()
- Fixed documentation link on CustomPassVolume.
- Fixed player build when HDRP is in the project but not assigned in the graphic settings.
- Fixed an issue where ambient probe would be black for the first face of a baked reflection probe
- VFX: Fixed Missing Reference to Visual Effect Graph Runtime Assembly
- Fixed an issue where rendering done by users in EndCameraRendering would be executed before the main render loop.
- Fixed Prefab Override in main scope of Volume.
- Fixed alignment issue in Presset of main scope of Volume.
- Fixed persistence of ShowChromeGizmo and moved it to toolbar for coherency in ReflectionProbe and PlanarReflectionProbe.
- Fixed Alignement issue in ReflectionProbe and PlanarReflectionProbe.
- Fixed Prefab override workflow issue in ReflectionProbe and PlanarReflectionProbe.
- Fixed empty MoreOptions and moved AdvancedManipulation in a dedicated location for coherency in ReflectionProbe and PlanarReflectionProbe.
- Fixed Prefab override workflow issue in DensityVolume.
- Fixed empty MoreOptions and moved AdvancedManipulation in a dedicated location for coherency in DensityVolume.
- Fix light limit counts specified on the HDRP asset
- Fixed Quality Settings for SSR, Contact Shadows and Ambient Occlusion volume components
- Fixed decalui deriving from hdshaderui instead of just shaderui
- Use DelayedIntField instead of IntField for scalable settings
- Fixed init of debug for FrameSettingsHistory on SceneView camera
- Added a fix script to handle the warning 'referenced script in (GameObject 'SceneIDMap') is missing'
- Fix Wizard load when none selected for RenderPipelineAsset
- Fixed TerrainLitGUI when per-pixel normal property is not present.
- Fixed rendering errors when enabling debug modes with custom passes
- Fix an issue that made PCSS dependent on Atlas resolution (not shadow map res)
- Fixing a bug whith histories when n>4 for ray traced shadows
- Fixing wrong behavior in ray traced shadows for mesh renderers if their cast shadow is shadow only or double sided
- Only tracing rays for shadow if the point is inside the code for spotlight shadows
- Only tracing rays if the point is inside the range for point lights
- Fixing ghosting issues when the screen space shadow  indexes change for a light with ray traced shadows
- Fixed an issue with stencil management and Xbox One build that caused corrupted output in deferred mode.
- Fixed a mismatch in behavior between the culling of shadow maps and ray traced point and spot light shadows
- Fixed recursive ray tracing not working anymore after intermediate buffer refactor.
- Fixed ray traced shadow denoising not working (history rejected all the time).
- Fixed shader warning on xbox one
- Fixed cookies not working for spot lights in ray traced reflections, ray traced GI and recursive rendering
- Fixed an inverted handling of CoatSmoothness for SSR in StackLit.
- Fixed missing distortion inputs in Lit and Unlit material UI.
- Fixed issue that propagated NaNs across multiple frames through the exposure texture.
- Fixed issue with Exclude from TAA stencil ignored.
- Fixed ray traced reflection exposure issue.
- Fixed issue with TAA history not initialising corretly scale factor for first frame
- Fixed issue with stencil test of material classification not using the correct Mask (causing false positive and bad performance with forward material in deferred)
- Fixed issue with History not reset when chaning antialiasing mode on camera
- Fixed issue with volumetric data not being initialized if default settings have volumetric and reprojection off.
- Fixed ray tracing reflection denoiser not applied in tier 1
- Fixed the vibility of ray tracing related methods.
- Fixed the diffusion profile list not saved when clicking the fix button in the material UI.
- Fixed crash when pushing bounce count higher than 1 for ray traced GI or reflections
- Fixed PCSS softness scale so that it better match ray traced reference for punctual lights.
- Fixed exposure management for the path tracer
- Fixed AxF material UI containing two advanced options settings.
- Fixed an issue where cached sky contexts were being destroyed wrongly, breaking lighting in the LookDev
- Fixed issue that clamped PCSS softness too early and not after distance scale.
- Fixed fog affect transparent on HD unlit master node
- Fixed custom post processes re-ordering not saved.
- Fixed NPE when using scalable settings
- Fixed an issue where PBR sky precomputation was reset incorrectly in some cases causing bad performance.
- Fixed a bug due to depth history begin overriden too soon
- Fixed CustomPassSampleCameraColor scale issue when called from Before Transparent injection point.
- Fixed corruption of AO in baked probes.
- Fixed issue with upgrade of projects that still had Very High as shadow filtering quality.
- Fixed issue that caused Distortion UI to appear in Lit.
- Fixed several issues with decal duplicating when editing them.
- Fixed initialization of volumetric buffer params (1204159)
- Fixed an issue where frame count was incorrectly reset for the game view, causing temporal processes to fail.
- Fixed Culling group was not disposed error.
- Fixed issues on some GPU that do not support gathers on integer textures.
- Fixed an issue with ambient probe not being initialized for the first frame after a domain reload for volumetric fog.
- Fixed the scene visibility of decal projectors and density volumes
- Fixed a leak in sky manager.
- Fixed an issue where entering playmode while the light editor is opened would produce null reference exceptions.
- Fixed the debug overlay overlapping the debug menu at runtime.
- Fixed an issue with the framecount when changing scene.
- Fixed errors that occurred when using invalid near and far clip plane values for planar reflections.
- Fixed issue with motion blur sample weighting function.
- Fixed motion vectors in MSAA.
- Fixed sun flare blending (case 1205862).
- Fixed a lot of issues related to ray traced screen space shadows.
- Fixed memory leak caused by apply distortion material not being disposed.
- Fixed Reflection probe incorrectly culled when moving its parent (case 1207660)
- Fixed a nullref when upgrading the Fog volume components while the volume is opened in the inspector.
- Fix issues where decals on PS4 would not correctly write out the tile mask causing bits of the decal to go missing.
- Use appropriate label width and text content so the label is completely visible
- Fixed an issue where final post process pass would not output the default alpha value of 1.0 when using 11_11_10 color buffer format.
- Fixed SSR issue after the MSAA Motion Vector fix.
- Fixed an issue with PCSS on directional light if punctual shadow atlas was not allocated.
- Fixed an issue where shadow resolution would be wrong on the first face of a baked reflection probe.
- Fixed issue with PCSS softness being incorrect for cascades different than the first one.
- Fixed custom post process not rendering when using multiple HDRP asset in quality settings
- Fixed probe gizmo missing id (case 1208975)
- Fixed a warning in raytracingshadowfilter.compute
- Fixed issue with AO breaking with small near plane values.
- Fixed custom post process Cleanup function not called in some cases.
- Fixed shader warning in AO code.
- Fixed a warning in simpledenoiser.compute
- Fixed tube and rectangle light culling to use their shape instead of their range as a bounding box.
- Fixed caused by using gather on a UINT texture in motion blur.
- Fix issue with ambient occlusion breaking when dynamic resolution is active.
- Fixed some possible NaN causes in Depth of Field.
- Fixed Custom Pass nullref due to the new Profiling Sample API changes
- Fixed the black/grey screen issue on after post process Custom Passes in non dev builds.
- Fixed particle lights.
- Improved behavior of lights and probe going over the HDRP asset limits.
- Fixed issue triggered when last punctual light is disabled and more than one camera is used.
- Fixed Custom Pass nullref due to the new Profiling Sample API changes
- Fixed the black/grey screen issue on after post process Custom Passes in non dev builds.
- Fixed XR rendering locked to vsync of main display with Standalone Player.
- Fixed custom pass cleanup not called at the right time when using multiple volumes.
- Fixed an issue on metal with edge of decal having artifact by delaying discard of fragments during decal projection
- Fixed various shader warning
- Fixing unnecessary memory allocations in the ray tracing cluster build
- Fixed duplicate column labels in LightEditor's light tab
- Fixed white and dark flashes on scenes with very high or very low exposure when Automatic Exposure is being used.
- Fixed an issue where passing a null ProfilingSampler would cause a null ref exception.
- Fixed memory leak in Sky when in matcap mode.
- Fixed compilation issues on platform that don't support VR.
- Fixed migration code called when we create a new HDRP asset.
- Fixed RemoveComponent on Camera contextual menu to not remove Camera while a component depend on it.
- Fixed an issue where ambient occlusion and screen space reflections editors would generate null ref exceptions when HDRP was not set as the current pipeline.
- Fixed a null reference exception in the probe UI when no HDRP asset is present.
- Fixed the outline example in the doc (sampling range was dependent on screen resolution)
- Fixed a null reference exception in the HDRI Sky editor when no HDRP asset is present.
- Fixed an issue where Decal Projectors created from script where rotated around the X axis by 90°.
- Fixed frustum used to compute Density Volumes visibility when projection matrix is oblique.
- Fixed a null reference exception in Path Tracing, Recursive Rendering and raytraced Global Illumination editors when no HDRP asset is present.
- Fix for NaNs on certain geometry with Lit shader -- [case 1210058](https://fogbugz.unity3d.com/f/cases/1210058/)
- Fixed an issue where ambient occlusion and screen space reflections editors would generate null ref exceptions when HDRP was not set as the current pipeline.
- Fixed a null reference exception in the probe UI when no HDRP asset is present.
- Fixed the outline example in the doc (sampling range was dependent on screen resolution)
- Fixed a null reference exception in the HDRI Sky editor when no HDRP asset is present.
- Fixed an issue where materials newly created from the contextual menu would have an invalid state, causing various problems until it was edited.
- Fixed transparent material created with ZWrite enabled (now it is disabled by default for new transparent materials)
- Fixed mouseover on Move and Rotate tool while DecalProjector is selected.
- Fixed wrong stencil state on some of the pixel shader versions of deferred shader.
- Fixed an issue where creating decals at runtime could cause a null reference exception.
- Fixed issue that displayed material migration dialog on the creation of new project.
- Fixed various issues with time and animated materials (cases 1210068, 1210064).
- Updated light explorer with latest changes to the Fog and fixed issues when no visual environment was present.
- Fixed not handleling properly the recieve SSR feature with ray traced reflections
- Shadow Atlas is no longer allocated for area lights when they are disabled in the shader config file.
- Avoid MRT Clear on PS4 as it is not implemented yet.
- Fixed runtime debug menu BitField control.
- Fixed the radius value used for ray traced directional light.
- Fixed compilation issues with the layered lit in ray tracing shaders.
- Fixed XR autotests viewport size rounding
- Fixed mip map slider knob displayed when cubemap have no mipmap
- Remove unnecessary skip of material upgrade dialog box.
- Fixed the profiling sample mismatch errors when enabling the profiler in play mode
- Fixed issue that caused NaNs in reflection probes on consoles.
- Fixed adjusting positive axis of Blend Distance slides the negative axis in the density volume component.
- Fixed the blend of reflections based on the weight.
- Fixed fallback for ray traced reflections when denoising is enabled.
- Fixed error spam issue with terrain detail terrainDetailUnsupported (cases 1211848)
- Fixed hardware dynamic resolution causing cropping/scaling issues in scene view (case 1158661)
- Fixed Wizard check order for `Hardware and OS` and `Direct3D12`
- Fix AO issue turning black when Far/Near plane distance is big.
- Fixed issue when opening lookdev and the lookdev volume have not been assigned yet.
- Improved memory usage of the sky system.
- Updated label in HDRP quality preference settings (case 1215100)
- Fixed Decal Projector gizmo not undoing properly (case 1216629)
- Fix a leak in the denoising of ray traced reflections.
- Fixed Alignment issue in Light Preset
- Fixed Environment Header in LightingWindow
- Fixed an issue where hair shader could write garbage in the diffuse lighting buffer, causing NaNs.
- Fixed an exposure issue with ray traced sub-surface scattering.
- Fixed runtime debug menu light hierarchy None not doing anything.
- Fixed the broken ShaderGraph preview when creating a new Lit graph.
- Fix indentation issue in preset of LayeredLit material.
- Fixed minor issues with cubemap preview in the inspector.
- Fixed wrong build error message when building for android on mac.
- Fixed an issue related to denoising ray trace area shadows.
- Fixed wrong build error message when building for android on mac.
- Fixed Wizard persistency of Direct3D12 change on domain reload.
- Fixed Wizard persistency of FixAll on domain reload.
- Fixed Wizard behaviour on domain reload.
- Fixed a potential source of NaN in planar reflection probe atlas.
- Fixed an issue with MipRatio debug mode showing _DebugMatCapTexture not being set.
- Fixed missing initialization of input params in Blit for VR.
- Fix Inf source in LTC for area lights.
- Fix issue with AO being misaligned when multiple view are visible.
- Fix issue that caused the clamp of camera rotation motion for motion blur to be ineffective.
- Fixed issue with AssetPostprocessors dependencies causing models to be imported twice when upgrading the package version.
- Fixed culling of lights with XR SDK
- Fixed memory stomp in shadow caching code, leading to overflow of Shadow request array and runtime errors.
- Fixed an issue related to transparent objects reading the ray traced indirect diffuse buffer
- Fixed an issue with filtering ray traced area lights when the intensity is high or there is an exposure.
- Fixed ill-formed include path in Depth Of Field shader.
- Fixed shader graph and ray tracing after the shader target PR.
- Fixed a bug in semi-transparent shadows (object further than the light casting shadows)
- Fix state enabled of default volume profile when in package.
- Fixed removal of MeshRenderer and MeshFilter on adding Light component.
- Fixed Ray Traced SubSurface Scattering not working with ray traced area lights
- Fixed Ray Traced SubSurface Scattering not working in forward mode.
- Fixed a bug in debug light volumes.
- Fixed a bug related to ray traced area light shadow history.
- Fixed an issue where fog sky color mode could sample NaNs in the sky cubemap.
- Fixed a leak in the PBR sky renderer.
- Added a tooltip to the Ambient Mode parameter in the Visual Envionment volume component.
- Static lighting sky now takes the default volume into account (this fixes discrepancies between baked and realtime lighting).
- Fixed a leak in the sky system.
- Removed MSAA Buffers allocation when lit shader mode is set to "deferred only".
- Fixed invalid cast for realtime reflection probes (case 1220504)
- Fixed invalid game view rendering when disabling all cameras in the scene (case 1105163)
- Hide reflection probes in the renderer components.
- Fixed infinite reload loop while displaying Light's Shadow's Link Light Layer in Inspector of Prefab Asset.
- Fixed the culling was not disposed error in build log.
- Fixed the cookie atlas size and planar atlas size being too big after an upgrade of the HDRP asset.
- Fixed transparent SSR for shader graph.
- Fixed an issue with emissive light meshes not being in the RAS.
- Fixed DXR player build
- Fixed the HDRP asset migration code not being called after an upgrade of the package
- Fixed draw renderers custom pass out of bound exception
- Fixed the PBR shader rendering in deferred
- Fixed some typos in debug menu (case 1224594)
- Fixed ray traced point and spot lights shadows not rejecting istory when semi-transparent or colored.
- Fixed a warning due to StaticLightingSky when reloading domain in some cases.
- Fixed the MaxLightCount being displayed when the light volume debug menu is on ColorAndEdge.
- Fixed issue with unclear naming of debug menu for decals.
- Fixed z-fighting in scene view when scene lighting is off (case 1203927)
- Fixed issue that prevented cubemap thumbnails from rendering (only on D3D11 and Metal).
- Fixed ray tracing with VR single-pass
- Fix an exception in ray tracing that happens if two LOD levels are using the same mesh renderer.
- Fixed error in the console when switching shader to decal in the material UI.
- Fixed an issue with refraction model and ray traced recursive rendering (case 1198578).
- Fixed an issue where a dynamic sky changing any frame may not update the ambient probe.
- Fixed cubemap thumbnail generation at project load time.
- Fixed cubemap thumbnail generation at project load time. 
- Fixed XR culling with multiple cameras
- Fixed XR single-pass with Mock HMD plugin
- Fixed sRGB mismatch with XR SDK
- Fixed an issue where default volume would not update when switching profile.
- Fixed issue with uncached reflection probe cameras reseting the debug mode (case 1224601) 
- Fixed an issue where AO override would not override specular occlusion.
- Fixed an issue where Volume inspector might not refresh correctly in some cases.
- Fixed render texture with XR
- Fixed issue with resources being accessed before initialization process has been performed completely. 
- Half fixed shuriken particle light that cast shadows (only the first one will be correct)
- Fixed issue with atmospheric fog turning black if a planar reflection probe is placed below ground level. (case 1226588)
- Fixed custom pass GC alloc issue in CustomPassVolume.GetActiveVolumes().
- Fixed a bug where instanced shadergraph shaders wouldn't compile on PS4.
- Fixed an issue related to the envlightdatasrt not being bound in recursive rendering.
- Fixed shadow cascade tooltip when using the metric mode (case 1229232)
- Fixed how the area light influence volume is computed to match rasterization.
- Focus on Decal uses the extends of the projectors
- Fixed usage of light size data that are not available at runtime.
- Fixed the depth buffer copy made before custom pass after opaque and normal injection point.
- Fix for issue that prevented scene from being completely saved when baked reflection probes are present and lighting is set to auto generate.
- Fixed drag area width at left of Light's intensity field in Inspector.
- Fixed light type resolution when performing a reset on HDAdditionalLightData (case 1220931)
- Fixed reliance on atan2 undefined behavior in motion vector debug shader.
- Fixed an usage of a a compute buffer not bound (1229964)
- Fixed an issue where changing the default volume profile from another inspector would not update the default volume editor.
- Fix issues in the post process system with RenderTexture being invalid in some cases, causing rendering problems.
- Fixed an issue where unncessarily serialized members in StaticLightingSky component would change each time the scene is changed.
- Fixed a weird behavior in the scalable settings drawing when the space becomes tiny (1212045).
- Fixed a regression in the ray traced indirect diffuse due to the new probe system.
- Fix for range compression factor for probes going negative (now clamped to positive values).
- Fixed path validation when creating new volume profile (case 1229933)
- Fixed a bug where Decal Shader Graphs would not recieve reprojected Position, Normal, or Bitangent data. (1239921)
- Fix reflection hierarchy for CARPAINT in AxF.
- Fix precise fresnel for delta lights for SVBRDF in AxF.
- Fixed the debug exposure mode for display sky reflection and debug view baked lighting
- Fixed MSAA depth resolve when there is no motion vectors
- Fixed various object leaks in HDRP.
- Fixed compile error with XR SubsystemManager.
- Fix for assertion triggering sometimes when saving a newly created lit shader graph (case 1230996)
- Fixed culling of planar reflection probes that change position (case 1218651)
- Fixed null reference when processing lightprobe (case 1235285)
- Fix issue causing wrong planar reflection rendering when more than one camera is present.
- Fix black screen in XR when HDRP package is present but not used.
- Fixed an issue with the specularFGD term being used when the material has a clear coat (lit shader).
- Fixed white flash happening with auto-exposure in some cases (case 1223774)
- Fixed NaN which can appear with real time reflection and inf value
- Fixed an issue that was collapsing the volume components in the HDRP default settings
- Fixed warning about missing bound decal buffer
- Fixed shader warning on Xbox for ResolveStencilBuffer.compute. 
- Fixed PBR shader ZTest rendering in deferred.
- Replaced commands incompatible with async compute in light list build process.
- Diffusion Profile and Material references in HDRP materials are now correctly exported to unity packages. Note that the diffusion profile or the material references need to be edited once before this can work properly.
- Fix MaterialBalls having same guid issue
- Fix spelling and grammatical errors in material samples
- Fixed unneeded cookie texture allocation for cone stop lights.
- Fixed scalarization code for contact shadows.
- Fixed volume debug in playmode
- Fixed issue when toggling anything in HDRP asset that will produce an error (case 1238155)
- Fixed shader warning in PCSS code when using Vulkan.
- Fixed decal that aren't working without Metal and Ambient Occlusion option enabled.
- Fixed an error about procedural sky being logged by mistake.
- Fixed shadowmask UI now correctly showing shadowmask disable
- Made more explicit the warning about raytracing and asynchronous compute. Also fixed the condition in which it appears.
- Fixed a null ref exception in static sky when the default volume profile is invalid.
- DXR: Fixed shader compilation error with shader graph and pathtracer
- Fixed SceneView Draw Modes not being properly updated after opening new scene view panels or changing the editor layout.
- VFX: Removed irrelevant queues in render queue selection from HDRP outputs
- VFX: Motion Vector are correctly renderered with MSAA [Case 1240754](https://issuetracker.unity3d.com/product/unity/issues/guid/1240754/)
- Fixed a cause of NaN when a normal of 0-length is generated (usually via shadergraph). 
- Fixed issue with screen-space shadows not enabled properly when RT is disabled (case 1235821)
- Fixed a performance issue with stochastic ray traced area shadows.
- Fixed cookie texture not updated when changing an import settings (srgb for example).
- Fixed flickering of the game/scene view when lookdev is running.
- Fixed issue with reflection probes in realtime time mode with OnEnable baking having wrong lighting with sky set to dynamic (case 1238047).
- Fixed transparent motion vectors not working when in MSAA.
- Fix error when removing DecalProjector from component contextual menu (case 1243960)
- Fixed issue with post process when running in RGBA16 and an object with additive blending is in the scene.
- Fixed corrupted values on LayeredLit when using Vertex Color multiply mode to multiply and MSAA is activated. 
- Fix conflicts with Handles manipulation when performing a Reset in DecalComponent (case 1238833)
- Fixed depth prepass and postpass being disabled after changing the shader in the material UI.
- Fixed issue with sceneview camera settings not being saved after Editor restart.
- Fixed issue when switching back to custom sensor type in physical camera settings (case 1244350).
- Fixed a null ref exception when running playmode tests with the render pipeline debug window opened.
- Fixed some GCAlloc in the debug window.
- Fixed shader graphs not casting semi-transparent and color shadows (case 1242617)
- Fixed thin refraction mode not working properly.
- Fixed assert on tests caused by probe culling results being requested when culling did not happen. (case 1246169) 
- Fixed over consumption of GPU memory by the Physically Based Sky.
- Fixed an invalid rotation in Planar Reflection Probe editor display, that was causing an error message (case 1182022)
- Put more information in Camera background type tooltip and fixed inconsistent exposure behavior when changing bg type.
- Fixed issue that caused not all baked reflection to be deleted upon clicking "Clear Baked Data" in the lighting menu (case 1136080)
- Fixed an issue where asset preview could be rendered white because of static lighting sky.
- Fixed an issue where static lighting was not updated when removing the static lighting sky profile.
- Fixed the show cookie atlas debug mode not displaying correctly when enabling the clear cookie atlas option.
- Fixed various multi-editing issues when changing Emission parameters.
- Fixed error when undo a Reflection Probe removal in a prefab instance. (case 1244047)
- Fixed Microshadow not working correctly in deferred with LightLayers
- Tentative fix for missing include in depth of field shaders.
- Fixed the light overlap scene view draw mode (wasn't working at all).
- Fixed taaFrameIndex and XR tests 4052 and 4053
- Fixed the prefab integration of custom passes (Prefab Override Highlight not working as expected).
- Cloned volume profile from read only assets are created in the root of the project. (case 1154961)
- Fixed Wizard check on default volume profile to also check it is not the default one in package.
- Fix erroneous central depth sampling in TAA.
- Fixed light layers not correctly disabled when the lightlayers is set to Nothing and Lightlayers isn't enabled in HDRP Asset
- Fixed issue with Model Importer materials falling back to the Legacy default material instead of HDRP's default material when import happens at Editor startup.
- Fixed a wrong condition in CameraSwitcher, potentially causing out of bound exceptions.
- Fixed an issue where editing the Look Dev default profile would not reflect directly in the Look Dev window.
- Fixed a bug where the light list is not cleared but still used when resizing the RT.
- Fixed exposure debug shader with XR single-pass rendering.
- Fixed issues with scene view and transparent motion vectors.
- Fixed black screens for linux/HDRP (1246407)
- Fixed a vulkan and metal warning in the SSGI compute shader.
- Fixed an exception due to the color pyramid not allocated when SSGI is enabled.
- Fixed an issue with the first Depth history was incorrectly copied.
- Fixed path traced DoF focusing issue
- Fix an issue with the half resolution Mode (performance)
- Fix an issue with the color intensity of emissive for performance rtgi
- Fixed issue with rendering being mostly broken when target platform disables VR. 
- Workaround an issue caused by GetKernelThreadGroupSizes  failing to retrieve correct group size. 
- Fix issue with fast memory and rendergraph. 
- Fixed transparent motion vector framesetting not sanitized.
- Fixed wrong order of post process frame settings.
- Fixed white flash when enabling SSR or SSGI.
- The ray traced indrect diffuse and RTGI were combined wrongly with the rest of the lighting (1254318).
- Fixed an exception happening when using RTSSS without using RTShadows.
- Fix inconsistencies with transparent motion vectors and opaque by allowing camera only transparent motion vectors.
- Fix reflection probe frame settings override
- Fixed certain shadow bias artifacts present in volumetric lighting (case 1231885).
- Fixed area light cookie not updated when switch the light type from a spot that had a cookie.
- Fixed issue with dynamic resolution updating when not in play mode.
- Fixed issue with Contrast Adaptive Sharpening upsample mode and preview camera.
- Fix issue causing blocky artifacts when decals affect metallic and are applied on material with specular color workflow.
- Fixed issue with depth pyramid generation and dynamic resolution.
- Fixed an issue where decals were duplicated in prefab isolation mode.
- Fixed an issue where rendering preview with MSAA might generate render graph errors.
- Fixed compile error in PS4 for planar reflection filtering.
- Fixed issue with blue line in prefabs for volume mode.
- Fixing the internsity being applied to RTAO too early leading to unexpected results (1254626).
- Fix issue that caused sky to incorrectly render when using a custom projection matrix.
- Fixed null reference exception when using depth pre/post pass in shadergraph with alpha clip in the material.
- Appropriately constraint blend distance of reflection probe while editing with the inspector (case 1248931)
- Fixed AxF handling of roughness for Blinn-Phong type materials
- Fixed AxF UI errors when surface type is switched to transparent
- Fixed a serialization issue, preventing quality level parameters to undo/redo and update scene view on change.
- Fixed an exception occuring when a camera doesn't have an HDAdditionalCameraData (1254383).
- Fixed ray tracing with XR single-pass.
- Fixed warning in HDAdditionalLightData OnValidate (cases 1250864, 1244578)
- Fixed a bug related to denoising ray traced reflections.
- Fixed nullref in the layered lit material inspector.
- Fixed an issue where manipulating the color wheels in a volume component would reset the cursor every time.
- Fixed an issue where static sky lighting would not be updated for a new scene until it's reloaded at least once.
- Fixed culling for decals when used in prefabs and edited in context.
- Force to rebake probe with missing baked texture. (1253367)
- Fix supported Mac platform detection to handle new major version (11.0) properly
- Fixed typo in the Render Pipeline Wizard under HDRP+VR
- Change transparent SSR name in frame settings to avoid clipping. 
- Fixed missing include guards in shadow hlsl files.
- Repaint the scene view whenever the scene exposure override is changed.
- Fixed an error when clearing the SSGI history texture at creation time (1259930).
- Fixed alpha to mask reset when toggling alpha test in the material UI.
- Fixed an issue where opening the look dev window with the light theme would make the window blink and eventually crash unity.
- Fixed fallback for ray tracing and light layers (1258837).
- Fixed Sorting Priority not displayed correctly in the DrawRenderers custom pass UI.
- Fixed glitch in Project settings window when selecting diffusion profiles in material section (case 1253090)
- Fixed issue with light layers bigger than 8 (and above the supported range). 
- Fixed issue with culling layer mask of area light's emissive mesh 
- Fixed overused the atlas for Animated/Render Target Cookies (1259930).
- Fixed errors when switching area light to disk shape while an area emissive mesh was displayed.
- Fixed default frame settings MSAA toggle for reflection probes (case 1247631)
- Fixed the transparent SSR dependency not being properly disabled according to the asset dependencies (1260271).
- Fixed issue with completely black AO on double sided materials when normal mode is set to None.
- Fixed UI drawing of the quaternion (1251235)
- Fix an issue with the quality mode and perf mode on RTR and RTGI and getting rid of unwanted nans (1256923).
- Fixed unitialized ray tracing resources when using non-default HDRP asset (case 1259467).
- Fixed overused the atlas for Animated/Render Target Cookies (1259930).
- Fixed sky asserts with XR multipass
- Fixed for area light not updating baked light result when modifying with gizmo.
- Fixed robustness issue with GetOddNegativeScale() in ray tracing, which was impacting normal mapping (1261160).
- Fixed regression where moving face of the probe gizmo was not moving its position anymore.
- Fixed XR single-pass macros in tessellation shaders.
- Fixed path-traced subsurface scattering mixing with diffuse and specular BRDFs (1250601).
- Fixed custom pass re-ordering issues.
- Improved robustness of normal mapping when scale is 0, and mapping is extreme (normals in or below the tangent plane).
- Fixed XR Display providers not getting zNear and zFar plane distances passed to them when in HDRP.
- Fixed rendering breaking when disabling tonemapping in the frame settings.
- Fixed issue with serialization of exposure modes in volume profiles not being consistent between HDRP versions (case 1261385).
- Fixed issue with duplicate names in newly created sub-layers in the graphics compositor (case 1263093).
- Remove MSAA debug mode when renderpipeline asset has no MSAA
- Fixed some post processing using motion vectors when they are disabled
- Fixed the multiplier of the environement lights being overriden with a wrong value for ray tracing (1260311).
- Fixed a series of exceptions happening when trying to load an asset during wizard execution (1262171).
- Fixed an issue with Stacklit shader not compiling correctly in player with debug display on (1260579)
- Fixed couple issues in the dependence of building the ray tracing acceleration structure.
- Fix sun disk intensity
- Fixed unwanted ghosting for smooth surfaces.
- Fixing an issue in the recursive rendering flag texture usage.
- Fixed a missing dependecy for choosing to evaluate transparent SSR.
- Fixed issue that failed compilation when XR is disabled.
- Fixed a compilation error in the IES code.
- Fixed issue with dynamic resolution handler when no OnResolutionChange callback is specified. 
- Fixed multiple volumes, planar reflection, and decal projector position when creating them from the menu.
- Reduced the number of global keyword used in deferredTile.shader
- Fixed incorrect processing of Ambient occlusion probe (9% error was introduced)
- Fixed multiedition of framesettings drop down (case 1270044)
- Fixed planar probe gizmo

### Changed
- Improve MIP selection for decals on Transparents
- Color buffer pyramid is not allocated anymore if neither refraction nor distortion are enabled
- Rename Emission Radius to Radius in UI in Point, Spot
- Angular Diameter parameter for directional light is no longuer an advanced property
- DXR: Remove Light Radius and Angular Diamater of Raytrace shadow. Angular Diameter and Radius are used instead.
- Remove MaxSmoothness parameters from UI for point, spot and directional light. The MaxSmoothness is now deduce from Radius Parameters
- DXR: Remove the Ray Tracing Environement Component. Add a Layer Mask to the ray Tracing volume components to define which objects are taken into account for each effect.
- Removed second cubemaps used for shadowing in lookdev
- Disable Physically Based Sky below ground
- Increase max limit of area light and reflection probe to 128
- Change default texture for detailmap to grey
- Optimize Shadow RT load on Tile based architecture platforms.
- Improved quality of SSAO.
- Moved RequestShadowMapRendering() back to public API.
- Update HDRP DXR Wizard with an option to automatically clone the hdrp config package and setup raytracing to 1 in shaders file.
- Added SceneSelection pass for TerrainLit shader.
- Simplified Light's type API regrouping the logic in one place (Check type in HDAdditionalLightData)
- The support of LOD CrossFade (Dithering transition) in master nodes now required to enable it in the master node settings (Save variant)
- Improved shadow bias, by removing constant depth bias and substituting it with slope-scale bias.
- Fix the default stencil values when a material is created from a SSS ShaderGraph.
- Tweak test asset to be compatible with XR: unlit SG material for canvas and double-side font material
- Slightly tweaked the behaviour of bloom when resolution is low to reduce artifacts.
- Hidden fields in Light Inspector that is not relevant while in BakingOnly mode.
- Changed parametrization of PCSS, now softness is derived from angular diameter (for directional lights) or shape radius (for point/spot lights) and min filter size is now in the [0..1] range.
- Moved the copy of the geometry history buffers to right after the depth mip chain generation.
- Rename "Luminance" to "Nits" in UX for physical light unit
- Rename FrameSettings "SkyLighting" to "SkyReflection"
- Reworked XR automated tests
- The ray traced screen space shadow history for directional, spot and point lights is discarded if the light transform has changed.
- Changed the behavior for ray tracing in case a mesh renderer has both transparent and opaque submeshes.
- Improve history buffer management
- Replaced PlayerSettings.virtualRealitySupported with XRGraphics.tryEnable.
- Remove redundant FrameSettings RealTimePlanarReflection
- Improved a bit the GC calls generated during the rendering.
- Material update is now only triggered when the relevant settings are touched in the shader graph master nodes
- Changed the way Sky Intensity (on Sky volume components) is handled. It's now a combo box where users can choose between Exposure, Multiplier or Lux (for HDRI sky only) instead of both multiplier and exposure being applied all the time. Added a new menu item to convert old profiles.
- Change how method for specular occlusions is decided on inspector shader (Lit, LitTesselation, LayeredLit, LayeredLitTessellation)
- Unlocked SSS, SSR, Motion Vectors and Distortion frame settings for reflections probes.
- Hide unused LOD settings in Quality Settings legacy window.
- Reduced the constrained distance for temporal reprojection of ray tracing denoising
- Removed shadow near plane from the Directional Light Shadow UI.
- Improved the performances of custom pass culling.
- The scene view camera now replicates the physical parameters from the camera tagged as "MainCamera".
- Reduced the number of GC.Alloc calls, one simple scene without plarnar / probes, it should be 0B.
- Renamed ProfilingSample to ProfilingScope and unified API. Added GPU Timings.
- Updated macros to be compatible with the new shader preprocessor.
- Ray tracing reflection temporal filtering is now done in pre-exposed space
- Search field selects the appropriate fields in both project settings panels 'HDRP Default Settings' and 'Quality/HDRP'
- Disabled the refraction and transmission map keywords if the material is opaque.
- Keep celestial bodies outside the atmosphere.
- Updated the MSAA documentation to specify what features HDRP supports MSAA for and what features it does not.
- Shader use for Runtime Debug Display are now correctly stripper when doing a release build
- Now each camera has its own Volume Stack. This allows Volume Parameters to be updated as early as possible and be ready for the whole frame without conflicts between cameras.
- Disable Async for SSR, SSAO and Contact shadow when aggregated ray tracing frame setting is on.
- Improved performance when entering play mode without domain reload by a factor of ~25
- Renamed the camera profiling sample to include the camera name
- Discarding the ray tracing history for AO, reflection, diffuse shadows and GI when the viewport size changes.
- Renamed the camera profiling sample to include the camera name
- Renamed the post processing graphic formats to match the new convention.
- The restart in Wizard for DXR will always be last fix from now on
- Refactoring pre-existing materials to share more shader code between rasterization and ray tracing.
- Setting a material's Refraction Model to Thin does not overwrite the Thickness and Transmission Absorption Distance anymore.
- Removed Wind textures from runtime as wind is no longer built into the pipeline
- Changed Shader Graph titles of master nodes to be more easily searchable ("HDRP/x" -> "x (HDRP)")
- Expose StartSinglePass() and StopSinglePass() as public interface for XRPass
- Replaced the Texture array for 2D cookies (spot, area and directional lights) and for planar reflections by an atlas.
- Moved the tier defining from the asset to the concerned volume components.
- Changing from a tier management to a "mode" management for reflection and GI and removing the ability to enable/disable deferred and ray bining (they are now implied by performance mode)
- The default FrameSettings for ScreenSpaceShadows is set to true for Camera in order to give a better workflow for DXR.
- Refactor internal usage of Stencil bits.
- Changed how the material upgrader works and added documentation for it.
- Custom passes now disable the stencil when overwriting the depth and not writing into it.
- Renamed the camera profiling sample to include the camera name
- Changed the way the shadow casting property of transparent and tranmissive materials is handeled for ray tracing.
- Changed inspector materials stencil setting code to have more sharing.
- Updated the default scene and default DXR scene and DefaultVolumeProfile.
- Changed the way the length parameter is used for ray traced contact shadows.
- Improved the coherency of PCSS blur between cascades.
- Updated VR checks in Wizard to reflect new XR System.
- Removing unused alpha threshold depth prepass and post pass for fabric shader graph.
- Transform result from CIE XYZ to sRGB color space in EvalSensitivity for iridescence.
- Moved BeginCameraRendering callback right before culling.
- Changed the visibility of the Indirect Lighting Controller component to public.
- Renamed the cubemap used for diffuse convolution to a more explicit name for the memory profiler.
- Improved behaviour of transmission color on transparent surfaces in path tracing.
- Light dimmer can now get values higher than one and was renamed to multiplier in the UI.
- Removed info box requesting volume component for Visual Environment and updated the documentation with the relevant information.
- Improved light selection oracle for light sampling in path tracing.
- Stripped ray tracing subsurface passes with ray tracing is not enabled.
- Remove LOD cross fade code for ray tracing shaders
- Removed legacy VR code
- Add range-based clipping to box lights (case 1178780)
- Improve area light culling (case 1085873)
- Light Hierarchy debug mode can now adjust Debug Exposure for visualizing high exposure scenes.
- Rejecting history for ray traced reflections based on a threshold evaluated on the neighborhood of the sampled history.
- Renamed "Environment" to "Reflection Probes" in tile/cluster debug menu.
- Utilities namespace is obsolete, moved its content to UnityEngine.Rendering (case 1204677)
- Obsolete Utilities namespace was removed, instead use UnityEngine.Rendering (case 1204677)
- Moved most of the compute shaders to the multi_compile API instead of multiple kernels.
- Use multi_compile API for deferred compute shader with shadow mask.
- Remove the raytracing rendering queue system to make recursive raytraced material work when raytracing is disabled
- Changed a few resources used by ray tracing shaders to be global resources (using register space1) for improved CPU performance.
- All custom pass volumes are now executed for one injection point instead of the first one.
- Hidden unsupported choice in emission in Materials
- Temporal Anti aliasing improvements.
- Optimized PrepareLightsForGPU (cost reduced by over 25%) and PrepareGPULightData (around twice as fast now).
- Moved scene view camera settings for HDRP from the preferences window to the scene view camera settings window.
- Updated shaders to be compatible with Microsoft's DXC.
- Debug exposure in debug menu have been replace to debug exposure compensation in EV100 space and is always visible.
- Further optimized PrepareLightsForGPU (3x faster with few shadows, 1.4x faster with a lot of shadows or equivalently cost reduced by 68% to 37%).
- Raytracing: Replaced the DIFFUSE_LIGHTING_ONLY multicompile by a uniform.
- Raytracing: Removed the dynamic lightmap multicompile.
- Raytracing: Remove the LOD cross fade multi compile for ray tracing.
- Cookie are now supported in lightmaper. All lights casting cookie and baked will now include cookie influence.
- Avoid building the mip chain a second time for SSR for transparent objects.
- Replaced "High Quality" Subsurface Scattering with a set of Quality Levels.
- Replaced "High Quality" Volumetric Lighting with "Screen Resolution Percentage" and "Volume Slice Count" on the Fog volume component.
- Merged material samples and shader samples
- Update material samples scene visuals
- Use multi_compile API for deferred compute shader with shadow mask.
- Made the StaticLightingSky class public so that users can change it by script for baking purpose.
- Shadowmask and realtime reflectoin probe property are hide in Quality settings
- Improved performance of reflection probe management when using a lot of probes.
- Ignoring the disable SSR flags for recursive rendering.
- Removed logic in the UI to disable parameters for contact shadows and fog volume components as it was going against the concept of the volume system.
- Fixed the sub surface mask not being taken into account when computing ray traced sub surface scattering.
- MSAA Within Forward Frame Setting is now enabled by default on Cameras when new Render Pipeline Asset is created
- Slightly changed the TAA anti-flicker mechanism so that it is more aggressive on almost static images (only on High preset for now).
- Changed default exposure compensation to 0.
- Refactored shadow caching system.
- Removed experimental namespace for ray tracing code.
- Increase limit for max numbers of lights in UX
- Removed direct use of BSDFData in the path tracing pass, delegated to the material instead.
- Pre-warm the RTHandle system to reduce the amount of memory allocations and the total memory needed at all points. 
- DXR: Only read the geometric attributes that are required using the share pass info and shader graph defines.
- DXR: Dispatch binned rays in 1D instead of 2D.
- Lit and LayeredLit tessellation cross lod fade don't used dithering anymore between LOD but fade the tessellation height instead. Allow a smoother transition
- Changed the way planar reflections are filtered in order to be a bit more "physically based".
- Increased path tracing BSDFs roughness range from [0.001, 0.999] to [0.00001, 0.99999].
- Changing the default SSGI radius for the all configurations.
- Changed the default parameters for quality RTGI to match expected behavior.
- Add color clear pass while rendering XR occlusion mesh to avoid leaks.
- Only use one texture for ray traced reflection upscaling.
- Adjust the upscale radius based on the roughness value.
- DXR: Changed the way the filter size is decided for directional, point and spot shadows.
- Changed the default exposure mode to "Automatic (Histogram)", along with "Limit Min" to -4 and "Limit Max" to 16.
- Replaced the default scene system with the builtin Scene Template feature.
- Changed extensions of shader CAS include files.
- Making the planar probe atlas's format match the color buffer's format.
- Removing the planarReflectionCacheCompressed setting from asset.
- SHADERPASS for TransparentDepthPrepass and TransparentDepthPostpass identification is using respectively SHADERPASS_TRANSPARENT_DEPTH_PREPASS and SHADERPASS_TRANSPARENT_DEPTH_POSTPASS
- Moved the Parallax Occlusion Mapping node into Shader Graph.
- Renamed the debug name from SSAO to ScreenSpaceAmbientOcclusion (1254974).
- Added missing tooltips and improved the UI of the aperture control (case 1254916).
- Fixed wrong tooltips in the Dof Volume (case 1256641).
- The `CustomPassLoadCameraColor` and `CustomPassSampleCameraColor` functions now returns the correct color buffer when used in after post process instead of the color pyramid (which didn't had post processes).
- PBR Sky now doesn't go black when going below sea level, but it instead freezes calculation as if on the horizon. 
- Fixed an issue with quality setting foldouts not opening when clicking on them (1253088).
- Shutter speed can now be changed by dragging the mouse over the UI label (case 1245007).
- Remove the 'Point Cube Size' for cookie, use the Cubemap size directly.
- VFXTarget with Unlit now allows EmissiveColor output to be consistent with HDRP unlit.
- Only building the RTAS if there is an effect that will require it (1262217).
- Fixed the first ray tracing frame not having the light cluster being set up properly (1260311).
- Render graph pre-setup for ray traced ambient occlusion.
- Avoid casting multiple rays and denoising for hard directional, point and spot ray traced shadows (1261040).
- Making sure the preview cameras do not use ray tracing effects due to a by design issue to build ray tracing acceleration structures (1262166).
- Preparing ray traced reflections for the render graph support (performance and quality).
- Preparing recursive rendering for the render graph port.
- Preparation pass for RTGI, temporal filter and diffuse denoiser for render graph.
- Updated the documentation for the DXR implementation.
- Changed the DXR wizard to support optional checks.
- Changed the DXR wizard steps.
- Preparation pass for RTSSS to be supported by render graph.
- Changed the color space of EmissiveColorLDR property on all shader. Was linear but should have been sRGB. Auto upgrade script handle the conversion.

## [7.1.1] - 2019-09-05

### Added
- Transparency Overdraw debug mode. Allows to visualize transparent objects draw calls as an "heat map".
- Enabled single-pass instancing support for XR SDK with new API cmd.SetInstanceMultiplier()
- XR settings are now available in the HDRP asset
- Support for Material Quality in Shader Graph
- Material Quality support selection in HDRP Asset
- Renamed XR shader macro from UNITY_STEREO_ASSIGN_COMPUTE_EYE_INDEX to UNITY_XR_ASSIGN_VIEW_INDEX
- Raytracing ShaderGraph node for HDRP shaders
- Custom passes volume component with 3 injection points: Before Rendering, Before Transparent and Before Post Process
- Alpha channel is now properly exported to camera render textures when using FP16 color buffer format
- Support for XR SDK mirror view modes
- HD Master nodes in Shader Graph now support Normal and Tangent modification in vertex stage.
- DepthOfFieldCoC option in the fullscreen debug modes.
- Added override Ambient Occlusion option on debug windows
- Added Custom Post Processes with 3 injection points: Before Transparent, Before Post Process and After Post Process
- Added draft of minimal interactive path tracing (experimental) based on DXR API - Support only 4 area light, lit and unlit shader (non-shadergraph)
- Small adjustments to TAA anti flicker (more aggressive on high values).

### Fixed
- Fixed wizard infinite loop on cancellation
- Fixed with compute shader error about too many threads in threadgroup on low GPU
- Fixed invalid contact shadow shaders being created on metal
- Fixed a bug where if Assembly.GetTypes throws an exception due to mis-versioned dlls, then no preprocessors are used in the shader stripper
- Fixed typo in AXF decal property preventing to compile
- Fixed reflection probe with XR single-pass and FPTL
- Fixed force gizmo shown when selecting camera in hierarchy
- Fixed issue with XR occlusion mesh and dynamic resolution
- Fixed an issue where lighting compute buffers were re-created with the wrong size when resizing the window, causing tile artefacts at the top of the screen.
- Fix FrameSettings names and tooltips
- Fixed error with XR SDK when the Editor is not in focus
- Fixed errors with RenderGraph, XR SDK and occlusion mesh
- Fixed shadow routines compilation errors when "real" type is a typedef on "half".
- Fixed toggle volumetric lighting in the light UI
- Fixed post-processing history reset handling rt-scale incorrectly
- Fixed crash with terrain and XR multi-pass
- Fixed ShaderGraph material synchronization issues
- Fixed a null reference exception when using an Emissive texture with Unlit shader (case 1181335)
- Fixed an issue where area lights and point lights where not counted separately with regards to max lights on screen (case 1183196)
- Fixed an SSR and Subsurface Scattering issue (appearing black) when using XR.

### Changed
- Update Wizard layout.
- Remove almost all Garbage collection call within a frame.
- Rename property AdditionalVeclocityChange to AddPrecomputeVelocity
- Call the End/Begin camera rendering callbacks for camera with customRender enabled
- Changeg framesettings migration order of postprocess flags as a pr for reflection settings flags have been backported to 2019.2
- Replaced usage of ENABLE_VR in XRSystem.cs by version defines based on the presence of the built-in VR and XR modules
- Added an update virtual function to the SkyRenderer class. This is called once per frame. This allows a given renderer to amortize heavy computation at the rate it chooses. Currently only the physically based sky implements this.
- Removed mandatory XRPass argument in HDCamera.GetOrCreate()
- Restored the HDCamera parameter to the sky rendering builtin parameters.
- Removed usage of StructuredBuffer for XR View Constants
- Expose Direct Specular Lighting control in FrameSettings
- Deprecated ExponentialFog and VolumetricFog volume components. Now there is only one exponential fog component (Fog) which can add Volumetric Fog as an option. Added a script in Edit -> Render Pipeline -> Upgrade Fog Volume Components.

## [7.0.1] - 2019-07-25

### Added
- Added option in the config package to disable globally Area Lights and to select shadow quality settings for the deferred pipeline.
- When shader log stripping is enabled, shader stripper statistics will be written at `Temp/shader-strip.json`
- Occlusion mesh support from XR SDK

### Fixed
- Fixed XR SDK mirror view blit, cleanup some XRTODO and removed XRDebug.cs
- Fixed culling for volumetrics with XR single-pass rendering
- Fix shadergraph material pass setup not called
- Fixed documentation links in component's Inspector header bar
- Cookies using the render texture output from a camera are now properly updated
- Allow in ShaderGraph to enable pre/post pass when the alpha clip is disabled

### Changed
- RenderQueue for Opaque now start at Background instead of Geometry.
- Clamp the area light size for scripting API when we change the light type
- Added a warning in the material UI when the diffusion profile assigned is not in the HDRP asset


## [7.0.0] - 2019-07-17

### Added
- `Fixed`, `Viewer`, and `Automatic` modes to compute the FOV used when rendering a `PlanarReflectionProbe`
- A checkbox to toggle the chrome gizmo of `ReflectionProbe`and `PlanarReflectionProbe`
- Added a Light layer in shadows that allow for objects to cast shadows without being affected by light (and vice versa).
- You can now access ShaderGraph blend states from the Material UI (for example, **Surface Type**, **Sorting Priority**, and **Blending Mode**). This change may break Materials that use a ShaderGraph, to fix them, select **Edit > Render Pipeline > Reset all ShaderGraph Scene Materials BlendStates**. This syncs the blendstates of you ShaderGraph master nodes with the Material properties.
- You can now control ZTest, ZWrite, and CullMode for transparent Materials.
- Materials that use Unlit Shaders or Unlit Master Node Shaders now cast shadows.
- Added an option to enable the ztest on **After Post Process** materials when TAA is disabled.
- Added a new SSAO (based on Ground Truth Ambient Occlusion algorithm) to replace the previous one.
- Added support for shadow tint on light
- BeginCameraRendering and EndCameraRendering callbacks are now called with probes
- Adding option to update shadow maps only On Enable and On Demand.
- Shader Graphs that use time-dependent vertex modification now generate correct motion vectors.
- Added option to allow a custom spot angle for spot light shadow maps.
- Added frame settings for individual post-processing effects
- Added dither transition between cascades for Low and Medium quality settings
- Added single-pass instancing support with XR SDK
- Added occlusion mesh support with XR SDK
- Added support of Alembic velocity to various shaders
- Added support for more than 2 views for single-pass instancing
- Added support for per punctual/directional light min roughness in StackLit
- Added mirror view support with XR SDK
- Added VR verification in HDRPWizard
- Added DXR verification in HDRPWizard
- Added feedbacks in UI of Volume regarding skies
- Cube LUT support in Tonemapping. Cube LUT helpers for external grading are available in the Post-processing Sample package.

### Fixed
- Fixed an issue with history buffers causing effects like TAA or auto exposure to flicker when more than one camera was visible in the editor
- The correct preview is displayed when selecting multiple `PlanarReflectionProbe`s
- Fixed volumetric rendering with camera-relative code and XR stereo instancing
- Fixed issue with flashing cyan due to async compilation of shader when selecting a mesh
- Fix texture type mismatch when the contact shadow are disabled (causing errors on IOS devices)
- Fixed Generate Shader Includes while in package
- Fixed issue when texture where deleted in ShadowCascadeGUI
- Fixed issue in FrameSettingsHistory when disabling a camera several time without enabling it in between.
- Fixed volumetric reprojection with camera-relative code and XR stereo instancing
- Added custom BaseShaderPreprocessor in HDEditorUtils.GetBaseShaderPreprocessorList()
- Fixed compile issue when USE_XR_SDK is not defined
- Fixed procedural sky sun disk intensity for high directional light intensities
- Fixed Decal mip level when using texture mip map streaming to avoid dropping to lowest permitted mip (now loading all mips)
- Fixed deferred shading for XR single-pass instancing after lightloop refactor
- Fixed cluster and material classification debug (material classification now works with compute as pixel shader lighting)
- Fixed IOS Nan by adding a maximun epsilon definition REAL_EPS that uses HALF_EPS when fp16 are used
- Removed unnecessary GC allocation in motion blur code
- Fixed locked UI with advanded influence volume inspector for probes
- Fixed invalid capture direction when rendering planar reflection probes
- Fixed Decal HTILE optimization with platform not supporting texture atomatic (Disable it)
- Fixed a crash in the build when the contact shadows are disabled
- Fixed camera rendering callbacks order (endCameraRendering was being called before the actual rendering)
- Fixed issue with wrong opaque blending settings for After Postprocess
- Fixed issue with Low resolution transparency on PS4
- Fixed a memory leak on volume profiles
- Fixed The Parallax Occlusion Mappping node in shader graph and it's UV input slot
- Fixed lighting with XR single-pass instancing by disabling deferred tiles
- Fixed the Bloom prefiltering pass
- Fixed post-processing effect relying on Unity's random number generator
- Fixed camera flickering when using TAA and selecting the camera in the editor
- Fixed issue with single shadow debug view and volumetrics
- Fixed most of the problems with light animation and timeline
- Fixed indirect deferred compute with XR single-pass instancing
- Fixed a slight omission in anisotropy calculations derived from HazeMapping in StackLit
- Improved stack computation numerical stability in StackLit
- Fix PBR master node always opaque (wrong blend modes for forward pass)
- Fixed TAA with XR single-pass instancing (missing macros)
- Fixed an issue causing Scene View selection wire gizmo to not appear when using HDRP Shader Graphs.
- Fixed wireframe rendering mode (case 1083989)
- Fixed the renderqueue not updated when the alpha clip is modified in the material UI.
- Fixed the PBR master node preview
- Remove the ReadOnly flag on Reflection Probe's cubemap assets during bake when there are no VCS active.
- Fixed an issue where setting a material debug view would not reset the other exclusive modes
- Spot light shapes are now correctly taken into account when baking
- Now the static lighting sky will correctly take the default values for non-overridden properties
- Fixed material albedo affecting the lux meter
- Extra test in deferred compute shading to avoid shading pixels that were not rendered by the current camera (for camera stacking)

### Changed
- Optimization: Reduce the group size of the deferred lighting pass from 16x16 to 8x8
- Replaced HDCamera.computePassCount by viewCount
- Removed xrInstancing flag in RTHandles (replaced by TextureXR.slices and TextureXR.dimensions)
- Refactor the HDRenderPipeline and lightloop code to preprare for high level rendergraph
- Removed the **Back Then Front Rendering** option in the fabric Master Node settings. Enabling this option previously did nothing.
- Shader type Real translates to FP16 precision on Nintendo Switch.
- Shader framework refactor: Introduce CBSDF, EvaluateBSDF, IsNonZeroBSDF to replace BSDF functions
- Shader framework refactor:  GetBSDFAngles, LightEvaluation and SurfaceShading functions
- Replace ComputeMicroShadowing by GetAmbientOcclusionForMicroShadowing
- Rename WorldToTangent to TangentToWorld as it was incorrectly named
- Remove SunDisk and Sun Halo size from directional light
- Remove all obsolete wind code from shader
- Renamed DecalProjectorComponent into DecalProjector for API alignment.
- Improved the Volume UI and made them Global by default
- Remove very high quality shadow option
- Change default for shadow quality in Deferred to Medium
- Enlighten now use inverse squared falloff (before was using builtin falloff)
- Enlighten is now deprecated. Please use CPU or GPU lightmaper instead.
- Remove the name in the diffusion profile UI
- Changed how shadow map resolution scaling with distance is computed. Now it uses screen space area rather than light range.
- Updated MoreOptions display in UI
- Moved Display Area Light Emissive Mesh script API functions in the editor namespace
- direct strenght properties in ambient occlusion now affect direct specular as well
- Removed advanced Specular Occlusion control in StackLit: SSAO based SO control is hidden and fixed to behave like Lit, SPTD is the only HQ technique shown for baked SO.
- Shader framework refactor: Changed ClampRoughness signature to include PreLightData access.
- HDRPWizard window is now in Window > General > HD Render Pipeline Wizard
- Moved StaticLightingSky to LightingWindow
- Removes the current "Scene Settings" and replace them with "Sky & Fog Settings" (with Physically Based Sky and Volumetric Fog).
- Changed how cached shadow maps are placed inside the atlas to minimize re-rendering of them.

## [6.7.0-preview] - 2019-05-16

### Added
- Added ViewConstants StructuredBuffer to simplify XR rendering
- Added API to render specific settings during a frame
- Added stadia to the supported platforms (2019.3)
- Enabled cascade blends settings in the HD Shadow component
- Added Hardware Dynamic Resolution support.
- Added MatCap debug view to replace the no scene lighting debug view.
- Added clear GBuffer option in FrameSettings (default to false)
- Added preview for decal shader graph (Only albedo, normal and emission)
- Added exposure weight control for decal
- Screen Space Directional Shadow under a define option. Activated for ray tracing
- Added a new abstraction for RendererList that will help transition to Render Graph and future RendererList API
- Added multipass support for VR
- Added XR SDK integration (multipass only)
- Added Shader Graph samples for Hair, Fabric and Decal master nodes.
- Add fade distance, shadow fade distance and light layers to light explorer
- Add method to draw light layer drawer in a rect to HDEditorUtils

### Fixed
- Fixed deserialization crash at runtime
- Fixed for ShaderGraph Unlit masternode not writing velocity
- Fixed a crash when assiging a new HDRP asset with the 'Verify Saving Assets' option enabled
- Fixed exposure to properly support TEXTURE2D_X
- Fixed TerrainLit basemap texture generation
- Fixed a bug that caused nans when material classification was enabled and a tile contained one standard material + a material with transmission.
- Fixed gradient sky hash that was not using the exposure hash
- Fixed displayed default FrameSettings in HDRenderPipelineAsset wrongly updated on scripts reload.
- Fixed gradient sky hash that was not using the exposure hash.
- Fixed visualize cascade mode with exposure.
- Fixed (enabled) exposure on override lighting debug modes.
- Fixed issue with LightExplorer when volume have no profile
- Fixed issue with SSR for negative, infinite and NaN history values
- Fixed LightLayer in HDReflectionProbe and PlanarReflectionProbe inspector that was not displayed as a mask.
- Fixed NaN in transmission when the thickness and a color component of the scattering distance was to 0
- Fixed Light's ShadowMask multi-edition.
- Fixed motion blur and SMAA with VR single-pass instancing
- Fixed NaNs generated by phase functionsin volumetric lighting
- Fixed NaN issue with refraction effect and IOR of 1 at extreme grazing angle
- Fixed nan tracker not using the exposure
- Fixed sorting priority on lit and unlit materials
- Fixed null pointer exception when there are no AOVRequests defined on a camera
- Fixed dirty state of prefab using disabled ReflectionProbes
- Fixed an issue where gizmos and editor grid were not correctly depth tested
- Fixed created default scene prefab non editable due to wrong file extension.
- Fixed an issue where sky convolution was recomputed for nothing when a preview was visible (causing extreme slowness when fabric convolution is enabled)
- Fixed issue with decal that wheren't working currently in player
- Fixed missing stereo rendering macros in some fragment shaders
- Fixed exposure for ReflectionProbe and PlanarReflectionProbe gizmos
- Fixed single-pass instancing on PSVR
- Fixed Vulkan shader issue with Texture2DArray in ScreenSpaceShadow.compute by re-arranging code (workaround)
- Fixed camera-relative issue with lights and XR single-pass instancing
- Fixed single-pass instancing on Vulkan
- Fixed htile synchronization issue with shader graph decal
- Fixed Gizmos are not drawn in Camera preview
- Fixed pre-exposure for emissive decal
- Fixed wrong values computed in PreIntegrateFGD and in the generation of volumetric lighting data by forcing the use of fp32.
- Fixed NaNs arising during the hair lighting pass
- Fixed synchronization issue in decal HTile that occasionally caused rendering artifacts around decal borders
- Fixed QualitySettings getting marked as modified by HDRP (and thus checked out in Perforce)
- Fixed a bug with uninitialized values in light explorer
- Fixed issue with LOD transition
- Fixed shader warnings related to raytracing and TEXTURE2D_X

### Changed
- Refactor PixelCoordToViewDirWS to be VR compatible and to compute it only once per frame
- Modified the variants stripper to take in account multiple HDRP assets used in the build.
- Improve the ray biasing code to avoid self-intersections during the SSR traversal
- Update Pyramid Spot Light to better match emitted light volume.
- Moved _XRViewConstants out of UnityPerPassStereo constant buffer to fix issues with PSSL
- Removed GetPositionInput_Stereo() and single-pass (double-wide) rendering mode
- Changed label width of the frame settings to accommodate better existing options.
- SSR's Default FrameSettings for camera is now enable.
- Re-enabled the sharpening filter on Temporal Anti-aliasing
- Exposed HDEditorUtils.LightLayerMaskDrawer for integration in other packages and user scripting.
- Rename atmospheric scattering in FrameSettings to Fog
- The size modifier in the override for the culling sphere in Shadow Cascades now defaults to 0.6, which is the same as the formerly hardcoded value.
- Moved LOD Bias and Maximum LOD Level from Frame Setting section `Other` to `Rendering`
- ShaderGraph Decal that affect only emissive, only draw in emissive pass (was drawing in dbuffer pass too)
- Apply decal projector fade factor correctly on all attribut and for shader graph decal
- Move RenderTransparentDepthPostpass after all transparent
- Update exposure prepass to interleave XR single-pass instancing views in a checkerboard pattern
- Removed ScriptRuntimeVersion check in wizard.

## [6.6.0-preview] - 2019-04-01

### Added
- Added preliminary changes for XR deferred shading
- Added support of 111110 color buffer
- Added proper support for Recorder in HDRP
- Added depth offset input in shader graph master nodes
- Added a Parallax Occlusion Mapping node
- Added SMAA support
- Added Homothety and Symetry quick edition modifier on volume used in ReflectionProbe, PlanarReflectionProbe and DensityVolume
- Added multi-edition support for DecalProjectorComponent
- Improve hair shader
- Added the _ScreenToTargetScaleHistory uniform variable to be used when sampling HDRP RTHandle history buffers.
- Added settings in `FrameSettings` to change `QualitySettings.lodBias` and `QualitySettings.maximumLODLevel` during a rendering
- Added an exposure node to retrieve the current, inverse and previous frame exposure value.
- Added an HD scene color node which allow to sample the scene color with mips and a toggle to remove the exposure.
- Added safeguard on HD scene creation if default scene not set in the wizard
- Added Low res transparency rendering pass.

### Fixed
- Fixed HDRI sky intensity lux mode
- Fixed dynamic resolution for XR
- Fixed instance identifier semantic string used by Shader Graph
- Fixed null culling result occuring when changing scene that was causing crashes
- Fixed multi-edition light handles and inspector shapes
- Fixed light's LightLayer field when multi-editing
- Fixed normal blend edition handles on DensityVolume
- Fixed an issue with layered lit shader and height based blend where inactive layers would still have influence over the result
- Fixed multi-selection handles color for DensityVolume
- Fixed multi-edition inspector's blend distances for HDReflectionProbe, PlanarReflectionProbe and DensityVolume
- Fixed metric distance that changed along size in DensityVolume
- Fixed DensityVolume shape handles that have not same behaviour in advance and normal edition mode
- Fixed normal map blending in TerrainLit by only blending the derivatives
- Fixed Xbox One rendering just a grey screen instead of the scene
- Fixed probe handles for multiselection
- Fixed baked cubemap import settings for convolution
- Fixed regression causing crash when attempting to open HDRenderPipelineWizard without an HDRenderPipelineAsset setted
- Fixed FullScreenDebug modes: SSAO, SSR, Contact shadow, Prerefraction Color Pyramid, Final Color Pyramid
- Fixed volumetric rendering with stereo instancing
- Fixed shader warning
- Fixed missing resources in existing asset when updating package
- Fixed PBR master node preview in forward rendering or transparent surface
- Fixed deferred shading with stereo instancing
- Fixed "look at" edition mode of Rotation tool for DecalProjectorComponent
- Fixed issue when switching mode in ReflectionProbe and PlanarReflectionProbe
- Fixed issue where migratable component version where not always serialized when part of prefab's instance
- Fixed an issue where shadow would not be rendered properly when light layer are not enabled
- Fixed exposure weight on unlit materials
- Fixed Light intensity not played in the player when recorded with animation/timeline
- Fixed some issues when multi editing HDRenderPipelineAsset
- Fixed emission node breaking the main shader graph preview in certain conditions.
- Fixed checkout of baked probe asset when baking probes.
- Fixed invalid gizmo position for rotated ReflectionProbe
- Fixed multi-edition of material's SurfaceType and RenderingPath
- Fixed whole pipeline reconstruction on selecting for the first time or modifying other than the currently used HDRenderPipelineAsset
- Fixed single shadow debug mode
- Fixed global scale factor debug mode when scale > 1
- Fixed debug menu material overrides not getting applied to the Terrain Lit shader
- Fixed typo in computeLightVariants
- Fixed deferred pass with XR instancing by disabling ComputeLightEvaluation
- Fixed bloom resolution independence
- Fixed lens dirt intensity not behaving properly
- Fixed the Stop NaN feature
- Fixed some resources to handle more than 2 instanced views for XR
- Fixed issue with black screen (NaN) produced on old GPU hardware or intel GPU hardware with gaussian pyramid
- Fixed issue with disabled punctual light would still render when only directional light is present

### Changed
- DensityVolume scripting API will no longuer allow to change between advance and normal edition mode
- Disabled depth of field, lens distortion and panini projection in the scene view
- TerrainLit shaders and includes are reorganized and made simpler.
- TerrainLit shader GUI now allows custom properties to be displayed in the Terrain fold-out section.
- Optimize distortion pass with stencil
- Disable SceneSelectionPass in shader graph preview
- Control punctual light and area light shadow atlas separately
- Move SMAA anti-aliasing option to after Temporal Anti Aliasing one, to avoid problem with previously serialized project settings
- Optimize rendering with static only lighting and when no cullable lights/decals/density volumes are present.
- Updated handles for DecalProjectorComponent for enhanced spacial position readability and have edition mode for better SceneView management
- DecalProjectorComponent are now scale independent in order to have reliable metric unit (see new Size field for changing the size of the volume)
- Restructure code from HDCamera.Update() by adding UpdateAntialiasing() and UpdateViewConstants()
- Renamed velocity to motion vectors
- Objects rendered during the After Post Process pass while TAA is enabled will not benefit from existing depth buffer anymore. This is done to fix an issue where those object would wobble otherwise
- Removed usage of builtin unity matrix for shadow, shadow now use same constant than other view
- The default volume layer mask for cameras & probes is now `Default` instead of `Everything`

## [6.5.0-preview] - 2019-03-07

### Added
- Added depth-of-field support with stereo instancing
- Adding real time area light shadow support
- Added a new FrameSettings: Specular Lighting to toggle the specular during the rendering

### Fixed
- Fixed diffusion profile upgrade breaking package when upgrading to a new version
- Fixed decals cropped by gizmo not updating correctly if prefab
- Fixed an issue when enabling SSR on multiple view
- Fixed edition of the intensity's unit field while selecting multiple lights
- Fixed wrong calculation in soft voxelization for density volume
- Fixed gizmo not working correctly with pre-exposure
- Fixed issue with setting a not available RT when disabling motion vectors
- Fixed planar reflection when looking at mirror normal
- Fixed mutiselection issue with HDLight Inspector
- Fixed HDAdditionalCameraData data migration
- Fixed failing builds when light explorer window is open
- Fixed cascade shadows border sometime causing artefacts between cascades
- Restored shadows in the Cascade Shadow debug visualization
- `camera.RenderToCubemap` use proper face culling

### Changed
- When rendering reflection probe disable all specular lighting and for metals use fresnelF0 as diffuse color for bake lighting.

## [6.4.0-preview] - 2019-02-21

### Added
- VR: Added TextureXR system to selectively expand TEXTURE2D macros to texture array for single-pass stereo instancing + Convert textures call to these macros
- Added an unit selection dropdown next to shutter speed (camera)
- Added error helpbox when trying to use a sub volume component that require the current HDRenderPipelineAsset to support a feature that it is not supporting.
- Add mesh for tube light when display emissive mesh is enabled

### Fixed
- Fixed Light explorer. The volume explorer used `profile` instead of `sharedProfile` which instantiate a custom volume profile instead of editing the asset itself.
- Fixed UI issue where all is displayed using metric unit in shadow cascade and Percent is set in the unit field (happening when opening the inspector).
- Fixed inspector event error when double clicking on an asset (diffusion profile/material).
- Fixed nullref on layered material UI when the material is not an asset.
- Fixed nullref exception when undo/redo a light property.
- Fixed visual bug when area light handle size is 0.

### Changed
- Update UI for 32bit/16bit shadow precision settings in HDRP asset
- Object motion vectors have been disabled in all but the game view. Camera motion vectors are still enabled everywhere, allowing TAA and Motion Blur to work on static objects.
- Enable texture array by default for most rendering code on DX11 and unlock stereo instancing (DX11 only for now)

## [6.3.0-preview] - 2019-02-18

### Added
- Added emissive property for shader graph decals
- Added a diffusion profile override volume so the list of diffusion profile assets to use can be chanaged without affecting the HDRP asset
- Added a "Stop NaNs" option on cameras and in the Scene View preferences.
- Added metric display option in HDShadowSettings and improve clamping
- Added shader parameter mapping in DebugMenu
- Added scripting API to configure DebugData for DebugMenu

### Fixed
- Fixed decals in forward
- Fixed issue with stencil not correctly setup for various master node and shader for the depth pass, motion vector pass and GBuffer/Forward pass
- Fixed SRP batcher and metal
- Fixed culling and shadows for Pyramid, Box, Rectangle and Tube lights
- Fixed an issue where scissor render state leaking from the editor code caused partially black rendering

### Changed
- When a lit material has a clear coat mask that is not null, we now use the clear coat roughness to compute the screen space reflection.
- Diffusion profiles are now limited to one per asset and can be referenced in materials, shader graphs and vfx graphs. Materials will be upgraded automatically except if they are using a shader graph, in this case it will display an error message.

## [6.2.0-preview] - 2019-02-15

### Added
- Added help box listing feature supported in a given HDRenderPipelineAsset alongs with the drawbacks implied.
- Added cascade visualizer, supporting disabled handles when not overriding.

### Fixed
- Fixed post processing with stereo double-wide
- Fixed issue with Metal: Use sign bit to find the cache type instead of lowest bit.
- Fixed invalid state when creating a planar reflection for the first time
- Fix FrameSettings's LitShaderMode not restrained by supported LitShaderMode regression.

### Changed
- The default value roughness value for the clearcoat has been changed from 0.03 to 0.01
- Update default value of based color for master node
- Update Fabric Charlie Sheen lighting model - Remove Fresnel component that wasn't part of initial model + Remap smoothness to [0.0 - 0.6] range for more artist friendly parameter

### Changed
- Code refactor: all macros with ARGS have been swapped with macros with PARAM. This is because the ARGS macros were incorrectly named.

## [6.1.0-preview] - 2019-02-13

### Added
- Added support for post-processing anti-aliasing in the Scene View (FXAA and TAA). These can be set in Preferences.
- Added emissive property for decal material (non-shader graph)

### Fixed
- Fixed a few UI bugs with the color grading curves.
- Fixed "Post Processing" in the scene view not toggling post-processing effects
- Fixed bake only object with flag `ReflectionProbeStaticFlag` when baking a `ReflectionProbe`

### Changed
- Removed unsupported Clear Depth checkbox in Camera inspector
- Updated the toggle for advanced mode in inspectors.

## [6.0.0-preview] - 2019-02-23

### Added
- Added new API to perform a camera rendering
- Added support for hair master node (Double kajiya kay - Lambert)
- Added Reset behaviour in DebugMenu (ingame mapping is right joystick + B)
- Added Default HD scene at new scene creation while in HDRP
- Added Wizard helping to configure HDRP project
- Added new UI for decal material to allow remapping and scaling of some properties
- Added cascade shadow visualisation toggle in HD shadow settings
- Added icons for assets
- Added replace blending mode for distortion
- Added basic distance fade for density volumes
- Added decal master node for shader graph
- Added HD unlit master node (Cross Pipeline version is name Unlit)
- Added new Rendering Queue in materials
- Added post-processing V3 framework embed in HDRP, remove postprocess V2 framework
- Post-processing now uses the generic volume framework
-   New depth-of-field, bloom, panini projection effects, motion blur
-   Exposure is now done as a pre-exposition pass, the whole system has been revamped
-   Exposure now use EV100 everywhere in the UI (Sky, Emissive Light)
- Added emissive intensity (Luminance and EV100 control) control for Emissive
- Added pre-exposure weigth for Emissive
- Added an emissive color node and a slider to control the pre-exposure percentage of emission color
- Added physical camera support where applicable
- Added more color grading tools
- Added changelog level for Shader Variant stripping
- Added Debug mode for validation of material albedo and metalness/specularColor values
- Added a new dynamic mode for ambient probe and renamed BakingSky to StaticLightingSky
- Added command buffer parameter to all Bind() method of material
- Added Material validator in Render Pipeline Debug
- Added code to future support of DXR (not enabled)
- Added support of multiviewport
- Added HDRenderPipeline.RequestSkyEnvironmentUpdate function to force an update from script when sky is set to OnDemand
- Added a Lighting and BackLighting slots in Lit, StackLit, Fabric and Hair master nodes
- Added support for overriding terrain detail rendering shaders, via the render pipeline editor resources asset
- Added xrInstancing flag support to RTHandle
- Added support for cullmask for decal projectors
- Added software dynamic resolution support
- Added support for "After Post-Process" render pass for unlit shader
- Added support for textured rectangular area lights
- Added stereo instancing macros to MSAA shaders
- Added support for Quarter Res Raytraced Reflections (not enabled)
- Added fade factor for decal projectors.
- Added stereo instancing macros to most shaders used in VR
- Added multi edition support for HDRenderPipelineAsset

### Fixed
- Fixed logic to disable FPTL with stereo rendering
- Fixed stacklit transmission and sun highlight
- Fixed decals with stereo rendering
- Fixed sky with stereo rendering
- Fixed flip logic for postprocessing + VR
- Fixed copyStencilBuffer pass for Switch
- Fixed point light shadow map culling that wasn't taking into account far plane
- Fixed usage of SSR with transparent on all master node
- Fixed SSR and microshadowing on fabric material
- Fixed blit pass for stereo rendering
- Fixed lightlist bounds for stereo rendering
- Fixed windows and in-game DebugMenu sync.
- Fixed FrameSettings' LitShaderMode sync when opening DebugMenu.
- Fixed Metal specific issues with decals, hitting a sampler limit and compiling AxF shader
- Fixed an issue with flipped depth buffer during postprocessing
- Fixed normal map use for shadow bias with forward lit - now use geometric normal
- Fixed transparent depth prepass and postpass access so they can be use without alpha clipping for lit shader
- Fixed support of alpha clip shadow for lit master node
- Fixed unlit master node not compiling
- Fixed issue with debug display of reflection probe
- Fixed issue with phong tessellations not working with lit shader
- Fixed issue with vertex displacement being affected by heightmap setting even if not heightmap where assign
- Fixed issue with density mode on Lit terrain producing NaN
- Fixed issue when going back and forth from Lit to LitTesselation for displacement mode
- Fixed issue with ambient occlusion incorrectly applied to emissiveColor with light layers in deferred
- Fixed issue with fabric convolution not using the correct convolved texture when fabric convolution is enabled
- Fixed issue with Thick mode for Transmission that was disabling transmission with directional light
- Fixed shutdown edge cases with HDRP tests
- Fixed slowdow when enabling Fabric convolution in HDRP asset
- Fixed specularAA not compiling in StackLit Master node
- Fixed material debug view with stereo rendering
- Fixed material's RenderQueue edition in default view.
- Fixed banding issues within volumetric density buffer
- Fixed missing multicompile for MSAA for AxF
- Fixed camera-relative support for stereo rendering
- Fixed remove sync with render thread when updating decal texture atlas.
- Fixed max number of keyword reach [256] issue. Several shader feature are now local
- Fixed Scene Color and Depth nodes
- Fixed SSR in forward
- Fixed custom editor of Unlit, HD Unlit and PBR shader graph master node
- Fixed issue with NewFrame not correctly calculated in Editor when switching scene
- Fixed issue with TerrainLit not compiling with depth only pass and normal buffer
- Fixed geometric normal use for shadow bias with PBR master node in forward
- Fixed instancing macro usage for decals
- Fixed error message when having more than one directional light casting shadow
- Fixed error when trying to display preview of Camera or PlanarReflectionProbe
- Fixed LOAD_TEXTURE2D_ARRAY_MSAA macro
- Fixed min-max and amplitude clamping value in inspector of vertex displacement materials
- Fixed issue with alpha shadow clip (was incorrectly clipping object shadow)
- Fixed an issue where sky cubemap would not be cleared correctly when setting the current sky to None
- Fixed a typo in Static Lighting Sky component UI
- Fixed issue with incorrect reset of RenderQueue when switching shader in inspector GUI
- Fixed issue with variant stripper stripping incorrectly some variants
- Fixed a case of ambient lighting flickering because of previews
- Fixed Decals when rendering multiple camera in a single frame
- Fixed cascade shadow count in shader
- Fixed issue with Stacklit shader with Haze effect
- Fixed an issue with the max sample count for the TAA
- Fixed post-process guard band for XR
- Fixed exposure of emissive of Unlit
- Fixed depth only and motion vector pass for Unlit not working correctly with MSAA
- Fixed an issue with stencil buffer copy causing unnecessary compute dispatches for lighting
- Fixed multi edition issue in FrameSettings
- Fixed issue with SRP batcher and DebugDisplay variant of lit shader
- Fixed issue with debug material mode not doing alpha test
- Fixed "Attempting to draw with missing UAV bindings" errors on Vulkan
- Fixed pre-exposure incorrectly apply to preview
- Fixed issue with duplicate 3D texture in 3D texture altas of volumetric?
- Fixed Camera rendering order (base on the depth parameter)
- Fixed shader graph decals not being cropped by gizmo
- Fixed "Attempting to draw with missing UAV bindings" errors on Vulkan.


### Changed
- ColorPyramid compute shader passes is swapped to pixel shader passes on platforms where the later is faster (Nintendo Switch).
- Removing the simple lightloop used by the simple lit shader
- Whole refactor of reflection system: Planar and reflection probe
- Separated Passthrough from other RenderingPath
- Update several properties naming and caption based on feedback from documentation team
- Remove tile shader variant for transparent backface pass of lit shader
- Rename all HDRenderPipeline to HDRP folder for shaders
- Rename decal property label (based on doc team feedback)
- Lit shader mode now default to Deferred to reduce build time
- Update UI of Emission parameters in shaders
- Improve shader variant stripping including shader graph variant
- Refactored render loop to render realtime probes visible per camera
- Enable SRP batcher by default
- Shader code refactor: Rename LIGHTLOOP_SINGLE_PASS => LIGHTLOOP_DISABLE_TILE_AND_CLUSTER and clean all usage of LIGHTLOOP_TILE_PASS
- Shader code refactor: Move pragma definition of vertex and pixel shader inside pass + Move SURFACE_GRADIENT definition in XXXData.hlsl
- Micro-shadowing in Lit forward now use ambientOcclusion instead of SpecularOcclusion
- Upgraded FrameSettings workflow, DebugMenu and Inspector part relative to it
- Update build light list shader code to support 32 threads in wavefronts on Switch
- LayeredLit layers' foldout are now grouped in one main foldout per layer
- Shadow alpha clip can now be enabled on lit shader and haor shader enven for opaque
- Temporal Antialiasing optimization for Xbox One X
- Parameter depthSlice on SetRenderTarget functions now defaults to -1 to bind the entire resource
- Rename SampleCameraDepth() functions to LoadCameraDepth() and SampleCameraDepth(), same for SampleCameraColor() functions
- Improved Motion Blur quality.
- Update stereo frame settings values for single-pass instancing and double-wide
- Rearrange FetchDepth functions to prepare for stereo-instancing
- Remove unused _ComputeEyeIndex
- Updated HDRenderPipelineAsset inspector
- Re-enable SRP batcher for metal

## [5.2.0-preview] - 2018-11-27

### Added
- Added option to run Contact Shadows and Volumetrics Voxelization stage in Async Compute
- Added camera freeze debug mode - Allow to visually see culling result for a camera
- Added support of Gizmo rendering before and after postprocess in Editor
- Added support of LuxAtDistance for punctual lights

### Fixed
- Fixed Debug.DrawLine and Debug.Ray call to work in game view
- Fixed DebugMenu's enum resetted on change
- Fixed divide by 0 in refraction causing NaN
- Fixed disable rough refraction support
- Fixed refraction, SSS and atmospheric scattering for VR
- Fixed forward clustered lighting for VR (double-wide).
- Fixed Light's UX to not allow negative intensity
- Fixed HDRenderPipelineAsset inspector broken when displaying its FrameSettings from project windows.
- Fixed forward clustered lighting for VR (double-wide).
- Fixed HDRenderPipelineAsset inspector broken when displaying its FrameSettings from project windows.
- Fixed Decals and SSR diable flags for all shader graph master node (Lit, Fabric, StackLit, PBR)
- Fixed Distortion blend mode for shader graph master node (Lit, StackLit)
- Fixed bent Normal for Fabric master node in shader graph
- Fixed PBR master node lightlayers
- Fixed shader stripping for built-in lit shaders.

### Changed
- Rename "Regular" in Diffusion profile UI "Thick Object"
- Changed VBuffer depth parametrization for volumetric from distanceRange to depthExtent - Require update of volumetric settings - Fog start at near plan
- SpotLight with box shape use Lux unit only

## [5.1.0-preview] - 2018-11-19

### Added

- Added a separate Editor resources file for resources Unity does not take when it builds a Player.
- You can now disable SSR on Materials in Shader Graph.
- Added support for MSAA when the Supported Lit Shader Mode is set to Both. Previously HDRP only supported MSAA for Forward mode.
- You can now override the emissive color of a Material when in debug mode.
- Exposed max light for Light Loop Settings in HDRP asset UI.
- HDRP no longer performs a NormalDBuffer pass update if there are no decals in the Scene.
- Added distant (fall-back) volumetric fog and improved the fog evaluation precision.
- Added an option to reflect sky in SSR.
- Added a y-axis offset for the PlanarReflectionProbe and offset tool.
- Exposed the option to run SSR and SSAO on async compute.
- Added support for the _GlossMapScale parameter in the Legacy to HDRP Material converter.
- Added wave intrinsic instructions for use in Shaders (for AMD GCN).


### Fixed
- Fixed sphere shaped influence handles clamping in Reflection Probes.
- Fixed Reflection Probe data migration for projects created before using HDRP.
- Fixed UI of Layered Material where Unity previously rendered the scrollbar above the Copy button.
- Fixed Material tessellations parameters Start fade distance and End fade distance. Originally, Unity clamped these values when you modified them.
- Fixed various distortion and refraction issues - handle a better fall-back.
- Fixed SSR for multiple views.
- Fixed SSR issues related to self-intersections.
- Fixed shape density volume handle speed.
- Fixed density volume shape handle moving too fast.
- Fixed the Camera velocity pass that we removed by mistake.
- Fixed some null pointer exceptions when disabling motion vectors support.
- Fixed viewports for both the Subsurface Scattering combine pass and the transparent depth prepass.
- Fixed the blend mode pop-up in the UI. It previously did not appear when you enabled pre-refraction.
- Fixed some null pointer exceptions that previously occurred when you disabled motion vectors support.
- Fixed Layered Lit UI issue with scrollbar.
- Fixed cubemap assignation on custom ReflectionProbe.
- Fixed Reflection Probes’ capture settings' shadow distance.
- Fixed an issue with the SRP batcher and Shader variables declaration.
- Fixed thickness and subsurface slots for fabric Shader master node that wasn't appearing with the right combination of flags.
- Fixed d3d debug layer warning.
- Fixed PCSS sampling quality.
- Fixed the Subsurface and transmission Material feature enabling for fabric Shader.
- Fixed the Shader Graph UV node’s dimensions when using it in a vertex Shader.
- Fixed the planar reflection mirror gizmo's rotation.
- Fixed HDRenderPipelineAsset's FrameSettings not showing the selected enum in the Inspector drop-down.
- Fixed an error with async compute.
- MSAA now supports transparency.
- The HDRP Material upgrader tool now converts metallic values correctly.
- Volumetrics now render in Reflection Probes.
- Fixed a crash that occurred whenever you set a viewport size to 0.
- Fixed the Camera physic parameter that the UI previously did not display.
- Fixed issue in pyramid shaped spotlight handles manipulation

### Changed

- Renamed Line shaped Lights to Tube Lights.
- HDRP now uses mean height fog parametrization.
- Shadow quality settings are set to All when you use HDRP (This setting is not visible in the UI when using SRP). This avoids Legacy Graphics Quality Settings disabling the shadows and give SRP full control over the Shadows instead.
- HDRP now internally uses premultiplied alpha for all fog.
- Updated default FrameSettings used for realtime Reflection Probes when you create a new HDRenderPipelineAsset.
- Remove multi-camera support. LWRP and HDRP will not support multi-camera layered rendering.
- Updated Shader Graph subshaders to use the new instancing define.
- Changed fog distance calculation from distance to plane to distance to sphere.
- Optimized forward rendering using AMD GCN by scalarizing the light loop.
- Changed the UI of the Light Editor.
- Change ordering of includes in HDRP Materials in order to reduce iteration time for faster compilation.
- Added a StackLit master node replacing the InspectorUI version. IMPORTANT: All previously authored StackLit Materials will be lost. You need to recreate them with the master node.

## [5.0.0-preview] - 2018-09-28

### Added
- Added occlusion mesh to depth prepass for VR (VR still disabled for now)
- Added a debug mode to display only one shadow at once
- Added controls for the highlight created by directional lights
- Added a light radius setting to punctual lights to soften light attenuation and simulate fill lighting
- Added a 'minRoughness' parameter to all non-area lights (was previously only available for certain light types)
- Added separate volumetric light/shadow dimmers
- Added per-pixel jitter to volumetrics to reduce aliasing artifacts
- Added a SurfaceShading.hlsl file, which implements material-agnostic shading functionality in an efficient manner
- Added support for shadow bias for thin object transmission
- Added FrameSettings to control realtime planar reflection
- Added control for SRPBatcher on HDRP Asset
- Added an option to clear the shadow atlases in the debug menu
- Added a color visualization of the shadow atlas rescale in debug mode
- Added support for disabling SSR on materials
- Added intrinsic for XBone
- Added new light volume debugging tool
- Added a new SSR debug view mode
- Added translaction's scale invariance on DensityVolume
- Added multiple supported LitShadermode and per renderer choice in case of both Forward and Deferred supported
- Added custom specular occlusion mode to Lit Shader Graph Master node

### Fixed
- Fixed a normal bias issue with Stacklit (Was causing light leaking)
- Fixed camera preview outputing an error when both scene and game view where display and play and exit was call
- Fixed override debug mode not apply correctly on static GI
- Fixed issue where XRGraphicsConfig values set in the asset inspector GUI weren't propagating correctly (VR still disabled for now)
- Fixed issue with tangent that was using SurfaceGradient instead of regular normal decoding
- Fixed wrong error message display when switching to unsupported target like IOS
- Fixed an issue with ambient occlusion texture sometimes not being created properly causing broken rendering
- Shadow near plane is no longer limited at 0.1
- Fixed decal draw order on transparent material
- Fixed an issue where sometime the lookup texture used for GGX convolution was broken, causing broken rendering
- Fixed an issue where you wouldn't see any fog for certain pipeline/scene configurations
- Fixed an issue with volumetric lighting where the anisotropy value of 0 would not result in perfectly isotropic lighting
- Fixed shadow bias when the atlas is rescaled
- Fixed shadow cascade sampling outside of the atlas when cascade count is inferior to 4
- Fixed shadow filter width in deferred rendering not matching shader config
- Fixed stereo sampling of depth texture in MSAA DepthValues.shader
- Fixed box light UI which allowed negative and zero sizes, thus causing NaNs
- Fixed stereo rendering in HDRISky.shader (VR)
- Fixed normal blend and blend sphere influence for reflection probe
- Fixed distortion filtering (was point filtering, now trilinear)
- Fixed contact shadow for large distance
- Fixed depth pyramid debug view mode
- Fixed sphere shaped influence handles clamping in reflection probes
- Fixed reflection probes data migration for project created before using hdrp
- Fixed ambient occlusion for Lit Master Node when slot is connected

### Changed
- Use samplerunity_ShadowMask instead of samplerunity_samplerLightmap for shadow mask
- Allow to resize reflection probe gizmo's size
- Improve quality of screen space shadow
- Remove support of projection model for ScreenSpaceLighting (SSR always use HiZ and refraction always Proxy)
- Remove all the debug mode from SSR that are obsolete now
- Expose frameSettings and Capture settings for reflection and planar probe
- Update UI for reflection probe, planar probe, camera and HDRP Asset
- Implement proper linear blending for volumetric lighting via deep compositing as described in the paper "Deep Compositing Using Lie Algebras"
- Changed  planar mapping to match terrain convention (XZ instead of ZX)
- XRGraphicsConfig is no longer Read/Write. Instead, it's read-only. This improves consistency of XR behavior between the legacy render pipeline and SRP
- Change reflection probe data migration code (to update old reflection probe to new one)
- Updated gizmo for ReflectionProbes
- Updated UI and Gizmo of DensityVolume

## [4.0.0-preview] - 2018-09-28

### Added
- Added a new TerrainLit shader that supports rendering of Unity terrains.
- Added controls for linear fade at the boundary of density volumes
- Added new API to control decals without monobehaviour object
- Improve Decal Gizmo
- Implement Screen Space Reflections (SSR) (alpha version, highly experimental)
- Add an option to invert the fade parameter on a Density Volume
- Added a Fabric shader (experimental) handling cotton and silk
- Added support for MSAA in forward only for opaque only
- Implement smoothness fade for SSR
- Added support for AxF shader (X-rite format - require special AxF importer from Unity not part of HDRP)
- Added control for sundisc on directional light (hack)
- Added a new HD Lit Master node that implements Lit shader support for Shader Graph
- Added Micro shadowing support (hack)
- Added an event on HDAdditionalCameraData for custom rendering
- HDRP Shader Graph shaders now support 4-channel UVs.

### Fixed
- Fixed an issue where sometimes the deferred shadow texture would not be valid, causing wrong rendering.
- Stencil test during decals normal buffer update is now properly applied
- Decals corectly update normal buffer in forward
- Fixed a normalization problem in reflection probe face fading causing artefacts in some cases
- Fix multi-selection behavior of Density Volumes overwriting the albedo value
- Fixed support of depth texture for RenderTexture. HDRP now correctly output depth to user depth buffer if RenderTexture request it.
- Fixed multi-selection behavior of Density Volumes overwriting the albedo value
- Fixed support of depth for RenderTexture. HDRP now correctly output depth to user depth buffer if RenderTexture request it.
- Fixed support of Gizmo in game view in the editor
- Fixed gizmo for spot light type
- Fixed issue with TileViewDebug mode being inversed in gameview
- Fixed an issue with SAMPLE_TEXTURECUBE_SHADOW macro
- Fixed issue with color picker not display correctly when game and scene view are visible at the same time
- Fixed an issue with reflection probe face fading
- Fixed camera motion vectors shader and associated matrices to update correctly for single-pass double-wide stereo rendering
- Fixed light attenuation functions when range attenuation is disabled
- Fixed shadow component algorithm fixup not dirtying the scene, so changes can be saved to disk.
- Fixed some GC leaks for HDRP
- Fixed contact shadow not affected by shadow dimmer
- Fixed GGX that works correctly for the roughness value of 0 (mean specular highlgiht will disappeard for perfect mirror, we rely on maxSmoothness instead to always have a highlight even on mirror surface)
- Add stereo support to ShaderPassForward.hlsl. Forward rendering now seems passable in limited test scenes with camera-relative rendering disabled.
- Add stereo support to ProceduralSky.shader and OpaqueAtmosphericScattering.shader.
- Added CullingGroupManager to fix more GC.Alloc's in HDRP
- Fixed rendering when multiple cameras render into the same render texture

### Changed
- Changed the way depth & color pyramids are built to be faster and better quality, thus improving the look of distortion and refraction.
- Stabilize the dithered LOD transition mask with respect to the camera rotation.
- Avoid multiple depth buffer copies when decals are present
- Refactor code related to the RT handle system (No more normal buffer manager)
- Remove deferred directional shadow and move evaluation before lightloop
- Add a function GetNormalForShadowBias() that material need to implement to return the normal used for normal shadow biasing
- Remove Jimenez Subsurface scattering code (This code was disabled by default, now remove to ease maintenance)
- Change Decal API, decal contribution is now done in Material. Require update of material using decal
- Move a lot of files from CoreRP to HDRP/CoreRP. All moved files weren't used by Ligthweight pipeline. Long term they could move back to CoreRP after CoreRP become out of preview
- Updated camera inspector UI
- Updated decal gizmo
- Optimization: The objects that are rendered in the Motion Vector Pass are not rendered in the prepass anymore
- Removed setting shader inclue path via old API, use package shader include paths
- The default value of 'maxSmoothness' for punctual lights has been changed to 0.99
- Modified deferred compute and vert/frag shaders for first steps towards stereo support
- Moved material specific Shader Graph files into corresponding material folders.
- Hide environment lighting settings when enabling HDRP (Settings are control from sceneSettings)
- Update all shader includes to use absolute path (allow users to create material in their Asset folder)
- Done a reorganization of the files (Move ShaderPass to RenderPipeline folder, Move all shadow related files to Lighting/Shadow and others)
- Improved performance and quality of Screen Space Shadows

## [3.3.0-preview] - 2018-01-01

### Added
- Added an error message to say to use Metal or Vulkan when trying to use OpenGL API
- Added a new Fabric shader model that supports Silk and Cotton/Wool
- Added a new HDRP Lighting Debug mode to visualize Light Volumes for Point, Spot, Line, Rectangular and Reflection Probes
- Add support for reflection probe light layers
- Improve quality of anisotropic on IBL

### Fixed
- Fix an issue where the screen where darken when rendering camera preview
- Fix display correct target platform when showing message to inform user that a platform is not supported
- Remove workaround for metal and vulkan in normal buffer encoding/decoding
- Fixed an issue with color picker not working in forward
- Fixed an issue where reseting HDLight do not reset all of its parameters
- Fixed shader compile warning in DebugLightVolumes.shader

### Changed
- Changed default reflection probe to be 256x256x6 and array size to be 64
- Removed dependence on the NdotL for thickness evaluation for translucency (based on artist's input)
- Increased the precision when comparing Planar or HD reflection probe volumes
- Remove various GC alloc in C#. Slightly better performance

## [3.2.0-preview] - 2018-01-01

### Added
- Added a luminance meter in the debug menu
- Added support of Light, reflection probe, emissive material, volume settings related to lighting to Lighting explorer
- Added support for 16bit shadows

### Fixed
- Fix issue with package upgrading (HDRP resources asset is now versionned to worarkound package manager limitation)
- Fix HDReflectionProbe offset displayed in gizmo different than what is affected.
- Fix decals getting into a state where they could not be removed or disabled.
- Fix lux meter mode - The lux meter isn't affected by the sky anymore
- Fix area light size reset when multi-selected
- Fix filter pass number in HDUtils.BlitQuad
- Fix Lux meter mode that was applying SSS
- Fix planar reflections that were not working with tile/cluster (olbique matrix)
- Fix debug menu at runtime not working after nested prefab PR come to trunk
- Fix scrolling issue in density volume

### Changed
- Shader code refactor: Split MaterialUtilities file in two parts BuiltinUtilities (independent of FragInputs) and MaterialUtilities (Dependent of FragInputs)
- Change screen space shadow rendertarget format from ARGB32 to RG16

## [3.1.0-preview] - 2018-01-01

### Added
- Decal now support per channel selection mask. There is now two mode. One with BaseColor, Normal and Smoothness and another one more expensive with BaseColor, Normal, Smoothness, Metal and AO. Control is on HDRP Asset. This may require to launch an update script for old scene: 'Edit/Render Pipeline/Single step upgrade script/Upgrade all DecalMaterial MaskBlendMode'.
- Decal now supports depth bias for decal mesh, to prevent z-fighting
- Decal material now supports draw order for decal projectors
- Added LightLayers support (Base on mask from renderers name RenderingLayers and mask from light name LightLayers - if they match, the light apply) - cost an extra GBuffer in deferred (more bandwidth)
- When LightLayers is enabled, the AmbientOclusion is store in the GBuffer in deferred path allowing to avoid double occlusion with SSAO. In forward the double occlusion is now always avoided.
- Added the possibility to add an override transform on the camera for volume interpolation
- Added desired lux intensity and auto multiplier for HDRI sky
- Added an option to disable light by type in the debug menu
- Added gradient sky
- Split EmissiveColor and bakeDiffuseLighting in forward avoiding the emissiveColor to be affect by SSAO
- Added a volume to control indirect light intensity
- Added EV 100 intensity unit for area lights
- Added support for RendererPriority on Renderer. This allow to control order of transparent rendering manually. HDRP have now two stage of sorting for transparent in addition to bact to front. Material have a priority then Renderer have a priority.
- Add Coupling of (HD)Camera and HDAdditionalCameraData for reset and remove in inspector contextual menu of Camera
- Add Coupling of (HD)ReflectionProbe and HDAdditionalReflectionData for reset and remove in inspector contextual menu of ReflectoinProbe
- Add macro to forbid unity_ObjectToWorld/unity_WorldToObject to be use as it doesn't handle camera relative rendering
- Add opacity control on contact shadow

### Fixed
- Fixed an issue with PreIntegratedFGD texture being sometimes destroyed and not regenerated causing rendering to break
- PostProcess input buffers are not copied anymore on PC if the viewport size matches the final render target size
- Fixed an issue when manipulating a lot of decals, it was displaying a lot of errors in the inspector
- Fixed capture material with reflection probe
- Refactored Constant Buffers to avoid hitting the maximum number of bound CBs in some cases.
- Fixed the light range affecting the transform scale when changed.
- Snap to grid now works for Decal projector resizing.
- Added a warning for 128x128 cookie texture without mipmaps
- Replace the sampler used for density volumes for correct wrap mode handling

### Changed
- Move Render Pipeline Debug "Windows from Windows->General-> Render Pipeline debug windows" to "Windows from Windows->Analysis-> Render Pipeline debug windows"
- Update detail map formula for smoothness and albedo, goal it to bright and dark perceptually and scale factor is use to control gradient speed
- Refactor the Upgrade material system. Now a material can be update from older version at any time. Call Edit/Render Pipeline/Upgrade all Materials to newer version
- Change name EnableDBuffer to EnableDecals at several place (shader, hdrp asset...), this require a call to Edit/Render Pipeline/Upgrade all Materials to newer version to have up to date material.
- Refactor shader code: BakeLightingData structure have been replace by BuiltinData. Lot of shader code have been remove/change.
- Refactor shader code: All GBuffer are now handled by the deferred material. Mean ShadowMask and LightLayers are control by lit material in lit.hlsl and not outside anymore. Lot of shader code have been remove/change.
- Refactor shader code: Rename GetBakedDiffuseLighting to ModifyBakedDiffuseLighting. This function now handle lighting model for transmission too. Lux meter debug mode is factor outisde.
- Refactor shader code: GetBakedDiffuseLighting is not call anymore in GBuffer or forward pass, including the ConvertSurfaceDataToBSDFData and GetPreLightData, this is done in ModifyBakedDiffuseLighting now
- Refactor shader code: Added a backBakeDiffuseLighting to BuiltinData to handle lighting for transmission
- Refactor shader code: Material must now call InitBuiltinData (Init all to zero + init bakeDiffuseLighting and backBakeDiffuseLighting ) and PostInitBuiltinData

## [3.0.0-preview] - 2018-01-01

### Fixed
- Fixed an issue with distortion that was using previous frame instead of current frame
- Fixed an issue where disabled light where not upgrade correctly to the new physical light unit system introduce in 2.0.5-preview

### Changed
- Update assembly definitions to output assemblies that match Unity naming convention (Unity.*).

## [2.0.5-preview] - 2018-01-01

### Added
- Add option supportDitheringCrossFade on HDRP Asset to allow to remove shader variant during player build if needed
- Add contact shadows for punctual lights (in additional shadow settings), only one light is allowed to cast contact shadows at the same time and so at each frame a dominant light is choosed among all light with contact shadows enabled.
- Add PCSS shadow filter support (from SRP Core)
- Exposed shadow budget parameters in HDRP asset
- Add an option to generate an emissive mesh for area lights (currently rectangle light only). The mesh fits the size, intensity and color of the light.
- Add an option to the HDRP asset to increase the resolution of volumetric lighting.
- Add additional ligth unit support for punctual light (Lumens, Candela) and area lights (Lumens, Luminance)
- Add dedicated Gizmo for the box Influence volume of HDReflectionProbe / PlanarReflectionProbe

### Changed
- Re-enable shadow mask mode in debug view
- SSS and Transmission code have been refactored to be able to share it between various material. Guidelines are in SubsurfaceScattering.hlsl
- Change code in area light with LTC for Lit shader. Magnitude is now take from FGD texture instead of a separate texture
- Improve camera relative rendering: We now apply camera translation on the model matrix, so before the TransformObjectToWorld(). Note: unity_WorldToObject and unity_ObjectToWorld must never be used directly.
- Rename positionWS to positionRWS (Camera relative world position) at a lot of places (mainly in interpolator and FragInputs). In case of custom shader user will be required to update their code.
- Rename positionWS, capturePositionWS, proxyPositionWS, influencePositionWS to positionRWS, capturePositionRWS, proxyPositionRWS, influencePositionRWS (Camera relative world position) in LightDefinition struct.
- Improve the quality of trilinear filtering of density volume textures.
- Improve UI for HDReflectionProbe / PlanarReflectionProbe

### Fixed
- Fixed a shader preprocessor issue when compiling DebugViewMaterialGBuffer.shader against Metal target
- Added a temporary workaround to Lit.hlsl to avoid broken lighting code with Metal/AMD
- Fixed issue when using more than one volume texture mask with density volumes.
- Fixed an error which prevented volumetric lighting from working if no density volumes with 3D textures were present.
- Fix contact shadows applied on transmission
- Fix issue with forward opaque lit shader variant being removed by the shader preprocessor
- Fixed compilation errors on Nintendo Switch (limited XRSetting support).
- Fixed apply range attenuation option on punctual light
- Fixed issue with color temperature not take correctly into account with static lighting
- Don't display fog when diffuse lighting, specular lighting, or lux meter debug mode are enabled.

## [2.0.4-preview] - 2018-01-01

### Fixed
- Fix issue when disabling rough refraction and building a player. Was causing a crash.

## [2.0.3-preview] - 2018-01-01

### Added
- Increased debug color picker limit up to 260k lux

## [2.0.2-preview] - 2018-01-01

### Added
- Add Light -> Planar Reflection Probe command
- Added a false color mode in rendering debug
- Add support for mesh decals
- Add flag to disable projector decals on transparent geometry to save performance and decal texture atlas space
- Add ability to use decal diffuse map as mask only
- Add visualize all shadow masks in lighting debug
- Add export of normal and roughness buffer for forwardOnly and when in supportOnlyForward mode for forward
- Provide a define in lit.hlsl (FORWARD_MATERIAL_READ_FROM_WRITTEN_NORMAL_BUFFER) when output buffer normal is used to read the normal and roughness instead of caclulating it (can save performance, but lower quality due to compression)
- Add color swatch to decal material

### Changed
- Change Render -> Planar Reflection creation to 3D Object -> Mirror
- Change "Enable Reflector" name on SpotLight to "Angle Affect Intensity"
- Change prototype of BSDFData ConvertSurfaceDataToBSDFData(SurfaceData surfaceData) to BSDFData ConvertSurfaceDataToBSDFData(uint2 positionSS, SurfaceData surfaceData)

### Fixed
- Fix issue with StackLit in deferred mode with deferredDirectionalShadow due to GBuffer not being cleared. Gbuffer is still not clear and issue was fix with the new Output of normal buffer.
- Fixed an issue where interpolation volumes were not updated correctly for reflection captures.
- Fixed an exception in Light Loop settings UI

## [2.0.1-preview] - 2018-01-01

### Added
- Add stripper of shader variant when building a player. Save shader compile time.
- Disable per-object culling that was executed in C++ in HD whereas it was not used (Optimization)
- Enable texture streaming debugging (was not working before 2018.2)
- Added Screen Space Reflection with Proxy Projection Model
- Support correctly scene selection for alpha tested object
- Add per light shadow mask mode control (i.e shadow mask distance and shadow mask). It use the option NonLightmappedOnly
- Add geometric filtering to Lit shader (allow to reduce specular aliasing)
- Add shortcut to create DensityVolume and PlanarReflection in hierarchy
- Add a DefaultHDMirrorMaterial material for PlanarReflection
- Added a script to be able to upgrade material to newer version of HDRP
- Removed useless duplication of ForwardError passes.
- Add option to not compile any DEBUG_DISPLAY shader in the player (Faster build) call Support Runtime Debug display

### Changed
- Changed SupportForwardOnly to SupportOnlyForward in render pipeline settings
- Changed versioning variable name in HDAdditionalXXXData from m_version to version
- Create unique name when creating a game object in the rendering menu (i.e Density Volume(2))
- Re-organize various files and folder location to clean the repository
- Change Debug windows name and location. Now located at:  Windows -> General -> Render Pipeline Debug

### Removed
- Removed GlobalLightLoopSettings.maxPlanarReflectionProbes and instead use value of GlobalLightLoopSettings.planarReflectionProbeCacheSize
- Remove EmissiveIntensity parameter and change EmissiveColor to be HDR (Matching Builtin Unity behavior) - Data need to be updated - Launch Edit -> Single Step Upgrade Script -> Upgrade all Materials emissionColor

### Fixed
- Fix issue with LOD transition and instancing
- Fix discrepency between object motion vector and camera motion vector
- Fix issue with spot and dir light gizmo axis not highlighted correctly
- Fix potential crash while register debug windows inputs at startup
- Fix warning when creating Planar reflection
- Fix specular lighting debug mode (was rendering black)
- Allow projector decal with null material to allow to configure decal when HDRP is not set
- Decal atlas texture offset/scale is updated after allocations (used to be before so it was using date from previous frame)

## [0.0.0-preview] - 2018-01-01

### Added
- Configure the VolumetricLightingSystem code path to be on by default
- Trigger a build exception when trying to build an unsupported platform
- Introduce the VolumetricLightingController component, which can (and should) be placed on the camera, and allows one to control the near and the far plane of the V-Buffer (volumetric "froxel" buffer) along with the depth distribution (from logarithmic to linear)
- Add 3D texture support for DensityVolumes
- Add a better mapping of roughness to mipmap for planar reflection
- The VolumetricLightingSystem now uses RTHandles, which allows to save memory by sharing buffers between different cameras (history buffers are not shared), and reduce reallocation frequency by reallocating buffers only if the rendering resolution increases (and suballocating within existing buffers if the rendering resolution decreases)
- Add a Volumetric Dimmer slider to lights to control the intensity of the scattered volumetric lighting
- Add UV tiling and offset support for decals.
- Add mipmapping support for volume 3D mask textures

### Changed
- Default number of planar reflection change from 4 to 2
- Rename _MainDepthTexture to _CameraDepthTexture
- The VolumetricLightingController has been moved to the Interpolation Volume framework and now functions similarly to the VolumetricFog settings
- Update of UI of cookie, CubeCookie, Reflection probe and planar reflection probe to combo box
- Allow enabling/disabling shadows for area lights when they are set to baked.
- Hide applyRangeAttenuation and FadeDistance for directional shadow as they are not used

### Removed
- Remove Resource folder of PreIntegratedFGD and add the resource to RenderPipeline Asset

### Fixed
- Fix ConvertPhysicalLightIntensityToLightIntensity() function used when creating light from script to match HDLightEditor behavior
- Fix numerical issues with the default value of mean free path of volumetric fog
- Fix the bug preventing decals from coexisting with density volumes
- Fix issue with alpha tested geometry using planar/triplanar mapping not render correctly or flickering (due to being wrongly alpha tested in depth prepass)
- Fix meta pass with triplanar (was not handling correctly the normal)
- Fix preview when a planar reflection is present
- Fix Camera preview, it is now a Preview cameraType (was a SceneView)
- Fix handling unknown GPUShadowTypes in the shadow manager.
- Fix area light shapes sent as point lights to the baking backends when they are set to baked.
- Fix unnecessary division by PI for baked area lights.
- Fix line lights sent to the lightmappers. The backends don't support this light type.
- Fix issue with shadow mask framesettings not correctly taken into account when shadow mask is enabled for lighting.
- Fix directional light and shadow mask transition, they are now matching making smooth transition
- Fix banding issues caused by high intensity volumetric lighting
- Fix the debug window being emptied on SRP asset reload
- Fix issue with debug mode not correctly clearing the GBuffer in editor after a resize
- Fix issue with ResetMaterialKeyword not resetting correctly ToggleOff/Roggle Keyword
- Fix issue with motion vector not render correctly if there is no depth prepass in deferred

## [0.0.0-preview] - 2018-01-01

### Added
- Screen Space Refraction projection model (Proxy raycasting, HiZ raymarching)
- Screen Space Refraction settings as volume component
- Added buffered frame history per camera
- Port Global Density Volumes to the Interpolation Volume System.
- Optimize ImportanceSampleLambert() to not require the tangent frame.
- Generalize SampleVBuffer() to handle different sampling and reconstruction methods.
- Improve the quality of volumetric lighting reprojection.
- Optimize Morton Order code in the Subsurface Scattering pass.
- Planar Reflection Probe support roughness (gaussian convolution of captured probe)
- Use an atlas instead of a texture array for cluster transparent decals
- Add a debug view to visualize the decal atlas
- Only store decal textures to atlas if decal is visible, debounce out of memory decal atlas warning.
- Add manipulator gizmo on decal to improve authoring workflow
- Add a minimal StackLit material (work in progress, this version can be used as template to add new material)

### Changed
- EnableShadowMask in FrameSettings (But shadowMaskSupport still disable by default)
- Forced Planar Probe update modes to (Realtime, Every Update, Mirror Camera)
- Screen Space Refraction proxy model uses the proxy of the first environment light (Reflection probe/Planar probe) or the sky
- Moved RTHandle static methods to RTHandles
- Renamed RTHandle to RTHandleSystem.RTHandle
- Move code for PreIntegratedFDG (Lit.shader) into its dedicated folder to be share with other material
- Move code for LTCArea (Lit.shader) into its dedicated folder to be share with other material

### Removed
- Removed Planar Probe mirror plane position and normal fields in inspector, always display mirror plane and normal gizmos

### Fixed
- Fix fog flags in scene view is now taken into account
- Fix sky in preview windows that were disappearing after a load of a new level
- Fix numerical issues in IntersectRayAABB().
- Fix alpha blending of volumetric lighting with transparent objects.
- Fix the near plane of the V-Buffer causing out-of-bounds look-ups in the clustered data structure.
- Depth and color pyramid are properly computed and sampled when the camera renders inside a viewport of a RTHandle.
- Fix decal atlas debug view to work correctly when shadow atlas view is also enabled
- Fix TransparentSSR with non-rendergraph.
- Fix shader compilation warning on SSR compute shader.<|MERGE_RESOLUTION|>--- conflicted
+++ resolved
@@ -71,16 +71,13 @@
 - Fixed issue with lookdev shadows looking wrong upon exiting playmode. 
 - Fixed temporary Editor freeze when selecting AOV output in graphics compositor (case 1288744).
 - Fixed normal flip with double sided materials.
-<<<<<<< HEAD
-- Fixed overlap with SSR Transparent default frame settings message on DXR Wizard.
-=======
 - Fixed shadow resolution settings level in the light explorer.
 - Fixed the ShaderGraph being dirty after the first save.
 - Fixed XR shadows culling
 - Fixed stylesheet reloading for LookDev window and Wizard window.
 - Fixed Nans happening when upscaling the RTGI.
 - Fixed the adjust weight operation not being done for the non-rendergraph pipeline.
->>>>>>> 8f9691f5
+- Fixed overlap with SSR Transparent default frame settings message on DXR Wizard.
 
 ### Changed
 - Combined occlusion meshes into one to reduce draw calls and state changes with XR single-pass.
