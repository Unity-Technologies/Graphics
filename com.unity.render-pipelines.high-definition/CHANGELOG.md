--- conflicted
+++ resolved
@@ -594,9 +594,6 @@
 - Fix conflicts with Handles manipulation when performing a Reset in DecalComponent (case 1238833)
 - Fixed depth prepass and postpass being disabled after changing the shader in the material UI.
 - Fixed issue with sceneview camera settings not being saved after Editor restart.
-<<<<<<< HEAD
-- Fixed the light overlap scene view draw mode (wasn't working at all).
-=======
 - Fixed issue when switching back to custom sensor type in physical camera settings (case 1244350).
 - Fixed a null ref exception when running playmode tests with the render pipeline debug window opened.
 - Fixed some GCAlloc in the debug window.
@@ -613,7 +610,7 @@
 - Fixed various multi-editing issues when changing Emission parameters.
 - Fixed error when undo a Reflection Probe removal in a prefab instance. (case 1244047)
 - Tentative fix for missing include in depth of field shaders.
->>>>>>> 3b4eec60
+- Fixed the light overlap scene view draw mode (wasn't working at all).
 
 ### Changed
 - Improve MIP selection for decals on Transparents
