--- conflicted
+++ resolved
@@ -72,6 +72,7 @@
 - Fixed RTGI in performance mode when light layers are enabled on the asset.
 - Fixed SSS materials appearing black in matcap mode.
 - Fixed a collision in the interaction of RTR and RTGI.
+- Fix for lookdev toggling renderers that are set to non editable or are hidden in the inspector.
 
 ### Changed
 - Preparation pass for RTSSShadows to be supported by render graph.
@@ -842,15 +843,6 @@
 - Fixed multiple volumes, planar reflection, and decal projector position when creating them from the menu.
 - Reduced the number of global keyword used in deferredTile.shader
 - Fixed incorrect processing of Ambient occlusion probe (9% error was introduced)
-<<<<<<< HEAD
-- Fixed GPU hang on D3D12 on xbox. 
-- Fix several issues with physically-based DoF (TAA ghosting of the CoC buffer, smooth layer transitions, etc)
-- Fixed CoatMask block appearing when creating lit master node (case 1264632)
-- Fixed issue with SceneEV100 debug mode indicator when rescaling the window.
-- Fixed issue with PCSS filter being wrong on first frame. 
-- Fix for lookdev toggling renderers that are set to non editable or are hidden in the inspector.
-=======
->>>>>>> d2d8eddf
 
 ### Changed
 - Improve MIP selection for decals on Transparents
