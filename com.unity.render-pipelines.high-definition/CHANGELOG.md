--- conflicted
+++ resolved
@@ -145,13 +145,10 @@
 - Fix issue with alpha output in forward.
 - Fix compilation issue on Vulkan for shaders using high quality shadows in XR mode.
 - Fixed wrong error message when fixing DXR resources from Wizard.
-<<<<<<< HEAD
-- Fixed scene visibility not working for custom pass volumes.
-=======
 - Fixed compilation error of quad overdraw with double sided materials
 - Fixed screen corruption on xbox when using TAA and Motion Blur with rendergraph. 
 - Fixed UX issue in the graphics compositor related to clear depth and the defaults for new layers, add better tooltips and fix minor bugs (case 1283904)
->>>>>>> d0f4890d
+- Fixed scene visibility not working for custom pass volumes.
 
 ### Changed
 - Preparation pass for RTSSShadows to be supported by render graph.
