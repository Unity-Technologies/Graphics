# Changelog
All notable changes to this package will be documented in this file.

The format is based on [Keep a Changelog](http://keepachangelog.com/en/1.0.0/)
and this project adheres to [Semantic Versioning](http://semver.org/spec/v2.0.0.html).

## [Unreleased]

### Added
- Ray tracing support for VR single-pass
- Added sharpen filter shader parameter and UI for TemporalAA to control image quality instead of hardcoded value
- Added frame settings option for custom post process and custom passes as well as custom color buffer format option.
- Add check in wizard on SRP Batcher enabled.
- Added default implementations of OnPreprocessMaterialDescription for FBX, Obj, Sketchup and 3DS file formats.
- Added custom pass fade radius
- Added after post process injection point for custom passes
- Added basic alpha compositing support - Alpha is available afterpostprocess when using FP16 buffer format.
- Added falloff distance on Reflection Probe and Planar Reflection Probe
- Added Backplate projection from the HDRISky
- Added Shadow Matte in UnlitMasterNode, which only received shadow without lighting
- Added hability to name LightLayers in HDRenderPipelineAsset
- Added a range compression factor for Reflection Probe and Planar Reflection Probe to avoid saturation of colors.
- Added path tracing support for directional, point and spot lights, as well as emission from Lit and Unlit.
- Added non temporal version of SSAO.
- Added more detailed ray tracing stats in the debug window
- Added Disc area light (bake only)
- Added a warning in the material UI to prevent transparent + subsurface-scattering combination.
- Added XR single-pass setting into HDRP asset
- Added a penumbra tint option for lights
- Added support for depth copy with XR SDK
- Added debug setting to Render Pipeline Debug Window to list the active XR views
- Added an option to filter the result of the volumetric lighting (off by default).
- Added a transmission multiplier for directional lights
- Added XR single-pass test mode to Render Pipeline Debug Window
- Added debug setting to Render Pipeline Window to list the active XR views
- Added a new refraction mode for the Lit shader (thin). Which is a box refraction with small thickness values
- Added the code to support Barn Doors for Area Lights based on a shaderconfig option.
- Added HDRPCameraBinder property binder for Visual Effect Graph
- Added "Celestial Body" controls to the Directional Light
- Added new parameters to the Physically Based Sky
- Added Reflections to the DXR Wizard
- Added the possibility to have ray traced colored and semi-transparent shadows on directional lights.
- Added a check in the custom post process template to throw an error if the default shader is not found.
- Exposed the debug overlay ratio in the debug menu.
- Added a separate frame settings for tonemapping alongside color grading.
- Added the receive fog option in the material UI for ShaderGraphs.
- Added a public virtual bool in the custom post processes API to specify if a post processes should be executed in the scene view.
- Added a menu option that checks scene issues with ray tracing. Also removed the previously existing warning at runtime.
- Added Contrast Adaptive Sharpen (CAS) Upscaling effect.
- Added APIs to update probe settings at runtime.
- Added documentation for the rayTracingSupported method in HDRP
- Added user-selectable format for the post processing passes.
- Added support for alpha channel in some post-processing passes (DoF, TAA, Uber).
- Added warnings in FrameSettings inspector when using DXR and atempting to use Asynchronous Execution.
- Exposed Stencil bits that can be used by the user.
- Added history rejection based on velocity of intersected objects for directional, point and spot lights.
- Added a affectsVolumetric field to the HDAdditionalLightData API to know if light affects volumetric fog.
- Add OS and Hardware check in the Wizard fixes for DXR.
- Added option to exclude camera motion from motion blur.
- Added semi-transparent shadows for point and spot lights.
- Added support for semi-transparent shadow for unlit shader and unlit shader graph.
- Added the alpha clip enabled toggle to the material UI for all HDRP shader graphs.
- Added Material Samples to explain how to use the lit shader features
- Added an initial implementation of ray traced sub surface scattering
- Added AssetPostprocessors and Shadergraphs to handle Arnold Standard Surface and 3DsMax Physical material import from FBX.
- Added support for Smoothness Fade start work when enabling ray traced reflections.
- Added Contact shadow, Micro shadows and Screen space refraction API documentation.
- Added script documentation for SSR, SSAO (ray tracing), GI, Light Cluster, RayTracingSettings, Ray Counters, etc.
- Added path tracing support for refraction and internal reflections.
- Added support for Thin Refraction Model and Lit's Clear Coat in Path Tracing.
- Added the Tint parameter to Sky Colored Fog.
- Added of Screen Space Reflections for Transparent materials
- Added a fallback for ray traced area light shadows in case the material is forward or the lit mode is forward.
- Added a new debug mode for light layers.
- Added an "enable" toggle to the SSR volume component.
- Added support for anisotropic specular lobes in path tracing.
- Added support for alpha clipping in path tracing.
- Added support for light cookies in path tracing.
- Added support for transparent shadows in path tracing.
- Added support for iridescence in path tracing.
- Added support for background color in path tracing.
- Added a path tracing test to the test suite.
- Added a warning and workaround instructions that appear when you enable XR single-pass after the first frame with the XR SDK.
- Added the exposure sliders to the planar reflection probe preview
- Added support for subsurface scattering in path tracing.
- Added a new mode that improves the filtering of ray traced shadows (directional, point and spot) based on the distance to the occluder.
- Added support of cookie baking and add support on Disc light.
- Added support for fog attenuation in path tracing.
- Added a new debug panel for volumes
- Added XR setting to control camera jitter for temporal effects
- Added an error message in the DrawRenderers custom pass when rendering opaque objects with an HDRP asset in DeferredOnly mode.
- Added API to enable proper recording of path traced scenes (with the Unity recorder or other tools).
- Added support for fog in Recursive rendering, ray traced reflections and ray traced indirect diffuse.
- Added an alpha blend option for recursive rendering
- Added support for stack lit for ray tracing effects.
- Added support for hair for ray tracing effects.
- Added support for alpha to coverage for HDRP shaders and shader graph
- Added support for Quality Levels to Subsurface Scattering.
- Added option to disable XR rendering on the camera settings.
- Added support for specular AA from geometric curvature in AxF
- Added support for baked AO (no input for now) in AxF
- Added an info box to warn about depth test artifacts when rendering object twice in custom passes with MSAA.
- Added a frame setting for alpha to mask.
- Added support for custom passes in the AOV API
- Added Light decomposition lighting debugging modes and support in AOV
- Added exposure compensation to Fixed exposure mode
- Added support for rasterized area light shadows in StackLit
- Added support for texture-weighted automatic exposure
- Added support for POM for emissive map
- Added alpha channel support in motion blur pass.
- Added the HDRP Compositor Tool (in Preview).
- Added a ray tracing mode option in the HDRP asset that allows to override and shader stripping.
- Added support for arbitrary resolution scaling of Volumetric Lighting to the Fog volume component.
- Added range attenuation for box-shaped spotlights.
- Added scenes for hair and fabric and decals with material samples
- Added fabric materials and textures
- Added information for fabric materials in fabric scene
- Added a DisplayInfo attribute to specify a name override and a display order for Volume Component fields (used only in default inspector for now).
- Added Min distance to contact shadows.
- Added support for Depth of Field in path tracing (by sampling the lens aperture).
- Added an API in HDRP to override the camera within the rendering of a frame (mainly for custom pass).
- Added a function (HDRenderPipeline.ResetRTHandleReferenceSize) to reset the reference size of RTHandle systems.
- Added support for AxF measurements importing into texture resources tilings.
- Added Layer parameter on Area Light to modify Layer of generated Emissive Mesh
- Added a flow map parameter to HDRI Sky
- Implemented ray traced reflections for transparent objects.
- Add a new parameter to control reflections in recursive rendering.

### Fixed
- Fix when rescale probe all direction below zero (1219246)
- Update documentation of HDRISky-Backplate, precise how to have Ambient Occlusion on the Backplate
- Sorting, undo, labels, layout in the Lighting Explorer.
- Fixed sky settings and materials in Shader Graph Samples package
- Fix/workaround a probable graphics driver bug in the GTAO shader.
- Fixed Hair and PBR shader graphs double sided modes
- Fixed an issue where updating an HDRP asset in the Quality setting panel would not recreate the pipeline.
- Fixed issue with point lights being considered even when occupying less than a pixel on screen (case 1183196)
- Fix a potential NaN source with iridescence (case 1183216)
- Fixed issue of spotlight breaking when minimizing the cone angle via the gizmo (case 1178279)
- Fixed issue that caused decals not to modify the roughness in the normal buffer, causing SSR to not behave correctly (case 1178336)
- Fixed lit transparent refraction with XR single-pass rendering
- Removed extra jitter for TemporalAA in VR
- Fixed ShaderGraph time in main preview
- Fixed issue on some UI elements in HDRP asset not expanding when clicking the arrow (case 1178369)
- Fixed alpha blending in custom post process
- Fixed the modification of the _AlphaCutoff property in the material UI when exposed with a ShaderGraph parameter.
- Fixed HDRP test `1218_Lit_DiffusionProfiles` on Vulkan.
- Fixed an issue where building a player in non-dev mode would generate render target error logs every frame
- Fixed crash when upgrading version of HDRP
- Fixed rendering issues with material previews
- Fixed NPE when using light module in Shuriken particle systems (1173348).
- Refresh cached shadow on editor changes
- Fixed light supported units caching (1182266)
- Fixed an issue where SSAO (that needs temporal reprojection) was still being rendered when Motion Vectors were not available (case 1184998)
- Fixed a nullref when modifying the height parameters inside the layered lit shader UI.
- Fixed Decal gizmo that become white after exiting play mode
- Fixed Decal pivot position to behave like a spotlight
- Fixed an issue where using the LightingOverrideMask would break sky reflection for regular cameras
- Fix DebugMenu FrameSettingsHistory persistency on close
- Fix DensityVolume, ReflectionProbe aned PlanarReflectionProbe advancedControl display
- Fix DXR scene serialization in wizard
- Fixed an issue where Previews would reallocate History Buffers every frame
- Fixed the SetLightLayer function in HDAdditionalLightData setting the wrong light layer
- Fix error first time a preview is created for planar
- Fixed an issue where SSR would use an incorrect roughness value on ForwardOnly (StackLit, AxF, Fabric, etc.) materials when the pipeline is configured to also allow deferred Lit.
- Fixed issues with light explorer (cases 1183468, 1183269)
- Fix dot colors in LayeredLit material inspector
- Fix undo not resetting all value when undoing the material affectation in LayerLit material
- Fix for issue that caused gizmos to render in render textures (case 1174395)
- Fixed the light emissive mesh not updated when the light was disabled/enabled
- Fixed light and shadow layer sync when setting the HDAdditionalLightData.lightlayersMask property
- Fixed a nullref when a custom post process component that was in the HDRP PP list is removed from the project
- Fixed issue that prevented decals from modifying specular occlusion (case 1178272).
- Fixed exposure of volumetric reprojection
- Fixed multi selection support for Scalable Settings in lights
- Fixed font shaders in test projects for VR by using a Shader Graph version
- Fixed refresh of baked cubemap by incrementing updateCount at the end of the bake (case 1158677).
- Fixed issue with rectangular area light when seen from the back
- Fixed decals not affecting lightmap/lightprobe
- Fixed zBufferParams with XR single-pass rendering
- Fixed moving objects not rendered in custom passes
- Fixed abstract classes listed in the + menu of the custom pass list
- Fixed custom pass that was rendered in previews
- Fixed precision error in zero value normals when applying decals (case 1181639)
- Fixed issue that triggered No Scene Lighting view in game view as well (case 1156102)
- Assign default volume profile when creating a new HDRP Asset
- Fixed fov to 0 in planar probe breaking the projection matrix (case 1182014)
- Fixed bugs with shadow caching
- Reassign the same camera for a realtime probe face render request to have appropriate history buffer during realtime probe rendering.
- Fixed issue causing wrong shading when normal map mode is Object space, no normal map is set, but a detail map is present (case 1143352)
- Fixed issue with decal and htile optimization
- Fixed TerrainLit shader compilation error regarding `_Control0_TexelSize` redefinition (case 1178480).
- Fixed warning about duplicate HDRuntimeReflectionSystem when configuring play mode without domain reload.
- Fixed an editor crash when multiple decal projectors were selected and some had null material
- Added all relevant fix actions to FixAll button in Wizard
- Moved FixAll button on top of the Wizard
- Fixed an issue where fog color was not pre-exposed correctly
- Fix priority order when custom passes are overlapping
- Fix cleanup not called when the custom pass GameObject is destroyed
- Replaced most instances of GraphicsSettings.renderPipelineAsset by GraphicsSettings.currentRenderPipeline. This should fix some parameters not working on Quality Settings overrides.
- Fixed an issue with Realtime GI not working on upgraded projects.
- Fixed issue with screen space shadows fallback texture was not set as a texture array.
- Fixed Pyramid Lights bounding box
- Fixed terrain heightmap default/null values and epsilons
- Fixed custom post-processing effects breaking when an abstract class inherited from `CustomPostProcessVolumeComponent`
- Fixed XR single-pass rendering in Editor by using ShaderConfig.s_XrMaxViews to allocate matrix array
- Multiple different skies rendered at the same time by different cameras are now handled correctly without flickering
- Fixed flickering issue happening when different volumes have shadow settings and multiple cameras are present.
- Fixed issue causing planar probes to disappear if there is no light in the scene.
- Fixed a number of issues with the prefab isolation mode (Volumes leaking from the main scene and reflection not working properly)
- Fixed an issue with fog volume component upgrade not working properly
- Fixed Spot light Pyramid Shape has shadow artifacts on aspect ratio values lower than 1
- Fixed issue with AO upsampling in XR
- Fixed camera without HDAdditionalCameraData component not rendering
- Removed the macro ENABLE_RAYTRACING for most of the ray tracing code
- Fixed prefab containing camera reloading in loop while selected in the Project view
- Fixed issue causing NaN wheh the Z scale of an object is set to 0.
- Fixed DXR shader passes attempting to render before pipeline loaded
- Fixed black ambient sky issue when importing a project after deleting Library.
- Fixed issue when upgrading a Standard transparent material (case 1186874)
- Fixed area light cookies not working properly with stack lit
- Fixed material render queue not updated when the shader is changed in the material inspector.
- Fixed a number of issues with full screen debug modes not reseting correctly when setting another mutually exclusive mode
- Fixed compile errors for platforms with no VR support
- Fixed an issue with volumetrics and RTHandle scaling (case 1155236)
- Fixed an issue where sky lighting might be updated uselessly
- Fixed issue preventing to allow setting decal material to none (case 1196129)
- Fixed XR multi-pass decals rendering
- Fixed several fields on Light Inspector that not supported Prefab overrides
- Fixed EOL for some files
- Fixed scene view rendering with volumetrics and XR enabled
- Fixed decals to work with multiple cameras
- Fixed optional clear of GBuffer (Was always on)
- Fixed render target clears with XR single-pass rendering
- Fixed HDRP samples file hierarchy
- Fixed Light units not matching light type
- Fixed QualitySettings panel not displaying HDRP Asset
- Fixed black reflection probes the first time loading a project
- Fixed y-flip in scene view with XR SDK
- Fixed Decal projectors do not immediately respond when parent object layer mask is changed in editor.
- Fixed y-flip in scene view with XR SDK
- Fixed a number of issues with Material Quality setting
- Fixed the transparent Cull Mode option in HD unlit master node settings only visible if double sided is ticked.
- Fixed an issue causing shadowed areas by contact shadows at the edge of far clip plane if contact shadow length is very close to far clip plane.
- Fixed editing a scalable settings will edit all loaded asset in memory instead of targetted asset.
- Fixed Planar reflection default viewer FOV
- Fixed flickering issues when moving the mouse in the editor with ray tracing on.
- Fixed the ShaderGraph main preview being black after switching to SSS in the master node settings
- Fixed custom fullscreen passes in VR
- Fixed camera culling masks not taken in account in custom pass volumes
- Fixed object not drawn in custom pass when using a DrawRenderers with an HDRP shader in a build.
- Fixed injection points for Custom Passes (AfterDepthAndNormal and BeforePreRefraction were missing)
- Fixed a enum to choose shader tags used for drawing objects (DepthPrepass or Forward) when there is no override material.
- Fixed lit objects in the BeforePreRefraction, BeforeTransparent and BeforePostProcess.
- Fixed the None option when binding custom pass render targets to allow binding only depth or color.
- Fixed custom pass buffers allocation so they are not allocated if they're not used.
- Fixed the Custom Pass entry in the volume create asset menu items.
- Fixed Prefab Overrides workflow on Camera.
- Fixed alignment issue in Preset for Camera.
- Fixed alignment issue in Physical part for Camera.
- Fixed FrameSettings multi-edition.
- Fixed a bug happening when denoising multiple ray traced light shadows
- Fixed minor naming issues in ShaderGraph settings
- VFX: Removed z-fight glitches that could appear when using deferred depth prepass and lit quad primitives
- VFX: Preserve specular option for lit outputs (matches HDRP lit shader)
- Fixed an issue with Metal Shader Compiler and GTAO shader for metal
- Fixed resources load issue while upgrading HDRP package.
- Fix LOD fade mask by accounting for field of view
- Fixed spot light missing from ray tracing indirect effects.
- Fixed a UI bug in the diffusion profile list after fixing them from the wizard.
- Fixed the hash collision when creating new diffusion profile assets.
- Fixed a light leaking issue with box light casting shadows (case 1184475)
- Fixed Cookie texture type in the cookie slot of lights (Now displays a warning because it is not supported).
- Fixed a nullref that happens when using the Shuriken particle light module
- Fixed alignment in Wizard
- Fixed text overflow in Wizard's helpbox
- Fixed Wizard button fix all that was not automatically grab all required fixes
- Fixed VR tab for MacOS in Wizard
- Fixed local config package workflow in Wizard
- Fixed issue with contact shadows shifting when MSAA is enabled.
- Fixed EV100 in the PBR sky
- Fixed an issue In URP where sometime the camera is not passed to the volume system and causes a null ref exception (case 1199388)
- Fixed nullref when releasing HDRP with custom pass disabled
- Fixed performance issue derived from copying stencil buffer.
- Fixed an editor freeze when importing a diffusion profile asset from a unity package.
- Fixed an exception when trying to reload a builtin resource.
- Fixed the light type intensity unit reset when switching the light type.
- Fixed compilation error related to define guards and CreateLayoutFromXrSdk()
- Fixed documentation link on CustomPassVolume.
- Fixed player build when HDRP is in the project but not assigned in the graphic settings.
- Fixed an issue where ambient probe would be black for the first face of a baked reflection probe
- VFX: Fixed Missing Reference to Visual Effect Graph Runtime Assembly
- Fixed an issue where rendering done by users in EndCameraRendering would be executed before the main render loop.
- Fixed Prefab Override in main scope of Volume.
- Fixed alignment issue in Presset of main scope of Volume.
- Fixed persistence of ShowChromeGizmo and moved it to toolbar for coherency in ReflectionProbe and PlanarReflectionProbe.
- Fixed Alignement issue in ReflectionProbe and PlanarReflectionProbe.
- Fixed Prefab override workflow issue in ReflectionProbe and PlanarReflectionProbe.
- Fixed empty MoreOptions and moved AdvancedManipulation in a dedicated location for coherency in ReflectionProbe and PlanarReflectionProbe.
- Fixed Prefab override workflow issue in DensityVolume.
- Fixed empty MoreOptions and moved AdvancedManipulation in a dedicated location for coherency in DensityVolume.
- Fix light limit counts specified on the HDRP asset
- Fixed Quality Settings for SSR, Contact Shadows and Ambient Occlusion volume components
- Fixed decalui deriving from hdshaderui instead of just shaderui
- Use DelayedIntField instead of IntField for scalable settings
- Fixed init of debug for FrameSettingsHistory on SceneView camera
- Added a fix script to handle the warning 'referenced script in (GameObject 'SceneIDMap') is missing'
- Fix Wizard load when none selected for RenderPipelineAsset
- Fixed TerrainLitGUI when per-pixel normal property is not present.
- Fixed rendering errors when enabling debug modes with custom passes
- Fix an issue that made PCSS dependent on Atlas resolution (not shadow map res)
- Fixing a bug whith histories when n>4 for ray traced shadows
- Fixing wrong behavior in ray traced shadows for mesh renderers if their cast shadow is shadow only or double sided
- Only tracing rays for shadow if the point is inside the code for spotlight shadows
- Only tracing rays if the point is inside the range for point lights
- Fixing ghosting issues when the screen space shadow  indexes change for a light with ray traced shadows
- Fixed an issue with stencil management and Xbox One build that caused corrupted output in deferred mode.
- Fixed a mismatch in behavior between the culling of shadow maps and ray traced point and spot light shadows
- Fixed recursive ray tracing not working anymore after intermediate buffer refactor.
- Fixed ray traced shadow denoising not working (history rejected all the time).
- Fixed shader warning on xbox one
- Fixed cookies not working for spot lights in ray traced reflections, ray traced GI and recursive rendering
- Fixed an inverted handling of CoatSmoothness for SSR in StackLit.
- Fixed missing distortion inputs in Lit and Unlit material UI.
- Fixed issue that propagated NaNs across multiple frames through the exposure texture.
- Fixed issue with Exclude from TAA stencil ignored.
- Fixed ray traced reflection exposure issue.
- Fixed issue with TAA history not initialising corretly scale factor for first frame
- Fixed issue with stencil test of material classification not using the correct Mask (causing false positive and bad performance with forward material in deferred)
- Fixed issue with History not reset when chaning antialiasing mode on camera
- Fixed issue with volumetric data not being initialized if default settings have volumetric and reprojection off.
- Fixed ray tracing reflection denoiser not applied in tier 1
- Fixed the vibility of ray tracing related methods.
- Fixed the diffusion profile list not saved when clicking the fix button in the material UI.
- Fixed crash when pushing bounce count higher than 1 for ray traced GI or reflections
- Fixed PCSS softness scale so that it better match ray traced reference for punctual lights.
- Fixed exposure management for the path tracer
- Fixed AxF material UI containing two advanced options settings.
- Fixed an issue where cached sky contexts were being destroyed wrongly, breaking lighting in the LookDev
- Fixed issue that clamped PCSS softness too early and not after distance scale.
- Fixed fog affect transparent on HD unlit master node
- Fixed custom post processes re-ordering not saved.
- Fixed NPE when using scalable settings
- Fixed an issue where PBR sky precomputation was reset incorrectly in some cases causing bad performance.
- Fixed a bug due to depth history begin overriden too soon
- Fixed CustomPassSampleCameraColor scale issue when called from Before Transparent injection point.
- Fixed corruption of AO in baked probes.
- Fixed issue with upgrade of projects that still had Very High as shadow filtering quality.
- Fixed issue that caused Distortion UI to appear in Lit.
- Fixed several issues with decal duplicating when editing them.
- Fixed initialization of volumetric buffer params (1204159)
- Fixed an issue where frame count was incorrectly reset for the game view, causing temporal processes to fail.
- Fixed Culling group was not disposed error.
- Fixed issues on some GPU that do not support gathers on integer textures.
- Fixed an issue with ambient probe not being initialized for the first frame after a domain reload for volumetric fog.
- Fixed the scene visibility of decal projectors and density volumes
- Fixed a leak in sky manager.
- Fixed an issue where entering playmode while the light editor is opened would produce null reference exceptions.
- Fixed the debug overlay overlapping the debug menu at runtime.
- Fixed an issue with the framecount when changing scene.
- Fixed errors that occurred when using invalid near and far clip plane values for planar reflections.
- Fixed issue with motion blur sample weighting function.
- Fixed motion vectors in MSAA.
- Fixed sun flare blending (case 1205862).
- Fixed a lot of issues related to ray traced screen space shadows.
- Fixed memory leak caused by apply distortion material not being disposed.
- Fixed Reflection probe incorrectly culled when moving its parent (case 1207660)
- Fixed a nullref when upgrading the Fog volume components while the volume is opened in the inspector.
- Fix issues where decals on PS4 would not correctly write out the tile mask causing bits of the decal to go missing.
- Use appropriate label width and text content so the label is completely visible
- Fixed an issue where final post process pass would not output the default alpha value of 1.0 when using 11_11_10 color buffer format.
- Fixed SSR issue after the MSAA Motion Vector fix.
- Fixed an issue with PCSS on directional light if punctual shadow atlas was not allocated.
- Fixed an issue where shadow resolution would be wrong on the first face of a baked reflection probe.
- Fixed issue with PCSS softness being incorrect for cascades different than the first one.
- Fixed custom post process not rendering when using multiple HDRP asset in quality settings
- Fixed probe gizmo missing id (case 1208975)
- Fixed a warning in raytracingshadowfilter.compute
- Fixed issue with AO breaking with small near plane values.
- Fixed custom post process Cleanup function not called in some cases.
- Fixed shader warning in AO code.
- Fixed a warning in simpledenoiser.compute
- Fixed tube and rectangle light culling to use their shape instead of their range as a bounding box.
- Fixed caused by using gather on a UINT texture in motion blur.
- Fix issue with ambient occlusion breaking when dynamic resolution is active.
- Fixed some possible NaN causes in Depth of Field.
- Fixed Custom Pass nullref due to the new Profiling Sample API changes
- Fixed the black/grey screen issue on after post process Custom Passes in non dev builds.
- Fixed particle lights.
- Improved behavior of lights and probe going over the HDRP asset limits.
- Fixed issue triggered when last punctual light is disabled and more than one camera is used.
- Fixed Custom Pass nullref due to the new Profiling Sample API changes
- Fixed the black/grey screen issue on after post process Custom Passes in non dev builds.
- Fixed XR rendering locked to vsync of main display with Standalone Player.
- Fixed custom pass cleanup not called at the right time when using multiple volumes.
- Fixed an issue on metal with edge of decal having artifact by delaying discard of fragments during decal projection
- Fixed various shader warning
- Fixing unnecessary memory allocations in the ray tracing cluster build
- Fixed duplicate column labels in LightEditor's light tab
- Fixed white and dark flashes on scenes with very high or very low exposure when Automatic Exposure is being used.
- Fixed an issue where passing a null ProfilingSampler would cause a null ref exception.
- Fixed memory leak in Sky when in matcap mode.
- Fixed compilation issues on platform that don't support VR.
- Fixed migration code called when we create a new HDRP asset.
- Fixed RemoveComponent on Camera contextual menu to not remove Camera while a component depend on it.
- Fixed an issue where ambient occlusion and screen space reflections editors would generate null ref exceptions when HDRP was not set as the current pipeline.
- Fixed a null reference exception in the probe UI when no HDRP asset is present.
- Fixed the outline example in the doc (sampling range was dependent on screen resolution)
- Fixed a null reference exception in the HDRI Sky editor when no HDRP asset is present.
- Fixed an issue where Decal Projectors created from script where rotated around the X axis by 90°.
- Fixed frustum used to compute Density Volumes visibility when projection matrix is oblique.
- Fixed a null reference exception in Path Tracing, Recursive Rendering and raytraced Global Illumination editors when no HDRP asset is present.
- Fix for NaNs on certain geometry with Lit shader -- [case 1210058](https://fogbugz.unity3d.com/f/cases/1210058/)
- Fixed an issue where ambient occlusion and screen space reflections editors would generate null ref exceptions when HDRP was not set as the current pipeline.
- Fixed a null reference exception in the probe UI when no HDRP asset is present.
- Fixed the outline example in the doc (sampling range was dependent on screen resolution)
- Fixed a null reference exception in the HDRI Sky editor when no HDRP asset is present.
- Fixed an issue where materials newly created from the contextual menu would have an invalid state, causing various problems until it was edited.
- Fixed transparent material created with ZWrite enabled (now it is disabled by default for new transparent materials)
- Fixed mouseover on Move and Rotate tool while DecalProjector is selected.
- Fixed wrong stencil state on some of the pixel shader versions of deferred shader.
- Fixed an issue where creating decals at runtime could cause a null reference exception.
- Fixed issue that displayed material migration dialog on the creation of new project.
- Fixed various issues with time and animated materials (cases 1210068, 1210064).
- Updated light explorer with latest changes to the Fog and fixed issues when no visual environment was present.
- Fixed not handleling properly the recieve SSR feature with ray traced reflections
- Shadow Atlas is no longer allocated for area lights when they are disabled in the shader config file.
- Avoid MRT Clear on PS4 as it is not implemented yet.
- Fixed runtime debug menu BitField control.
- Fixed the radius value used for ray traced directional light.
- Fixed compilation issues with the layered lit in ray tracing shaders.
- Fixed XR autotests viewport size rounding
- Fixed mip map slider knob displayed when cubemap have no mipmap
- Remove unnecessary skip of material upgrade dialog box.
- Fixed the profiling sample mismatch errors when enabling the profiler in play mode
- Fixed issue that caused NaNs in reflection probes on consoles.
- Fixed adjusting positive axis of Blend Distance slides the negative axis in the density volume component.
- Fixed the blend of reflections based on the weight.
- Fixed fallback for ray traced reflections when denoising is enabled.
- Fixed error spam issue with terrain detail terrainDetailUnsupported (cases 1211848)
- Fixed hardware dynamic resolution causing cropping/scaling issues in scene view (case 1158661)
- Fixed Wizard check order for `Hardware and OS` and `Direct3D12`
- Fix AO issue turning black when Far/Near plane distance is big.
- Fixed issue when opening lookdev and the lookdev volume have not been assigned yet.
- Improved memory usage of the sky system.
- Updated label in HDRP quality preference settings (case 1215100)
- Fixed Decal Projector gizmo not undoing properly (case 1216629)
- Fix a leak in the denoising of ray traced reflections.
- Fixed Alignment issue in Light Preset
- Fixed Environment Header in LightingWindow
- Fixed an issue where hair shader could write garbage in the diffuse lighting buffer, causing NaNs.
- Fixed an exposure issue with ray traced sub-surface scattering.
- Fixed runtime debug menu light hierarchy None not doing anything.
- Fixed the broken ShaderGraph preview when creating a new Lit graph.
- Fix indentation issue in preset of LayeredLit material.
- Fixed minor issues with cubemap preview in the inspector.
- Fixed wrong build error message when building for android on mac.
- Fixed an issue related to denoising ray trace area shadows.
- Fixed wrong build error message when building for android on mac.
- Fixed Wizard persistency of Direct3D12 change on domain reload.
- Fixed Wizard persistency of FixAll on domain reload.
- Fixed Wizard behaviour on domain reload.
- Fixed a potential source of NaN in planar reflection probe atlas.
- Fixed an issue with MipRatio debug mode showing _DebugMatCapTexture not being set.
- Fixed missing initialization of input params in Blit for VR.
- Fix Inf source in LTC for area lights.
- Fix issue with AO being misaligned when multiple view are visible.
- Fix issue that caused the clamp of camera rotation motion for motion blur to be ineffective.
- Fixed issue with AssetPostprocessors dependencies causing models to be imported twice when upgrading the package version.
- Fixed culling of lights with XR SDK
- Fixed memory stomp in shadow caching code, leading to overflow of Shadow request array and runtime errors.
- Fixed an issue related to transparent objects reading the ray traced indirect diffuse buffer
- Fixed an issue with filtering ray traced area lights when the intensity is high or there is an exposure.
- Fixed ill-formed include path in Depth Of Field shader.
- Fixed shader graph and ray tracing after the shader target PR.
- Fixed a bug in semi-transparent shadows (object further than the light casting shadows)
- Fix state enabled of default volume profile when in package.
- Fixed removal of MeshRenderer and MeshFilter on adding Light component.
- Fixed Ray Traced SubSurface Scattering not working with ray traced area lights
- Fixed Ray Traced SubSurface Scattering not working in forward mode.
- Fixed a bug in debug light volumes.
- Fixed a bug related to ray traced area light shadow history.
- Fixed an issue where fog sky color mode could sample NaNs in the sky cubemap.
- Fixed a leak in the PBR sky renderer.
- Added a tooltip to the Ambient Mode parameter in the Visual Envionment volume component.
- Static lighting sky now takes the default volume into account (this fixes discrepancies between baked and realtime lighting).
- Fixed a leak in the sky system.
- Removed MSAA Buffers allocation when lit shader mode is set to "deferred only".
- Fixed invalid cast for realtime reflection probes (case 1220504)
- Fixed invalid game view rendering when disabling all cameras in the scene (case 1105163)
- Hide reflection probes in the renderer components.
- Fixed infinite reload loop while displaying Light's Shadow's Link Light Layer in Inspector of Prefab Asset.
- Fixed the culling was not disposed error in build log.
- Fixed the cookie atlas size and planar atlas size being too big after an upgrade of the HDRP asset.
- Fixed transparent SSR for shader graph.
- Fixed an issue with emissive light meshes not being in the RAS.
- Fixed DXR player build
- Fixed the HDRP asset migration code not being called after an upgrade of the package
- Fixed draw renderers custom pass out of bound exception
- Fixed the PBR shader rendering in deferred
- Fixed some typos in debug menu (case 1224594)
- Fixed ray traced point and spot lights shadows not rejecting istory when semi-transparent or colored.
- Fixed a warning due to StaticLightingSky when reloading domain in some cases.
- Fixed the MaxLightCount being displayed when the light volume debug menu is on ColorAndEdge.
- Fixed issue with unclear naming of debug menu for decals.
- Fixed z-fighting in scene view when scene lighting is off (case 1203927)
- Fixed issue that prevented cubemap thumbnails from rendering.
- Fixed ray tracing with VR single-pass
- Fix an exception in ray tracing that happens if two LOD levels are using the same mesh renderer.
- Fixed error in the console when switching shader to decal in the material UI.
- Fixed an issue with refraction model and ray traced recursive rendering (case 1198578).
- Fixed an issue where a dynamic sky changing any frame may not update the ambient probe.
- Fixed cubemap thumbnail generation at project load time.
- Fixed cubemap thumbnail generation at project load time. 
- Fixed XR culling with multiple cameras
- Fixed XR single-pass with Mock HMD plugin
- Fixed sRGB mismatch with XR SDK
- Fixed an issue where default volume would not update when switching profile.
- Fixed issue with uncached reflection probe cameras reseting the debug mode (case 1224601) 
- Fixed an issue where AO override would not override specular occlusion.
- Fixed an issue where Volume inspector might not refresh correctly in some cases.
- Fixed render texture with XR
- Fixed issue with resources being accessed before initialization process has been performed completely. 
- Half fixed shuriken particle light that cast shadows (only the first one will be correct)
- Fixed issue with atmospheric fog turning black if a planar reflection probe is placed below ground level. (case 1226588)
- Fixed custom pass GC alloc issue in CustomPassVolume.GetActiveVolumes().
- Fixed a bug where instanced shadergraph shaders wouldn't compile on PS4.
- Fixed an issue related to the envlightdatasrt not being bound in recursive rendering.
- Fixed shadow cascade tooltip when using the metric mode (case 1229232)
- Fixed how the area light influence volume is computed to match rasterization.
- Focus on Decal uses the extends of the projectors
- Fixed usage of light size data that are not available at runtime.
- Fixed the depth buffer copy made before custom pass after opaque and normal injection point.
- Fix for issue that prevented scene from being completely saved when baked reflection probes are present and lighting is set to auto generate.
- Fixed drag area width at left of Light's intensity field in Inspector.
- Fixed light type resolution when performing a reset on HDAdditionalLightData (case 1220931)
- Fixed reliance on atan2 undefined behavior in motion vector debug shader.
- Fixed an usage of a a compute buffer not bound (1229964)
- Fixed an issue where changing the default volume profile from another inspector would not update the default volume editor.
- Fix issues in the post process system with RenderTexture being invalid in some cases, causing rendering problems.
- Fixed an issue where unncessarily serialized members in StaticLightingSky component would change each time the scene is changed.
- Fixed a weird behavior in the scalable settings drawing when the space becomes tiny (1212045).
- Fixed a regression in the ray traced indirect diffuse due to the new probe system.
- Fix for range compression factor for probes going negative (now clamped to positive values).
- Fixed path validation when creating new volume profile (case 1229933)
- Fixed a bug where Decal Shader Graphs would not recieve reprojected Position, Normal, or Bitangent data. (1239921)
- Fix reflection hierarchy for CARPAINT in AxF.
- Fix precise fresnel for delta lights for SVBRDF in AxF.
- Fixed the debug exposure mode for display sky reflection and debug view baked lighting
- Fixed MSAA depth resolve when there is no motion vectors
- Fixed various object leaks in HDRP.
- Fixed compile error with XR SubsystemManager.
- Fix for assertion triggering sometimes when saving a newly created lit shader graph (case 1230996)
- Fixed culling of planar reflection probes that change position (case 1218651)
- Fixed null reference when processing lightprobe (case 1235285)
- Fix issue causing wrong planar reflection rendering when more than one camera is present.
- Fix black screen in XR when HDRP package is present but not used.
- Fixed an issue with the specularFGD term being used when the material has a clear coat (lit shader).
- Fixed white flash happening with auto-exposure in some cases (case 1223774)
- Fixed NaN which can appear with real time reflection and inf value
- Fixed an issue that was collapsing the volume components in the HDRP default settings
- Fixed warning about missing bound decal buffer
- Fixed shader warning on Xbox for ResolveStencilBuffer.compute. 
- Fixed PBR shader ZTest rendering in deferred.
- Replaced commands incompatible with async compute in light list build process.
- Diffusion Profile and Material references in HDRP materials are now correctly exported to unity packages. Note that the diffusion profile or the material references need to be edited once before this can work properly.
- Fix MaterialBalls having same guid issue
- Fix spelling and grammatical errors in material samples
- Fixed unneeded cookie texture allocation for cone stop lights.
- Fixed scalarization code for contact shadows.
- Fixed volume debug in playmode
- Fixed issue when toggling anything in HDRP asset that will produce an error (case 1238155)
- Fixed shader warning in PCSS code when using Vulkan.
- Fixed decal that aren't working without Metal and Ambient Occlusion option enabled.
- Fixed an error about procedural sky being logged by mistake.
- Fixed shadowmask UI now correctly showing shadowmask disable
- Made more explicit the warning about raytracing and asynchronous compute. Also fixed the condition in which it appears.
- Fixed a null ref exception in static sky when the default volume profile is invalid.
- DXR: Fixed shader compilation error with shader graph and pathtracer
- Fixed SceneView Draw Modes not being properly updated after opening new scene view panels or changing the editor layout.
- Fixed issue with screen-space shadows not enabled properly when RT is disabled (case 1235821)
- Fixed a performance issue with stochastic ray traced area shadows.
- Fixed cookie texture not updated when changing an import settings (srgb for example).
- Fixed flickering of the game/scene view when lookdev is running.
- Fixed issue with reflection probes in realtime time mode with OnEnable baking having wrong lighting with sky set to dynamic (case 1238047).
- Fixed transparent motion vectors not working when in MSAA.
- Fix error when removing DecalProjector from component contextual menu (case 1243960)
- Fixed issue with post process when running in RGBA16 and an object with additive blending is in the scene.
- Fixed corrupted values on LayeredLit when using Vertex Color multiply mode to multiply and MSAA is activated. 
<<<<<<< HEAD
- Fixed some GCAlloc in the debug window.
=======
- Fix conflicts with Handles manipulation when performing a Reset in DecalComponent (case 1238833)
- Fixed depth prepass and postpass being disabled after changing the shader in the material UI.
- Fixed issue with sceneview camera settings not being saved after Editor restart.
- Fixed issue when switching back to custom sensor type in physical camera settings (case 1244350).
- Fixed a null ref exception when running playmode tests with the render pipeline debug window opened.
>>>>>>> 4c26a41a

### Changed
- Improve MIP selection for decals on Transparents
- Color buffer pyramid is not allocated anymore if neither refraction nor distortion are enabled
- Rename Emission Radius to Radius in UI in Point, Spot
- Angular Diameter parameter for directional light is no longuer an advanced property
- DXR: Remove Light Radius and Angular Diamater of Raytrace shadow. Angular Diameter and Radius are used instead.
- Remove MaxSmoothness parameters from UI for point, spot and directional light. The MaxSmoothness is now deduce from Radius Parameters
- DXR: Remove the Ray Tracing Environement Component. Add a Layer Mask to the ray Tracing volume components to define which objects are taken into account for each effect.
- Removed second cubemaps used for shadowing in lookdev
- Disable Physically Based Sky below ground
- Increase max limit of area light and reflection probe to 128
- Change default texture for detailmap to grey
- Optimize Shadow RT load on Tile based architecture platforms.
- Improved quality of SSAO.
- Moved RequestShadowMapRendering() back to public API.
- Update HDRP DXR Wizard with an option to automatically clone the hdrp config package and setup raytracing to 1 in shaders file.
- Added SceneSelection pass for TerrainLit shader.
- Simplified Light's type API regrouping the logic in one place (Check type in HDAdditionalLightData)
- The support of LOD CrossFade (Dithering transition) in master nodes now required to enable it in the master node settings (Save variant)
- Improved shadow bias, by removing constant depth bias and substituting it with slope-scale bias.
- Fix the default stencil values when a material is created from a SSS ShaderGraph.
- Tweak test asset to be compatible with XR: unlit SG material for canvas and double-side font material
- Slightly tweaked the behaviour of bloom when resolution is low to reduce artifacts.
- Hidden fields in Light Inspector that is not relevant while in BakingOnly mode.
- Changed parametrization of PCSS, now softness is derived from angular diameter (for directional lights) or shape radius (for point/spot lights) and min filter size is now in the [0..1] range.
- Moved the copy of the geometry history buffers to right after the depth mip chain generation.
- Rename "Luminance" to "Nits" in UX for physical light unit
- Rename FrameSettings "SkyLighting" to "SkyReflection"
- Reworked XR automated tests
- The ray traced screen space shadow history for directional, spot and point lights is discarded if the light transform has changed.
- Changed the behavior for ray tracing in case a mesh renderer has both transparent and opaque submeshes.
- Improve history buffer management
- Replaced PlayerSettings.virtualRealitySupported with XRGraphics.tryEnable.
- Remove redundant FrameSettings RealTimePlanarReflection
- Improved a bit the GC calls generated during the rendering.
- Material update is now only triggered when the relevant settings are touched in the shader graph master nodes
- Changed the way Sky Intensity (on Sky volume components) is handled. It's now a combo box where users can choose between Exposure, Multiplier or Lux (for HDRI sky only) instead of both multiplier and exposure being applied all the time. Added a new menu item to convert old profiles.
- Change how method for specular occlusions is decided on inspector shader (Lit, LitTesselation, LayeredLit, LayeredLitTessellation)
- Unlocked SSS, SSR, Motion Vectors and Distortion frame settings for reflections probes.
- Hide unused LOD settings in Quality Settings legacy window.
- Reduced the constrained distance for temporal reprojection of ray tracing denoising
- Removed shadow near plane from the Directional Light Shadow UI.
- Improved the performances of custom pass culling.
- The scene view camera now replicates the physical parameters from the camera tagged as "MainCamera".
- Reduced the number of GC.Alloc calls, one simple scene without plarnar / probes, it should be 0B.
- Renamed ProfilingSample to ProfilingScope and unified API. Added GPU Timings.
- Updated macros to be compatible with the new shader preprocessor.
- Ray tracing reflection temporal filtering is now done in pre-exposed space
- Search field selects the appropriate fields in both project settings panels 'HDRP Default Settings' and 'Quality/HDRP'
- Disabled the refraction and transmission map keywords if the material is opaque.
- Keep celestial bodies outside the atmosphere.
- Updated the MSAA documentation to specify what features HDRP supports MSAA for and what features it does not.
- Shader use for Runtime Debug Display are now correctly stripper when doing a release build
- Now each camera has its own Volume Stack. This allows Volume Parameters to be updated as early as possible and be ready for the whole frame without conflicts between cameras.
- Disable Async for SSR, SSAO and Contact shadow when aggregated ray tracing frame setting is on.
- Improved performance when entering play mode without domain reload by a factor of ~25
- Renamed the camera profiling sample to include the camera name
- Discarding the ray tracing history for AO, reflection, diffuse shadows and GI when the viewport size changes.
- Renamed the camera profiling sample to include the camera name
- Renamed the post processing graphic formats to match the new convention.
- The restart in Wizard for DXR will always be last fix from now on
- Refactoring pre-existing materials to share more shader code between rasterization and ray tracing.
- Setting a material's Refraction Model to Thin does not overwrite the Thickness and Transmission Absorption Distance anymore.
- Removed Wind textures from runtime as wind is no longer built into the pipeline
- Changed Shader Graph titles of master nodes to be more easily searchable ("HDRP/x" -> "x (HDRP)")
- Expose StartSinglePass() and StopSinglePass() as public interface for XRPass
- Replaced the Texture array for 2D cookies (spot, area and directional lights) and for planar reflections by an atlas.
- Moved the tier defining from the asset to the concerned volume components.
- Changing from a tier management to a "mode" management for reflection and GI and removing the ability to enable/disable deferred and ray bining (they are now implied by performance mode)
- The default FrameSettings for ScreenSpaceShadows is set to true for Camera in order to give a better workflow for DXR.
- Refactor internal usage of Stencil bits.
- Changed how the material upgrader works and added documentation for it.
- Custom passes now disable the stencil when overwriting the depth and not writing into it.
- Renamed the camera profiling sample to include the camera name
- Changed the way the shadow casting property of transparent and tranmissive materials is handeled for ray tracing.
- Changed inspector materials stencil setting code to have more sharing.
- Updated the default scene and default DXR scene and DefaultVolumeProfile.
- Changed the way the length parameter is used for ray traced contact shadows.
- Improved the coherency of PCSS blur between cascades.
- Updated VR checks in Wizard to reflect new XR System.
- Removing unused alpha threshold depth prepass and post pass for fabric shader graph.
- Transform result from CIE XYZ to sRGB color space in EvalSensitivity for iridescence.
- Moved BeginCameraRendering callback right before culling.
- Changed the visibility of the Indirect Lighting Controller component to public.
- Renamed the cubemap used for diffuse convolution to a more explicit name for the memory profiler.
- Improved behaviour of transmission color on transparent surfaces in path tracing.
- Light dimmer can now get values higher than one and was renamed to multiplier in the UI.
- Removed info box requesting volume component for Visual Environment and updated the documentation with the relevant information.
- Improved light selection oracle for light sampling in path tracing.
- Stripped ray tracing subsurface passes with ray tracing is not enabled.
- Remove LOD cross fade code for ray tracing shaders
- Removed legacy VR code
- Add range-based clipping to box lights (case 1178780)
- Improve area light culling (case 1085873)
- Light Hierarchy debug mode can now adjust Debug Exposure for visualizing high exposure scenes.
- Rejecting history for ray traced reflections based on a threshold evaluated on the neighborhood of the sampled history.
- Renamed "Environment" to "Reflection Probes" in tile/cluster debug menu.
- Utilities namespace is obsolete, moved its content to UnityEngine.Rendering (case 1204677)
- Obsolete Utilities namespace was removed, instead use UnityEngine.Rendering (case 1204677)
- Moved most of the compute shaders to the multi_compile API instead of multiple kernels.
- Use multi_compile API for deferred compute shader with shadow mask.
- Remove the raytracing rendering queue system to make recursive raytraced material work when raytracing is disabled
- Changed a few resources used by ray tracing shaders to be global resources (using register space1) for improved CPU performance.
- All custom pass volumes are now executed for one injection point instead of the first one.
- Hidden unsupported choice in emission in Materials
- Temporal Anti aliasing improvements.
- Optimized PrepareLightsForGPU (cost reduced by over 25%) and PrepareGPULightData (around twice as fast now).
- Moved scene view camera settings for HDRP from the preferences window to the scene view camera settings window.
- Updated shaders to be compatible with Microsoft's DXC.
- Debug exposure in debug menu have been replace to debug exposure compensation in EV100 space and is always visible.
- Further optimized PrepareLightsForGPU (3x faster with few shadows, 1.4x faster with a lot of shadows or equivalently cost reduced by 68% to 37%).
- Raytracing: Replaced the DIFFUSE_LIGHTING_ONLY multicompile by a uniform.
- Raytracing: Removed the dynamic lightmap multicompile.
- Raytracing: Remove the LOD cross fade multi compile for ray tracing.
- Cookie are now supported in lightmaper. All lights casting cookie and baked will now include cookie influence.
- Avoid building the mip chain a second time for SSR for transparent objects.
- Replaced "High Quality" Subsurface Scattering with a set of Quality Levels.
- Replaced "High Quality" Volumetric Lighting with "Screen Resolution Percentage" and "Volume Slice Count" on the Fog volume component.
- Merged material samples and shader samples
- Update material samples scene visuals
- Use multi_compile API for deferred compute shader with shadow mask.
- Made the StaticLightingSky class public so that users can change it by script for baking purpose.
- Shadowmask and realtime reflectoin probe property are hide in Quality settings
- Improved performance of reflection probe management when using a lot of probes.
- Ignoring the disable SSR flags for recursive rendering.

## [7.1.1] - 2019-09-05

### Added
- Transparency Overdraw debug mode. Allows to visualize transparent objects draw calls as an "heat map".
- Enabled single-pass instancing support for XR SDK with new API cmd.SetInstanceMultiplier()
- XR settings are now available in the HDRP asset
- Support for Material Quality in Shader Graph
- Material Quality support selection in HDRP Asset
- Renamed XR shader macro from UNITY_STEREO_ASSIGN_COMPUTE_EYE_INDEX to UNITY_XR_ASSIGN_VIEW_INDEX
- Raytracing ShaderGraph node for HDRP shaders
- Custom passes volume component with 3 injection points: Before Rendering, Before Transparent and Before Post Process
- Alpha channel is now properly exported to camera render textures when using FP16 color buffer format
- Support for XR SDK mirror view modes
- HD Master nodes in Shader Graph now support Normal and Tangent modification in vertex stage.
- DepthOfFieldCoC option in the fullscreen debug modes.
- Added override Ambient Occlusion option on debug windows
- Added Custom Post Processes with 3 injection points: Before Transparent, Before Post Process and After Post Process
- Added draft of minimal interactive path tracing (experimental) based on DXR API - Support only 4 area light, lit and unlit shader (non-shadergraph)
- Small adjustments to TAA anti flicker (more aggressive on high values).

### Fixed
- Fixed wizard infinite loop on cancellation
- Fixed with compute shader error about too many threads in threadgroup on low GPU
- Fixed invalid contact shadow shaders being created on metal
- Fixed a bug where if Assembly.GetTypes throws an exception due to mis-versioned dlls, then no preprocessors are used in the shader stripper
- Fixed typo in AXF decal property preventing to compile
- Fixed reflection probe with XR single-pass and FPTL
- Fixed force gizmo shown when selecting camera in hierarchy
- Fixed issue with XR occlusion mesh and dynamic resolution
- Fixed an issue where lighting compute buffers were re-created with the wrong size when resizing the window, causing tile artefacts at the top of the screen.
- Fix FrameSettings names and tooltips
- Fixed error with XR SDK when the Editor is not in focus
- Fixed errors with RenderGraph, XR SDK and occlusion mesh
- Fixed shadow routines compilation errors when "real" type is a typedef on "half".
- Fixed toggle volumetric lighting in the light UI
- Fixed post-processing history reset handling rt-scale incorrectly
- Fixed crash with terrain and XR multi-pass
- Fixed ShaderGraph material synchronization issues
- Fixed a null reference exception when using an Emissive texture with Unlit shader (case 1181335)
- Fixed an issue where area lights and point lights where not counted separately with regards to max lights on screen (case 1183196)
- Fixed an SSR and Subsurface Scattering issue (appearing black) when using XR.

### Changed
- Update Wizard layout.
- Remove almost all Garbage collection call within a frame.
- Rename property AdditionalVeclocityChange to AddPrecomputeVelocity
- Call the End/Begin camera rendering callbacks for camera with customRender enabled
- Changeg framesettings migration order of postprocess flags as a pr for reflection settings flags have been backported to 2019.2
- Replaced usage of ENABLE_VR in XRSystem.cs by version defines based on the presence of the built-in VR and XR modules
- Added an update virtual function to the SkyRenderer class. This is called once per frame. This allows a given renderer to amortize heavy computation at the rate it chooses. Currently only the physically based sky implements this.
- Removed mandatory XRPass argument in HDCamera.GetOrCreate()
- Restored the HDCamera parameter to the sky rendering builtin parameters.
- Removed usage of StructuredBuffer for XR View Constants
- Expose Direct Specular Lighting control in FrameSettings
- Deprecated ExponentialFog and VolumetricFog volume components. Now there is only one exponential fog component (Fog) which can add Volumetric Fog as an option. Added a script in Edit -> Render Pipeline -> Upgrade Fog Volume Components.

## [7.0.1] - 2019-07-25

### Added
- Added option in the config package to disable globally Area Lights and to select shadow quality settings for the deferred pipeline.
- When shader log stripping is enabled, shader stripper statistics will be written at `Temp/shader-strip.json`
- Occlusion mesh support from XR SDK

### Fixed
- Fixed XR SDK mirror view blit, cleanup some XRTODO and removed XRDebug.cs
- Fixed culling for volumetrics with XR single-pass rendering
- Fix shadergraph material pass setup not called
- Fixed documentation links in component's Inspector header bar
- Cookies using the render texture output from a camera are now properly updated
- Allow in ShaderGraph to enable pre/post pass when the alpha clip is disabled

### Changed
- RenderQueue for Opaque now start at Background instead of Geometry.
- Clamp the area light size for scripting API when we change the light type
- Added a warning in the material UI when the diffusion profile assigned is not in the HDRP asset


## [7.0.0] - 2019-07-17

### Added
- `Fixed`, `Viewer`, and `Automatic` modes to compute the FOV used when rendering a `PlanarReflectionProbe`
- A checkbox to toggle the chrome gizmo of `ReflectionProbe`and `PlanarReflectionProbe`
- Added a Light layer in shadows that allow for objects to cast shadows without being affected by light (and vice versa).
- You can now access ShaderGraph blend states from the Material UI (for example, **Surface Type**, **Sorting Priority**, and **Blending Mode**). This change may break Materials that use a ShaderGraph, to fix them, select **Edit > Render Pipeline > Reset all ShaderGraph Scene Materials BlendStates**. This syncs the blendstates of you ShaderGraph master nodes with the Material properties.
- You can now control ZTest, ZWrite, and CullMode for transparent Materials.
- Materials that use Unlit Shaders or Unlit Master Node Shaders now cast shadows.
- Added an option to enable the ztest on **After Post Process** materials when TAA is disabled.
- Added a new SSAO (based on Ground Truth Ambient Occlusion algorithm) to replace the previous one.
- Added support for shadow tint on light
- BeginCameraRendering and EndCameraRendering callbacks are now called with probes
- Adding option to update shadow maps only On Enable and On Demand.
- Shader Graphs that use time-dependent vertex modification now generate correct motion vectors.
- Added option to allow a custom spot angle for spot light shadow maps.
- Added frame settings for individual post-processing effects
- Added dither transition between cascades for Low and Medium quality settings
- Added single-pass instancing support with XR SDK
- Added occlusion mesh support with XR SDK
- Added support of Alembic velocity to various shaders
- Added support for more than 2 views for single-pass instancing
- Added support for per punctual/directional light min roughness in StackLit
- Added mirror view support with XR SDK
- Added VR verification in HDRPWizard
- Added DXR verification in HDRPWizard
- Added feedbacks in UI of Volume regarding skies
- Cube LUT support in Tonemapping. Cube LUT helpers for external grading are available in the Post-processing Sample package.

### Fixed
- Fixed an issue with history buffers causing effects like TAA or auto exposure to flicker when more than one camera was visible in the editor
- The correct preview is displayed when selecting multiple `PlanarReflectionProbe`s
- Fixed volumetric rendering with camera-relative code and XR stereo instancing
- Fixed issue with flashing cyan due to async compilation of shader when selecting a mesh
- Fix texture type mismatch when the contact shadow are disabled (causing errors on IOS devices)
- Fixed Generate Shader Includes while in package
- Fixed issue when texture where deleted in ShadowCascadeGUI
- Fixed issue in FrameSettingsHistory when disabling a camera several time without enabling it in between.
- Fixed volumetric reprojection with camera-relative code and XR stereo instancing
- Added custom BaseShaderPreprocessor in HDEditorUtils.GetBaseShaderPreprocessorList()
- Fixed compile issue when USE_XR_SDK is not defined
- Fixed procedural sky sun disk intensity for high directional light intensities
- Fixed Decal mip level when using texture mip map streaming to avoid dropping to lowest permitted mip (now loading all mips)
- Fixed deferred shading for XR single-pass instancing after lightloop refactor
- Fixed cluster and material classification debug (material classification now works with compute as pixel shader lighting)
- Fixed IOS Nan by adding a maximun epsilon definition REAL_EPS that uses HALF_EPS when fp16 are used
- Removed unnecessary GC allocation in motion blur code
- Fixed locked UI with advanded influence volume inspector for probes
- Fixed invalid capture direction when rendering planar reflection probes
- Fixed Decal HTILE optimization with platform not supporting texture atomatic (Disable it)
- Fixed a crash in the build when the contact shadows are disabled
- Fixed camera rendering callbacks order (endCameraRendering was being called before the actual rendering)
- Fixed issue with wrong opaque blending settings for After Postprocess
- Fixed issue with Low resolution transparency on PS4
- Fixed a memory leak on volume profiles
- Fixed The Parallax Occlusion Mappping node in shader graph and it's UV input slot
- Fixed lighting with XR single-pass instancing by disabling deferred tiles
- Fixed the Bloom prefiltering pass
- Fixed post-processing effect relying on Unity's random number generator
- Fixed camera flickering when using TAA and selecting the camera in the editor
- Fixed issue with single shadow debug view and volumetrics
- Fixed most of the problems with light animation and timeline
- Fixed indirect deferred compute with XR single-pass instancing
- Fixed a slight omission in anisotropy calculations derived from HazeMapping in StackLit
- Improved stack computation numerical stability in StackLit
- Fix PBR master node always opaque (wrong blend modes for forward pass)
- Fixed TAA with XR single-pass instancing (missing macros)
- Fixed an issue causing Scene View selection wire gizmo to not appear when using HDRP Shader Graphs.
- Fixed wireframe rendering mode (case 1083989)
- Fixed the renderqueue not updated when the alpha clip is modified in the material UI.
- Fixed the PBR master node preview
- Remove the ReadOnly flag on Reflection Probe's cubemap assets during bake when there are no VCS active.
- Fixed an issue where setting a material debug view would not reset the other exclusive modes
- Spot light shapes are now correctly taken into account when baking
- Now the static lighting sky will correctly take the default values for non-overridden properties
- Fixed material albedo affecting the lux meter
- Extra test in deferred compute shading to avoid shading pixels that were not rendered by the current camera (for camera stacking)

### Changed
- Optimization: Reduce the group size of the deferred lighting pass from 16x16 to 8x8
- Replaced HDCamera.computePassCount by viewCount
- Removed xrInstancing flag in RTHandles (replaced by TextureXR.slices and TextureXR.dimensions)
- Refactor the HDRenderPipeline and lightloop code to preprare for high level rendergraph
- Removed the **Back Then Front Rendering** option in the fabric Master Node settings. Enabling this option previously did nothing.
- Shader type Real translates to FP16 precision on Nintendo Switch.
- Shader framework refactor: Introduce CBSDF, EvaluateBSDF, IsNonZeroBSDF to replace BSDF functions
- Shader framework refactor:  GetBSDFAngles, LightEvaluation and SurfaceShading functions
- Replace ComputeMicroShadowing by GetAmbientOcclusionForMicroShadowing
- Rename WorldToTangent to TangentToWorld as it was incorrectly named
- Remove SunDisk and Sun Halo size from directional light
- Remove all obsolete wind code from shader
- Renamed DecalProjectorComponent into DecalProjector for API alignment.
- Improved the Volume UI and made them Global by default
- Remove very high quality shadow option
- Change default for shadow quality in Deferred to Medium
- Enlighten now use inverse squared falloff (before was using builtin falloff)
- Enlighten is now deprecated. Please use CPU or GPU lightmaper instead.
- Remove the name in the diffusion profile UI
- Changed how shadow map resolution scaling with distance is computed. Now it uses screen space area rather than light range.
- Updated MoreOptions display in UI
- Moved Display Area Light Emissive Mesh script API functions in the editor namespace
- direct strenght properties in ambient occlusion now affect direct specular as well
- Removed advanced Specular Occlusion control in StackLit: SSAO based SO control is hidden and fixed to behave like Lit, SPTD is the only HQ technique shown for baked SO.
- Shader framework refactor: Changed ClampRoughness signature to include PreLightData access.
- HDRPWizard window is now in Window > General > HD Render Pipeline Wizard
- Moved StaticLightingSky to LightingWindow
- Removes the current "Scene Settings" and replace them with "Sky & Fog Settings" (with Physically Based Sky and Volumetric Fog).
- Changed how cached shadow maps are placed inside the atlas to minimize re-rendering of them.

## [6.7.0-preview] - 2019-05-16

### Added
- Added ViewConstants StructuredBuffer to simplify XR rendering
- Added API to render specific settings during a frame
- Added stadia to the supported platforms (2019.3)
- Enabled cascade blends settings in the HD Shadow component
- Added Hardware Dynamic Resolution support.
- Added MatCap debug view to replace the no scene lighting debug view.
- Added clear GBuffer option in FrameSettings (default to false)
- Added preview for decal shader graph (Only albedo, normal and emission)
- Added exposure weight control for decal
- Screen Space Directional Shadow under a define option. Activated for ray tracing
- Added a new abstraction for RendererList that will help transition to Render Graph and future RendererList API
- Added multipass support for VR
- Added XR SDK integration (multipass only)
- Added Shader Graph samples for Hair, Fabric and Decal master nodes.
- Add fade distance, shadow fade distance and light layers to light explorer
- Add method to draw light layer drawer in a rect to HDEditorUtils

### Fixed
- Fixed deserialization crash at runtime
- Fixed for ShaderGraph Unlit masternode not writing velocity
- Fixed a crash when assiging a new HDRP asset with the 'Verify Saving Assets' option enabled
- Fixed exposure to properly support TEXTURE2D_X
- Fixed TerrainLit basemap texture generation
- Fixed a bug that caused nans when material classification was enabled and a tile contained one standard material + a material with transmission.
- Fixed gradient sky hash that was not using the exposure hash
- Fixed displayed default FrameSettings in HDRenderPipelineAsset wrongly updated on scripts reload.
- Fixed gradient sky hash that was not using the exposure hash.
- Fixed visualize cascade mode with exposure.
- Fixed (enabled) exposure on override lighting debug modes.
- Fixed issue with LightExplorer when volume have no profile
- Fixed issue with SSR for negative, infinite and NaN history values
- Fixed LightLayer in HDReflectionProbe and PlanarReflectionProbe inspector that was not displayed as a mask.
- Fixed NaN in transmission when the thickness and a color component of the scattering distance was to 0
- Fixed Light's ShadowMask multi-edition.
- Fixed motion blur and SMAA with VR single-pass instancing
- Fixed NaNs generated by phase functionsin volumetric lighting
- Fixed NaN issue with refraction effect and IOR of 1 at extreme grazing angle
- Fixed nan tracker not using the exposure
- Fixed sorting priority on lit and unlit materials
- Fixed null pointer exception when there are no AOVRequests defined on a camera
- Fixed dirty state of prefab using disabled ReflectionProbes
- Fixed an issue where gizmos and editor grid were not correctly depth tested
- Fixed created default scene prefab non editable due to wrong file extension.
- Fixed an issue where sky convolution was recomputed for nothing when a preview was visible (causing extreme slowness when fabric convolution is enabled)
- Fixed issue with decal that wheren't working currently in player
- Fixed missing stereo rendering macros in some fragment shaders
- Fixed exposure for ReflectionProbe and PlanarReflectionProbe gizmos
- Fixed single-pass instancing on PSVR
- Fixed Vulkan shader issue with Texture2DArray in ScreenSpaceShadow.compute by re-arranging code (workaround)
- Fixed camera-relative issue with lights and XR single-pass instancing
- Fixed single-pass instancing on Vulkan
- Fixed htile synchronization issue with shader graph decal
- Fixed Gizmos are not drawn in Camera preview
- Fixed pre-exposure for emissive decal
- Fixed wrong values computed in PreIntegrateFGD and in the generation of volumetric lighting data by forcing the use of fp32.
- Fixed NaNs arising during the hair lighting pass
- Fixed synchronization issue in decal HTile that occasionally caused rendering artifacts around decal borders
- Fixed QualitySettings getting marked as modified by HDRP (and thus checked out in Perforce)
- Fixed a bug with uninitialized values in light explorer
- Fixed issue with LOD transition
- Fixed shader warnings related to raytracing and TEXTURE2D_X

### Changed
- Refactor PixelCoordToViewDirWS to be VR compatible and to compute it only once per frame
- Modified the variants stripper to take in account multiple HDRP assets used in the build.
- Improve the ray biasing code to avoid self-intersections during the SSR traversal
- Update Pyramid Spot Light to better match emitted light volume.
- Moved _XRViewConstants out of UnityPerPassStereo constant buffer to fix issues with PSSL
- Removed GetPositionInput_Stereo() and single-pass (double-wide) rendering mode
- Changed label width of the frame settings to accommodate better existing options.
- SSR's Default FrameSettings for camera is now enable.
- Re-enabled the sharpening filter on Temporal Anti-aliasing
- Exposed HDEditorUtils.LightLayerMaskDrawer for integration in other packages and user scripting.
- Rename atmospheric scattering in FrameSettings to Fog
- The size modifier in the override for the culling sphere in Shadow Cascades now defaults to 0.6, which is the same as the formerly hardcoded value.
- Moved LOD Bias and Maximum LOD Level from Frame Setting section `Other` to `Rendering`
- ShaderGraph Decal that affect only emissive, only draw in emissive pass (was drawing in dbuffer pass too)
- Apply decal projector fade factor correctly on all attribut and for shader graph decal
- Move RenderTransparentDepthPostpass after all transparent
- Update exposure prepass to interleave XR single-pass instancing views in a checkerboard pattern
- Removed ScriptRuntimeVersion check in wizard.

## [6.6.0-preview] - 2019-04-01

### Added
- Added preliminary changes for XR deferred shading
- Added support of 111110 color buffer
- Added proper support for Recorder in HDRP
- Added depth offset input in shader graph master nodes
- Added a Parallax Occlusion Mapping node
- Added SMAA support
- Added Homothety and Symetry quick edition modifier on volume used in ReflectionProbe, PlanarReflectionProbe and DensityVolume
- Added multi-edition support for DecalProjectorComponent
- Improve hair shader
- Added the _ScreenToTargetScaleHistory uniform variable to be used when sampling HDRP RTHandle history buffers.
- Added settings in `FrameSettings` to change `QualitySettings.lodBias` and `QualitySettings.maximumLODLevel` during a rendering
- Added an exposure node to retrieve the current, inverse and previous frame exposure value.
- Added an HD scene color node which allow to sample the scene color with mips and a toggle to remove the exposure.
- Added safeguard on HD scene creation if default scene not set in the wizard
- Added Low res transparency rendering pass.

### Fixed
- Fixed HDRI sky intensity lux mode
- Fixed dynamic resolution for XR
- Fixed instance identifier semantic string used by Shader Graph
- Fixed null culling result occuring when changing scene that was causing crashes
- Fixed multi-edition light handles and inspector shapes
- Fixed light's LightLayer field when multi-editing
- Fixed normal blend edition handles on DensityVolume
- Fixed an issue with layered lit shader and height based blend where inactive layers would still have influence over the result
- Fixed multi-selection handles color for DensityVolume
- Fixed multi-edition inspector's blend distances for HDReflectionProbe, PlanarReflectionProbe and DensityVolume
- Fixed metric distance that changed along size in DensityVolume
- Fixed DensityVolume shape handles that have not same behaviour in advance and normal edition mode
- Fixed normal map blending in TerrainLit by only blending the derivatives
- Fixed Xbox One rendering just a grey screen instead of the scene
- Fixed probe handles for multiselection
- Fixed baked cubemap import settings for convolution
- Fixed regression causing crash when attempting to open HDRenderPipelineWizard without an HDRenderPipelineAsset setted
- Fixed FullScreenDebug modes: SSAO, SSR, Contact shadow, Prerefraction Color Pyramid, Final Color Pyramid
- Fixed volumetric rendering with stereo instancing
- Fixed shader warning
- Fixed missing resources in existing asset when updating package
- Fixed PBR master node preview in forward rendering or transparent surface
- Fixed deferred shading with stereo instancing
- Fixed "look at" edition mode of Rotation tool for DecalProjectorComponent
- Fixed issue when switching mode in ReflectionProbe and PlanarReflectionProbe
- Fixed issue where migratable component version where not always serialized when part of prefab's instance
- Fixed an issue where shadow would not be rendered properly when light layer are not enabled
- Fixed exposure weight on unlit materials
- Fixed Light intensity not played in the player when recorded with animation/timeline
- Fixed some issues when multi editing HDRenderPipelineAsset
- Fixed emission node breaking the main shader graph preview in certain conditions.
- Fixed checkout of baked probe asset when baking probes.
- Fixed invalid gizmo position for rotated ReflectionProbe
- Fixed multi-edition of material's SurfaceType and RenderingPath
- Fixed whole pipeline reconstruction on selecting for the first time or modifying other than the currently used HDRenderPipelineAsset
- Fixed single shadow debug mode
- Fixed global scale factor debug mode when scale > 1
- Fixed debug menu material overrides not getting applied to the Terrain Lit shader
- Fixed typo in computeLightVariants
- Fixed deferred pass with XR instancing by disabling ComputeLightEvaluation
- Fixed bloom resolution independence
- Fixed lens dirt intensity not behaving properly
- Fixed the Stop NaN feature
- Fixed some resources to handle more than 2 instanced views for XR
- Fixed issue with black screen (NaN) produced on old GPU hardware or intel GPU hardware with gaussian pyramid
- Fixed issue with disabled punctual light would still render when only directional light is present

### Changed
- DensityVolume scripting API will no longuer allow to change between advance and normal edition mode
- Disabled depth of field, lens distortion and panini projection in the scene view
- TerrainLit shaders and includes are reorganized and made simpler.
- TerrainLit shader GUI now allows custom properties to be displayed in the Terrain fold-out section.
- Optimize distortion pass with stencil
- Disable SceneSelectionPass in shader graph preview
- Control punctual light and area light shadow atlas separately
- Move SMAA anti-aliasing option to after Temporal Anti Aliasing one, to avoid problem with previously serialized project settings
- Optimize rendering with static only lighting and when no cullable lights/decals/density volumes are present.
- Updated handles for DecalProjectorComponent for enhanced spacial position readability and have edition mode for better SceneView management
- DecalProjectorComponent are now scale independent in order to have reliable metric unit (see new Size field for changing the size of the volume)
- Restructure code from HDCamera.Update() by adding UpdateAntialiasing() and UpdateViewConstants()
- Renamed velocity to motion vectors
- Objects rendered during the After Post Process pass while TAA is enabled will not benefit from existing depth buffer anymore. This is done to fix an issue where those object would wobble otherwise
- Removed usage of builtin unity matrix for shadow, shadow now use same constant than other view
- The default volume layer mask for cameras & probes is now `Default` instead of `Everything`

## [6.5.0-preview] - 2019-03-07

### Added
- Added depth-of-field support with stereo instancing
- Adding real time area light shadow support
- Added a new FrameSettings: Specular Lighting to toggle the specular during the rendering

### Fixed
- Fixed diffusion profile upgrade breaking package when upgrading to a new version
- Fixed decals cropped by gizmo not updating correctly if prefab
- Fixed an issue when enabling SSR on multiple view
- Fixed edition of the intensity's unit field while selecting multiple lights
- Fixed wrong calculation in soft voxelization for density volume
- Fixed gizmo not working correctly with pre-exposure
- Fixed issue with setting a not available RT when disabling motion vectors
- Fixed planar reflection when looking at mirror normal
- Fixed mutiselection issue with HDLight Inspector
- Fixed HDAdditionalCameraData data migration
- Fixed failing builds when light explorer window is open
- Fixed cascade shadows border sometime causing artefacts between cascades
- Restored shadows in the Cascade Shadow debug visualization
- `camera.RenderToCubemap` use proper face culling

### Changed
- When rendering reflection probe disable all specular lighting and for metals use fresnelF0 as diffuse color for bake lighting.

## [6.4.0-preview] - 2019-02-21

### Added
- VR: Added TextureXR system to selectively expand TEXTURE2D macros to texture array for single-pass stereo instancing + Convert textures call to these macros
- Added an unit selection dropdown next to shutter speed (camera)
- Added error helpbox when trying to use a sub volume component that require the current HDRenderPipelineAsset to support a feature that it is not supporting.
- Add mesh for tube light when display emissive mesh is enabled

### Fixed
- Fixed Light explorer. The volume explorer used `profile` instead of `sharedProfile` which instantiate a custom volume profile instead of editing the asset itself.
- Fixed UI issue where all is displayed using metric unit in shadow cascade and Percent is set in the unit field (happening when opening the inspector).
- Fixed inspector event error when double clicking on an asset (diffusion profile/material).
- Fixed nullref on layered material UI when the material is not an asset.
- Fixed nullref exception when undo/redo a light property.
- Fixed visual bug when area light handle size is 0.

### Changed
- Update UI for 32bit/16bit shadow precision settings in HDRP asset
- Object motion vectors have been disabled in all but the game view. Camera motion vectors are still enabled everywhere, allowing TAA and Motion Blur to work on static objects.
- Enable texture array by default for most rendering code on DX11 and unlock stereo instancing (DX11 only for now)

## [6.3.0-preview] - 2019-02-18

### Added
- Added emissive property for shader graph decals
- Added a diffusion profile override volume so the list of diffusion profile assets to use can be chanaged without affecting the HDRP asset
- Added a "Stop NaNs" option on cameras and in the Scene View preferences.
- Added metric display option in HDShadowSettings and improve clamping
- Added shader parameter mapping in DebugMenu
- Added scripting API to configure DebugData for DebugMenu

### Fixed
- Fixed decals in forward
- Fixed issue with stencil not correctly setup for various master node and shader for the depth pass, motion vector pass and GBuffer/Forward pass
- Fixed SRP batcher and metal
- Fixed culling and shadows for Pyramid, Box, Rectangle and Tube lights
- Fixed an issue where scissor render state leaking from the editor code caused partially black rendering

### Changed
- When a lit material has a clear coat mask that is not null, we now use the clear coat roughness to compute the screen space reflection.
- Diffusion profiles are now limited to one per asset and can be referenced in materials, shader graphs and vfx graphs. Materials will be upgraded automatically except if they are using a shader graph, in this case it will display an error message.

## [6.2.0-preview] - 2019-02-15

### Added
- Added help box listing feature supported in a given HDRenderPipelineAsset alongs with the drawbacks implied.
- Added cascade visualizer, supporting disabled handles when not overriding.

### Fixed
- Fixed post processing with stereo double-wide
- Fixed issue with Metal: Use sign bit to find the cache type instead of lowest bit.
- Fixed invalid state when creating a planar reflection for the first time
- Fix FrameSettings's LitShaderMode not restrained by supported LitShaderMode regression.

### Changed
- The default value roughness value for the clearcoat has been changed from 0.03 to 0.01
- Update default value of based color for master node
- Update Fabric Charlie Sheen lighting model - Remove Fresnel component that wasn't part of initial model + Remap smoothness to [0.0 - 0.6] range for more artist friendly parameter

### Changed
- Code refactor: all macros with ARGS have been swapped with macros with PARAM. This is because the ARGS macros were incorrectly named.

## [6.1.0-preview] - 2019-02-13

### Added
- Added support for post-processing anti-aliasing in the Scene View (FXAA and TAA). These can be set in Preferences.
- Added emissive property for decal material (non-shader graph)

### Fixed
- Fixed a few UI bugs with the color grading curves.
- Fixed "Post Processing" in the scene view not toggling post-processing effects
- Fixed bake only object with flag `ReflectionProbeStaticFlag` when baking a `ReflectionProbe`

### Changed
- Removed unsupported Clear Depth checkbox in Camera inspector
- Updated the toggle for advanced mode in inspectors.

## [6.0.0-preview] - 2019-02-23

### Added
- Added new API to perform a camera rendering
- Added support for hair master node (Double kajiya kay - Lambert)
- Added Reset behaviour in DebugMenu (ingame mapping is right joystick + B)
- Added Default HD scene at new scene creation while in HDRP
- Added Wizard helping to configure HDRP project
- Added new UI for decal material to allow remapping and scaling of some properties
- Added cascade shadow visualisation toggle in HD shadow settings
- Added icons for assets
- Added replace blending mode for distortion
- Added basic distance fade for density volumes
- Added decal master node for shader graph
- Added HD unlit master node (Cross Pipeline version is name Unlit)
- Added new Rendering Queue in materials
- Added post-processing V3 framework embed in HDRP, remove postprocess V2 framework
- Post-processing now uses the generic volume framework
-   New depth-of-field, bloom, panini projection effects, motion blur
-   Exposure is now done as a pre-exposition pass, the whole system has been revamped
-   Exposure now use EV100 everywhere in the UI (Sky, Emissive Light)
- Added emissive intensity (Luminance and EV100 control) control for Emissive
- Added pre-exposure weigth for Emissive
- Added an emissive color node and a slider to control the pre-exposure percentage of emission color
- Added physical camera support where applicable
- Added more color grading tools
- Added changelog level for Shader Variant stripping
- Added Debug mode for validation of material albedo and metalness/specularColor values
- Added a new dynamic mode for ambient probe and renamed BakingSky to StaticLightingSky
- Added command buffer parameter to all Bind() method of material
- Added Material validator in Render Pipeline Debug
- Added code to future support of DXR (not enabled)
- Added support of multiviewport
- Added HDRenderPipeline.RequestSkyEnvironmentUpdate function to force an update from script when sky is set to OnDemand
- Added a Lighting and BackLighting slots in Lit, StackLit, Fabric and Hair master nodes
- Added support for overriding terrain detail rendering shaders, via the render pipeline editor resources asset
- Added xrInstancing flag support to RTHandle
- Added support for cullmask for decal projectors
- Added software dynamic resolution support
- Added support for "After Post-Process" render pass for unlit shader
- Added support for textured rectangular area lights
- Added stereo instancing macros to MSAA shaders
- Added support for Quarter Res Raytraced Reflections (not enabled)
- Added fade factor for decal projectors.
- Added stereo instancing macros to most shaders used in VR
- Added multi edition support for HDRenderPipelineAsset

### Fixed
- Fixed logic to disable FPTL with stereo rendering
- Fixed stacklit transmission and sun highlight
- Fixed decals with stereo rendering
- Fixed sky with stereo rendering
- Fixed flip logic for postprocessing + VR
- Fixed copyStencilBuffer pass for Switch
- Fixed point light shadow map culling that wasn't taking into account far plane
- Fixed usage of SSR with transparent on all master node
- Fixed SSR and microshadowing on fabric material
- Fixed blit pass for stereo rendering
- Fixed lightlist bounds for stereo rendering
- Fixed windows and in-game DebugMenu sync.
- Fixed FrameSettings' LitShaderMode sync when opening DebugMenu.
- Fixed Metal specific issues with decals, hitting a sampler limit and compiling AxF shader
- Fixed an issue with flipped depth buffer during postprocessing
- Fixed normal map use for shadow bias with forward lit - now use geometric normal
- Fixed transparent depth prepass and postpass access so they can be use without alpha clipping for lit shader
- Fixed support of alpha clip shadow for lit master node
- Fixed unlit master node not compiling
- Fixed issue with debug display of reflection probe
- Fixed issue with phong tessellations not working with lit shader
- Fixed issue with vertex displacement being affected by heightmap setting even if not heightmap where assign
- Fixed issue with density mode on Lit terrain producing NaN
- Fixed issue when going back and forth from Lit to LitTesselation for displacement mode
- Fixed issue with ambient occlusion incorrectly applied to emissiveColor with light layers in deferred
- Fixed issue with fabric convolution not using the correct convolved texture when fabric convolution is enabled
- Fixed issue with Thick mode for Transmission that was disabling transmission with directional light
- Fixed shutdown edge cases with HDRP tests
- Fixed slowdow when enabling Fabric convolution in HDRP asset
- Fixed specularAA not compiling in StackLit Master node
- Fixed material debug view with stereo rendering
- Fixed material's RenderQueue edition in default view.
- Fixed banding issues within volumetric density buffer
- Fixed missing multicompile for MSAA for AxF
- Fixed camera-relative support for stereo rendering
- Fixed remove sync with render thread when updating decal texture atlas.
- Fixed max number of keyword reach [256] issue. Several shader feature are now local
- Fixed Scene Color and Depth nodes
- Fixed SSR in forward
- Fixed custom editor of Unlit, HD Unlit and PBR shader graph master node
- Fixed issue with NewFrame not correctly calculated in Editor when switching scene
- Fixed issue with TerrainLit not compiling with depth only pass and normal buffer
- Fixed geometric normal use for shadow bias with PBR master node in forward
- Fixed instancing macro usage for decals
- Fixed error message when having more than one directional light casting shadow
- Fixed error when trying to display preview of Camera or PlanarReflectionProbe
- Fixed LOAD_TEXTURE2D_ARRAY_MSAA macro
- Fixed min-max and amplitude clamping value in inspector of vertex displacement materials
- Fixed issue with alpha shadow clip (was incorrectly clipping object shadow)
- Fixed an issue where sky cubemap would not be cleared correctly when setting the current sky to None
- Fixed a typo in Static Lighting Sky component UI
- Fixed issue with incorrect reset of RenderQueue when switching shader in inspector GUI
- Fixed issue with variant stripper stripping incorrectly some variants
- Fixed a case of ambient lighting flickering because of previews
- Fixed Decals when rendering multiple camera in a single frame
- Fixed cascade shadow count in shader
- Fixed issue with Stacklit shader with Haze effect
- Fixed an issue with the max sample count for the TAA
- Fixed post-process guard band for XR
- Fixed exposure of emissive of Unlit
- Fixed depth only and motion vector pass for Unlit not working correctly with MSAA
- Fixed an issue with stencil buffer copy causing unnecessary compute dispatches for lighting
- Fixed multi edition issue in FrameSettings
- Fixed issue with SRP batcher and DebugDisplay variant of lit shader
- Fixed issue with debug material mode not doing alpha test
- Fixed "Attempting to draw with missing UAV bindings" errors on Vulkan
- Fixed pre-exposure incorrectly apply to preview
- Fixed issue with duplicate 3D texture in 3D texture altas of volumetric?
- Fixed Camera rendering order (base on the depth parameter)
- Fixed shader graph decals not being cropped by gizmo
- Fixed "Attempting to draw with missing UAV bindings" errors on Vulkan.


### Changed
- ColorPyramid compute shader passes is swapped to pixel shader passes on platforms where the later is faster (Nintendo Switch).
- Removing the simple lightloop used by the simple lit shader
- Whole refactor of reflection system: Planar and reflection probe
- Separated Passthrough from other RenderingPath
- Update several properties naming and caption based on feedback from documentation team
- Remove tile shader variant for transparent backface pass of lit shader
- Rename all HDRenderPipeline to HDRP folder for shaders
- Rename decal property label (based on doc team feedback)
- Lit shader mode now default to Deferred to reduce build time
- Update UI of Emission parameters in shaders
- Improve shader variant stripping including shader graph variant
- Refactored render loop to render realtime probes visible per camera
- Enable SRP batcher by default
- Shader code refactor: Rename LIGHTLOOP_SINGLE_PASS => LIGHTLOOP_DISABLE_TILE_AND_CLUSTER and clean all usage of LIGHTLOOP_TILE_PASS
- Shader code refactor: Move pragma definition of vertex and pixel shader inside pass + Move SURFACE_GRADIENT definition in XXXData.hlsl
- Micro-shadowing in Lit forward now use ambientOcclusion instead of SpecularOcclusion
- Upgraded FrameSettings workflow, DebugMenu and Inspector part relative to it
- Update build light list shader code to support 32 threads in wavefronts on Switch
- LayeredLit layers' foldout are now grouped in one main foldout per layer
- Shadow alpha clip can now be enabled on lit shader and haor shader enven for opaque
- Temporal Antialiasing optimization for Xbox One X
- Parameter depthSlice on SetRenderTarget functions now defaults to -1 to bind the entire resource
- Rename SampleCameraDepth() functions to LoadCameraDepth() and SampleCameraDepth(), same for SampleCameraColor() functions
- Improved Motion Blur quality.
- Update stereo frame settings values for single-pass instancing and double-wide
- Rearrange FetchDepth functions to prepare for stereo-instancing
- Remove unused _ComputeEyeIndex
- Updated HDRenderPipelineAsset inspector
- Re-enable SRP batcher for metal

## [5.2.0-preview] - 2018-11-27

### Added
- Added option to run Contact Shadows and Volumetrics Voxelization stage in Async Compute
- Added camera freeze debug mode - Allow to visually see culling result for a camera
- Added support of Gizmo rendering before and after postprocess in Editor
- Added support of LuxAtDistance for punctual lights

### Fixed
- Fixed Debug.DrawLine and Debug.Ray call to work in game view
- Fixed DebugMenu's enum resetted on change
- Fixed divide by 0 in refraction causing NaN
- Fixed disable rough refraction support
- Fixed refraction, SSS and atmospheric scattering for VR
- Fixed forward clustered lighting for VR (double-wide).
- Fixed Light's UX to not allow negative intensity
- Fixed HDRenderPipelineAsset inspector broken when displaying its FrameSettings from project windows.
- Fixed forward clustered lighting for VR (double-wide).
- Fixed HDRenderPipelineAsset inspector broken when displaying its FrameSettings from project windows.
- Fixed Decals and SSR diable flags for all shader graph master node (Lit, Fabric, StackLit, PBR)
- Fixed Distortion blend mode for shader graph master node (Lit, StackLit)
- Fixed bent Normal for Fabric master node in shader graph
- Fixed PBR master node lightlayers
- Fixed shader stripping for built-in lit shaders.

### Changed
- Rename "Regular" in Diffusion profile UI "Thick Object"
- Changed VBuffer depth parametrization for volumetric from distanceRange to depthExtent - Require update of volumetric settings - Fog start at near plan
- SpotLight with box shape use Lux unit only

## [5.1.0-preview] - 2018-11-19

### Added

- Added a separate Editor resources file for resources Unity does not take when it builds a Player.
- You can now disable SSR on Materials in Shader Graph.
- Added support for MSAA when the Supported Lit Shader Mode is set to Both. Previously HDRP only supported MSAA for Forward mode.
- You can now override the emissive color of a Material when in debug mode.
- Exposed max light for Light Loop Settings in HDRP asset UI.
- HDRP no longer performs a NormalDBuffer pass update if there are no decals in the Scene.
- Added distant (fall-back) volumetric fog and improved the fog evaluation precision.
- Added an option to reflect sky in SSR.
- Added a y-axis offset for the PlanarReflectionProbe and offset tool.
- Exposed the option to run SSR and SSAO on async compute.
- Added support for the _GlossMapScale parameter in the Legacy to HDRP Material converter.
- Added wave intrinsic instructions for use in Shaders (for AMD GCN).


### Fixed
- Fixed sphere shaped influence handles clamping in Reflection Probes.
- Fixed Reflection Probe data migration for projects created before using HDRP.
- Fixed UI of Layered Material where Unity previously rendered the scrollbar above the Copy button.
- Fixed Material tessellations parameters Start fade distance and End fade distance. Originally, Unity clamped these values when you modified them.
- Fixed various distortion and refraction issues - handle a better fall-back.
- Fixed SSR for multiple views.
- Fixed SSR issues related to self-intersections.
- Fixed shape density volume handle speed.
- Fixed density volume shape handle moving too fast.
- Fixed the Camera velocity pass that we removed by mistake.
- Fixed some null pointer exceptions when disabling motion vectors support.
- Fixed viewports for both the Subsurface Scattering combine pass and the transparent depth prepass.
- Fixed the blend mode pop-up in the UI. It previously did not appear when you enabled pre-refraction.
- Fixed some null pointer exceptions that previously occurred when you disabled motion vectors support.
- Fixed Layered Lit UI issue with scrollbar.
- Fixed cubemap assignation on custom ReflectionProbe.
- Fixed Reflection Probes’ capture settings' shadow distance.
- Fixed an issue with the SRP batcher and Shader variables declaration.
- Fixed thickness and subsurface slots for fabric Shader master node that wasn't appearing with the right combination of flags.
- Fixed d3d debug layer warning.
- Fixed PCSS sampling quality.
- Fixed the Subsurface and transmission Material feature enabling for fabric Shader.
- Fixed the Shader Graph UV node’s dimensions when using it in a vertex Shader.
- Fixed the planar reflection mirror gizmo's rotation.
- Fixed HDRenderPipelineAsset's FrameSettings not showing the selected enum in the Inspector drop-down.
- Fixed an error with async compute.
- MSAA now supports transparency.
- The HDRP Material upgrader tool now converts metallic values correctly.
- Volumetrics now render in Reflection Probes.
- Fixed a crash that occurred whenever you set a viewport size to 0.
- Fixed the Camera physic parameter that the UI previously did not display.
- Fixed issue in pyramid shaped spotlight handles manipulation

### Changed

- Renamed Line shaped Lights to Tube Lights.
- HDRP now uses mean height fog parametrization.
- Shadow quality settings are set to All when you use HDRP (This setting is not visible in the UI when using SRP). This avoids Legacy Graphics Quality Settings disabling the shadows and give SRP full control over the Shadows instead.
- HDRP now internally uses premultiplied alpha for all fog.
- Updated default FrameSettings used for realtime Reflection Probes when you create a new HDRenderPipelineAsset.
- Remove multi-camera support. LWRP and HDRP will not support multi-camera layered rendering.
- Updated Shader Graph subshaders to use the new instancing define.
- Changed fog distance calculation from distance to plane to distance to sphere.
- Optimized forward rendering using AMD GCN by scalarizing the light loop.
- Changed the UI of the Light Editor.
- Change ordering of includes in HDRP Materials in order to reduce iteration time for faster compilation.
- Added a StackLit master node replacing the InspectorUI version. IMPORTANT: All previously authored StackLit Materials will be lost. You need to recreate them with the master node.

## [5.0.0-preview] - 2018-09-28

### Added
- Added occlusion mesh to depth prepass for VR (VR still disabled for now)
- Added a debug mode to display only one shadow at once
- Added controls for the highlight created by directional lights
- Added a light radius setting to punctual lights to soften light attenuation and simulate fill lighting
- Added a 'minRoughness' parameter to all non-area lights (was previously only available for certain light types)
- Added separate volumetric light/shadow dimmers
- Added per-pixel jitter to volumetrics to reduce aliasing artifacts
- Added a SurfaceShading.hlsl file, which implements material-agnostic shading functionality in an efficient manner
- Added support for shadow bias for thin object transmission
- Added FrameSettings to control realtime planar reflection
- Added control for SRPBatcher on HDRP Asset
- Added an option to clear the shadow atlases in the debug menu
- Added a color visualization of the shadow atlas rescale in debug mode
- Added support for disabling SSR on materials
- Added intrinsic for XBone
- Added new light volume debugging tool
- Added a new SSR debug view mode
- Added translaction's scale invariance on DensityVolume
- Added multiple supported LitShadermode and per renderer choice in case of both Forward and Deferred supported
- Added custom specular occlusion mode to Lit Shader Graph Master node

### Fixed
- Fixed a normal bias issue with Stacklit (Was causing light leaking)
- Fixed camera preview outputing an error when both scene and game view where display and play and exit was call
- Fixed override debug mode not apply correctly on static GI
- Fixed issue where XRGraphicsConfig values set in the asset inspector GUI weren't propagating correctly (VR still disabled for now)
- Fixed issue with tangent that was using SurfaceGradient instead of regular normal decoding
- Fixed wrong error message display when switching to unsupported target like IOS
- Fixed an issue with ambient occlusion texture sometimes not being created properly causing broken rendering
- Shadow near plane is no longer limited at 0.1
- Fixed decal draw order on transparent material
- Fixed an issue where sometime the lookup texture used for GGX convolution was broken, causing broken rendering
- Fixed an issue where you wouldn't see any fog for certain pipeline/scene configurations
- Fixed an issue with volumetric lighting where the anisotropy value of 0 would not result in perfectly isotropic lighting
- Fixed shadow bias when the atlas is rescaled
- Fixed shadow cascade sampling outside of the atlas when cascade count is inferior to 4
- Fixed shadow filter width in deferred rendering not matching shader config
- Fixed stereo sampling of depth texture in MSAA DepthValues.shader
- Fixed box light UI which allowed negative and zero sizes, thus causing NaNs
- Fixed stereo rendering in HDRISky.shader (VR)
- Fixed normal blend and blend sphere influence for reflection probe
- Fixed distortion filtering (was point filtering, now trilinear)
- Fixed contact shadow for large distance
- Fixed depth pyramid debug view mode
- Fixed sphere shaped influence handles clamping in reflection probes
- Fixed reflection probes data migration for project created before using hdrp
- Fixed ambient occlusion for Lit Master Node when slot is connected

### Changed
- Use samplerunity_ShadowMask instead of samplerunity_samplerLightmap for shadow mask
- Allow to resize reflection probe gizmo's size
- Improve quality of screen space shadow
- Remove support of projection model for ScreenSpaceLighting (SSR always use HiZ and refraction always Proxy)
- Remove all the debug mode from SSR that are obsolete now
- Expose frameSettings and Capture settings for reflection and planar probe
- Update UI for reflection probe, planar probe, camera and HDRP Asset
- Implement proper linear blending for volumetric lighting via deep compositing as described in the paper "Deep Compositing Using Lie Algebras"
- Changed  planar mapping to match terrain convention (XZ instead of ZX)
- XRGraphicsConfig is no longer Read/Write. Instead, it's read-only. This improves consistency of XR behavior between the legacy render pipeline and SRP
- Change reflection probe data migration code (to update old reflection probe to new one)
- Updated gizmo for ReflectionProbes
- Updated UI and Gizmo of DensityVolume

## [4.0.0-preview] - 2018-09-28

### Added
- Added a new TerrainLit shader that supports rendering of Unity terrains.
- Added controls for linear fade at the boundary of density volumes
- Added new API to control decals without monobehaviour object
- Improve Decal Gizmo
- Implement Screen Space Reflections (SSR) (alpha version, highly experimental)
- Add an option to invert the fade parameter on a Density Volume
- Added a Fabric shader (experimental) handling cotton and silk
- Added support for MSAA in forward only for opaque only
- Implement smoothness fade for SSR
- Added support for AxF shader (X-rite format - require special AxF importer from Unity not part of HDRP)
- Added control for sundisc on directional light (hack)
- Added a new HD Lit Master node that implements Lit shader support for Shader Graph
- Added Micro shadowing support (hack)
- Added an event on HDAdditionalCameraData for custom rendering
- HDRP Shader Graph shaders now support 4-channel UVs.

### Fixed
- Fixed an issue where sometimes the deferred shadow texture would not be valid, causing wrong rendering.
- Stencil test during decals normal buffer update is now properly applied
- Decals corectly update normal buffer in forward
- Fixed a normalization problem in reflection probe face fading causing artefacts in some cases
- Fix multi-selection behavior of Density Volumes overwriting the albedo value
- Fixed support of depth texture for RenderTexture. HDRP now correctly output depth to user depth buffer if RenderTexture request it.
- Fixed multi-selection behavior of Density Volumes overwriting the albedo value
- Fixed support of depth for RenderTexture. HDRP now correctly output depth to user depth buffer if RenderTexture request it.
- Fixed support of Gizmo in game view in the editor
- Fixed gizmo for spot light type
- Fixed issue with TileViewDebug mode being inversed in gameview
- Fixed an issue with SAMPLE_TEXTURECUBE_SHADOW macro
- Fixed issue with color picker not display correctly when game and scene view are visible at the same time
- Fixed an issue with reflection probe face fading
- Fixed camera motion vectors shader and associated matrices to update correctly for single-pass double-wide stereo rendering
- Fixed light attenuation functions when range attenuation is disabled
- Fixed shadow component algorithm fixup not dirtying the scene, so changes can be saved to disk.
- Fixed some GC leaks for HDRP
- Fixed contact shadow not affected by shadow dimmer
- Fixed GGX that works correctly for the roughness value of 0 (mean specular highlgiht will disappeard for perfect mirror, we rely on maxSmoothness instead to always have a highlight even on mirror surface)
- Add stereo support to ShaderPassForward.hlsl. Forward rendering now seems passable in limited test scenes with camera-relative rendering disabled.
- Add stereo support to ProceduralSky.shader and OpaqueAtmosphericScattering.shader.
- Added CullingGroupManager to fix more GC.Alloc's in HDRP
- Fixed rendering when multiple cameras render into the same render texture

### Changed
- Changed the way depth & color pyramids are built to be faster and better quality, thus improving the look of distortion and refraction.
- Stabilize the dithered LOD transition mask with respect to the camera rotation.
- Avoid multiple depth buffer copies when decals are present
- Refactor code related to the RT handle system (No more normal buffer manager)
- Remove deferred directional shadow and move evaluation before lightloop
- Add a function GetNormalForShadowBias() that material need to implement to return the normal used for normal shadow biasing
- Remove Jimenez Subsurface scattering code (This code was disabled by default, now remove to ease maintenance)
- Change Decal API, decal contribution is now done in Material. Require update of material using decal
- Move a lot of files from CoreRP to HDRP/CoreRP. All moved files weren't used by Ligthweight pipeline. Long term they could move back to CoreRP after CoreRP become out of preview
- Updated camera inspector UI
- Updated decal gizmo
- Optimization: The objects that are rendered in the Motion Vector Pass are not rendered in the prepass anymore
- Removed setting shader inclue path via old API, use package shader include paths
- The default value of 'maxSmoothness' for punctual lights has been changed to 0.99
- Modified deferred compute and vert/frag shaders for first steps towards stereo support
- Moved material specific Shader Graph files into corresponding material folders.
- Hide environment lighting settings when enabling HDRP (Settings are control from sceneSettings)
- Update all shader includes to use absolute path (allow users to create material in their Asset folder)
- Done a reorganization of the files (Move ShaderPass to RenderPipeline folder, Move all shadow related files to Lighting/Shadow and others)
- Improved performance and quality of Screen Space Shadows

## [3.3.0-preview] - 2018-01-01

### Added
- Added an error message to say to use Metal or Vulkan when trying to use OpenGL API
- Added a new Fabric shader model that supports Silk and Cotton/Wool
- Added a new HDRP Lighting Debug mode to visualize Light Volumes for Point, Spot, Line, Rectangular and Reflection Probes
- Add support for reflection probe light layers
- Improve quality of anisotropic on IBL

### Fixed
- Fix an issue where the screen where darken when rendering camera preview
- Fix display correct target platform when showing message to inform user that a platform is not supported
- Remove workaround for metal and vulkan in normal buffer encoding/decoding
- Fixed an issue with color picker not working in forward
- Fixed an issue where reseting HDLight do not reset all of its parameters
- Fixed shader compile warning in DebugLightVolumes.shader

### Changed
- Changed default reflection probe to be 256x256x6 and array size to be 64
- Removed dependence on the NdotL for thickness evaluation for translucency (based on artist's input)
- Increased the precision when comparing Planar or HD reflection probe volumes
- Remove various GC alloc in C#. Slightly better performance

## [3.2.0-preview] - 2018-01-01

### Added
- Added a luminance meter in the debug menu
- Added support of Light, reflection probe, emissive material, volume settings related to lighting to Lighting explorer
- Added support for 16bit shadows

### Fixed
- Fix issue with package upgrading (HDRP resources asset is now versionned to worarkound package manager limitation)
- Fix HDReflectionProbe offset displayed in gizmo different than what is affected.
- Fix decals getting into a state where they could not be removed or disabled.
- Fix lux meter mode - The lux meter isn't affected by the sky anymore
- Fix area light size reset when multi-selected
- Fix filter pass number in HDUtils.BlitQuad
- Fix Lux meter mode that was applying SSS
- Fix planar reflections that were not working with tile/cluster (olbique matrix)
- Fix debug menu at runtime not working after nested prefab PR come to trunk
- Fix scrolling issue in density volume

### Changed
- Shader code refactor: Split MaterialUtilities file in two parts BuiltinUtilities (independent of FragInputs) and MaterialUtilities (Dependent of FragInputs)
- Change screen space shadow rendertarget format from ARGB32 to RG16

## [3.1.0-preview] - 2018-01-01

### Added
- Decal now support per channel selection mask. There is now two mode. One with BaseColor, Normal and Smoothness and another one more expensive with BaseColor, Normal, Smoothness, Metal and AO. Control is on HDRP Asset. This may require to launch an update script for old scene: 'Edit/Render Pipeline/Single step upgrade script/Upgrade all DecalMaterial MaskBlendMode'.
- Decal now supports depth bias for decal mesh, to prevent z-fighting
- Decal material now supports draw order for decal projectors
- Added LightLayers support (Base on mask from renderers name RenderingLayers and mask from light name LightLayers - if they match, the light apply) - cost an extra GBuffer in deferred (more bandwidth)
- When LightLayers is enabled, the AmbientOclusion is store in the GBuffer in deferred path allowing to avoid double occlusion with SSAO. In forward the double occlusion is now always avoided.
- Added the possibility to add an override transform on the camera for volume interpolation
- Added desired lux intensity and auto multiplier for HDRI sky
- Added an option to disable light by type in the debug menu
- Added gradient sky
- Split EmissiveColor and bakeDiffuseLighting in forward avoiding the emissiveColor to be affect by SSAO
- Added a volume to control indirect light intensity
- Added EV 100 intensity unit for area lights
- Added support for RendererPriority on Renderer. This allow to control order of transparent rendering manually. HDRP have now two stage of sorting for transparent in addition to bact to front. Material have a priority then Renderer have a priority.
- Add Coupling of (HD)Camera and HDAdditionalCameraData for reset and remove in inspector contextual menu of Camera
- Add Coupling of (HD)ReflectionProbe and HDAdditionalReflectionData for reset and remove in inspector contextual menu of ReflectoinProbe
- Add macro to forbid unity_ObjectToWorld/unity_WorldToObject to be use as it doesn't handle camera relative rendering
- Add opacity control on contact shadow

### Fixed
- Fixed an issue with PreIntegratedFGD texture being sometimes destroyed and not regenerated causing rendering to break
- PostProcess input buffers are not copied anymore on PC if the viewport size matches the final render target size
- Fixed an issue when manipulating a lot of decals, it was displaying a lot of errors in the inspector
- Fixed capture material with reflection probe
- Refactored Constant Buffers to avoid hitting the maximum number of bound CBs in some cases.
- Fixed the light range affecting the transform scale when changed.
- Snap to grid now works for Decal projector resizing.
- Added a warning for 128x128 cookie texture without mipmaps
- Replace the sampler used for density volumes for correct wrap mode handling

### Changed
- Move Render Pipeline Debug "Windows from Windows->General-> Render Pipeline debug windows" to "Windows from Windows->Analysis-> Render Pipeline debug windows"
- Update detail map formula for smoothness and albedo, goal it to bright and dark perceptually and scale factor is use to control gradient speed
- Refactor the Upgrade material system. Now a material can be update from older version at any time. Call Edit/Render Pipeline/Upgrade all Materials to newer version
- Change name EnableDBuffer to EnableDecals at several place (shader, hdrp asset...), this require a call to Edit/Render Pipeline/Upgrade all Materials to newer version to have up to date material.
- Refactor shader code: BakeLightingData structure have been replace by BuiltinData. Lot of shader code have been remove/change.
- Refactor shader code: All GBuffer are now handled by the deferred material. Mean ShadowMask and LightLayers are control by lit material in lit.hlsl and not outside anymore. Lot of shader code have been remove/change.
- Refactor shader code: Rename GetBakedDiffuseLighting to ModifyBakedDiffuseLighting. This function now handle lighting model for transmission too. Lux meter debug mode is factor outisde.
- Refactor shader code: GetBakedDiffuseLighting is not call anymore in GBuffer or forward pass, including the ConvertSurfaceDataToBSDFData and GetPreLightData, this is done in ModifyBakedDiffuseLighting now
- Refactor shader code: Added a backBakeDiffuseLighting to BuiltinData to handle lighting for transmission
- Refactor shader code: Material must now call InitBuiltinData (Init all to zero + init bakeDiffuseLighting and backBakeDiffuseLighting ) and PostInitBuiltinData

## [3.0.0-preview] - 2018-01-01

### Fixed
- Fixed an issue with distortion that was using previous frame instead of current frame
- Fixed an issue where disabled light where not upgrade correctly to the new physical light unit system introduce in 2.0.5-preview

### Changed
- Update assembly definitions to output assemblies that match Unity naming convention (Unity.*).

## [2.0.5-preview] - 2018-01-01

### Added
- Add option supportDitheringCrossFade on HDRP Asset to allow to remove shader variant during player build if needed
- Add contact shadows for punctual lights (in additional shadow settings), only one light is allowed to cast contact shadows at the same time and so at each frame a dominant light is choosed among all light with contact shadows enabled.
- Add PCSS shadow filter support (from SRP Core)
- Exposed shadow budget parameters in HDRP asset
- Add an option to generate an emissive mesh for area lights (currently rectangle light only). The mesh fits the size, intensity and color of the light.
- Add an option to the HDRP asset to increase the resolution of volumetric lighting.
- Add additional ligth unit support for punctual light (Lumens, Candela) and area lights (Lumens, Luminance)
- Add dedicated Gizmo for the box Influence volume of HDReflectionProbe / PlanarReflectionProbe

### Changed
- Re-enable shadow mask mode in debug view
- SSS and Transmission code have been refactored to be able to share it between various material. Guidelines are in SubsurfaceScattering.hlsl
- Change code in area light with LTC for Lit shader. Magnitude is now take from FGD texture instead of a separate texture
- Improve camera relative rendering: We now apply camera translation on the model matrix, so before the TransformObjectToWorld(). Note: unity_WorldToObject and unity_ObjectToWorld must never be used directly.
- Rename positionWS to positionRWS (Camera relative world position) at a lot of places (mainly in interpolator and FragInputs). In case of custom shader user will be required to update their code.
- Rename positionWS, capturePositionWS, proxyPositionWS, influencePositionWS to positionRWS, capturePositionRWS, proxyPositionRWS, influencePositionRWS (Camera relative world position) in LightDefinition struct.
- Improve the quality of trilinear filtering of density volume textures.
- Improve UI for HDReflectionProbe / PlanarReflectionProbe

### Fixed
- Fixed a shader preprocessor issue when compiling DebugViewMaterialGBuffer.shader against Metal target
- Added a temporary workaround to Lit.hlsl to avoid broken lighting code with Metal/AMD
- Fixed issue when using more than one volume texture mask with density volumes.
- Fixed an error which prevented volumetric lighting from working if no density volumes with 3D textures were present.
- Fix contact shadows applied on transmission
- Fix issue with forward opaque lit shader variant being removed by the shader preprocessor
- Fixed compilation errors on Nintendo Switch (limited XRSetting support).
- Fixed apply range attenuation option on punctual light
- Fixed issue with color temperature not take correctly into account with static lighting
- Don't display fog when diffuse lighting, specular lighting, or lux meter debug mode are enabled.

## [2.0.4-preview] - 2018-01-01

### Fixed
- Fix issue when disabling rough refraction and building a player. Was causing a crash.

## [2.0.3-preview] - 2018-01-01

### Added
- Increased debug color picker limit up to 260k lux

## [2.0.2-preview] - 2018-01-01

### Added
- Add Light -> Planar Reflection Probe command
- Added a false color mode in rendering debug
- Add support for mesh decals
- Add flag to disable projector decals on transparent geometry to save performance and decal texture atlas space
- Add ability to use decal diffuse map as mask only
- Add visualize all shadow masks in lighting debug
- Add export of normal and roughness buffer for forwardOnly and when in supportOnlyForward mode for forward
- Provide a define in lit.hlsl (FORWARD_MATERIAL_READ_FROM_WRITTEN_NORMAL_BUFFER) when output buffer normal is used to read the normal and roughness instead of caclulating it (can save performance, but lower quality due to compression)
- Add color swatch to decal material

### Changed
- Change Render -> Planar Reflection creation to 3D Object -> Mirror
- Change "Enable Reflector" name on SpotLight to "Angle Affect Intensity"
- Change prototype of BSDFData ConvertSurfaceDataToBSDFData(SurfaceData surfaceData) to BSDFData ConvertSurfaceDataToBSDFData(uint2 positionSS, SurfaceData surfaceData)

### Fixed
- Fix issue with StackLit in deferred mode with deferredDirectionalShadow due to GBuffer not being cleared. Gbuffer is still not clear and issue was fix with the new Output of normal buffer.
- Fixed an issue where interpolation volumes were not updated correctly for reflection captures.
- Fixed an exception in Light Loop settings UI

## [2.0.1-preview] - 2018-01-01

### Added
- Add stripper of shader variant when building a player. Save shader compile time.
- Disable per-object culling that was executed in C++ in HD whereas it was not used (Optimization)
- Enable texture streaming debugging (was not working before 2018.2)
- Added Screen Space Reflection with Proxy Projection Model
- Support correctly scene selection for alpha tested object
- Add per light shadow mask mode control (i.e shadow mask distance and shadow mask). It use the option NonLightmappedOnly
- Add geometric filtering to Lit shader (allow to reduce specular aliasing)
- Add shortcut to create DensityVolume and PlanarReflection in hierarchy
- Add a DefaultHDMirrorMaterial material for PlanarReflection
- Added a script to be able to upgrade material to newer version of HDRP
- Removed useless duplication of ForwardError passes.
- Add option to not compile any DEBUG_DISPLAY shader in the player (Faster build) call Support Runtime Debug display

### Changed
- Changed SupportForwardOnly to SupportOnlyForward in render pipeline settings
- Changed versioning variable name in HDAdditionalXXXData from m_version to version
- Create unique name when creating a game object in the rendering menu (i.e Density Volume(2))
- Re-organize various files and folder location to clean the repository
- Change Debug windows name and location. Now located at:  Windows -> General -> Render Pipeline Debug

### Removed
- Removed GlobalLightLoopSettings.maxPlanarReflectionProbes and instead use value of GlobalLightLoopSettings.planarReflectionProbeCacheSize
- Remove EmissiveIntensity parameter and change EmissiveColor to be HDR (Matching Builtin Unity behavior) - Data need to be updated - Launch Edit -> Single Step Upgrade Script -> Upgrade all Materials emissionColor

### Fixed
- Fix issue with LOD transition and instancing
- Fix discrepency between object motion vector and camera motion vector
- Fix issue with spot and dir light gizmo axis not highlighted correctly
- Fix potential crash while register debug windows inputs at startup
- Fix warning when creating Planar reflection
- Fix specular lighting debug mode (was rendering black)
- Allow projector decal with null material to allow to configure decal when HDRP is not set
- Decal atlas texture offset/scale is updated after allocations (used to be before so it was using date from previous frame)

## [0.0.0-preview] - 2018-01-01

### Added
- Configure the VolumetricLightingSystem code path to be on by default
- Trigger a build exception when trying to build an unsupported platform
- Introduce the VolumetricLightingController component, which can (and should) be placed on the camera, and allows one to control the near and the far plane of the V-Buffer (volumetric "froxel" buffer) along with the depth distribution (from logarithmic to linear)
- Add 3D texture support for DensityVolumes
- Add a better mapping of roughness to mipmap for planar reflection
- The VolumetricLightingSystem now uses RTHandles, which allows to save memory by sharing buffers between different cameras (history buffers are not shared), and reduce reallocation frequency by reallocating buffers only if the rendering resolution increases (and suballocating within existing buffers if the rendering resolution decreases)
- Add a Volumetric Dimmer slider to lights to control the intensity of the scattered volumetric lighting
- Add UV tiling and offset support for decals.
- Add mipmapping support for volume 3D mask textures

### Changed
- Default number of planar reflection change from 4 to 2
- Rename _MainDepthTexture to _CameraDepthTexture
- The VolumetricLightingController has been moved to the Interpolation Volume framework and now functions similarly to the VolumetricFog settings
- Update of UI of cookie, CubeCookie, Reflection probe and planar reflection probe to combo box
- Allow enabling/disabling shadows for area lights when they are set to baked.
- Hide applyRangeAttenuation and FadeDistance for directional shadow as they are not used

### Removed
- Remove Resource folder of PreIntegratedFGD and add the resource to RenderPipeline Asset

### Fixed
- Fix ConvertPhysicalLightIntensityToLightIntensity() function used when creating light from script to match HDLightEditor behavior
- Fix numerical issues with the default value of mean free path of volumetric fog
- Fix the bug preventing decals from coexisting with density volumes
- Fix issue with alpha tested geometry using planar/triplanar mapping not render correctly or flickering (due to being wrongly alpha tested in depth prepass)
- Fix meta pass with triplanar (was not handling correctly the normal)
- Fix preview when a planar reflection is present
- Fix Camera preview, it is now a Preview cameraType (was a SceneView)
- Fix handling unknown GPUShadowTypes in the shadow manager.
- Fix area light shapes sent as point lights to the baking backends when they are set to baked.
- Fix unnecessary division by PI for baked area lights.
- Fix line lights sent to the lightmappers. The backends don't support this light type.
- Fix issue with shadow mask framesettings not correctly taken into account when shadow mask is enabled for lighting.
- Fix directional light and shadow mask transition, they are now matching making smooth transition
- Fix banding issues caused by high intensity volumetric lighting
- Fix the debug window being emptied on SRP asset reload
- Fix issue with debug mode not correctly clearing the GBuffer in editor after a resize
- Fix issue with ResetMaterialKeyword not resetting correctly ToggleOff/Roggle Keyword
- Fix issue with motion vector not render correctly if there is no depth prepass in deferred

## [0.0.0-preview] - 2018-01-01

### Added
- Screen Space Refraction projection model (Proxy raycasting, HiZ raymarching)
- Screen Space Refraction settings as volume component
- Added buffered frame history per camera
- Port Global Density Volumes to the Interpolation Volume System.
- Optimize ImportanceSampleLambert() to not require the tangent frame.
- Generalize SampleVBuffer() to handle different sampling and reconstruction methods.
- Improve the quality of volumetric lighting reprojection.
- Optimize Morton Order code in the Subsurface Scattering pass.
- Planar Reflection Probe support roughness (gaussian convolution of captured probe)
- Use an atlas instead of a texture array for cluster transparent decals
- Add a debug view to visualize the decal atlas
- Only store decal textures to atlas if decal is visible, debounce out of memory decal atlas warning.
- Add manipulator gizmo on decal to improve authoring workflow
- Add a minimal StackLit material (work in progress, this version can be used as template to add new material)

### Changed
- EnableShadowMask in FrameSettings (But shadowMaskSupport still disable by default)
- Forced Planar Probe update modes to (Realtime, Every Update, Mirror Camera)
- Screen Space Refraction proxy model uses the proxy of the first environment light (Reflection probe/Planar probe) or the sky
- Moved RTHandle static methods to RTHandles
- Renamed RTHandle to RTHandleSystem.RTHandle
- Move code for PreIntegratedFDG (Lit.shader) into its dedicated folder to be share with other material
- Move code for LTCArea (Lit.shader) into its dedicated folder to be share with other material

### Removed
- Removed Planar Probe mirror plane position and normal fields in inspector, always display mirror plane and normal gizmos

### Fixed
- Fix fog flags in scene view is now taken into account
- Fix sky in preview windows that were disappearing after a load of a new level
- Fix numerical issues in IntersectRayAABB().
- Fix alpha blending of volumetric lighting with transparent objects.
- Fix the near plane of the V-Buffer causing out-of-bounds look-ups in the clustered data structure.
- Depth and color pyramid are properly computed and sampled when the camera renders inside a viewport of a RTHandle.
- Fix decal atlas debug view to work correctly when shadow atlas view is also enabled<|MERGE_RESOLUTION|>--- conflicted
+++ resolved
@@ -587,15 +587,12 @@
 - Fix error when removing DecalProjector from component contextual menu (case 1243960)
 - Fixed issue with post process when running in RGBA16 and an object with additive blending is in the scene.
 - Fixed corrupted values on LayeredLit when using Vertex Color multiply mode to multiply and MSAA is activated. 
-<<<<<<< HEAD
-- Fixed some GCAlloc in the debug window.
-=======
 - Fix conflicts with Handles manipulation when performing a Reset in DecalComponent (case 1238833)
 - Fixed depth prepass and postpass being disabled after changing the shader in the material UI.
 - Fixed issue with sceneview camera settings not being saved after Editor restart.
 - Fixed issue when switching back to custom sensor type in physical camera settings (case 1244350).
 - Fixed a null ref exception when running playmode tests with the render pipeline debug window opened.
->>>>>>> 4c26a41a
+- Fixed some GCAlloc in the debug window.
 
 ### Changed
 - Improve MIP selection for decals on Transparents
