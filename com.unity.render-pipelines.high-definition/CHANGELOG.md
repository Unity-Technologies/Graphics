--- conflicted
+++ resolved
@@ -761,9 +761,6 @@
 - Fixed CoatMask block appearing when creating lit master node (case 1264632)
 - Fixed issue with SceneEV100 debug mode indicator when rescaling the window.
 - Fixed issue with PCSS filter being wrong on first frame. 
-<<<<<<< HEAD
-- Fix issue causing the editor field not updating the disc area light radius.
-=======
 - Fixed issue with emissive mesh for area light not appearing in playmode if Reload Scene option is disabled in Enter Playmode Settings.
 - Fixed issue when Reflection Probes are set to OnEnable and are never rendered if the probe is enabled when the camera is farther than the probe fade distance. 
 - Fixed issue with sun icon being clipped in the look dev window. 
@@ -771,7 +768,7 @@
 - Fix issue when the user deletes the composition graph or .asset in runtime (case 1263319)
 - Fixed assertion failure when changing resolution to compositor layers after using AOVs (case 1265023) 
 - Fixed flickering layers in graphics compositor (case 1264552)
->>>>>>> c5556cc8
+- Fix issue causing the editor field not updating the disc area light radius.
 
 ### Changed
 - Improve MIP selection for decals on Transparents
