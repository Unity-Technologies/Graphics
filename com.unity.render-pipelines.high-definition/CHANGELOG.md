--- conflicted
+++ resolved
@@ -508,9 +508,6 @@
 - Fixed shadow cascade tooltip when using the metric mode (case 1229232)
 - Fixed how the area light influence volume is computed to match rasterization.
 - Focus on Decal uses the extends of the projectors
-<<<<<<< HEAD
-- Fixed PBR shader ZTest rendering in deferred.
-=======
 - Fixed usage of light size data that are not available at runtime.
 - Fixed the depth buffer copy made before custom pass after opaque and normal injection point.
 - Fix for issue that prevented scene from being completely saved when baked reflection probes are present and lighting is set to auto generate.
@@ -535,7 +532,7 @@
 - Fixed culling of planar reflection probes that change position (case 1218651)
 - Fixed null reference when processing lightprobe (case 1235285)
 - Fix issue causing wrong planar reflection rendering when more than one camera is present.
->>>>>>> 5dea391d
+- Fixed PBR shader ZTest rendering in deferred.
 
 ### Changed
 - Color buffer pyramid is not allocated anymore if neither refraction nor distortion are enabled
