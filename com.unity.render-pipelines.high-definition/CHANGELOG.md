--- conflicted
+++ resolved
@@ -56,11 +56,8 @@
 - Added a new ray tracing only function that samples the specular part of the materials.
 - Adding missing marker for ray tracing profiling (RaytracingDeferredLighting)
 - Added the support of eye shader for ray tracing.
-<<<<<<< HEAD
+- Exposed Refraction Model to the material UI when using a Lit ShaderGraph.
 - Added range remapping to metallic property for Lit and Decal shaders.
-=======
-- Exposed Refraction Model to the material UI when using a Lit ShaderGraph.
->>>>>>> 179417aa
 
 ### Fixed
 - Fixed several issues with physically-based DoF (TAA ghosting of the CoC buffer, smooth layer transitions, etc)
