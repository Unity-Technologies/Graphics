# Changelog
All notable changes to this package will be documented in this file.

The format is based on [Keep a Changelog](http://keepachangelog.com/en/1.0.0/)
and this project adheres to [Semantic Versioning](http://semver.org/spec/v2.0.0.html).

## [10.0.0] - 2019-06-10

### Added
- Ray tracing support for VR single-pass
- Added sharpen filter shader parameter and UI for TemporalAA to control image quality instead of hardcoded value
- Added frame settings option for custom post process and custom passes as well as custom color buffer format option.
- Add check in wizard on SRP Batcher enabled.
- Added default implementations of OnPreprocessMaterialDescription for FBX, Obj, Sketchup and 3DS file formats.
- Added custom pass fade radius
- Added after post process injection point for custom passes
- Added basic alpha compositing support - Alpha is available afterpostprocess when using FP16 buffer format.
- Added falloff distance on Reflection Probe and Planar Reflection Probe
- Added Backplate projection from the HDRISky
- Added Shadow Matte in UnlitMasterNode, which only received shadow without lighting
- Added hability to name LightLayers in HDRenderPipelineAsset
- Added a range compression factor for Reflection Probe and Planar Reflection Probe to avoid saturation of colors.
- Added path tracing support for directional, point and spot lights, as well as emission from Lit and Unlit.
- Added non temporal version of SSAO.
- Added more detailed ray tracing stats in the debug window
- Added Disc area light (bake only)
- Added a warning in the material UI to prevent transparent + subsurface-scattering combination.
- Added XR single-pass setting into HDRP asset
- Added a penumbra tint option for lights
- Added support for depth copy with XR SDK
- Added debug setting to Render Pipeline Debug Window to list the active XR views
- Added an option to filter the result of the volumetric lighting (off by default).
- Added a transmission multiplier for directional lights
- Added XR single-pass test mode to Render Pipeline Debug Window
- Added debug setting to Render Pipeline Window to list the active XR views
- Added a new refraction mode for the Lit shader (thin). Which is a box refraction with small thickness values
- Added the code to support Barn Doors for Area Lights based on a shaderconfig option.
- Added HDRPCameraBinder property binder for Visual Effect Graph
- Added "Celestial Body" controls to the Directional Light
- Added new parameters to the Physically Based Sky
- Added Reflections to the DXR Wizard
- Added the possibility to have ray traced colored and semi-transparent shadows on directional lights.
- Added a check in the custom post process template to throw an error if the default shader is not found.
- Exposed the debug overlay ratio in the debug menu.
- Added a separate frame settings for tonemapping alongside color grading.
- Added the receive fog option in the material UI for ShaderGraphs.
- Added a public virtual bool in the custom post processes API to specify if a post processes should be executed in the scene view.
- Added a menu option that checks scene issues with ray tracing. Also removed the previously existing warning at runtime.
- Added Contrast Adaptive Sharpen (CAS) Upscaling effect.
- Added APIs to update probe settings at runtime.
- Added documentation for the rayTracingSupported method in HDRP
- Added user-selectable format for the post processing passes.
- Added support for alpha channel in some post-processing passes (DoF, TAA, Uber).
- Added warnings in FrameSettings inspector when using DXR and atempting to use Asynchronous Execution.
- Exposed Stencil bits that can be used by the user.
- Added history rejection based on velocity of intersected objects for directional, point and spot lights.
- Added a affectsVolumetric field to the HDAdditionalLightData API to know if light affects volumetric fog.
- Add OS and Hardware check in the Wizard fixes for DXR.
- Added option to exclude camera motion from motion blur.
- Added semi-transparent shadows for point and spot lights.
- Added support for semi-transparent shadow for unlit shader and unlit shader graph.
- Added the alpha clip enabled toggle to the material UI for all HDRP shader graphs.
- Added Material Samples to explain how to use the lit shader features
- Added an initial implementation of ray traced sub surface scattering
- Added AssetPostprocessors and Shadergraphs to handle Arnold Standard Surface and 3DsMax Physical material import from FBX.
- Added support for Smoothness Fade start work when enabling ray traced reflections.
- Added Contact shadow, Micro shadows and Screen space refraction API documentation.
- Added script documentation for SSR, SSAO (ray tracing), GI, Light Cluster, RayTracingSettings, Ray Counters, etc.
- Added path tracing support for refraction and internal reflections.
- Added support for Thin Refraction Model and Lit's Clear Coat in Path Tracing.
- Added the Tint parameter to Sky Colored Fog.
- Added of Screen Space Reflections for Transparent materials
- Added a fallback for ray traced area light shadows in case the material is forward or the lit mode is forward.
- Added a new debug mode for light layers.
- Added an "enable" toggle to the SSR volume component.
- Added support for anisotropic specular lobes in path tracing.
- Added support for alpha clipping in path tracing.
- Added support for light cookies in path tracing.
- Added support for transparent shadows in path tracing.
- Added support for iridescence in path tracing.
- Added support for background color in path tracing.
- Added a path tracing test to the test suite.
- Added a warning and workaround instructions that appear when you enable XR single-pass after the first frame with the XR SDK.
- Added the exposure sliders to the planar reflection probe preview
- Added support for subsurface scattering in path tracing.
- Added a new mode that improves the filtering of ray traced shadows (directional, point and spot) based on the distance to the occluder.
- Added support of cookie baking and add support on Disc light.
- Added support for fog attenuation in path tracing.
- Added a new debug panel for volumes
- Added XR setting to control camera jitter for temporal effects
- Added an error message in the DrawRenderers custom pass when rendering opaque objects with an HDRP asset in DeferredOnly mode.
- Added API to enable proper recording of path traced scenes (with the Unity recorder or other tools).
- Added support for fog in Recursive rendering, ray traced reflections and ray traced indirect diffuse.
- Added an alpha blend option for recursive rendering
- Added support for stack lit for ray tracing effects.
- Added support for hair for ray tracing effects.
- Added support for alpha to coverage for HDRP shaders and shader graph
- Added support for Quality Levels to Subsurface Scattering.
- Added option to disable XR rendering on the camera settings.
- Added support for specular AA from geometric curvature in AxF
- Added support for baked AO (no input for now) in AxF
- Added an info box to warn about depth test artifacts when rendering object twice in custom passes with MSAA.
- Added a frame setting for alpha to mask.
- Added support for custom passes in the AOV API
- Added Light decomposition lighting debugging modes and support in AOV
- Added exposure compensation to Fixed exposure mode
- Added support for rasterized area light shadows in StackLit
- Added support for texture-weighted automatic exposure
- Added support for POM for emissive map
- Added alpha channel support in motion blur pass.
- Added the HDRP Compositor Tool (in Preview).
- Added a ray tracing mode option in the HDRP asset that allows to override and shader stripping.
- Added support for arbitrary resolution scaling of Volumetric Lighting to the Fog volume component.
- Added range attenuation for box-shaped spotlights.
- Added scenes for hair and fabric and decals with material samples
- Added fabric materials and textures
- Added information for fabric materials in fabric scene
- Added a DisplayInfo attribute to specify a name override and a display order for Volume Component fields (used only in default inspector for now).
- Added Min distance to contact shadows.
- Added support for Depth of Field in path tracing (by sampling the lens aperture).
- Added an API in HDRP to override the camera within the rendering of a frame (mainly for custom pass).
- Added a function (HDRenderPipeline.ResetRTHandleReferenceSize) to reset the reference size of RTHandle systems.
- Added support for AxF measurements importing into texture resources tilings.
- Added Layer parameter on Area Light to modify Layer of generated Emissive Mesh
- Added a flow map parameter to HDRI Sky
- Implemented ray traced reflections for transparent objects.
- Add a new parameter to control reflections in recursive rendering.
- Added an initial version of SSGI.
- Added Virtual Texturing cache settings to control the size of the Streaming Virtual Texturing caches.
- Added back-compatibility with builtin stereo matrices.
- Added CustomPassUtils API to simplify Blur, Copy and DrawRenderers custom passes.
- Added Histogram guided automatic exposure.
- Added few exposure debug modes.
- Added support for multiple path-traced views at once (e.g., scene and game views).
- Added support for 3DsMax's 2021 Simplified Physical Material from FBX files in the Model Importer.
- Added custom target mid grey for auto exposure.
- Added CustomPassUtils API to simplify Blur, Copy and DrawRenderers custom passes.
- Added an API in HDRP to override the camera within the rendering of a frame (mainly for custom pass).
- Added more custom pass API functions, mainly to render objects from another camera.
- Added support for transparent Unlit in path tracing.
- Added a minimal lit used for RTGI in peformance mode.
- Added procedural metering mask that can follow an object
- Added presets quality settings for RTAO and RTGI.
- Added an override for the shadow culling that allows better directional shadow maps in ray tracing effects (RTR, RTGI, RTSSS and RR).
- Added a Cloud Layer volume override.
- Added Fast Memory support for platform that support it.
- Added CPU and GPU timings for ray tracing effects.
- Added support to combine RTSSS and RTGI (1248733).
- Added IES Profile support for Point, Spot and Rectangular-Area lights
- Added support for multiple mapping modes in AxF.
<<<<<<< HEAD
- Added Cull Mode option for opaque materials and ShaderGraphs. 
=======
- Add support of lightlayers on indirect lighting controller
- Added compute shader stripping.
>>>>>>> 28630162

### Fixed
- Fix when rescale probe all direction below zero (1219246)
- Update documentation of HDRISky-Backplate, precise how to have Ambient Occlusion on the Backplate
- Sorting, undo, labels, layout in the Lighting Explorer.
- Fixed sky settings and materials in Shader Graph Samples package
- Fix/workaround a probable graphics driver bug in the GTAO shader.
- Fixed Hair and PBR shader graphs double sided modes
- Fixed an issue where updating an HDRP asset in the Quality setting panel would not recreate the pipeline.
- Fixed issue with point lights being considered even when occupying less than a pixel on screen (case 1183196)
- Fix a potential NaN source with iridescence (case 1183216)
- Fixed issue of spotlight breaking when minimizing the cone angle via the gizmo (case 1178279)
- Fixed issue that caused decals not to modify the roughness in the normal buffer, causing SSR to not behave correctly (case 1178336)
- Fixed lit transparent refraction with XR single-pass rendering
- Removed extra jitter for TemporalAA in VR
- Fixed ShaderGraph time in main preview
- Fixed issue on some UI elements in HDRP asset not expanding when clicking the arrow (case 1178369)
- Fixed alpha blending in custom post process
- Fixed the modification of the _AlphaCutoff property in the material UI when exposed with a ShaderGraph parameter.
- Fixed HDRP test `1218_Lit_DiffusionProfiles` on Vulkan.
- Fixed an issue where building a player in non-dev mode would generate render target error logs every frame
- Fixed crash when upgrading version of HDRP
- Fixed rendering issues with material previews
- Fixed NPE when using light module in Shuriken particle systems (1173348).
- Refresh cached shadow on editor changes
- Fixed light supported units caching (1182266)
- Fixed an issue where SSAO (that needs temporal reprojection) was still being rendered when Motion Vectors were not available (case 1184998)
- Fixed a nullref when modifying the height parameters inside the layered lit shader UI.
- Fixed Decal gizmo that become white after exiting play mode
- Fixed Decal pivot position to behave like a spotlight
- Fixed an issue where using the LightingOverrideMask would break sky reflection for regular cameras
- Fix DebugMenu FrameSettingsHistory persistency on close
- Fix DensityVolume, ReflectionProbe aned PlanarReflectionProbe advancedControl display
- Fix DXR scene serialization in wizard
- Fixed an issue where Previews would reallocate History Buffers every frame
- Fixed the SetLightLayer function in HDAdditionalLightData setting the wrong light layer
- Fix error first time a preview is created for planar
- Fixed an issue where SSR would use an incorrect roughness value on ForwardOnly (StackLit, AxF, Fabric, etc.) materials when the pipeline is configured to also allow deferred Lit.
- Fixed issues with light explorer (cases 1183468, 1183269)
- Fix dot colors in LayeredLit material inspector
- Fix undo not resetting all value when undoing the material affectation in LayerLit material
- Fix for issue that caused gizmos to render in render textures (case 1174395)
- Fixed the light emissive mesh not updated when the light was disabled/enabled
- Fixed light and shadow layer sync when setting the HDAdditionalLightData.lightlayersMask property
- Fixed a nullref when a custom post process component that was in the HDRP PP list is removed from the project
- Fixed issue that prevented decals from modifying specular occlusion (case 1178272).
- Fixed exposure of volumetric reprojection
- Fixed multi selection support for Scalable Settings in lights
- Fixed font shaders in test projects for VR by using a Shader Graph version
- Fixed refresh of baked cubemap by incrementing updateCount at the end of the bake (case 1158677).
- Fixed issue with rectangular area light when seen from the back
- Fixed decals not affecting lightmap/lightprobe
- Fixed zBufferParams with XR single-pass rendering
- Fixed moving objects not rendered in custom passes
- Fixed abstract classes listed in the + menu of the custom pass list
- Fixed custom pass that was rendered in previews
- Fixed precision error in zero value normals when applying decals (case 1181639)
- Fixed issue that triggered No Scene Lighting view in game view as well (case 1156102)
- Assign default volume profile when creating a new HDRP Asset
- Fixed fov to 0 in planar probe breaking the projection matrix (case 1182014)
- Fixed bugs with shadow caching
- Reassign the same camera for a realtime probe face render request to have appropriate history buffer during realtime probe rendering.
- Fixed issue causing wrong shading when normal map mode is Object space, no normal map is set, but a detail map is present (case 1143352)
- Fixed issue with decal and htile optimization
- Fixed TerrainLit shader compilation error regarding `_Control0_TexelSize` redefinition (case 1178480).
- Fixed warning about duplicate HDRuntimeReflectionSystem when configuring play mode without domain reload.
- Fixed an editor crash when multiple decal projectors were selected and some had null material
- Added all relevant fix actions to FixAll button in Wizard
- Moved FixAll button on top of the Wizard
- Fixed an issue where fog color was not pre-exposed correctly
- Fix priority order when custom passes are overlapping
- Fix cleanup not called when the custom pass GameObject is destroyed
- Replaced most instances of GraphicsSettings.renderPipelineAsset by GraphicsSettings.currentRenderPipeline. This should fix some parameters not working on Quality Settings overrides.
- Fixed an issue with Realtime GI not working on upgraded projects.
- Fixed issue with screen space shadows fallback texture was not set as a texture array.
- Fixed Pyramid Lights bounding box
- Fixed terrain heightmap default/null values and epsilons
- Fixed custom post-processing effects breaking when an abstract class inherited from `CustomPostProcessVolumeComponent`
- Fixed XR single-pass rendering in Editor by using ShaderConfig.s_XrMaxViews to allocate matrix array
- Multiple different skies rendered at the same time by different cameras are now handled correctly without flickering
- Fixed flickering issue happening when different volumes have shadow settings and multiple cameras are present.
- Fixed issue causing planar probes to disappear if there is no light in the scene.
- Fixed a number of issues with the prefab isolation mode (Volumes leaking from the main scene and reflection not working properly)
- Fixed an issue with fog volume component upgrade not working properly
- Fixed Spot light Pyramid Shape has shadow artifacts on aspect ratio values lower than 1
- Fixed issue with AO upsampling in XR
- Fixed camera without HDAdditionalCameraData component not rendering
- Removed the macro ENABLE_RAYTRACING for most of the ray tracing code
- Fixed prefab containing camera reloading in loop while selected in the Project view
- Fixed issue causing NaN wheh the Z scale of an object is set to 0.
- Fixed DXR shader passes attempting to render before pipeline loaded
- Fixed black ambient sky issue when importing a project after deleting Library.
- Fixed issue when upgrading a Standard transparent material (case 1186874)
- Fixed area light cookies not working properly with stack lit
- Fixed material render queue not updated when the shader is changed in the material inspector.
- Fixed a number of issues with full screen debug modes not reseting correctly when setting another mutually exclusive mode
- Fixed compile errors for platforms with no VR support
- Fixed an issue with volumetrics and RTHandle scaling (case 1155236)
- Fixed an issue where sky lighting might be updated uselessly
- Fixed issue preventing to allow setting decal material to none (case 1196129)
- Fixed XR multi-pass decals rendering
- Fixed several fields on Light Inspector that not supported Prefab overrides
- Fixed EOL for some files
- Fixed scene view rendering with volumetrics and XR enabled
- Fixed decals to work with multiple cameras
- Fixed optional clear of GBuffer (Was always on)
- Fixed render target clears with XR single-pass rendering
- Fixed HDRP samples file hierarchy
- Fixed Light units not matching light type
- Fixed QualitySettings panel not displaying HDRP Asset
- Fixed black reflection probes the first time loading a project
- Fixed y-flip in scene view with XR SDK
- Fixed Decal projectors do not immediately respond when parent object layer mask is changed in editor.
- Fixed y-flip in scene view with XR SDK
- Fixed a number of issues with Material Quality setting
- Fixed the transparent Cull Mode option in HD unlit master node settings only visible if double sided is ticked.
- Fixed an issue causing shadowed areas by contact shadows at the edge of far clip plane if contact shadow length is very close to far clip plane.
- Fixed editing a scalable settings will edit all loaded asset in memory instead of targetted asset.
- Fixed Planar reflection default viewer FOV
- Fixed flickering issues when moving the mouse in the editor with ray tracing on.
- Fixed the ShaderGraph main preview being black after switching to SSS in the master node settings
- Fixed custom fullscreen passes in VR
- Fixed camera culling masks not taken in account in custom pass volumes
- Fixed object not drawn in custom pass when using a DrawRenderers with an HDRP shader in a build.
- Fixed injection points for Custom Passes (AfterDepthAndNormal and BeforePreRefraction were missing)
- Fixed a enum to choose shader tags used for drawing objects (DepthPrepass or Forward) when there is no override material.
- Fixed lit objects in the BeforePreRefraction, BeforeTransparent and BeforePostProcess.
- Fixed the None option when binding custom pass render targets to allow binding only depth or color.
- Fixed custom pass buffers allocation so they are not allocated if they're not used.
- Fixed the Custom Pass entry in the volume create asset menu items.
- Fixed Prefab Overrides workflow on Camera.
- Fixed alignment issue in Preset for Camera.
- Fixed alignment issue in Physical part for Camera.
- Fixed FrameSettings multi-edition.
- Fixed a bug happening when denoising multiple ray traced light shadows
- Fixed minor naming issues in ShaderGraph settings
- VFX: Removed z-fight glitches that could appear when using deferred depth prepass and lit quad primitives
- VFX: Preserve specular option for lit outputs (matches HDRP lit shader)
- Fixed an issue with Metal Shader Compiler and GTAO shader for metal
- Fixed resources load issue while upgrading HDRP package.
- Fix LOD fade mask by accounting for field of view
- Fixed spot light missing from ray tracing indirect effects.
- Fixed a UI bug in the diffusion profile list after fixing them from the wizard.
- Fixed the hash collision when creating new diffusion profile assets.
- Fixed a light leaking issue with box light casting shadows (case 1184475)
- Fixed Cookie texture type in the cookie slot of lights (Now displays a warning because it is not supported).
- Fixed a nullref that happens when using the Shuriken particle light module
- Fixed alignment in Wizard
- Fixed text overflow in Wizard's helpbox
- Fixed Wizard button fix all that was not automatically grab all required fixes
- Fixed VR tab for MacOS in Wizard
- Fixed local config package workflow in Wizard
- Fixed issue with contact shadows shifting when MSAA is enabled.
- Fixed EV100 in the PBR sky
- Fixed an issue In URP where sometime the camera is not passed to the volume system and causes a null ref exception (case 1199388)
- Fixed nullref when releasing HDRP with custom pass disabled
- Fixed performance issue derived from copying stencil buffer.
- Fixed an editor freeze when importing a diffusion profile asset from a unity package.
- Fixed an exception when trying to reload a builtin resource.
- Fixed the light type intensity unit reset when switching the light type.
- Fixed compilation error related to define guards and CreateLayoutFromXrSdk()
- Fixed documentation link on CustomPassVolume.
- Fixed player build when HDRP is in the project but not assigned in the graphic settings.
- Fixed an issue where ambient probe would be black for the first face of a baked reflection probe
- VFX: Fixed Missing Reference to Visual Effect Graph Runtime Assembly
- Fixed an issue where rendering done by users in EndCameraRendering would be executed before the main render loop.
- Fixed Prefab Override in main scope of Volume.
- Fixed alignment issue in Presset of main scope of Volume.
- Fixed persistence of ShowChromeGizmo and moved it to toolbar for coherency in ReflectionProbe and PlanarReflectionProbe.
- Fixed Alignement issue in ReflectionProbe and PlanarReflectionProbe.
- Fixed Prefab override workflow issue in ReflectionProbe and PlanarReflectionProbe.
- Fixed empty MoreOptions and moved AdvancedManipulation in a dedicated location for coherency in ReflectionProbe and PlanarReflectionProbe.
- Fixed Prefab override workflow issue in DensityVolume.
- Fixed empty MoreOptions and moved AdvancedManipulation in a dedicated location for coherency in DensityVolume.
- Fix light limit counts specified on the HDRP asset
- Fixed Quality Settings for SSR, Contact Shadows and Ambient Occlusion volume components
- Fixed decalui deriving from hdshaderui instead of just shaderui
- Use DelayedIntField instead of IntField for scalable settings
- Fixed init of debug for FrameSettingsHistory on SceneView camera
- Added a fix script to handle the warning 'referenced script in (GameObject 'SceneIDMap') is missing'
- Fix Wizard load when none selected for RenderPipelineAsset
- Fixed TerrainLitGUI when per-pixel normal property is not present.
- Fixed rendering errors when enabling debug modes with custom passes
- Fix an issue that made PCSS dependent on Atlas resolution (not shadow map res)
- Fixing a bug whith histories when n>4 for ray traced shadows
- Fixing wrong behavior in ray traced shadows for mesh renderers if their cast shadow is shadow only or double sided
- Only tracing rays for shadow if the point is inside the code for spotlight shadows
- Only tracing rays if the point is inside the range for point lights
- Fixing ghosting issues when the screen space shadow  indexes change for a light with ray traced shadows
- Fixed an issue with stencil management and Xbox One build that caused corrupted output in deferred mode.
- Fixed a mismatch in behavior between the culling of shadow maps and ray traced point and spot light shadows
- Fixed recursive ray tracing not working anymore after intermediate buffer refactor.
- Fixed ray traced shadow denoising not working (history rejected all the time).
- Fixed shader warning on xbox one
- Fixed cookies not working for spot lights in ray traced reflections, ray traced GI and recursive rendering
- Fixed an inverted handling of CoatSmoothness for SSR in StackLit.
- Fixed missing distortion inputs in Lit and Unlit material UI.
- Fixed issue that propagated NaNs across multiple frames through the exposure texture.
- Fixed issue with Exclude from TAA stencil ignored.
- Fixed ray traced reflection exposure issue.
- Fixed issue with TAA history not initialising corretly scale factor for first frame
- Fixed issue with stencil test of material classification not using the correct Mask (causing false positive and bad performance with forward material in deferred)
- Fixed issue with History not reset when chaning antialiasing mode on camera
- Fixed issue with volumetric data not being initialized if default settings have volumetric and reprojection off.
- Fixed ray tracing reflection denoiser not applied in tier 1
- Fixed the vibility of ray tracing related methods.
- Fixed the diffusion profile list not saved when clicking the fix button in the material UI.
- Fixed crash when pushing bounce count higher than 1 for ray traced GI or reflections
- Fixed PCSS softness scale so that it better match ray traced reference for punctual lights.
- Fixed exposure management for the path tracer
- Fixed AxF material UI containing two advanced options settings.
- Fixed an issue where cached sky contexts were being destroyed wrongly, breaking lighting in the LookDev
- Fixed issue that clamped PCSS softness too early and not after distance scale.
- Fixed fog affect transparent on HD unlit master node
- Fixed custom post processes re-ordering not saved.
- Fixed NPE when using scalable settings
- Fixed an issue where PBR sky precomputation was reset incorrectly in some cases causing bad performance.
- Fixed a bug due to depth history begin overriden too soon
- Fixed CustomPassSampleCameraColor scale issue when called from Before Transparent injection point.
- Fixed corruption of AO in baked probes.
- Fixed issue with upgrade of projects that still had Very High as shadow filtering quality.
- Fixed issue that caused Distortion UI to appear in Lit.
- Fixed several issues with decal duplicating when editing them.
- Fixed initialization of volumetric buffer params (1204159)
- Fixed an issue where frame count was incorrectly reset for the game view, causing temporal processes to fail.
- Fixed Culling group was not disposed error.
- Fixed issues on some GPU that do not support gathers on integer textures.
- Fixed an issue with ambient probe not being initialized for the first frame after a domain reload for volumetric fog.
- Fixed the scene visibility of decal projectors and density volumes
- Fixed a leak in sky manager.
- Fixed an issue where entering playmode while the light editor is opened would produce null reference exceptions.
- Fixed the debug overlay overlapping the debug menu at runtime.
- Fixed an issue with the framecount when changing scene.
- Fixed errors that occurred when using invalid near and far clip plane values for planar reflections.
- Fixed issue with motion blur sample weighting function.
- Fixed motion vectors in MSAA.
- Fixed sun flare blending (case 1205862).
- Fixed a lot of issues related to ray traced screen space shadows.
- Fixed memory leak caused by apply distortion material not being disposed.
- Fixed Reflection probe incorrectly culled when moving its parent (case 1207660)
- Fixed a nullref when upgrading the Fog volume components while the volume is opened in the inspector.
- Fix issues where decals on PS4 would not correctly write out the tile mask causing bits of the decal to go missing.
- Use appropriate label width and text content so the label is completely visible
- Fixed an issue where final post process pass would not output the default alpha value of 1.0 when using 11_11_10 color buffer format.
- Fixed SSR issue after the MSAA Motion Vector fix.
- Fixed an issue with PCSS on directional light if punctual shadow atlas was not allocated.
- Fixed an issue where shadow resolution would be wrong on the first face of a baked reflection probe.
- Fixed issue with PCSS softness being incorrect for cascades different than the first one.
- Fixed custom post process not rendering when using multiple HDRP asset in quality settings
- Fixed probe gizmo missing id (case 1208975)
- Fixed a warning in raytracingshadowfilter.compute
- Fixed issue with AO breaking with small near plane values.
- Fixed custom post process Cleanup function not called in some cases.
- Fixed shader warning in AO code.
- Fixed a warning in simpledenoiser.compute
- Fixed tube and rectangle light culling to use their shape instead of their range as a bounding box.
- Fixed caused by using gather on a UINT texture in motion blur.
- Fix issue with ambient occlusion breaking when dynamic resolution is active.
- Fixed some possible NaN causes in Depth of Field.
- Fixed Custom Pass nullref due to the new Profiling Sample API changes
- Fixed the black/grey screen issue on after post process Custom Passes in non dev builds.
- Fixed particle lights.
- Improved behavior of lights and probe going over the HDRP asset limits.
- Fixed issue triggered when last punctual light is disabled and more than one camera is used.
- Fixed Custom Pass nullref due to the new Profiling Sample API changes
- Fixed the black/grey screen issue on after post process Custom Passes in non dev builds.
- Fixed XR rendering locked to vsync of main display with Standalone Player.
- Fixed custom pass cleanup not called at the right time when using multiple volumes.
- Fixed an issue on metal with edge of decal having artifact by delaying discard of fragments during decal projection
- Fixed various shader warning
- Fixing unnecessary memory allocations in the ray tracing cluster build
- Fixed duplicate column labels in LightEditor's light tab
- Fixed white and dark flashes on scenes with very high or very low exposure when Automatic Exposure is being used.
- Fixed an issue where passing a null ProfilingSampler would cause a null ref exception.
- Fixed memory leak in Sky when in matcap mode.
- Fixed compilation issues on platform that don't support VR.
- Fixed migration code called when we create a new HDRP asset.
- Fixed RemoveComponent on Camera contextual menu to not remove Camera while a component depend on it.
- Fixed an issue where ambient occlusion and screen space reflections editors would generate null ref exceptions when HDRP was not set as the current pipeline.
- Fixed a null reference exception in the probe UI when no HDRP asset is present.
- Fixed the outline example in the doc (sampling range was dependent on screen resolution)
- Fixed a null reference exception in the HDRI Sky editor when no HDRP asset is present.
- Fixed an issue where Decal Projectors created from script where rotated around the X axis by 90°.
- Fixed frustum used to compute Density Volumes visibility when projection matrix is oblique.
- Fixed a null reference exception in Path Tracing, Recursive Rendering and raytraced Global Illumination editors when no HDRP asset is present.
- Fix for NaNs on certain geometry with Lit shader -- [case 1210058](https://fogbugz.unity3d.com/f/cases/1210058/)
- Fixed an issue where ambient occlusion and screen space reflections editors would generate null ref exceptions when HDRP was not set as the current pipeline.
- Fixed a null reference exception in the probe UI when no HDRP asset is present.
- Fixed the outline example in the doc (sampling range was dependent on screen resolution)
- Fixed a null reference exception in the HDRI Sky editor when no HDRP asset is present.
- Fixed an issue where materials newly created from the contextual menu would have an invalid state, causing various problems until it was edited.
- Fixed transparent material created with ZWrite enabled (now it is disabled by default for new transparent materials)
- Fixed mouseover on Move and Rotate tool while DecalProjector is selected.
- Fixed wrong stencil state on some of the pixel shader versions of deferred shader.
- Fixed an issue where creating decals at runtime could cause a null reference exception.
- Fixed issue that displayed material migration dialog on the creation of new project.
- Fixed various issues with time and animated materials (cases 1210068, 1210064).
- Updated light explorer with latest changes to the Fog and fixed issues when no visual environment was present.
- Fixed not handleling properly the recieve SSR feature with ray traced reflections
- Shadow Atlas is no longer allocated for area lights when they are disabled in the shader config file.
- Avoid MRT Clear on PS4 as it is not implemented yet.
- Fixed runtime debug menu BitField control.
- Fixed the radius value used for ray traced directional light.
- Fixed compilation issues with the layered lit in ray tracing shaders.
- Fixed XR autotests viewport size rounding
- Fixed mip map slider knob displayed when cubemap have no mipmap
- Remove unnecessary skip of material upgrade dialog box.
- Fixed the profiling sample mismatch errors when enabling the profiler in play mode
- Fixed issue that caused NaNs in reflection probes on consoles.
- Fixed adjusting positive axis of Blend Distance slides the negative axis in the density volume component.
- Fixed the blend of reflections based on the weight.
- Fixed fallback for ray traced reflections when denoising is enabled.
- Fixed error spam issue with terrain detail terrainDetailUnsupported (cases 1211848)
- Fixed hardware dynamic resolution causing cropping/scaling issues in scene view (case 1158661)
- Fixed Wizard check order for `Hardware and OS` and `Direct3D12`
- Fix AO issue turning black when Far/Near plane distance is big.
- Fixed issue when opening lookdev and the lookdev volume have not been assigned yet.
- Improved memory usage of the sky system.
- Updated label in HDRP quality preference settings (case 1215100)
- Fixed Decal Projector gizmo not undoing properly (case 1216629)
- Fix a leak in the denoising of ray traced reflections.
- Fixed Alignment issue in Light Preset
- Fixed Environment Header in LightingWindow
- Fixed an issue where hair shader could write garbage in the diffuse lighting buffer, causing NaNs.
- Fixed an exposure issue with ray traced sub-surface scattering.
- Fixed runtime debug menu light hierarchy None not doing anything.
- Fixed the broken ShaderGraph preview when creating a new Lit graph.
- Fix indentation issue in preset of LayeredLit material.
- Fixed minor issues with cubemap preview in the inspector.
- Fixed wrong build error message when building for android on mac.
- Fixed an issue related to denoising ray trace area shadows.
- Fixed wrong build error message when building for android on mac.
- Fixed Wizard persistency of Direct3D12 change on domain reload.
- Fixed Wizard persistency of FixAll on domain reload.
- Fixed Wizard behaviour on domain reload.
- Fixed a potential source of NaN in planar reflection probe atlas.
- Fixed an issue with MipRatio debug mode showing _DebugMatCapTexture not being set.
- Fixed missing initialization of input params in Blit for VR.
- Fix Inf source in LTC for area lights.
- Fix issue with AO being misaligned when multiple view are visible.
- Fix issue that caused the clamp of camera rotation motion for motion blur to be ineffective.
- Fixed issue with AssetPostprocessors dependencies causing models to be imported twice when upgrading the package version.
- Fixed culling of lights with XR SDK
- Fixed memory stomp in shadow caching code, leading to overflow of Shadow request array and runtime errors.
- Fixed an issue related to transparent objects reading the ray traced indirect diffuse buffer
- Fixed an issue with filtering ray traced area lights when the intensity is high or there is an exposure.
- Fixed ill-formed include path in Depth Of Field shader.
- Fixed shader graph and ray tracing after the shader target PR.
- Fixed a bug in semi-transparent shadows (object further than the light casting shadows)
- Fix state enabled of default volume profile when in package.
- Fixed removal of MeshRenderer and MeshFilter on adding Light component.
- Fixed Ray Traced SubSurface Scattering not working with ray traced area lights
- Fixed Ray Traced SubSurface Scattering not working in forward mode.
- Fixed a bug in debug light volumes.
- Fixed a bug related to ray traced area light shadow history.
- Fixed an issue where fog sky color mode could sample NaNs in the sky cubemap.
- Fixed a leak in the PBR sky renderer.
- Added a tooltip to the Ambient Mode parameter in the Visual Envionment volume component.
- Static lighting sky now takes the default volume into account (this fixes discrepancies between baked and realtime lighting).
- Fixed a leak in the sky system.
- Removed MSAA Buffers allocation when lit shader mode is set to "deferred only".
- Fixed invalid cast for realtime reflection probes (case 1220504)
- Fixed invalid game view rendering when disabling all cameras in the scene (case 1105163)
- Hide reflection probes in the renderer components.
- Fixed infinite reload loop while displaying Light's Shadow's Link Light Layer in Inspector of Prefab Asset.
- Fixed the culling was not disposed error in build log.
- Fixed the cookie atlas size and planar atlas size being too big after an upgrade of the HDRP asset.
- Fixed transparent SSR for shader graph.
- Fixed an issue with emissive light meshes not being in the RAS.
- Fixed DXR player build
- Fixed the HDRP asset migration code not being called after an upgrade of the package
- Fixed draw renderers custom pass out of bound exception
- Fixed the PBR shader rendering in deferred
- Fixed some typos in debug menu (case 1224594)
- Fixed ray traced point and spot lights shadows not rejecting istory when semi-transparent or colored.
- Fixed a warning due to StaticLightingSky when reloading domain in some cases.
- Fixed the MaxLightCount being displayed when the light volume debug menu is on ColorAndEdge.
- Fixed issue with unclear naming of debug menu for decals.
- Fixed z-fighting in scene view when scene lighting is off (case 1203927)
- Fixed issue that prevented cubemap thumbnails from rendering (only on D3D11 and Metal).
- Fixed ray tracing with VR single-pass
- Fix an exception in ray tracing that happens if two LOD levels are using the same mesh renderer.
- Fixed error in the console when switching shader to decal in the material UI.
- Fixed an issue with refraction model and ray traced recursive rendering (case 1198578).
- Fixed an issue where a dynamic sky changing any frame may not update the ambient probe.
- Fixed cubemap thumbnail generation at project load time.
- Fixed cubemap thumbnail generation at project load time. 
- Fixed XR culling with multiple cameras
- Fixed XR single-pass with Mock HMD plugin
- Fixed sRGB mismatch with XR SDK
- Fixed an issue where default volume would not update when switching profile.
- Fixed issue with uncached reflection probe cameras reseting the debug mode (case 1224601) 
- Fixed an issue where AO override would not override specular occlusion.
- Fixed an issue where Volume inspector might not refresh correctly in some cases.
- Fixed render texture with XR
- Fixed issue with resources being accessed before initialization process has been performed completely. 
- Half fixed shuriken particle light that cast shadows (only the first one will be correct)
- Fixed issue with atmospheric fog turning black if a planar reflection probe is placed below ground level. (case 1226588)
- Fixed custom pass GC alloc issue in CustomPassVolume.GetActiveVolumes().
- Fixed a bug where instanced shadergraph shaders wouldn't compile on PS4.
- Fixed an issue related to the envlightdatasrt not being bound in recursive rendering.
- Fixed shadow cascade tooltip when using the metric mode (case 1229232)
- Fixed how the area light influence volume is computed to match rasterization.
- Focus on Decal uses the extends of the projectors
- Fixed usage of light size data that are not available at runtime.
- Fixed the depth buffer copy made before custom pass after opaque and normal injection point.
- Fix for issue that prevented scene from being completely saved when baked reflection probes are present and lighting is set to auto generate.
- Fixed drag area width at left of Light's intensity field in Inspector.
- Fixed light type resolution when performing a reset on HDAdditionalLightData (case 1220931)
- Fixed reliance on atan2 undefined behavior in motion vector debug shader.
- Fixed an usage of a a compute buffer not bound (1229964)
- Fixed an issue where changing the default volume profile from another inspector would not update the default volume editor.
- Fix issues in the post process system with RenderTexture being invalid in some cases, causing rendering problems.
- Fixed an issue where unncessarily serialized members in StaticLightingSky component would change each time the scene is changed.
- Fixed a weird behavior in the scalable settings drawing when the space becomes tiny (1212045).
- Fixed a regression in the ray traced indirect diffuse due to the new probe system.
- Fix for range compression factor for probes going negative (now clamped to positive values).
- Fixed path validation when creating new volume profile (case 1229933)
- Fixed a bug where Decal Shader Graphs would not recieve reprojected Position, Normal, or Bitangent data. (1239921)
- Fix reflection hierarchy for CARPAINT in AxF.
- Fix precise fresnel for delta lights for SVBRDF in AxF.
- Fixed the debug exposure mode for display sky reflection and debug view baked lighting
- Fixed MSAA depth resolve when there is no motion vectors
- Fixed various object leaks in HDRP.
- Fixed compile error with XR SubsystemManager.
- Fix for assertion triggering sometimes when saving a newly created lit shader graph (case 1230996)
- Fixed culling of planar reflection probes that change position (case 1218651)
- Fixed null reference when processing lightprobe (case 1235285)
- Fix issue causing wrong planar reflection rendering when more than one camera is present.
- Fix black screen in XR when HDRP package is present but not used.
- Fixed an issue with the specularFGD term being used when the material has a clear coat (lit shader).
- Fixed white flash happening with auto-exposure in some cases (case 1223774)
- Fixed NaN which can appear with real time reflection and inf value
- Fixed an issue that was collapsing the volume components in the HDRP default settings
- Fixed warning about missing bound decal buffer
- Fixed shader warning on Xbox for ResolveStencilBuffer.compute. 
- Fixed PBR shader ZTest rendering in deferred.
- Replaced commands incompatible with async compute in light list build process.
- Diffusion Profile and Material references in HDRP materials are now correctly exported to unity packages. Note that the diffusion profile or the material references need to be edited once before this can work properly.
- Fix MaterialBalls having same guid issue
- Fix spelling and grammatical errors in material samples
- Fixed unneeded cookie texture allocation for cone stop lights.
- Fixed scalarization code for contact shadows.
- Fixed volume debug in playmode
- Fixed issue when toggling anything in HDRP asset that will produce an error (case 1238155)
- Fixed shader warning in PCSS code when using Vulkan.
- Fixed decal that aren't working without Metal and Ambient Occlusion option enabled.
- Fixed an error about procedural sky being logged by mistake.
- Fixed shadowmask UI now correctly showing shadowmask disable
- Made more explicit the warning about raytracing and asynchronous compute. Also fixed the condition in which it appears.
- Fixed a null ref exception in static sky when the default volume profile is invalid.
- DXR: Fixed shader compilation error with shader graph and pathtracer
- Fixed SceneView Draw Modes not being properly updated after opening new scene view panels or changing the editor layout.
- VFX: Removed irrelevant queues in render queue selection from HDRP outputs
- VFX: Motion Vector are correctly renderered with MSAA [Case 1240754](https://issuetracker.unity3d.com/product/unity/issues/guid/1240754/)
- Fixed a cause of NaN when a normal of 0-length is generated (usually via shadergraph). 
- Fixed issue with screen-space shadows not enabled properly when RT is disabled (case 1235821)
- Fixed a performance issue with stochastic ray traced area shadows.
- Fixed cookie texture not updated when changing an import settings (srgb for example).
- Fixed flickering of the game/scene view when lookdev is running.
- Fixed issue with reflection probes in realtime time mode with OnEnable baking having wrong lighting with sky set to dynamic (case 1238047).
- Fixed transparent motion vectors not working when in MSAA.
- Fix error when removing DecalProjector from component contextual menu (case 1243960)
- Fixed issue with post process when running in RGBA16 and an object with additive blending is in the scene.
- Fixed corrupted values on LayeredLit when using Vertex Color multiply mode to multiply and MSAA is activated. 
- Fix conflicts with Handles manipulation when performing a Reset in DecalComponent (case 1238833)
- Fixed depth prepass and postpass being disabled after changing the shader in the material UI.
- Fixed issue with sceneview camera settings not being saved after Editor restart.
- Fixed issue when switching back to custom sensor type in physical camera settings (case 1244350).
- Fixed a null ref exception when running playmode tests with the render pipeline debug window opened.
- Fixed some GCAlloc in the debug window.
- Fixed shader graphs not casting semi-transparent and color shadows (case 1242617)
- Fixed thin refraction mode not working properly.
- Fixed assert on tests caused by probe culling results being requested when culling did not happen. (case 1246169) 
- Fixed over consumption of GPU memory by the Physically Based Sky.
- Fixed an invalid rotation in Planar Reflection Probe editor display, that was causing an error message (case 1182022)
- Put more information in Camera background type tooltip and fixed inconsistent exposure behavior when changing bg type.
- Fixed issue that caused not all baked reflection to be deleted upon clicking "Clear Baked Data" in the lighting menu (case 1136080)
- Fixed an issue where asset preview could be rendered white because of static lighting sky.
- Fixed an issue where static lighting was not updated when removing the static lighting sky profile.
- Fixed the show cookie atlas debug mode not displaying correctly when enabling the clear cookie atlas option.
- Fixed various multi-editing issues when changing Emission parameters.
- Fixed error when undo a Reflection Probe removal in a prefab instance. (case 1244047)
- Fixed Microshadow not working correctly in deferred with LightLayers
- Tentative fix for missing include in depth of field shaders.
- Fixed the light overlap scene view draw mode (wasn't working at all).
- Fixed taaFrameIndex and XR tests 4052 and 4053
- Fixed the prefab integration of custom passes (Prefab Override Highlight not working as expected).
- Cloned volume profile from read only assets are created in the root of the project. (case 1154961)
- Fixed Wizard check on default volume profile to also check it is not the default one in package.
- Fix erroneous central depth sampling in TAA.
- Fixed light layers not correctly disabled when the lightlayers is set to Nothing and Lightlayers isn't enabled in HDRP Asset
- Fixed issue with Model Importer materials falling back to the Legacy default material instead of HDRP's default material when import happens at Editor startup.
- Fixed a wrong condition in CameraSwitcher, potentially causing out of bound exceptions.
- Fixed an issue where editing the Look Dev default profile would not reflect directly in the Look Dev window.
- Fixed a bug where the light list is not cleared but still used when resizing the RT.
- Fixed exposure debug shader with XR single-pass rendering.
- Fixed issues with scene view and transparent motion vectors.
- Fixed black screens for linux/HDRP (1246407)
- Fixed a vulkan and metal warning in the SSGI compute shader.
- Fixed an exception due to the color pyramid not allocated when SSGI is enabled.
- Fixed an issue with the first Depth history was incorrectly copied.
- Fixed path traced DoF focusing issue
- Fix an issue with the half resolution Mode (performance)
- Fix an issue with the color intensity of emissive for performance rtgi
- Fixed issue with rendering being mostly broken when target platform disables VR. 
- Workaround an issue caused by GetKernelThreadGroupSizes  failing to retrieve correct group size. 
- Fix issue with fast memory and rendergraph. 
- Fixed transparent motion vector framesetting not sanitized.
- Fixed wrong order of post process frame settings.
- Fixed white flash when enabling SSR or SSGI.
- The ray traced indrect diffuse and RTGI were combined wrongly with the rest of the lighting (1254318).
- Fixed an exception happening when using RTSSS without using RTShadows.
- Fix inconsistencies with transparent motion vectors and opaque by allowing camera only transparent motion vectors.
- Fix reflection probe frame settings override
- Fixed certain shadow bias artifacts present in volumetric lighting (case 1231885).
- Fixed area light cookie not updated when switch the light type from a spot that had a cookie.
- Fixed issue with dynamic resolution updating when not in play mode.
- Fixed issue with Contrast Adaptive Sharpening upsample mode and preview camera.
- Fix issue causing blocky artifacts when decals affect metallic and are applied on material with specular color workflow.
- Fixed issue with depth pyramid generation and dynamic resolution.
- Fixed an issue where decals were duplicated in prefab isolation mode.
- Fixed an issue where rendering preview with MSAA might generate render graph errors.
- Fixed compile error in PS4 for planar reflection filtering.
- Fixed issue with blue line in prefabs for volume mode.
- Fixing the internsity being applied to RTAO too early leading to unexpected results (1254626).
- Fix issue that caused sky to incorrectly render when using a custom projection matrix.
- Fixed null reference exception when using depth pre/post pass in shadergraph with alpha clip in the material.
- Appropriately constraint blend distance of reflection probe while editing with the inspector (case 1248931)
- Fixed AxF handling of roughness for Blinn-Phong type materials
- Fixed AxF UI errors when surface type is switched to transparent
- Fixed a serialization issue, preventing quality level parameters to undo/redo and update scene view on change.
- Fixed an exception occuring when a camera doesn't have an HDAdditionalCameraData (1254383).
- Fixed ray tracing with XR single-pass.

### Changed
- Improve MIP selection for decals on Transparents
- Color buffer pyramid is not allocated anymore if neither refraction nor distortion are enabled
- Rename Emission Radius to Radius in UI in Point, Spot
- Angular Diameter parameter for directional light is no longuer an advanced property
- DXR: Remove Light Radius and Angular Diamater of Raytrace shadow. Angular Diameter and Radius are used instead.
- Remove MaxSmoothness parameters from UI for point, spot and directional light. The MaxSmoothness is now deduce from Radius Parameters
- DXR: Remove the Ray Tracing Environement Component. Add a Layer Mask to the ray Tracing volume components to define which objects are taken into account for each effect.
- Removed second cubemaps used for shadowing in lookdev
- Disable Physically Based Sky below ground
- Increase max limit of area light and reflection probe to 128
- Change default texture for detailmap to grey
- Optimize Shadow RT load on Tile based architecture platforms.
- Improved quality of SSAO.
- Moved RequestShadowMapRendering() back to public API.
- Update HDRP DXR Wizard with an option to automatically clone the hdrp config package and setup raytracing to 1 in shaders file.
- Added SceneSelection pass for TerrainLit shader.
- Simplified Light's type API regrouping the logic in one place (Check type in HDAdditionalLightData)
- The support of LOD CrossFade (Dithering transition) in master nodes now required to enable it in the master node settings (Save variant)
- Improved shadow bias, by removing constant depth bias and substituting it with slope-scale bias.
- Fix the default stencil values when a material is created from a SSS ShaderGraph.
- Tweak test asset to be compatible with XR: unlit SG material for canvas and double-side font material
- Slightly tweaked the behaviour of bloom when resolution is low to reduce artifacts.
- Hidden fields in Light Inspector that is not relevant while in BakingOnly mode.
- Changed parametrization of PCSS, now softness is derived from angular diameter (for directional lights) or shape radius (for point/spot lights) and min filter size is now in the [0..1] range.
- Moved the copy of the geometry history buffers to right after the depth mip chain generation.
- Rename "Luminance" to "Nits" in UX for physical light unit
- Rename FrameSettings "SkyLighting" to "SkyReflection"
- Reworked XR automated tests
- The ray traced screen space shadow history for directional, spot and point lights is discarded if the light transform has changed.
- Changed the behavior for ray tracing in case a mesh renderer has both transparent and opaque submeshes.
- Improve history buffer management
- Replaced PlayerSettings.virtualRealitySupported with XRGraphics.tryEnable.
- Remove redundant FrameSettings RealTimePlanarReflection
- Improved a bit the GC calls generated during the rendering.
- Material update is now only triggered when the relevant settings are touched in the shader graph master nodes
- Changed the way Sky Intensity (on Sky volume components) is handled. It's now a combo box where users can choose between Exposure, Multiplier or Lux (for HDRI sky only) instead of both multiplier and exposure being applied all the time. Added a new menu item to convert old profiles.
- Change how method for specular occlusions is decided on inspector shader (Lit, LitTesselation, LayeredLit, LayeredLitTessellation)
- Unlocked SSS, SSR, Motion Vectors and Distortion frame settings for reflections probes.
- Hide unused LOD settings in Quality Settings legacy window.
- Reduced the constrained distance for temporal reprojection of ray tracing denoising
- Removed shadow near plane from the Directional Light Shadow UI.
- Improved the performances of custom pass culling.
- The scene view camera now replicates the physical parameters from the camera tagged as "MainCamera".
- Reduced the number of GC.Alloc calls, one simple scene without plarnar / probes, it should be 0B.
- Renamed ProfilingSample to ProfilingScope and unified API. Added GPU Timings.
- Updated macros to be compatible with the new shader preprocessor.
- Ray tracing reflection temporal filtering is now done in pre-exposed space
- Search field selects the appropriate fields in both project settings panels 'HDRP Default Settings' and 'Quality/HDRP'
- Disabled the refraction and transmission map keywords if the material is opaque.
- Keep celestial bodies outside the atmosphere.
- Updated the MSAA documentation to specify what features HDRP supports MSAA for and what features it does not.
- Shader use for Runtime Debug Display are now correctly stripper when doing a release build
- Now each camera has its own Volume Stack. This allows Volume Parameters to be updated as early as possible and be ready for the whole frame without conflicts between cameras.
- Disable Async for SSR, SSAO and Contact shadow when aggregated ray tracing frame setting is on.
- Improved performance when entering play mode without domain reload by a factor of ~25
- Renamed the camera profiling sample to include the camera name
- Discarding the ray tracing history for AO, reflection, diffuse shadows and GI when the viewport size changes.
- Renamed the camera profiling sample to include the camera name
- Renamed the post processing graphic formats to match the new convention.
- The restart in Wizard for DXR will always be last fix from now on
- Refactoring pre-existing materials to share more shader code between rasterization and ray tracing.
- Setting a material's Refraction Model to Thin does not overwrite the Thickness and Transmission Absorption Distance anymore.
- Removed Wind textures from runtime as wind is no longer built into the pipeline
- Changed Shader Graph titles of master nodes to be more easily searchable ("HDRP/x" -> "x (HDRP)")
- Expose StartSinglePass() and StopSinglePass() as public interface for XRPass
- Replaced the Texture array for 2D cookies (spot, area and directional lights) and for planar reflections by an atlas.
- Moved the tier defining from the asset to the concerned volume components.
- Changing from a tier management to a "mode" management for reflection and GI and removing the ability to enable/disable deferred and ray bining (they are now implied by performance mode)
- The default FrameSettings for ScreenSpaceShadows is set to true for Camera in order to give a better workflow for DXR.
- Refactor internal usage of Stencil bits.
- Changed how the material upgrader works and added documentation for it.
- Custom passes now disable the stencil when overwriting the depth and not writing into it.
- Renamed the camera profiling sample to include the camera name
- Changed the way the shadow casting property of transparent and tranmissive materials is handeled for ray tracing.
- Changed inspector materials stencil setting code to have more sharing.
- Updated the default scene and default DXR scene and DefaultVolumeProfile.
- Changed the way the length parameter is used for ray traced contact shadows.
- Improved the coherency of PCSS blur between cascades.
- Updated VR checks in Wizard to reflect new XR System.
- Removing unused alpha threshold depth prepass and post pass for fabric shader graph.
- Transform result from CIE XYZ to sRGB color space in EvalSensitivity for iridescence.
- Moved BeginCameraRendering callback right before culling.
- Changed the visibility of the Indirect Lighting Controller component to public.
- Renamed the cubemap used for diffuse convolution to a more explicit name for the memory profiler.
- Improved behaviour of transmission color on transparent surfaces in path tracing.
- Light dimmer can now get values higher than one and was renamed to multiplier in the UI.
- Removed info box requesting volume component for Visual Environment and updated the documentation with the relevant information.
- Improved light selection oracle for light sampling in path tracing.
- Stripped ray tracing subsurface passes with ray tracing is not enabled.
- Remove LOD cross fade code for ray tracing shaders
- Removed legacy VR code
- Add range-based clipping to box lights (case 1178780)
- Improve area light culling (case 1085873)
- Light Hierarchy debug mode can now adjust Debug Exposure for visualizing high exposure scenes.
- Rejecting history for ray traced reflections based on a threshold evaluated on the neighborhood of the sampled history.
- Renamed "Environment" to "Reflection Probes" in tile/cluster debug menu.
- Utilities namespace is obsolete, moved its content to UnityEngine.Rendering (case 1204677)
- Obsolete Utilities namespace was removed, instead use UnityEngine.Rendering (case 1204677)
- Moved most of the compute shaders to the multi_compile API instead of multiple kernels.
- Use multi_compile API for deferred compute shader with shadow mask.
- Remove the raytracing rendering queue system to make recursive raytraced material work when raytracing is disabled
- Changed a few resources used by ray tracing shaders to be global resources (using register space1) for improved CPU performance.
- All custom pass volumes are now executed for one injection point instead of the first one.
- Hidden unsupported choice in emission in Materials
- Temporal Anti aliasing improvements.
- Optimized PrepareLightsForGPU (cost reduced by over 25%) and PrepareGPULightData (around twice as fast now).
- Moved scene view camera settings for HDRP from the preferences window to the scene view camera settings window.
- Updated shaders to be compatible with Microsoft's DXC.
- Debug exposure in debug menu have been replace to debug exposure compensation in EV100 space and is always visible.
- Further optimized PrepareLightsForGPU (3x faster with few shadows, 1.4x faster with a lot of shadows or equivalently cost reduced by 68% to 37%).
- Raytracing: Replaced the DIFFUSE_LIGHTING_ONLY multicompile by a uniform.
- Raytracing: Removed the dynamic lightmap multicompile.
- Raytracing: Remove the LOD cross fade multi compile for ray tracing.
- Cookie are now supported in lightmaper. All lights casting cookie and baked will now include cookie influence.
- Avoid building the mip chain a second time for SSR for transparent objects.
- Replaced "High Quality" Subsurface Scattering with a set of Quality Levels.
- Replaced "High Quality" Volumetric Lighting with "Screen Resolution Percentage" and "Volume Slice Count" on the Fog volume component.
- Merged material samples and shader samples
- Update material samples scene visuals
- Use multi_compile API for deferred compute shader with shadow mask.
- Made the StaticLightingSky class public so that users can change it by script for baking purpose.
- Shadowmask and realtime reflectoin probe property are hide in Quality settings
- Improved performance of reflection probe management when using a lot of probes.
- Ignoring the disable SSR flags for recursive rendering.
- Removed logic in the UI to disable parameters for contact shadows and fog volume components as it was going against the concept of the volume system.
- Fixed the sub surface mask not being taken into account when computing ray traced sub surface scattering.
- MSAA Within Forward Frame Setting is now enabled by default on Cameras when new Render Pipeline Asset is created
- Slightly changed the TAA anti-flicker mechanism so that it is more aggressive on almost static images (only on High preset for now).
- Changed default exposure compensation to 0.
- Refactored shadow caching system.
- Removed experimental namespace for ray tracing code.
- Increase limit for max numbers of lights in UX
- Removed direct use of BSDFData in the path tracing pass, delegated to the material instead.
- Pre-warm the RTHandle system to reduce the amount of memory allocations and the total memory needed at all points. 
- DXR: Only read the geometric attributes that are required using the share pass info and shader graph defines.
- DXR: Dispatch binned rays in 1D instead of 2D.
- Lit and LayeredLit tessellation cross lod fade don't used dithering anymore between LOD but fade the tessellation height instead. Allow a smoother transition
- Changed the way planar reflections are filtered in order to be a bit more "physically based".
- Increased path tracing BSDFs roughness range from [0.001, 0.999] to [0.00001, 0.99999].
- Changing the default SSGI radius for the all configurations.
- Changed the default parameters for quality RTGI to match expected behavior.
- Add color clear pass while rendering XR occlusion mesh to avoid leaks.

## [7.1.1] - 2019-09-05

### Added
- Transparency Overdraw debug mode. Allows to visualize transparent objects draw calls as an "heat map".
- Enabled single-pass instancing support for XR SDK with new API cmd.SetInstanceMultiplier()
- XR settings are now available in the HDRP asset
- Support for Material Quality in Shader Graph
- Material Quality support selection in HDRP Asset
- Renamed XR shader macro from UNITY_STEREO_ASSIGN_COMPUTE_EYE_INDEX to UNITY_XR_ASSIGN_VIEW_INDEX
- Raytracing ShaderGraph node for HDRP shaders
- Custom passes volume component with 3 injection points: Before Rendering, Before Transparent and Before Post Process
- Alpha channel is now properly exported to camera render textures when using FP16 color buffer format
- Support for XR SDK mirror view modes
- HD Master nodes in Shader Graph now support Normal and Tangent modification in vertex stage.
- DepthOfFieldCoC option in the fullscreen debug modes.
- Added override Ambient Occlusion option on debug windows
- Added Custom Post Processes with 3 injection points: Before Transparent, Before Post Process and After Post Process
- Added draft of minimal interactive path tracing (experimental) based on DXR API - Support only 4 area light, lit and unlit shader (non-shadergraph)
- Small adjustments to TAA anti flicker (more aggressive on high values).

### Fixed
- Fixed wizard infinite loop on cancellation
- Fixed with compute shader error about too many threads in threadgroup on low GPU
- Fixed invalid contact shadow shaders being created on metal
- Fixed a bug where if Assembly.GetTypes throws an exception due to mis-versioned dlls, then no preprocessors are used in the shader stripper
- Fixed typo in AXF decal property preventing to compile
- Fixed reflection probe with XR single-pass and FPTL
- Fixed force gizmo shown when selecting camera in hierarchy
- Fixed issue with XR occlusion mesh and dynamic resolution
- Fixed an issue where lighting compute buffers were re-created with the wrong size when resizing the window, causing tile artefacts at the top of the screen.
- Fix FrameSettings names and tooltips
- Fixed error with XR SDK when the Editor is not in focus
- Fixed errors with RenderGraph, XR SDK and occlusion mesh
- Fixed shadow routines compilation errors when "real" type is a typedef on "half".
- Fixed toggle volumetric lighting in the light UI
- Fixed post-processing history reset handling rt-scale incorrectly
- Fixed crash with terrain and XR multi-pass
- Fixed ShaderGraph material synchronization issues
- Fixed a null reference exception when using an Emissive texture with Unlit shader (case 1181335)
- Fixed an issue where area lights and point lights where not counted separately with regards to max lights on screen (case 1183196)
- Fixed an SSR and Subsurface Scattering issue (appearing black) when using XR.

### Changed
- Update Wizard layout.
- Remove almost all Garbage collection call within a frame.
- Rename property AdditionalVeclocityChange to AddPrecomputeVelocity
- Call the End/Begin camera rendering callbacks for camera with customRender enabled
- Changeg framesettings migration order of postprocess flags as a pr for reflection settings flags have been backported to 2019.2
- Replaced usage of ENABLE_VR in XRSystem.cs by version defines based on the presence of the built-in VR and XR modules
- Added an update virtual function to the SkyRenderer class. This is called once per frame. This allows a given renderer to amortize heavy computation at the rate it chooses. Currently only the physically based sky implements this.
- Removed mandatory XRPass argument in HDCamera.GetOrCreate()
- Restored the HDCamera parameter to the sky rendering builtin parameters.
- Removed usage of StructuredBuffer for XR View Constants
- Expose Direct Specular Lighting control in FrameSettings
- Deprecated ExponentialFog and VolumetricFog volume components. Now there is only one exponential fog component (Fog) which can add Volumetric Fog as an option. Added a script in Edit -> Render Pipeline -> Upgrade Fog Volume Components.

## [7.0.1] - 2019-07-25

### Added
- Added option in the config package to disable globally Area Lights and to select shadow quality settings for the deferred pipeline.
- When shader log stripping is enabled, shader stripper statistics will be written at `Temp/shader-strip.json`
- Occlusion mesh support from XR SDK

### Fixed
- Fixed XR SDK mirror view blit, cleanup some XRTODO and removed XRDebug.cs
- Fixed culling for volumetrics with XR single-pass rendering
- Fix shadergraph material pass setup not called
- Fixed documentation links in component's Inspector header bar
- Cookies using the render texture output from a camera are now properly updated
- Allow in ShaderGraph to enable pre/post pass when the alpha clip is disabled

### Changed
- RenderQueue for Opaque now start at Background instead of Geometry.
- Clamp the area light size for scripting API when we change the light type
- Added a warning in the material UI when the diffusion profile assigned is not in the HDRP asset


## [7.0.0] - 2019-07-17

### Added
- `Fixed`, `Viewer`, and `Automatic` modes to compute the FOV used when rendering a `PlanarReflectionProbe`
- A checkbox to toggle the chrome gizmo of `ReflectionProbe`and `PlanarReflectionProbe`
- Added a Light layer in shadows that allow for objects to cast shadows without being affected by light (and vice versa).
- You can now access ShaderGraph blend states from the Material UI (for example, **Surface Type**, **Sorting Priority**, and **Blending Mode**). This change may break Materials that use a ShaderGraph, to fix them, select **Edit > Render Pipeline > Reset all ShaderGraph Scene Materials BlendStates**. This syncs the blendstates of you ShaderGraph master nodes with the Material properties.
- You can now control ZTest, ZWrite, and CullMode for transparent Materials.
- Materials that use Unlit Shaders or Unlit Master Node Shaders now cast shadows.
- Added an option to enable the ztest on **After Post Process** materials when TAA is disabled.
- Added a new SSAO (based on Ground Truth Ambient Occlusion algorithm) to replace the previous one.
- Added support for shadow tint on light
- BeginCameraRendering and EndCameraRendering callbacks are now called with probes
- Adding option to update shadow maps only On Enable and On Demand.
- Shader Graphs that use time-dependent vertex modification now generate correct motion vectors.
- Added option to allow a custom spot angle for spot light shadow maps.
- Added frame settings for individual post-processing effects
- Added dither transition between cascades for Low and Medium quality settings
- Added single-pass instancing support with XR SDK
- Added occlusion mesh support with XR SDK
- Added support of Alembic velocity to various shaders
- Added support for more than 2 views for single-pass instancing
- Added support for per punctual/directional light min roughness in StackLit
- Added mirror view support with XR SDK
- Added VR verification in HDRPWizard
- Added DXR verification in HDRPWizard
- Added feedbacks in UI of Volume regarding skies
- Cube LUT support in Tonemapping. Cube LUT helpers for external grading are available in the Post-processing Sample package.

### Fixed
- Fixed an issue with history buffers causing effects like TAA or auto exposure to flicker when more than one camera was visible in the editor
- The correct preview is displayed when selecting multiple `PlanarReflectionProbe`s
- Fixed volumetric rendering with camera-relative code and XR stereo instancing
- Fixed issue with flashing cyan due to async compilation of shader when selecting a mesh
- Fix texture type mismatch when the contact shadow are disabled (causing errors on IOS devices)
- Fixed Generate Shader Includes while in package
- Fixed issue when texture where deleted in ShadowCascadeGUI
- Fixed issue in FrameSettingsHistory when disabling a camera several time without enabling it in between.
- Fixed volumetric reprojection with camera-relative code and XR stereo instancing
- Added custom BaseShaderPreprocessor in HDEditorUtils.GetBaseShaderPreprocessorList()
- Fixed compile issue when USE_XR_SDK is not defined
- Fixed procedural sky sun disk intensity for high directional light intensities
- Fixed Decal mip level when using texture mip map streaming to avoid dropping to lowest permitted mip (now loading all mips)
- Fixed deferred shading for XR single-pass instancing after lightloop refactor
- Fixed cluster and material classification debug (material classification now works with compute as pixel shader lighting)
- Fixed IOS Nan by adding a maximun epsilon definition REAL_EPS that uses HALF_EPS when fp16 are used
- Removed unnecessary GC allocation in motion blur code
- Fixed locked UI with advanded influence volume inspector for probes
- Fixed invalid capture direction when rendering planar reflection probes
- Fixed Decal HTILE optimization with platform not supporting texture atomatic (Disable it)
- Fixed a crash in the build when the contact shadows are disabled
- Fixed camera rendering callbacks order (endCameraRendering was being called before the actual rendering)
- Fixed issue with wrong opaque blending settings for After Postprocess
- Fixed issue with Low resolution transparency on PS4
- Fixed a memory leak on volume profiles
- Fixed The Parallax Occlusion Mappping node in shader graph and it's UV input slot
- Fixed lighting with XR single-pass instancing by disabling deferred tiles
- Fixed the Bloom prefiltering pass
- Fixed post-processing effect relying on Unity's random number generator
- Fixed camera flickering when using TAA and selecting the camera in the editor
- Fixed issue with single shadow debug view and volumetrics
- Fixed most of the problems with light animation and timeline
- Fixed indirect deferred compute with XR single-pass instancing
- Fixed a slight omission in anisotropy calculations derived from HazeMapping in StackLit
- Improved stack computation numerical stability in StackLit
- Fix PBR master node always opaque (wrong blend modes for forward pass)
- Fixed TAA with XR single-pass instancing (missing macros)
- Fixed an issue causing Scene View selection wire gizmo to not appear when using HDRP Shader Graphs.
- Fixed wireframe rendering mode (case 1083989)
- Fixed the renderqueue not updated when the alpha clip is modified in the material UI.
- Fixed the PBR master node preview
- Remove the ReadOnly flag on Reflection Probe's cubemap assets during bake when there are no VCS active.
- Fixed an issue where setting a material debug view would not reset the other exclusive modes
- Spot light shapes are now correctly taken into account when baking
- Now the static lighting sky will correctly take the default values for non-overridden properties
- Fixed material albedo affecting the lux meter
- Extra test in deferred compute shading to avoid shading pixels that were not rendered by the current camera (for camera stacking)

### Changed
- Optimization: Reduce the group size of the deferred lighting pass from 16x16 to 8x8
- Replaced HDCamera.computePassCount by viewCount
- Removed xrInstancing flag in RTHandles (replaced by TextureXR.slices and TextureXR.dimensions)
- Refactor the HDRenderPipeline and lightloop code to preprare for high level rendergraph
- Removed the **Back Then Front Rendering** option in the fabric Master Node settings. Enabling this option previously did nothing.
- Shader type Real translates to FP16 precision on Nintendo Switch.
- Shader framework refactor: Introduce CBSDF, EvaluateBSDF, IsNonZeroBSDF to replace BSDF functions
- Shader framework refactor:  GetBSDFAngles, LightEvaluation and SurfaceShading functions
- Replace ComputeMicroShadowing by GetAmbientOcclusionForMicroShadowing
- Rename WorldToTangent to TangentToWorld as it was incorrectly named
- Remove SunDisk and Sun Halo size from directional light
- Remove all obsolete wind code from shader
- Renamed DecalProjectorComponent into DecalProjector for API alignment.
- Improved the Volume UI and made them Global by default
- Remove very high quality shadow option
- Change default for shadow quality in Deferred to Medium
- Enlighten now use inverse squared falloff (before was using builtin falloff)
- Enlighten is now deprecated. Please use CPU or GPU lightmaper instead.
- Remove the name in the diffusion profile UI
- Changed how shadow map resolution scaling with distance is computed. Now it uses screen space area rather than light range.
- Updated MoreOptions display in UI
- Moved Display Area Light Emissive Mesh script API functions in the editor namespace
- direct strenght properties in ambient occlusion now affect direct specular as well
- Removed advanced Specular Occlusion control in StackLit: SSAO based SO control is hidden and fixed to behave like Lit, SPTD is the only HQ technique shown for baked SO.
- Shader framework refactor: Changed ClampRoughness signature to include PreLightData access.
- HDRPWizard window is now in Window > General > HD Render Pipeline Wizard
- Moved StaticLightingSky to LightingWindow
- Removes the current "Scene Settings" and replace them with "Sky & Fog Settings" (with Physically Based Sky and Volumetric Fog).
- Changed how cached shadow maps are placed inside the atlas to minimize re-rendering of them.

## [6.7.0-preview] - 2019-05-16

### Added
- Added ViewConstants StructuredBuffer to simplify XR rendering
- Added API to render specific settings during a frame
- Added stadia to the supported platforms (2019.3)
- Enabled cascade blends settings in the HD Shadow component
- Added Hardware Dynamic Resolution support.
- Added MatCap debug view to replace the no scene lighting debug view.
- Added clear GBuffer option in FrameSettings (default to false)
- Added preview for decal shader graph (Only albedo, normal and emission)
- Added exposure weight control for decal
- Screen Space Directional Shadow under a define option. Activated for ray tracing
- Added a new abstraction for RendererList that will help transition to Render Graph and future RendererList API
- Added multipass support for VR
- Added XR SDK integration (multipass only)
- Added Shader Graph samples for Hair, Fabric and Decal master nodes.
- Add fade distance, shadow fade distance and light layers to light explorer
- Add method to draw light layer drawer in a rect to HDEditorUtils

### Fixed
- Fixed deserialization crash at runtime
- Fixed for ShaderGraph Unlit masternode not writing velocity
- Fixed a crash when assiging a new HDRP asset with the 'Verify Saving Assets' option enabled
- Fixed exposure to properly support TEXTURE2D_X
- Fixed TerrainLit basemap texture generation
- Fixed a bug that caused nans when material classification was enabled and a tile contained one standard material + a material with transmission.
- Fixed gradient sky hash that was not using the exposure hash
- Fixed displayed default FrameSettings in HDRenderPipelineAsset wrongly updated on scripts reload.
- Fixed gradient sky hash that was not using the exposure hash.
- Fixed visualize cascade mode with exposure.
- Fixed (enabled) exposure on override lighting debug modes.
- Fixed issue with LightExplorer when volume have no profile
- Fixed issue with SSR for negative, infinite and NaN history values
- Fixed LightLayer in HDReflectionProbe and PlanarReflectionProbe inspector that was not displayed as a mask.
- Fixed NaN in transmission when the thickness and a color component of the scattering distance was to 0
- Fixed Light's ShadowMask multi-edition.
- Fixed motion blur and SMAA with VR single-pass instancing
- Fixed NaNs generated by phase functionsin volumetric lighting
- Fixed NaN issue with refraction effect and IOR of 1 at extreme grazing angle
- Fixed nan tracker not using the exposure
- Fixed sorting priority on lit and unlit materials
- Fixed null pointer exception when there are no AOVRequests defined on a camera
- Fixed dirty state of prefab using disabled ReflectionProbes
- Fixed an issue where gizmos and editor grid were not correctly depth tested
- Fixed created default scene prefab non editable due to wrong file extension.
- Fixed an issue where sky convolution was recomputed for nothing when a preview was visible (causing extreme slowness when fabric convolution is enabled)
- Fixed issue with decal that wheren't working currently in player
- Fixed missing stereo rendering macros in some fragment shaders
- Fixed exposure for ReflectionProbe and PlanarReflectionProbe gizmos
- Fixed single-pass instancing on PSVR
- Fixed Vulkan shader issue with Texture2DArray in ScreenSpaceShadow.compute by re-arranging code (workaround)
- Fixed camera-relative issue with lights and XR single-pass instancing
- Fixed single-pass instancing on Vulkan
- Fixed htile synchronization issue with shader graph decal
- Fixed Gizmos are not drawn in Camera preview
- Fixed pre-exposure for emissive decal
- Fixed wrong values computed in PreIntegrateFGD and in the generation of volumetric lighting data by forcing the use of fp32.
- Fixed NaNs arising during the hair lighting pass
- Fixed synchronization issue in decal HTile that occasionally caused rendering artifacts around decal borders
- Fixed QualitySettings getting marked as modified by HDRP (and thus checked out in Perforce)
- Fixed a bug with uninitialized values in light explorer
- Fixed issue with LOD transition
- Fixed shader warnings related to raytracing and TEXTURE2D_X

### Changed
- Refactor PixelCoordToViewDirWS to be VR compatible and to compute it only once per frame
- Modified the variants stripper to take in account multiple HDRP assets used in the build.
- Improve the ray biasing code to avoid self-intersections during the SSR traversal
- Update Pyramid Spot Light to better match emitted light volume.
- Moved _XRViewConstants out of UnityPerPassStereo constant buffer to fix issues with PSSL
- Removed GetPositionInput_Stereo() and single-pass (double-wide) rendering mode
- Changed label width of the frame settings to accommodate better existing options.
- SSR's Default FrameSettings for camera is now enable.
- Re-enabled the sharpening filter on Temporal Anti-aliasing
- Exposed HDEditorUtils.LightLayerMaskDrawer for integration in other packages and user scripting.
- Rename atmospheric scattering in FrameSettings to Fog
- The size modifier in the override for the culling sphere in Shadow Cascades now defaults to 0.6, which is the same as the formerly hardcoded value.
- Moved LOD Bias and Maximum LOD Level from Frame Setting section `Other` to `Rendering`
- ShaderGraph Decal that affect only emissive, only draw in emissive pass (was drawing in dbuffer pass too)
- Apply decal projector fade factor correctly on all attribut and for shader graph decal
- Move RenderTransparentDepthPostpass after all transparent
- Update exposure prepass to interleave XR single-pass instancing views in a checkerboard pattern
- Removed ScriptRuntimeVersion check in wizard.

## [6.6.0-preview] - 2019-04-01

### Added
- Added preliminary changes for XR deferred shading
- Added support of 111110 color buffer
- Added proper support for Recorder in HDRP
- Added depth offset input in shader graph master nodes
- Added a Parallax Occlusion Mapping node
- Added SMAA support
- Added Homothety and Symetry quick edition modifier on volume used in ReflectionProbe, PlanarReflectionProbe and DensityVolume
- Added multi-edition support for DecalProjectorComponent
- Improve hair shader
- Added the _ScreenToTargetScaleHistory uniform variable to be used when sampling HDRP RTHandle history buffers.
- Added settings in `FrameSettings` to change `QualitySettings.lodBias` and `QualitySettings.maximumLODLevel` during a rendering
- Added an exposure node to retrieve the current, inverse and previous frame exposure value.
- Added an HD scene color node which allow to sample the scene color with mips and a toggle to remove the exposure.
- Added safeguard on HD scene creation if default scene not set in the wizard
- Added Low res transparency rendering pass.

### Fixed
- Fixed HDRI sky intensity lux mode
- Fixed dynamic resolution for XR
- Fixed instance identifier semantic string used by Shader Graph
- Fixed null culling result occuring when changing scene that was causing crashes
- Fixed multi-edition light handles and inspector shapes
- Fixed light's LightLayer field when multi-editing
- Fixed normal blend edition handles on DensityVolume
- Fixed an issue with layered lit shader and height based blend where inactive layers would still have influence over the result
- Fixed multi-selection handles color for DensityVolume
- Fixed multi-edition inspector's blend distances for HDReflectionProbe, PlanarReflectionProbe and DensityVolume
- Fixed metric distance that changed along size in DensityVolume
- Fixed DensityVolume shape handles that have not same behaviour in advance and normal edition mode
- Fixed normal map blending in TerrainLit by only blending the derivatives
- Fixed Xbox One rendering just a grey screen instead of the scene
- Fixed probe handles for multiselection
- Fixed baked cubemap import settings for convolution
- Fixed regression causing crash when attempting to open HDRenderPipelineWizard without an HDRenderPipelineAsset setted
- Fixed FullScreenDebug modes: SSAO, SSR, Contact shadow, Prerefraction Color Pyramid, Final Color Pyramid
- Fixed volumetric rendering with stereo instancing
- Fixed shader warning
- Fixed missing resources in existing asset when updating package
- Fixed PBR master node preview in forward rendering or transparent surface
- Fixed deferred shading with stereo instancing
- Fixed "look at" edition mode of Rotation tool for DecalProjectorComponent
- Fixed issue when switching mode in ReflectionProbe and PlanarReflectionProbe
- Fixed issue where migratable component version where not always serialized when part of prefab's instance
- Fixed an issue where shadow would not be rendered properly when light layer are not enabled
- Fixed exposure weight on unlit materials
- Fixed Light intensity not played in the player when recorded with animation/timeline
- Fixed some issues when multi editing HDRenderPipelineAsset
- Fixed emission node breaking the main shader graph preview in certain conditions.
- Fixed checkout of baked probe asset when baking probes.
- Fixed invalid gizmo position for rotated ReflectionProbe
- Fixed multi-edition of material's SurfaceType and RenderingPath
- Fixed whole pipeline reconstruction on selecting for the first time or modifying other than the currently used HDRenderPipelineAsset
- Fixed single shadow debug mode
- Fixed global scale factor debug mode when scale > 1
- Fixed debug menu material overrides not getting applied to the Terrain Lit shader
- Fixed typo in computeLightVariants
- Fixed deferred pass with XR instancing by disabling ComputeLightEvaluation
- Fixed bloom resolution independence
- Fixed lens dirt intensity not behaving properly
- Fixed the Stop NaN feature
- Fixed some resources to handle more than 2 instanced views for XR
- Fixed issue with black screen (NaN) produced on old GPU hardware or intel GPU hardware with gaussian pyramid
- Fixed issue with disabled punctual light would still render when only directional light is present

### Changed
- DensityVolume scripting API will no longuer allow to change between advance and normal edition mode
- Disabled depth of field, lens distortion and panini projection in the scene view
- TerrainLit shaders and includes are reorganized and made simpler.
- TerrainLit shader GUI now allows custom properties to be displayed in the Terrain fold-out section.
- Optimize distortion pass with stencil
- Disable SceneSelectionPass in shader graph preview
- Control punctual light and area light shadow atlas separately
- Move SMAA anti-aliasing option to after Temporal Anti Aliasing one, to avoid problem with previously serialized project settings
- Optimize rendering with static only lighting and when no cullable lights/decals/density volumes are present.
- Updated handles for DecalProjectorComponent for enhanced spacial position readability and have edition mode for better SceneView management
- DecalProjectorComponent are now scale independent in order to have reliable metric unit (see new Size field for changing the size of the volume)
- Restructure code from HDCamera.Update() by adding UpdateAntialiasing() and UpdateViewConstants()
- Renamed velocity to motion vectors
- Objects rendered during the After Post Process pass while TAA is enabled will not benefit from existing depth buffer anymore. This is done to fix an issue where those object would wobble otherwise
- Removed usage of builtin unity matrix for shadow, shadow now use same constant than other view
- The default volume layer mask for cameras & probes is now `Default` instead of `Everything`

## [6.5.0-preview] - 2019-03-07

### Added
- Added depth-of-field support with stereo instancing
- Adding real time area light shadow support
- Added a new FrameSettings: Specular Lighting to toggle the specular during the rendering

### Fixed
- Fixed diffusion profile upgrade breaking package when upgrading to a new version
- Fixed decals cropped by gizmo not updating correctly if prefab
- Fixed an issue when enabling SSR on multiple view
- Fixed edition of the intensity's unit field while selecting multiple lights
- Fixed wrong calculation in soft voxelization for density volume
- Fixed gizmo not working correctly with pre-exposure
- Fixed issue with setting a not available RT when disabling motion vectors
- Fixed planar reflection when looking at mirror normal
- Fixed mutiselection issue with HDLight Inspector
- Fixed HDAdditionalCameraData data migration
- Fixed failing builds when light explorer window is open
- Fixed cascade shadows border sometime causing artefacts between cascades
- Restored shadows in the Cascade Shadow debug visualization
- `camera.RenderToCubemap` use proper face culling

### Changed
- When rendering reflection probe disable all specular lighting and for metals use fresnelF0 as diffuse color for bake lighting.

## [6.4.0-preview] - 2019-02-21

### Added
- VR: Added TextureXR system to selectively expand TEXTURE2D macros to texture array for single-pass stereo instancing + Convert textures call to these macros
- Added an unit selection dropdown next to shutter speed (camera)
- Added error helpbox when trying to use a sub volume component that require the current HDRenderPipelineAsset to support a feature that it is not supporting.
- Add mesh for tube light when display emissive mesh is enabled

### Fixed
- Fixed Light explorer. The volume explorer used `profile` instead of `sharedProfile` which instantiate a custom volume profile instead of editing the asset itself.
- Fixed UI issue where all is displayed using metric unit in shadow cascade and Percent is set in the unit field (happening when opening the inspector).
- Fixed inspector event error when double clicking on an asset (diffusion profile/material).
- Fixed nullref on layered material UI when the material is not an asset.
- Fixed nullref exception when undo/redo a light property.
- Fixed visual bug when area light handle size is 0.

### Changed
- Update UI for 32bit/16bit shadow precision settings in HDRP asset
- Object motion vectors have been disabled in all but the game view. Camera motion vectors are still enabled everywhere, allowing TAA and Motion Blur to work on static objects.
- Enable texture array by default for most rendering code on DX11 and unlock stereo instancing (DX11 only for now)

## [6.3.0-preview] - 2019-02-18

### Added
- Added emissive property for shader graph decals
- Added a diffusion profile override volume so the list of diffusion profile assets to use can be chanaged without affecting the HDRP asset
- Added a "Stop NaNs" option on cameras and in the Scene View preferences.
- Added metric display option in HDShadowSettings and improve clamping
- Added shader parameter mapping in DebugMenu
- Added scripting API to configure DebugData for DebugMenu

### Fixed
- Fixed decals in forward
- Fixed issue with stencil not correctly setup for various master node and shader for the depth pass, motion vector pass and GBuffer/Forward pass
- Fixed SRP batcher and metal
- Fixed culling and shadows for Pyramid, Box, Rectangle and Tube lights
- Fixed an issue where scissor render state leaking from the editor code caused partially black rendering

### Changed
- When a lit material has a clear coat mask that is not null, we now use the clear coat roughness to compute the screen space reflection.
- Diffusion profiles are now limited to one per asset and can be referenced in materials, shader graphs and vfx graphs. Materials will be upgraded automatically except if they are using a shader graph, in this case it will display an error message.

## [6.2.0-preview] - 2019-02-15

### Added
- Added help box listing feature supported in a given HDRenderPipelineAsset alongs with the drawbacks implied.
- Added cascade visualizer, supporting disabled handles when not overriding.

### Fixed
- Fixed post processing with stereo double-wide
- Fixed issue with Metal: Use sign bit to find the cache type instead of lowest bit.
- Fixed invalid state when creating a planar reflection for the first time
- Fix FrameSettings's LitShaderMode not restrained by supported LitShaderMode regression.

### Changed
- The default value roughness value for the clearcoat has been changed from 0.03 to 0.01
- Update default value of based color for master node
- Update Fabric Charlie Sheen lighting model - Remove Fresnel component that wasn't part of initial model + Remap smoothness to [0.0 - 0.6] range for more artist friendly parameter

### Changed
- Code refactor: all macros with ARGS have been swapped with macros with PARAM. This is because the ARGS macros were incorrectly named.

## [6.1.0-preview] - 2019-02-13

### Added
- Added support for post-processing anti-aliasing in the Scene View (FXAA and TAA). These can be set in Preferences.
- Added emissive property for decal material (non-shader graph)

### Fixed
- Fixed a few UI bugs with the color grading curves.
- Fixed "Post Processing" in the scene view not toggling post-processing effects
- Fixed bake only object with flag `ReflectionProbeStaticFlag` when baking a `ReflectionProbe`

### Changed
- Removed unsupported Clear Depth checkbox in Camera inspector
- Updated the toggle for advanced mode in inspectors.

## [6.0.0-preview] - 2019-02-23

### Added
- Added new API to perform a camera rendering
- Added support for hair master node (Double kajiya kay - Lambert)
- Added Reset behaviour in DebugMenu (ingame mapping is right joystick + B)
- Added Default HD scene at new scene creation while in HDRP
- Added Wizard helping to configure HDRP project
- Added new UI for decal material to allow remapping and scaling of some properties
- Added cascade shadow visualisation toggle in HD shadow settings
- Added icons for assets
- Added replace blending mode for distortion
- Added basic distance fade for density volumes
- Added decal master node for shader graph
- Added HD unlit master node (Cross Pipeline version is name Unlit)
- Added new Rendering Queue in materials
- Added post-processing V3 framework embed in HDRP, remove postprocess V2 framework
- Post-processing now uses the generic volume framework
-   New depth-of-field, bloom, panini projection effects, motion blur
-   Exposure is now done as a pre-exposition pass, the whole system has been revamped
-   Exposure now use EV100 everywhere in the UI (Sky, Emissive Light)
- Added emissive intensity (Luminance and EV100 control) control for Emissive
- Added pre-exposure weigth for Emissive
- Added an emissive color node and a slider to control the pre-exposure percentage of emission color
- Added physical camera support where applicable
- Added more color grading tools
- Added changelog level for Shader Variant stripping
- Added Debug mode for validation of material albedo and metalness/specularColor values
- Added a new dynamic mode for ambient probe and renamed BakingSky to StaticLightingSky
- Added command buffer parameter to all Bind() method of material
- Added Material validator in Render Pipeline Debug
- Added code to future support of DXR (not enabled)
- Added support of multiviewport
- Added HDRenderPipeline.RequestSkyEnvironmentUpdate function to force an update from script when sky is set to OnDemand
- Added a Lighting and BackLighting slots in Lit, StackLit, Fabric and Hair master nodes
- Added support for overriding terrain detail rendering shaders, via the render pipeline editor resources asset
- Added xrInstancing flag support to RTHandle
- Added support for cullmask for decal projectors
- Added software dynamic resolution support
- Added support for "After Post-Process" render pass for unlit shader
- Added support for textured rectangular area lights
- Added stereo instancing macros to MSAA shaders
- Added support for Quarter Res Raytraced Reflections (not enabled)
- Added fade factor for decal projectors.
- Added stereo instancing macros to most shaders used in VR
- Added multi edition support for HDRenderPipelineAsset

### Fixed
- Fixed logic to disable FPTL with stereo rendering
- Fixed stacklit transmission and sun highlight
- Fixed decals with stereo rendering
- Fixed sky with stereo rendering
- Fixed flip logic for postprocessing + VR
- Fixed copyStencilBuffer pass for Switch
- Fixed point light shadow map culling that wasn't taking into account far plane
- Fixed usage of SSR with transparent on all master node
- Fixed SSR and microshadowing on fabric material
- Fixed blit pass for stereo rendering
- Fixed lightlist bounds for stereo rendering
- Fixed windows and in-game DebugMenu sync.
- Fixed FrameSettings' LitShaderMode sync when opening DebugMenu.
- Fixed Metal specific issues with decals, hitting a sampler limit and compiling AxF shader
- Fixed an issue with flipped depth buffer during postprocessing
- Fixed normal map use for shadow bias with forward lit - now use geometric normal
- Fixed transparent depth prepass and postpass access so they can be use without alpha clipping for lit shader
- Fixed support of alpha clip shadow for lit master node
- Fixed unlit master node not compiling
- Fixed issue with debug display of reflection probe
- Fixed issue with phong tessellations not working with lit shader
- Fixed issue with vertex displacement being affected by heightmap setting even if not heightmap where assign
- Fixed issue with density mode on Lit terrain producing NaN
- Fixed issue when going back and forth from Lit to LitTesselation for displacement mode
- Fixed issue with ambient occlusion incorrectly applied to emissiveColor with light layers in deferred
- Fixed issue with fabric convolution not using the correct convolved texture when fabric convolution is enabled
- Fixed issue with Thick mode for Transmission that was disabling transmission with directional light
- Fixed shutdown edge cases with HDRP tests
- Fixed slowdow when enabling Fabric convolution in HDRP asset
- Fixed specularAA not compiling in StackLit Master node
- Fixed material debug view with stereo rendering
- Fixed material's RenderQueue edition in default view.
- Fixed banding issues within volumetric density buffer
- Fixed missing multicompile for MSAA for AxF
- Fixed camera-relative support for stereo rendering
- Fixed remove sync with render thread when updating decal texture atlas.
- Fixed max number of keyword reach [256] issue. Several shader feature are now local
- Fixed Scene Color and Depth nodes
- Fixed SSR in forward
- Fixed custom editor of Unlit, HD Unlit and PBR shader graph master node
- Fixed issue with NewFrame not correctly calculated in Editor when switching scene
- Fixed issue with TerrainLit not compiling with depth only pass and normal buffer
- Fixed geometric normal use for shadow bias with PBR master node in forward
- Fixed instancing macro usage for decals
- Fixed error message when having more than one directional light casting shadow
- Fixed error when trying to display preview of Camera or PlanarReflectionProbe
- Fixed LOAD_TEXTURE2D_ARRAY_MSAA macro
- Fixed min-max and amplitude clamping value in inspector of vertex displacement materials
- Fixed issue with alpha shadow clip (was incorrectly clipping object shadow)
- Fixed an issue where sky cubemap would not be cleared correctly when setting the current sky to None
- Fixed a typo in Static Lighting Sky component UI
- Fixed issue with incorrect reset of RenderQueue when switching shader in inspector GUI
- Fixed issue with variant stripper stripping incorrectly some variants
- Fixed a case of ambient lighting flickering because of previews
- Fixed Decals when rendering multiple camera in a single frame
- Fixed cascade shadow count in shader
- Fixed issue with Stacklit shader with Haze effect
- Fixed an issue with the max sample count for the TAA
- Fixed post-process guard band for XR
- Fixed exposure of emissive of Unlit
- Fixed depth only and motion vector pass for Unlit not working correctly with MSAA
- Fixed an issue with stencil buffer copy causing unnecessary compute dispatches for lighting
- Fixed multi edition issue in FrameSettings
- Fixed issue with SRP batcher and DebugDisplay variant of lit shader
- Fixed issue with debug material mode not doing alpha test
- Fixed "Attempting to draw with missing UAV bindings" errors on Vulkan
- Fixed pre-exposure incorrectly apply to preview
- Fixed issue with duplicate 3D texture in 3D texture altas of volumetric?
- Fixed Camera rendering order (base on the depth parameter)
- Fixed shader graph decals not being cropped by gizmo
- Fixed "Attempting to draw with missing UAV bindings" errors on Vulkan.


### Changed
- ColorPyramid compute shader passes is swapped to pixel shader passes on platforms where the later is faster (Nintendo Switch).
- Removing the simple lightloop used by the simple lit shader
- Whole refactor of reflection system: Planar and reflection probe
- Separated Passthrough from other RenderingPath
- Update several properties naming and caption based on feedback from documentation team
- Remove tile shader variant for transparent backface pass of lit shader
- Rename all HDRenderPipeline to HDRP folder for shaders
- Rename decal property label (based on doc team feedback)
- Lit shader mode now default to Deferred to reduce build time
- Update UI of Emission parameters in shaders
- Improve shader variant stripping including shader graph variant
- Refactored render loop to render realtime probes visible per camera
- Enable SRP batcher by default
- Shader code refactor: Rename LIGHTLOOP_SINGLE_PASS => LIGHTLOOP_DISABLE_TILE_AND_CLUSTER and clean all usage of LIGHTLOOP_TILE_PASS
- Shader code refactor: Move pragma definition of vertex and pixel shader inside pass + Move SURFACE_GRADIENT definition in XXXData.hlsl
- Micro-shadowing in Lit forward now use ambientOcclusion instead of SpecularOcclusion
- Upgraded FrameSettings workflow, DebugMenu and Inspector part relative to it
- Update build light list shader code to support 32 threads in wavefronts on Switch
- LayeredLit layers' foldout are now grouped in one main foldout per layer
- Shadow alpha clip can now be enabled on lit shader and haor shader enven for opaque
- Temporal Antialiasing optimization for Xbox One X
- Parameter depthSlice on SetRenderTarget functions now defaults to -1 to bind the entire resource
- Rename SampleCameraDepth() functions to LoadCameraDepth() and SampleCameraDepth(), same for SampleCameraColor() functions
- Improved Motion Blur quality.
- Update stereo frame settings values for single-pass instancing and double-wide
- Rearrange FetchDepth functions to prepare for stereo-instancing
- Remove unused _ComputeEyeIndex
- Updated HDRenderPipelineAsset inspector
- Re-enable SRP batcher for metal

## [5.2.0-preview] - 2018-11-27

### Added
- Added option to run Contact Shadows and Volumetrics Voxelization stage in Async Compute
- Added camera freeze debug mode - Allow to visually see culling result for a camera
- Added support of Gizmo rendering before and after postprocess in Editor
- Added support of LuxAtDistance for punctual lights

### Fixed
- Fixed Debug.DrawLine and Debug.Ray call to work in game view
- Fixed DebugMenu's enum resetted on change
- Fixed divide by 0 in refraction causing NaN
- Fixed disable rough refraction support
- Fixed refraction, SSS and atmospheric scattering for VR
- Fixed forward clustered lighting for VR (double-wide).
- Fixed Light's UX to not allow negative intensity
- Fixed HDRenderPipelineAsset inspector broken when displaying its FrameSettings from project windows.
- Fixed forward clustered lighting for VR (double-wide).
- Fixed HDRenderPipelineAsset inspector broken when displaying its FrameSettings from project windows.
- Fixed Decals and SSR diable flags for all shader graph master node (Lit, Fabric, StackLit, PBR)
- Fixed Distortion blend mode for shader graph master node (Lit, StackLit)
- Fixed bent Normal for Fabric master node in shader graph
- Fixed PBR master node lightlayers
- Fixed shader stripping for built-in lit shaders.

### Changed
- Rename "Regular" in Diffusion profile UI "Thick Object"
- Changed VBuffer depth parametrization for volumetric from distanceRange to depthExtent - Require update of volumetric settings - Fog start at near plan
- SpotLight with box shape use Lux unit only

## [5.1.0-preview] - 2018-11-19

### Added

- Added a separate Editor resources file for resources Unity does not take when it builds a Player.
- You can now disable SSR on Materials in Shader Graph.
- Added support for MSAA when the Supported Lit Shader Mode is set to Both. Previously HDRP only supported MSAA for Forward mode.
- You can now override the emissive color of a Material when in debug mode.
- Exposed max light for Light Loop Settings in HDRP asset UI.
- HDRP no longer performs a NormalDBuffer pass update if there are no decals in the Scene.
- Added distant (fall-back) volumetric fog and improved the fog evaluation precision.
- Added an option to reflect sky in SSR.
- Added a y-axis offset for the PlanarReflectionProbe and offset tool.
- Exposed the option to run SSR and SSAO on async compute.
- Added support for the _GlossMapScale parameter in the Legacy to HDRP Material converter.
- Added wave intrinsic instructions for use in Shaders (for AMD GCN).


### Fixed
- Fixed sphere shaped influence handles clamping in Reflection Probes.
- Fixed Reflection Probe data migration for projects created before using HDRP.
- Fixed UI of Layered Material where Unity previously rendered the scrollbar above the Copy button.
- Fixed Material tessellations parameters Start fade distance and End fade distance. Originally, Unity clamped these values when you modified them.
- Fixed various distortion and refraction issues - handle a better fall-back.
- Fixed SSR for multiple views.
- Fixed SSR issues related to self-intersections.
- Fixed shape density volume handle speed.
- Fixed density volume shape handle moving too fast.
- Fixed the Camera velocity pass that we removed by mistake.
- Fixed some null pointer exceptions when disabling motion vectors support.
- Fixed viewports for both the Subsurface Scattering combine pass and the transparent depth prepass.
- Fixed the blend mode pop-up in the UI. It previously did not appear when you enabled pre-refraction.
- Fixed some null pointer exceptions that previously occurred when you disabled motion vectors support.
- Fixed Layered Lit UI issue with scrollbar.
- Fixed cubemap assignation on custom ReflectionProbe.
- Fixed Reflection Probes’ capture settings' shadow distance.
- Fixed an issue with the SRP batcher and Shader variables declaration.
- Fixed thickness and subsurface slots for fabric Shader master node that wasn't appearing with the right combination of flags.
- Fixed d3d debug layer warning.
- Fixed PCSS sampling quality.
- Fixed the Subsurface and transmission Material feature enabling for fabric Shader.
- Fixed the Shader Graph UV node’s dimensions when using it in a vertex Shader.
- Fixed the planar reflection mirror gizmo's rotation.
- Fixed HDRenderPipelineAsset's FrameSettings not showing the selected enum in the Inspector drop-down.
- Fixed an error with async compute.
- MSAA now supports transparency.
- The HDRP Material upgrader tool now converts metallic values correctly.
- Volumetrics now render in Reflection Probes.
- Fixed a crash that occurred whenever you set a viewport size to 0.
- Fixed the Camera physic parameter that the UI previously did not display.
- Fixed issue in pyramid shaped spotlight handles manipulation

### Changed

- Renamed Line shaped Lights to Tube Lights.
- HDRP now uses mean height fog parametrization.
- Shadow quality settings are set to All when you use HDRP (This setting is not visible in the UI when using SRP). This avoids Legacy Graphics Quality Settings disabling the shadows and give SRP full control over the Shadows instead.
- HDRP now internally uses premultiplied alpha for all fog.
- Updated default FrameSettings used for realtime Reflection Probes when you create a new HDRenderPipelineAsset.
- Remove multi-camera support. LWRP and HDRP will not support multi-camera layered rendering.
- Updated Shader Graph subshaders to use the new instancing define.
- Changed fog distance calculation from distance to plane to distance to sphere.
- Optimized forward rendering using AMD GCN by scalarizing the light loop.
- Changed the UI of the Light Editor.
- Change ordering of includes in HDRP Materials in order to reduce iteration time for faster compilation.
- Added a StackLit master node replacing the InspectorUI version. IMPORTANT: All previously authored StackLit Materials will be lost. You need to recreate them with the master node.

## [5.0.0-preview] - 2018-09-28

### Added
- Added occlusion mesh to depth prepass for VR (VR still disabled for now)
- Added a debug mode to display only one shadow at once
- Added controls for the highlight created by directional lights
- Added a light radius setting to punctual lights to soften light attenuation and simulate fill lighting
- Added a 'minRoughness' parameter to all non-area lights (was previously only available for certain light types)
- Added separate volumetric light/shadow dimmers
- Added per-pixel jitter to volumetrics to reduce aliasing artifacts
- Added a SurfaceShading.hlsl file, which implements material-agnostic shading functionality in an efficient manner
- Added support for shadow bias for thin object transmission
- Added FrameSettings to control realtime planar reflection
- Added control for SRPBatcher on HDRP Asset
- Added an option to clear the shadow atlases in the debug menu
- Added a color visualization of the shadow atlas rescale in debug mode
- Added support for disabling SSR on materials
- Added intrinsic for XBone
- Added new light volume debugging tool
- Added a new SSR debug view mode
- Added translaction's scale invariance on DensityVolume
- Added multiple supported LitShadermode and per renderer choice in case of both Forward and Deferred supported
- Added custom specular occlusion mode to Lit Shader Graph Master node

### Fixed
- Fixed a normal bias issue with Stacklit (Was causing light leaking)
- Fixed camera preview outputing an error when both scene and game view where display and play and exit was call
- Fixed override debug mode not apply correctly on static GI
- Fixed issue where XRGraphicsConfig values set in the asset inspector GUI weren't propagating correctly (VR still disabled for now)
- Fixed issue with tangent that was using SurfaceGradient instead of regular normal decoding
- Fixed wrong error message display when switching to unsupported target like IOS
- Fixed an issue with ambient occlusion texture sometimes not being created properly causing broken rendering
- Shadow near plane is no longer limited at 0.1
- Fixed decal draw order on transparent material
- Fixed an issue where sometime the lookup texture used for GGX convolution was broken, causing broken rendering
- Fixed an issue where you wouldn't see any fog for certain pipeline/scene configurations
- Fixed an issue with volumetric lighting where the anisotropy value of 0 would not result in perfectly isotropic lighting
- Fixed shadow bias when the atlas is rescaled
- Fixed shadow cascade sampling outside of the atlas when cascade count is inferior to 4
- Fixed shadow filter width in deferred rendering not matching shader config
- Fixed stereo sampling of depth texture in MSAA DepthValues.shader
- Fixed box light UI which allowed negative and zero sizes, thus causing NaNs
- Fixed stereo rendering in HDRISky.shader (VR)
- Fixed normal blend and blend sphere influence for reflection probe
- Fixed distortion filtering (was point filtering, now trilinear)
- Fixed contact shadow for large distance
- Fixed depth pyramid debug view mode
- Fixed sphere shaped influence handles clamping in reflection probes
- Fixed reflection probes data migration for project created before using hdrp
- Fixed ambient occlusion for Lit Master Node when slot is connected

### Changed
- Use samplerunity_ShadowMask instead of samplerunity_samplerLightmap for shadow mask
- Allow to resize reflection probe gizmo's size
- Improve quality of screen space shadow
- Remove support of projection model for ScreenSpaceLighting (SSR always use HiZ and refraction always Proxy)
- Remove all the debug mode from SSR that are obsolete now
- Expose frameSettings and Capture settings for reflection and planar probe
- Update UI for reflection probe, planar probe, camera and HDRP Asset
- Implement proper linear blending for volumetric lighting via deep compositing as described in the paper "Deep Compositing Using Lie Algebras"
- Changed  planar mapping to match terrain convention (XZ instead of ZX)
- XRGraphicsConfig is no longer Read/Write. Instead, it's read-only. This improves consistency of XR behavior between the legacy render pipeline and SRP
- Change reflection probe data migration code (to update old reflection probe to new one)
- Updated gizmo for ReflectionProbes
- Updated UI and Gizmo of DensityVolume

## [4.0.0-preview] - 2018-09-28

### Added
- Added a new TerrainLit shader that supports rendering of Unity terrains.
- Added controls for linear fade at the boundary of density volumes
- Added new API to control decals without monobehaviour object
- Improve Decal Gizmo
- Implement Screen Space Reflections (SSR) (alpha version, highly experimental)
- Add an option to invert the fade parameter on a Density Volume
- Added a Fabric shader (experimental) handling cotton and silk
- Added support for MSAA in forward only for opaque only
- Implement smoothness fade for SSR
- Added support for AxF shader (X-rite format - require special AxF importer from Unity not part of HDRP)
- Added control for sundisc on directional light (hack)
- Added a new HD Lit Master node that implements Lit shader support for Shader Graph
- Added Micro shadowing support (hack)
- Added an event on HDAdditionalCameraData for custom rendering
- HDRP Shader Graph shaders now support 4-channel UVs.

### Fixed
- Fixed an issue where sometimes the deferred shadow texture would not be valid, causing wrong rendering.
- Stencil test during decals normal buffer update is now properly applied
- Decals corectly update normal buffer in forward
- Fixed a normalization problem in reflection probe face fading causing artefacts in some cases
- Fix multi-selection behavior of Density Volumes overwriting the albedo value
- Fixed support of depth texture for RenderTexture. HDRP now correctly output depth to user depth buffer if RenderTexture request it.
- Fixed multi-selection behavior of Density Volumes overwriting the albedo value
- Fixed support of depth for RenderTexture. HDRP now correctly output depth to user depth buffer if RenderTexture request it.
- Fixed support of Gizmo in game view in the editor
- Fixed gizmo for spot light type
- Fixed issue with TileViewDebug mode being inversed in gameview
- Fixed an issue with SAMPLE_TEXTURECUBE_SHADOW macro
- Fixed issue with color picker not display correctly when game and scene view are visible at the same time
- Fixed an issue with reflection probe face fading
- Fixed camera motion vectors shader and associated matrices to update correctly for single-pass double-wide stereo rendering
- Fixed light attenuation functions when range attenuation is disabled
- Fixed shadow component algorithm fixup not dirtying the scene, so changes can be saved to disk.
- Fixed some GC leaks for HDRP
- Fixed contact shadow not affected by shadow dimmer
- Fixed GGX that works correctly for the roughness value of 0 (mean specular highlgiht will disappeard for perfect mirror, we rely on maxSmoothness instead to always have a highlight even on mirror surface)
- Add stereo support to ShaderPassForward.hlsl. Forward rendering now seems passable in limited test scenes with camera-relative rendering disabled.
- Add stereo support to ProceduralSky.shader and OpaqueAtmosphericScattering.shader.
- Added CullingGroupManager to fix more GC.Alloc's in HDRP
- Fixed rendering when multiple cameras render into the same render texture

### Changed
- Changed the way depth & color pyramids are built to be faster and better quality, thus improving the look of distortion and refraction.
- Stabilize the dithered LOD transition mask with respect to the camera rotation.
- Avoid multiple depth buffer copies when decals are present
- Refactor code related to the RT handle system (No more normal buffer manager)
- Remove deferred directional shadow and move evaluation before lightloop
- Add a function GetNormalForShadowBias() that material need to implement to return the normal used for normal shadow biasing
- Remove Jimenez Subsurface scattering code (This code was disabled by default, now remove to ease maintenance)
- Change Decal API, decal contribution is now done in Material. Require update of material using decal
- Move a lot of files from CoreRP to HDRP/CoreRP. All moved files weren't used by Ligthweight pipeline. Long term they could move back to CoreRP after CoreRP become out of preview
- Updated camera inspector UI
- Updated decal gizmo
- Optimization: The objects that are rendered in the Motion Vector Pass are not rendered in the prepass anymore
- Removed setting shader inclue path via old API, use package shader include paths
- The default value of 'maxSmoothness' for punctual lights has been changed to 0.99
- Modified deferred compute and vert/frag shaders for first steps towards stereo support
- Moved material specific Shader Graph files into corresponding material folders.
- Hide environment lighting settings when enabling HDRP (Settings are control from sceneSettings)
- Update all shader includes to use absolute path (allow users to create material in their Asset folder)
- Done a reorganization of the files (Move ShaderPass to RenderPipeline folder, Move all shadow related files to Lighting/Shadow and others)
- Improved performance and quality of Screen Space Shadows

## [3.3.0-preview] - 2018-01-01

### Added
- Added an error message to say to use Metal or Vulkan when trying to use OpenGL API
- Added a new Fabric shader model that supports Silk and Cotton/Wool
- Added a new HDRP Lighting Debug mode to visualize Light Volumes for Point, Spot, Line, Rectangular and Reflection Probes
- Add support for reflection probe light layers
- Improve quality of anisotropic on IBL

### Fixed
- Fix an issue where the screen where darken when rendering camera preview
- Fix display correct target platform when showing message to inform user that a platform is not supported
- Remove workaround for metal and vulkan in normal buffer encoding/decoding
- Fixed an issue with color picker not working in forward
- Fixed an issue where reseting HDLight do not reset all of its parameters
- Fixed shader compile warning in DebugLightVolumes.shader

### Changed
- Changed default reflection probe to be 256x256x6 and array size to be 64
- Removed dependence on the NdotL for thickness evaluation for translucency (based on artist's input)
- Increased the precision when comparing Planar or HD reflection probe volumes
- Remove various GC alloc in C#. Slightly better performance

## [3.2.0-preview] - 2018-01-01

### Added
- Added a luminance meter in the debug menu
- Added support of Light, reflection probe, emissive material, volume settings related to lighting to Lighting explorer
- Added support for 16bit shadows

### Fixed
- Fix issue with package upgrading (HDRP resources asset is now versionned to worarkound package manager limitation)
- Fix HDReflectionProbe offset displayed in gizmo different than what is affected.
- Fix decals getting into a state where they could not be removed or disabled.
- Fix lux meter mode - The lux meter isn't affected by the sky anymore
- Fix area light size reset when multi-selected
- Fix filter pass number in HDUtils.BlitQuad
- Fix Lux meter mode that was applying SSS
- Fix planar reflections that were not working with tile/cluster (olbique matrix)
- Fix debug menu at runtime not working after nested prefab PR come to trunk
- Fix scrolling issue in density volume

### Changed
- Shader code refactor: Split MaterialUtilities file in two parts BuiltinUtilities (independent of FragInputs) and MaterialUtilities (Dependent of FragInputs)
- Change screen space shadow rendertarget format from ARGB32 to RG16

## [3.1.0-preview] - 2018-01-01

### Added
- Decal now support per channel selection mask. There is now two mode. One with BaseColor, Normal and Smoothness and another one more expensive with BaseColor, Normal, Smoothness, Metal and AO. Control is on HDRP Asset. This may require to launch an update script for old scene: 'Edit/Render Pipeline/Single step upgrade script/Upgrade all DecalMaterial MaskBlendMode'.
- Decal now supports depth bias for decal mesh, to prevent z-fighting
- Decal material now supports draw order for decal projectors
- Added LightLayers support (Base on mask from renderers name RenderingLayers and mask from light name LightLayers - if they match, the light apply) - cost an extra GBuffer in deferred (more bandwidth)
- When LightLayers is enabled, the AmbientOclusion is store in the GBuffer in deferred path allowing to avoid double occlusion with SSAO. In forward the double occlusion is now always avoided.
- Added the possibility to add an override transform on the camera for volume interpolation
- Added desired lux intensity and auto multiplier for HDRI sky
- Added an option to disable light by type in the debug menu
- Added gradient sky
- Split EmissiveColor and bakeDiffuseLighting in forward avoiding the emissiveColor to be affect by SSAO
- Added a volume to control indirect light intensity
- Added EV 100 intensity unit for area lights
- Added support for RendererPriority on Renderer. This allow to control order of transparent rendering manually. HDRP have now two stage of sorting for transparent in addition to bact to front. Material have a priority then Renderer have a priority.
- Add Coupling of (HD)Camera and HDAdditionalCameraData for reset and remove in inspector contextual menu of Camera
- Add Coupling of (HD)ReflectionProbe and HDAdditionalReflectionData for reset and remove in inspector contextual menu of ReflectoinProbe
- Add macro to forbid unity_ObjectToWorld/unity_WorldToObject to be use as it doesn't handle camera relative rendering
- Add opacity control on contact shadow

### Fixed
- Fixed an issue with PreIntegratedFGD texture being sometimes destroyed and not regenerated causing rendering to break
- PostProcess input buffers are not copied anymore on PC if the viewport size matches the final render target size
- Fixed an issue when manipulating a lot of decals, it was displaying a lot of errors in the inspector
- Fixed capture material with reflection probe
- Refactored Constant Buffers to avoid hitting the maximum number of bound CBs in some cases.
- Fixed the light range affecting the transform scale when changed.
- Snap to grid now works for Decal projector resizing.
- Added a warning for 128x128 cookie texture without mipmaps
- Replace the sampler used for density volumes for correct wrap mode handling

### Changed
- Move Render Pipeline Debug "Windows from Windows->General-> Render Pipeline debug windows" to "Windows from Windows->Analysis-> Render Pipeline debug windows"
- Update detail map formula for smoothness and albedo, goal it to bright and dark perceptually and scale factor is use to control gradient speed
- Refactor the Upgrade material system. Now a material can be update from older version at any time. Call Edit/Render Pipeline/Upgrade all Materials to newer version
- Change name EnableDBuffer to EnableDecals at several place (shader, hdrp asset...), this require a call to Edit/Render Pipeline/Upgrade all Materials to newer version to have up to date material.
- Refactor shader code: BakeLightingData structure have been replace by BuiltinData. Lot of shader code have been remove/change.
- Refactor shader code: All GBuffer are now handled by the deferred material. Mean ShadowMask and LightLayers are control by lit material in lit.hlsl and not outside anymore. Lot of shader code have been remove/change.
- Refactor shader code: Rename GetBakedDiffuseLighting to ModifyBakedDiffuseLighting. This function now handle lighting model for transmission too. Lux meter debug mode is factor outisde.
- Refactor shader code: GetBakedDiffuseLighting is not call anymore in GBuffer or forward pass, including the ConvertSurfaceDataToBSDFData and GetPreLightData, this is done in ModifyBakedDiffuseLighting now
- Refactor shader code: Added a backBakeDiffuseLighting to BuiltinData to handle lighting for transmission
- Refactor shader code: Material must now call InitBuiltinData (Init all to zero + init bakeDiffuseLighting and backBakeDiffuseLighting ) and PostInitBuiltinData

## [3.0.0-preview] - 2018-01-01

### Fixed
- Fixed an issue with distortion that was using previous frame instead of current frame
- Fixed an issue where disabled light where not upgrade correctly to the new physical light unit system introduce in 2.0.5-preview

### Changed
- Update assembly definitions to output assemblies that match Unity naming convention (Unity.*).

## [2.0.5-preview] - 2018-01-01

### Added
- Add option supportDitheringCrossFade on HDRP Asset to allow to remove shader variant during player build if needed
- Add contact shadows for punctual lights (in additional shadow settings), only one light is allowed to cast contact shadows at the same time and so at each frame a dominant light is choosed among all light with contact shadows enabled.
- Add PCSS shadow filter support (from SRP Core)
- Exposed shadow budget parameters in HDRP asset
- Add an option to generate an emissive mesh for area lights (currently rectangle light only). The mesh fits the size, intensity and color of the light.
- Add an option to the HDRP asset to increase the resolution of volumetric lighting.
- Add additional ligth unit support for punctual light (Lumens, Candela) and area lights (Lumens, Luminance)
- Add dedicated Gizmo for the box Influence volume of HDReflectionProbe / PlanarReflectionProbe

### Changed
- Re-enable shadow mask mode in debug view
- SSS and Transmission code have been refactored to be able to share it between various material. Guidelines are in SubsurfaceScattering.hlsl
- Change code in area light with LTC for Lit shader. Magnitude is now take from FGD texture instead of a separate texture
- Improve camera relative rendering: We now apply camera translation on the model matrix, so before the TransformObjectToWorld(). Note: unity_WorldToObject and unity_ObjectToWorld must never be used directly.
- Rename positionWS to positionRWS (Camera relative world position) at a lot of places (mainly in interpolator and FragInputs). In case of custom shader user will be required to update their code.
- Rename positionWS, capturePositionWS, proxyPositionWS, influencePositionWS to positionRWS, capturePositionRWS, proxyPositionRWS, influencePositionRWS (Camera relative world position) in LightDefinition struct.
- Improve the quality of trilinear filtering of density volume textures.
- Improve UI for HDReflectionProbe / PlanarReflectionProbe

### Fixed
- Fixed a shader preprocessor issue when compiling DebugViewMaterialGBuffer.shader against Metal target
- Added a temporary workaround to Lit.hlsl to avoid broken lighting code with Metal/AMD
- Fixed issue when using more than one volume texture mask with density volumes.
- Fixed an error which prevented volumetric lighting from working if no density volumes with 3D textures were present.
- Fix contact shadows applied on transmission
- Fix issue with forward opaque lit shader variant being removed by the shader preprocessor
- Fixed compilation errors on Nintendo Switch (limited XRSetting support).
- Fixed apply range attenuation option on punctual light
- Fixed issue with color temperature not take correctly into account with static lighting
- Don't display fog when diffuse lighting, specular lighting, or lux meter debug mode are enabled.

## [2.0.4-preview] - 2018-01-01

### Fixed
- Fix issue when disabling rough refraction and building a player. Was causing a crash.

## [2.0.3-preview] - 2018-01-01

### Added
- Increased debug color picker limit up to 260k lux

## [2.0.2-preview] - 2018-01-01

### Added
- Add Light -> Planar Reflection Probe command
- Added a false color mode in rendering debug
- Add support for mesh decals
- Add flag to disable projector decals on transparent geometry to save performance and decal texture atlas space
- Add ability to use decal diffuse map as mask only
- Add visualize all shadow masks in lighting debug
- Add export of normal and roughness buffer for forwardOnly and when in supportOnlyForward mode for forward
- Provide a define in lit.hlsl (FORWARD_MATERIAL_READ_FROM_WRITTEN_NORMAL_BUFFER) when output buffer normal is used to read the normal and roughness instead of caclulating it (can save performance, but lower quality due to compression)
- Add color swatch to decal material

### Changed
- Change Render -> Planar Reflection creation to 3D Object -> Mirror
- Change "Enable Reflector" name on SpotLight to "Angle Affect Intensity"
- Change prototype of BSDFData ConvertSurfaceDataToBSDFData(SurfaceData surfaceData) to BSDFData ConvertSurfaceDataToBSDFData(uint2 positionSS, SurfaceData surfaceData)

### Fixed
- Fix issue with StackLit in deferred mode with deferredDirectionalShadow due to GBuffer not being cleared. Gbuffer is still not clear and issue was fix with the new Output of normal buffer.
- Fixed an issue where interpolation volumes were not updated correctly for reflection captures.
- Fixed an exception in Light Loop settings UI

## [2.0.1-preview] - 2018-01-01

### Added
- Add stripper of shader variant when building a player. Save shader compile time.
- Disable per-object culling that was executed in C++ in HD whereas it was not used (Optimization)
- Enable texture streaming debugging (was not working before 2018.2)
- Added Screen Space Reflection with Proxy Projection Model
- Support correctly scene selection for alpha tested object
- Add per light shadow mask mode control (i.e shadow mask distance and shadow mask). It use the option NonLightmappedOnly
- Add geometric filtering to Lit shader (allow to reduce specular aliasing)
- Add shortcut to create DensityVolume and PlanarReflection in hierarchy
- Add a DefaultHDMirrorMaterial material for PlanarReflection
- Added a script to be able to upgrade material to newer version of HDRP
- Removed useless duplication of ForwardError passes.
- Add option to not compile any DEBUG_DISPLAY shader in the player (Faster build) call Support Runtime Debug display

### Changed
- Changed SupportForwardOnly to SupportOnlyForward in render pipeline settings
- Changed versioning variable name in HDAdditionalXXXData from m_version to version
- Create unique name when creating a game object in the rendering menu (i.e Density Volume(2))
- Re-organize various files and folder location to clean the repository
- Change Debug windows name and location. Now located at:  Windows -> General -> Render Pipeline Debug

### Removed
- Removed GlobalLightLoopSettings.maxPlanarReflectionProbes and instead use value of GlobalLightLoopSettings.planarReflectionProbeCacheSize
- Remove EmissiveIntensity parameter and change EmissiveColor to be HDR (Matching Builtin Unity behavior) - Data need to be updated - Launch Edit -> Single Step Upgrade Script -> Upgrade all Materials emissionColor

### Fixed
- Fix issue with LOD transition and instancing
- Fix discrepency between object motion vector and camera motion vector
- Fix issue with spot and dir light gizmo axis not highlighted correctly
- Fix potential crash while register debug windows inputs at startup
- Fix warning when creating Planar reflection
- Fix specular lighting debug mode (was rendering black)
- Allow projector decal with null material to allow to configure decal when HDRP is not set
- Decal atlas texture offset/scale is updated after allocations (used to be before so it was using date from previous frame)

## [0.0.0-preview] - 2018-01-01

### Added
- Configure the VolumetricLightingSystem code path to be on by default
- Trigger a build exception when trying to build an unsupported platform
- Introduce the VolumetricLightingController component, which can (and should) be placed on the camera, and allows one to control the near and the far plane of the V-Buffer (volumetric "froxel" buffer) along with the depth distribution (from logarithmic to linear)
- Add 3D texture support for DensityVolumes
- Add a better mapping of roughness to mipmap for planar reflection
- The VolumetricLightingSystem now uses RTHandles, which allows to save memory by sharing buffers between different cameras (history buffers are not shared), and reduce reallocation frequency by reallocating buffers only if the rendering resolution increases (and suballocating within existing buffers if the rendering resolution decreases)
- Add a Volumetric Dimmer slider to lights to control the intensity of the scattered volumetric lighting
- Add UV tiling and offset support for decals.
- Add mipmapping support for volume 3D mask textures

### Changed
- Default number of planar reflection change from 4 to 2
- Rename _MainDepthTexture to _CameraDepthTexture
- The VolumetricLightingController has been moved to the Interpolation Volume framework and now functions similarly to the VolumetricFog settings
- Update of UI of cookie, CubeCookie, Reflection probe and planar reflection probe to combo box
- Allow enabling/disabling shadows for area lights when they are set to baked.
- Hide applyRangeAttenuation and FadeDistance for directional shadow as they are not used

### Removed
- Remove Resource folder of PreIntegratedFGD and add the resource to RenderPipeline Asset

### Fixed
- Fix ConvertPhysicalLightIntensityToLightIntensity() function used when creating light from script to match HDLightEditor behavior
- Fix numerical issues with the default value of mean free path of volumetric fog
- Fix the bug preventing decals from coexisting with density volumes
- Fix issue with alpha tested geometry using planar/triplanar mapping not render correctly or flickering (due to being wrongly alpha tested in depth prepass)
- Fix meta pass with triplanar (was not handling correctly the normal)
- Fix preview when a planar reflection is present
- Fix Camera preview, it is now a Preview cameraType (was a SceneView)
- Fix handling unknown GPUShadowTypes in the shadow manager.
- Fix area light shapes sent as point lights to the baking backends when they are set to baked.
- Fix unnecessary division by PI for baked area lights.
- Fix line lights sent to the lightmappers. The backends don't support this light type.
- Fix issue with shadow mask framesettings not correctly taken into account when shadow mask is enabled for lighting.
- Fix directional light and shadow mask transition, they are now matching making smooth transition
- Fix banding issues caused by high intensity volumetric lighting
- Fix the debug window being emptied on SRP asset reload
- Fix issue with debug mode not correctly clearing the GBuffer in editor after a resize
- Fix issue with ResetMaterialKeyword not resetting correctly ToggleOff/Roggle Keyword
- Fix issue with motion vector not render correctly if there is no depth prepass in deferred

## [0.0.0-preview] - 2018-01-01

### Added
- Screen Space Refraction projection model (Proxy raycasting, HiZ raymarching)
- Screen Space Refraction settings as volume component
- Added buffered frame history per camera
- Port Global Density Volumes to the Interpolation Volume System.
- Optimize ImportanceSampleLambert() to not require the tangent frame.
- Generalize SampleVBuffer() to handle different sampling and reconstruction methods.
- Improve the quality of volumetric lighting reprojection.
- Optimize Morton Order code in the Subsurface Scattering pass.
- Planar Reflection Probe support roughness (gaussian convolution of captured probe)
- Use an atlas instead of a texture array for cluster transparent decals
- Add a debug view to visualize the decal atlas
- Only store decal textures to atlas if decal is visible, debounce out of memory decal atlas warning.
- Add manipulator gizmo on decal to improve authoring workflow
- Add a minimal StackLit material (work in progress, this version can be used as template to add new material)

### Changed
- EnableShadowMask in FrameSettings (But shadowMaskSupport still disable by default)
- Forced Planar Probe update modes to (Realtime, Every Update, Mirror Camera)
- Screen Space Refraction proxy model uses the proxy of the first environment light (Reflection probe/Planar probe) or the sky
- Moved RTHandle static methods to RTHandles
- Renamed RTHandle to RTHandleSystem.RTHandle
- Move code for PreIntegratedFDG (Lit.shader) into its dedicated folder to be share with other material
- Move code for LTCArea (Lit.shader) into its dedicated folder to be share with other material

### Removed
- Removed Planar Probe mirror plane position and normal fields in inspector, always display mirror plane and normal gizmos

### Fixed
- Fix fog flags in scene view is now taken into account
- Fix sky in preview windows that were disappearing after a load of a new level
- Fix numerical issues in IntersectRayAABB().
- Fix alpha blending of volumetric lighting with transparent objects.
- Fix the near plane of the V-Buffer causing out-of-bounds look-ups in the clustered data structure.
- Depth and color pyramid are properly computed and sampled when the camera renders inside a viewport of a RTHandle.
- Fix decal atlas debug view to work correctly when shadow atlas view is also enabled<|MERGE_RESOLUTION|>--- conflicted
+++ resolved
@@ -148,12 +148,9 @@
 - Added support to combine RTSSS and RTGI (1248733).
 - Added IES Profile support for Point, Spot and Rectangular-Area lights
 - Added support for multiple mapping modes in AxF.
-<<<<<<< HEAD
-- Added Cull Mode option for opaque materials and ShaderGraphs. 
-=======
 - Add support of lightlayers on indirect lighting controller
 - Added compute shader stripping.
->>>>>>> 28630162
+- Added Cull Mode option for opaque materials and ShaderGraphs. 
 
 ### Fixed
 - Fix when rescale probe all direction below zero (1219246)
