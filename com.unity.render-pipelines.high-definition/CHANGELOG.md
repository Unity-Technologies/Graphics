--- conflicted
+++ resolved
@@ -158,12 +158,9 @@
 - Decreased the minimal Fog Distance value in the Density Volume to 0.05.
 - Virtual Texturing Resolver now performs RTHandle resize logic in HDRP instead of in core Unity
 - Cached the base types of Volume Manager to improve memory and cpu usage.
-<<<<<<< HEAD
 - Changed Density Volume for Local Volumetric Fog
-=======
 - Reduced the maximal number of bounces for both RTGI and RTR (case 1318876).
 - Added tooltips to warn when some features may be disabled depending on MSAA/raytracing usage.
->>>>>>> 3dabc368
 
 ## [11.0.0] - 2020-10-21
 
