--- conflicted
+++ resolved
@@ -138,11 +138,8 @@
 - Added an API in HDRP to override the camera within the rendering of a frame (mainly for custom pass).
 - Added more custom pass API functions, mainly to render objects from another camera.
 - Added support for transparent Unlit in path tracing.
-<<<<<<< HEAD
+- Added a minimal lit used for RTGI in peformance mode.
 - Added procedural metering mask that can follow an object
-=======
-- Added a minimal lit used for RTGI in peformance mode.
->>>>>>> 64265d00
 
 ### Fixed
 - Fix when rescale probe all direction below zero (1219246)
