--- conflicted
+++ resolved
@@ -57,12 +57,9 @@
 - Density Volumes can now take a 3D RenderTexture as mask, the mask can use RGBA format for RGB fog.
 - Decreased the minimal Fog Distance value in the Density Volume to 0.05.
 - Changed the convergence time of ssgi to 16 frames and the preset value
-<<<<<<< HEAD
-- Changed the warning message for ray traced area shadows (case 1303410).
-=======
 - Improved robustness of volumetric sampling in path tracing (case 1295187).
 - Changed the clamping approach for RTR and RTGI (in both perf and quality) to improve visual quality.
->>>>>>> cf361777
+- Changed the warning message for ray traced area shadows (case 1303410).
 
 ## [10.3.0] - 2020-12-01
 
