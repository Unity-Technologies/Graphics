--- conflicted
+++ resolved
@@ -774,11 +774,8 @@
 - Refactored shadow caching system.
 - Removed experimental namespace for ray tracing code.
 - Increase limit for max numbers of lights in UX
-<<<<<<< HEAD
+- Removed direct use of BSDFData in the path tracing pass, delegated to the material instead.
 - Pre-warm the RTHandle system to reduce the amount of memory allocations and the total memory needed at all points. 
-=======
-- Removed direct use of BSDFData in the path tracing pass, delegated to the material instead.
->>>>>>> 3ca86ce0
 
 ## [7.1.1] - 2019-09-05
 
