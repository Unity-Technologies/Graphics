# Changelog
All notable changes to this package will be documented in this file.

The format is based on [Keep a Changelog](http://keepachangelog.com/en/1.0.0/)
and this project adheres to [Semantic Versioning](http://semver.org/spec/v2.0.0.html).

## [10.0.0] - 2019-06-10

### Added
- Ray tracing support for VR single-pass
- Added sharpen filter shader parameter and UI for TemporalAA to control image quality instead of hardcoded value
- Added frame settings option for custom post process and custom passes as well as custom color buffer format option.
- Add check in wizard on SRP Batcher enabled.
- Added default implementations of OnPreprocessMaterialDescription for FBX, Obj, Sketchup and 3DS file formats.
- Added custom pass fade radius
- Added after post process injection point for custom passes
- Added basic alpha compositing support - Alpha is available afterpostprocess when using FP16 buffer format.
- Added falloff distance on Reflection Probe and Planar Reflection Probe
- Added Backplate projection from the HDRISky
- Added Shadow Matte in UnlitMasterNode, which only received shadow without lighting
- Added hability to name LightLayers in HDRenderPipelineAsset
- Added a range compression factor for Reflection Probe and Planar Reflection Probe to avoid saturation of colors.
- Added path tracing support for directional, point and spot lights, as well as emission from Lit and Unlit.
- Added non temporal version of SSAO.
- Added more detailed ray tracing stats in the debug window
- Added Disc area light (bake only)
- Added a warning in the material UI to prevent transparent + subsurface-scattering combination.
- Added XR single-pass setting into HDRP asset
- Added a penumbra tint option for lights
- Added support for depth copy with XR SDK
- Added debug setting to Render Pipeline Debug Window to list the active XR views
- Added an option to filter the result of the volumetric lighting (off by default).
- Added a transmission multiplier for directional lights
- Added XR single-pass test mode to Render Pipeline Debug Window
- Added debug setting to Render Pipeline Window to list the active XR views
- Added a new refraction mode for the Lit shader (thin). Which is a box refraction with small thickness values
- Added the code to support Barn Doors for Area Lights based on a shaderconfig option.
- Added HDRPCameraBinder property binder for Visual Effect Graph
- Added "Celestial Body" controls to the Directional Light
- Added new parameters to the Physically Based Sky
- Added Reflections to the DXR Wizard
- Added the possibility to have ray traced colored and semi-transparent shadows on directional lights.
- Added a check in the custom post process template to throw an error if the default shader is not found.
- Exposed the debug overlay ratio in the debug menu.
- Added a separate frame settings for tonemapping alongside color grading.
- Added the receive fog option in the material UI for ShaderGraphs.
- Added a public virtual bool in the custom post processes API to specify if a post processes should be executed in the scene view.
- Added a menu option that checks scene issues with ray tracing. Also removed the previously existing warning at runtime.
- Added Contrast Adaptive Sharpen (CAS) Upscaling effect.
- Added APIs to update probe settings at runtime.
- Added documentation for the rayTracingSupported method in HDRP
- Added user-selectable format for the post processing passes.
- Added support for alpha channel in some post-processing passes (DoF, TAA, Uber).
- Added warnings in FrameSettings inspector when using DXR and atempting to use Asynchronous Execution.
- Exposed Stencil bits that can be used by the user.
- Added history rejection based on velocity of intersected objects for directional, point and spot lights.
- Added a affectsVolumetric field to the HDAdditionalLightData API to know if light affects volumetric fog.
- Add OS and Hardware check in the Wizard fixes for DXR.
- Added option to exclude camera motion from motion blur.
- Added semi-transparent shadows for point and spot lights.
- Added support for semi-transparent shadow for unlit shader and unlit shader graph.
- Added the alpha clip enabled toggle to the material UI for all HDRP shader graphs.
- Added Material Samples to explain how to use the lit shader features
- Added an initial implementation of ray traced sub surface scattering
- Added AssetPostprocessors and Shadergraphs to handle Arnold Standard Surface and 3DsMax Physical material import from FBX.
- Added support for Smoothness Fade start work when enabling ray traced reflections.
- Added Contact shadow, Micro shadows and Screen space refraction API documentation.
- Added script documentation for SSR, SSAO (ray tracing), GI, Light Cluster, RayTracingSettings, Ray Counters, etc.
- Added path tracing support for refraction and internal reflections.
- Added support for Thin Refraction Model and Lit's Clear Coat in Path Tracing.
- Added the Tint parameter to Sky Colored Fog.
- Added of Screen Space Reflections for Transparent materials
- Added a fallback for ray traced area light shadows in case the material is forward or the lit mode is forward.
- Added a new debug mode for light layers.
- Added an "enable" toggle to the SSR volume component.
- Added support for anisotropic specular lobes in path tracing.
- Added support for alpha clipping in path tracing.
- Added support for light cookies in path tracing.
- Added support for transparent shadows in path tracing.
- Added support for iridescence in path tracing.
- Added support for background color in path tracing.
- Added a path tracing test to the test suite.
- Added a warning and workaround instructions that appear when you enable XR single-pass after the first frame with the XR SDK.
- Added the exposure sliders to the planar reflection probe preview
- Added support for subsurface scattering in path tracing.
- Added a new mode that improves the filtering of ray traced shadows (directional, point and spot) based on the distance to the occluder.
- Added support of cookie baking and add support on Disc light.
- Added support for fog attenuation in path tracing.
- Added a new debug panel for volumes
- Added XR setting to control camera jitter for temporal effects
- Added an error message in the DrawRenderers custom pass when rendering opaque objects with an HDRP asset in DeferredOnly mode.
- Added API to enable proper recording of path traced scenes (with the Unity recorder or other tools).
- Added support for fog in Recursive rendering, ray traced reflections and ray traced indirect diffuse.
- Added an alpha blend option for recursive rendering
- Added support for stack lit for ray tracing effects.
- Added support for hair for ray tracing effects.
- Added support for alpha to coverage for HDRP shaders and shader graph
- Added support for Quality Levels to Subsurface Scattering.
- Added option to disable XR rendering on the camera settings.
- Added support for specular AA from geometric curvature in AxF
- Added support for baked AO (no input for now) in AxF
- Added an info box to warn about depth test artifacts when rendering object twice in custom passes with MSAA.
- Added a frame setting for alpha to mask.
- Added support for custom passes in the AOV API
- Added Light decomposition lighting debugging modes and support in AOV
- Added exposure compensation to Fixed exposure mode
- Added support for rasterized area light shadows in StackLit
- Added support for texture-weighted automatic exposure
- Added support for POM for emissive map
- Added alpha channel support in motion blur pass.
- Added the HDRP Compositor Tool (in Preview).
- Added a ray tracing mode option in the HDRP asset that allows to override and shader stripping.
- Added support for arbitrary resolution scaling of Volumetric Lighting to the Fog volume component.
- Added range attenuation for box-shaped spotlights.
- Added scenes for hair and fabric and decals with material samples
- Added fabric materials and textures
- Added information for fabric materials in fabric scene
- Added a DisplayInfo attribute to specify a name override and a display order for Volume Component fields (used only in default inspector for now).
- Added Min distance to contact shadows.
- Added support for Depth of Field in path tracing (by sampling the lens aperture).
- Added an API in HDRP to override the camera within the rendering of a frame (mainly for custom pass).
- Added a function (HDRenderPipeline.ResetRTHandleReferenceSize) to reset the reference size of RTHandle systems.
- Added support for AxF measurements importing into texture resources tilings.
- Added Layer parameter on Area Light to modify Layer of generated Emissive Mesh
- Added a flow map parameter to HDRI Sky
- Implemented ray traced reflections for transparent objects.
- Add a new parameter to control reflections in recursive rendering.
- Added an initial version of SSGI.
- Added Virtual Texturing cache settings to control the size of the Streaming Virtual Texturing caches.
- Added back-compatibility with builtin stereo matrices.
- Added CustomPassUtils API to simplify Blur, Copy and DrawRenderers custom passes.
- Added Histogram guided automatic exposure.
- Added few exposure debug modes.
- Added support for multiple path-traced views at once (e.g., scene and game views).
- Added support for 3DsMax's 2021 Simplified Physical Material from FBX files in the Model Importer.
- Added custom target mid grey for auto exposure.
- Added CustomPassUtils API to simplify Blur, Copy and DrawRenderers custom passes.
- Added an API in HDRP to override the camera within the rendering of a frame (mainly for custom pass).
- Added more custom pass API functions, mainly to render objects from another camera.
- Added support for transparent Unlit in path tracing.
- Added a minimal lit used for RTGI in peformance mode.
- Added procedural metering mask that can follow an object
- Added presets quality settings for RTAO and RTGI.
- Added an override for the shadow culling that allows better directional shadow maps in ray tracing effects (RTR, RTGI, RTSSS and RR).
- Added a Cloud Layer volume override.
- Added Fast Memory support for platform that support it.
- Added CPU and GPU timings for ray tracing effects.
- Added support to combine RTSSS and RTGI (1248733).
- Added IES Profile support for Point, Spot and Rectangular-Area lights
- Added support for multiple mapping modes in AxF.

### Fixed
- Fix when rescale probe all direction below zero (1219246)
- Update documentation of HDRISky-Backplate, precise how to have Ambient Occlusion on the Backplate
- Sorting, undo, labels, layout in the Lighting Explorer.
- Fixed sky settings and materials in Shader Graph Samples package
- Fix/workaround a probable graphics driver bug in the GTAO shader.
- Fixed Hair and PBR shader graphs double sided modes
- Fixed an issue where updating an HDRP asset in the Quality setting panel would not recreate the pipeline.
- Fixed issue with point lights being considered even when occupying less than a pixel on screen (case 1183196)
- Fix a potential NaN source with iridescence (case 1183216)
- Fixed issue of spotlight breaking when minimizing the cone angle via the gizmo (case 1178279)
- Fixed issue that caused decals not to modify the roughness in the normal buffer, causing SSR to not behave correctly (case 1178336)
- Fixed lit transparent refraction with XR single-pass rendering
- Removed extra jitter for TemporalAA in VR
- Fixed ShaderGraph time in main preview
- Fixed issue on some UI elements in HDRP asset not expanding when clicking the arrow (case 1178369)
- Fixed alpha blending in custom post process
- Fixed the modification of the _AlphaCutoff property in the material UI when exposed with a ShaderGraph parameter.
- Fixed HDRP test `1218_Lit_DiffusionProfiles` on Vulkan.
- Fixed an issue where building a player in non-dev mode would generate render target error logs every frame
- Fixed crash when upgrading version of HDRP
- Fixed rendering issues with material previews
- Fixed NPE when using light module in Shuriken particle systems (1173348).
- Refresh cached shadow on editor changes
- Fixed light supported units caching (1182266)
- Fixed an issue where SSAO (that needs temporal reprojection) was still being rendered when Motion Vectors were not available (case 1184998)
- Fixed a nullref when modifying the height parameters inside the layered lit shader UI.
- Fixed Decal gizmo that become white after exiting play mode
- Fixed Decal pivot position to behave like a spotlight
- Fixed an issue where using the LightingOverrideMask would break sky reflection for regular cameras
- Fix DebugMenu FrameSettingsHistory persistency on close
- Fix DensityVolume, ReflectionProbe aned PlanarReflectionProbe advancedControl display
- Fix DXR scene serialization in wizard
- Fixed an issue where Previews would reallocate History Buffers every frame
- Fixed the SetLightLayer function in HDAdditionalLightData setting the wrong light layer
- Fix error first time a preview is created for planar
- Fixed an issue where SSR would use an incorrect roughness value on ForwardOnly (StackLit, AxF, Fabric, etc.) materials when the pipeline is configured to also allow deferred Lit.
- Fixed issues with light explorer (cases 1183468, 1183269)
- Fix dot colors in LayeredLit material inspector
- Fix undo not resetting all value when undoing the material affectation in LayerLit material
- Fix for issue that caused gizmos to render in render textures (case 1174395)
- Fixed the light emissive mesh not updated when the light was disabled/enabled
- Fixed light and shadow layer sync when setting the HDAdditionalLightData.lightlayersMask property
- Fixed a nullref when a custom post process component that was in the HDRP PP list is removed from the project
- Fixed issue that prevented decals from modifying specular occlusion (case 1178272).
- Fixed exposure of volumetric reprojection
- Fixed multi selection support for Scalable Settings in lights
- Fixed font shaders in test projects for VR by using a Shader Graph version
- Fixed refresh of baked cubemap by incrementing updateCount at the end of the bake (case 1158677).
- Fixed issue with rectangular area light when seen from the back
- Fixed decals not affecting lightmap/lightprobe
- Fixed zBufferParams with XR single-pass rendering
- Fixed moving objects not rendered in custom passes
- Fixed abstract classes listed in the + menu of the custom pass list
- Fixed custom pass that was rendered in previews
- Fixed precision error in zero value normals when applying decals (case 1181639)
- Fixed issue that triggered No Scene Lighting view in game view as well (case 1156102)
- Assign default volume profile when creating a new HDRP Asset
- Fixed fov to 0 in planar probe breaking the projection matrix (case 1182014)
- Fixed bugs with shadow caching
- Reassign the same camera for a realtime probe face render request to have appropriate history buffer during realtime probe rendering.
- Fixed issue causing wrong shading when normal map mode is Object space, no normal map is set, but a detail map is present (case 1143352)
- Fixed issue with decal and htile optimization
- Fixed TerrainLit shader compilation error regarding `_Control0_TexelSize` redefinition (case 1178480).
- Fixed warning about duplicate HDRuntimeReflectionSystem when configuring play mode without domain reload.
- Fixed an editor crash when multiple decal projectors were selected and some had null material
- Added all relevant fix actions to FixAll button in Wizard
- Moved FixAll button on top of the Wizard
- Fixed an issue where fog color was not pre-exposed correctly
- Fix priority order when custom passes are overlapping
- Fix cleanup not called when the custom pass GameObject is destroyed
- Replaced most instances of GraphicsSettings.renderPipelineAsset by GraphicsSettings.currentRenderPipeline. This should fix some parameters not working on Quality Settings overrides.
- Fixed an issue with Realtime GI not working on upgraded projects.
- Fixed issue with screen space shadows fallback texture was not set as a texture array.
- Fixed Pyramid Lights bounding box
- Fixed terrain heightmap default/null values and epsilons
- Fixed custom post-processing effects breaking when an abstract class inherited from `CustomPostProcessVolumeComponent`
- Fixed XR single-pass rendering in Editor by using ShaderConfig.s_XrMaxViews to allocate matrix array
- Multiple different skies rendered at the same time by different cameras are now handled correctly without flickering
- Fixed flickering issue happening when different volumes have shadow settings and multiple cameras are present.
- Fixed issue causing planar probes to disappear if there is no light in the scene.
- Fixed a number of issues with the prefab isolation mode (Volumes leaking from the main scene and reflection not working properly)
- Fixed an issue with fog volume component upgrade not working properly
- Fixed Spot light Pyramid Shape has shadow artifacts on aspect ratio values lower than 1
- Fixed issue with AO upsampling in XR
- Fixed camera without HDAdditionalCameraData component not rendering
- Removed the macro ENABLE_RAYTRACING for most of the ray tracing code
- Fixed prefab containing camera reloading in loop while selected in the Project view
- Fixed issue causing NaN wheh the Z scale of an object is set to 0.
- Fixed DXR shader passes attempting to render before pipeline loaded
- Fixed black ambient sky issue when importing a project after deleting Library.
- Fixed issue when upgrading a Standard transparent material (case 1186874)
- Fixed area light cookies not working properly with stack lit
- Fixed material render queue not updated when the shader is changed in the material inspector.
- Fixed a number of issues with full screen debug modes not reseting correctly when setting another mutually exclusive mode
- Fixed compile errors for platforms with no VR support
- Fixed an issue with volumetrics and RTHandle scaling (case 1155236)
- Fixed an issue where sky lighting might be updated uselessly
- Fixed issue preventing to allow setting decal material to none (case 1196129)
- Fixed XR multi-pass decals rendering
- Fixed several fields on Light Inspector that not supported Prefab overrides
- Fixed EOL for some files
- Fixed scene view rendering with volumetrics and XR enabled
- Fixed decals to work with multiple cameras
- Fixed optional clear of GBuffer (Was always on)
- Fixed render target clears with XR single-pass rendering
- Fixed HDRP samples file hierarchy
- Fixed Light units not matching light type
- Fixed QualitySettings panel not displaying HDRP Asset
- Fixed black reflection probes the first time loading a project
- Fixed y-flip in scene view with XR SDK
- Fixed Decal projectors do not immediately respond when parent object layer mask is changed in editor.
- Fixed y-flip in scene view with XR SDK
- Fixed a number of issues with Material Quality setting
- Fixed the transparent Cull Mode option in HD unlit master node settings only visible if double sided is ticked.
- Fixed an issue causing shadowed areas by contact shadows at the edge of far clip plane if contact shadow length is very close to far clip plane.
- Fixed editing a scalable settings will edit all loaded asset in memory instead of targetted asset.
- Fixed Planar reflection default viewer FOV
- Fixed flickering issues when moving the mouse in the editor with ray tracing on.
- Fixed the ShaderGraph main preview being black after switching to SSS in the master node settings
- Fixed custom fullscreen passes in VR
- Fixed camera culling masks not taken in account in custom pass volumes
- Fixed object not drawn in custom pass when using a DrawRenderers with an HDRP shader in a build.
- Fixed injection points for Custom Passes (AfterDepthAndNormal and BeforePreRefraction were missing)
- Fixed a enum to choose shader tags used for drawing objects (DepthPrepass or Forward) when there is no override material.
- Fixed lit objects in the BeforePreRefraction, BeforeTransparent and BeforePostProcess.
- Fixed the None option when binding custom pass render targets to allow binding only depth or color.
- Fixed custom pass buffers allocation so they are not allocated if they're not used.
- Fixed the Custom Pass entry in the volume create asset menu items.
- Fixed Prefab Overrides workflow on Camera.
- Fixed alignment issue in Preset for Camera.
- Fixed alignment issue in Physical part for Camera.
- Fixed FrameSettings multi-edition.
- Fixed a bug happening when denoising multiple ray traced light shadows
- Fixed minor naming issues in ShaderGraph settings
- VFX: Removed z-fight glitches that could appear when using deferred depth prepass and lit quad primitives
- VFX: Preserve specular option for lit outputs (matches HDRP lit shader)
- Fixed an issue with Metal Shader Compiler and GTAO shader for metal
- Fixed resources load issue while upgrading HDRP package.
- Fix LOD fade mask by accounting for field of view
- Fixed spot light missing from ray tracing indirect effects.
- Fixed a UI bug in the diffusion profile list after fixing them from the wizard.
- Fixed the hash collision when creating new diffusion profile assets.
- Fixed a light leaking issue with box light casting shadows (case 1184475)
- Fixed Cookie texture type in the cookie slot of lights (Now displays a warning because it is not supported).
- Fixed a nullref that happens when using the Shuriken particle light module
- Fixed alignment in Wizard
- Fixed text overflow in Wizard's helpbox
- Fixed Wizard button fix all that was not automatically grab all required fixes
- Fixed VR tab for MacOS in Wizard
- Fixed local config package workflow in Wizard
- Fixed issue with contact shadows shifting when MSAA is enabled.
- Fixed EV100 in the PBR sky
- Fixed an issue In URP where sometime the camera is not passed to the volume system and causes a null ref exception (case 1199388)
- Fixed nullref when releasing HDRP with custom pass disabled
- Fixed performance issue derived from copying stencil buffer.
- Fixed an editor freeze when importing a diffusion profile asset from a unity package.
- Fixed an exception when trying to reload a builtin resource.
- Fixed the light type intensity unit reset when switching the light type.
- Fixed compilation error related to define guards and CreateLayoutFromXrSdk()
- Fixed documentation link on CustomPassVolume.
- Fixed player build when HDRP is in the project but not assigned in the graphic settings.
- Fixed an issue where ambient probe would be black for the first face of a baked reflection probe
- VFX: Fixed Missing Reference to Visual Effect Graph Runtime Assembly
- Fixed an issue where rendering done by users in EndCameraRendering would be executed before the main render loop.
- Fixed Prefab Override in main scope of Volume.
- Fixed alignment issue in Presset of main scope of Volume.
- Fixed persistence of ShowChromeGizmo and moved it to toolbar for coherency in ReflectionProbe and PlanarReflectionProbe.
- Fixed Alignement issue in ReflectionProbe and PlanarReflectionProbe.
- Fixed Prefab override workflow issue in ReflectionProbe and PlanarReflectionProbe.
- Fixed empty MoreOptions and moved AdvancedManipulation in a dedicated location for coherency in ReflectionProbe and PlanarReflectionProbe.
- Fixed Prefab override workflow issue in DensityVolume.
- Fixed empty MoreOptions and moved AdvancedManipulation in a dedicated location for coherency in DensityVolume.
- Fix light limit counts specified on the HDRP asset
- Fixed Quality Settings for SSR, Contact Shadows and Ambient Occlusion volume components
- Fixed decalui deriving from hdshaderui instead of just shaderui
- Use DelayedIntField instead of IntField for scalable settings
- Fixed init of debug for FrameSettingsHistory on SceneView camera
- Added a fix script to handle the warning 'referenced script in (GameObject 'SceneIDMap') is missing'
- Fix Wizard load when none selected for RenderPipelineAsset
- Fixed TerrainLitGUI when per-pixel normal property is not present.
- Fixed rendering errors when enabling debug modes with custom passes
- Fix an issue that made PCSS dependent on Atlas resolution (not shadow map res)
- Fixing a bug whith histories when n>4 for ray traced shadows
- Fixing wrong behavior in ray traced shadows for mesh renderers if their cast shadow is shadow only or double sided
- Only tracing rays for shadow if the point is inside the code for spotlight shadows
- Only tracing rays if the point is inside the range for point lights
- Fixing ghosting issues when the screen space shadow  indexes change for a light with ray traced shadows
- Fixed an issue with stencil management and Xbox One build that caused corrupted output in deferred mode.
- Fixed a mismatch in behavior between the culling of shadow maps and ray traced point and spot light shadows
- Fixed recursive ray tracing not working anymore after intermediate buffer refactor.
- Fixed ray traced shadow denoising not working (history rejected all the time).
- Fixed shader warning on xbox one
- Fixed cookies not working for spot lights in ray traced reflections, ray traced GI and recursive rendering
- Fixed an inverted handling of CoatSmoothness for SSR in StackLit.
- Fixed missing distortion inputs in Lit and Unlit material UI.
- Fixed issue that propagated NaNs across multiple frames through the exposure texture.
- Fixed issue with Exclude from TAA stencil ignored.
- Fixed ray traced reflection exposure issue.
- Fixed issue with TAA history not initialising corretly scale factor for first frame
- Fixed issue with stencil test of material classification not using the correct Mask (causing false positive and bad performance with forward material in deferred)
- Fixed issue with History not reset when chaning antialiasing mode on camera
- Fixed issue with volumetric data not being initialized if default settings have volumetric and reprojection off.
- Fixed ray tracing reflection denoiser not applied in tier 1
- Fixed the vibility of ray tracing related methods.
- Fixed the diffusion profile list not saved when clicking the fix button in the material UI.
- Fixed crash when pushing bounce count higher than 1 for ray traced GI or reflections
- Fixed PCSS softness scale so that it better match ray traced reference for punctual lights.
- Fixed exposure management for the path tracer
- Fixed AxF material UI containing two advanced options settings.
- Fixed an issue where cached sky contexts were being destroyed wrongly, breaking lighting in the LookDev
- Fixed issue that clamped PCSS softness too early and not after distance scale.
- Fixed fog affect transparent on HD unlit master node
- Fixed custom post processes re-ordering not saved.
- Fixed NPE when using scalable settings
- Fixed an issue where PBR sky precomputation was reset incorrectly in some cases causing bad performance.
- Fixed a bug due to depth history begin overriden too soon
- Fixed CustomPassSampleCameraColor scale issue when called from Before Transparent injection point.
- Fixed corruption of AO in baked probes.
- Fixed issue with upgrade of projects that still had Very High as shadow filtering quality.
- Fixed issue that caused Distortion UI to appear in Lit.
- Fixed several issues with decal duplicating when editing them.
- Fixed initialization of volumetric buffer params (1204159)
- Fixed an issue where frame count was incorrectly reset for the game view, causing temporal processes to fail.
- Fixed Culling group was not disposed error.
- Fixed issues on some GPU that do not support gathers on integer textures.
- Fixed an issue with ambient probe not being initialized for the first frame after a domain reload for volumetric fog.
- Fixed the scene visibility of decal projectors and density volumes
- Fixed a leak in sky manager.
- Fixed an issue where entering playmode while the light editor is opened would produce null reference exceptions.
- Fixed the debug overlay overlapping the debug menu at runtime.
- Fixed an issue with the framecount when changing scene.
- Fixed errors that occurred when using invalid near and far clip plane values for planar reflections.
- Fixed issue with motion blur sample weighting function.
- Fixed motion vectors in MSAA.
- Fixed sun flare blending (case 1205862).
- Fixed a lot of issues related to ray traced screen space shadows.
- Fixed memory leak caused by apply distortion material not being disposed.
- Fixed Reflection probe incorrectly culled when moving its parent (case 1207660)
- Fixed a nullref when upgrading the Fog volume components while the volume is opened in the inspector.
- Fix issues where decals on PS4 would not correctly write out the tile mask causing bits of the decal to go missing.
- Use appropriate label width and text content so the label is completely visible
- Fixed an issue where final post process pass would not output the default alpha value of 1.0 when using 11_11_10 color buffer format.
- Fixed SSR issue after the MSAA Motion Vector fix.
- Fixed an issue with PCSS on directional light if punctual shadow atlas was not allocated.
- Fixed an issue where shadow resolution would be wrong on the first face of a baked reflection probe.
- Fixed issue with PCSS softness being incorrect for cascades different than the first one.
- Fixed custom post process not rendering when using multiple HDRP asset in quality settings
- Fixed probe gizmo missing id (case 1208975)
- Fixed a warning in raytracingshadowfilter.compute
- Fixed issue with AO breaking with small near plane values.
- Fixed custom post process Cleanup function not called in some cases.
- Fixed shader warning in AO code.
- Fixed a warning in simpledenoiser.compute
- Fixed tube and rectangle light culling to use their shape instead of their range as a bounding box.
- Fixed caused by using gather on a UINT texture in motion blur.
- Fix issue with ambient occlusion breaking when dynamic resolution is active.
- Fixed some possible NaN causes in Depth of Field.
- Fixed Custom Pass nullref due to the new Profiling Sample API changes
- Fixed the black/grey screen issue on after post process Custom Passes in non dev builds.
- Fixed particle lights.
- Improved behavior of lights and probe going over the HDRP asset limits.
- Fixed issue triggered when last punctual light is disabled and more than one camera is used.
- Fixed Custom Pass nullref due to the new Profiling Sample API changes
- Fixed the black/grey screen issue on after post process Custom Passes in non dev builds.
- Fixed XR rendering locked to vsync of main display with Standalone Player.
- Fixed custom pass cleanup not called at the right time when using multiple volumes.
- Fixed an issue on metal with edge of decal having artifact by delaying discard of fragments during decal projection
- Fixed various shader warning
- Fixing unnecessary memory allocations in the ray tracing cluster build
- Fixed duplicate column labels in LightEditor's light tab
- Fixed white and dark flashes on scenes with very high or very low exposure when Automatic Exposure is being used.
- Fixed an issue where passing a null ProfilingSampler would cause a null ref exception.
- Fixed memory leak in Sky when in matcap mode.
- Fixed compilation issues on platform that don't support VR.
- Fixed migration code called when we create a new HDRP asset.
- Fixed RemoveComponent on Camera contextual menu to not remove Camera while a component depend on it.
- Fixed an issue where ambient occlusion and screen space reflections editors would generate null ref exceptions when HDRP was not set as the current pipeline.
- Fixed a null reference exception in the probe UI when no HDRP asset is present.
- Fixed the outline example in the doc (sampling range was dependent on screen resolution)
- Fixed a null reference exception in the HDRI Sky editor when no HDRP asset is present.
- Fixed an issue where Decal Projectors created from script where rotated around the X axis by 90°.
- Fixed frustum used to compute Density Volumes visibility when projection matrix is oblique.
- Fixed a null reference exception in Path Tracing, Recursive Rendering and raytraced Global Illumination editors when no HDRP asset is present.
- Fix for NaNs on certain geometry with Lit shader -- [case 1210058](https://fogbugz.unity3d.com/f/cases/1210058/)
- Fixed an issue where ambient occlusion and screen space reflections editors would generate null ref exceptions when HDRP was not set as the current pipeline.
- Fixed a null reference exception in the probe UI when no HDRP asset is present.
- Fixed the outline example in the doc (sampling range was dependent on screen resolution)
- Fixed a null reference exception in the HDRI Sky editor when no HDRP asset is present.
- Fixed an issue where materials newly created from the contextual menu would have an invalid state, causing various problems until it was edited.
- Fixed transparent material created with ZWrite enabled (now it is disabled by default for new transparent materials)
- Fixed mouseover on Move and Rotate tool while DecalProjector is selected.
- Fixed wrong stencil state on some of the pixel shader versions of deferred shader.
- Fixed an issue where creating decals at runtime could cause a null reference exception.
- Fixed issue that displayed material migration dialog on the creation of new project.
- Fixed various issues with time and animated materials (cases 1210068, 1210064).
- Updated light explorer with latest changes to the Fog and fixed issues when no visual environment was present.
- Fixed not handleling properly the recieve SSR feature with ray traced reflections
- Shadow Atlas is no longer allocated for area lights when they are disabled in the shader config file.
- Avoid MRT Clear on PS4 as it is not implemented yet.
- Fixed runtime debug menu BitField control.
- Fixed the radius value used for ray traced directional light.
- Fixed compilation issues with the layered lit in ray tracing shaders.
- Fixed XR autotests viewport size rounding
- Fixed mip map slider knob displayed when cubemap have no mipmap
- Remove unnecessary skip of material upgrade dialog box.
- Fixed the profiling sample mismatch errors when enabling the profiler in play mode
- Fixed issue that caused NaNs in reflection probes on consoles.
- Fixed adjusting positive axis of Blend Distance slides the negative axis in the density volume component.
- Fixed the blend of reflections based on the weight.
- Fixed fallback for ray traced reflections when denoising is enabled.
- Fixed error spam issue with terrain detail terrainDetailUnsupported (cases 1211848)
- Fixed hardware dynamic resolution causing cropping/scaling issues in scene view (case 1158661)
- Fixed Wizard check order for `Hardware and OS` and `Direct3D12`
- Fix AO issue turning black when Far/Near plane distance is big.
- Fixed issue when opening lookdev and the lookdev volume have not been assigned yet.
- Improved memory usage of the sky system.
- Updated label in HDRP quality preference settings (case 1215100)
- Fixed Decal Projector gizmo not undoing properly (case 1216629)
- Fix a leak in the denoising of ray traced reflections.
- Fixed Alignment issue in Light Preset
- Fixed Environment Header in LightingWindow
- Fixed an issue where hair shader could write garbage in the diffuse lighting buffer, causing NaNs.
- Fixed an exposure issue with ray traced sub-surface scattering.
- Fixed runtime debug menu light hierarchy None not doing anything.
- Fixed the broken ShaderGraph preview when creating a new Lit graph.
- Fix indentation issue in preset of LayeredLit material.
- Fixed minor issues with cubemap preview in the inspector.
- Fixed wrong build error message when building for android on mac.
- Fixed an issue related to denoising ray trace area shadows.
- Fixed wrong build error message when building for android on mac.
- Fixed Wizard persistency of Direct3D12 change on domain reload.
- Fixed Wizard persistency of FixAll on domain reload.
- Fixed Wizard behaviour on domain reload.
- Fixed a potential source of NaN in planar reflection probe atlas.
- Fixed an issue with MipRatio debug mode showing _DebugMatCapTexture not being set.
- Fixed missing initialization of input params in Blit for VR.
- Fix Inf source in LTC for area lights.
- Fix issue with AO being misaligned when multiple view are visible.
- Fix issue that caused the clamp of camera rotation motion for motion blur to be ineffective.
- Fixed issue with AssetPostprocessors dependencies causing models to be imported twice when upgrading the package version.
- Fixed culling of lights with XR SDK
- Fixed memory stomp in shadow caching code, leading to overflow of Shadow request array and runtime errors.
- Fixed an issue related to transparent objects reading the ray traced indirect diffuse buffer
- Fixed an issue with filtering ray traced area lights when the intensity is high or there is an exposure.
- Fixed ill-formed include path in Depth Of Field shader.
- Fixed shader graph and ray tracing after the shader target PR.
- Fixed a bug in semi-transparent shadows (object further than the light casting shadows)
- Fix state enabled of default volume profile when in package.
- Fixed removal of MeshRenderer and MeshFilter on adding Light component.
- Fixed Ray Traced SubSurface Scattering not working with ray traced area lights
- Fixed Ray Traced SubSurface Scattering not working in forward mode.
- Fixed a bug in debug light volumes.
- Fixed a bug related to ray traced area light shadow history.
- Fixed an issue where fog sky color mode could sample NaNs in the sky cubemap.
- Fixed a leak in the PBR sky renderer.
- Added a tooltip to the Ambient Mode parameter in the Visual Envionment volume component.
- Static lighting sky now takes the default volume into account (this fixes discrepancies between baked and realtime lighting).
- Fixed a leak in the sky system.
- Removed MSAA Buffers allocation when lit shader mode is set to "deferred only".
- Fixed invalid cast for realtime reflection probes (case 1220504)
- Fixed invalid game view rendering when disabling all cameras in the scene (case 1105163)
- Hide reflection probes in the renderer components.
- Fixed infinite reload loop while displaying Light's Shadow's Link Light Layer in Inspector of Prefab Asset.
- Fixed the culling was not disposed error in build log.
- Fixed the cookie atlas size and planar atlas size being too big after an upgrade of the HDRP asset.
- Fixed transparent SSR for shader graph.
- Fixed an issue with emissive light meshes not being in the RAS.
- Fixed DXR player build
- Fixed the HDRP asset migration code not being called after an upgrade of the package
- Fixed draw renderers custom pass out of bound exception
- Fixed the PBR shader rendering in deferred
- Fixed some typos in debug menu (case 1224594)
- Fixed ray traced point and spot lights shadows not rejecting istory when semi-transparent or colored.
- Fixed a warning due to StaticLightingSky when reloading domain in some cases.
- Fixed the MaxLightCount being displayed when the light volume debug menu is on ColorAndEdge.
- Fixed issue with unclear naming of debug menu for decals.
- Fixed z-fighting in scene view when scene lighting is off (case 1203927)
- Fixed issue that prevented cubemap thumbnails from rendering (only on D3D11 and Metal).
- Fixed ray tracing with VR single-pass
- Fix an exception in ray tracing that happens if two LOD levels are using the same mesh renderer.
- Fixed error in the console when switching shader to decal in the material UI.
- Fixed an issue with refraction model and ray traced recursive rendering (case 1198578).
- Fixed an issue where a dynamic sky changing any frame may not update the ambient probe.
- Fixed cubemap thumbnail generation at project load time.
- Fixed cubemap thumbnail generation at project load time. 
- Fixed XR culling with multiple cameras
- Fixed XR single-pass with Mock HMD plugin
- Fixed sRGB mismatch with XR SDK
- Fixed an issue where default volume would not update when switching profile.
- Fixed issue with uncached reflection probe cameras reseting the debug mode (case 1224601) 
- Fixed an issue where AO override would not override specular occlusion.
- Fixed an issue where Volume inspector might not refresh correctly in some cases.
- Fixed render texture with XR
- Fixed issue with resources being accessed before initialization process has been performed completely. 
- Half fixed shuriken particle light that cast shadows (only the first one will be correct)
- Fixed issue with atmospheric fog turning black if a planar reflection probe is placed below ground level. (case 1226588)
- Fixed custom pass GC alloc issue in CustomPassVolume.GetActiveVolumes().
- Fixed a bug where instanced shadergraph shaders wouldn't compile on PS4.
- Fixed an issue related to the envlightdatasrt not being bound in recursive rendering.
- Fixed shadow cascade tooltip when using the metric mode (case 1229232)
- Fixed how the area light influence volume is computed to match rasterization.
- Focus on Decal uses the extends of the projectors
- Fixed usage of light size data that are not available at runtime.
- Fixed the depth buffer copy made before custom pass after opaque and normal injection point.
- Fix for issue that prevented scene from being completely saved when baked reflection probes are present and lighting is set to auto generate.
- Fixed drag area width at left of Light's intensity field in Inspector.
- Fixed light type resolution when performing a reset on HDAdditionalLightData (case 1220931)
- Fixed reliance on atan2 undefined behavior in motion vector debug shader.
- Fixed an usage of a a compute buffer not bound (1229964)
- Fixed an issue where changing the default volume profile from another inspector would not update the default volume editor.
- Fix issues in the post process system with RenderTexture being invalid in some cases, causing rendering problems.
- Fixed an issue where unncessarily serialized members in StaticLightingSky component would change each time the scene is changed.
- Fixed a weird behavior in the scalable settings drawing when the space becomes tiny (1212045).
- Fixed a regression in the ray traced indirect diffuse due to the new probe system.
- Fix for range compression factor for probes going negative (now clamped to positive values).
- Fixed path validation when creating new volume profile (case 1229933)
- Fixed a bug where Decal Shader Graphs would not recieve reprojected Position, Normal, or Bitangent data. (1239921)
- Fix reflection hierarchy for CARPAINT in AxF.
- Fix precise fresnel for delta lights for SVBRDF in AxF.
- Fixed the debug exposure mode for display sky reflection and debug view baked lighting
- Fixed MSAA depth resolve when there is no motion vectors
- Fixed various object leaks in HDRP.
- Fixed compile error with XR SubsystemManager.
- Fix for assertion triggering sometimes when saving a newly created lit shader graph (case 1230996)
- Fixed culling of planar reflection probes that change position (case 1218651)
- Fixed null reference when processing lightprobe (case 1235285)
- Fix issue causing wrong planar reflection rendering when more than one camera is present.
- Fix black screen in XR when HDRP package is present but not used.
- Fixed an issue with the specularFGD term being used when the material has a clear coat (lit shader).
- Fixed white flash happening with auto-exposure in some cases (case 1223774)
- Fixed NaN which can appear with real time reflection and inf value
- Fixed an issue that was collapsing the volume components in the HDRP default settings
- Fixed warning about missing bound decal buffer
- Fixed shader warning on Xbox for ResolveStencilBuffer.compute. 
- Fixed PBR shader ZTest rendering in deferred.
- Replaced commands incompatible with async compute in light list build process.
- Diffusion Profile and Material references in HDRP materials are now correctly exported to unity packages. Note that the diffusion profile or the material references need to be edited once before this can work properly.
- Fix MaterialBalls having same guid issue
- Fix spelling and grammatical errors in material samples
- Fixed unneeded cookie texture allocation for cone stop lights.
- Fixed scalarization code for contact shadows.
- Fixed volume debug in playmode
- Fixed issue when toggling anything in HDRP asset that will produce an error (case 1238155)
- Fixed shader warning in PCSS code when using Vulkan.
- Fixed decal that aren't working without Metal and Ambient Occlusion option enabled.
- Fixed an error about procedural sky being logged by mistake.
- Fixed shadowmask UI now correctly showing shadowmask disable
- Made more explicit the warning about raytracing and asynchronous compute. Also fixed the condition in which it appears.
- Fixed a null ref exception in static sky when the default volume profile is invalid.
- DXR: Fixed shader compilation error with shader graph and pathtracer
- Fixed SceneView Draw Modes not being properly updated after opening new scene view panels or changing the editor layout.
- VFX: Removed irrelevant queues in render queue selection from HDRP outputs
- VFX: Motion Vector are correctly renderered with MSAA [Case 1240754](https://issuetracker.unity3d.com/product/unity/issues/guid/1240754/)
- Fixed a cause of NaN when a normal of 0-length is generated (usually via shadergraph). 
- Fixed issue with screen-space shadows not enabled properly when RT is disabled (case 1235821)
- Fixed a performance issue with stochastic ray traced area shadows.
- Fixed cookie texture not updated when changing an import settings (srgb for example).
- Fixed flickering of the game/scene view when lookdev is running.
- Fixed issue with reflection probes in realtime time mode with OnEnable baking having wrong lighting with sky set to dynamic (case 1238047).
- Fixed transparent motion vectors not working when in MSAA.
- Fix error when removing DecalProjector from component contextual menu (case 1243960)
- Fixed issue with post process when running in RGBA16 and an object with additive blending is in the scene.
- Fixed corrupted values on LayeredLit when using Vertex Color multiply mode to multiply and MSAA is activated. 
- Fix conflicts with Handles manipulation when performing a Reset in DecalComponent (case 1238833)
- Fixed depth prepass and postpass being disabled after changing the shader in the material UI.
- Fixed issue with sceneview camera settings not being saved after Editor restart.
- Fixed issue when switching back to custom sensor type in physical camera settings (case 1244350).
- Fixed a null ref exception when running playmode tests with the render pipeline debug window opened.
- Fixed some GCAlloc in the debug window.
- Fixed shader graphs not casting semi-transparent and color shadows (case 1242617)
- Fixed thin refraction mode not working properly.
- Fixed assert on tests caused by probe culling results being requested when culling did not happen. (case 1246169) 
- Fixed over consumption of GPU memory by the Physically Based Sky.
- Fixed an invalid rotation in Planar Reflection Probe editor display, that was causing an error message (case 1182022)
- Put more information in Camera background type tooltip and fixed inconsistent exposure behavior when changing bg type.
- Fixed issue that caused not all baked reflection to be deleted upon clicking "Clear Baked Data" in the lighting menu (case 1136080)
- Fixed an issue where asset preview could be rendered white because of static lighting sky.
- Fixed an issue where static lighting was not updated when removing the static lighting sky profile.
- Fixed the show cookie atlas debug mode not displaying correctly when enabling the clear cookie atlas option.
- Fixed various multi-editing issues when changing Emission parameters.
- Fixed error when undo a Reflection Probe removal in a prefab instance. (case 1244047)
- Fixed Microshadow not working correctly in deferred with LightLayers
- Tentative fix for missing include in depth of field shaders.
- Fixed the light overlap scene view draw mode (wasn't working at all).
- Fixed taaFrameIndex and XR tests 4052 and 4053
- Fixed the prefab integration of custom passes (Prefab Override Highlight not working as expected).
- Cloned volume profile from read only assets are created in the root of the project. (case 1154961)
- Fixed Wizard check on default volume profile to also check it is not the default one in package.
- Fix erroneous central depth sampling in TAA.
- Fixed light layers not correctly disabled when the lightlayers is set to Nothing and Lightlayers isn't enabled in HDRP Asset
- Fixed issue with Model Importer materials falling back to the Legacy default material instead of HDRP's default material when import happens at Editor startup.
- Fixed a wrong condition in CameraSwitcher, potentially causing out of bound exceptions.
- Fixed an issue where editing the Look Dev default profile would not reflect directly in the Look Dev window.
- Fixed a bug where the light list is not cleared but still used when resizing the RT.
- Fixed exposure debug shader with XR single-pass rendering.
- Fixed issues with scene view and transparent motion vectors.
- Fixed black screens for linux/HDRP (1246407)
- Fixed a vulkan and metal warning in the SSGI compute shader.
- Fixed an exception due to the color pyramid not allocated when SSGI is enabled.
- Fixed an issue with the first Depth history was incorrectly copied.
- Fixed path traced DoF focusing issue
- Fix an issue with the half resolution Mode (performance)
- Fix an issue with the color intensity of emissive for performance rtgi
- Fixed issue with rendering being mostly broken when target platform disables VR. 
- Workaround an issue caused by GetKernelThreadGroupSizes  failing to retrieve correct group size. 
- Fix issue with fast memory and rendergraph. 
- Fixed transparent motion vector framesetting not sanitized.
- Fixed wrong order of post process frame settings.
- Fixed white flash when enabling SSR or SSGI.
- The ray traced indrect diffuse and RTGI were combined wrongly with the rest of the lighting (1254318).
- Fixed an exception happening when using RTSSS without using RTShadows.
- Fix inconsistencies with transparent motion vectors and opaque by allowing camera only transparent motion vectors.
- Fix reflection probe frame settings override
- Fixed certain shadow bias artifacts present in volumetric lighting (case 1231885).
- Fixed area light cookie not updated when switch the light type from a spot that had a cookie.
- Fixed issue with dynamic resolution updating when not in play mode.
- Fixed issue with Contrast Adaptive Sharpening upsample mode and preview camera.
- Fix issue causing blocky artifacts when decals affect metallic and are applied on material with specular color workflow.
- Fixed issue with depth pyramid generation and dynamic resolution.
- Fixed an issue where decals were duplicated in prefab isolation mode.
- Fixed an issue where rendering preview with MSAA might generate render graph errors.
- Fixed compile error in PS4 for planar reflection filtering.
<<<<<<< HEAD
- Appropriately constraint blend distance of reflection probe while editing with the inspector (case 1248931)
=======
- Fixed issue with blue line in prefabs for volume mode.
- Fixing the internsity being applied to RTAO too early leading to unexpected results (1254626).
- Fix issue that caused sky to incorrectly render when using a custom projection matrix.
- Fixed null reference exception when using depth pre/post pass in shadergraph with alpha clip in the material.
>>>>>>> aaaca10d

### Changed
- Improve MIP selection for decals on Transparents
- Color buffer pyramid is not allocated anymore if neither refraction nor distortion are enabled
- Rename Emission Radius to Radius in UI in Point, Spot
- Angular Diameter parameter for directional light is no longuer an advanced property
- DXR: Remove Light Radius and Angular Diamater of Raytrace shadow. Angular Diameter and Radius are used instead.
- Remove MaxSmoothness parameters from UI for point, spot and directional light. The MaxSmoothness is now deduce from Radius Parameters
- DXR: Remove the Ray Tracing Environement Component. Add a Layer Mask to the ray Tracing volume components to define which objects are taken into account for each effect.
- Removed second cubemaps used for shadowing in lookdev
- Disable Physically Based Sky below ground
- Increase max limit of area light and reflection probe to 128
- Change default texture for detailmap to grey
- Optimize Shadow RT load on Tile based architecture platforms.
- Improved quality of SSAO.
- Moved RequestShadowMapRendering() back to public API.
- Update HDRP DXR Wizard with an option to automatically clone the hdrp config package and setup raytracing to 1 in shaders file.
- Added SceneSelection pass for TerrainLit shader.
- Simplified Light's type API regrouping the logic in one place (Check type in HDAdditionalLightData)
- The support of LOD CrossFade (Dithering transition) in master nodes now required to enable it in the master node settings (Save variant)
- Improved shadow bias, by removing constant depth bias and substituting it with slope-scale bias.
- Fix the default stencil values when a material is created from a SSS ShaderGraph.
- Tweak test asset to be compatible with XR: unlit SG material for canvas and double-side font material
- Slightly tweaked the behaviour of bloom when resolution is low to reduce artifacts.
- Hidden fields in Light Inspector that is not relevant while in BakingOnly mode.
- Changed parametrization of PCSS, now softness is derived from angular diameter (for directional lights) or shape radius (for point/spot lights) and min filter size is now in the [0..1] range.
- Moved the copy of the geometry history buffers to right after the depth mip chain generation.
- Rename "Luminance" to "Nits" in UX for physical light unit
- Rename FrameSettings "SkyLighting" to "SkyReflection"
- Reworked XR automated tests
- The ray traced screen space shadow history for directional, spot and point lights is discarded if the light transform has changed.
- Changed the behavior for ray tracing in case a mesh renderer has both transparent and opaque submeshes.
- Improve history buffer management
- Replaced PlayerSettings.virtualRealitySupported with XRGraphics.tryEnable.
- Remove redundant FrameSettings RealTimePlanarReflection
- Improved a bit the GC calls generated during the rendering.
- Material update is now only triggered when the relevant settings are touched in the shader graph master nodes
- Changed the way Sky Intensity (on Sky volume components) is handled. It's now a combo box where users can choose between Exposure, Multiplier or Lux (for HDRI sky only) instead of both multiplier and exposure being applied all the time. Added a new menu item to convert old profiles.
- Change how method for specular occlusions is decided on inspector shader (Lit, LitTesselation, LayeredLit, LayeredLitTessellation)
- Unlocked SSS, SSR, Motion Vectors and Distortion frame settings for reflections probes.
- Hide unused LOD settings in Quality Settings legacy window.
- Reduced the constrained distance for temporal reprojection of ray tracing denoising
- Removed shadow near plane from the Directional Light Shadow UI.
- Improved the performances of custom pass culling.
- The scene view camera now replicates the physical parameters from the camera tagged as "MainCamera".
- Reduced the number of GC.Alloc calls, one simple scene without plarnar / probes, it should be 0B.
- Renamed ProfilingSample to ProfilingScope and unified API. Added GPU Timings.
- Updated macros to be compatible with the new shader preprocessor.
- Ray tracing reflection temporal filtering is now done in pre-exposed space
- Search field selects the appropriate fields in both project settings panels 'HDRP Default Settings' and 'Quality/HDRP'
- Disabled the refraction and transmission map keywords if the material is opaque.
- Keep celestial bodies outside the atmosphere.
- Updated the MSAA documentation to specify what features HDRP supports MSAA for and what features it does not.
- Shader use for Runtime Debug Display are now correctly stripper when doing a release build
- Now each camera has its own Volume Stack. This allows Volume Parameters to be updated as early as possible and be ready for the whole frame without conflicts between cameras.
- Disable Async for SSR, SSAO and Contact shadow when aggregated ray tracing frame setting is on.
- Improved performance when entering play mode without domain reload by a factor of ~25
- Renamed the camera profiling sample to include the camera name
- Discarding the ray tracing history for AO, reflection, diffuse shadows and GI when the viewport size changes.
- Renamed the camera profiling sample to include the camera name
- Renamed the post processing graphic formats to match the new convention.
- The restart in Wizard for DXR will always be last fix from now on
- Refactoring pre-existing materials to share more shader code between rasterization and ray tracing.
- Setting a material's Refraction Model to Thin does not overwrite the Thickness and Transmission Absorption Distance anymore.
- Removed Wind textures from runtime as wind is no longer built into the pipeline
- Changed Shader Graph titles of master nodes to be more easily searchable ("HDRP/x" -> "x (HDRP)")
- Expose StartSinglePass() and StopSinglePass() as public interface for XRPass
- Replaced the Texture array for 2D cookies (spot, area and directional lights) and for planar reflections by an atlas.
- Moved the tier defining from the asset to the concerned volume components.
- Changing from a tier management to a "mode" management for reflection and GI and removing the ability to enable/disable deferred and ray bining (they are now implied by performance mode)
- The default FrameSettings for ScreenSpaceShadows is set to true for Camera in order to give a better workflow for DXR.
- Refactor internal usage of Stencil bits.
- Changed how the material upgrader works and added documentation for it.
- Custom passes now disable the stencil when overwriting the depth and not writing into it.
- Renamed the camera profiling sample to include the camera name
- Changed the way the shadow casting property of transparent and tranmissive materials is handeled for ray tracing.
- Changed inspector materials stencil setting code to have more sharing.
- Updated the default scene and default DXR scene and DefaultVolumeProfile.
- Changed the way the length parameter is used for ray traced contact shadows.
- Improved the coherency of PCSS blur between cascades.
- Updated VR checks in Wizard to reflect new XR System.
- Removing unused alpha threshold depth prepass and post pass for fabric shader graph.
- Transform result from CIE XYZ to sRGB color space in EvalSensitivity for iridescence.
- Moved BeginCameraRendering callback right before culling.
- Changed the visibility of the Indirect Lighting Controller component to public.
- Renamed the cubemap used for diffuse convolution to a more explicit name for the memory profiler.
- Improved behaviour of transmission color on transparent surfaces in path tracing.
- Light dimmer can now get values higher than one and was renamed to multiplier in the UI.
- Removed info box requesting volume component for Visual Environment and updated the documentation with the relevant information.
- Improved light selection oracle for light sampling in path tracing.
- Stripped ray tracing subsurface passes with ray tracing is not enabled.
- Remove LOD cross fade code for ray tracing shaders
- Removed legacy VR code
- Add range-based clipping to box lights (case 1178780)
- Improve area light culling (case 1085873)
- Light Hierarchy debug mode can now adjust Debug Exposure for visualizing high exposure scenes.
- Rejecting history for ray traced reflections based on a threshold evaluated on the neighborhood of the sampled history.
- Renamed "Environment" to "Reflection Probes" in tile/cluster debug menu.
- Utilities namespace is obsolete, moved its content to UnityEngine.Rendering (case 1204677)
- Obsolete Utilities namespace was removed, instead use UnityEngine.Rendering (case 1204677)
- Moved most of the compute shaders to the multi_compile API instead of multiple kernels.
- Use multi_compile API for deferred compute shader with shadow mask.
- Remove the raytracing rendering queue system to make recursive raytraced material work when raytracing is disabled
- Changed a few resources used by ray tracing shaders to be global resources (using register space1) for improved CPU performance.
- All custom pass volumes are now executed for one injection point instead of the first one.
- Hidden unsupported choice in emission in Materials
- Temporal Anti aliasing improvements.
- Optimized PrepareLightsForGPU (cost reduced by over 25%) and PrepareGPULightData (around twice as fast now).
- Moved scene view camera settings for HDRP from the preferences window to the scene view camera settings window.
- Updated shaders to be compatible with Microsoft's DXC.
- Debug exposure in debug menu have been replace to debug exposure compensation in EV100 space and is always visible.
- Further optimized PrepareLightsForGPU (3x faster with few shadows, 1.4x faster with a lot of shadows or equivalently cost reduced by 68% to 37%).
- Raytracing: Replaced the DIFFUSE_LIGHTING_ONLY multicompile by a uniform.
- Raytracing: Removed the dynamic lightmap multicompile.
- Raytracing: Remove the LOD cross fade multi compile for ray tracing.
- Cookie are now supported in lightmaper. All lights casting cookie and baked will now include cookie influence.
- Avoid building the mip chain a second time for SSR for transparent objects.
- Replaced "High Quality" Subsurface Scattering with a set of Quality Levels.
- Replaced "High Quality" Volumetric Lighting with "Screen Resolution Percentage" and "Volume Slice Count" on the Fog volume component.
- Merged material samples and shader samples
- Update material samples scene visuals
- Use multi_compile API for deferred compute shader with shadow mask.
- Made the StaticLightingSky class public so that users can change it by script for baking purpose.
- Shadowmask and realtime reflectoin probe property are hide in Quality settings
- Improved performance of reflection probe management when using a lot of probes.
- Ignoring the disable SSR flags for recursive rendering.
- Removed logic in the UI to disable parameters for contact shadows and fog volume components as it was going against the concept of the volume system.
- Fixed the sub surface mask not being taken into account when computing ray traced sub surface scattering.
- MSAA Within Forward Frame Setting is now enabled by default on Cameras when new Render Pipeline Asset is created
- Slightly changed the TAA anti-flicker mechanism so that it is more aggressive on almost static images (only on High preset for now).
- Changed default exposure compensation to 0.
- Refactored shadow caching system.
- Removed experimental namespace for ray tracing code.
- Increase limit for max numbers of lights in UX
- Removed direct use of BSDFData in the path tracing pass, delegated to the material instead.
- Pre-warm the RTHandle system to reduce the amount of memory allocations and the total memory needed at all points. 
- DXR: Only read the geometric attributes that are required using the share pass info and shader graph defines.
- DXR: Dispatch binned rays in 1D instead of 2D.
- Lit and LayeredLit tessellation cross lod fade don't used dithering anymore between LOD but fade the tessellation height instead. Allow a smoother transition
- Changed the way planar reflections are filtered in order to be a bit more "physically based".
- Increased path tracing BSDFs roughness range from [0.001, 0.999] to [0.00001, 0.99999].
- Changing the default SSGI radius for the all configurations.
- Changed the default parameters for quality RTGI to match expected behavior.
- Add color clear pass while rendering XR occlusion mesh to avoid leaks.

## [7.1.1] - 2019-09-05

### Added
- Transparency Overdraw debug mode. Allows to visualize transparent objects draw calls as an "heat map".
- Enabled single-pass instancing support for XR SDK with new API cmd.SetInstanceMultiplier()
- XR settings are now available in the HDRP asset
- Support for Material Quality in Shader Graph
- Material Quality support selection in HDRP Asset
- Renamed XR shader macro from UNITY_STEREO_ASSIGN_COMPUTE_EYE_INDEX to UNITY_XR_ASSIGN_VIEW_INDEX
- Raytracing ShaderGraph node for HDRP shaders
- Custom passes volume component with 3 injection points: Before Rendering, Before Transparent and Before Post Process
- Alpha channel is now properly exported to camera render textures when using FP16 color buffer format
- Support for XR SDK mirror view modes
- HD Master nodes in Shader Graph now support Normal and Tangent modification in vertex stage.
- DepthOfFieldCoC option in the fullscreen debug modes.
- Added override Ambient Occlusion option on debug windows
- Added Custom Post Processes with 3 injection points: Before Transparent, Before Post Process and After Post Process
- Added draft of minimal interactive path tracing (experimental) based on DXR API - Support only 4 area light, lit and unlit shader (non-shadergraph)
- Small adjustments to TAA anti flicker (more aggressive on high values).

### Fixed
- Fixed wizard infinite loop on cancellation
- Fixed with compute shader error about too many threads in threadgroup on low GPU
- Fixed invalid contact shadow shaders being created on metal
- Fixed a bug where if Assembly.GetTypes throws an exception due to mis-versioned dlls, then no preprocessors are used in the shader stripper
- Fixed typo in AXF decal property preventing to compile
- Fixed reflection probe with XR single-pass and FPTL
- Fixed force gizmo shown when selecting camera in hierarchy
- Fixed issue with XR occlusion mesh and dynamic resolution
- Fixed an issue where lighting compute buffers were re-created with the wrong size when resizing the window, causing tile artefacts at the top of the screen.
- Fix FrameSettings names and tooltips
- Fixed error with XR SDK when the Editor is not in focus
- Fixed errors with RenderGraph, XR SDK and occlusion mesh
- Fixed shadow routines compilation errors when "real" type is a typedef on "half".
- Fixed toggle volumetric lighting in the light UI
- Fixed post-processing history reset handling rt-scale incorrectly
- Fixed crash with terrain and XR multi-pass
- Fixed ShaderGraph material synchronization issues
- Fixed a null reference exception when using an Emissive texture with Unlit shader (case 1181335)
- Fixed an issue where area lights and point lights where not counted separately with regards to max lights on screen (case 1183196)
- Fixed an SSR and Subsurface Scattering issue (appearing black) when using XR.

### Changed
- Update Wizard layout.
- Remove almost all Garbage collection call within a frame.
- Rename property AdditionalVeclocityChange to AddPrecomputeVelocity
- Call the End/Begin camera rendering callbacks for camera with customRender enabled
- Changeg framesettings migration order of postprocess flags as a pr for reflection settings flags have been backported to 2019.2
- Replaced usage of ENABLE_VR in XRSystem.cs by version defines based on the presence of the built-in VR and XR modules
- Added an update virtual function to the SkyRenderer class. This is called once per frame. This allows a given renderer to amortize heavy computation at the rate it chooses. Currently only the physically based sky implements this.
- Removed mandatory XRPass argument in HDCamera.GetOrCreate()
- Restored the HDCamera parameter to the sky rendering builtin parameters.
- Removed usage of StructuredBuffer for XR View Constants
- Expose Direct Specular Lighting control in FrameSettings
- Deprecated ExponentialFog and VolumetricFog volume components. Now there is only one exponential fog component (Fog) which can add Volumetric Fog as an option. Added a script in Edit -> Render Pipeline -> Upgrade Fog Volume Components.

## [7.0.1] - 2019-07-25

### Added
- Added option in the config package to disable globally Area Lights and to select shadow quality settings for the deferred pipeline.
- When shader log stripping is enabled, shader stripper statistics will be written at `Temp/shader-strip.json`
- Occlusion mesh support from XR SDK

### Fixed
- Fixed XR SDK mirror view blit, cleanup some XRTODO and removed XRDebug.cs
- Fixed culling for volumetrics with XR single-pass rendering
- Fix shadergraph material pass setup not called
- Fixed documentation links in component's Inspector header bar
- Cookies using the render texture output from a camera are now properly updated
- Allow in ShaderGraph to enable pre/post pass when the alpha clip is disabled

### Changed
- RenderQueue for Opaque now start at Background instead of Geometry.
- Clamp the area light size for scripting API when we change the light type
- Added a warning in the material UI when the diffusion profile assigned is not in the HDRP asset


## [7.0.0] - 2019-07-17

### Added
- `Fixed`, `Viewer`, and `Automatic` modes to compute the FOV used when rendering a `PlanarReflectionProbe`
- A checkbox to toggle the chrome gizmo of `ReflectionProbe`and `PlanarReflectionProbe`
- Added a Light layer in shadows that allow for objects to cast shadows without being affected by light (and vice versa).
- You can now access ShaderGraph blend states from the Material UI (for example, **Surface Type**, **Sorting Priority**, and **Blending Mode**). This change may break Materials that use a ShaderGraph, to fix them, select **Edit > Render Pipeline > Reset all ShaderGraph Scene Materials BlendStates**. This syncs the blendstates of you ShaderGraph master nodes with the Material properties.
- You can now control ZTest, ZWrite, and CullMode for transparent Materials.
- Materials that use Unlit Shaders or Unlit Master Node Shaders now cast shadows.
- Added an option to enable the ztest on **After Post Process** materials when TAA is disabled.
- Added a new SSAO (based on Ground Truth Ambient Occlusion algorithm) to replace the previous one.
- Added support for shadow tint on light
- BeginCameraRendering and EndCameraRendering callbacks are now called with probes
- Adding option to update shadow maps only On Enable and On Demand.
- Shader Graphs that use time-dependent vertex modification now generate correct motion vectors.
- Added option to allow a custom spot angle for spot light shadow maps.
- Added frame settings for individual post-processing effects
- Added dither transition between cascades for Low and Medium quality settings
- Added single-pass instancing support with XR SDK
- Added occlusion mesh support with XR SDK
- Added support of Alembic velocity to various shaders
- Added support for more than 2 views for single-pass instancing
- Added support for per punctual/directional light min roughness in StackLit
- Added mirror view support with XR SDK
- Added VR verification in HDRPWizard
- Added DXR verification in HDRPWizard
- Added feedbacks in UI of Volume regarding skies
- Cube LUT support in Tonemapping. Cube LUT helpers for external grading are available in the Post-processing Sample package.

### Fixed
- Fixed an issue with history buffers causing effects like TAA or auto exposure to flicker when more than one camera was visible in the editor
- The correct preview is displayed when selecting multiple `PlanarReflectionProbe`s
- Fixed volumetric rendering with camera-relative code and XR stereo instancing
- Fixed issue with flashing cyan due to async compilation of shader when selecting a mesh
- Fix texture type mismatch when the contact shadow are disabled (causing errors on IOS devices)
- Fixed Generate Shader Includes while in package
- Fixed issue when texture where deleted in ShadowCascadeGUI
- Fixed issue in FrameSettingsHistory when disabling a camera several time without enabling it in between.
- Fixed volumetric reprojection with camera-relative code and XR stereo instancing
- Added custom BaseShaderPreprocessor in HDEditorUtils.GetBaseShaderPreprocessorList()
- Fixed compile issue when USE_XR_SDK is not defined
- Fixed procedural sky sun disk intensity for high directional light intensities
- Fixed Decal mip level when using texture mip map streaming to avoid dropping to lowest permitted mip (now loading all mips)
- Fixed deferred shading for XR single-pass instancing after lightloop refactor
- Fixed cluster and material classification debug (material classification now works with compute as pixel shader lighting)
- Fixed IOS Nan by adding a maximun epsilon definition REAL_EPS that uses HALF_EPS when fp16 are used
- Removed unnecessary GC allocation in motion blur code
- Fixed locked UI with advanded influence volume inspector for probes
- Fixed invalid capture direction when rendering planar reflection probes
- Fixed Decal HTILE optimization with platform not supporting texture atomatic (Disable it)
- Fixed a crash in the build when the contact shadows are disabled
- Fixed camera rendering callbacks order (endCameraRendering was being called before the actual rendering)
- Fixed issue with wrong opaque blending settings for After Postprocess
- Fixed issue with Low resolution transparency on PS4
- Fixed a memory leak on volume profiles
- Fixed The Parallax Occlusion Mappping node in shader graph and it's UV input slot
- Fixed lighting with XR single-pass instancing by disabling deferred tiles
- Fixed the Bloom prefiltering pass
- Fixed post-processing effect relying on Unity's random number generator
- Fixed camera flickering when using TAA and selecting the camera in the editor
- Fixed issue with single shadow debug view and volumetrics
- Fixed most of the problems with light animation and timeline
- Fixed indirect deferred compute with XR single-pass instancing
- Fixed a slight omission in anisotropy calculations derived from HazeMapping in StackLit
- Improved stack computation numerical stability in StackLit
- Fix PBR master node always opaque (wrong blend modes for forward pass)
- Fixed TAA with XR single-pass instancing (missing macros)
- Fixed an issue causing Scene View selection wire gizmo to not appear when using HDRP Shader Graphs.
- Fixed wireframe rendering mode (case 1083989)
- Fixed the renderqueue not updated when the alpha clip is modified in the material UI.
- Fixed the PBR master node preview
- Remove the ReadOnly flag on Reflection Probe's cubemap assets during bake when there are no VCS active.
- Fixed an issue where setting a material debug view would not reset the other exclusive modes
- Spot light shapes are now correctly taken into account when baking
- Now the static lighting sky will correctly take the default values for non-overridden properties
- Fixed material albedo affecting the lux meter
- Extra test in deferred compute shading to avoid shading pixels that were not rendered by the current camera (for camera stacking)

### Changed
- Optimization: Reduce the group size of the deferred lighting pass from 16x16 to 8x8
- Replaced HDCamera.computePassCount by viewCount
- Removed xrInstancing flag in RTHandles (replaced by TextureXR.slices and TextureXR.dimensions)
- Refactor the HDRenderPipeline and lightloop code to preprare for high level rendergraph
- Removed the **Back Then Front Rendering** option in the fabric Master Node settings. Enabling this option previously did nothing.
- Shader type Real translates to FP16 precision on Nintendo Switch.
- Shader framework refactor: Introduce CBSDF, EvaluateBSDF, IsNonZeroBSDF to replace BSDF functions
- Shader framework refactor:  GetBSDFAngles, LightEvaluation and SurfaceShading functions
- Replace ComputeMicroShadowing by GetAmbientOcclusionForMicroShadowing
- Rename WorldToTangent to TangentToWorld as it was incorrectly named
- Remove SunDisk and Sun Halo size from directional light
- Remove all obsolete wind code from shader
- Renamed DecalProjectorComponent into DecalProjector for API alignment.
- Improved the Volume UI and made them Global by default
- Remove very high quality shadow option
- Change default for shadow quality in Deferred to Medium
- Enlighten now use inverse squared falloff (before was using builtin falloff)
- Enlighten is now deprecated. Please use CPU or GPU lightmaper instead.
- Remove the name in the diffusion profile UI
- Changed how shadow map resolution scaling with distance is computed. Now it uses screen space area rather than light range.
- Updated MoreOptions display in UI
- Moved Display Area Light Emissive Mesh script API functions in the editor namespace
- direct strenght properties in ambient occlusion now affect direct specular as well
- Removed advanced Specular Occlusion control in StackLit: SSAO based SO control is hidden and fixed to behave like Lit, SPTD is the only HQ technique shown for baked SO.
- Shader framework refactor: Changed ClampRoughness signature to include PreLightData access.
- HDRPWizard window is now in Window > General > HD Render Pipeline Wizard
- Moved StaticLightingSky to LightingWindow
- Removes the current "Scene Settings" and replace them with "Sky & Fog Settings" (with Physically Based Sky and Volumetric Fog).
- Changed how cached shadow maps are placed inside the atlas to minimize re-rendering of them.

## [6.7.0-preview] - 2019-05-16

### Added
- Added ViewConstants StructuredBuffer to simplify XR rendering
- Added API to render specific settings during a frame
- Added stadia to the supported platforms (2019.3)
- Enabled cascade blends settings in the HD Shadow component
- Added Hardware Dynamic Resolution support.
- Added MatCap debug view to replace the no scene lighting debug view.
- Added clear GBuffer option in FrameSettings (default to false)
- Added preview for decal shader graph (Only albedo, normal and emission)
- Added exposure weight control for decal
- Screen Space Directional Shadow under a define option. Activated for ray tracing
- Added a new abstraction for RendererList that will help transition to Render Graph and future RendererList API
- Added multipass support for VR
- Added XR SDK integration (multipass only)
- Added Shader Graph samples for Hair, Fabric and Decal master nodes.
- Add fade distance, shadow fade distance and light layers to light explorer
- Add method to draw light layer drawer in a rect to HDEditorUtils

### Fixed
- Fixed deserialization crash at runtime
- Fixed for ShaderGraph Unlit masternode not writing velocity
- Fixed a crash when assiging a new HDRP asset with the 'Verify Saving Assets' option enabled
- Fixed exposure to properly support TEXTURE2D_X
- Fixed TerrainLit basemap texture generation
- Fixed a bug that caused nans when material classification was enabled and a tile contained one standard material + a material with transmission.
- Fixed gradient sky hash that was not using the exposure hash
- Fixed displayed default FrameSettings in HDRenderPipelineAsset wrongly updated on scripts reload.
- Fixed gradient sky hash that was not using the exposure hash.
- Fixed visualize cascade mode with exposure.
- Fixed (enabled) exposure on override lighting debug modes.
- Fixed issue with LightExplorer when volume have no profile
- Fixed issue with SSR for negative, infinite and NaN history values
- Fixed LightLayer in HDReflectionProbe and PlanarReflectionProbe inspector that was not displayed as a mask.
- Fixed NaN in transmission when the thickness and a color component of the scattering distance was to 0
- Fixed Light's ShadowMask multi-edition.
- Fixed motion blur and SMAA with VR single-pass instancing
- Fixed NaNs generated by phase functionsin volumetric lighting
- Fixed NaN issue with refraction effect and IOR of 1 at extreme grazing angle
- Fixed nan tracker not using the exposure
- Fixed sorting priority on lit and unlit materials
- Fixed null pointer exception when there are no AOVRequests defined on a camera
- Fixed dirty state of prefab using disabled ReflectionProbes
- Fixed an issue where gizmos and editor grid were not correctly depth tested
- Fixed created default scene prefab non editable due to wrong file extension.
- Fixed an issue where sky convolution was recomputed for nothing when a preview was visible (causing extreme slowness when fabric convolution is enabled)
- Fixed issue with decal that wheren't working currently in player
- Fixed missing stereo rendering macros in some fragment shaders
- Fixed exposure for ReflectionProbe and PlanarReflectionProbe gizmos
- Fixed single-pass instancing on PSVR
- Fixed Vulkan shader issue with Texture2DArray in ScreenSpaceShadow.compute by re-arranging code (workaround)
- Fixed camera-relative issue with lights and XR single-pass instancing
- Fixed single-pass instancing on Vulkan
- Fixed htile synchronization issue with shader graph decal
- Fixed Gizmos are not drawn in Camera preview
- Fixed pre-exposure for emissive decal
- Fixed wrong values computed in PreIntegrateFGD and in the generation of volumetric lighting data by forcing the use of fp32.
- Fixed NaNs arising during the hair lighting pass
- Fixed synchronization issue in decal HTile that occasionally caused rendering artifacts around decal borders
- Fixed QualitySettings getting marked as modified by HDRP (and thus checked out in Perforce)
- Fixed a bug with uninitialized values in light explorer
- Fixed issue with LOD transition
- Fixed shader warnings related to raytracing and TEXTURE2D_X

### Changed
- Refactor PixelCoordToViewDirWS to be VR compatible and to compute it only once per frame
- Modified the variants stripper to take in account multiple HDRP assets used in the build.
- Improve the ray biasing code to avoid self-intersections during the SSR traversal
- Update Pyramid Spot Light to better match emitted light volume.
- Moved _XRViewConstants out of UnityPerPassStereo constant buffer to fix issues with PSSL
- Removed GetPositionInput_Stereo() and single-pass (double-wide) rendering mode
- Changed label width of the frame settings to accommodate better existing options.
- SSR's Default FrameSettings for camera is now enable.
- Re-enabled the sharpening filter on Temporal Anti-aliasing
- Exposed HDEditorUtils.LightLayerMaskDrawer for integration in other packages and user scripting.
- Rename atmospheric scattering in FrameSettings to Fog
- The size modifier in the override for the culling sphere in Shadow Cascades now defaults to 0.6, which is the same as the formerly hardcoded value.
- Moved LOD Bias and Maximum LOD Level from Frame Setting section `Other` to `Rendering`
- ShaderGraph Decal that affect only emissive, only draw in emissive pass (was drawing in dbuffer pass too)
- Apply decal projector fade factor correctly on all attribut and for shader graph decal
- Move RenderTransparentDepthPostpass after all transparent
- Update exposure prepass to interleave XR single-pass instancing views in a checkerboard pattern
- Removed ScriptRuntimeVersion check in wizard.

## [6.6.0-preview] - 2019-04-01

### Added
- Added preliminary changes for XR deferred shading
- Added support of 111110 color buffer
- Added proper support for Recorder in HDRP
- Added depth offset input in shader graph master nodes
- Added a Parallax Occlusion Mapping node
- Added SMAA support
- Added Homothety and Symetry quick edition modifier on volume used in ReflectionProbe, PlanarReflectionProbe and DensityVolume
- Added multi-edition support for DecalProjectorComponent
- Improve hair shader
- Added the _ScreenToTargetScaleHistory uniform variable to be used when sampling HDRP RTHandle history buffers.
- Added settings in `FrameSettings` to change `QualitySettings.lodBias` and `QualitySettings.maximumLODLevel` during a rendering
- Added an exposure node to retrieve the current, inverse and previous frame exposure value.
- Added an HD scene color node which allow to sample the scene color with mips and a toggle to remove the exposure.
- Added safeguard on HD scene creation if default scene not set in the wizard
- Added Low res transparency rendering pass.

### Fixed
- Fixed HDRI sky intensity lux mode
- Fixed dynamic resolution for XR
- Fixed instance identifier semantic string used by Shader Graph
- Fixed null culling result occuring when changing scene that was causing crashes
- Fixed multi-edition light handles and inspector shapes
- Fixed light's LightLayer field when multi-editing
- Fixed normal blend edition handles on DensityVolume
- Fixed an issue with layered lit shader and height based blend where inactive layers would still have influence over the result
- Fixed multi-selection handles color for DensityVolume
- Fixed multi-edition inspector's blend distances for HDReflectionProbe, PlanarReflectionProbe and DensityVolume
- Fixed metric distance that changed along size in DensityVolume
- Fixed DensityVolume shape handles that have not same behaviour in advance and normal edition mode
- Fixed normal map blending in TerrainLit by only blending the derivatives
- Fixed Xbox One rendering just a grey screen instead of the scene
- Fixed probe handles for multiselection
- Fixed baked cubemap import settings for convolution
- Fixed regression causing crash when attempting to open HDRenderPipelineWizard without an HDRenderPipelineAsset setted
- Fixed FullScreenDebug modes: SSAO, SSR, Contact shadow, Prerefraction Color Pyramid, Final Color Pyramid
- Fixed volumetric rendering with stereo instancing
- Fixed shader warning
- Fixed missing resources in existing asset when updating package
- Fixed PBR master node preview in forward rendering or transparent surface
- Fixed deferred shading with stereo instancing
- Fixed "look at" edition mode of Rotation tool for DecalProjectorComponent
- Fixed issue when switching mode in ReflectionProbe and PlanarReflectionProbe
- Fixed issue where migratable component version where not always serialized when part of prefab's instance
- Fixed an issue where shadow would not be rendered properly when light layer are not enabled
- Fixed exposure weight on unlit materials
- Fixed Light intensity not played in the player when recorded with animation/timeline
- Fixed some issues when multi editing HDRenderPipelineAsset
- Fixed emission node breaking the main shader graph preview in certain conditions.
- Fixed checkout of baked probe asset when baking probes.
- Fixed invalid gizmo position for rotated ReflectionProbe
- Fixed multi-edition of material's SurfaceType and RenderingPath
- Fixed whole pipeline reconstruction on selecting for the first time or modifying other than the currently used HDRenderPipelineAsset
- Fixed single shadow debug mode
- Fixed global scale factor debug mode when scale > 1
- Fixed debug menu material overrides not getting applied to the Terrain Lit shader
- Fixed typo in computeLightVariants
- Fixed deferred pass with XR instancing by disabling ComputeLightEvaluation
- Fixed bloom resolution independence
- Fixed lens dirt intensity not behaving properly
- Fixed the Stop NaN feature
- Fixed some resources to handle more than 2 instanced views for XR
- Fixed issue with black screen (NaN) produced on old GPU hardware or intel GPU hardware with gaussian pyramid
- Fixed issue with disabled punctual light would still render when only directional light is present

### Changed
- DensityVolume scripting API will no longuer allow to change between advance and normal edition mode
- Disabled depth of field, lens distortion and panini projection in the scene view
- TerrainLit shaders and includes are reorganized and made simpler.
- TerrainLit shader GUI now allows custom properties to be displayed in the Terrain fold-out section.
- Optimize distortion pass with stencil
- Disable SceneSelectionPass in shader graph preview
- Control punctual light and area light shadow atlas separately
- Move SMAA anti-aliasing option to after Temporal Anti Aliasing one, to avoid problem with previously serialized project settings
- Optimize rendering with static only lighting and when no cullable lights/decals/density volumes are present.
- Updated handles for DecalProjectorComponent for enhanced spacial position readability and have edition mode for better SceneView management
- DecalProjectorComponent are now scale independent in order to have reliable metric unit (see new Size field for changing the size of the volume)
- Restructure code from HDCamera.Update() by adding UpdateAntialiasing() and UpdateViewConstants()
- Renamed velocity to motion vectors
- Objects rendered during the After Post Process pass while TAA is enabled will not benefit from existing depth buffer anymore. This is done to fix an issue where those object would wobble otherwise
- Removed usage of builtin unity matrix for shadow, shadow now use same constant than other view
- The default volume layer mask for cameras & probes is now `Default` instead of `Everything`

## [6.5.0-preview] - 2019-03-07

### Added
- Added depth-of-field support with stereo instancing
- Adding real time area light shadow support
- Added a new FrameSettings: Specular Lighting to toggle the specular during the rendering

### Fixed
- Fixed diffusion profile upgrade breaking package when upgrading to a new version
- Fixed decals cropped by gizmo not updating correctly if prefab
- Fixed an issue when enabling SSR on multiple view
- Fixed edition of the intensity's unit field while selecting multiple lights
- Fixed wrong calculation in soft voxelization for density volume
- Fixed gizmo not working correctly with pre-exposure
- Fixed issue with setting a not available RT when disabling motion vectors
- Fixed planar reflection when looking at mirror normal
- Fixed mutiselection issue with HDLight Inspector
- Fixed HDAdditionalCameraData data migration
- Fixed failing builds when light explorer window is open
- Fixed cascade shadows border sometime causing artefacts between cascades
- Restored shadows in the Cascade Shadow debug visualization
- `camera.RenderToCubemap` use proper face culling

### Changed
- When rendering reflection probe disable all specular lighting and for metals use fresnelF0 as diffuse color for bake lighting.

## [6.4.0-preview] - 2019-02-21

### Added
- VR: Added TextureXR system to selectively expand TEXTURE2D macros to texture array for single-pass stereo instancing + Convert textures call to these macros
- Added an unit selection dropdown next to shutter speed (camera)
- Added error helpbox when trying to use a sub volume component that require the current HDRenderPipelineAsset to support a feature that it is not supporting.
- Add mesh for tube light when display emissive mesh is enabled

### Fixed
- Fixed Light explorer. The volume explorer used `profile` instead of `sharedProfile` which instantiate a custom volume profile instead of editing the asset itself.
- Fixed UI issue where all is displayed using metric unit in shadow cascade and Percent is set in the unit field (happening when opening the inspector).
- Fixed inspector event error when double clicking on an asset (diffusion profile/material).
- Fixed nullref on layered material UI when the material is not an asset.
- Fixed nullref exception when undo/redo a light property.
- Fixed visual bug when area light handle size is 0.

### Changed
- Update UI for 32bit/16bit shadow precision settings in HDRP asset
- Object motion vectors have been disabled in all but the game view. Camera motion vectors are still enabled everywhere, allowing TAA and Motion Blur to work on static objects.
- Enable texture array by default for most rendering code on DX11 and unlock stereo instancing (DX11 only for now)

## [6.3.0-preview] - 2019-02-18

### Added
- Added emissive property for shader graph decals
- Added a diffusion profile override volume so the list of diffusion profile assets to use can be chanaged without affecting the HDRP asset
- Added a "Stop NaNs" option on cameras and in the Scene View preferences.
- Added metric display option in HDShadowSettings and improve clamping
- Added shader parameter mapping in DebugMenu
- Added scripting API to configure DebugData for DebugMenu

### Fixed
- Fixed decals in forward
- Fixed issue with stencil not correctly setup for various master node and shader for the depth pass, motion vector pass and GBuffer/Forward pass
- Fixed SRP batcher and metal
- Fixed culling and shadows for Pyramid, Box, Rectangle and Tube lights
- Fixed an issue where scissor render state leaking from the editor code caused partially black rendering

### Changed
- When a lit material has a clear coat mask that is not null, we now use the clear coat roughness to compute the screen space reflection.
- Diffusion profiles are now limited to one per asset and can be referenced in materials, shader graphs and vfx graphs. Materials will be upgraded automatically except if they are using a shader graph, in this case it will display an error message.

## [6.2.0-preview] - 2019-02-15

### Added
- Added help box listing feature supported in a given HDRenderPipelineAsset alongs with the drawbacks implied.
- Added cascade visualizer, supporting disabled handles when not overriding.

### Fixed
- Fixed post processing with stereo double-wide
- Fixed issue with Metal: Use sign bit to find the cache type instead of lowest bit.
- Fixed invalid state when creating a planar reflection for the first time
- Fix FrameSettings's LitShaderMode not restrained by supported LitShaderMode regression.

### Changed
- The default value roughness value for the clearcoat has been changed from 0.03 to 0.01
- Update default value of based color for master node
- Update Fabric Charlie Sheen lighting model - Remove Fresnel component that wasn't part of initial model + Remap smoothness to [0.0 - 0.6] range for more artist friendly parameter

### Changed
- Code refactor: all macros with ARGS have been swapped with macros with PARAM. This is because the ARGS macros were incorrectly named.

## [6.1.0-preview] - 2019-02-13

### Added
- Added support for post-processing anti-aliasing in the Scene View (FXAA and TAA). These can be set in Preferences.
- Added emissive property for decal material (non-shader graph)

### Fixed
- Fixed a few UI bugs with the color grading curves.
- Fixed "Post Processing" in the scene view not toggling post-processing effects
- Fixed bake only object with flag `ReflectionProbeStaticFlag` when baking a `ReflectionProbe`

### Changed
- Removed unsupported Clear Depth checkbox in Camera inspector
- Updated the toggle for advanced mode in inspectors.

## [6.0.0-preview] - 2019-02-23

### Added
- Added new API to perform a camera rendering
- Added support for hair master node (Double kajiya kay - Lambert)
- Added Reset behaviour in DebugMenu (ingame mapping is right joystick + B)
- Added Default HD scene at new scene creation while in HDRP
- Added Wizard helping to configure HDRP project
- Added new UI for decal material to allow remapping and scaling of some properties
- Added cascade shadow visualisation toggle in HD shadow settings
- Added icons for assets
- Added replace blending mode for distortion
- Added basic distance fade for density volumes
- Added decal master node for shader graph
- Added HD unlit master node (Cross Pipeline version is name Unlit)
- Added new Rendering Queue in materials
- Added post-processing V3 framework embed in HDRP, remove postprocess V2 framework
- Post-processing now uses the generic volume framework
-   New depth-of-field, bloom, panini projection effects, motion blur
-   Exposure is now done as a pre-exposition pass, the whole system has been revamped
-   Exposure now use EV100 everywhere in the UI (Sky, Emissive Light)
- Added emissive intensity (Luminance and EV100 control) control for Emissive
- Added pre-exposure weigth for Emissive
- Added an emissive color node and a slider to control the pre-exposure percentage of emission color
- Added physical camera support where applicable
- Added more color grading tools
- Added changelog level for Shader Variant stripping
- Added Debug mode for validation of material albedo and metalness/specularColor values
- Added a new dynamic mode for ambient probe and renamed BakingSky to StaticLightingSky
- Added command buffer parameter to all Bind() method of material
- Added Material validator in Render Pipeline Debug
- Added code to future support of DXR (not enabled)
- Added support of multiviewport
- Added HDRenderPipeline.RequestSkyEnvironmentUpdate function to force an update from script when sky is set to OnDemand
- Added a Lighting and BackLighting slots in Lit, StackLit, Fabric and Hair master nodes
- Added support for overriding terrain detail rendering shaders, via the render pipeline editor resources asset
- Added xrInstancing flag support to RTHandle
- Added support for cullmask for decal projectors
- Added software dynamic resolution support
- Added support for "After Post-Process" render pass for unlit shader
- Added support for textured rectangular area lights
- Added stereo instancing macros to MSAA shaders
- Added support for Quarter Res Raytraced Reflections (not enabled)
- Added fade factor for decal projectors.
- Added stereo instancing macros to most shaders used in VR
- Added multi edition support for HDRenderPipelineAsset

### Fixed
- Fixed logic to disable FPTL with stereo rendering
- Fixed stacklit transmission and sun highlight
- Fixed decals with stereo rendering
- Fixed sky with stereo rendering
- Fixed flip logic for postprocessing + VR
- Fixed copyStencilBuffer pass for Switch
- Fixed point light shadow map culling that wasn't taking into account far plane
- Fixed usage of SSR with transparent on all master node
- Fixed SSR and microshadowing on fabric material
- Fixed blit pass for stereo rendering
- Fixed lightlist bounds for stereo rendering
- Fixed windows and in-game DebugMenu sync.
- Fixed FrameSettings' LitShaderMode sync when opening DebugMenu.
- Fixed Metal specific issues with decals, hitting a sampler limit and compiling AxF shader
- Fixed an issue with flipped depth buffer during postprocessing
- Fixed normal map use for shadow bias with forward lit - now use geometric normal
- Fixed transparent depth prepass and postpass access so they can be use without alpha clipping for lit shader
- Fixed support of alpha clip shadow for lit master node
- Fixed unlit master node not compiling
- Fixed issue with debug display of reflection probe
- Fixed issue with phong tessellations not working with lit shader
- Fixed issue with vertex displacement being affected by heightmap setting even if not heightmap where assign
- Fixed issue with density mode on Lit terrain producing NaN
- Fixed issue when going back and forth from Lit to LitTesselation for displacement mode
- Fixed issue with ambient occlusion incorrectly applied to emissiveColor with light layers in deferred
- Fixed issue with fabric convolution not using the correct convolved texture when fabric convolution is enabled
- Fixed issue with Thick mode for Transmission that was disabling transmission with directional light
- Fixed shutdown edge cases with HDRP tests
- Fixed slowdow when enabling Fabric convolution in HDRP asset
- Fixed specularAA not compiling in StackLit Master node
- Fixed material debug view with stereo rendering
- Fixed material's RenderQueue edition in default view.
- Fixed banding issues within volumetric density buffer
- Fixed missing multicompile for MSAA for AxF
- Fixed camera-relative support for stereo rendering
- Fixed remove sync with render thread when updating decal texture atlas.
- Fixed max number of keyword reach [256] issue. Several shader feature are now local
- Fixed Scene Color and Depth nodes
- Fixed SSR in forward
- Fixed custom editor of Unlit, HD Unlit and PBR shader graph master node
- Fixed issue with NewFrame not correctly calculated in Editor when switching scene
- Fixed issue with TerrainLit not compiling with depth only pass and normal buffer
- Fixed geometric normal use for shadow bias with PBR master node in forward
- Fixed instancing macro usage for decals
- Fixed error message when having more than one directional light casting shadow
- Fixed error when trying to display preview of Camera or PlanarReflectionProbe
- Fixed LOAD_TEXTURE2D_ARRAY_MSAA macro
- Fixed min-max and amplitude clamping value in inspector of vertex displacement materials
- Fixed issue with alpha shadow clip (was incorrectly clipping object shadow)
- Fixed an issue where sky cubemap would not be cleared correctly when setting the current sky to None
- Fixed a typo in Static Lighting Sky component UI
- Fixed issue with incorrect reset of RenderQueue when switching shader in inspector GUI
- Fixed issue with variant stripper stripping incorrectly some variants
- Fixed a case of ambient lighting flickering because of previews
- Fixed Decals when rendering multiple camera in a single frame
- Fixed cascade shadow count in shader
- Fixed issue with Stacklit shader with Haze effect
- Fixed an issue with the max sample count for the TAA
- Fixed post-process guard band for XR
- Fixed exposure of emissive of Unlit
- Fixed depth only and motion vector pass for Unlit not working correctly with MSAA
- Fixed an issue with stencil buffer copy causing unnecessary compute dispatches for lighting
- Fixed multi edition issue in FrameSettings
- Fixed issue with SRP batcher and DebugDisplay variant of lit shader
- Fixed issue with debug material mode not doing alpha test
- Fixed "Attempting to draw with missing UAV bindings" errors on Vulkan
- Fixed pre-exposure incorrectly apply to preview
- Fixed issue with duplicate 3D texture in 3D texture altas of volumetric?
- Fixed Camera rendering order (base on the depth parameter)
- Fixed shader graph decals not being cropped by gizmo
- Fixed "Attempting to draw with missing UAV bindings" errors on Vulkan.


### Changed
- ColorPyramid compute shader passes is swapped to pixel shader passes on platforms where the later is faster (Nintendo Switch).
- Removing the simple lightloop used by the simple lit shader
- Whole refactor of reflection system: Planar and reflection probe
- Separated Passthrough from other RenderingPath
- Update several properties naming and caption based on feedback from documentation team
- Remove tile shader variant for transparent backface pass of lit shader
- Rename all HDRenderPipeline to HDRP folder for shaders
- Rename decal property label (based on doc team feedback)
- Lit shader mode now default to Deferred to reduce build time
- Update UI of Emission parameters in shaders
- Improve shader variant stripping including shader graph variant
- Refactored render loop to render realtime probes visible per camera
- Enable SRP batcher by default
- Shader code refactor: Rename LIGHTLOOP_SINGLE_PASS => LIGHTLOOP_DISABLE_TILE_AND_CLUSTER and clean all usage of LIGHTLOOP_TILE_PASS
- Shader code refactor: Move pragma definition of vertex and pixel shader inside pass + Move SURFACE_GRADIENT definition in XXXData.hlsl
- Micro-shadowing in Lit forward now use ambientOcclusion instead of SpecularOcclusion
- Upgraded FrameSettings workflow, DebugMenu and Inspector part relative to it
- Update build light list shader code to support 32 threads in wavefronts on Switch
- LayeredLit layers' foldout are now grouped in one main foldout per layer
- Shadow alpha clip can now be enabled on lit shader and haor shader enven for opaque
- Temporal Antialiasing optimization for Xbox One X
- Parameter depthSlice on SetRenderTarget functions now defaults to -1 to bind the entire resource
- Rename SampleCameraDepth() functions to LoadCameraDepth() and SampleCameraDepth(), same for SampleCameraColor() functions
- Improved Motion Blur quality.
- Update stereo frame settings values for single-pass instancing and double-wide
- Rearrange FetchDepth functions to prepare for stereo-instancing
- Remove unused _ComputeEyeIndex
- Updated HDRenderPipelineAsset inspector
- Re-enable SRP batcher for metal

## [5.2.0-preview] - 2018-11-27

### Added
- Added option to run Contact Shadows and Volumetrics Voxelization stage in Async Compute
- Added camera freeze debug mode - Allow to visually see culling result for a camera
- Added support of Gizmo rendering before and after postprocess in Editor
- Added support of LuxAtDistance for punctual lights

### Fixed
- Fixed Debug.DrawLine and Debug.Ray call to work in game view
- Fixed DebugMenu's enum resetted on change
- Fixed divide by 0 in refraction causing NaN
- Fixed disable rough refraction support
- Fixed refraction, SSS and atmospheric scattering for VR
- Fixed forward clustered lighting for VR (double-wide).
- Fixed Light's UX to not allow negative intensity
- Fixed HDRenderPipelineAsset inspector broken when displaying its FrameSettings from project windows.
- Fixed forward clustered lighting for VR (double-wide).
- Fixed HDRenderPipelineAsset inspector broken when displaying its FrameSettings from project windows.
- Fixed Decals and SSR diable flags for all shader graph master node (Lit, Fabric, StackLit, PBR)
- Fixed Distortion blend mode for shader graph master node (Lit, StackLit)
- Fixed bent Normal for Fabric master node in shader graph
- Fixed PBR master node lightlayers
- Fixed shader stripping for built-in lit shaders.

### Changed
- Rename "Regular" in Diffusion profile UI "Thick Object"
- Changed VBuffer depth parametrization for volumetric from distanceRange to depthExtent - Require update of volumetric settings - Fog start at near plan
- SpotLight with box shape use Lux unit only

## [5.1.0-preview] - 2018-11-19

### Added

- Added a separate Editor resources file for resources Unity does not take when it builds a Player.
- You can now disable SSR on Materials in Shader Graph.
- Added support for MSAA when the Supported Lit Shader Mode is set to Both. Previously HDRP only supported MSAA for Forward mode.
- You can now override the emissive color of a Material when in debug mode.
- Exposed max light for Light Loop Settings in HDRP asset UI.
- HDRP no longer performs a NormalDBuffer pass update if there are no decals in the Scene.
- Added distant (fall-back) volumetric fog and improved the fog evaluation precision.
- Added an option to reflect sky in SSR.
- Added a y-axis offset for the PlanarReflectionProbe and offset tool.
- Exposed the option to run SSR and SSAO on async compute.
- Added support for the _GlossMapScale parameter in the Legacy to HDRP Material converter.
- Added wave intrinsic instructions for use in Shaders (for AMD GCN).


### Fixed
- Fixed sphere shaped influence handles clamping in Reflection Probes.
- Fixed Reflection Probe data migration for projects created before using HDRP.
- Fixed UI of Layered Material where Unity previously rendered the scrollbar above the Copy button.
- Fixed Material tessellations parameters Start fade distance and End fade distance. Originally, Unity clamped these values when you modified them.
- Fixed various distortion and refraction issues - handle a better fall-back.
- Fixed SSR for multiple views.
- Fixed SSR issues related to self-intersections.
- Fixed shape density volume handle speed.
- Fixed density volume shape handle moving too fast.
- Fixed the Camera velocity pass that we removed by mistake.
- Fixed some null pointer exceptions when disabling motion vectors support.
- Fixed viewports for both the Subsurface Scattering combine pass and the transparent depth prepass.
- Fixed the blend mode pop-up in the UI. It previously did not appear when you enabled pre-refraction.
- Fixed some null pointer exceptions that previously occurred when you disabled motion vectors support.
- Fixed Layered Lit UI issue with scrollbar.
- Fixed cubemap assignation on custom ReflectionProbe.
- Fixed Reflection Probes’ capture settings' shadow distance.
- Fixed an issue with the SRP batcher and Shader variables declaration.
- Fixed thickness and subsurface slots for fabric Shader master node that wasn't appearing with the right combination of flags.
- Fixed d3d debug layer warning.
- Fixed PCSS sampling quality.
- Fixed the Subsurface and transmission Material feature enabling for fabric Shader.
- Fixed the Shader Graph UV node’s dimensions when using it in a vertex Shader.
- Fixed the planar reflection mirror gizmo's rotation.
- Fixed HDRenderPipelineAsset's FrameSettings not showing the selected enum in the Inspector drop-down.
- Fixed an error with async compute.
- MSAA now supports transparency.
- The HDRP Material upgrader tool now converts metallic values correctly.
- Volumetrics now render in Reflection Probes.
- Fixed a crash that occurred whenever you set a viewport size to 0.
- Fixed the Camera physic parameter that the UI previously did not display.
- Fixed issue in pyramid shaped spotlight handles manipulation

### Changed

- Renamed Line shaped Lights to Tube Lights.
- HDRP now uses mean height fog parametrization.
- Shadow quality settings are set to All when you use HDRP (This setting is not visible in the UI when using SRP). This avoids Legacy Graphics Quality Settings disabling the shadows and give SRP full control over the Shadows instead.
- HDRP now internally uses premultiplied alpha for all fog.
- Updated default FrameSettings used for realtime Reflection Probes when you create a new HDRenderPipelineAsset.
- Remove multi-camera support. LWRP and HDRP will not support multi-camera layered rendering.
- Updated Shader Graph subshaders to use the new instancing define.
- Changed fog distance calculation from distance to plane to distance to sphere.
- Optimized forward rendering using AMD GCN by scalarizing the light loop.
- Changed the UI of the Light Editor.
- Change ordering of includes in HDRP Materials in order to reduce iteration time for faster compilation.
- Added a StackLit master node replacing the InspectorUI version. IMPORTANT: All previously authored StackLit Materials will be lost. You need to recreate them with the master node.

## [5.0.0-preview] - 2018-09-28

### Added
- Added occlusion mesh to depth prepass for VR (VR still disabled for now)
- Added a debug mode to display only one shadow at once
- Added controls for the highlight created by directional lights
- Added a light radius setting to punctual lights to soften light attenuation and simulate fill lighting
- Added a 'minRoughness' parameter to all non-area lights (was previously only available for certain light types)
- Added separate volumetric light/shadow dimmers
- Added per-pixel jitter to volumetrics to reduce aliasing artifacts
- Added a SurfaceShading.hlsl file, which implements material-agnostic shading functionality in an efficient manner
- Added support for shadow bias for thin object transmission
- Added FrameSettings to control realtime planar reflection
- Added control for SRPBatcher on HDRP Asset
- Added an option to clear the shadow atlases in the debug menu
- Added a color visualization of the shadow atlas rescale in debug mode
- Added support for disabling SSR on materials
- Added intrinsic for XBone
- Added new light volume debugging tool
- Added a new SSR debug view mode
- Added translaction's scale invariance on DensityVolume
- Added multiple supported LitShadermode and per renderer choice in case of both Forward and Deferred supported
- Added custom specular occlusion mode to Lit Shader Graph Master node

### Fixed
- Fixed a normal bias issue with Stacklit (Was causing light leaking)
- Fixed camera preview outputing an error when both scene and game view where display and play and exit was call
- Fixed override debug mode not apply correctly on static GI
- Fixed issue where XRGraphicsConfig values set in the asset inspector GUI weren't propagating correctly (VR still disabled for now)
- Fixed issue with tangent that was using SurfaceGradient instead of regular normal decoding
- Fixed wrong error message display when switching to unsupported target like IOS
- Fixed an issue with ambient occlusion texture sometimes not being created properly causing broken rendering
- Shadow near plane is no longer limited at 0.1
- Fixed decal draw order on transparent material
- Fixed an issue where sometime the lookup texture used for GGX convolution was broken, causing broken rendering
- Fixed an issue where you wouldn't see any fog for certain pipeline/scene configurations
- Fixed an issue with volumetric lighting where the anisotropy value of 0 would not result in perfectly isotropic lighting
- Fixed shadow bias when the atlas is rescaled
- Fixed shadow cascade sampling outside of the atlas when cascade count is inferior to 4
- Fixed shadow filter width in deferred rendering not matching shader config
- Fixed stereo sampling of depth texture in MSAA DepthValues.shader
- Fixed box light UI which allowed negative and zero sizes, thus causing NaNs
- Fixed stereo rendering in HDRISky.shader (VR)
- Fixed normal blend and blend sphere influence for reflection probe
- Fixed distortion filtering (was point filtering, now trilinear)
- Fixed contact shadow for large distance
- Fixed depth pyramid debug view mode
- Fixed sphere shaped influence handles clamping in reflection probes
- Fixed reflection probes data migration for project created before using hdrp
- Fixed ambient occlusion for Lit Master Node when slot is connected

### Changed
- Use samplerunity_ShadowMask instead of samplerunity_samplerLightmap for shadow mask
- Allow to resize reflection probe gizmo's size
- Improve quality of screen space shadow
- Remove support of projection model for ScreenSpaceLighting (SSR always use HiZ and refraction always Proxy)
- Remove all the debug mode from SSR that are obsolete now
- Expose frameSettings and Capture settings for reflection and planar probe
- Update UI for reflection probe, planar probe, camera and HDRP Asset
- Implement proper linear blending for volumetric lighting via deep compositing as described in the paper "Deep Compositing Using Lie Algebras"
- Changed  planar mapping to match terrain convention (XZ instead of ZX)
- XRGraphicsConfig is no longer Read/Write. Instead, it's read-only. This improves consistency of XR behavior between the legacy render pipeline and SRP
- Change reflection probe data migration code (to update old reflection probe to new one)
- Updated gizmo for ReflectionProbes
- Updated UI and Gizmo of DensityVolume

## [4.0.0-preview] - 2018-09-28

### Added
- Added a new TerrainLit shader that supports rendering of Unity terrains.
- Added controls for linear fade at the boundary of density volumes
- Added new API to control decals without monobehaviour object
- Improve Decal Gizmo
- Implement Screen Space Reflections (SSR) (alpha version, highly experimental)
- Add an option to invert the fade parameter on a Density Volume
- Added a Fabric shader (experimental) handling cotton and silk
- Added support for MSAA in forward only for opaque only
- Implement smoothness fade for SSR
- Added support for AxF shader (X-rite format - require special AxF importer from Unity not part of HDRP)
- Added control for sundisc on directional light (hack)
- Added a new HD Lit Master node that implements Lit shader support for Shader Graph
- Added Micro shadowing support (hack)
- Added an event on HDAdditionalCameraData for custom rendering
- HDRP Shader Graph shaders now support 4-channel UVs.

### Fixed
- Fixed an issue where sometimes the deferred shadow texture would not be valid, causing wrong rendering.
- Stencil test during decals normal buffer update is now properly applied
- Decals corectly update normal buffer in forward
- Fixed a normalization problem in reflection probe face fading causing artefacts in some cases
- Fix multi-selection behavior of Density Volumes overwriting the albedo value
- Fixed support of depth texture for RenderTexture. HDRP now correctly output depth to user depth buffer if RenderTexture request it.
- Fixed multi-selection behavior of Density Volumes overwriting the albedo value
- Fixed support of depth for RenderTexture. HDRP now correctly output depth to user depth buffer if RenderTexture request it.
- Fixed support of Gizmo in game view in the editor
- Fixed gizmo for spot light type
- Fixed issue with TileViewDebug mode being inversed in gameview
- Fixed an issue with SAMPLE_TEXTURECUBE_SHADOW macro
- Fixed issue with color picker not display correctly when game and scene view are visible at the same time
- Fixed an issue with reflection probe face fading
- Fixed camera motion vectors shader and associated matrices to update correctly for single-pass double-wide stereo rendering
- Fixed light attenuation functions when range attenuation is disabled
- Fixed shadow component algorithm fixup not dirtying the scene, so changes can be saved to disk.
- Fixed some GC leaks for HDRP
- Fixed contact shadow not affected by shadow dimmer
- Fixed GGX that works correctly for the roughness value of 0 (mean specular highlgiht will disappeard for perfect mirror, we rely on maxSmoothness instead to always have a highlight even on mirror surface)
- Add stereo support to ShaderPassForward.hlsl. Forward rendering now seems passable in limited test scenes with camera-relative rendering disabled.
- Add stereo support to ProceduralSky.shader and OpaqueAtmosphericScattering.shader.
- Added CullingGroupManager to fix more GC.Alloc's in HDRP
- Fixed rendering when multiple cameras render into the same render texture

### Changed
- Changed the way depth & color pyramids are built to be faster and better quality, thus improving the look of distortion and refraction.
- Stabilize the dithered LOD transition mask with respect to the camera rotation.
- Avoid multiple depth buffer copies when decals are present
- Refactor code related to the RT handle system (No more normal buffer manager)
- Remove deferred directional shadow and move evaluation before lightloop
- Add a function GetNormalForShadowBias() that material need to implement to return the normal used for normal shadow biasing
- Remove Jimenez Subsurface scattering code (This code was disabled by default, now remove to ease maintenance)
- Change Decal API, decal contribution is now done in Material. Require update of material using decal
- Move a lot of files from CoreRP to HDRP/CoreRP. All moved files weren't used by Ligthweight pipeline. Long term they could move back to CoreRP after CoreRP become out of preview
- Updated camera inspector UI
- Updated decal gizmo
- Optimization: The objects that are rendered in the Motion Vector Pass are not rendered in the prepass anymore
- Removed setting shader inclue path via old API, use package shader include paths
- The default value of 'maxSmoothness' for punctual lights has been changed to 0.99
- Modified deferred compute and vert/frag shaders for first steps towards stereo support
- Moved material specific Shader Graph files into corresponding material folders.
- Hide environment lighting settings when enabling HDRP (Settings are control from sceneSettings)
- Update all shader includes to use absolute path (allow users to create material in their Asset folder)
- Done a reorganization of the files (Move ShaderPass to RenderPipeline folder, Move all shadow related files to Lighting/Shadow and others)
- Improved performance and quality of Screen Space Shadows

## [3.3.0-preview] - 2018-01-01

### Added
- Added an error message to say to use Metal or Vulkan when trying to use OpenGL API
- Added a new Fabric shader model that supports Silk and Cotton/Wool
- Added a new HDRP Lighting Debug mode to visualize Light Volumes for Point, Spot, Line, Rectangular and Reflection Probes
- Add support for reflection probe light layers
- Improve quality of anisotropic on IBL

### Fixed
- Fix an issue where the screen where darken when rendering camera preview
- Fix display correct target platform when showing message to inform user that a platform is not supported
- Remove workaround for metal and vulkan in normal buffer encoding/decoding
- Fixed an issue with color picker not working in forward
- Fixed an issue where reseting HDLight do not reset all of its parameters
- Fixed shader compile warning in DebugLightVolumes.shader

### Changed
- Changed default reflection probe to be 256x256x6 and array size to be 64
- Removed dependence on the NdotL for thickness evaluation for translucency (based on artist's input)
- Increased the precision when comparing Planar or HD reflection probe volumes
- Remove various GC alloc in C#. Slightly better performance

## [3.2.0-preview] - 2018-01-01

### Added
- Added a luminance meter in the debug menu
- Added support of Light, reflection probe, emissive material, volume settings related to lighting to Lighting explorer
- Added support for 16bit shadows

### Fixed
- Fix issue with package upgrading (HDRP resources asset is now versionned to worarkound package manager limitation)
- Fix HDReflectionProbe offset displayed in gizmo different than what is affected.
- Fix decals getting into a state where they could not be removed or disabled.
- Fix lux meter mode - The lux meter isn't affected by the sky anymore
- Fix area light size reset when multi-selected
- Fix filter pass number in HDUtils.BlitQuad
- Fix Lux meter mode that was applying SSS
- Fix planar reflections that were not working with tile/cluster (olbique matrix)
- Fix debug menu at runtime not working after nested prefab PR come to trunk
- Fix scrolling issue in density volume

### Changed
- Shader code refactor: Split MaterialUtilities file in two parts BuiltinUtilities (independent of FragInputs) and MaterialUtilities (Dependent of FragInputs)
- Change screen space shadow rendertarget format from ARGB32 to RG16

## [3.1.0-preview] - 2018-01-01

### Added
- Decal now support per channel selection mask. There is now two mode. One with BaseColor, Normal and Smoothness and another one more expensive with BaseColor, Normal, Smoothness, Metal and AO. Control is on HDRP Asset. This may require to launch an update script for old scene: 'Edit/Render Pipeline/Single step upgrade script/Upgrade all DecalMaterial MaskBlendMode'.
- Decal now supports depth bias for decal mesh, to prevent z-fighting
- Decal material now supports draw order for decal projectors
- Added LightLayers support (Base on mask from renderers name RenderingLayers and mask from light name LightLayers - if they match, the light apply) - cost an extra GBuffer in deferred (more bandwidth)
- When LightLayers is enabled, the AmbientOclusion is store in the GBuffer in deferred path allowing to avoid double occlusion with SSAO. In forward the double occlusion is now always avoided.
- Added the possibility to add an override transform on the camera for volume interpolation
- Added desired lux intensity and auto multiplier for HDRI sky
- Added an option to disable light by type in the debug menu
- Added gradient sky
- Split EmissiveColor and bakeDiffuseLighting in forward avoiding the emissiveColor to be affect by SSAO
- Added a volume to control indirect light intensity
- Added EV 100 intensity unit for area lights
- Added support for RendererPriority on Renderer. This allow to control order of transparent rendering manually. HDRP have now two stage of sorting for transparent in addition to bact to front. Material have a priority then Renderer have a priority.
- Add Coupling of (HD)Camera and HDAdditionalCameraData for reset and remove in inspector contextual menu of Camera
- Add Coupling of (HD)ReflectionProbe and HDAdditionalReflectionData for reset and remove in inspector contextual menu of ReflectoinProbe
- Add macro to forbid unity_ObjectToWorld/unity_WorldToObject to be use as it doesn't handle camera relative rendering
- Add opacity control on contact shadow

### Fixed
- Fixed an issue with PreIntegratedFGD texture being sometimes destroyed and not regenerated causing rendering to break
- PostProcess input buffers are not copied anymore on PC if the viewport size matches the final render target size
- Fixed an issue when manipulating a lot of decals, it was displaying a lot of errors in the inspector
- Fixed capture material with reflection probe
- Refactored Constant Buffers to avoid hitting the maximum number of bound CBs in some cases.
- Fixed the light range affecting the transform scale when changed.
- Snap to grid now works for Decal projector resizing.
- Added a warning for 128x128 cookie texture without mipmaps
- Replace the sampler used for density volumes for correct wrap mode handling

### Changed
- Move Render Pipeline Debug "Windows from Windows->General-> Render Pipeline debug windows" to "Windows from Windows->Analysis-> Render Pipeline debug windows"
- Update detail map formula for smoothness and albedo, goal it to bright and dark perceptually and scale factor is use to control gradient speed
- Refactor the Upgrade material system. Now a material can be update from older version at any time. Call Edit/Render Pipeline/Upgrade all Materials to newer version
- Change name EnableDBuffer to EnableDecals at several place (shader, hdrp asset...), this require a call to Edit/Render Pipeline/Upgrade all Materials to newer version to have up to date material.
- Refactor shader code: BakeLightingData structure have been replace by BuiltinData. Lot of shader code have been remove/change.
- Refactor shader code: All GBuffer are now handled by the deferred material. Mean ShadowMask and LightLayers are control by lit material in lit.hlsl and not outside anymore. Lot of shader code have been remove/change.
- Refactor shader code: Rename GetBakedDiffuseLighting to ModifyBakedDiffuseLighting. This function now handle lighting model for transmission too. Lux meter debug mode is factor outisde.
- Refactor shader code: GetBakedDiffuseLighting is not call anymore in GBuffer or forward pass, including the ConvertSurfaceDataToBSDFData and GetPreLightData, this is done in ModifyBakedDiffuseLighting now
- Refactor shader code: Added a backBakeDiffuseLighting to BuiltinData to handle lighting for transmission
- Refactor shader code: Material must now call InitBuiltinData (Init all to zero + init bakeDiffuseLighting and backBakeDiffuseLighting ) and PostInitBuiltinData

## [3.0.0-preview] - 2018-01-01

### Fixed
- Fixed an issue with distortion that was using previous frame instead of current frame
- Fixed an issue where disabled light where not upgrade correctly to the new physical light unit system introduce in 2.0.5-preview

### Changed
- Update assembly definitions to output assemblies that match Unity naming convention (Unity.*).

## [2.0.5-preview] - 2018-01-01

### Added
- Add option supportDitheringCrossFade on HDRP Asset to allow to remove shader variant during player build if needed
- Add contact shadows for punctual lights (in additional shadow settings), only one light is allowed to cast contact shadows at the same time and so at each frame a dominant light is choosed among all light with contact shadows enabled.
- Add PCSS shadow filter support (from SRP Core)
- Exposed shadow budget parameters in HDRP asset
- Add an option to generate an emissive mesh for area lights (currently rectangle light only). The mesh fits the size, intensity and color of the light.
- Add an option to the HDRP asset to increase the resolution of volumetric lighting.
- Add additional ligth unit support for punctual light (Lumens, Candela) and area lights (Lumens, Luminance)
- Add dedicated Gizmo for the box Influence volume of HDReflectionProbe / PlanarReflectionProbe

### Changed
- Re-enable shadow mask mode in debug view
- SSS and Transmission code have been refactored to be able to share it between various material. Guidelines are in SubsurfaceScattering.hlsl
- Change code in area light with LTC for Lit shader. Magnitude is now take from FGD texture instead of a separate texture
- Improve camera relative rendering: We now apply camera translation on the model matrix, so before the TransformObjectToWorld(). Note: unity_WorldToObject and unity_ObjectToWorld must never be used directly.
- Rename positionWS to positionRWS (Camera relative world position) at a lot of places (mainly in interpolator and FragInputs). In case of custom shader user will be required to update their code.
- Rename positionWS, capturePositionWS, proxyPositionWS, influencePositionWS to positionRWS, capturePositionRWS, proxyPositionRWS, influencePositionRWS (Camera relative world position) in LightDefinition struct.
- Improve the quality of trilinear filtering of density volume textures.
- Improve UI for HDReflectionProbe / PlanarReflectionProbe

### Fixed
- Fixed a shader preprocessor issue when compiling DebugViewMaterialGBuffer.shader against Metal target
- Added a temporary workaround to Lit.hlsl to avoid broken lighting code with Metal/AMD
- Fixed issue when using more than one volume texture mask with density volumes.
- Fixed an error which prevented volumetric lighting from working if no density volumes with 3D textures were present.
- Fix contact shadows applied on transmission
- Fix issue with forward opaque lit shader variant being removed by the shader preprocessor
- Fixed compilation errors on Nintendo Switch (limited XRSetting support).
- Fixed apply range attenuation option on punctual light
- Fixed issue with color temperature not take correctly into account with static lighting
- Don't display fog when diffuse lighting, specular lighting, or lux meter debug mode are enabled.

## [2.0.4-preview] - 2018-01-01

### Fixed
- Fix issue when disabling rough refraction and building a player. Was causing a crash.

## [2.0.3-preview] - 2018-01-01

### Added
- Increased debug color picker limit up to 260k lux

## [2.0.2-preview] - 2018-01-01

### Added
- Add Light -> Planar Reflection Probe command
- Added a false color mode in rendering debug
- Add support for mesh decals
- Add flag to disable projector decals on transparent geometry to save performance and decal texture atlas space
- Add ability to use decal diffuse map as mask only
- Add visualize all shadow masks in lighting debug
- Add export of normal and roughness buffer for forwardOnly and when in supportOnlyForward mode for forward
- Provide a define in lit.hlsl (FORWARD_MATERIAL_READ_FROM_WRITTEN_NORMAL_BUFFER) when output buffer normal is used to read the normal and roughness instead of caclulating it (can save performance, but lower quality due to compression)
- Add color swatch to decal material

### Changed
- Change Render -> Planar Reflection creation to 3D Object -> Mirror
- Change "Enable Reflector" name on SpotLight to "Angle Affect Intensity"
- Change prototype of BSDFData ConvertSurfaceDataToBSDFData(SurfaceData surfaceData) to BSDFData ConvertSurfaceDataToBSDFData(uint2 positionSS, SurfaceData surfaceData)

### Fixed
- Fix issue with StackLit in deferred mode with deferredDirectionalShadow due to GBuffer not being cleared. Gbuffer is still not clear and issue was fix with the new Output of normal buffer.
- Fixed an issue where interpolation volumes were not updated correctly for reflection captures.
- Fixed an exception in Light Loop settings UI

## [2.0.1-preview] - 2018-01-01

### Added
- Add stripper of shader variant when building a player. Save shader compile time.
- Disable per-object culling that was executed in C++ in HD whereas it was not used (Optimization)
- Enable texture streaming debugging (was not working before 2018.2)
- Added Screen Space Reflection with Proxy Projection Model
- Support correctly scene selection for alpha tested object
- Add per light shadow mask mode control (i.e shadow mask distance and shadow mask). It use the option NonLightmappedOnly
- Add geometric filtering to Lit shader (allow to reduce specular aliasing)
- Add shortcut to create DensityVolume and PlanarReflection in hierarchy
- Add a DefaultHDMirrorMaterial material for PlanarReflection
- Added a script to be able to upgrade material to newer version of HDRP
- Removed useless duplication of ForwardError passes.
- Add option to not compile any DEBUG_DISPLAY shader in the player (Faster build) call Support Runtime Debug display

### Changed
- Changed SupportForwardOnly to SupportOnlyForward in render pipeline settings
- Changed versioning variable name in HDAdditionalXXXData from m_version to version
- Create unique name when creating a game object in the rendering menu (i.e Density Volume(2))
- Re-organize various files and folder location to clean the repository
- Change Debug windows name and location. Now located at:  Windows -> General -> Render Pipeline Debug

### Removed
- Removed GlobalLightLoopSettings.maxPlanarReflectionProbes and instead use value of GlobalLightLoopSettings.planarReflectionProbeCacheSize
- Remove EmissiveIntensity parameter and change EmissiveColor to be HDR (Matching Builtin Unity behavior) - Data need to be updated - Launch Edit -> Single Step Upgrade Script -> Upgrade all Materials emissionColor

### Fixed
- Fix issue with LOD transition and instancing
- Fix discrepency between object motion vector and camera motion vector
- Fix issue with spot and dir light gizmo axis not highlighted correctly
- Fix potential crash while register debug windows inputs at startup
- Fix warning when creating Planar reflection
- Fix specular lighting debug mode (was rendering black)
- Allow projector decal with null material to allow to configure decal when HDRP is not set
- Decal atlas texture offset/scale is updated after allocations (used to be before so it was using date from previous frame)

## [0.0.0-preview] - 2018-01-01

### Added
- Configure the VolumetricLightingSystem code path to be on by default
- Trigger a build exception when trying to build an unsupported platform
- Introduce the VolumetricLightingController component, which can (and should) be placed on the camera, and allows one to control the near and the far plane of the V-Buffer (volumetric "froxel" buffer) along with the depth distribution (from logarithmic to linear)
- Add 3D texture support for DensityVolumes
- Add a better mapping of roughness to mipmap for planar reflection
- The VolumetricLightingSystem now uses RTHandles, which allows to save memory by sharing buffers between different cameras (history buffers are not shared), and reduce reallocation frequency by reallocating buffers only if the rendering resolution increases (and suballocating within existing buffers if the rendering resolution decreases)
- Add a Volumetric Dimmer slider to lights to control the intensity of the scattered volumetric lighting
- Add UV tiling and offset support for decals.
- Add mipmapping support for volume 3D mask textures

### Changed
- Default number of planar reflection change from 4 to 2
- Rename _MainDepthTexture to _CameraDepthTexture
- The VolumetricLightingController has been moved to the Interpolation Volume framework and now functions similarly to the VolumetricFog settings
- Update of UI of cookie, CubeCookie, Reflection probe and planar reflection probe to combo box
- Allow enabling/disabling shadows for area lights when they are set to baked.
- Hide applyRangeAttenuation and FadeDistance for directional shadow as they are not used

### Removed
- Remove Resource folder of PreIntegratedFGD and add the resource to RenderPipeline Asset

### Fixed
- Fix ConvertPhysicalLightIntensityToLightIntensity() function used when creating light from script to match HDLightEditor behavior
- Fix numerical issues with the default value of mean free path of volumetric fog
- Fix the bug preventing decals from coexisting with density volumes
- Fix issue with alpha tested geometry using planar/triplanar mapping not render correctly or flickering (due to being wrongly alpha tested in depth prepass)
- Fix meta pass with triplanar (was not handling correctly the normal)
- Fix preview when a planar reflection is present
- Fix Camera preview, it is now a Preview cameraType (was a SceneView)
- Fix handling unknown GPUShadowTypes in the shadow manager.
- Fix area light shapes sent as point lights to the baking backends when they are set to baked.
- Fix unnecessary division by PI for baked area lights.
- Fix line lights sent to the lightmappers. The backends don't support this light type.
- Fix issue with shadow mask framesettings not correctly taken into account when shadow mask is enabled for lighting.
- Fix directional light and shadow mask transition, they are now matching making smooth transition
- Fix banding issues caused by high intensity volumetric lighting
- Fix the debug window being emptied on SRP asset reload
- Fix issue with debug mode not correctly clearing the GBuffer in editor after a resize
- Fix issue with ResetMaterialKeyword not resetting correctly ToggleOff/Roggle Keyword
- Fix issue with motion vector not render correctly if there is no depth prepass in deferred

## [0.0.0-preview] - 2018-01-01

### Added
- Screen Space Refraction projection model (Proxy raycasting, HiZ raymarching)
- Screen Space Refraction settings as volume component
- Added buffered frame history per camera
- Port Global Density Volumes to the Interpolation Volume System.
- Optimize ImportanceSampleLambert() to not require the tangent frame.
- Generalize SampleVBuffer() to handle different sampling and reconstruction methods.
- Improve the quality of volumetric lighting reprojection.
- Optimize Morton Order code in the Subsurface Scattering pass.
- Planar Reflection Probe support roughness (gaussian convolution of captured probe)
- Use an atlas instead of a texture array for cluster transparent decals
- Add a debug view to visualize the decal atlas
- Only store decal textures to atlas if decal is visible, debounce out of memory decal atlas warning.
- Add manipulator gizmo on decal to improve authoring workflow
- Add a minimal StackLit material (work in progress, this version can be used as template to add new material)

### Changed
- EnableShadowMask in FrameSettings (But shadowMaskSupport still disable by default)
- Forced Planar Probe update modes to (Realtime, Every Update, Mirror Camera)
- Screen Space Refraction proxy model uses the proxy of the first environment light (Reflection probe/Planar probe) or the sky
- Moved RTHandle static methods to RTHandles
- Renamed RTHandle to RTHandleSystem.RTHandle
- Move code for PreIntegratedFDG (Lit.shader) into its dedicated folder to be share with other material
- Move code for LTCArea (Lit.shader) into its dedicated folder to be share with other material

### Removed
- Removed Planar Probe mirror plane position and normal fields in inspector, always display mirror plane and normal gizmos

### Fixed
- Fix fog flags in scene view is now taken into account
- Fix sky in preview windows that were disappearing after a load of a new level
- Fix numerical issues in IntersectRayAABB().
- Fix alpha blending of volumetric lighting with transparent objects.
- Fix the near plane of the V-Buffer causing out-of-bounds look-ups in the clustered data structure.
- Depth and color pyramid are properly computed and sampled when the camera renders inside a viewport of a RTHandle.
- Fix decal atlas debug view to work correctly when shadow atlas view is also enabled<|MERGE_RESOLUTION|>--- conflicted
+++ resolved
@@ -672,14 +672,11 @@
 - Fixed an issue where decals were duplicated in prefab isolation mode.
 - Fixed an issue where rendering preview with MSAA might generate render graph errors.
 - Fixed compile error in PS4 for planar reflection filtering.
-<<<<<<< HEAD
-- Appropriately constraint blend distance of reflection probe while editing with the inspector (case 1248931)
-=======
 - Fixed issue with blue line in prefabs for volume mode.
 - Fixing the internsity being applied to RTAO too early leading to unexpected results (1254626).
 - Fix issue that caused sky to incorrectly render when using a custom projection matrix.
 - Fixed null reference exception when using depth pre/post pass in shadergraph with alpha clip in the material.
->>>>>>> aaaca10d
+- Appropriately constraint blend distance of reflection probe while editing with the inspector (case 1248931)
 
 ### Changed
 - Improve MIP selection for decals on Transparents
