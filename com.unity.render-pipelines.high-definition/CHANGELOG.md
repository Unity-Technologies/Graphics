# Changelog
All notable changes to this package will be documented in this file.

The format is based on [Keep a Changelog](http://keepachangelog.com/en/1.0.0/)
and this project adheres to [Semantic Versioning](http://semver.org/spec/v2.0.0.html).

## [12.0.0] - 2021-01-11

### Added
- Added pivot point manipulation for Decals (inspector and edit mode).
- Added UV manipulation for Decals (edit mode).
- Added color and intensity customization for Decals.
- Added a history rejection criterion based on if the pixel was moving in world space (case 1302392).
- Added the default quality settings to the HDRP asset for RTAO, RTR and RTGI (case 1304370).
- Added an option to have double sided GI be controlled separately from material double-sided option.
- Added new AOV APIs for overriding the internal rendering format, and for outputing the world space position.

### Fixed
- Fixed an exception when opening the color picker in the material UI (case 1307143).
- Fixed lights shadow frustum near and far planes.
- Fixed various issues with non-temporal SSAO and rendergraph.
- Fixed white flashes on camera cuts on volumetric fog.
- Fixed light layer issue when performing editing on multiple lights.
- Fixed an issue where selection in a debug panel would reset when cycling through enum items.
- Fixed material keywords with fbx importer.
- Fixed lightmaps not working properly with shader graphs in ray traced reflections (case 1305335).
- Fixed skybox for ortho cameras.
- Fixed model import by adding additional data if needed.
- Fix screen being over-exposed when changing very different skies.
<<<<<<< HEAD
- Fix multiple any hit occuring on transparent objects (case 1294927).
=======
- VFX: Debug material view were rendering pink for albedo. (case 1290752)
- VFX: Debug material view incorrect depth test. (case 1293291)
- VFX: Fixed LPPV with lit particles in deferred (case 1293608)
- Fixed incorrect debug wireframe overlay on tessellated geometry (using littessellation), caused by the picking pass using an incorrect camera matrix.
- Fixed nullref in layered lit shader editor.
- Fix issue with Depth of Field CoC debug view.
- Fixed an issue where first frame of SSAO could exhibit ghosting artefacts.
- Fixed an issue with the mipmap generation internal format after rendering format change.
>>>>>>> 09c97df9

### Changed
- Changed Window/Render Pipeline/HD Render Pipeline Wizard to Window/Rendering/HDRP Wizard
- Removed the material pass probe volumes evaluation mode.
- Move the Decal Gizmo Color initialization to preferences
- Unifying the history validation pass so that it is only done once for the whole frame and not per effect.
- Updated the tooltip for the Decal Angle Fade property (requires to enable Decal Layers in both HDRP asset and Frame settings) (case 1308048).
- The RTAO's history is now discarded if the occlusion caster was moving (case 1303418).
- Change Asset/Create/Shader/HD Render Pipeline/Decal Shader Graph to Asset/Create/Shader Graph/HDRP/Decal Shader Graph
- Change Asset/Create/Shader/HD Render Pipeline/Eye Shader Graph to Asset/Create/Shader Graph/HDRP/Eye Shader Graph
- Change Asset/Create/Shader/HD Render Pipeline/Fabric Shader Graph to Asset/Create/Shader Graph/HDRP/Decal Fabric Shader Graph
- Change Asset/Create/Shader/HD Render Pipeline/Eye Shader Graph to Asset/Create/Shader Graph/HDRP/Hair Shader Graph
- Change Asset/Create/Shader/HD Render Pipeline/Lit Shader Graph to Asset/Create/Shader Graph/HDRP/Lit
- Change Asset/Create/Shader/HD Render Pipeline/StackLit Shader Graph to Asset/Create/Shader Graph/HDRP/StackLit Shader GraphShader Graph
- Change Asset/Create/Shader/HD Render Pipeline/Unlit Shader Graph to Asset/Create/Shader Graph/HDRP/Unlit Shader Graph
- Change Asset/Create/Shader/HD Render Pipeline/Custom FullScreen Pass to Asset/Create/Shader/HDRP Custom FullScreen Pass
- Change Asset/Create/Shader/HD Render Pipeline/Custom Renderers Pass to Asset/Create/Shader/HDRP Custom Renderers Pass
- Change Asset/Create/Shader/HD Render Pipeline/Post Process Pass to Asset/Create/Shader/HDRP Post Process
- Change Assets/Create/Rendering/High Definition Render Pipeline Asset to Assets/Create/Rendering/HDRP Asset
- Change Assets/Create/Rendering/Diffusion Profile to Assets/Create/Rendering/HDRP Diffusion Profile
- Change Assets/Create/Rendering/C# Custom Pass to Assets/Create/Rendering/HDRP C# Custom Pass
- Change Assets/Create/Rendering/C# Post Process Volume to Assets/Create/Rendering/HDRP C# Post Process Volume
- Change labels about scroll direction and cloud type.
- Improved shadow cascade GUI drawing with pixel perfect, hover and focus functionalities.

## [11.0.0] - 2020-10-21

### Added
- Added a new API to bake HDRP probes from C# (case 1276360)
- Added support for pre-exposure for planar reflections.
- Added support for nested volume components to volume system.
- Added a cameraCullingResult field in Custom Pass Context to give access to both custom pass and camera culling result.
- Added a toggle to allow to include or exclude smooth surfaces from ray traced reflection denoising.
- Added support for raytracing for AxF material
- Added rasterized area light shadows for AxF material
- Added a cloud system and the CloudLayer volume override.
- Added a setting in the HDRP asset to change the Density Volume mask resolution of being locked at 32x32x32 (HDRP Asset > Lighting > Volumetrics > Max Density Volume Size).
- Added a Falloff Mode (Linear or Exponential) in the Density Volume for volume blending with Blend Distance.
- Added per-stage shader keywords.

### Fixed
- Fixed probe volumes debug views.
- Fixed ShaderGraph Decal material not showing exposed properties.
- Fixed couple samplers that had the wrong name in raytracing code
- VFX: Fixed LPPV with lit particles in deferred (case 1293608)
- Fixed the default background color for previews to use the original color.
- Fixed compilation issues on platforms that don't support XR.
- Fixed issue with compute shader stripping for probe volumes variants.
- Fixed issue with an empty index buffer not being released.
- Fixed issue when debug full screen 'Transparent Screen Space Reflection' do not take in consideration debug exposure

### Changed
- Removed the material pass probe volumes evaluation mode.
- Volume parameter of type Cubemap can now accept Cubemap render textures and custom render textures.
- Removed the superior clamping value for the recursive rendering max ray length.
- Removed the superior clamping value for the ray tracing light cluster size.
- Removed the readonly keyword on the cullingResults of the CustomPassContext to allow users to overwrite.
- The DrawRenderers function of CustomPassUtils class now takes a sortingCriteria in parameter.
- When in half res, RTR denoising is executed at half resolution and the upscale happens at the end.
- Removed the upscale radius from the RTR.
- Density Volumes can now take a 3D RenderTexture as mask, the mask can use RGBA format for RGB fog.
- Decreased the minimal Fog Distance value in the Density Volume to 0.05.

## [10.3.0] - 2020-12-01

### Added
- Added a slider to control the fallback value of the directional shadow when the cascade have no coverage.
- Added light unit slider for automatic and automatic histrogram exposure limits.
- Added View Bias for mesh decals.
- Added support for the PlayStation 5 platform.

### Fixed
- Fixed computation of geometric normal in path tracing (case 1293029).
- Fixed issues with path-traced volumetric scattering (cases 1295222, 1295234).
- Fixed issue with faulty shadow transition when view is close to an object under some aspect ratio conditions
- Fixed issue where some ShaderGraph generated shaders were not SRP compatible because of UnityPerMaterial cbuffer layout mismatches [1292501] (https://issuetracker.unity3d.com/issues/a2-some-translucent-plus-alphaclipping-shadergraphs-are-not-srp-batcher-compatible)
- Fixed issues with path-traced volumetric scattering (cases 1295222, 1295234)
- Fixed Rendergraph issue with virtual texturing and debug mode while in forward.
- Fixed wrong coat normal space in shader graph
- Fixed NullPointerException when baking probes from the lighting window (case 1289680)
- Fixed volumetric fog with XR single-pass rendering.
- Fixed issues with first frame rendering when RenderGraph is used (auto exposure, AO)
- Fixed AOV api in render graph (case 1296605)
- Fixed a small discrepancy in the marker placement in light intensity sliders (case 1299750)
- Fixed issue with VT resolve pass rendergraph errors when opaque and transparent are disabled in frame settings.
- Fixed a bug in the sphere-aabb light cluster (case 1294767).
- Fixed issue when submitting SRPContext during EndCameraRendering.
- Fixed baked light being included into the ray tracing light cluster (case 1296203).
- Fixed enums UI for the shadergraph nodes.
- Fixed ShaderGraph stack blocks appearing when opening the settings in Hair and Eye ShaderGraphs.
- Fixed white screen when undoing in the editor.
- Fixed display of LOD Bias and maximum level in frame settings when using Quality Levels
- Fixed an issue when trying to open a look dev env library when Look Dev is not supported.
- Fixed shader graph not supporting indirectdxr multibounce (case 1294694).
- Fixed the planar depth texture not being properly created and rendered to (case 1299617).
- Fixed C# 8 compilation issue with turning on nullable checks (case 1300167)
- Fixed affects AO for deacl materials.
- Fixed case where material keywords would not get setup before usage.
- Fixed an issue with material using distortion from ShaderGraph init after Material creation (case 1294026)
- Fixed Clearcoat on Stacklit or Lit breaks when URP is imported into the project (case 1297806)
- VFX : Debug material view were rendering pink for albedo. (case 1290752)
- Fixed XR depth copy when using MSAA.
- Fixed GC allocations from XR occlusion mesh when using multipass.
- Fixed an issue with the frame count management for the volumetric fog (case 1299251).
- Fixed an issue with half res ssgi upscale.
- Fixed timing issues with accumulation motion blur
- Fixed register spilling on  FXC in light list shaders.
- Fixed issue with shadow mask and area lights.
- Fixed an issue with the capture callback (now includes post processing results).
- Fixed decal draw order for ShaderGraph decal materials.
- Fixed StackLit ShaderGraph surface option property block to only display energy conserving specular color option for the specular parametrization (case 1257050)
- Fixed missing BeginCameraRendering call for custom render mode of a Camera.
- Fixed LayerMask editor for volume parameters.
- Fixed the condition on temporal accumulation in the reflection denoiser (case 1303504).
- Fixed box light attenuation.
- Fixed after post process custom pass scale issue when dynamic resolution is enabled (case 1299194).
- Fixed an issue with light intensity prefab override application not visible in the inspector (case 1299563).
- Fixed Undo/Redo instability of light temperature.
- Fixed label style in pbr sky editor.
- Fixed side effect on styles during compositor rendering.
- Fixed size and spacing of compositor info boxes (case 1305652).
- Fixed spacing of UI widgets in the Graphics Compositor (case 1305638).
- Fixed undo-redo on layered lit editor.
- Fixed tesselation culling, big triangles using lit tesselation shader would dissapear when camera is too close to them (case 1299116)
- Fixed issue with compositor related custom passes still active after disabling the compositor (case 1305330)
- Fixed regression in Wizard that not fix runtime ressource anymore (case 1287627)
- Fixed error in Depth Of Field near radius blur calculation (case 1306228).
- Fixed a reload bug when using objects from the scene in the lookdev (case 1300916).
- Fixed some render texture leaks.
- Fixed light gizmo showing shadow near plane when shadows are disabled.
- Fixed path tracing alpha channel support (case 1304187).
- Fixed shadow matte not working with ambient occlusion when MSAA is enabled
- Fixed issues with compositor's undo (cases 1305633, 1307170).
- VFX : Debug material view incorrect depth test. (case 1293291)
- Fixed wrong shader / properties assignement to materials created from 3DsMax 2021 Physical Material. (case 1293576)
- Fixed Emissive color property from Autodesk Interactive materials not editable in Inspector. (case 1307234)
- Fixed exception when changing the current render pipeline to from HDRP to universal (case 1306291).
- Fixed an issue in shadergraph when switch from a RenderingPass (case 1307653)
- Fixed LookDev environment library assignement after leaving playmode.
- Fixed a locale issue with the diffusion profile property values in ShaderGraph on PC where comma is the decimal separator.
- Fixed error in the RTHandle scale of Depth Of Field when TAA is enabled.
- Fixed Quality Level set to the last one of the list after a Build (case 1307450)
- Fixed XR depth copy (case 1286908).
- Fixed Warnings about "SceneIdMap" missing script in eye material sample scene

### Changed
- Now reflection probes cannot have SSAO, SSGI, SSR, ray tracing effects or volumetric reprojection.
- Rename HDRP sub menu in Assets/Create/Shader to HD Render Pipeline for consistency.
- Improved robustness of volumetric sampling in path tracing (case 1295187).
- Changed the message when the graphics device doesn't support ray tracing (case 1287355).
- When a Custom Pass Volume is disabled, the custom pass Cleanup() function is called, it allows to release resources when the volume isn't used anymore.
- Enable Reflector for Spotlight by default
- Changed the convergence time of ssgi to 16 frames and the preset value
- Changed the clamping approach for RTR and RTGI (in both perf and quality) to improve visual quality.
- Changed the warning message for ray traced area shadows (case 1303410).
- Disabled specular occlusion for what we consider medium and larger scale ao > 1.25 with a 25cm falloff interval.
- Change the source value for the ray tracing frame index iterator from m_FrameCount to the camera frame count (case 1301356).
- Removed backplate from rendering of lighting cubemap as it did not really work conceptually and caused artefacts.
- Transparent materials created by the Model Importer are set to not cast shadows. ( case 1295747)
- Change some light unit slider value ranges to better reflect the lighting scenario.
- Change the tooltip for color shadows and semi-transparent shadows (case 1307704).

## [10.2.1] - 2020-11-30

### Added
- Added a warning when trying to bake with static lighting being in an invalid state.

### Fixed
- Fixed stylesheet reloading for LookDev window and Wizard window.
- Fixed XR single-pass rendering with legacy shaders using unity_StereoWorldSpaceCameraPos.
- Fixed issue displaying wrong debug mode in runtime debug menu UI.
- Fixed useless editor repaint when using lod bias.
- Fixed multi-editing with new light intensity slider.
- Fixed issue with density volumes flickering when editing shape box.
- Fixed issue with image layers in the graphics compositor (case 1289936).
- Fixed issue with angle fading when rotating decal projector.
- Fixed issue with gameview repaint in the graphics compositor (case 1290622).
- Fixed some labels being clipped in the Render Graph Viewer
- Fixed issue when decal projector material is none.
- Fixed the sampling of the normal buffer in the the forward transparent pass.
- Fixed bloom prefiltering tooltip.
- Fixed NullReferenceException when loading multipel scene async
- Fixed missing alpha blend state properties in Axf shader and update default stencil properties
- Fixed normal buffer not bound to custom pass anymore.
- Fixed issues with camera management in the graphics compositor (cases 1292548, 1292549).
- Fixed an issue where a warning about the static sky not being ready was wrongly displayed.
- Fixed the clear coat not being handled properly for SSR and RTR (case 1291654).
- Fixed ghosting in RTGI and RTAO when denoising is enabled and the RTHandle size is not equal to the Viewport size (case 1291654).
- Fixed alpha output when atmospheric scattering is enabled.
- Fixed issue with TAA history sharpening when view is downsampled.
- Fixed lookdev movement.
- Fixed volume component tooltips using the same parameter name.
- Fixed issue with saving some quality settings in volume overrides  (case 1293747)
- Fixed NullReferenceException in HDRenderPipeline.UpgradeResourcesIfNeeded (case 1292524)
- Fixed SSGI texture allocation when not using the RenderGraph.
- Fixed NullReference Exception when setting Max Shadows On Screen to 0 in the HDRP asset.
- Fixed path tracing accumulation not being reset when changing to a different frame of an animation.
- Fixed issue with saving some quality settings in volume overrides  (case 1293747)

### Changed
- Volume Manager now always tests scene culling masks. This was required to fix hybrid workflow.
- Now the screen space shadow is only used if the analytic value is valid.
- Distance based roughness is disabled by default and have a control
- Changed the name from the Depth Buffer Thickness to Depth Tolerance for SSGI (case 1301352).

## [10.2.0] - 2020-10-19

### Added
- Added a rough distortion frame setting and and info box on distortion materials.
- Adding support of 4 channel tex coords for ray tracing (case 1265309).
- Added a help button on the volume component toolbar for documentation.
- Added range remapping to metallic property for Lit and Decal shaders.
- Exposed the API to access HDRP shader pass names.
- Added the status check of default camera frame settings in the DXR wizard.
- Added frame setting for Virtual Texturing.
- Added a fade distance for light influencing volumetric lighting.
- Adding an "Include For Ray Tracing" toggle on lights to allow the user to exclude them when ray tracing is enabled in the frame settings of a camera.
- Added fog volumetric scattering support for path tracing.
- Added new algorithm for SSR with temporal accumulation
- Added quality preset of the new volumetric fog parameters.
- Added missing documentation for unsupported SG RT nodes and light's include for raytracing attrbute.
- Added documentation for LODs not being supported by ray tracing.
- Added more options to control how the component of motion vectors coming from the camera transform will affect the motion blur with new clamping modes.
- Added anamorphism support for phsyical DoF, switched to blue noise sampling and fixed tiling artifacts.

### Fixed
- Fixed an issue where the Exposure Shader Graph node had clipped text. (case 1265057)
- Fixed an issue when rendering into texture where alpha would not default to 1.0 when using 11_11_10 color buffer in non-dev builds.
- Fixed issues with reordering and hiding graphics compositor layers (cases 1283903, 1285282, 1283886).
- Fixed the possibility to have a shader with a pre-refraction render queue and refraction enabled at the same time.
- Fixed a migration issue with the rendering queue in ShaderGraph when upgrading to 10.x;
- Fixed the object space matrices in shader graph for ray tracing.
- Changed the cornea refraction function to take a view dir in object space.
- Fixed upside down XR occlusion mesh.
- Fixed precision issue with the atmospheric fog.
- Fixed issue with TAA and no motion vectors.
- Fixed the stripping not working the terrain alphatest feature required for terrain holes (case 1205902).
- Fixed bounding box generation that resulted in incorrect light culling (case 3875925).
- VFX : Fix Emissive writing in Opaque Lit Output with PSSL platforms (case 273378).
- Fixed issue where pivot of DecalProjector was not aligned anymore on Transform position when manipulating the size of the projector from the Inspector.
- Fixed a null reference exception when creating a diffusion profile asset.
- Fixed the diffusion profile not being registered as a dependency of the ShaderGraph.
- Fixing exceptions in the console when putting the SSGI in low quality mode (render graph).
- Fixed NullRef Exception when decals are in the scene, no asset is set and HDRP wizard is run.
- Fixed issue with TAA causing bleeding of a view into another when multiple views are visible.
- Fix an issue that caused issues of usability of editor if a very high resolution is set by mistake and then reverted back to a smaller resolution.
- Fixed issue where Default Volume Profile Asset change in project settings was not added to the undo stack (case 1285268).
- Fixed undo after enabling compositor.
- Fixed the ray tracing shadow UI being displayed while it shouldn't (case 1286391).
- Fixed issues with physically-based DoF, improved speed and robustness
- Fixed a warning happening when putting the range of lights to 0.
- Fixed issue when null parameters in a volume component would spam null reference errors. Produce a warning instead.
- Fixed volument component creation via script.
- Fixed GC allocs in render graph.
- Fixed scene picking passes.
- Fixed broken ray tracing light cluster full screen debug.
- Fixed dead code causing error.
- Fixed issue when dragging slider in inspector for ProjectionDepth.
- Fixed issue when resizing Inspector window that make the DecalProjector editor flickers.
- Fixed issue in DecalProjector editor when the Inspector window have a too small width: the size appears on 2 lines but the editor not let place for the second one.
- Fixed issue (null reference in console) when selecting a DensityVolume with rectangle selection.
- Fixed issue when linking the field of view with the focal length in physical camera
- Fixed supported platform build and error message.
- Fixed exceptions occuring when selecting mulitple decal projectors without materials assigned (case 1283659).
- Fixed LookDev error message when pipeline is not loaded.
- Properly reject history when enabling seond denoiser for RTGI.
- Fixed an issue that could cause objects to not be rendered when using Vulkan API.
- Fixed issue with lookdev shadows looking wrong upon exiting playmode.
- Fixed temporary Editor freeze when selecting AOV output in graphics compositor (case 1288744).
- Fixed normal flip with double sided materials.
- Fixed shadow resolution settings level in the light explorer.
- Fixed the ShaderGraph being dirty after the first save.
- Fixed XR shadows culling
- Fixed Nans happening when upscaling the RTGI.
- Fixed the adjust weight operation not being done for the non-rendergraph pipeline.
- Fixed overlap with SSR Transparent default frame settings message on DXR Wizard.
- Fixed alpha channel in the stop NaNs and motion blur shaders.
- Fixed undo of duplicate environments in the look dev environment library.
- Fixed a ghosting issue with RTShadows (Sun, Point and Spot), RTAO and RTGI when the camera is moving fast.
- Fixed a SSGI denoiser bug for large scenes.
- Fixed a Nan issue with SSGI.
- Fixed an issue with IsFrontFace node in Shader Graph not working properly
- Fixed CustomPassUtils.RenderFrom* functions and CustomPassUtils.DisableSinglePassRendering struct in VR.
- Fixed custom pass markers not recorded when render graph was enabled.
- Fixed exceptions when unchecking "Big Tile Prepass" on the frame settings with render-graph.
- Fixed an issue causing errors in GenerateMaxZ when opaque objects or decals are disabled.
- Fixed an issue with Bake button of Reflection Probe when in custom mode
- Fixed exceptions related to the debug display settings when changing the default frame settings.
- Fixed picking for materials with depth offset.
- Fixed issue with exposure history being uninitialized on second frame.
- Fixed issue when changing FoV with the physical camera fold-out closed.
- Fixed some labels being clipped in the Render Graph Viewer

### Changed
- Combined occlusion meshes into one to reduce draw calls and state changes with XR single-pass.
- Claryfied doc for the LayeredLit material.
- Various improvements for the Volumetric Fog.
- Use draggable fields for float scalable settings
- Migrated the fabric & hair shadergraph samples directly into the renderpipeline resources.
- Removed green coloration of the UV on the DecalProjector gizmo.
- Removed _BLENDMODE_PRESERVE_SPECULAR_LIGHTING keyword from shaders.
- Now the DXR wizard displays the name of the target asset that needs to be changed.
- Standardized naming for the option regarding Transparent objects being able to receive Screen Space Reflections.
- Making the reflection and refractions of cubemaps distance based.
- Changed Receive SSR to also controls Receive SSGI on opaque objects.
- Improved the punctual light shadow rescale algorithm.
- Changed the names of some of the parameters for the Eye Utils SG Nodes.
- Restored frame setting for async compute of contact shadows.
- Removed the possibility to have MSAA (through the frame settings) when ray tracing is active.
- Range handles for decal projector angle fading.
- Smoother angle fading for decal projector.

## [10.1.0] - 2020-10-12

### Added
- Added an option to have only the metering mask displayed in the debug mode.
- Added a new mode to cluster visualization debug where users can see a slice instead of the cluster on opaque objects.
- Added ray traced reflection support for the render graph version of the pipeline.
- Added render graph support of RTAO and required denoisers.
- Added render graph support of RTGI.
- Added support of RTSSS and Recursive Rendering in the render graph mode.
- Added support of RT and screen space shadow for render graph.
- Added tooltips with the full name of the (graphics) compositor properties to properly show large names that otherwise are clipped by the UI (case 1263590)
- Added error message if a callback AOV allocation fail
- Added marker for all AOV request operation on GPU
- Added remapping options for Depth Pyramid debug view mode
- Added an option to support AOV shader at runtime in HDRP settings (case 1265070)
- Added support of SSGI in the render graph mode.
- Added option for 11-11-10 format for cube reflection probes.
- Added an optional check in the HDRP DXR Wizard to verify 64 bits target architecture
- Added option to display timing stats in the debug menu as an average over 1 second.
- Added a light unit slider to provide users more context when authoring physically based values.
- Added a way to check the normals through the material views.
- Added Simple mode to Earth Preset for PBR Sky
- Added the export of normals during the prepass for shadow matte for proper SSAO calculation.
- Added the usage of SSAO for shadow matte unlit shader graph.
- Added the support of input system V2
- Added a new volume component parameter to control the max ray length of directional lights(case 1279849).
- Added support for 'Pyramid' and 'Box' spot light shapes in path tracing.
- Added high quality prefiltering option for Bloom.
- Added support for camera relative ray tracing (and keeping non-camera relative ray tracing working)
- Added a rough refraction option on planar reflections.
- Added scalability settings for the planar reflection resolution.
- Added tests for AOV stacking and UI rendering in the graphics compositor.
- Added a new ray tracing only function that samples the specular part of the materials.
- Adding missing marker for ray tracing profiling (RaytracingDeferredLighting)
- Added the support of eye shader for ray tracing.
- Exposed Refraction Model to the material UI when using a Lit ShaderGraph.
- Added bounding sphere support to screen-space axis-aligned bounding box generation pass.

### Fixed
- Fixed several issues with physically-based DoF (TAA ghosting of the CoC buffer, smooth layer transitions, etc)
- Fixed GPU hang on D3D12 on xbox.
- Fixed game view artifacts on resizing when hardware dynamic resolution was enabled
- Fixed black line artifacts occurring when Lanczos upsampling was set for dynamic resolution
- Fixed Amplitude -> Min/Max parametrization conversion
- Fixed CoatMask block appearing when creating lit master node (case 1264632)
- Fixed issue with SceneEV100 debug mode indicator when rescaling the window.
- Fixed issue with PCSS filter being wrong on first frame.
- Fixed issue with emissive mesh for area light not appearing in playmode if Reload Scene option is disabled in Enter Playmode Settings.
- Fixed issue when Reflection Probes are set to OnEnable and are never rendered if the probe is enabled when the camera is farther than the probe fade distance.
- Fixed issue with sun icon being clipped in the look dev window.
- Fixed error about layers when disabling emissive mesh for area lights.
- Fixed issue when the user deletes the composition graph or .asset in runtime (case 1263319)
- Fixed assertion failure when changing resolution to compositor layers after using AOVs (case 1265023)
- Fixed flickering layers in graphics compositor (case 1264552)
- Fixed issue causing the editor field not updating the disc area light radius.
- Fixed issues that lead to cookie atlas to be updated every frame even if cached data was valid.
- Fixed an issue where world space UI was not emitted for reflection cameras in HDRP
- Fixed an issue with cookie texture atlas that would cause realtime textures to always update in the atlas even when the content did not change.
- Fixed an issue where only one of the two lookdev views would update when changing the default lookdev volume profile.
- Fixed a bug related to light cluster invalidation.
- Fixed shader warning in DofGather (case 1272931)
- Fixed AOV export of depth buffer which now correctly export linear depth (case 1265001)
- Fixed issue that caused the decal atlas to not be updated upon changing of the decal textures content.
- Fixed "Screen position out of view frustum" error when camera is at exactly the planar reflection probe location.
- Fixed Amplitude -> Min/Max parametrization conversion
- Fixed issue that allocated a small cookie for normal spot lights.
- Fixed issue when undoing a change in diffuse profile list after deleting the volume profile.
- Fixed custom pass re-ordering and removing.
- Fixed TAA issue and hardware dynamic resolution.
- Fixed a static lighting flickering issue caused by having an active planar probe in the scene while rendering inspector preview.
- Fixed an issue where even when set to OnDemand, the sky lighting would still be updated when changing sky parameters.
- Fixed an error message trigerred when a mesh has more than 32 sub-meshes (case 1274508).
- Fixed RTGI getting noisy for grazying angle geometry (case 1266462).
- Fixed an issue with TAA history management on pssl.
- Fixed the global illumination volume override having an unwanted advanced mode (case 1270459).
- Fixed screen space shadow option displayed on directional shadows while they shouldn't (case 1270537).
- Fixed the handling of undo and redo actions in the graphics compositor (cases 1268149, 1266212, 1265028)
- Fixed issue with composition graphs that include virtual textures, cubemaps and other non-2D textures (cases 1263347, 1265638).
- Fixed issues when selecting a new composition graph or setting it to None (cases 1263350, 1266202)
- Fixed ArgumentNullException when saving shader graphs after removing the compositor from the scene (case 1268658)
- Fixed issue with updating the compositor output when not in play mode (case 1266216)
- Fixed warning with area mesh (case 1268379)
- Fixed issue with diffusion profile not being updated upon reset of the editor.
- Fixed an issue that lead to corrupted refraction in some scenarios on xbox.
- Fixed for light loop scalarization not happening.
- Fixed issue with stencil not being set in rendergraph mode.
- Fixed for post process being overridable in reflection probes even though it is not supported.
- Fixed RTGI in performance mode when light layers are enabled on the asset.
- Fixed SSS materials appearing black in matcap mode.
- Fixed a collision in the interaction of RTR and RTGI.
- Fix for lookdev toggling renderers that are set to non editable or are hidden in the inspector.
- Fixed issue with mipmap debug mode not properly resetting full screen mode (and viceversa).
- Added unsupported message when using tile debug mode with MSAA.
- Fixed SSGI compilation issues on PS4.
- Fixed "Screen position out of view frustum" error when camera is on exactly the planar reflection probe plane.
- Workaround issue that caused objects using eye shader to not be rendered on xbox.
- Fixed GC allocation when using XR single-pass test mode.
- Fixed text in cascades shadow split being truncated.
- Fixed rendering of custom passes in the Custom Pass Volume inspector
- Force probe to render again if first time was during async shader compilation to avoid having cyan objects.
- Fixed for lookdev library field not being refreshed upon opening a library from the environment library inspector.
- Fixed serialization issue with matcap scale intensity.
- Close Add Override popup of Volume Inspector when the popup looses focus (case 1258571)
- Light quality setting for contact shadow set to on for High quality by default.
- Fixed an exception thrown when closing the look dev because there is no active SRP anymore.
- Fixed alignment of framesettings in HDRP Default Settings
- Fixed an exception thrown when closing the look dev because there is no active SRP anymore.
- Fixed an issue where entering playmode would close the LookDev window.
- Fixed issue with rendergraph on console failing on SSS pass.
- Fixed Cutoff not working properly with ray tracing shaders default and SG (case 1261292).
- Fixed shader compilation issue with Hair shader and debug display mode
- Fixed cubemap static preview not updated when the asset is imported.
- Fixed wizard DXR setup on non-DXR compatible devices.
- Fixed Custom Post Processes affecting preview cameras.
- Fixed issue with lens distortion breaking rendering.
- Fixed save popup appearing twice due to HDRP wizard.
- Fixed error when changing planar probe resolution.
- Fixed the dependecy of FrameSettings (MSAA, ClearGBuffer, DepthPrepassWithDeferred) (case 1277620).
- Fixed the usage of GUIEnable for volume components (case 1280018).
- Fixed the diffusion profile becoming invalid when hitting the reset (case 1269462).
- Fixed issue with MSAA resolve killing the alpha channel.
- Fixed a warning in materialevalulation
- Fixed an error when building the player.
- Fixed issue with box light not visible if range is below one and range attenuation is off.
- Fixed an issue that caused a null reference when deleting camera component in a prefab. (case 1244430)
- Fixed issue with bloom showing a thin black line after rescaling window.
- Fixed rendergraph motion vector resolve.
- Fixed the Ray-Tracing related Debug Display not working in render graph mode.
- Fix nan in pbr sky
- Fixed Light skin not properly applied on the LookDev when switching from Dark Skin (case 1278802)
- Fixed accumulation on DX11
- Fixed issue with screen space UI not drawing on the graphics compositor (case 1279272).
- Fixed error Maximum allowed thread group count is 65535 when resolution is very high.
- LOD meshes are now properly stripped based on the maximum lod value parameters contained in the HDRP asset.
- Fixed an inconsistency in the LOD group UI where LOD bias was not the right one.
- Fixed outlines in transitions between post-processed and plain regions in the graphics compositor (case 1278775).
- Fix decal being applied twice with LOD Crossfade.
- Fixed camera stacking for AOVs in the graphics compositor (case 1273223).
- Fixed backface selection on some shader not ignore correctly.
- Disable quad overdraw on ps4.
- Fixed error when resizing the graphics compositor's output and when re-adding a compositor in the scene
- Fixed issues with bloom, alpha and HDR layers in the compositor (case 1272621).
- Fixed alpha not having TAA applied to it.
- Fix issue with alpha output in forward.
- Fix compilation issue on Vulkan for shaders using high quality shadows in XR mode.
- Fixed wrong error message when fixing DXR resources from Wizard.
- Fixed compilation error of quad overdraw with double sided materials
- Fixed screen corruption on xbox when using TAA and Motion Blur with rendergraph.
- Fixed UX issue in the graphics compositor related to clear depth and the defaults for new layers, add better tooltips and fix minor bugs (case 1283904)
- Fixed scene visibility not working for custom pass volumes.
- Fixed issue with several override entries in the runtime debug menu.
- Fixed issue with rendergraph failing to execute every 30 minutes.
- Fixed Lit ShaderGraph surface option property block to only display transmission and energy conserving specular color options for their proper material mode (case 1257050)
- Fixed nan in reflection probe when volumetric fog filtering is enabled, causing the whole probe to be invalid.
- Fixed Debug Color pixel became grey
- Fixed TAA flickering on the very edge of screen.
- Fixed profiling scope for quality RTGI.
- Fixed the denoising and multi-sample not being used for smooth multibounce RTReflections.
- Fixed issue where multiple cameras would cause GC each frame.
- Fixed after post process rendering pass options not showing for unlit ShaderGraphs.
- Fixed null reference in the Undo callback of the graphics compositor
- Fixed cullmode for SceneSelectionPass.
- Fixed issue that caused non-static object to not render at times in OnEnable reflection probes.
- Baked reflection probes now correctly use static sky for ambient lighting.

### Changed
- Preparation pass for RTSSShadows to be supported by render graph.
- Add tooltips with the full name of the (graphics) compositor properties to properly show large names that otherwise are clipped by the UI (case 1263590)
- Composition profile .asset files cannot be manually edited/reset by users (to avoid breaking things - case 1265631)
- Preparation pass for RTSSShadows to be supported by render graph.
- Changed the way the ray tracing property is displayed on the material (QOL 1265297).
- Exposed lens attenuation mode in default settings and remove it as a debug mode.
- Composition layers without any sub layers are now cleared to black to avoid confusion (case 1265061).
- Slight reduction of VGPR used by area light code.
- Changed thread group size for contact shadows (save 1.1ms on PS4)
- Make sure distortion stencil test happens before pixel shader is run.
- Small optimization that allows to skip motion vector prepping when the whole wave as velocity of 0.
- Improved performance to avoid generating coarse stencil buffer when not needed.
- Remove HTile generation for decals (faster without).
- Improving SSGI Filtering and fixing a blend issue with RTGI.
- Changed the Trackball UI so that it allows explicit numeric values.
- Reduce the G-buffer footprint of anisotropic materials
- Moved SSGI out of preview.
- Skip an unneeded depth buffer copy on consoles.
- Replaced the Density Volume Texture Tool with the new 3D Texture Importer.
- Rename Raytracing Node to Raytracing Quality Keyword and rename high and low inputs as default and raytraced. All raytracing effects now use the raytraced mode but path tracing.
- Moved diffusion profile list to the HDRP default settings panel.
- Skip biquadratic resampling of vbuffer when volumetric fog filtering is enabled.
- Optimized Grain and sRGB Dithering.
- On platforms that allow it skip the first mip of the depth pyramid and compute it alongside the depth buffer used for low res transparents.
- When trying to install the local configuration package, if another one is already present the user is now asked whether they want to keep it or not.
- Improved MSAA color resolve to fix issues when very bright and very dark samples are resolved together.
- Improve performance of GPU light AABB generation
- Removed the max clamp value for the RTR, RTAO and RTGI's ray length (case 1279849).
- Meshes assigned with a decal material are not visible anymore in ray-tracing or path-tracing.
- Removed BLEND shader keywords.
- Remove a rendergraph debug option to clear resources on release from UI.
- added SV_PrimitiveID in the VaryingMesh structure for fulldebugscreenpass as well as primitiveID in FragInputs
- Changed which local frame is used for multi-bounce RTReflections.
- Move System Generated Values semantics out of VaryingsMesh structure.
- Other forms of FSAA are silently deactivated, when path tracing is on.
- Removed XRSystemTests. The GC verification is now done during playmode tests (case 1285012).
- SSR now uses the pre-refraction color pyramid.
- Various improvements for the Volumetric Fog.
- Optimizations for volumetric fog.

## [10.0.0] - 2019-06-10

### Added
- Ray tracing support for VR single-pass
- Added sharpen filter shader parameter and UI for TemporalAA to control image quality instead of hardcoded value
- Added frame settings option for custom post process and custom passes as well as custom color buffer format option.
- Add check in wizard on SRP Batcher enabled.
- Added default implementations of OnPreprocessMaterialDescription for FBX, Obj, Sketchup and 3DS file formats.
- Added custom pass fade radius
- Added after post process injection point for custom passes
- Added basic alpha compositing support - Alpha is available afterpostprocess when using FP16 buffer format.
- Added falloff distance on Reflection Probe and Planar Reflection Probe
- Added Backplate projection from the HDRISky
- Added Shadow Matte in UnlitMasterNode, which only received shadow without lighting
- Added hability to name LightLayers in HDRenderPipelineAsset
- Added a range compression factor for Reflection Probe and Planar Reflection Probe to avoid saturation of colors.
- Added path tracing support for directional, point and spot lights, as well as emission from Lit and Unlit.
- Added non temporal version of SSAO.
- Added more detailed ray tracing stats in the debug window
- Added Disc area light (bake only)
- Added a warning in the material UI to prevent transparent + subsurface-scattering combination.
- Added XR single-pass setting into HDRP asset
- Added a penumbra tint option for lights
- Added support for depth copy with XR SDK
- Added debug setting to Render Pipeline Debug Window to list the active XR views
- Added an option to filter the result of the volumetric lighting (off by default).
- Added a transmission multiplier for directional lights
- Added XR single-pass test mode to Render Pipeline Debug Window
- Added debug setting to Render Pipeline Window to list the active XR views
- Added a new refraction mode for the Lit shader (thin). Which is a box refraction with small thickness values
- Added the code to support Barn Doors for Area Lights based on a shaderconfig option.
- Added HDRPCameraBinder property binder for Visual Effect Graph
- Added "Celestial Body" controls to the Directional Light
- Added new parameters to the Physically Based Sky
- Added Reflections to the DXR Wizard
- Added the possibility to have ray traced colored and semi-transparent shadows on directional lights.
- Added a check in the custom post process template to throw an error if the default shader is not found.
- Exposed the debug overlay ratio in the debug menu.
- Added a separate frame settings for tonemapping alongside color grading.
- Added the receive fog option in the material UI for ShaderGraphs.
- Added a public virtual bool in the custom post processes API to specify if a post processes should be executed in the scene view.
- Added a menu option that checks scene issues with ray tracing. Also removed the previously existing warning at runtime.
- Added Contrast Adaptive Sharpen (CAS) Upscaling effect.
- Added APIs to update probe settings at runtime.
- Added documentation for the rayTracingSupported method in HDRP
- Added user-selectable format for the post processing passes.
- Added support for alpha channel in some post-processing passes (DoF, TAA, Uber).
- Added warnings in FrameSettings inspector when using DXR and atempting to use Asynchronous Execution.
- Exposed Stencil bits that can be used by the user.
- Added history rejection based on velocity of intersected objects for directional, point and spot lights.
- Added a affectsVolumetric field to the HDAdditionalLightData API to know if light affects volumetric fog.
- Add OS and Hardware check in the Wizard fixes for DXR.
- Added option to exclude camera motion from motion blur.
- Added semi-transparent shadows for point and spot lights.
- Added support for semi-transparent shadow for unlit shader and unlit shader graph.
- Added the alpha clip enabled toggle to the material UI for all HDRP shader graphs.
- Added Material Samples to explain how to use the lit shader features
- Added an initial implementation of ray traced sub surface scattering
- Added AssetPostprocessors and Shadergraphs to handle Arnold Standard Surface and 3DsMax Physical material import from FBX.
- Added support for Smoothness Fade start work when enabling ray traced reflections.
- Added Contact shadow, Micro shadows and Screen space refraction API documentation.
- Added script documentation for SSR, SSAO (ray tracing), GI, Light Cluster, RayTracingSettings, Ray Counters, etc.
- Added path tracing support for refraction and internal reflections.
- Added support for Thin Refraction Model and Lit's Clear Coat in Path Tracing.
- Added the Tint parameter to Sky Colored Fog.
- Added of Screen Space Reflections for Transparent materials
- Added a fallback for ray traced area light shadows in case the material is forward or the lit mode is forward.
- Added a new debug mode for light layers.
- Added an "enable" toggle to the SSR volume component.
- Added support for anisotropic specular lobes in path tracing.
- Added support for alpha clipping in path tracing.
- Added support for light cookies in path tracing.
- Added support for transparent shadows in path tracing.
- Added support for iridescence in path tracing.
- Added support for background color in path tracing.
- Added a path tracing test to the test suite.
- Added a warning and workaround instructions that appear when you enable XR single-pass after the first frame with the XR SDK.
- Added the exposure sliders to the planar reflection probe preview
- Added support for subsurface scattering in path tracing.
- Added a new mode that improves the filtering of ray traced shadows (directional, point and spot) based on the distance to the occluder.
- Added support of cookie baking and add support on Disc light.
- Added support for fog attenuation in path tracing.
- Added a new debug panel for volumes
- Added XR setting to control camera jitter for temporal effects
- Added an error message in the DrawRenderers custom pass when rendering opaque objects with an HDRP asset in DeferredOnly mode.
- Added API to enable proper recording of path traced scenes (with the Unity recorder or other tools).
- Added support for fog in Recursive rendering, ray traced reflections and ray traced indirect diffuse.
- Added an alpha blend option for recursive rendering
- Added support for stack lit for ray tracing effects.
- Added support for hair for ray tracing effects.
- Added support for alpha to coverage for HDRP shaders and shader graph
- Added support for Quality Levels to Subsurface Scattering.
- Added option to disable XR rendering on the camera settings.
- Added support for specular AA from geometric curvature in AxF
- Added support for baked AO (no input for now) in AxF
- Added an info box to warn about depth test artifacts when rendering object twice in custom passes with MSAA.
- Added a frame setting for alpha to mask.
- Added support for custom passes in the AOV API
- Added Light decomposition lighting debugging modes and support in AOV
- Added exposure compensation to Fixed exposure mode
- Added support for rasterized area light shadows in StackLit
- Added support for texture-weighted automatic exposure
- Added support for POM for emissive map
- Added alpha channel support in motion blur pass.
- Added the HDRP Compositor Tool (in Preview).
- Added a ray tracing mode option in the HDRP asset that allows to override and shader stripping.
- Added support for arbitrary resolution scaling of Volumetric Lighting to the Fog volume component.
- Added range attenuation for box-shaped spotlights.
- Added scenes for hair and fabric and decals with material samples
- Added fabric materials and textures
- Added information for fabric materials in fabric scene
- Added a DisplayInfo attribute to specify a name override and a display order for Volume Component fields (used only in default inspector for now).
- Added Min distance to contact shadows.
- Added support for Depth of Field in path tracing (by sampling the lens aperture).
- Added an API in HDRP to override the camera within the rendering of a frame (mainly for custom pass).
- Added a function (HDRenderPipeline.ResetRTHandleReferenceSize) to reset the reference size of RTHandle systems.
- Added support for AxF measurements importing into texture resources tilings.
- Added Layer parameter on Area Light to modify Layer of generated Emissive Mesh
- Added a flow map parameter to HDRI Sky
- Implemented ray traced reflections for transparent objects.
- Add a new parameter to control reflections in recursive rendering.
- Added an initial version of SSGI.
- Added Virtual Texturing cache settings to control the size of the Streaming Virtual Texturing caches.
- Added back-compatibility with builtin stereo matrices.
- Added CustomPassUtils API to simplify Blur, Copy and DrawRenderers custom passes.
- Added Histogram guided automatic exposure.
- Added few exposure debug modes.
- Added support for multiple path-traced views at once (e.g., scene and game views).
- Added support for 3DsMax's 2021 Simplified Physical Material from FBX files in the Model Importer.
- Added custom target mid grey for auto exposure.
- Added CustomPassUtils API to simplify Blur, Copy and DrawRenderers custom passes.
- Added an API in HDRP to override the camera within the rendering of a frame (mainly for custom pass).
- Added more custom pass API functions, mainly to render objects from another camera.
- Added support for transparent Unlit in path tracing.
- Added a minimal lit used for RTGI in peformance mode.
- Added procedural metering mask that can follow an object
- Added presets quality settings for RTAO and RTGI.
- Added an override for the shadow culling that allows better directional shadow maps in ray tracing effects (RTR, RTGI, RTSSS and RR).
- Added a Cloud Layer volume override.
- Added Fast Memory support for platform that support it.
- Added CPU and GPU timings for ray tracing effects.
- Added support to combine RTSSS and RTGI (1248733).
- Added IES Profile support for Point, Spot and Rectangular-Area lights
- Added support for multiple mapping modes in AxF.
- Add support of lightlayers on indirect lighting controller
- Added compute shader stripping.
- Added Cull Mode option for opaque materials and ShaderGraphs.
- Added scene view exposure override.
- Added support for exposure curve remapping for min/max limits.
- Added presets for ray traced reflections.
- Added final image histogram debug view (both luminance and RGB).
- Added an example texture and rotation to the Cloud Layer volume override.
- Added an option to extend the camera culling for skinned mesh animation in ray tracing effects (1258547).
- Added decal layer system similar to light layer. Mesh will receive a decal when both decal layer mask matches.
- Added shader graph nodes for rendering a complex eye shader.
- Added more controls to contact shadows and increased quality in some parts.
- Added a physically based option in DoF volume.
- Added API to check if a Camera, Light or ReflectionProbe is compatible with HDRP.
- Added path tracing test scene for normal mapping.
- Added missing API documentation.
- Remove CloudLayer
- Added quad overdraw and vertex density debug modes.

### Fixed
- fix when saved HDWizard window tab index out of range (1260273)
- Fix when rescale probe all direction below zero (1219246)
- Update documentation of HDRISky-Backplate, precise how to have Ambient Occlusion on the Backplate
- Sorting, undo, labels, layout in the Lighting Explorer.
- Fixed sky settings and materials in Shader Graph Samples package
- Fix/workaround a probable graphics driver bug in the GTAO shader.
- Fixed Hair and PBR shader graphs double sided modes
- Fixed an issue where updating an HDRP asset in the Quality setting panel would not recreate the pipeline.
- Fixed issue with point lights being considered even when occupying less than a pixel on screen (case 1183196)
- Fix a potential NaN source with iridescence (case 1183216)
- Fixed issue of spotlight breaking when minimizing the cone angle via the gizmo (case 1178279)
- Fixed issue that caused decals not to modify the roughness in the normal buffer, causing SSR to not behave correctly (case 1178336)
- Fixed lit transparent refraction with XR single-pass rendering
- Removed extra jitter for TemporalAA in VR
- Fixed ShaderGraph time in main preview
- Fixed issue on some UI elements in HDRP asset not expanding when clicking the arrow (case 1178369)
- Fixed alpha blending in custom post process
- Fixed the modification of the _AlphaCutoff property in the material UI when exposed with a ShaderGraph parameter.
- Fixed HDRP test `1218_Lit_DiffusionProfiles` on Vulkan.
- Fixed an issue where building a player in non-dev mode would generate render target error logs every frame
- Fixed crash when upgrading version of HDRP
- Fixed rendering issues with material previews
- Fixed NPE when using light module in Shuriken particle systems (1173348).
- Refresh cached shadow on editor changes
- Fixed light supported units caching (1182266)
- Fixed an issue where SSAO (that needs temporal reprojection) was still being rendered when Motion Vectors were not available (case 1184998)
- Fixed a nullref when modifying the height parameters inside the layered lit shader UI.
- Fixed Decal gizmo that become white after exiting play mode
- Fixed Decal pivot position to behave like a spotlight
- Fixed an issue where using the LightingOverrideMask would break sky reflection for regular cameras
- Fix DebugMenu FrameSettingsHistory persistency on close
- Fix DensityVolume, ReflectionProbe aned PlanarReflectionProbe advancedControl display
- Fix DXR scene serialization in wizard
- Fixed an issue where Previews would reallocate History Buffers every frame
- Fixed the SetLightLayer function in HDAdditionalLightData setting the wrong light layer
- Fix error first time a preview is created for planar
- Fixed an issue where SSR would use an incorrect roughness value on ForwardOnly (StackLit, AxF, Fabric, etc.) materials when the pipeline is configured to also allow deferred Lit.
- Fixed issues with light explorer (cases 1183468, 1183269)
- Fix dot colors in LayeredLit material inspector
- Fix undo not resetting all value when undoing the material affectation in LayerLit material
- Fix for issue that caused gizmos to render in render textures (case 1174395)
- Fixed the light emissive mesh not updated when the light was disabled/enabled
- Fixed light and shadow layer sync when setting the HDAdditionalLightData.lightlayersMask property
- Fixed a nullref when a custom post process component that was in the HDRP PP list is removed from the project
- Fixed issue that prevented decals from modifying specular occlusion (case 1178272).
- Fixed exposure of volumetric reprojection
- Fixed multi selection support for Scalable Settings in lights
- Fixed font shaders in test projects for VR by using a Shader Graph version
- Fixed refresh of baked cubemap by incrementing updateCount at the end of the bake (case 1158677).
- Fixed issue with rectangular area light when seen from the back
- Fixed decals not affecting lightmap/lightprobe
- Fixed zBufferParams with XR single-pass rendering
- Fixed moving objects not rendered in custom passes
- Fixed abstract classes listed in the + menu of the custom pass list
- Fixed custom pass that was rendered in previews
- Fixed precision error in zero value normals when applying decals (case 1181639)
- Fixed issue that triggered No Scene Lighting view in game view as well (case 1156102)
- Assign default volume profile when creating a new HDRP Asset
- Fixed fov to 0 in planar probe breaking the projection matrix (case 1182014)
- Fixed bugs with shadow caching
- Reassign the same camera for a realtime probe face render request to have appropriate history buffer during realtime probe rendering.
- Fixed issue causing wrong shading when normal map mode is Object space, no normal map is set, but a detail map is present (case 1143352)
- Fixed issue with decal and htile optimization
- Fixed TerrainLit shader compilation error regarding `_Control0_TexelSize` redefinition (case 1178480).
- Fixed warning about duplicate HDRuntimeReflectionSystem when configuring play mode without domain reload.
- Fixed an editor crash when multiple decal projectors were selected and some had null material
- Added all relevant fix actions to FixAll button in Wizard
- Moved FixAll button on top of the Wizard
- Fixed an issue where fog color was not pre-exposed correctly
- Fix priority order when custom passes are overlapping
- Fix cleanup not called when the custom pass GameObject is destroyed
- Replaced most instances of GraphicsSettings.renderPipelineAsset by GraphicsSettings.currentRenderPipeline. This should fix some parameters not working on Quality Settings overrides.
- Fixed an issue with Realtime GI not working on upgraded projects.
- Fixed issue with screen space shadows fallback texture was not set as a texture array.
- Fixed Pyramid Lights bounding box
- Fixed terrain heightmap default/null values and epsilons
- Fixed custom post-processing effects breaking when an abstract class inherited from `CustomPostProcessVolumeComponent`
- Fixed XR single-pass rendering in Editor by using ShaderConfig.s_XrMaxViews to allocate matrix array
- Multiple different skies rendered at the same time by different cameras are now handled correctly without flickering
- Fixed flickering issue happening when different volumes have shadow settings and multiple cameras are present.
- Fixed issue causing planar probes to disappear if there is no light in the scene.
- Fixed a number of issues with the prefab isolation mode (Volumes leaking from the main scene and reflection not working properly)
- Fixed an issue with fog volume component upgrade not working properly
- Fixed Spot light Pyramid Shape has shadow artifacts on aspect ratio values lower than 1
- Fixed issue with AO upsampling in XR
- Fixed camera without HDAdditionalCameraData component not rendering
- Removed the macro ENABLE_RAYTRACING for most of the ray tracing code
- Fixed prefab containing camera reloading in loop while selected in the Project view
- Fixed issue causing NaN wheh the Z scale of an object is set to 0.
- Fixed DXR shader passes attempting to render before pipeline loaded
- Fixed black ambient sky issue when importing a project after deleting Library.
- Fixed issue when upgrading a Standard transparent material (case 1186874)
- Fixed area light cookies not working properly with stack lit
- Fixed material render queue not updated when the shader is changed in the material inspector.
- Fixed a number of issues with full screen debug modes not reseting correctly when setting another mutually exclusive mode
- Fixed compile errors for platforms with no VR support
- Fixed an issue with volumetrics and RTHandle scaling (case 1155236)
- Fixed an issue where sky lighting might be updated uselessly
- Fixed issue preventing to allow setting decal material to none (case 1196129)
- Fixed XR multi-pass decals rendering
- Fixed several fields on Light Inspector that not supported Prefab overrides
- Fixed EOL for some files
- Fixed scene view rendering with volumetrics and XR enabled
- Fixed decals to work with multiple cameras
- Fixed optional clear of GBuffer (Was always on)
- Fixed render target clears with XR single-pass rendering
- Fixed HDRP samples file hierarchy
- Fixed Light units not matching light type
- Fixed QualitySettings panel not displaying HDRP Asset
- Fixed black reflection probes the first time loading a project
- Fixed y-flip in scene view with XR SDK
- Fixed Decal projectors do not immediately respond when parent object layer mask is changed in editor.
- Fixed y-flip in scene view with XR SDK
- Fixed a number of issues with Material Quality setting
- Fixed the transparent Cull Mode option in HD unlit master node settings only visible if double sided is ticked.
- Fixed an issue causing shadowed areas by contact shadows at the edge of far clip plane if contact shadow length is very close to far clip plane.
- Fixed editing a scalable settings will edit all loaded asset in memory instead of targetted asset.
- Fixed Planar reflection default viewer FOV
- Fixed flickering issues when moving the mouse in the editor with ray tracing on.
- Fixed the ShaderGraph main preview being black after switching to SSS in the master node settings
- Fixed custom fullscreen passes in VR
- Fixed camera culling masks not taken in account in custom pass volumes
- Fixed object not drawn in custom pass when using a DrawRenderers with an HDRP shader in a build.
- Fixed injection points for Custom Passes (AfterDepthAndNormal and BeforePreRefraction were missing)
- Fixed a enum to choose shader tags used for drawing objects (DepthPrepass or Forward) when there is no override material.
- Fixed lit objects in the BeforePreRefraction, BeforeTransparent and BeforePostProcess.
- Fixed the None option when binding custom pass render targets to allow binding only depth or color.
- Fixed custom pass buffers allocation so they are not allocated if they're not used.
- Fixed the Custom Pass entry in the volume create asset menu items.
- Fixed Prefab Overrides workflow on Camera.
- Fixed alignment issue in Preset for Camera.
- Fixed alignment issue in Physical part for Camera.
- Fixed FrameSettings multi-edition.
- Fixed a bug happening when denoising multiple ray traced light shadows
- Fixed minor naming issues in ShaderGraph settings
- VFX: Removed z-fight glitches that could appear when using deferred depth prepass and lit quad primitives
- VFX: Preserve specular option for lit outputs (matches HDRP lit shader)
- Fixed an issue with Metal Shader Compiler and GTAO shader for metal
- Fixed resources load issue while upgrading HDRP package.
- Fix LOD fade mask by accounting for field of view
- Fixed spot light missing from ray tracing indirect effects.
- Fixed a UI bug in the diffusion profile list after fixing them from the wizard.
- Fixed the hash collision when creating new diffusion profile assets.
- Fixed a light leaking issue with box light casting shadows (case 1184475)
- Fixed Cookie texture type in the cookie slot of lights (Now displays a warning because it is not supported).
- Fixed a nullref that happens when using the Shuriken particle light module
- Fixed alignment in Wizard
- Fixed text overflow in Wizard's helpbox
- Fixed Wizard button fix all that was not automatically grab all required fixes
- Fixed VR tab for MacOS in Wizard
- Fixed local config package workflow in Wizard
- Fixed issue with contact shadows shifting when MSAA is enabled.
- Fixed EV100 in the PBR sky
- Fixed an issue In URP where sometime the camera is not passed to the volume system and causes a null ref exception (case 1199388)
- Fixed nullref when releasing HDRP with custom pass disabled
- Fixed performance issue derived from copying stencil buffer.
- Fixed an editor freeze when importing a diffusion profile asset from a unity package.
- Fixed an exception when trying to reload a builtin resource.
- Fixed the light type intensity unit reset when switching the light type.
- Fixed compilation error related to define guards and CreateLayoutFromXrSdk()
- Fixed documentation link on CustomPassVolume.
- Fixed player build when HDRP is in the project but not assigned in the graphic settings.
- Fixed an issue where ambient probe would be black for the first face of a baked reflection probe
- VFX: Fixed Missing Reference to Visual Effect Graph Runtime Assembly
- Fixed an issue where rendering done by users in EndCameraRendering would be executed before the main render loop.
- Fixed Prefab Override in main scope of Volume.
- Fixed alignment issue in Presset of main scope of Volume.
- Fixed persistence of ShowChromeGizmo and moved it to toolbar for coherency in ReflectionProbe and PlanarReflectionProbe.
- Fixed Alignement issue in ReflectionProbe and PlanarReflectionProbe.
- Fixed Prefab override workflow issue in ReflectionProbe and PlanarReflectionProbe.
- Fixed empty MoreOptions and moved AdvancedManipulation in a dedicated location for coherency in ReflectionProbe and PlanarReflectionProbe.
- Fixed Prefab override workflow issue in DensityVolume.
- Fixed empty MoreOptions and moved AdvancedManipulation in a dedicated location for coherency in DensityVolume.
- Fix light limit counts specified on the HDRP asset
- Fixed Quality Settings for SSR, Contact Shadows and Ambient Occlusion volume components
- Fixed decalui deriving from hdshaderui instead of just shaderui
- Use DelayedIntField instead of IntField for scalable settings
- Fixed init of debug for FrameSettingsHistory on SceneView camera
- Added a fix script to handle the warning 'referenced script in (GameObject 'SceneIDMap') is missing'
- Fix Wizard load when none selected for RenderPipelineAsset
- Fixed TerrainLitGUI when per-pixel normal property is not present.
- Fixed rendering errors when enabling debug modes with custom passes
- Fix an issue that made PCSS dependent on Atlas resolution (not shadow map res)
- Fixing a bug whith histories when n>4 for ray traced shadows
- Fixing wrong behavior in ray traced shadows for mesh renderers if their cast shadow is shadow only or double sided
- Only tracing rays for shadow if the point is inside the code for spotlight shadows
- Only tracing rays if the point is inside the range for point lights
- Fixing ghosting issues when the screen space shadow  indexes change for a light with ray traced shadows
- Fixed an issue with stencil management and Xbox One build that caused corrupted output in deferred mode.
- Fixed a mismatch in behavior between the culling of shadow maps and ray traced point and spot light shadows
- Fixed recursive ray tracing not working anymore after intermediate buffer refactor.
- Fixed ray traced shadow denoising not working (history rejected all the time).
- Fixed shader warning on xbox one
- Fixed cookies not working for spot lights in ray traced reflections, ray traced GI and recursive rendering
- Fixed an inverted handling of CoatSmoothness for SSR in StackLit.
- Fixed missing distortion inputs in Lit and Unlit material UI.
- Fixed issue that propagated NaNs across multiple frames through the exposure texture.
- Fixed issue with Exclude from TAA stencil ignored.
- Fixed ray traced reflection exposure issue.
- Fixed issue with TAA history not initialising corretly scale factor for first frame
- Fixed issue with stencil test of material classification not using the correct Mask (causing false positive and bad performance with forward material in deferred)
- Fixed issue with History not reset when chaning antialiasing mode on camera
- Fixed issue with volumetric data not being initialized if default settings have volumetric and reprojection off.
- Fixed ray tracing reflection denoiser not applied in tier 1
- Fixed the vibility of ray tracing related methods.
- Fixed the diffusion profile list not saved when clicking the fix button in the material UI.
- Fixed crash when pushing bounce count higher than 1 for ray traced GI or reflections
- Fixed PCSS softness scale so that it better match ray traced reference for punctual lights.
- Fixed exposure management for the path tracer
- Fixed AxF material UI containing two advanced options settings.
- Fixed an issue where cached sky contexts were being destroyed wrongly, breaking lighting in the LookDev
- Fixed issue that clamped PCSS softness too early and not after distance scale.
- Fixed fog affect transparent on HD unlit master node
- Fixed custom post processes re-ordering not saved.
- Fixed NPE when using scalable settings
- Fixed an issue where PBR sky precomputation was reset incorrectly in some cases causing bad performance.
- Fixed a bug due to depth history begin overriden too soon
- Fixed CustomPassSampleCameraColor scale issue when called from Before Transparent injection point.
- Fixed corruption of AO in baked probes.
- Fixed issue with upgrade of projects that still had Very High as shadow filtering quality.
- Fixed issue that caused Distortion UI to appear in Lit.
- Fixed several issues with decal duplicating when editing them.
- Fixed initialization of volumetric buffer params (1204159)
- Fixed an issue where frame count was incorrectly reset for the game view, causing temporal processes to fail.
- Fixed Culling group was not disposed error.
- Fixed issues on some GPU that do not support gathers on integer textures.
- Fixed an issue with ambient probe not being initialized for the first frame after a domain reload for volumetric fog.
- Fixed the scene visibility of decal projectors and density volumes
- Fixed a leak in sky manager.
- Fixed an issue where entering playmode while the light editor is opened would produce null reference exceptions.
- Fixed the debug overlay overlapping the debug menu at runtime.
- Fixed an issue with the framecount when changing scene.
- Fixed errors that occurred when using invalid near and far clip plane values for planar reflections.
- Fixed issue with motion blur sample weighting function.
- Fixed motion vectors in MSAA.
- Fixed sun flare blending (case 1205862).
- Fixed a lot of issues related to ray traced screen space shadows.
- Fixed memory leak caused by apply distortion material not being disposed.
- Fixed Reflection probe incorrectly culled when moving its parent (case 1207660)
- Fixed a nullref when upgrading the Fog volume components while the volume is opened in the inspector.
- Fix issues where decals on PS4 would not correctly write out the tile mask causing bits of the decal to go missing.
- Use appropriate label width and text content so the label is completely visible
- Fixed an issue where final post process pass would not output the default alpha value of 1.0 when using 11_11_10 color buffer format.
- Fixed SSR issue after the MSAA Motion Vector fix.
- Fixed an issue with PCSS on directional light if punctual shadow atlas was not allocated.
- Fixed an issue where shadow resolution would be wrong on the first face of a baked reflection probe.
- Fixed issue with PCSS softness being incorrect for cascades different than the first one.
- Fixed custom post process not rendering when using multiple HDRP asset in quality settings
- Fixed probe gizmo missing id (case 1208975)
- Fixed a warning in raytracingshadowfilter.compute
- Fixed issue with AO breaking with small near plane values.
- Fixed custom post process Cleanup function not called in some cases.
- Fixed shader warning in AO code.
- Fixed a warning in simpledenoiser.compute
- Fixed tube and rectangle light culling to use their shape instead of their range as a bounding box.
- Fixed caused by using gather on a UINT texture in motion blur.
- Fix issue with ambient occlusion breaking when dynamic resolution is active.
- Fixed some possible NaN causes in Depth of Field.
- Fixed Custom Pass nullref due to the new Profiling Sample API changes
- Fixed the black/grey screen issue on after post process Custom Passes in non dev builds.
- Fixed particle lights.
- Improved behavior of lights and probe going over the HDRP asset limits.
- Fixed issue triggered when last punctual light is disabled and more than one camera is used.
- Fixed Custom Pass nullref due to the new Profiling Sample API changes
- Fixed the black/grey screen issue on after post process Custom Passes in non dev builds.
- Fixed XR rendering locked to vsync of main display with Standalone Player.
- Fixed custom pass cleanup not called at the right time when using multiple volumes.
- Fixed an issue on metal with edge of decal having artifact by delaying discard of fragments during decal projection
- Fixed various shader warning
- Fixing unnecessary memory allocations in the ray tracing cluster build
- Fixed duplicate column labels in LightEditor's light tab
- Fixed white and dark flashes on scenes with very high or very low exposure when Automatic Exposure is being used.
- Fixed an issue where passing a null ProfilingSampler would cause a null ref exception.
- Fixed memory leak in Sky when in matcap mode.
- Fixed compilation issues on platform that don't support VR.
- Fixed migration code called when we create a new HDRP asset.
- Fixed RemoveComponent on Camera contextual menu to not remove Camera while a component depend on it.
- Fixed an issue where ambient occlusion and screen space reflections editors would generate null ref exceptions when HDRP was not set as the current pipeline.
- Fixed a null reference exception in the probe UI when no HDRP asset is present.
- Fixed the outline example in the doc (sampling range was dependent on screen resolution)
- Fixed a null reference exception in the HDRI Sky editor when no HDRP asset is present.
- Fixed an issue where Decal Projectors created from script where rotated around the X axis by 90°.
- Fixed frustum used to compute Density Volumes visibility when projection matrix is oblique.
- Fixed a null reference exception in Path Tracing, Recursive Rendering and raytraced Global Illumination editors when no HDRP asset is present.
- Fix for NaNs on certain geometry with Lit shader -- [case 1210058](https://fogbugz.unity3d.com/f/cases/1210058/)
- Fixed an issue where ambient occlusion and screen space reflections editors would generate null ref exceptions when HDRP was not set as the current pipeline.
- Fixed a null reference exception in the probe UI when no HDRP asset is present.
- Fixed the outline example in the doc (sampling range was dependent on screen resolution)
- Fixed a null reference exception in the HDRI Sky editor when no HDRP asset is present.
- Fixed an issue where materials newly created from the contextual menu would have an invalid state, causing various problems until it was edited.
- Fixed transparent material created with ZWrite enabled (now it is disabled by default for new transparent materials)
- Fixed mouseover on Move and Rotate tool while DecalProjector is selected.
- Fixed wrong stencil state on some of the pixel shader versions of deferred shader.
- Fixed an issue where creating decals at runtime could cause a null reference exception.
- Fixed issue that displayed material migration dialog on the creation of new project.
- Fixed various issues with time and animated materials (cases 1210068, 1210064).
- Updated light explorer with latest changes to the Fog and fixed issues when no visual environment was present.
- Fixed not handleling properly the recieve SSR feature with ray traced reflections
- Shadow Atlas is no longer allocated for area lights when they are disabled in the shader config file.
- Avoid MRT Clear on PS4 as it is not implemented yet.
- Fixed runtime debug menu BitField control.
- Fixed the radius value used for ray traced directional light.
- Fixed compilation issues with the layered lit in ray tracing shaders.
- Fixed XR autotests viewport size rounding
- Fixed mip map slider knob displayed when cubemap have no mipmap
- Remove unnecessary skip of material upgrade dialog box.
- Fixed the profiling sample mismatch errors when enabling the profiler in play mode
- Fixed issue that caused NaNs in reflection probes on consoles.
- Fixed adjusting positive axis of Blend Distance slides the negative axis in the density volume component.
- Fixed the blend of reflections based on the weight.
- Fixed fallback for ray traced reflections when denoising is enabled.
- Fixed error spam issue with terrain detail terrainDetailUnsupported (cases 1211848)
- Fixed hardware dynamic resolution causing cropping/scaling issues in scene view (case 1158661)
- Fixed Wizard check order for `Hardware and OS` and `Direct3D12`
- Fix AO issue turning black when Far/Near plane distance is big.
- Fixed issue when opening lookdev and the lookdev volume have not been assigned yet.
- Improved memory usage of the sky system.
- Updated label in HDRP quality preference settings (case 1215100)
- Fixed Decal Projector gizmo not undoing properly (case 1216629)
- Fix a leak in the denoising of ray traced reflections.
- Fixed Alignment issue in Light Preset
- Fixed Environment Header in LightingWindow
- Fixed an issue where hair shader could write garbage in the diffuse lighting buffer, causing NaNs.
- Fixed an exposure issue with ray traced sub-surface scattering.
- Fixed runtime debug menu light hierarchy None not doing anything.
- Fixed the broken ShaderGraph preview when creating a new Lit graph.
- Fix indentation issue in preset of LayeredLit material.
- Fixed minor issues with cubemap preview in the inspector.
- Fixed wrong build error message when building for android on mac.
- Fixed an issue related to denoising ray trace area shadows.
- Fixed wrong build error message when building for android on mac.
- Fixed Wizard persistency of Direct3D12 change on domain reload.
- Fixed Wizard persistency of FixAll on domain reload.
- Fixed Wizard behaviour on domain reload.
- Fixed a potential source of NaN in planar reflection probe atlas.
- Fixed an issue with MipRatio debug mode showing _DebugMatCapTexture not being set.
- Fixed missing initialization of input params in Blit for VR.
- Fix Inf source in LTC for area lights.
- Fix issue with AO being misaligned when multiple view are visible.
- Fix issue that caused the clamp of camera rotation motion for motion blur to be ineffective.
- Fixed issue with AssetPostprocessors dependencies causing models to be imported twice when upgrading the package version.
- Fixed culling of lights with XR SDK
- Fixed memory stomp in shadow caching code, leading to overflow of Shadow request array and runtime errors.
- Fixed an issue related to transparent objects reading the ray traced indirect diffuse buffer
- Fixed an issue with filtering ray traced area lights when the intensity is high or there is an exposure.
- Fixed ill-formed include path in Depth Of Field shader.
- Fixed shader graph and ray tracing after the shader target PR.
- Fixed a bug in semi-transparent shadows (object further than the light casting shadows)
- Fix state enabled of default volume profile when in package.
- Fixed removal of MeshRenderer and MeshFilter on adding Light component.
- Fixed Ray Traced SubSurface Scattering not working with ray traced area lights
- Fixed Ray Traced SubSurface Scattering not working in forward mode.
- Fixed a bug in debug light volumes.
- Fixed a bug related to ray traced area light shadow history.
- Fixed an issue where fog sky color mode could sample NaNs in the sky cubemap.
- Fixed a leak in the PBR sky renderer.
- Added a tooltip to the Ambient Mode parameter in the Visual Envionment volume component.
- Static lighting sky now takes the default volume into account (this fixes discrepancies between baked and realtime lighting).
- Fixed a leak in the sky system.
- Removed MSAA Buffers allocation when lit shader mode is set to "deferred only".
- Fixed invalid cast for realtime reflection probes (case 1220504)
- Fixed invalid game view rendering when disabling all cameras in the scene (case 1105163)
- Hide reflection probes in the renderer components.
- Fixed infinite reload loop while displaying Light's Shadow's Link Light Layer in Inspector of Prefab Asset.
- Fixed the culling was not disposed error in build log.
- Fixed the cookie atlas size and planar atlas size being too big after an upgrade of the HDRP asset.
- Fixed transparent SSR for shader graph.
- Fixed an issue with emissive light meshes not being in the RAS.
- Fixed DXR player build
- Fixed the HDRP asset migration code not being called after an upgrade of the package
- Fixed draw renderers custom pass out of bound exception
- Fixed the PBR shader rendering in deferred
- Fixed some typos in debug menu (case 1224594)
- Fixed ray traced point and spot lights shadows not rejecting istory when semi-transparent or colored.
- Fixed a warning due to StaticLightingSky when reloading domain in some cases.
- Fixed the MaxLightCount being displayed when the light volume debug menu is on ColorAndEdge.
- Fixed issue with unclear naming of debug menu for decals.
- Fixed z-fighting in scene view when scene lighting is off (case 1203927)
- Fixed issue that prevented cubemap thumbnails from rendering (only on D3D11 and Metal).
- Fixed ray tracing with VR single-pass
- Fix an exception in ray tracing that happens if two LOD levels are using the same mesh renderer.
- Fixed error in the console when switching shader to decal in the material UI.
- Fixed an issue with refraction model and ray traced recursive rendering (case 1198578).
- Fixed an issue where a dynamic sky changing any frame may not update the ambient probe.
- Fixed cubemap thumbnail generation at project load time.
- Fixed cubemap thumbnail generation at project load time.
- Fixed XR culling with multiple cameras
- Fixed XR single-pass with Mock HMD plugin
- Fixed sRGB mismatch with XR SDK
- Fixed an issue where default volume would not update when switching profile.
- Fixed issue with uncached reflection probe cameras reseting the debug mode (case 1224601)
- Fixed an issue where AO override would not override specular occlusion.
- Fixed an issue where Volume inspector might not refresh correctly in some cases.
- Fixed render texture with XR
- Fixed issue with resources being accessed before initialization process has been performed completely.
- Half fixed shuriken particle light that cast shadows (only the first one will be correct)
- Fixed issue with atmospheric fog turning black if a planar reflection probe is placed below ground level. (case 1226588)
- Fixed custom pass GC alloc issue in CustomPassVolume.GetActiveVolumes().
- Fixed a bug where instanced shadergraph shaders wouldn't compile on PS4.
- Fixed an issue related to the envlightdatasrt not being bound in recursive rendering.
- Fixed shadow cascade tooltip when using the metric mode (case 1229232)
- Fixed how the area light influence volume is computed to match rasterization.
- Focus on Decal uses the extends of the projectors
- Fixed usage of light size data that are not available at runtime.
- Fixed the depth buffer copy made before custom pass after opaque and normal injection point.
- Fix for issue that prevented scene from being completely saved when baked reflection probes are present and lighting is set to auto generate.
- Fixed drag area width at left of Light's intensity field in Inspector.
- Fixed light type resolution when performing a reset on HDAdditionalLightData (case 1220931)
- Fixed reliance on atan2 undefined behavior in motion vector debug shader.
- Fixed an usage of a a compute buffer not bound (1229964)
- Fixed an issue where changing the default volume profile from another inspector would not update the default volume editor.
- Fix issues in the post process system with RenderTexture being invalid in some cases, causing rendering problems.
- Fixed an issue where unncessarily serialized members in StaticLightingSky component would change each time the scene is changed.
- Fixed a weird behavior in the scalable settings drawing when the space becomes tiny (1212045).
- Fixed a regression in the ray traced indirect diffuse due to the new probe system.
- Fix for range compression factor for probes going negative (now clamped to positive values).
- Fixed path validation when creating new volume profile (case 1229933)
- Fixed a bug where Decal Shader Graphs would not recieve reprojected Position, Normal, or Bitangent data. (1239921)
- Fix reflection hierarchy for CARPAINT in AxF.
- Fix precise fresnel for delta lights for SVBRDF in AxF.
- Fixed the debug exposure mode for display sky reflection and debug view baked lighting
- Fixed MSAA depth resolve when there is no motion vectors
- Fixed various object leaks in HDRP.
- Fixed compile error with XR SubsystemManager.
- Fix for assertion triggering sometimes when saving a newly created lit shader graph (case 1230996)
- Fixed culling of planar reflection probes that change position (case 1218651)
- Fixed null reference when processing lightprobe (case 1235285)
- Fix issue causing wrong planar reflection rendering when more than one camera is present.
- Fix black screen in XR when HDRP package is present but not used.
- Fixed an issue with the specularFGD term being used when the material has a clear coat (lit shader).
- Fixed white flash happening with auto-exposure in some cases (case 1223774)
- Fixed NaN which can appear with real time reflection and inf value
- Fixed an issue that was collapsing the volume components in the HDRP default settings
- Fixed warning about missing bound decal buffer
- Fixed shader warning on Xbox for ResolveStencilBuffer.compute.
- Fixed PBR shader ZTest rendering in deferred.
- Replaced commands incompatible with async compute in light list build process.
- Diffusion Profile and Material references in HDRP materials are now correctly exported to unity packages. Note that the diffusion profile or the material references need to be edited once before this can work properly.
- Fix MaterialBalls having same guid issue
- Fix spelling and grammatical errors in material samples
- Fixed unneeded cookie texture allocation for cone stop lights.
- Fixed scalarization code for contact shadows.
- Fixed volume debug in playmode
- Fixed issue when toggling anything in HDRP asset that will produce an error (case 1238155)
- Fixed shader warning in PCSS code when using Vulkan.
- Fixed decal that aren't working without Metal and Ambient Occlusion option enabled.
- Fixed an error about procedural sky being logged by mistake.
- Fixed shadowmask UI now correctly showing shadowmask disable
- Made more explicit the warning about raytracing and asynchronous compute. Also fixed the condition in which it appears.
- Fixed a null ref exception in static sky when the default volume profile is invalid.
- DXR: Fixed shader compilation error with shader graph and pathtracer
- Fixed SceneView Draw Modes not being properly updated after opening new scene view panels or changing the editor layout.
- VFX: Removed irrelevant queues in render queue selection from HDRP outputs
- VFX: Motion Vector are correctly renderered with MSAA [Case 1240754](https://issuetracker.unity3d.com/product/unity/issues/guid/1240754/)
- Fixed a cause of NaN when a normal of 0-length is generated (usually via shadergraph).
- Fixed issue with screen-space shadows not enabled properly when RT is disabled (case 1235821)
- Fixed a performance issue with stochastic ray traced area shadows.
- Fixed cookie texture not updated when changing an import settings (srgb for example).
- Fixed flickering of the game/scene view when lookdev is running.
- Fixed issue with reflection probes in realtime time mode with OnEnable baking having wrong lighting with sky set to dynamic (case 1238047).
- Fixed transparent motion vectors not working when in MSAA.
- Fix error when removing DecalProjector from component contextual menu (case 1243960)
- Fixed issue with post process when running in RGBA16 and an object with additive blending is in the scene.
- Fixed corrupted values on LayeredLit when using Vertex Color multiply mode to multiply and MSAA is activated.
- Fix conflicts with Handles manipulation when performing a Reset in DecalComponent (case 1238833)
- Fixed depth prepass and postpass being disabled after changing the shader in the material UI.
- Fixed issue with sceneview camera settings not being saved after Editor restart.
- Fixed issue when switching back to custom sensor type in physical camera settings (case 1244350).
- Fixed a null ref exception when running playmode tests with the render pipeline debug window opened.
- Fixed some GCAlloc in the debug window.
- Fixed shader graphs not casting semi-transparent and color shadows (case 1242617)
- Fixed thin refraction mode not working properly.
- Fixed assert on tests caused by probe culling results being requested when culling did not happen. (case 1246169)
- Fixed over consumption of GPU memory by the Physically Based Sky.
- Fixed an invalid rotation in Planar Reflection Probe editor display, that was causing an error message (case 1182022)
- Put more information in Camera background type tooltip and fixed inconsistent exposure behavior when changing bg type.
- Fixed issue that caused not all baked reflection to be deleted upon clicking "Clear Baked Data" in the lighting menu (case 1136080)
- Fixed an issue where asset preview could be rendered white because of static lighting sky.
- Fixed an issue where static lighting was not updated when removing the static lighting sky profile.
- Fixed the show cookie atlas debug mode not displaying correctly when enabling the clear cookie atlas option.
- Fixed various multi-editing issues when changing Emission parameters.
- Fixed error when undo a Reflection Probe removal in a prefab instance. (case 1244047)
- Fixed Microshadow not working correctly in deferred with LightLayers
- Tentative fix for missing include in depth of field shaders.
- Fixed the light overlap scene view draw mode (wasn't working at all).
- Fixed taaFrameIndex and XR tests 4052 and 4053
- Fixed the prefab integration of custom passes (Prefab Override Highlight not working as expected).
- Cloned volume profile from read only assets are created in the root of the project. (case 1154961)
- Fixed Wizard check on default volume profile to also check it is not the default one in package.
- Fix erroneous central depth sampling in TAA.
- Fixed light layers not correctly disabled when the lightlayers is set to Nothing and Lightlayers isn't enabled in HDRP Asset
- Fixed issue with Model Importer materials falling back to the Legacy default material instead of HDRP's default material when import happens at Editor startup.
- Fixed a wrong condition in CameraSwitcher, potentially causing out of bound exceptions.
- Fixed an issue where editing the Look Dev default profile would not reflect directly in the Look Dev window.
- Fixed a bug where the light list is not cleared but still used when resizing the RT.
- Fixed exposure debug shader with XR single-pass rendering.
- Fixed issues with scene view and transparent motion vectors.
- Fixed black screens for linux/HDRP (1246407)
- Fixed a vulkan and metal warning in the SSGI compute shader.
- Fixed an exception due to the color pyramid not allocated when SSGI is enabled.
- Fixed an issue with the first Depth history was incorrectly copied.
- Fixed path traced DoF focusing issue
- Fix an issue with the half resolution Mode (performance)
- Fix an issue with the color intensity of emissive for performance rtgi
- Fixed issue with rendering being mostly broken when target platform disables VR.
- Workaround an issue caused by GetKernelThreadGroupSizes  failing to retrieve correct group size.
- Fix issue with fast memory and rendergraph.
- Fixed transparent motion vector framesetting not sanitized.
- Fixed wrong order of post process frame settings.
- Fixed white flash when enabling SSR or SSGI.
- The ray traced indrect diffuse and RTGI were combined wrongly with the rest of the lighting (1254318).
- Fixed an exception happening when using RTSSS without using RTShadows.
- Fix inconsistencies with transparent motion vectors and opaque by allowing camera only transparent motion vectors.
- Fix reflection probe frame settings override
- Fixed certain shadow bias artifacts present in volumetric lighting (case 1231885).
- Fixed area light cookie not updated when switch the light type from a spot that had a cookie.
- Fixed issue with dynamic resolution updating when not in play mode.
- Fixed issue with Contrast Adaptive Sharpening upsample mode and preview camera.
- Fix issue causing blocky artifacts when decals affect metallic and are applied on material with specular color workflow.
- Fixed issue with depth pyramid generation and dynamic resolution.
- Fixed an issue where decals were duplicated in prefab isolation mode.
- Fixed an issue where rendering preview with MSAA might generate render graph errors.
- Fixed compile error in PS4 for planar reflection filtering.
- Fixed issue with blue line in prefabs for volume mode.
- Fixing the internsity being applied to RTAO too early leading to unexpected results (1254626).
- Fix issue that caused sky to incorrectly render when using a custom projection matrix.
- Fixed null reference exception when using depth pre/post pass in shadergraph with alpha clip in the material.
- Appropriately constraint blend distance of reflection probe while editing with the inspector (case 1248931)
- Fixed AxF handling of roughness for Blinn-Phong type materials
- Fixed AxF UI errors when surface type is switched to transparent
- Fixed a serialization issue, preventing quality level parameters to undo/redo and update scene view on change.
- Fixed an exception occuring when a camera doesn't have an HDAdditionalCameraData (1254383).
- Fixed ray tracing with XR single-pass.
- Fixed warning in HDAdditionalLightData OnValidate (cases 1250864, 1244578)
- Fixed a bug related to denoising ray traced reflections.
- Fixed nullref in the layered lit material inspector.
- Fixed an issue where manipulating the color wheels in a volume component would reset the cursor every time.
- Fixed an issue where static sky lighting would not be updated for a new scene until it's reloaded at least once.
- Fixed culling for decals when used in prefabs and edited in context.
- Force to rebake probe with missing baked texture. (1253367)
- Fix supported Mac platform detection to handle new major version (11.0) properly
- Fixed typo in the Render Pipeline Wizard under HDRP+VR
- Change transparent SSR name in frame settings to avoid clipping.
- Fixed missing include guards in shadow hlsl files.
- Repaint the scene view whenever the scene exposure override is changed.
- Fixed an error when clearing the SSGI history texture at creation time (1259930).
- Fixed alpha to mask reset when toggling alpha test in the material UI.
- Fixed an issue where opening the look dev window with the light theme would make the window blink and eventually crash unity.
- Fixed fallback for ray tracing and light layers (1258837).
- Fixed Sorting Priority not displayed correctly in the DrawRenderers custom pass UI.
- Fixed glitch in Project settings window when selecting diffusion profiles in material section (case 1253090)
- Fixed issue with light layers bigger than 8 (and above the supported range).
- Fixed issue with culling layer mask of area light's emissive mesh
- Fixed overused the atlas for Animated/Render Target Cookies (1259930).
- Fixed errors when switching area light to disk shape while an area emissive mesh was displayed.
- Fixed default frame settings MSAA toggle for reflection probes (case 1247631)
- Fixed the transparent SSR dependency not being properly disabled according to the asset dependencies (1260271).
- Fixed issue with completely black AO on double sided materials when normal mode is set to None.
- Fixed UI drawing of the quaternion (1251235)
- Fix an issue with the quality mode and perf mode on RTR and RTGI and getting rid of unwanted nans (1256923).
- Fixed unitialized ray tracing resources when using non-default HDRP asset (case 1259467).
- Fixed overused the atlas for Animated/Render Target Cookies (1259930).
- Fixed sky asserts with XR multipass
- Fixed for area light not updating baked light result when modifying with gizmo.
- Fixed robustness issue with GetOddNegativeScale() in ray tracing, which was impacting normal mapping (1261160).
- Fixed regression where moving face of the probe gizmo was not moving its position anymore.
- Fixed XR single-pass macros in tessellation shaders.
- Fixed path-traced subsurface scattering mixing with diffuse and specular BRDFs (1250601).
- Fixed custom pass re-ordering issues.
- Improved robustness of normal mapping when scale is 0, and mapping is extreme (normals in or below the tangent plane).
- Fixed XR Display providers not getting zNear and zFar plane distances passed to them when in HDRP.
- Fixed rendering breaking when disabling tonemapping in the frame settings.
- Fixed issue with serialization of exposure modes in volume profiles not being consistent between HDRP versions (case 1261385).
- Fixed issue with duplicate names in newly created sub-layers in the graphics compositor (case 1263093).
- Remove MSAA debug mode when renderpipeline asset has no MSAA
- Fixed some post processing using motion vectors when they are disabled
- Fixed the multiplier of the environement lights being overriden with a wrong value for ray tracing (1260311).
- Fixed a series of exceptions happening when trying to load an asset during wizard execution (1262171).
- Fixed an issue with Stacklit shader not compiling correctly in player with debug display on (1260579)
- Fixed couple issues in the dependence of building the ray tracing acceleration structure.
- Fix sun disk intensity
- Fixed unwanted ghosting for smooth surfaces.
- Fixing an issue in the recursive rendering flag texture usage.
- Fixed a missing dependecy for choosing to evaluate transparent SSR.
- Fixed issue that failed compilation when XR is disabled.
- Fixed a compilation error in the IES code.
- Fixed issue with dynamic resolution handler when no OnResolutionChange callback is specified.
- Fixed multiple volumes, planar reflection, and decal projector position when creating them from the menu.
- Reduced the number of global keyword used in deferredTile.shader
- Fixed incorrect processing of Ambient occlusion probe (9% error was introduced)
- Fixed multiedition of framesettings drop down (case 1270044)
- Fixed planar probe gizmo

### Changed
- Improve MIP selection for decals on Transparents
- Color buffer pyramid is not allocated anymore if neither refraction nor distortion are enabled
- Rename Emission Radius to Radius in UI in Point, Spot
- Angular Diameter parameter for directional light is no longuer an advanced property
- DXR: Remove Light Radius and Angular Diamater of Raytrace shadow. Angular Diameter and Radius are used instead.
- Remove MaxSmoothness parameters from UI for point, spot and directional light. The MaxSmoothness is now deduce from Radius Parameters
- DXR: Remove the Ray Tracing Environement Component. Add a Layer Mask to the ray Tracing volume components to define which objects are taken into account for each effect.
- Removed second cubemaps used for shadowing in lookdev
- Disable Physically Based Sky below ground
- Increase max limit of area light and reflection probe to 128
- Change default texture for detailmap to grey
- Optimize Shadow RT load on Tile based architecture platforms.
- Improved quality of SSAO.
- Moved RequestShadowMapRendering() back to public API.
- Update HDRP DXR Wizard with an option to automatically clone the hdrp config package and setup raytracing to 1 in shaders file.
- Added SceneSelection pass for TerrainLit shader.
- Simplified Light's type API regrouping the logic in one place (Check type in HDAdditionalLightData)
- The support of LOD CrossFade (Dithering transition) in master nodes now required to enable it in the master node settings (Save variant)
- Improved shadow bias, by removing constant depth bias and substituting it with slope-scale bias.
- Fix the default stencil values when a material is created from a SSS ShaderGraph.
- Tweak test asset to be compatible with XR: unlit SG material for canvas and double-side font material
- Slightly tweaked the behaviour of bloom when resolution is low to reduce artifacts.
- Hidden fields in Light Inspector that is not relevant while in BakingOnly mode.
- Changed parametrization of PCSS, now softness is derived from angular diameter (for directional lights) or shape radius (for point/spot lights) and min filter size is now in the [0..1] range.
- Moved the copy of the geometry history buffers to right after the depth mip chain generation.
- Rename "Luminance" to "Nits" in UX for physical light unit
- Rename FrameSettings "SkyLighting" to "SkyReflection"
- Reworked XR automated tests
- The ray traced screen space shadow history for directional, spot and point lights is discarded if the light transform has changed.
- Changed the behavior for ray tracing in case a mesh renderer has both transparent and opaque submeshes.
- Improve history buffer management
- Replaced PlayerSettings.virtualRealitySupported with XRGraphics.tryEnable.
- Remove redundant FrameSettings RealTimePlanarReflection
- Improved a bit the GC calls generated during the rendering.
- Material update is now only triggered when the relevant settings are touched in the shader graph master nodes
- Changed the way Sky Intensity (on Sky volume components) is handled. It's now a combo box where users can choose between Exposure, Multiplier or Lux (for HDRI sky only) instead of both multiplier and exposure being applied all the time. Added a new menu item to convert old profiles.
- Change how method for specular occlusions is decided on inspector shader (Lit, LitTesselation, LayeredLit, LayeredLitTessellation)
- Unlocked SSS, SSR, Motion Vectors and Distortion frame settings for reflections probes.
- Hide unused LOD settings in Quality Settings legacy window.
- Reduced the constrained distance for temporal reprojection of ray tracing denoising
- Removed shadow near plane from the Directional Light Shadow UI.
- Improved the performances of custom pass culling.
- The scene view camera now replicates the physical parameters from the camera tagged as "MainCamera".
- Reduced the number of GC.Alloc calls, one simple scene without plarnar / probes, it should be 0B.
- Renamed ProfilingSample to ProfilingScope and unified API. Added GPU Timings.
- Updated macros to be compatible with the new shader preprocessor.
- Ray tracing reflection temporal filtering is now done in pre-exposed space
- Search field selects the appropriate fields in both project settings panels 'HDRP Default Settings' and 'Quality/HDRP'
- Disabled the refraction and transmission map keywords if the material is opaque.
- Keep celestial bodies outside the atmosphere.
- Updated the MSAA documentation to specify what features HDRP supports MSAA for and what features it does not.
- Shader use for Runtime Debug Display are now correctly stripper when doing a release build
- Now each camera has its own Volume Stack. This allows Volume Parameters to be updated as early as possible and be ready for the whole frame without conflicts between cameras.
- Disable Async for SSR, SSAO and Contact shadow when aggregated ray tracing frame setting is on.
- Improved performance when entering play mode without domain reload by a factor of ~25
- Renamed the camera profiling sample to include the camera name
- Discarding the ray tracing history for AO, reflection, diffuse shadows and GI when the viewport size changes.
- Renamed the camera profiling sample to include the camera name
- Renamed the post processing graphic formats to match the new convention.
- The restart in Wizard for DXR will always be last fix from now on
- Refactoring pre-existing materials to share more shader code between rasterization and ray tracing.
- Setting a material's Refraction Model to Thin does not overwrite the Thickness and Transmission Absorption Distance anymore.
- Removed Wind textures from runtime as wind is no longer built into the pipeline
- Changed Shader Graph titles of master nodes to be more easily searchable ("HDRP/x" -> "x (HDRP)")
- Expose StartSinglePass() and StopSinglePass() as public interface for XRPass
- Replaced the Texture array for 2D cookies (spot, area and directional lights) and for planar reflections by an atlas.
- Moved the tier defining from the asset to the concerned volume components.
- Changing from a tier management to a "mode" management for reflection and GI and removing the ability to enable/disable deferred and ray bining (they are now implied by performance mode)
- The default FrameSettings for ScreenSpaceShadows is set to true for Camera in order to give a better workflow for DXR.
- Refactor internal usage of Stencil bits.
- Changed how the material upgrader works and added documentation for it.
- Custom passes now disable the stencil when overwriting the depth and not writing into it.
- Renamed the camera profiling sample to include the camera name
- Changed the way the shadow casting property of transparent and tranmissive materials is handeled for ray tracing.
- Changed inspector materials stencil setting code to have more sharing.
- Updated the default scene and default DXR scene and DefaultVolumeProfile.
- Changed the way the length parameter is used for ray traced contact shadows.
- Improved the coherency of PCSS blur between cascades.
- Updated VR checks in Wizard to reflect new XR System.
- Removing unused alpha threshold depth prepass and post pass for fabric shader graph.
- Transform result from CIE XYZ to sRGB color space in EvalSensitivity for iridescence.
- Moved BeginCameraRendering callback right before culling.
- Changed the visibility of the Indirect Lighting Controller component to public.
- Renamed the cubemap used for diffuse convolution to a more explicit name for the memory profiler.
- Improved behaviour of transmission color on transparent surfaces in path tracing.
- Light dimmer can now get values higher than one and was renamed to multiplier in the UI.
- Removed info box requesting volume component for Visual Environment and updated the documentation with the relevant information.
- Improved light selection oracle for light sampling in path tracing.
- Stripped ray tracing subsurface passes with ray tracing is not enabled.
- Remove LOD cross fade code for ray tracing shaders
- Removed legacy VR code
- Add range-based clipping to box lights (case 1178780)
- Improve area light culling (case 1085873)
- Light Hierarchy debug mode can now adjust Debug Exposure for visualizing high exposure scenes.
- Rejecting history for ray traced reflections based on a threshold evaluated on the neighborhood of the sampled history.
- Renamed "Environment" to "Reflection Probes" in tile/cluster debug menu.
- Utilities namespace is obsolete, moved its content to UnityEngine.Rendering (case 1204677)
- Obsolete Utilities namespace was removed, instead use UnityEngine.Rendering (case 1204677)
- Moved most of the compute shaders to the multi_compile API instead of multiple kernels.
- Use multi_compile API for deferred compute shader with shadow mask.
- Remove the raytracing rendering queue system to make recursive raytraced material work when raytracing is disabled
- Changed a few resources used by ray tracing shaders to be global resources (using register space1) for improved CPU performance.
- All custom pass volumes are now executed for one injection point instead of the first one.
- Hidden unsupported choice in emission in Materials
- Temporal Anti aliasing improvements.
- Optimized PrepareLightsForGPU (cost reduced by over 25%) and PrepareGPULightData (around twice as fast now).
- Moved scene view camera settings for HDRP from the preferences window to the scene view camera settings window.
- Updated shaders to be compatible with Microsoft's DXC.
- Debug exposure in debug menu have been replace to debug exposure compensation in EV100 space and is always visible.
- Further optimized PrepareLightsForGPU (3x faster with few shadows, 1.4x faster with a lot of shadows or equivalently cost reduced by 68% to 37%).
- Raytracing: Replaced the DIFFUSE_LIGHTING_ONLY multicompile by a uniform.
- Raytracing: Removed the dynamic lightmap multicompile.
- Raytracing: Remove the LOD cross fade multi compile for ray tracing.
- Cookie are now supported in lightmaper. All lights casting cookie and baked will now include cookie influence.
- Avoid building the mip chain a second time for SSR for transparent objects.
- Replaced "High Quality" Subsurface Scattering with a set of Quality Levels.
- Replaced "High Quality" Volumetric Lighting with "Screen Resolution Percentage" and "Volume Slice Count" on the Fog volume component.
- Merged material samples and shader samples
- Update material samples scene visuals
- Use multi_compile API for deferred compute shader with shadow mask.
- Made the StaticLightingSky class public so that users can change it by script for baking purpose.
- Shadowmask and realtime reflectoin probe property are hide in Quality settings
- Improved performance of reflection probe management when using a lot of probes.
- Ignoring the disable SSR flags for recursive rendering.
- Removed logic in the UI to disable parameters for contact shadows and fog volume components as it was going against the concept of the volume system.
- Fixed the sub surface mask not being taken into account when computing ray traced sub surface scattering.
- MSAA Within Forward Frame Setting is now enabled by default on Cameras when new Render Pipeline Asset is created
- Slightly changed the TAA anti-flicker mechanism so that it is more aggressive on almost static images (only on High preset for now).
- Changed default exposure compensation to 0.
- Refactored shadow caching system.
- Removed experimental namespace for ray tracing code.
- Increase limit for max numbers of lights in UX
- Removed direct use of BSDFData in the path tracing pass, delegated to the material instead.
- Pre-warm the RTHandle system to reduce the amount of memory allocations and the total memory needed at all points.
- DXR: Only read the geometric attributes that are required using the share pass info and shader graph defines.
- DXR: Dispatch binned rays in 1D instead of 2D.
- Lit and LayeredLit tessellation cross lod fade don't used dithering anymore between LOD but fade the tessellation height instead. Allow a smoother transition
- Changed the way planar reflections are filtered in order to be a bit more "physically based".
- Increased path tracing BSDFs roughness range from [0.001, 0.999] to [0.00001, 0.99999].
- Changing the default SSGI radius for the all configurations.
- Changed the default parameters for quality RTGI to match expected behavior.
- Add color clear pass while rendering XR occlusion mesh to avoid leaks.
- Only use one texture for ray traced reflection upscaling.
- Adjust the upscale radius based on the roughness value.
- DXR: Changed the way the filter size is decided for directional, point and spot shadows.
- Changed the default exposure mode to "Automatic (Histogram)", along with "Limit Min" to -4 and "Limit Max" to 16.
- Replaced the default scene system with the builtin Scene Template feature.
- Changed extensions of shader CAS include files.
- Making the planar probe atlas's format match the color buffer's format.
- Removing the planarReflectionCacheCompressed setting from asset.
- SHADERPASS for TransparentDepthPrepass and TransparentDepthPostpass identification is using respectively SHADERPASS_TRANSPARENT_DEPTH_PREPASS and SHADERPASS_TRANSPARENT_DEPTH_POSTPASS
- Moved the Parallax Occlusion Mapping node into Shader Graph.
- Renamed the debug name from SSAO to ScreenSpaceAmbientOcclusion (1254974).
- Added missing tooltips and improved the UI of the aperture control (case 1254916).
- Fixed wrong tooltips in the Dof Volume (case 1256641).
- The `CustomPassLoadCameraColor` and `CustomPassSampleCameraColor` functions now returns the correct color buffer when used in after post process instead of the color pyramid (which didn't had post processes).
- PBR Sky now doesn't go black when going below sea level, but it instead freezes calculation as if on the horizon.
- Fixed an issue with quality setting foldouts not opening when clicking on them (1253088).
- Shutter speed can now be changed by dragging the mouse over the UI label (case 1245007).
- Remove the 'Point Cube Size' for cookie, use the Cubemap size directly.
- VFXTarget with Unlit now allows EmissiveColor output to be consistent with HDRP unlit.
- Only building the RTAS if there is an effect that will require it (1262217).
- Fixed the first ray tracing frame not having the light cluster being set up properly (1260311).
- Render graph pre-setup for ray traced ambient occlusion.
- Avoid casting multiple rays and denoising for hard directional, point and spot ray traced shadows (1261040).
- Making sure the preview cameras do not use ray tracing effects due to a by design issue to build ray tracing acceleration structures (1262166).
- Preparing ray traced reflections for the render graph support (performance and quality).
- Preparing recursive rendering for the render graph port.
- Preparation pass for RTGI, temporal filter and diffuse denoiser for render graph.
- Updated the documentation for the DXR implementation.
- Changed the DXR wizard to support optional checks.
- Changed the DXR wizard steps.
- Preparation pass for RTSSS to be supported by render graph.
- Changed the color space of EmissiveColorLDR property on all shader. Was linear but should have been sRGB. Auto upgrade script handle the conversion.

## [7.1.1] - 2019-09-05

### Added
- Transparency Overdraw debug mode. Allows to visualize transparent objects draw calls as an "heat map".
- Enabled single-pass instancing support for XR SDK with new API cmd.SetInstanceMultiplier()
- XR settings are now available in the HDRP asset
- Support for Material Quality in Shader Graph
- Material Quality support selection in HDRP Asset
- Renamed XR shader macro from UNITY_STEREO_ASSIGN_COMPUTE_EYE_INDEX to UNITY_XR_ASSIGN_VIEW_INDEX
- Raytracing ShaderGraph node for HDRP shaders
- Custom passes volume component with 3 injection points: Before Rendering, Before Transparent and Before Post Process
- Alpha channel is now properly exported to camera render textures when using FP16 color buffer format
- Support for XR SDK mirror view modes
- HD Master nodes in Shader Graph now support Normal and Tangent modification in vertex stage.
- DepthOfFieldCoC option in the fullscreen debug modes.
- Added override Ambient Occlusion option on debug windows
- Added Custom Post Processes with 3 injection points: Before Transparent, Before Post Process and After Post Process
- Added draft of minimal interactive path tracing (experimental) based on DXR API - Support only 4 area light, lit and unlit shader (non-shadergraph)
- Small adjustments to TAA anti flicker (more aggressive on high values).

### Fixed
- Fixed wizard infinite loop on cancellation
- Fixed with compute shader error about too many threads in threadgroup on low GPU
- Fixed invalid contact shadow shaders being created on metal
- Fixed a bug where if Assembly.GetTypes throws an exception due to mis-versioned dlls, then no preprocessors are used in the shader stripper
- Fixed typo in AXF decal property preventing to compile
- Fixed reflection probe with XR single-pass and FPTL
- Fixed force gizmo shown when selecting camera in hierarchy
- Fixed issue with XR occlusion mesh and dynamic resolution
- Fixed an issue where lighting compute buffers were re-created with the wrong size when resizing the window, causing tile artefacts at the top of the screen.
- Fix FrameSettings names and tooltips
- Fixed error with XR SDK when the Editor is not in focus
- Fixed errors with RenderGraph, XR SDK and occlusion mesh
- Fixed shadow routines compilation errors when "real" type is a typedef on "half".
- Fixed toggle volumetric lighting in the light UI
- Fixed post-processing history reset handling rt-scale incorrectly
- Fixed crash with terrain and XR multi-pass
- Fixed ShaderGraph material synchronization issues
- Fixed a null reference exception when using an Emissive texture with Unlit shader (case 1181335)
- Fixed an issue where area lights and point lights where not counted separately with regards to max lights on screen (case 1183196)
- Fixed an SSR and Subsurface Scattering issue (appearing black) when using XR.

### Changed
- Update Wizard layout.
- Remove almost all Garbage collection call within a frame.
- Rename property AdditionalVeclocityChange to AddPrecomputeVelocity
- Call the End/Begin camera rendering callbacks for camera with customRender enabled
- Changeg framesettings migration order of postprocess flags as a pr for reflection settings flags have been backported to 2019.2
- Replaced usage of ENABLE_VR in XRSystem.cs by version defines based on the presence of the built-in VR and XR modules
- Added an update virtual function to the SkyRenderer class. This is called once per frame. This allows a given renderer to amortize heavy computation at the rate it chooses. Currently only the physically based sky implements this.
- Removed mandatory XRPass argument in HDCamera.GetOrCreate()
- Restored the HDCamera parameter to the sky rendering builtin parameters.
- Removed usage of StructuredBuffer for XR View Constants
- Expose Direct Specular Lighting control in FrameSettings
- Deprecated ExponentialFog and VolumetricFog volume components. Now there is only one exponential fog component (Fog) which can add Volumetric Fog as an option. Added a script in Edit -> Render Pipeline -> Upgrade Fog Volume Components.

## [7.0.1] - 2019-07-25

### Added
- Added option in the config package to disable globally Area Lights and to select shadow quality settings for the deferred pipeline.
- When shader log stripping is enabled, shader stripper statistics will be written at `Temp/shader-strip.json`
- Occlusion mesh support from XR SDK

### Fixed
- Fixed XR SDK mirror view blit, cleanup some XRTODO and removed XRDebug.cs
- Fixed culling for volumetrics with XR single-pass rendering
- Fix shadergraph material pass setup not called
- Fixed documentation links in component's Inspector header bar
- Cookies using the render texture output from a camera are now properly updated
- Allow in ShaderGraph to enable pre/post pass when the alpha clip is disabled

### Changed
- RenderQueue for Opaque now start at Background instead of Geometry.
- Clamp the area light size for scripting API when we change the light type
- Added a warning in the material UI when the diffusion profile assigned is not in the HDRP asset


## [7.0.0] - 2019-07-17

### Added
- `Fixed`, `Viewer`, and `Automatic` modes to compute the FOV used when rendering a `PlanarReflectionProbe`
- A checkbox to toggle the chrome gizmo of `ReflectionProbe`and `PlanarReflectionProbe`
- Added a Light layer in shadows that allow for objects to cast shadows without being affected by light (and vice versa).
- You can now access ShaderGraph blend states from the Material UI (for example, **Surface Type**, **Sorting Priority**, and **Blending Mode**). This change may break Materials that use a ShaderGraph, to fix them, select **Edit > Render Pipeline > Reset all ShaderGraph Scene Materials BlendStates**. This syncs the blendstates of you ShaderGraph master nodes with the Material properties.
- You can now control ZTest, ZWrite, and CullMode for transparent Materials.
- Materials that use Unlit Shaders or Unlit Master Node Shaders now cast shadows.
- Added an option to enable the ztest on **After Post Process** materials when TAA is disabled.
- Added a new SSAO (based on Ground Truth Ambient Occlusion algorithm) to replace the previous one.
- Added support for shadow tint on light
- BeginCameraRendering and EndCameraRendering callbacks are now called with probes
- Adding option to update shadow maps only On Enable and On Demand.
- Shader Graphs that use time-dependent vertex modification now generate correct motion vectors.
- Added option to allow a custom spot angle for spot light shadow maps.
- Added frame settings for individual post-processing effects
- Added dither transition between cascades for Low and Medium quality settings
- Added single-pass instancing support with XR SDK
- Added occlusion mesh support with XR SDK
- Added support of Alembic velocity to various shaders
- Added support for more than 2 views for single-pass instancing
- Added support for per punctual/directional light min roughness in StackLit
- Added mirror view support with XR SDK
- Added VR verification in HDRPWizard
- Added DXR verification in HDRPWizard
- Added feedbacks in UI of Volume regarding skies
- Cube LUT support in Tonemapping. Cube LUT helpers for external grading are available in the Post-processing Sample package.

### Fixed
- Fixed an issue with history buffers causing effects like TAA or auto exposure to flicker when more than one camera was visible in the editor
- The correct preview is displayed when selecting multiple `PlanarReflectionProbe`s
- Fixed volumetric rendering with camera-relative code and XR stereo instancing
- Fixed issue with flashing cyan due to async compilation of shader when selecting a mesh
- Fix texture type mismatch when the contact shadow are disabled (causing errors on IOS devices)
- Fixed Generate Shader Includes while in package
- Fixed issue when texture where deleted in ShadowCascadeGUI
- Fixed issue in FrameSettingsHistory when disabling a camera several time without enabling it in between.
- Fixed volumetric reprojection with camera-relative code and XR stereo instancing
- Added custom BaseShaderPreprocessor in HDEditorUtils.GetBaseShaderPreprocessorList()
- Fixed compile issue when USE_XR_SDK is not defined
- Fixed procedural sky sun disk intensity for high directional light intensities
- Fixed Decal mip level when using texture mip map streaming to avoid dropping to lowest permitted mip (now loading all mips)
- Fixed deferred shading for XR single-pass instancing after lightloop refactor
- Fixed cluster and material classification debug (material classification now works with compute as pixel shader lighting)
- Fixed IOS Nan by adding a maximun epsilon definition REAL_EPS that uses HALF_EPS when fp16 are used
- Removed unnecessary GC allocation in motion blur code
- Fixed locked UI with advanded influence volume inspector for probes
- Fixed invalid capture direction when rendering planar reflection probes
- Fixed Decal HTILE optimization with platform not supporting texture atomatic (Disable it)
- Fixed a crash in the build when the contact shadows are disabled
- Fixed camera rendering callbacks order (endCameraRendering was being called before the actual rendering)
- Fixed issue with wrong opaque blending settings for After Postprocess
- Fixed issue with Low resolution transparency on PS4
- Fixed a memory leak on volume profiles
- Fixed The Parallax Occlusion Mappping node in shader graph and it's UV input slot
- Fixed lighting with XR single-pass instancing by disabling deferred tiles
- Fixed the Bloom prefiltering pass
- Fixed post-processing effect relying on Unity's random number generator
- Fixed camera flickering when using TAA and selecting the camera in the editor
- Fixed issue with single shadow debug view and volumetrics
- Fixed most of the problems with light animation and timeline
- Fixed indirect deferred compute with XR single-pass instancing
- Fixed a slight omission in anisotropy calculations derived from HazeMapping in StackLit
- Improved stack computation numerical stability in StackLit
- Fix PBR master node always opaque (wrong blend modes for forward pass)
- Fixed TAA with XR single-pass instancing (missing macros)
- Fixed an issue causing Scene View selection wire gizmo to not appear when using HDRP Shader Graphs.
- Fixed wireframe rendering mode (case 1083989)
- Fixed the renderqueue not updated when the alpha clip is modified in the material UI.
- Fixed the PBR master node preview
- Remove the ReadOnly flag on Reflection Probe's cubemap assets during bake when there are no VCS active.
- Fixed an issue where setting a material debug view would not reset the other exclusive modes
- Spot light shapes are now correctly taken into account when baking
- Now the static lighting sky will correctly take the default values for non-overridden properties
- Fixed material albedo affecting the lux meter
- Extra test in deferred compute shading to avoid shading pixels that were not rendered by the current camera (for camera stacking)

### Changed
- Optimization: Reduce the group size of the deferred lighting pass from 16x16 to 8x8
- Replaced HDCamera.computePassCount by viewCount
- Removed xrInstancing flag in RTHandles (replaced by TextureXR.slices and TextureXR.dimensions)
- Refactor the HDRenderPipeline and lightloop code to preprare for high level rendergraph
- Removed the **Back Then Front Rendering** option in the fabric Master Node settings. Enabling this option previously did nothing.
- Changed shader type Real to translate to FP16 precision on some platforms.
- Shader framework refactor: Introduce CBSDF, EvaluateBSDF, IsNonZeroBSDF to replace BSDF functions
- Shader framework refactor:  GetBSDFAngles, LightEvaluation and SurfaceShading functions
- Replace ComputeMicroShadowing by GetAmbientOcclusionForMicroShadowing
- Rename WorldToTangent to TangentToWorld as it was incorrectly named
- Remove SunDisk and Sun Halo size from directional light
- Remove all obsolete wind code from shader
- Renamed DecalProjectorComponent into DecalProjector for API alignment.
- Improved the Volume UI and made them Global by default
- Remove very high quality shadow option
- Change default for shadow quality in Deferred to Medium
- Enlighten now use inverse squared falloff (before was using builtin falloff)
- Enlighten is now deprecated. Please use CPU or GPU lightmaper instead.
- Remove the name in the diffusion profile UI
- Changed how shadow map resolution scaling with distance is computed. Now it uses screen space area rather than light range.
- Updated MoreOptions display in UI
- Moved Display Area Light Emissive Mesh script API functions in the editor namespace
- direct strenght properties in ambient occlusion now affect direct specular as well
- Removed advanced Specular Occlusion control in StackLit: SSAO based SO control is hidden and fixed to behave like Lit, SPTD is the only HQ technique shown for baked SO.
- Shader framework refactor: Changed ClampRoughness signature to include PreLightData access.
- HDRPWizard window is now in Window > General > HD Render Pipeline Wizard
- Moved StaticLightingSky to LightingWindow
- Removes the current "Scene Settings" and replace them with "Sky & Fog Settings" (with Physically Based Sky and Volumetric Fog).
- Changed how cached shadow maps are placed inside the atlas to minimize re-rendering of them.

## [6.7.0-preview] - 2019-05-16

### Added
- Added ViewConstants StructuredBuffer to simplify XR rendering
- Added API to render specific settings during a frame
- Added stadia to the supported platforms (2019.3)
- Enabled cascade blends settings in the HD Shadow component
- Added Hardware Dynamic Resolution support.
- Added MatCap debug view to replace the no scene lighting debug view.
- Added clear GBuffer option in FrameSettings (default to false)
- Added preview for decal shader graph (Only albedo, normal and emission)
- Added exposure weight control for decal
- Screen Space Directional Shadow under a define option. Activated for ray tracing
- Added a new abstraction for RendererList that will help transition to Render Graph and future RendererList API
- Added multipass support for VR
- Added XR SDK integration (multipass only)
- Added Shader Graph samples for Hair, Fabric and Decal master nodes.
- Add fade distance, shadow fade distance and light layers to light explorer
- Add method to draw light layer drawer in a rect to HDEditorUtils

### Fixed
- Fixed deserialization crash at runtime
- Fixed for ShaderGraph Unlit masternode not writing velocity
- Fixed a crash when assiging a new HDRP asset with the 'Verify Saving Assets' option enabled
- Fixed exposure to properly support TEXTURE2D_X
- Fixed TerrainLit basemap texture generation
- Fixed a bug that caused nans when material classification was enabled and a tile contained one standard material + a material with transmission.
- Fixed gradient sky hash that was not using the exposure hash
- Fixed displayed default FrameSettings in HDRenderPipelineAsset wrongly updated on scripts reload.
- Fixed gradient sky hash that was not using the exposure hash.
- Fixed visualize cascade mode with exposure.
- Fixed (enabled) exposure on override lighting debug modes.
- Fixed issue with LightExplorer when volume have no profile
- Fixed issue with SSR for negative, infinite and NaN history values
- Fixed LightLayer in HDReflectionProbe and PlanarReflectionProbe inspector that was not displayed as a mask.
- Fixed NaN in transmission when the thickness and a color component of the scattering distance was to 0
- Fixed Light's ShadowMask multi-edition.
- Fixed motion blur and SMAA with VR single-pass instancing
- Fixed NaNs generated by phase functionsin volumetric lighting
- Fixed NaN issue with refraction effect and IOR of 1 at extreme grazing angle
- Fixed nan tracker not using the exposure
- Fixed sorting priority on lit and unlit materials
- Fixed null pointer exception when there are no AOVRequests defined on a camera
- Fixed dirty state of prefab using disabled ReflectionProbes
- Fixed an issue where gizmos and editor grid were not correctly depth tested
- Fixed created default scene prefab non editable due to wrong file extension.
- Fixed an issue where sky convolution was recomputed for nothing when a preview was visible (causing extreme slowness when fabric convolution is enabled)
- Fixed issue with decal that wheren't working currently in player
- Fixed missing stereo rendering macros in some fragment shaders
- Fixed exposure for ReflectionProbe and PlanarReflectionProbe gizmos
- Fixed single-pass instancing on PSVR
- Fixed Vulkan shader issue with Texture2DArray in ScreenSpaceShadow.compute by re-arranging code (workaround)
- Fixed camera-relative issue with lights and XR single-pass instancing
- Fixed single-pass instancing on Vulkan
- Fixed htile synchronization issue with shader graph decal
- Fixed Gizmos are not drawn in Camera preview
- Fixed pre-exposure for emissive decal
- Fixed wrong values computed in PreIntegrateFGD and in the generation of volumetric lighting data by forcing the use of fp32.
- Fixed NaNs arising during the hair lighting pass
- Fixed synchronization issue in decal HTile that occasionally caused rendering artifacts around decal borders
- Fixed QualitySettings getting marked as modified by HDRP (and thus checked out in Perforce)
- Fixed a bug with uninitialized values in light explorer
- Fixed issue with LOD transition
- Fixed shader warnings related to raytracing and TEXTURE2D_X

### Changed
- Refactor PixelCoordToViewDirWS to be VR compatible and to compute it only once per frame
- Modified the variants stripper to take in account multiple HDRP assets used in the build.
- Improve the ray biasing code to avoid self-intersections during the SSR traversal
- Update Pyramid Spot Light to better match emitted light volume.
- Moved _XRViewConstants out of UnityPerPassStereo constant buffer to fix issues with PSSL
- Removed GetPositionInput_Stereo() and single-pass (double-wide) rendering mode
- Changed label width of the frame settings to accommodate better existing options.
- SSR's Default FrameSettings for camera is now enable.
- Re-enabled the sharpening filter on Temporal Anti-aliasing
- Exposed HDEditorUtils.LightLayerMaskDrawer for integration in other packages and user scripting.
- Rename atmospheric scattering in FrameSettings to Fog
- The size modifier in the override for the culling sphere in Shadow Cascades now defaults to 0.6, which is the same as the formerly hardcoded value.
- Moved LOD Bias and Maximum LOD Level from Frame Setting section `Other` to `Rendering`
- ShaderGraph Decal that affect only emissive, only draw in emissive pass (was drawing in dbuffer pass too)
- Apply decal projector fade factor correctly on all attribut and for shader graph decal
- Move RenderTransparentDepthPostpass after all transparent
- Update exposure prepass to interleave XR single-pass instancing views in a checkerboard pattern
- Removed ScriptRuntimeVersion check in wizard.

## [6.6.0-preview] - 2019-04-01

### Added
- Added preliminary changes for XR deferred shading
- Added support of 111110 color buffer
- Added proper support for Recorder in HDRP
- Added depth offset input in shader graph master nodes
- Added a Parallax Occlusion Mapping node
- Added SMAA support
- Added Homothety and Symetry quick edition modifier on volume used in ReflectionProbe, PlanarReflectionProbe and DensityVolume
- Added multi-edition support for DecalProjectorComponent
- Improve hair shader
- Added the _ScreenToTargetScaleHistory uniform variable to be used when sampling HDRP RTHandle history buffers.
- Added settings in `FrameSettings` to change `QualitySettings.lodBias` and `QualitySettings.maximumLODLevel` during a rendering
- Added an exposure node to retrieve the current, inverse and previous frame exposure value.
- Added an HD scene color node which allow to sample the scene color with mips and a toggle to remove the exposure.
- Added safeguard on HD scene creation if default scene not set in the wizard
- Added Low res transparency rendering pass.

### Fixed
- Fixed HDRI sky intensity lux mode
- Fixed dynamic resolution for XR
- Fixed instance identifier semantic string used by Shader Graph
- Fixed null culling result occuring when changing scene that was causing crashes
- Fixed multi-edition light handles and inspector shapes
- Fixed light's LightLayer field when multi-editing
- Fixed normal blend edition handles on DensityVolume
- Fixed an issue with layered lit shader and height based blend where inactive layers would still have influence over the result
- Fixed multi-selection handles color for DensityVolume
- Fixed multi-edition inspector's blend distances for HDReflectionProbe, PlanarReflectionProbe and DensityVolume
- Fixed metric distance that changed along size in DensityVolume
- Fixed DensityVolume shape handles that have not same behaviour in advance and normal edition mode
- Fixed normal map blending in TerrainLit by only blending the derivatives
- Fixed Xbox One rendering just a grey screen instead of the scene
- Fixed probe handles for multiselection
- Fixed baked cubemap import settings for convolution
- Fixed regression causing crash when attempting to open HDRenderPipelineWizard without an HDRenderPipelineAsset setted
- Fixed FullScreenDebug modes: SSAO, SSR, Contact shadow, Prerefraction Color Pyramid, Final Color Pyramid
- Fixed volumetric rendering with stereo instancing
- Fixed shader warning
- Fixed missing resources in existing asset when updating package
- Fixed PBR master node preview in forward rendering or transparent surface
- Fixed deferred shading with stereo instancing
- Fixed "look at" edition mode of Rotation tool for DecalProjectorComponent
- Fixed issue when switching mode in ReflectionProbe and PlanarReflectionProbe
- Fixed issue where migratable component version where not always serialized when part of prefab's instance
- Fixed an issue where shadow would not be rendered properly when light layer are not enabled
- Fixed exposure weight on unlit materials
- Fixed Light intensity not played in the player when recorded with animation/timeline
- Fixed some issues when multi editing HDRenderPipelineAsset
- Fixed emission node breaking the main shader graph preview in certain conditions.
- Fixed checkout of baked probe asset when baking probes.
- Fixed invalid gizmo position for rotated ReflectionProbe
- Fixed multi-edition of material's SurfaceType and RenderingPath
- Fixed whole pipeline reconstruction on selecting for the first time or modifying other than the currently used HDRenderPipelineAsset
- Fixed single shadow debug mode
- Fixed global scale factor debug mode when scale > 1
- Fixed debug menu material overrides not getting applied to the Terrain Lit shader
- Fixed typo in computeLightVariants
- Fixed deferred pass with XR instancing by disabling ComputeLightEvaluation
- Fixed bloom resolution independence
- Fixed lens dirt intensity not behaving properly
- Fixed the Stop NaN feature
- Fixed some resources to handle more than 2 instanced views for XR
- Fixed issue with black screen (NaN) produced on old GPU hardware or intel GPU hardware with gaussian pyramid
- Fixed issue with disabled punctual light would still render when only directional light is present

### Changed
- DensityVolume scripting API will no longuer allow to change between advance and normal edition mode
- Disabled depth of field, lens distortion and panini projection in the scene view
- TerrainLit shaders and includes are reorganized and made simpler.
- TerrainLit shader GUI now allows custom properties to be displayed in the Terrain fold-out section.
- Optimize distortion pass with stencil
- Disable SceneSelectionPass in shader graph preview
- Control punctual light and area light shadow atlas separately
- Move SMAA anti-aliasing option to after Temporal Anti Aliasing one, to avoid problem with previously serialized project settings
- Optimize rendering with static only lighting and when no cullable lights/decals/density volumes are present.
- Updated handles for DecalProjectorComponent for enhanced spacial position readability and have edition mode for better SceneView management
- DecalProjectorComponent are now scale independent in order to have reliable metric unit (see new Size field for changing the size of the volume)
- Restructure code from HDCamera.Update() by adding UpdateAntialiasing() and UpdateViewConstants()
- Renamed velocity to motion vectors
- Objects rendered during the After Post Process pass while TAA is enabled will not benefit from existing depth buffer anymore. This is done to fix an issue where those object would wobble otherwise
- Removed usage of builtin unity matrix for shadow, shadow now use same constant than other view
- The default volume layer mask for cameras & probes is now `Default` instead of `Everything`

## [6.5.0-preview] - 2019-03-07

### Added
- Added depth-of-field support with stereo instancing
- Adding real time area light shadow support
- Added a new FrameSettings: Specular Lighting to toggle the specular during the rendering

### Fixed
- Fixed diffusion profile upgrade breaking package when upgrading to a new version
- Fixed decals cropped by gizmo not updating correctly if prefab
- Fixed an issue when enabling SSR on multiple view
- Fixed edition of the intensity's unit field while selecting multiple lights
- Fixed wrong calculation in soft voxelization for density volume
- Fixed gizmo not working correctly with pre-exposure
- Fixed issue with setting a not available RT when disabling motion vectors
- Fixed planar reflection when looking at mirror normal
- Fixed mutiselection issue with HDLight Inspector
- Fixed HDAdditionalCameraData data migration
- Fixed failing builds when light explorer window is open
- Fixed cascade shadows border sometime causing artefacts between cascades
- Restored shadows in the Cascade Shadow debug visualization
- `camera.RenderToCubemap` use proper face culling

### Changed
- When rendering reflection probe disable all specular lighting and for metals use fresnelF0 as diffuse color for bake lighting.

## [6.4.0-preview] - 2019-02-21

### Added
- VR: Added TextureXR system to selectively expand TEXTURE2D macros to texture array for single-pass stereo instancing + Convert textures call to these macros
- Added an unit selection dropdown next to shutter speed (camera)
- Added error helpbox when trying to use a sub volume component that require the current HDRenderPipelineAsset to support a feature that it is not supporting.
- Add mesh for tube light when display emissive mesh is enabled

### Fixed
- Fixed Light explorer. The volume explorer used `profile` instead of `sharedProfile` which instantiate a custom volume profile instead of editing the asset itself.
- Fixed UI issue where all is displayed using metric unit in shadow cascade and Percent is set in the unit field (happening when opening the inspector).
- Fixed inspector event error when double clicking on an asset (diffusion profile/material).
- Fixed nullref on layered material UI when the material is not an asset.
- Fixed nullref exception when undo/redo a light property.
- Fixed visual bug when area light handle size is 0.

### Changed
- Update UI for 32bit/16bit shadow precision settings in HDRP asset
- Object motion vectors have been disabled in all but the game view. Camera motion vectors are still enabled everywhere, allowing TAA and Motion Blur to work on static objects.
- Enable texture array by default for most rendering code on DX11 and unlock stereo instancing (DX11 only for now)

## [6.3.0-preview] - 2019-02-18

### Added
- Added emissive property for shader graph decals
- Added a diffusion profile override volume so the list of diffusion profile assets to use can be chanaged without affecting the HDRP asset
- Added a "Stop NaNs" option on cameras and in the Scene View preferences.
- Added metric display option in HDShadowSettings and improve clamping
- Added shader parameter mapping in DebugMenu
- Added scripting API to configure DebugData for DebugMenu

### Fixed
- Fixed decals in forward
- Fixed issue with stencil not correctly setup for various master node and shader for the depth pass, motion vector pass and GBuffer/Forward pass
- Fixed SRP batcher and metal
- Fixed culling and shadows for Pyramid, Box, Rectangle and Tube lights
- Fixed an issue where scissor render state leaking from the editor code caused partially black rendering

### Changed
- When a lit material has a clear coat mask that is not null, we now use the clear coat roughness to compute the screen space reflection.
- Diffusion profiles are now limited to one per asset and can be referenced in materials, shader graphs and vfx graphs. Materials will be upgraded automatically except if they are using a shader graph, in this case it will display an error message.

## [6.2.0-preview] - 2019-02-15

### Added
- Added help box listing feature supported in a given HDRenderPipelineAsset alongs with the drawbacks implied.
- Added cascade visualizer, supporting disabled handles when not overriding.

### Fixed
- Fixed post processing with stereo double-wide
- Fixed issue with Metal: Use sign bit to find the cache type instead of lowest bit.
- Fixed invalid state when creating a planar reflection for the first time
- Fix FrameSettings's LitShaderMode not restrained by supported LitShaderMode regression.

### Changed
- The default value roughness value for the clearcoat has been changed from 0.03 to 0.01
- Update default value of based color for master node
- Update Fabric Charlie Sheen lighting model - Remove Fresnel component that wasn't part of initial model + Remap smoothness to [0.0 - 0.6] range for more artist friendly parameter

### Changed
- Code refactor: all macros with ARGS have been swapped with macros with PARAM. This is because the ARGS macros were incorrectly named.

## [6.1.0-preview] - 2019-02-13

### Added
- Added support for post-processing anti-aliasing in the Scene View (FXAA and TAA). These can be set in Preferences.
- Added emissive property for decal material (non-shader graph)

### Fixed
- Fixed a few UI bugs with the color grading curves.
- Fixed "Post Processing" in the scene view not toggling post-processing effects
- Fixed bake only object with flag `ReflectionProbeStaticFlag` when baking a `ReflectionProbe`

### Changed
- Removed unsupported Clear Depth checkbox in Camera inspector
- Updated the toggle for advanced mode in inspectors.

## [6.0.0-preview] - 2019-02-23

### Added
- Added new API to perform a camera rendering
- Added support for hair master node (Double kajiya kay - Lambert)
- Added Reset behaviour in DebugMenu (ingame mapping is right joystick + B)
- Added Default HD scene at new scene creation while in HDRP
- Added Wizard helping to configure HDRP project
- Added new UI for decal material to allow remapping and scaling of some properties
- Added cascade shadow visualisation toggle in HD shadow settings
- Added icons for assets
- Added replace blending mode for distortion
- Added basic distance fade for density volumes
- Added decal master node for shader graph
- Added HD unlit master node (Cross Pipeline version is name Unlit)
- Added new Rendering Queue in materials
- Added post-processing V3 framework embed in HDRP, remove postprocess V2 framework
- Post-processing now uses the generic volume framework
-   New depth-of-field, bloom, panini projection effects, motion blur
-   Exposure is now done as a pre-exposition pass, the whole system has been revamped
-   Exposure now use EV100 everywhere in the UI (Sky, Emissive Light)
- Added emissive intensity (Luminance and EV100 control) control for Emissive
- Added pre-exposure weigth for Emissive
- Added an emissive color node and a slider to control the pre-exposure percentage of emission color
- Added physical camera support where applicable
- Added more color grading tools
- Added changelog level for Shader Variant stripping
- Added Debug mode for validation of material albedo and metalness/specularColor values
- Added a new dynamic mode for ambient probe and renamed BakingSky to StaticLightingSky
- Added command buffer parameter to all Bind() method of material
- Added Material validator in Render Pipeline Debug
- Added code to future support of DXR (not enabled)
- Added support of multiviewport
- Added HDRenderPipeline.RequestSkyEnvironmentUpdate function to force an update from script when sky is set to OnDemand
- Added a Lighting and BackLighting slots in Lit, StackLit, Fabric and Hair master nodes
- Added support for overriding terrain detail rendering shaders, via the render pipeline editor resources asset
- Added xrInstancing flag support to RTHandle
- Added support for cullmask for decal projectors
- Added software dynamic resolution support
- Added support for "After Post-Process" render pass for unlit shader
- Added support for textured rectangular area lights
- Added stereo instancing macros to MSAA shaders
- Added support for Quarter Res Raytraced Reflections (not enabled)
- Added fade factor for decal projectors.
- Added stereo instancing macros to most shaders used in VR
- Added multi edition support for HDRenderPipelineAsset

### Fixed
- Fixed logic to disable FPTL with stereo rendering
- Fixed stacklit transmission and sun highlight
- Fixed decals with stereo rendering
- Fixed sky with stereo rendering
- Fixed flip logic for postprocessing + VR
- Fixed copyStencilBuffer pass for some specific platforms
- Fixed point light shadow map culling that wasn't taking into account far plane
- Fixed usage of SSR with transparent on all master node
- Fixed SSR and microshadowing on fabric material
- Fixed blit pass for stereo rendering
- Fixed lightlist bounds for stereo rendering
- Fixed windows and in-game DebugMenu sync.
- Fixed FrameSettings' LitShaderMode sync when opening DebugMenu.
- Fixed Metal specific issues with decals, hitting a sampler limit and compiling AxF shader
- Fixed an issue with flipped depth buffer during postprocessing
- Fixed normal map use for shadow bias with forward lit - now use geometric normal
- Fixed transparent depth prepass and postpass access so they can be use without alpha clipping for lit shader
- Fixed support of alpha clip shadow for lit master node
- Fixed unlit master node not compiling
- Fixed issue with debug display of reflection probe
- Fixed issue with phong tessellations not working with lit shader
- Fixed issue with vertex displacement being affected by heightmap setting even if not heightmap where assign
- Fixed issue with density mode on Lit terrain producing NaN
- Fixed issue when going back and forth from Lit to LitTesselation for displacement mode
- Fixed issue with ambient occlusion incorrectly applied to emissiveColor with light layers in deferred
- Fixed issue with fabric convolution not using the correct convolved texture when fabric convolution is enabled
- Fixed issue with Thick mode for Transmission that was disabling transmission with directional light
- Fixed shutdown edge cases with HDRP tests
- Fixed slowdow when enabling Fabric convolution in HDRP asset
- Fixed specularAA not compiling in StackLit Master node
- Fixed material debug view with stereo rendering
- Fixed material's RenderQueue edition in default view.
- Fixed banding issues within volumetric density buffer
- Fixed missing multicompile for MSAA for AxF
- Fixed camera-relative support for stereo rendering
- Fixed remove sync with render thread when updating decal texture atlas.
- Fixed max number of keyword reach [256] issue. Several shader feature are now local
- Fixed Scene Color and Depth nodes
- Fixed SSR in forward
- Fixed custom editor of Unlit, HD Unlit and PBR shader graph master node
- Fixed issue with NewFrame not correctly calculated in Editor when switching scene
- Fixed issue with TerrainLit not compiling with depth only pass and normal buffer
- Fixed geometric normal use for shadow bias with PBR master node in forward
- Fixed instancing macro usage for decals
- Fixed error message when having more than one directional light casting shadow
- Fixed error when trying to display preview of Camera or PlanarReflectionProbe
- Fixed LOAD_TEXTURE2D_ARRAY_MSAA macro
- Fixed min-max and amplitude clamping value in inspector of vertex displacement materials
- Fixed issue with alpha shadow clip (was incorrectly clipping object shadow)
- Fixed an issue where sky cubemap would not be cleared correctly when setting the current sky to None
- Fixed a typo in Static Lighting Sky component UI
- Fixed issue with incorrect reset of RenderQueue when switching shader in inspector GUI
- Fixed issue with variant stripper stripping incorrectly some variants
- Fixed a case of ambient lighting flickering because of previews
- Fixed Decals when rendering multiple camera in a single frame
- Fixed cascade shadow count in shader
- Fixed issue with Stacklit shader with Haze effect
- Fixed an issue with the max sample count for the TAA
- Fixed post-process guard band for XR
- Fixed exposure of emissive of Unlit
- Fixed depth only and motion vector pass for Unlit not working correctly with MSAA
- Fixed an issue with stencil buffer copy causing unnecessary compute dispatches for lighting
- Fixed multi edition issue in FrameSettings
- Fixed issue with SRP batcher and DebugDisplay variant of lit shader
- Fixed issue with debug material mode not doing alpha test
- Fixed "Attempting to draw with missing UAV bindings" errors on Vulkan
- Fixed pre-exposure incorrectly apply to preview
- Fixed issue with duplicate 3D texture in 3D texture altas of volumetric?
- Fixed Camera rendering order (base on the depth parameter)
- Fixed shader graph decals not being cropped by gizmo
- Fixed "Attempting to draw with missing UAV bindings" errors on Vulkan.


### Changed
- ColorPyramid compute shader passes is swapped to pixel shader passes on platforms where the later is faster.
- Removing the simple lightloop used by the simple lit shader
- Whole refactor of reflection system: Planar and reflection probe
- Separated Passthrough from other RenderingPath
- Update several properties naming and caption based on feedback from documentation team
- Remove tile shader variant for transparent backface pass of lit shader
- Rename all HDRenderPipeline to HDRP folder for shaders
- Rename decal property label (based on doc team feedback)
- Lit shader mode now default to Deferred to reduce build time
- Update UI of Emission parameters in shaders
- Improve shader variant stripping including shader graph variant
- Refactored render loop to render realtime probes visible per camera
- Enable SRP batcher by default
- Shader code refactor: Rename LIGHTLOOP_SINGLE_PASS => LIGHTLOOP_DISABLE_TILE_AND_CLUSTER and clean all usage of LIGHTLOOP_TILE_PASS
- Shader code refactor: Move pragma definition of vertex and pixel shader inside pass + Move SURFACE_GRADIENT definition in XXXData.hlsl
- Micro-shadowing in Lit forward now use ambientOcclusion instead of SpecularOcclusion
- Upgraded FrameSettings workflow, DebugMenu and Inspector part relative to it
- Update build light list shader code to support 32 threads in wavefronts on some platforms
- LayeredLit layers' foldout are now grouped in one main foldout per layer
- Shadow alpha clip can now be enabled on lit shader and haor shader enven for opaque
- Temporal Antialiasing optimization for Xbox One X
- Parameter depthSlice on SetRenderTarget functions now defaults to -1 to bind the entire resource
- Rename SampleCameraDepth() functions to LoadCameraDepth() and SampleCameraDepth(), same for SampleCameraColor() functions
- Improved Motion Blur quality.
- Update stereo frame settings values for single-pass instancing and double-wide
- Rearrange FetchDepth functions to prepare for stereo-instancing
- Remove unused _ComputeEyeIndex
- Updated HDRenderPipelineAsset inspector
- Re-enable SRP batcher for metal

## [5.2.0-preview] - 2018-11-27

### Added
- Added option to run Contact Shadows and Volumetrics Voxelization stage in Async Compute
- Added camera freeze debug mode - Allow to visually see culling result for a camera
- Added support of Gizmo rendering before and after postprocess in Editor
- Added support of LuxAtDistance for punctual lights

### Fixed
- Fixed Debug.DrawLine and Debug.Ray call to work in game view
- Fixed DebugMenu's enum resetted on change
- Fixed divide by 0 in refraction causing NaN
- Fixed disable rough refraction support
- Fixed refraction, SSS and atmospheric scattering for VR
- Fixed forward clustered lighting for VR (double-wide).
- Fixed Light's UX to not allow negative intensity
- Fixed HDRenderPipelineAsset inspector broken when displaying its FrameSettings from project windows.
- Fixed forward clustered lighting for VR (double-wide).
- Fixed HDRenderPipelineAsset inspector broken when displaying its FrameSettings from project windows.
- Fixed Decals and SSR diable flags for all shader graph master node (Lit, Fabric, StackLit, PBR)
- Fixed Distortion blend mode for shader graph master node (Lit, StackLit)
- Fixed bent Normal for Fabric master node in shader graph
- Fixed PBR master node lightlayers
- Fixed shader stripping for built-in lit shaders.

### Changed
- Rename "Regular" in Diffusion profile UI "Thick Object"
- Changed VBuffer depth parametrization for volumetric from distanceRange to depthExtent - Require update of volumetric settings - Fog start at near plan
- SpotLight with box shape use Lux unit only

## [5.1.0-preview] - 2018-11-19

### Added

- Added a separate Editor resources file for resources Unity does not take when it builds a Player.
- You can now disable SSR on Materials in Shader Graph.
- Added support for MSAA when the Supported Lit Shader Mode is set to Both. Previously HDRP only supported MSAA for Forward mode.
- You can now override the emissive color of a Material when in debug mode.
- Exposed max light for Light Loop Settings in HDRP asset UI.
- HDRP no longer performs a NormalDBuffer pass update if there are no decals in the Scene.
- Added distant (fall-back) volumetric fog and improved the fog evaluation precision.
- Added an option to reflect sky in SSR.
- Added a y-axis offset for the PlanarReflectionProbe and offset tool.
- Exposed the option to run SSR and SSAO on async compute.
- Added support for the _GlossMapScale parameter in the Legacy to HDRP Material converter.
- Added wave intrinsic instructions for use in Shaders (for AMD GCN).


### Fixed
- Fixed sphere shaped influence handles clamping in Reflection Probes.
- Fixed Reflection Probe data migration for projects created before using HDRP.
- Fixed UI of Layered Material where Unity previously rendered the scrollbar above the Copy button.
- Fixed Material tessellations parameters Start fade distance and End fade distance. Originally, Unity clamped these values when you modified them.
- Fixed various distortion and refraction issues - handle a better fall-back.
- Fixed SSR for multiple views.
- Fixed SSR issues related to self-intersections.
- Fixed shape density volume handle speed.
- Fixed density volume shape handle moving too fast.
- Fixed the Camera velocity pass that we removed by mistake.
- Fixed some null pointer exceptions when disabling motion vectors support.
- Fixed viewports for both the Subsurface Scattering combine pass and the transparent depth prepass.
- Fixed the blend mode pop-up in the UI. It previously did not appear when you enabled pre-refraction.
- Fixed some null pointer exceptions that previously occurred when you disabled motion vectors support.
- Fixed Layered Lit UI issue with scrollbar.
- Fixed cubemap assignation on custom ReflectionProbe.
- Fixed Reflection Probes’ capture settings' shadow distance.
- Fixed an issue with the SRP batcher and Shader variables declaration.
- Fixed thickness and subsurface slots for fabric Shader master node that wasn't appearing with the right combination of flags.
- Fixed d3d debug layer warning.
- Fixed PCSS sampling quality.
- Fixed the Subsurface and transmission Material feature enabling for fabric Shader.
- Fixed the Shader Graph UV node’s dimensions when using it in a vertex Shader.
- Fixed the planar reflection mirror gizmo's rotation.
- Fixed HDRenderPipelineAsset's FrameSettings not showing the selected enum in the Inspector drop-down.
- Fixed an error with async compute.
- MSAA now supports transparency.
- The HDRP Material upgrader tool now converts metallic values correctly.
- Volumetrics now render in Reflection Probes.
- Fixed a crash that occurred whenever you set a viewport size to 0.
- Fixed the Camera physic parameter that the UI previously did not display.
- Fixed issue in pyramid shaped spotlight handles manipulation

### Changed

- Renamed Line shaped Lights to Tube Lights.
- HDRP now uses mean height fog parametrization.
- Shadow quality settings are set to All when you use HDRP (This setting is not visible in the UI when using SRP). This avoids Legacy Graphics Quality Settings disabling the shadows and give SRP full control over the Shadows instead.
- HDRP now internally uses premultiplied alpha for all fog.
- Updated default FrameSettings used for realtime Reflection Probes when you create a new HDRenderPipelineAsset.
- Remove multi-camera support. LWRP and HDRP will not support multi-camera layered rendering.
- Updated Shader Graph subshaders to use the new instancing define.
- Changed fog distance calculation from distance to plane to distance to sphere.
- Optimized forward rendering using AMD GCN by scalarizing the light loop.
- Changed the UI of the Light Editor.
- Change ordering of includes in HDRP Materials in order to reduce iteration time for faster compilation.
- Added a StackLit master node replacing the InspectorUI version. IMPORTANT: All previously authored StackLit Materials will be lost. You need to recreate them with the master node.

## [5.0.0-preview] - 2018-09-28

### Added
- Added occlusion mesh to depth prepass for VR (VR still disabled for now)
- Added a debug mode to display only one shadow at once
- Added controls for the highlight created by directional lights
- Added a light radius setting to punctual lights to soften light attenuation and simulate fill lighting
- Added a 'minRoughness' parameter to all non-area lights (was previously only available for certain light types)
- Added separate volumetric light/shadow dimmers
- Added per-pixel jitter to volumetrics to reduce aliasing artifacts
- Added a SurfaceShading.hlsl file, which implements material-agnostic shading functionality in an efficient manner
- Added support for shadow bias for thin object transmission
- Added FrameSettings to control realtime planar reflection
- Added control for SRPBatcher on HDRP Asset
- Added an option to clear the shadow atlases in the debug menu
- Added a color visualization of the shadow atlas rescale in debug mode
- Added support for disabling SSR on materials
- Added intrinsic for XBone
- Added new light volume debugging tool
- Added a new SSR debug view mode
- Added translaction's scale invariance on DensityVolume
- Added multiple supported LitShadermode and per renderer choice in case of both Forward and Deferred supported
- Added custom specular occlusion mode to Lit Shader Graph Master node

### Fixed
- Fixed a normal bias issue with Stacklit (Was causing light leaking)
- Fixed camera preview outputing an error when both scene and game view where display and play and exit was call
- Fixed override debug mode not apply correctly on static GI
- Fixed issue where XRGraphicsConfig values set in the asset inspector GUI weren't propagating correctly (VR still disabled for now)
- Fixed issue with tangent that was using SurfaceGradient instead of regular normal decoding
- Fixed wrong error message display when switching to unsupported target like IOS
- Fixed an issue with ambient occlusion texture sometimes not being created properly causing broken rendering
- Shadow near plane is no longer limited at 0.1
- Fixed decal draw order on transparent material
- Fixed an issue where sometime the lookup texture used for GGX convolution was broken, causing broken rendering
- Fixed an issue where you wouldn't see any fog for certain pipeline/scene configurations
- Fixed an issue with volumetric lighting where the anisotropy value of 0 would not result in perfectly isotropic lighting
- Fixed shadow bias when the atlas is rescaled
- Fixed shadow cascade sampling outside of the atlas when cascade count is inferior to 4
- Fixed shadow filter width in deferred rendering not matching shader config
- Fixed stereo sampling of depth texture in MSAA DepthValues.shader
- Fixed box light UI which allowed negative and zero sizes, thus causing NaNs
- Fixed stereo rendering in HDRISky.shader (VR)
- Fixed normal blend and blend sphere influence for reflection probe
- Fixed distortion filtering (was point filtering, now trilinear)
- Fixed contact shadow for large distance
- Fixed depth pyramid debug view mode
- Fixed sphere shaped influence handles clamping in reflection probes
- Fixed reflection probes data migration for project created before using hdrp
- Fixed ambient occlusion for Lit Master Node when slot is connected

### Changed
- Use samplerunity_ShadowMask instead of samplerunity_samplerLightmap for shadow mask
- Allow to resize reflection probe gizmo's size
- Improve quality of screen space shadow
- Remove support of projection model for ScreenSpaceLighting (SSR always use HiZ and refraction always Proxy)
- Remove all the debug mode from SSR that are obsolete now
- Expose frameSettings and Capture settings for reflection and planar probe
- Update UI for reflection probe, planar probe, camera and HDRP Asset
- Implement proper linear blending for volumetric lighting via deep compositing as described in the paper "Deep Compositing Using Lie Algebras"
- Changed  planar mapping to match terrain convention (XZ instead of ZX)
- XRGraphicsConfig is no longer Read/Write. Instead, it's read-only. This improves consistency of XR behavior between the legacy render pipeline and SRP
- Change reflection probe data migration code (to update old reflection probe to new one)
- Updated gizmo for ReflectionProbes
- Updated UI and Gizmo of DensityVolume

## [4.0.0-preview] - 2018-09-28

### Added
- Added a new TerrainLit shader that supports rendering of Unity terrains.
- Added controls for linear fade at the boundary of density volumes
- Added new API to control decals without monobehaviour object
- Improve Decal Gizmo
- Implement Screen Space Reflections (SSR) (alpha version, highly experimental)
- Add an option to invert the fade parameter on a Density Volume
- Added a Fabric shader (experimental) handling cotton and silk
- Added support for MSAA in forward only for opaque only
- Implement smoothness fade for SSR
- Added support for AxF shader (X-rite format - require special AxF importer from Unity not part of HDRP)
- Added control for sundisc on directional light (hack)
- Added a new HD Lit Master node that implements Lit shader support for Shader Graph
- Added Micro shadowing support (hack)
- Added an event on HDAdditionalCameraData for custom rendering
- HDRP Shader Graph shaders now support 4-channel UVs.

### Fixed
- Fixed an issue where sometimes the deferred shadow texture would not be valid, causing wrong rendering.
- Stencil test during decals normal buffer update is now properly applied
- Decals corectly update normal buffer in forward
- Fixed a normalization problem in reflection probe face fading causing artefacts in some cases
- Fix multi-selection behavior of Density Volumes overwriting the albedo value
- Fixed support of depth texture for RenderTexture. HDRP now correctly output depth to user depth buffer if RenderTexture request it.
- Fixed multi-selection behavior of Density Volumes overwriting the albedo value
- Fixed support of depth for RenderTexture. HDRP now correctly output depth to user depth buffer if RenderTexture request it.
- Fixed support of Gizmo in game view in the editor
- Fixed gizmo for spot light type
- Fixed issue with TileViewDebug mode being inversed in gameview
- Fixed an issue with SAMPLE_TEXTURECUBE_SHADOW macro
- Fixed issue with color picker not display correctly when game and scene view are visible at the same time
- Fixed an issue with reflection probe face fading
- Fixed camera motion vectors shader and associated matrices to update correctly for single-pass double-wide stereo rendering
- Fixed light attenuation functions when range attenuation is disabled
- Fixed shadow component algorithm fixup not dirtying the scene, so changes can be saved to disk.
- Fixed some GC leaks for HDRP
- Fixed contact shadow not affected by shadow dimmer
- Fixed GGX that works correctly for the roughness value of 0 (mean specular highlgiht will disappeard for perfect mirror, we rely on maxSmoothness instead to always have a highlight even on mirror surface)
- Add stereo support to ShaderPassForward.hlsl. Forward rendering now seems passable in limited test scenes with camera-relative rendering disabled.
- Add stereo support to ProceduralSky.shader and OpaqueAtmosphericScattering.shader.
- Added CullingGroupManager to fix more GC.Alloc's in HDRP
- Fixed rendering when multiple cameras render into the same render texture

### Changed
- Changed the way depth & color pyramids are built to be faster and better quality, thus improving the look of distortion and refraction.
- Stabilize the dithered LOD transition mask with respect to the camera rotation.
- Avoid multiple depth buffer copies when decals are present
- Refactor code related to the RT handle system (No more normal buffer manager)
- Remove deferred directional shadow and move evaluation before lightloop
- Add a function GetNormalForShadowBias() that material need to implement to return the normal used for normal shadow biasing
- Remove Jimenez Subsurface scattering code (This code was disabled by default, now remove to ease maintenance)
- Change Decal API, decal contribution is now done in Material. Require update of material using decal
- Move a lot of files from CoreRP to HDRP/CoreRP. All moved files weren't used by Ligthweight pipeline. Long term they could move back to CoreRP after CoreRP become out of preview
- Updated camera inspector UI
- Updated decal gizmo
- Optimization: The objects that are rendered in the Motion Vector Pass are not rendered in the prepass anymore
- Removed setting shader inclue path via old API, use package shader include paths
- The default value of 'maxSmoothness' for punctual lights has been changed to 0.99
- Modified deferred compute and vert/frag shaders for first steps towards stereo support
- Moved material specific Shader Graph files into corresponding material folders.
- Hide environment lighting settings when enabling HDRP (Settings are control from sceneSettings)
- Update all shader includes to use absolute path (allow users to create material in their Asset folder)
- Done a reorganization of the files (Move ShaderPass to RenderPipeline folder, Move all shadow related files to Lighting/Shadow and others)
- Improved performance and quality of Screen Space Shadows

## [3.3.0-preview] - 2018-01-01

### Added
- Added an error message to say to use Metal or Vulkan when trying to use OpenGL API
- Added a new Fabric shader model that supports Silk and Cotton/Wool
- Added a new HDRP Lighting Debug mode to visualize Light Volumes for Point, Spot, Line, Rectangular and Reflection Probes
- Add support for reflection probe light layers
- Improve quality of anisotropic on IBL

### Fixed
- Fix an issue where the screen where darken when rendering camera preview
- Fix display correct target platform when showing message to inform user that a platform is not supported
- Remove workaround for metal and vulkan in normal buffer encoding/decoding
- Fixed an issue with color picker not working in forward
- Fixed an issue where reseting HDLight do not reset all of its parameters
- Fixed shader compile warning in DebugLightVolumes.shader

### Changed
- Changed default reflection probe to be 256x256x6 and array size to be 64
- Removed dependence on the NdotL for thickness evaluation for translucency (based on artist's input)
- Increased the precision when comparing Planar or HD reflection probe volumes
- Remove various GC alloc in C#. Slightly better performance

## [3.2.0-preview] - 2018-01-01

### Added
- Added a luminance meter in the debug menu
- Added support of Light, reflection probe, emissive material, volume settings related to lighting to Lighting explorer
- Added support for 16bit shadows

### Fixed
- Fix issue with package upgrading (HDRP resources asset is now versionned to worarkound package manager limitation)
- Fix HDReflectionProbe offset displayed in gizmo different than what is affected.
- Fix decals getting into a state where they could not be removed or disabled.
- Fix lux meter mode - The lux meter isn't affected by the sky anymore
- Fix area light size reset when multi-selected
- Fix filter pass number in HDUtils.BlitQuad
- Fix Lux meter mode that was applying SSS
- Fix planar reflections that were not working with tile/cluster (olbique matrix)
- Fix debug menu at runtime not working after nested prefab PR come to trunk
- Fix scrolling issue in density volume

### Changed
- Shader code refactor: Split MaterialUtilities file in two parts BuiltinUtilities (independent of FragInputs) and MaterialUtilities (Dependent of FragInputs)
- Change screen space shadow rendertarget format from ARGB32 to RG16

## [3.1.0-preview] - 2018-01-01

### Added
- Decal now support per channel selection mask. There is now two mode. One with BaseColor, Normal and Smoothness and another one more expensive with BaseColor, Normal, Smoothness, Metal and AO. Control is on HDRP Asset. This may require to launch an update script for old scene: 'Edit/Render Pipeline/Single step upgrade script/Upgrade all DecalMaterial MaskBlendMode'.
- Decal now supports depth bias for decal mesh, to prevent z-fighting
- Decal material now supports draw order for decal projectors
- Added LightLayers support (Base on mask from renderers name RenderingLayers and mask from light name LightLayers - if they match, the light apply) - cost an extra GBuffer in deferred (more bandwidth)
- When LightLayers is enabled, the AmbientOclusion is store in the GBuffer in deferred path allowing to avoid double occlusion with SSAO. In forward the double occlusion is now always avoided.
- Added the possibility to add an override transform on the camera for volume interpolation
- Added desired lux intensity and auto multiplier for HDRI sky
- Added an option to disable light by type in the debug menu
- Added gradient sky
- Split EmissiveColor and bakeDiffuseLighting in forward avoiding the emissiveColor to be affect by SSAO
- Added a volume to control indirect light intensity
- Added EV 100 intensity unit for area lights
- Added support for RendererPriority on Renderer. This allow to control order of transparent rendering manually. HDRP have now two stage of sorting for transparent in addition to bact to front. Material have a priority then Renderer have a priority.
- Add Coupling of (HD)Camera and HDAdditionalCameraData for reset and remove in inspector contextual menu of Camera
- Add Coupling of (HD)ReflectionProbe and HDAdditionalReflectionData for reset and remove in inspector contextual menu of ReflectoinProbe
- Add macro to forbid unity_ObjectToWorld/unity_WorldToObject to be use as it doesn't handle camera relative rendering
- Add opacity control on contact shadow

### Fixed
- Fixed an issue with PreIntegratedFGD texture being sometimes destroyed and not regenerated causing rendering to break
- PostProcess input buffers are not copied anymore on PC if the viewport size matches the final render target size
- Fixed an issue when manipulating a lot of decals, it was displaying a lot of errors in the inspector
- Fixed capture material with reflection probe
- Refactored Constant Buffers to avoid hitting the maximum number of bound CBs in some cases.
- Fixed the light range affecting the transform scale when changed.
- Snap to grid now works for Decal projector resizing.
- Added a warning for 128x128 cookie texture without mipmaps
- Replace the sampler used for density volumes for correct wrap mode handling

### Changed
- Move Render Pipeline Debug "Windows from Windows->General-> Render Pipeline debug windows" to "Windows from Windows->Analysis-> Render Pipeline debug windows"
- Update detail map formula for smoothness and albedo, goal it to bright and dark perceptually and scale factor is use to control gradient speed
- Refactor the Upgrade material system. Now a material can be update from older version at any time. Call Edit/Render Pipeline/Upgrade all Materials to newer version
- Change name EnableDBuffer to EnableDecals at several place (shader, hdrp asset...), this require a call to Edit/Render Pipeline/Upgrade all Materials to newer version to have up to date material.
- Refactor shader code: BakeLightingData structure have been replace by BuiltinData. Lot of shader code have been remove/change.
- Refactor shader code: All GBuffer are now handled by the deferred material. Mean ShadowMask and LightLayers are control by lit material in lit.hlsl and not outside anymore. Lot of shader code have been remove/change.
- Refactor shader code: Rename GetBakedDiffuseLighting to ModifyBakedDiffuseLighting. This function now handle lighting model for transmission too. Lux meter debug mode is factor outisde.
- Refactor shader code: GetBakedDiffuseLighting is not call anymore in GBuffer or forward pass, including the ConvertSurfaceDataToBSDFData and GetPreLightData, this is done in ModifyBakedDiffuseLighting now
- Refactor shader code: Added a backBakeDiffuseLighting to BuiltinData to handle lighting for transmission
- Refactor shader code: Material must now call InitBuiltinData (Init all to zero + init bakeDiffuseLighting and backBakeDiffuseLighting ) and PostInitBuiltinData

## [3.0.0-preview] - 2018-01-01

### Fixed
- Fixed an issue with distortion that was using previous frame instead of current frame
- Fixed an issue where disabled light where not upgrade correctly to the new physical light unit system introduce in 2.0.5-preview

### Changed
- Update assembly definitions to output assemblies that match Unity naming convention (Unity.*).

## [2.0.5-preview] - 2018-01-01

### Added
- Add option supportDitheringCrossFade on HDRP Asset to allow to remove shader variant during player build if needed
- Add contact shadows for punctual lights (in additional shadow settings), only one light is allowed to cast contact shadows at the same time and so at each frame a dominant light is choosed among all light with contact shadows enabled.
- Add PCSS shadow filter support (from SRP Core)
- Exposed shadow budget parameters in HDRP asset
- Add an option to generate an emissive mesh for area lights (currently rectangle light only). The mesh fits the size, intensity and color of the light.
- Add an option to the HDRP asset to increase the resolution of volumetric lighting.
- Add additional ligth unit support for punctual light (Lumens, Candela) and area lights (Lumens, Luminance)
- Add dedicated Gizmo for the box Influence volume of HDReflectionProbe / PlanarReflectionProbe

### Changed
- Re-enable shadow mask mode in debug view
- SSS and Transmission code have been refactored to be able to share it between various material. Guidelines are in SubsurfaceScattering.hlsl
- Change code in area light with LTC for Lit shader. Magnitude is now take from FGD texture instead of a separate texture
- Improve camera relative rendering: We now apply camera translation on the model matrix, so before the TransformObjectToWorld(). Note: unity_WorldToObject and unity_ObjectToWorld must never be used directly.
- Rename positionWS to positionRWS (Camera relative world position) at a lot of places (mainly in interpolator and FragInputs). In case of custom shader user will be required to update their code.
- Rename positionWS, capturePositionWS, proxyPositionWS, influencePositionWS to positionRWS, capturePositionRWS, proxyPositionRWS, influencePositionRWS (Camera relative world position) in LightDefinition struct.
- Improve the quality of trilinear filtering of density volume textures.
- Improve UI for HDReflectionProbe / PlanarReflectionProbe

### Fixed
- Fixed a shader preprocessor issue when compiling DebugViewMaterialGBuffer.shader against Metal target
- Added a temporary workaround to Lit.hlsl to avoid broken lighting code with Metal/AMD
- Fixed issue when using more than one volume texture mask with density volumes.
- Fixed an error which prevented volumetric lighting from working if no density volumes with 3D textures were present.
- Fix contact shadows applied on transmission
- Fix issue with forward opaque lit shader variant being removed by the shader preprocessor
- Fixed compilation errors on platforms with limited XRSetting support.
- Fixed apply range attenuation option on punctual light
- Fixed issue with color temperature not take correctly into account with static lighting
- Don't display fog when diffuse lighting, specular lighting, or lux meter debug mode are enabled.

## [2.0.4-preview] - 2018-01-01

### Fixed
- Fix issue when disabling rough refraction and building a player. Was causing a crash.

## [2.0.3-preview] - 2018-01-01

### Added
- Increased debug color picker limit up to 260k lux

## [2.0.2-preview] - 2018-01-01

### Added
- Add Light -> Planar Reflection Probe command
- Added a false color mode in rendering debug
- Add support for mesh decals
- Add flag to disable projector decals on transparent geometry to save performance and decal texture atlas space
- Add ability to use decal diffuse map as mask only
- Add visualize all shadow masks in lighting debug
- Add export of normal and roughness buffer for forwardOnly and when in supportOnlyForward mode for forward
- Provide a define in lit.hlsl (FORWARD_MATERIAL_READ_FROM_WRITTEN_NORMAL_BUFFER) when output buffer normal is used to read the normal and roughness instead of caclulating it (can save performance, but lower quality due to compression)
- Add color swatch to decal material

### Changed
- Change Render -> Planar Reflection creation to 3D Object -> Mirror
- Change "Enable Reflector" name on SpotLight to "Angle Affect Intensity"
- Change prototype of BSDFData ConvertSurfaceDataToBSDFData(SurfaceData surfaceData) to BSDFData ConvertSurfaceDataToBSDFData(uint2 positionSS, SurfaceData surfaceData)

### Fixed
- Fix issue with StackLit in deferred mode with deferredDirectionalShadow due to GBuffer not being cleared. Gbuffer is still not clear and issue was fix with the new Output of normal buffer.
- Fixed an issue where interpolation volumes were not updated correctly for reflection captures.
- Fixed an exception in Light Loop settings UI

## [2.0.1-preview] - 2018-01-01

### Added
- Add stripper of shader variant when building a player. Save shader compile time.
- Disable per-object culling that was executed in C++ in HD whereas it was not used (Optimization)
- Enable texture streaming debugging (was not working before 2018.2)
- Added Screen Space Reflection with Proxy Projection Model
- Support correctly scene selection for alpha tested object
- Add per light shadow mask mode control (i.e shadow mask distance and shadow mask). It use the option NonLightmappedOnly
- Add geometric filtering to Lit shader (allow to reduce specular aliasing)
- Add shortcut to create DensityVolume and PlanarReflection in hierarchy
- Add a DefaultHDMirrorMaterial material for PlanarReflection
- Added a script to be able to upgrade material to newer version of HDRP
- Removed useless duplication of ForwardError passes.
- Add option to not compile any DEBUG_DISPLAY shader in the player (Faster build) call Support Runtime Debug display

### Changed
- Changed SupportForwardOnly to SupportOnlyForward in render pipeline settings
- Changed versioning variable name in HDAdditionalXXXData from m_version to version
- Create unique name when creating a game object in the rendering menu (i.e Density Volume(2))
- Re-organize various files and folder location to clean the repository
- Change Debug windows name and location. Now located at:  Windows -> General -> Render Pipeline Debug

### Removed
- Removed GlobalLightLoopSettings.maxPlanarReflectionProbes and instead use value of GlobalLightLoopSettings.planarReflectionProbeCacheSize
- Remove EmissiveIntensity parameter and change EmissiveColor to be HDR (Matching Builtin Unity behavior) - Data need to be updated - Launch Edit -> Single Step Upgrade Script -> Upgrade all Materials emissionColor

### Fixed
- Fix issue with LOD transition and instancing
- Fix discrepency between object motion vector and camera motion vector
- Fix issue with spot and dir light gizmo axis not highlighted correctly
- Fix potential crash while register debug windows inputs at startup
- Fix warning when creating Planar reflection
- Fix specular lighting debug mode (was rendering black)
- Allow projector decal with null material to allow to configure decal when HDRP is not set
- Decal atlas texture offset/scale is updated after allocations (used to be before so it was using date from previous frame)

## [0.0.0-preview] - 2018-01-01

### Added
- Configure the VolumetricLightingSystem code path to be on by default
- Trigger a build exception when trying to build an unsupported platform
- Introduce the VolumetricLightingController component, which can (and should) be placed on the camera, and allows one to control the near and the far plane of the V-Buffer (volumetric "froxel" buffer) along with the depth distribution (from logarithmic to linear)
- Add 3D texture support for DensityVolumes
- Add a better mapping of roughness to mipmap for planar reflection
- The VolumetricLightingSystem now uses RTHandles, which allows to save memory by sharing buffers between different cameras (history buffers are not shared), and reduce reallocation frequency by reallocating buffers only if the rendering resolution increases (and suballocating within existing buffers if the rendering resolution decreases)
- Add a Volumetric Dimmer slider to lights to control the intensity of the scattered volumetric lighting
- Add UV tiling and offset support for decals.
- Add mipmapping support for volume 3D mask textures

### Changed
- Default number of planar reflection change from 4 to 2
- Rename _MainDepthTexture to _CameraDepthTexture
- The VolumetricLightingController has been moved to the Interpolation Volume framework and now functions similarly to the VolumetricFog settings
- Update of UI of cookie, CubeCookie, Reflection probe and planar reflection probe to combo box
- Allow enabling/disabling shadows for area lights when they are set to baked.
- Hide applyRangeAttenuation and FadeDistance for directional shadow as they are not used

### Removed
- Remove Resource folder of PreIntegratedFGD and add the resource to RenderPipeline Asset

### Fixed
- Fix ConvertPhysicalLightIntensityToLightIntensity() function used when creating light from script to match HDLightEditor behavior
- Fix numerical issues with the default value of mean free path of volumetric fog
- Fix the bug preventing decals from coexisting with density volumes
- Fix issue with alpha tested geometry using planar/triplanar mapping not render correctly or flickering (due to being wrongly alpha tested in depth prepass)
- Fix meta pass with triplanar (was not handling correctly the normal)
- Fix preview when a planar reflection is present
- Fix Camera preview, it is now a Preview cameraType (was a SceneView)
- Fix handling unknown GPUShadowTypes in the shadow manager.
- Fix area light shapes sent as point lights to the baking backends when they are set to baked.
- Fix unnecessary division by PI for baked area lights.
- Fix line lights sent to the lightmappers. The backends don't support this light type.
- Fix issue with shadow mask framesettings not correctly taken into account when shadow mask is enabled for lighting.
- Fix directional light and shadow mask transition, they are now matching making smooth transition
- Fix banding issues caused by high intensity volumetric lighting
- Fix the debug window being emptied on SRP asset reload
- Fix issue with debug mode not correctly clearing the GBuffer in editor after a resize
- Fix issue with ResetMaterialKeyword not resetting correctly ToggleOff/Roggle Keyword
- Fix issue with motion vector not render correctly if there is no depth prepass in deferred

## [0.0.0-preview] - 2018-01-01

### Added
- Screen Space Refraction projection model (Proxy raycasting, HiZ raymarching)
- Screen Space Refraction settings as volume component
- Added buffered frame history per camera
- Port Global Density Volumes to the Interpolation Volume System.
- Optimize ImportanceSampleLambert() to not require the tangent frame.
- Generalize SampleVBuffer() to handle different sampling and reconstruction methods.
- Improve the quality of volumetric lighting reprojection.
- Optimize Morton Order code in the Subsurface Scattering pass.
- Planar Reflection Probe support roughness (gaussian convolution of captured probe)
- Use an atlas instead of a texture array for cluster transparent decals
- Add a debug view to visualize the decal atlas
- Only store decal textures to atlas if decal is visible, debounce out of memory decal atlas warning.
- Add manipulator gizmo on decal to improve authoring workflow
- Add a minimal StackLit material (work in progress, this version can be used as template to add new material)

### Changed
- EnableShadowMask in FrameSettings (But shadowMaskSupport still disable by default)
- Forced Planar Probe update modes to (Realtime, Every Update, Mirror Camera)
- Screen Space Refraction proxy model uses the proxy of the first environment light (Reflection probe/Planar probe) or the sky
- Moved RTHandle static methods to RTHandles
- Renamed RTHandle to RTHandleSystem.RTHandle
- Move code for PreIntegratedFDG (Lit.shader) into its dedicated folder to be share with other material
- Move code for LTCArea (Lit.shader) into its dedicated folder to be share with other material

### Removed
- Removed Planar Probe mirror plane position and normal fields in inspector, always display mirror plane and normal gizmos

### Fixed
- Fix fog flags in scene view is now taken into account
- Fix sky in preview windows that were disappearing after a load of a new level
- Fix numerical issues in IntersectRayAABB().
- Fix alpha blending of volumetric lighting with transparent objects.
- Fix the near plane of the V-Buffer causing out-of-bounds look-ups in the clustered data structure.
- Depth and color pyramid are properly computed and sampled when the camera renders inside a viewport of a RTHandle.
- Fix decal atlas debug view to work correctly when shadow atlas view is also enabled
- Fix TransparentSSR with non-rendergraph.
- Fix shader compilation warning on SSR compute shader.<|MERGE_RESOLUTION|>--- conflicted
+++ resolved
@@ -27,9 +27,6 @@
 - Fixed skybox for ortho cameras.
 - Fixed model import by adding additional data if needed.
 - Fix screen being over-exposed when changing very different skies.
-<<<<<<< HEAD
-- Fix multiple any hit occuring on transparent objects (case 1294927).
-=======
 - VFX: Debug material view were rendering pink for albedo. (case 1290752)
 - VFX: Debug material view incorrect depth test. (case 1293291)
 - VFX: Fixed LPPV with lit particles in deferred (case 1293608)
@@ -38,7 +35,7 @@
 - Fix issue with Depth of Field CoC debug view.
 - Fixed an issue where first frame of SSAO could exhibit ghosting artefacts.
 - Fixed an issue with the mipmap generation internal format after rendering format change.
->>>>>>> 09c97df9
+- Fixed multiple any hit occuring on transparent objects (case 1294927).
 
 ### Changed
 - Changed Window/Render Pipeline/HD Render Pipeline Wizard to Window/Rendering/HDRP Wizard
