# Changelog
All notable changes to this package will be documented in this file.

The format is based on [Keep a Changelog](http://keepachangelog.com/en/1.0.0/)
and this project adheres to [Semantic Versioning](http://semver.org/spec/v2.0.0.html).

## [10.1.0] - 2019-08-04

### Added
- Added an option to have only the metering mask displayed in the debug mode.
- Added a new mode to cluster visualization debug where users can see a slice instead of the cluster on opaque objects.
- Added ray traced reflection support for the render graph version of the pipeline.
- Added render graph support of RTAO and required denoisers.
- Added render graph support of RTGI.
- Added support of RTSSS and Recursive Rendering in the render graph mode.
- Added support of RT and screen space shadow for render graph.
- Added tooltips with the full name of the (graphics) compositor properties to properly show large names that otherwise are clipped by the UI (case 1263590)
- Added error message if a callback AOV allocation fail
- Added marker for all AOV request operation on GPU
- Added remapping options for Depth Pyramid debug view mode
- Added an option to support AOV shader at runtime in HDRP settings (case 1265070)
- Added support of SSGI in the render graph mode.
- Added option for 11-11-10 format for cube reflection probes.
- Added an optional check in the HDRP DXR Wizard to verify 64 bits target architecture
- Added option to display timing stats in the debug menu as an average over 1 second. 
- Added a light unit slider to provide users more context when authoring physically based values.
- Added a way to check the normals through the material views.
- Added Simple mode to Earth Preset for PBR Sky
- Added the export of normals during the prepass for shadow matte for proper SSAO calculation.
- Added the usage of SSAO for shadow matte unlit shader graph.

### Fixed
- Fixed several issues with physically-based DoF (TAA ghosting of the CoC buffer, smooth layer transitions, etc)
- Fixed GPU hang on D3D12 on xbox. 
- Fixed game view artifacts on resizing when hardware dynamic resolution was enabled
- Fixed black line artifacts occurring when Lanczos upsampling was set for dynamic resolution
- Fixed Amplitude -> Min/Max parametrization conversion
- Fixed CoatMask block appearing when creating lit master node (case 1264632)
- Fixed issue with SceneEV100 debug mode indicator when rescaling the window.
- Fixed issue with PCSS filter being wrong on first frame. 
- Fixed issue with emissive mesh for area light not appearing in playmode if Reload Scene option is disabled in Enter Playmode Settings.
- Fixed issue when Reflection Probes are set to OnEnable and are never rendered if the probe is enabled when the camera is farther than the probe fade distance. 
- Fixed issue with sun icon being clipped in the look dev window. 
- Fixed error about layers when disabling emissive mesh for area lights.
- Fixed issue when the user deletes the composition graph or .asset in runtime (case 1263319)
- Fixed assertion failure when changing resolution to compositor layers after using AOVs (case 1265023) 
- Fixed flickering layers in graphics compositor (case 1264552)
- Fixed issue causing the editor field not updating the disc area light radius.
- Fixed issues that lead to cookie atlas to be updated every frame even if cached data was valid.
- Fixed an issue where world space UI was not emitted for reflection cameras in HDRP
- Fixed an issue with cookie texture atlas that would cause realtime textures to always update in the atlas even when the content did not change.
- Fixed an issue where only one of the two lookdev views would update when changing the default lookdev volume profile.
- Fixed a bug related to light cluster invalidation.
- Fixed shader warning in DofGather (case 1272931)
- Fixed AOV export of depth buffer which now correctly export linear depth (case 1265001)
- Fixed issue that caused the decal atlas to not be updated upon changing of the decal textures content.
- Fixed "Screen position out of view frustum" error when camera is at exactly the planar reflection probe location.
- Fixed Amplitude -> Min/Max parametrization conversion
- Fixed issue that allocated a small cookie for normal spot lights.
- Fixed issue when undoing a change in diffuse profile list after deleting the volume profile.
- Fixed custom pass re-ordering and removing.
- Fixed TAA issue and hardware dynamic resolution.
- Fixed a static lighting flickering issue caused by having an active planar probe in the scene while rendering inspector preview.
- Fixed an issue where even when set to OnDemand, the sky lighting would still be updated when changing sky parameters.
- Fixed an error message trigerred when a mesh has more than 32 sub-meshes (case 1274508).
- Fixed RTGI getting noisy for grazying angle geometry (case 1266462).
- Fixed an issue with TAA history management on pssl.
- Fixed the global illumination volume override having an unwanted advanced mode (case 1270459).
- Fixed screen space shadow option displayed on directional shadows while they shouldn't (case 1270537).
- Fixed the handling of undo and redo actions in the graphics compositor (cases 1268149, 1266212, 1265028)
- Fixed issue with composition graphs that include virtual textures, cubemaps and other non-2D textures (cases 1263347, 1265638).
- Fixed issues when selecting a new composition graph or setting it to None (cases 1263350, 1266202)
- Fixed ArgumentNullException when saving shader graphs after removing the compositor from the scene (case 1268658)
- Fixed issue with updating the compositor output when not in play mode (case 1266216)
- Fixed warning with area mesh (case 1268379)
- Fixed issue with diffusion profile not being updated upon reset of the editor. 
- Fixed an issue that lead to corrupted refraction in some scenarios on xbox.
- Fixed for light loop scalarization not happening. 
- Fixed issue with stencil not being set in rendergraph mode.
- Fixed for post process being overridable in reflection probes even though it is not supported.
- Fixed RTGI in performance mode when light layers are enabled on the asset.
- Fixed SSS materials appearing black in matcap mode.
- Fixed a collision in the interaction of RTR and RTGI.
- Fix for lookdev toggling renderers that are set to non editable or are hidden in the inspector.
- Fixed issue with mipmap debug mode not properly resetting full screen mode (and viceversa). 
- Added unsupported message when using tile debug mode with MSAA.
- Fixed SSGI compilation issues on PS4.
- Fixed "Screen position out of view frustum" error when camera is on exactly the planar reflection probe plane.
- Workaround issue that caused objects using eye shader to not be rendered on xbox.
- Fixed GC allocation when using XR single-pass test mode.
- Fixed text in cascades shadow split being truncated.
- Fixed rendering of custom passes in the Custom Pass Volume inspector
- Force probe to render again if first time was during async shader compilation to avoid having cyan objects.
- Fixed for lookdev library field not being refreshed upon opening a library from the environment library inspector.
- Fixed serialization issue with matcap scale intensity.
- Close Add Override popup of Volume Inspector when the popup looses focus (case 1258571)
- Light quality setting for contact shadow set to on for High quality by default.
- Fixed an exception thrown when closing the look dev because there is no active SRP anymore.
- Fixed alignment of framesettings in HDRP Default Settings
- Fixed an exception thrown when closing the look dev because there is no active SRP anymore.
- Fixed an issue where entering playmode would close the LookDev window.
- Fixed Cutoff not working properly with ray tracing shaders default and SG (case 1261292).
- Fixed shader compilation issue with Hair shader and debug display mode
- Fixed cubemap static preview not updated when the asset is imported.
- Fixed wizard DXR setup on non-DXR compatible devices.
- Fixed Custom Post Processes affecting preview cameras.
- Fixed issue with lens distortion breaking rendering.
<<<<<<< HEAD
- Fixed issue with box light not visible if range is below one and range attenuation is off.
=======
- Fixed save popup appearing twice due to HDRP wizard.
- Fixed error when changing planar probe resolution.
- Fixed the dependecy of FrameSettings (MSAA, ClearGBuffer, DepthPrepassWithDeferred) (case 1277620).
- Fixed the usage of GUIEnable for volume components (case 1280018).
- Fixed the diffusion profile becoming invalid when hitting the reset (case 1269462).
- Fixed issue with MSAA resolve killing the alpha channel.
- Fixed a warning in materialevalulation
- Fixed an error when building the player.
>>>>>>> a8d6a7d8

### Changed
- Preparation pass for RTSSShadows to be supported by render graph.
- Add tooltips with the full name of the (graphics) compositor properties to properly show large names that otherwise are clipped by the UI (case 1263590)
- Composition profile .asset files cannot be manually edited/reset by users (to avoid breaking things - case 1265631)
- Preparation pass for RTSSShadows to be supported by render graph.
- Changed the way the ray tracing property is displayed on the material (QOL 1265297).
- Exposed lens attenuation mode in default settings and remove it as a debug mode.
- Composition layers without any sub layers are now cleared to black to avoid confusion (case 1265061).
- Slight reduction of VGPR used by area light code.
- Changed thread group size for contact shadows (save 1.1ms on PS4)
- Make sure distortion stencil test happens before pixel shader is run.
- Small optimization that allows to skip motion vector prepping when the whole wave as velocity of 0.
- Improved performance to avoid generating coarse stencil buffer when not needed.
- Remove HTile generation for decals (faster without).
- Improving SSGI Filtering and fixing a blend issue with RTGI.
- Changed the Trackball UI so that it allows explicit numeric values.
- Reduce the G-buffer footprint of anisotropic materials
- Moved SSGI out of preview.
- Skip an unneeded depth buffer copy on consoles. 
- Replaced the Density Volume Texture Tool with the new 3D Texture Importer.
- Rename Raytracing Node to Raytracing Quality Keyword and rename high and low inputs as default and raytraced. All raytracing effects now use the raytraced mode but path tracing.
- Moved diffusion profile list to the HDRP default settings panel.
- Skip biquadratic resampling of vbuffer when volumetric fog filtering is enabled.
- Optimized Grain and sRGB Dithering.
- On platforms that allow it skip the first mip of the depth pyramid and compute it alongside the depth buffer used for low res transparents.
- When trying to install the local configuration package, if another one is already present the user is now asked whether they want to keep it or not.
- Improved MSAA color resolve to fix issues when very bright and very dark samples are resolved together.

## [10.0.0] - 2019-06-10

### Added
- Ray tracing support for VR single-pass
- Added sharpen filter shader parameter and UI for TemporalAA to control image quality instead of hardcoded value
- Added frame settings option for custom post process and custom passes as well as custom color buffer format option.
- Add check in wizard on SRP Batcher enabled.
- Added default implementations of OnPreprocessMaterialDescription for FBX, Obj, Sketchup and 3DS file formats.
- Added custom pass fade radius
- Added after post process injection point for custom passes
- Added basic alpha compositing support - Alpha is available afterpostprocess when using FP16 buffer format.
- Added falloff distance on Reflection Probe and Planar Reflection Probe
- Added Backplate projection from the HDRISky
- Added Shadow Matte in UnlitMasterNode, which only received shadow without lighting
- Added hability to name LightLayers in HDRenderPipelineAsset
- Added a range compression factor for Reflection Probe and Planar Reflection Probe to avoid saturation of colors.
- Added path tracing support for directional, point and spot lights, as well as emission from Lit and Unlit.
- Added non temporal version of SSAO.
- Added more detailed ray tracing stats in the debug window
- Added Disc area light (bake only)
- Added a warning in the material UI to prevent transparent + subsurface-scattering combination.
- Added XR single-pass setting into HDRP asset
- Added a penumbra tint option for lights
- Added support for depth copy with XR SDK
- Added debug setting to Render Pipeline Debug Window to list the active XR views
- Added an option to filter the result of the volumetric lighting (off by default).
- Added a transmission multiplier for directional lights
- Added XR single-pass test mode to Render Pipeline Debug Window
- Added debug setting to Render Pipeline Window to list the active XR views
- Added a new refraction mode for the Lit shader (thin). Which is a box refraction with small thickness values
- Added the code to support Barn Doors for Area Lights based on a shaderconfig option.
- Added HDRPCameraBinder property binder for Visual Effect Graph
- Added "Celestial Body" controls to the Directional Light
- Added new parameters to the Physically Based Sky
- Added Reflections to the DXR Wizard
- Added the possibility to have ray traced colored and semi-transparent shadows on directional lights.
- Added a check in the custom post process template to throw an error if the default shader is not found.
- Exposed the debug overlay ratio in the debug menu.
- Added a separate frame settings for tonemapping alongside color grading.
- Added the receive fog option in the material UI for ShaderGraphs.
- Added a public virtual bool in the custom post processes API to specify if a post processes should be executed in the scene view.
- Added a menu option that checks scene issues with ray tracing. Also removed the previously existing warning at runtime.
- Added Contrast Adaptive Sharpen (CAS) Upscaling effect.
- Added APIs to update probe settings at runtime.
- Added documentation for the rayTracingSupported method in HDRP
- Added user-selectable format for the post processing passes.
- Added support for alpha channel in some post-processing passes (DoF, TAA, Uber).
- Added warnings in FrameSettings inspector when using DXR and atempting to use Asynchronous Execution.
- Exposed Stencil bits that can be used by the user.
- Added history rejection based on velocity of intersected objects for directional, point and spot lights.
- Added a affectsVolumetric field to the HDAdditionalLightData API to know if light affects volumetric fog.
- Add OS and Hardware check in the Wizard fixes for DXR.
- Added option to exclude camera motion from motion blur.
- Added semi-transparent shadows for point and spot lights.
- Added support for semi-transparent shadow for unlit shader and unlit shader graph.
- Added the alpha clip enabled toggle to the material UI for all HDRP shader graphs.
- Added Material Samples to explain how to use the lit shader features
- Added an initial implementation of ray traced sub surface scattering
- Added AssetPostprocessors and Shadergraphs to handle Arnold Standard Surface and 3DsMax Physical material import from FBX.
- Added support for Smoothness Fade start work when enabling ray traced reflections.
- Added Contact shadow, Micro shadows and Screen space refraction API documentation.
- Added script documentation for SSR, SSAO (ray tracing), GI, Light Cluster, RayTracingSettings, Ray Counters, etc.
- Added path tracing support for refraction and internal reflections.
- Added support for Thin Refraction Model and Lit's Clear Coat in Path Tracing.
- Added the Tint parameter to Sky Colored Fog.
- Added of Screen Space Reflections for Transparent materials
- Added a fallback for ray traced area light shadows in case the material is forward or the lit mode is forward.
- Added a new debug mode for light layers.
- Added an "enable" toggle to the SSR volume component.
- Added support for anisotropic specular lobes in path tracing.
- Added support for alpha clipping in path tracing.
- Added support for light cookies in path tracing.
- Added support for transparent shadows in path tracing.
- Added support for iridescence in path tracing.
- Added support for background color in path tracing.
- Added a path tracing test to the test suite.
- Added a warning and workaround instructions that appear when you enable XR single-pass after the first frame with the XR SDK.
- Added the exposure sliders to the planar reflection probe preview
- Added support for subsurface scattering in path tracing.
- Added a new mode that improves the filtering of ray traced shadows (directional, point and spot) based on the distance to the occluder.
- Added support of cookie baking and add support on Disc light.
- Added support for fog attenuation in path tracing.
- Added a new debug panel for volumes
- Added XR setting to control camera jitter for temporal effects
- Added an error message in the DrawRenderers custom pass when rendering opaque objects with an HDRP asset in DeferredOnly mode.
- Added API to enable proper recording of path traced scenes (with the Unity recorder or other tools).
- Added support for fog in Recursive rendering, ray traced reflections and ray traced indirect diffuse.
- Added an alpha blend option for recursive rendering
- Added support for stack lit for ray tracing effects.
- Added support for hair for ray tracing effects.
- Added support for alpha to coverage for HDRP shaders and shader graph
- Added support for Quality Levels to Subsurface Scattering.
- Added option to disable XR rendering on the camera settings.
- Added support for specular AA from geometric curvature in AxF
- Added support for baked AO (no input for now) in AxF
- Added an info box to warn about depth test artifacts when rendering object twice in custom passes with MSAA.
- Added a frame setting for alpha to mask.
- Added support for custom passes in the AOV API
- Added Light decomposition lighting debugging modes and support in AOV
- Added exposure compensation to Fixed exposure mode
- Added support for rasterized area light shadows in StackLit
- Added support for texture-weighted automatic exposure
- Added support for POM for emissive map
- Added alpha channel support in motion blur pass.
- Added the HDRP Compositor Tool (in Preview).
- Added a ray tracing mode option in the HDRP asset that allows to override and shader stripping.
- Added support for arbitrary resolution scaling of Volumetric Lighting to the Fog volume component.
- Added range attenuation for box-shaped spotlights.
- Added scenes for hair and fabric and decals with material samples
- Added fabric materials and textures
- Added information for fabric materials in fabric scene
- Added a DisplayInfo attribute to specify a name override and a display order for Volume Component fields (used only in default inspector for now).
- Added Min distance to contact shadows.
- Added support for Depth of Field in path tracing (by sampling the lens aperture).
- Added an API in HDRP to override the camera within the rendering of a frame (mainly for custom pass).
- Added a function (HDRenderPipeline.ResetRTHandleReferenceSize) to reset the reference size of RTHandle systems.
- Added support for AxF measurements importing into texture resources tilings.
- Added Layer parameter on Area Light to modify Layer of generated Emissive Mesh
- Added a flow map parameter to HDRI Sky
- Implemented ray traced reflections for transparent objects.
- Add a new parameter to control reflections in recursive rendering.
- Added an initial version of SSGI.
- Added Virtual Texturing cache settings to control the size of the Streaming Virtual Texturing caches.
- Added back-compatibility with builtin stereo matrices.
- Added CustomPassUtils API to simplify Blur, Copy and DrawRenderers custom passes.
- Added Histogram guided automatic exposure.
- Added few exposure debug modes.
- Added support for multiple path-traced views at once (e.g., scene and game views).
- Added support for 3DsMax's 2021 Simplified Physical Material from FBX files in the Model Importer.
- Added custom target mid grey for auto exposure.
- Added CustomPassUtils API to simplify Blur, Copy and DrawRenderers custom passes.
- Added an API in HDRP to override the camera within the rendering of a frame (mainly for custom pass).
- Added more custom pass API functions, mainly to render objects from another camera.
- Added support for transparent Unlit in path tracing.
- Added a minimal lit used for RTGI in peformance mode.
- Added procedural metering mask that can follow an object
- Added presets quality settings for RTAO and RTGI.
- Added an override for the shadow culling that allows better directional shadow maps in ray tracing effects (RTR, RTGI, RTSSS and RR).
- Added a Cloud Layer volume override.
- Added Fast Memory support for platform that support it.
- Added CPU and GPU timings for ray tracing effects.
- Added support to combine RTSSS and RTGI (1248733).
- Added IES Profile support for Point, Spot and Rectangular-Area lights
- Added support for multiple mapping modes in AxF.
- Add support of lightlayers on indirect lighting controller
- Added compute shader stripping.
- Added Cull Mode option for opaque materials and ShaderGraphs. 
- Added scene view exposure override.
- Added support for exposure curve remapping for min/max limits.
- Added presets for ray traced reflections.
- Added final image histogram debug view (both luminance and RGB).
- Added an example texture and rotation to the Cloud Layer volume override.
- Added an option to extend the camera culling for skinned mesh animation in ray tracing effects (1258547).
- Added decal layer system similar to light layer. Mesh will receive a decal when both decal layer mask matches.
- Added shader graph nodes for rendering a complex eye shader.
- Added more controls to contact shadows and increased quality in some parts. 
- Added a physically based option in DoF volume.
- Added API to check if a Camera, Light or ReflectionProbe is compatible with HDRP.
- Added path tracing test scene for normal mapping.
- Added missing API documentation.
- Remove CloudLayer
- Added quad overdraw and vertex density debug modes.

### Fixed
- fix when saved HDWizard window tab index out of range (1260273)
- Fix when rescale probe all direction below zero (1219246)
- Update documentation of HDRISky-Backplate, precise how to have Ambient Occlusion on the Backplate
- Sorting, undo, labels, layout in the Lighting Explorer.
- Fixed sky settings and materials in Shader Graph Samples package
- Fix/workaround a probable graphics driver bug in the GTAO shader.
- Fixed Hair and PBR shader graphs double sided modes
- Fixed an issue where updating an HDRP asset in the Quality setting panel would not recreate the pipeline.
- Fixed issue with point lights being considered even when occupying less than a pixel on screen (case 1183196)
- Fix a potential NaN source with iridescence (case 1183216)
- Fixed issue of spotlight breaking when minimizing the cone angle via the gizmo (case 1178279)
- Fixed issue that caused decals not to modify the roughness in the normal buffer, causing SSR to not behave correctly (case 1178336)
- Fixed lit transparent refraction with XR single-pass rendering
- Removed extra jitter for TemporalAA in VR
- Fixed ShaderGraph time in main preview
- Fixed issue on some UI elements in HDRP asset not expanding when clicking the arrow (case 1178369)
- Fixed alpha blending in custom post process
- Fixed the modification of the _AlphaCutoff property in the material UI when exposed with a ShaderGraph parameter.
- Fixed HDRP test `1218_Lit_DiffusionProfiles` on Vulkan.
- Fixed an issue where building a player in non-dev mode would generate render target error logs every frame
- Fixed crash when upgrading version of HDRP
- Fixed rendering issues with material previews
- Fixed NPE when using light module in Shuriken particle systems (1173348).
- Refresh cached shadow on editor changes
- Fixed light supported units caching (1182266)
- Fixed an issue where SSAO (that needs temporal reprojection) was still being rendered when Motion Vectors were not available (case 1184998)
- Fixed a nullref when modifying the height parameters inside the layered lit shader UI.
- Fixed Decal gizmo that become white after exiting play mode
- Fixed Decal pivot position to behave like a spotlight
- Fixed an issue where using the LightingOverrideMask would break sky reflection for regular cameras
- Fix DebugMenu FrameSettingsHistory persistency on close
- Fix DensityVolume, ReflectionProbe aned PlanarReflectionProbe advancedControl display
- Fix DXR scene serialization in wizard
- Fixed an issue where Previews would reallocate History Buffers every frame
- Fixed the SetLightLayer function in HDAdditionalLightData setting the wrong light layer
- Fix error first time a preview is created for planar
- Fixed an issue where SSR would use an incorrect roughness value on ForwardOnly (StackLit, AxF, Fabric, etc.) materials when the pipeline is configured to also allow deferred Lit.
- Fixed issues with light explorer (cases 1183468, 1183269)
- Fix dot colors in LayeredLit material inspector
- Fix undo not resetting all value when undoing the material affectation in LayerLit material
- Fix for issue that caused gizmos to render in render textures (case 1174395)
- Fixed the light emissive mesh not updated when the light was disabled/enabled
- Fixed light and shadow layer sync when setting the HDAdditionalLightData.lightlayersMask property
- Fixed a nullref when a custom post process component that was in the HDRP PP list is removed from the project
- Fixed issue that prevented decals from modifying specular occlusion (case 1178272).
- Fixed exposure of volumetric reprojection
- Fixed multi selection support for Scalable Settings in lights
- Fixed font shaders in test projects for VR by using a Shader Graph version
- Fixed refresh of baked cubemap by incrementing updateCount at the end of the bake (case 1158677).
- Fixed issue with rectangular area light when seen from the back
- Fixed decals not affecting lightmap/lightprobe
- Fixed zBufferParams with XR single-pass rendering
- Fixed moving objects not rendered in custom passes
- Fixed abstract classes listed in the + menu of the custom pass list
- Fixed custom pass that was rendered in previews
- Fixed precision error in zero value normals when applying decals (case 1181639)
- Fixed issue that triggered No Scene Lighting view in game view as well (case 1156102)
- Assign default volume profile when creating a new HDRP Asset
- Fixed fov to 0 in planar probe breaking the projection matrix (case 1182014)
- Fixed bugs with shadow caching
- Reassign the same camera for a realtime probe face render request to have appropriate history buffer during realtime probe rendering.
- Fixed issue causing wrong shading when normal map mode is Object space, no normal map is set, but a detail map is present (case 1143352)
- Fixed issue with decal and htile optimization
- Fixed TerrainLit shader compilation error regarding `_Control0_TexelSize` redefinition (case 1178480).
- Fixed warning about duplicate HDRuntimeReflectionSystem when configuring play mode without domain reload.
- Fixed an editor crash when multiple decal projectors were selected and some had null material
- Added all relevant fix actions to FixAll button in Wizard
- Moved FixAll button on top of the Wizard
- Fixed an issue where fog color was not pre-exposed correctly
- Fix priority order when custom passes are overlapping
- Fix cleanup not called when the custom pass GameObject is destroyed
- Replaced most instances of GraphicsSettings.renderPipelineAsset by GraphicsSettings.currentRenderPipeline. This should fix some parameters not working on Quality Settings overrides.
- Fixed an issue with Realtime GI not working on upgraded projects.
- Fixed issue with screen space shadows fallback texture was not set as a texture array.
- Fixed Pyramid Lights bounding box
- Fixed terrain heightmap default/null values and epsilons
- Fixed custom post-processing effects breaking when an abstract class inherited from `CustomPostProcessVolumeComponent`
- Fixed XR single-pass rendering in Editor by using ShaderConfig.s_XrMaxViews to allocate matrix array
- Multiple different skies rendered at the same time by different cameras are now handled correctly without flickering
- Fixed flickering issue happening when different volumes have shadow settings and multiple cameras are present.
- Fixed issue causing planar probes to disappear if there is no light in the scene.
- Fixed a number of issues with the prefab isolation mode (Volumes leaking from the main scene and reflection not working properly)
- Fixed an issue with fog volume component upgrade not working properly
- Fixed Spot light Pyramid Shape has shadow artifacts on aspect ratio values lower than 1
- Fixed issue with AO upsampling in XR
- Fixed camera without HDAdditionalCameraData component not rendering
- Removed the macro ENABLE_RAYTRACING for most of the ray tracing code
- Fixed prefab containing camera reloading in loop while selected in the Project view
- Fixed issue causing NaN wheh the Z scale of an object is set to 0.
- Fixed DXR shader passes attempting to render before pipeline loaded
- Fixed black ambient sky issue when importing a project after deleting Library.
- Fixed issue when upgrading a Standard transparent material (case 1186874)
- Fixed area light cookies not working properly with stack lit
- Fixed material render queue not updated when the shader is changed in the material inspector.
- Fixed a number of issues with full screen debug modes not reseting correctly when setting another mutually exclusive mode
- Fixed compile errors for platforms with no VR support
- Fixed an issue with volumetrics and RTHandle scaling (case 1155236)
- Fixed an issue where sky lighting might be updated uselessly
- Fixed issue preventing to allow setting decal material to none (case 1196129)
- Fixed XR multi-pass decals rendering
- Fixed several fields on Light Inspector that not supported Prefab overrides
- Fixed EOL for some files
- Fixed scene view rendering with volumetrics and XR enabled
- Fixed decals to work with multiple cameras
- Fixed optional clear of GBuffer (Was always on)
- Fixed render target clears with XR single-pass rendering
- Fixed HDRP samples file hierarchy
- Fixed Light units not matching light type
- Fixed QualitySettings panel not displaying HDRP Asset
- Fixed black reflection probes the first time loading a project
- Fixed y-flip in scene view with XR SDK
- Fixed Decal projectors do not immediately respond when parent object layer mask is changed in editor.
- Fixed y-flip in scene view with XR SDK
- Fixed a number of issues with Material Quality setting
- Fixed the transparent Cull Mode option in HD unlit master node settings only visible if double sided is ticked.
- Fixed an issue causing shadowed areas by contact shadows at the edge of far clip plane if contact shadow length is very close to far clip plane.
- Fixed editing a scalable settings will edit all loaded asset in memory instead of targetted asset.
- Fixed Planar reflection default viewer FOV
- Fixed flickering issues when moving the mouse in the editor with ray tracing on.
- Fixed the ShaderGraph main preview being black after switching to SSS in the master node settings
- Fixed custom fullscreen passes in VR
- Fixed camera culling masks not taken in account in custom pass volumes
- Fixed object not drawn in custom pass when using a DrawRenderers with an HDRP shader in a build.
- Fixed injection points for Custom Passes (AfterDepthAndNormal and BeforePreRefraction were missing)
- Fixed a enum to choose shader tags used for drawing objects (DepthPrepass or Forward) when there is no override material.
- Fixed lit objects in the BeforePreRefraction, BeforeTransparent and BeforePostProcess.
- Fixed the None option when binding custom pass render targets to allow binding only depth or color.
- Fixed custom pass buffers allocation so they are not allocated if they're not used.
- Fixed the Custom Pass entry in the volume create asset menu items.
- Fixed Prefab Overrides workflow on Camera.
- Fixed alignment issue in Preset for Camera.
- Fixed alignment issue in Physical part for Camera.
- Fixed FrameSettings multi-edition.
- Fixed a bug happening when denoising multiple ray traced light shadows
- Fixed minor naming issues in ShaderGraph settings
- VFX: Removed z-fight glitches that could appear when using deferred depth prepass and lit quad primitives
- VFX: Preserve specular option for lit outputs (matches HDRP lit shader)
- Fixed an issue with Metal Shader Compiler and GTAO shader for metal
- Fixed resources load issue while upgrading HDRP package.
- Fix LOD fade mask by accounting for field of view
- Fixed spot light missing from ray tracing indirect effects.
- Fixed a UI bug in the diffusion profile list after fixing them from the wizard.
- Fixed the hash collision when creating new diffusion profile assets.
- Fixed a light leaking issue with box light casting shadows (case 1184475)
- Fixed Cookie texture type in the cookie slot of lights (Now displays a warning because it is not supported).
- Fixed a nullref that happens when using the Shuriken particle light module
- Fixed alignment in Wizard
- Fixed text overflow in Wizard's helpbox
- Fixed Wizard button fix all that was not automatically grab all required fixes
- Fixed VR tab for MacOS in Wizard
- Fixed local config package workflow in Wizard
- Fixed issue with contact shadows shifting when MSAA is enabled.
- Fixed EV100 in the PBR sky
- Fixed an issue In URP where sometime the camera is not passed to the volume system and causes a null ref exception (case 1199388)
- Fixed nullref when releasing HDRP with custom pass disabled
- Fixed performance issue derived from copying stencil buffer.
- Fixed an editor freeze when importing a diffusion profile asset from a unity package.
- Fixed an exception when trying to reload a builtin resource.
- Fixed the light type intensity unit reset when switching the light type.
- Fixed compilation error related to define guards and CreateLayoutFromXrSdk()
- Fixed documentation link on CustomPassVolume.
- Fixed player build when HDRP is in the project but not assigned in the graphic settings.
- Fixed an issue where ambient probe would be black for the first face of a baked reflection probe
- VFX: Fixed Missing Reference to Visual Effect Graph Runtime Assembly
- Fixed an issue where rendering done by users in EndCameraRendering would be executed before the main render loop.
- Fixed Prefab Override in main scope of Volume.
- Fixed alignment issue in Presset of main scope of Volume.
- Fixed persistence of ShowChromeGizmo and moved it to toolbar for coherency in ReflectionProbe and PlanarReflectionProbe.
- Fixed Alignement issue in ReflectionProbe and PlanarReflectionProbe.
- Fixed Prefab override workflow issue in ReflectionProbe and PlanarReflectionProbe.
- Fixed empty MoreOptions and moved AdvancedManipulation in a dedicated location for coherency in ReflectionProbe and PlanarReflectionProbe.
- Fixed Prefab override workflow issue in DensityVolume.
- Fixed empty MoreOptions and moved AdvancedManipulation in a dedicated location for coherency in DensityVolume.
- Fix light limit counts specified on the HDRP asset
- Fixed Quality Settings for SSR, Contact Shadows and Ambient Occlusion volume components
- Fixed decalui deriving from hdshaderui instead of just shaderui
- Use DelayedIntField instead of IntField for scalable settings
- Fixed init of debug for FrameSettingsHistory on SceneView camera
- Added a fix script to handle the warning 'referenced script in (GameObject 'SceneIDMap') is missing'
- Fix Wizard load when none selected for RenderPipelineAsset
- Fixed TerrainLitGUI when per-pixel normal property is not present.
- Fixed rendering errors when enabling debug modes with custom passes
- Fix an issue that made PCSS dependent on Atlas resolution (not shadow map res)
- Fixing a bug whith histories when n>4 for ray traced shadows
- Fixing wrong behavior in ray traced shadows for mesh renderers if their cast shadow is shadow only or double sided
- Only tracing rays for shadow if the point is inside the code for spotlight shadows
- Only tracing rays if the point is inside the range for point lights
- Fixing ghosting issues when the screen space shadow  indexes change for a light with ray traced shadows
- Fixed an issue with stencil management and Xbox One build that caused corrupted output in deferred mode.
- Fixed a mismatch in behavior between the culling of shadow maps and ray traced point and spot light shadows
- Fixed recursive ray tracing not working anymore after intermediate buffer refactor.
- Fixed ray traced shadow denoising not working (history rejected all the time).
- Fixed shader warning on xbox one
- Fixed cookies not working for spot lights in ray traced reflections, ray traced GI and recursive rendering
- Fixed an inverted handling of CoatSmoothness for SSR in StackLit.
- Fixed missing distortion inputs in Lit and Unlit material UI.
- Fixed issue that propagated NaNs across multiple frames through the exposure texture.
- Fixed issue with Exclude from TAA stencil ignored.
- Fixed ray traced reflection exposure issue.
- Fixed issue with TAA history not initialising corretly scale factor for first frame
- Fixed issue with stencil test of material classification not using the correct Mask (causing false positive and bad performance with forward material in deferred)
- Fixed issue with History not reset when chaning antialiasing mode on camera
- Fixed issue with volumetric data not being initialized if default settings have volumetric and reprojection off.
- Fixed ray tracing reflection denoiser not applied in tier 1
- Fixed the vibility of ray tracing related methods.
- Fixed the diffusion profile list not saved when clicking the fix button in the material UI.
- Fixed crash when pushing bounce count higher than 1 for ray traced GI or reflections
- Fixed PCSS softness scale so that it better match ray traced reference for punctual lights.
- Fixed exposure management for the path tracer
- Fixed AxF material UI containing two advanced options settings.
- Fixed an issue where cached sky contexts were being destroyed wrongly, breaking lighting in the LookDev
- Fixed issue that clamped PCSS softness too early and not after distance scale.
- Fixed fog affect transparent on HD unlit master node
- Fixed custom post processes re-ordering not saved.
- Fixed NPE when using scalable settings
- Fixed an issue where PBR sky precomputation was reset incorrectly in some cases causing bad performance.
- Fixed a bug due to depth history begin overriden too soon
- Fixed CustomPassSampleCameraColor scale issue when called from Before Transparent injection point.
- Fixed corruption of AO in baked probes.
- Fixed issue with upgrade of projects that still had Very High as shadow filtering quality.
- Fixed issue that caused Distortion UI to appear in Lit.
- Fixed several issues with decal duplicating when editing them.
- Fixed initialization of volumetric buffer params (1204159)
- Fixed an issue where frame count was incorrectly reset for the game view, causing temporal processes to fail.
- Fixed Culling group was not disposed error.
- Fixed issues on some GPU that do not support gathers on integer textures.
- Fixed an issue with ambient probe not being initialized for the first frame after a domain reload for volumetric fog.
- Fixed the scene visibility of decal projectors and density volumes
- Fixed a leak in sky manager.
- Fixed an issue where entering playmode while the light editor is opened would produce null reference exceptions.
- Fixed the debug overlay overlapping the debug menu at runtime.
- Fixed an issue with the framecount when changing scene.
- Fixed errors that occurred when using invalid near and far clip plane values for planar reflections.
- Fixed issue with motion blur sample weighting function.
- Fixed motion vectors in MSAA.
- Fixed sun flare blending (case 1205862).
- Fixed a lot of issues related to ray traced screen space shadows.
- Fixed memory leak caused by apply distortion material not being disposed.
- Fixed Reflection probe incorrectly culled when moving its parent (case 1207660)
- Fixed a nullref when upgrading the Fog volume components while the volume is opened in the inspector.
- Fix issues where decals on PS4 would not correctly write out the tile mask causing bits of the decal to go missing.
- Use appropriate label width and text content so the label is completely visible
- Fixed an issue where final post process pass would not output the default alpha value of 1.0 when using 11_11_10 color buffer format.
- Fixed SSR issue after the MSAA Motion Vector fix.
- Fixed an issue with PCSS on directional light if punctual shadow atlas was not allocated.
- Fixed an issue where shadow resolution would be wrong on the first face of a baked reflection probe.
- Fixed issue with PCSS softness being incorrect for cascades different than the first one.
- Fixed custom post process not rendering when using multiple HDRP asset in quality settings
- Fixed probe gizmo missing id (case 1208975)
- Fixed a warning in raytracingshadowfilter.compute
- Fixed issue with AO breaking with small near plane values.
- Fixed custom post process Cleanup function not called in some cases.
- Fixed shader warning in AO code.
- Fixed a warning in simpledenoiser.compute
- Fixed tube and rectangle light culling to use their shape instead of their range as a bounding box.
- Fixed caused by using gather on a UINT texture in motion blur.
- Fix issue with ambient occlusion breaking when dynamic resolution is active.
- Fixed some possible NaN causes in Depth of Field.
- Fixed Custom Pass nullref due to the new Profiling Sample API changes
- Fixed the black/grey screen issue on after post process Custom Passes in non dev builds.
- Fixed particle lights.
- Improved behavior of lights and probe going over the HDRP asset limits.
- Fixed issue triggered when last punctual light is disabled and more than one camera is used.
- Fixed Custom Pass nullref due to the new Profiling Sample API changes
- Fixed the black/grey screen issue on after post process Custom Passes in non dev builds.
- Fixed XR rendering locked to vsync of main display with Standalone Player.
- Fixed custom pass cleanup not called at the right time when using multiple volumes.
- Fixed an issue on metal with edge of decal having artifact by delaying discard of fragments during decal projection
- Fixed various shader warning
- Fixing unnecessary memory allocations in the ray tracing cluster build
- Fixed duplicate column labels in LightEditor's light tab
- Fixed white and dark flashes on scenes with very high or very low exposure when Automatic Exposure is being used.
- Fixed an issue where passing a null ProfilingSampler would cause a null ref exception.
- Fixed memory leak in Sky when in matcap mode.
- Fixed compilation issues on platform that don't support VR.
- Fixed migration code called when we create a new HDRP asset.
- Fixed RemoveComponent on Camera contextual menu to not remove Camera while a component depend on it.
- Fixed an issue where ambient occlusion and screen space reflections editors would generate null ref exceptions when HDRP was not set as the current pipeline.
- Fixed a null reference exception in the probe UI when no HDRP asset is present.
- Fixed the outline example in the doc (sampling range was dependent on screen resolution)
- Fixed a null reference exception in the HDRI Sky editor when no HDRP asset is present.
- Fixed an issue where Decal Projectors created from script where rotated around the X axis by 90°.
- Fixed frustum used to compute Density Volumes visibility when projection matrix is oblique.
- Fixed a null reference exception in Path Tracing, Recursive Rendering and raytraced Global Illumination editors when no HDRP asset is present.
- Fix for NaNs on certain geometry with Lit shader -- [case 1210058](https://fogbugz.unity3d.com/f/cases/1210058/)
- Fixed an issue where ambient occlusion and screen space reflections editors would generate null ref exceptions when HDRP was not set as the current pipeline.
- Fixed a null reference exception in the probe UI when no HDRP asset is present.
- Fixed the outline example in the doc (sampling range was dependent on screen resolution)
- Fixed a null reference exception in the HDRI Sky editor when no HDRP asset is present.
- Fixed an issue where materials newly created from the contextual menu would have an invalid state, causing various problems until it was edited.
- Fixed transparent material created with ZWrite enabled (now it is disabled by default for new transparent materials)
- Fixed mouseover on Move and Rotate tool while DecalProjector is selected.
- Fixed wrong stencil state on some of the pixel shader versions of deferred shader.
- Fixed an issue where creating decals at runtime could cause a null reference exception.
- Fixed issue that displayed material migration dialog on the creation of new project.
- Fixed various issues with time and animated materials (cases 1210068, 1210064).
- Updated light explorer with latest changes to the Fog and fixed issues when no visual environment was present.
- Fixed not handleling properly the recieve SSR feature with ray traced reflections
- Shadow Atlas is no longer allocated for area lights when they are disabled in the shader config file.
- Avoid MRT Clear on PS4 as it is not implemented yet.
- Fixed runtime debug menu BitField control.
- Fixed the radius value used for ray traced directional light.
- Fixed compilation issues with the layered lit in ray tracing shaders.
- Fixed XR autotests viewport size rounding
- Fixed mip map slider knob displayed when cubemap have no mipmap
- Remove unnecessary skip of material upgrade dialog box.
- Fixed the profiling sample mismatch errors when enabling the profiler in play mode
- Fixed issue that caused NaNs in reflection probes on consoles.
- Fixed adjusting positive axis of Blend Distance slides the negative axis in the density volume component.
- Fixed the blend of reflections based on the weight.
- Fixed fallback for ray traced reflections when denoising is enabled.
- Fixed error spam issue with terrain detail terrainDetailUnsupported (cases 1211848)
- Fixed hardware dynamic resolution causing cropping/scaling issues in scene view (case 1158661)
- Fixed Wizard check order for `Hardware and OS` and `Direct3D12`
- Fix AO issue turning black when Far/Near plane distance is big.
- Fixed issue when opening lookdev and the lookdev volume have not been assigned yet.
- Improved memory usage of the sky system.
- Updated label in HDRP quality preference settings (case 1215100)
- Fixed Decal Projector gizmo not undoing properly (case 1216629)
- Fix a leak in the denoising of ray traced reflections.
- Fixed Alignment issue in Light Preset
- Fixed Environment Header in LightingWindow
- Fixed an issue where hair shader could write garbage in the diffuse lighting buffer, causing NaNs.
- Fixed an exposure issue with ray traced sub-surface scattering.
- Fixed runtime debug menu light hierarchy None not doing anything.
- Fixed the broken ShaderGraph preview when creating a new Lit graph.
- Fix indentation issue in preset of LayeredLit material.
- Fixed minor issues with cubemap preview in the inspector.
- Fixed wrong build error message when building for android on mac.
- Fixed an issue related to denoising ray trace area shadows.
- Fixed wrong build error message when building for android on mac.
- Fixed Wizard persistency of Direct3D12 change on domain reload.
- Fixed Wizard persistency of FixAll on domain reload.
- Fixed Wizard behaviour on domain reload.
- Fixed a potential source of NaN in planar reflection probe atlas.
- Fixed an issue with MipRatio debug mode showing _DebugMatCapTexture not being set.
- Fixed missing initialization of input params in Blit for VR.
- Fix Inf source in LTC for area lights.
- Fix issue with AO being misaligned when multiple view are visible.
- Fix issue that caused the clamp of camera rotation motion for motion blur to be ineffective.
- Fixed issue with AssetPostprocessors dependencies causing models to be imported twice when upgrading the package version.
- Fixed culling of lights with XR SDK
- Fixed memory stomp in shadow caching code, leading to overflow of Shadow request array and runtime errors.
- Fixed an issue related to transparent objects reading the ray traced indirect diffuse buffer
- Fixed an issue with filtering ray traced area lights when the intensity is high or there is an exposure.
- Fixed ill-formed include path in Depth Of Field shader.
- Fixed shader graph and ray tracing after the shader target PR.
- Fixed a bug in semi-transparent shadows (object further than the light casting shadows)
- Fix state enabled of default volume profile when in package.
- Fixed removal of MeshRenderer and MeshFilter on adding Light component.
- Fixed Ray Traced SubSurface Scattering not working with ray traced area lights
- Fixed Ray Traced SubSurface Scattering not working in forward mode.
- Fixed a bug in debug light volumes.
- Fixed a bug related to ray traced area light shadow history.
- Fixed an issue where fog sky color mode could sample NaNs in the sky cubemap.
- Fixed a leak in the PBR sky renderer.
- Added a tooltip to the Ambient Mode parameter in the Visual Envionment volume component.
- Static lighting sky now takes the default volume into account (this fixes discrepancies between baked and realtime lighting).
- Fixed a leak in the sky system.
- Removed MSAA Buffers allocation when lit shader mode is set to "deferred only".
- Fixed invalid cast for realtime reflection probes (case 1220504)
- Fixed invalid game view rendering when disabling all cameras in the scene (case 1105163)
- Hide reflection probes in the renderer components.
- Fixed infinite reload loop while displaying Light's Shadow's Link Light Layer in Inspector of Prefab Asset.
- Fixed the culling was not disposed error in build log.
- Fixed the cookie atlas size and planar atlas size being too big after an upgrade of the HDRP asset.
- Fixed transparent SSR for shader graph.
- Fixed an issue with emissive light meshes not being in the RAS.
- Fixed DXR player build
- Fixed the HDRP asset migration code not being called after an upgrade of the package
- Fixed draw renderers custom pass out of bound exception
- Fixed the PBR shader rendering in deferred
- Fixed some typos in debug menu (case 1224594)
- Fixed ray traced point and spot lights shadows not rejecting istory when semi-transparent or colored.
- Fixed a warning due to StaticLightingSky when reloading domain in some cases.
- Fixed the MaxLightCount being displayed when the light volume debug menu is on ColorAndEdge.
- Fixed issue with unclear naming of debug menu for decals.
- Fixed z-fighting in scene view when scene lighting is off (case 1203927)
- Fixed issue that prevented cubemap thumbnails from rendering (only on D3D11 and Metal).
- Fixed ray tracing with VR single-pass
- Fix an exception in ray tracing that happens if two LOD levels are using the same mesh renderer.
- Fixed error in the console when switching shader to decal in the material UI.
- Fixed an issue with refraction model and ray traced recursive rendering (case 1198578).
- Fixed an issue where a dynamic sky changing any frame may not update the ambient probe.
- Fixed cubemap thumbnail generation at project load time.
- Fixed cubemap thumbnail generation at project load time. 
- Fixed XR culling with multiple cameras
- Fixed XR single-pass with Mock HMD plugin
- Fixed sRGB mismatch with XR SDK
- Fixed an issue where default volume would not update when switching profile.
- Fixed issue with uncached reflection probe cameras reseting the debug mode (case 1224601) 
- Fixed an issue where AO override would not override specular occlusion.
- Fixed an issue where Volume inspector might not refresh correctly in some cases.
- Fixed render texture with XR
- Fixed issue with resources being accessed before initialization process has been performed completely. 
- Half fixed shuriken particle light that cast shadows (only the first one will be correct)
- Fixed issue with atmospheric fog turning black if a planar reflection probe is placed below ground level. (case 1226588)
- Fixed custom pass GC alloc issue in CustomPassVolume.GetActiveVolumes().
- Fixed a bug where instanced shadergraph shaders wouldn't compile on PS4.
- Fixed an issue related to the envlightdatasrt not being bound in recursive rendering.
- Fixed shadow cascade tooltip when using the metric mode (case 1229232)
- Fixed how the area light influence volume is computed to match rasterization.
- Focus on Decal uses the extends of the projectors
- Fixed usage of light size data that are not available at runtime.
- Fixed the depth buffer copy made before custom pass after opaque and normal injection point.
- Fix for issue that prevented scene from being completely saved when baked reflection probes are present and lighting is set to auto generate.
- Fixed drag area width at left of Light's intensity field in Inspector.
- Fixed light type resolution when performing a reset on HDAdditionalLightData (case 1220931)
- Fixed reliance on atan2 undefined behavior in motion vector debug shader.
- Fixed an usage of a a compute buffer not bound (1229964)
- Fixed an issue where changing the default volume profile from another inspector would not update the default volume editor.
- Fix issues in the post process system with RenderTexture being invalid in some cases, causing rendering problems.
- Fixed an issue where unncessarily serialized members in StaticLightingSky component would change each time the scene is changed.
- Fixed a weird behavior in the scalable settings drawing when the space becomes tiny (1212045).
- Fixed a regression in the ray traced indirect diffuse due to the new probe system.
- Fix for range compression factor for probes going negative (now clamped to positive values).
- Fixed path validation when creating new volume profile (case 1229933)
- Fixed a bug where Decal Shader Graphs would not recieve reprojected Position, Normal, or Bitangent data. (1239921)
- Fix reflection hierarchy for CARPAINT in AxF.
- Fix precise fresnel for delta lights for SVBRDF in AxF.
- Fixed the debug exposure mode for display sky reflection and debug view baked lighting
- Fixed MSAA depth resolve when there is no motion vectors
- Fixed various object leaks in HDRP.
- Fixed compile error with XR SubsystemManager.
- Fix for assertion triggering sometimes when saving a newly created lit shader graph (case 1230996)
- Fixed culling of planar reflection probes that change position (case 1218651)
- Fixed null reference when processing lightprobe (case 1235285)
- Fix issue causing wrong planar reflection rendering when more than one camera is present.
- Fix black screen in XR when HDRP package is present but not used.
- Fixed an issue with the specularFGD term being used when the material has a clear coat (lit shader).
- Fixed white flash happening with auto-exposure in some cases (case 1223774)
- Fixed NaN which can appear with real time reflection and inf value
- Fixed an issue that was collapsing the volume components in the HDRP default settings
- Fixed warning about missing bound decal buffer
- Fixed shader warning on Xbox for ResolveStencilBuffer.compute. 
- Fixed PBR shader ZTest rendering in deferred.
- Replaced commands incompatible with async compute in light list build process.
- Diffusion Profile and Material references in HDRP materials are now correctly exported to unity packages. Note that the diffusion profile or the material references need to be edited once before this can work properly.
- Fix MaterialBalls having same guid issue
- Fix spelling and grammatical errors in material samples
- Fixed unneeded cookie texture allocation for cone stop lights.
- Fixed scalarization code for contact shadows.
- Fixed volume debug in playmode
- Fixed issue when toggling anything in HDRP asset that will produce an error (case 1238155)
- Fixed shader warning in PCSS code when using Vulkan.
- Fixed decal that aren't working without Metal and Ambient Occlusion option enabled.
- Fixed an error about procedural sky being logged by mistake.
- Fixed shadowmask UI now correctly showing shadowmask disable
- Made more explicit the warning about raytracing and asynchronous compute. Also fixed the condition in which it appears.
- Fixed a null ref exception in static sky when the default volume profile is invalid.
- DXR: Fixed shader compilation error with shader graph and pathtracer
- Fixed SceneView Draw Modes not being properly updated after opening new scene view panels or changing the editor layout.
- VFX: Removed irrelevant queues in render queue selection from HDRP outputs
- VFX: Motion Vector are correctly renderered with MSAA [Case 1240754](https://issuetracker.unity3d.com/product/unity/issues/guid/1240754/)
- Fixed a cause of NaN when a normal of 0-length is generated (usually via shadergraph). 
- Fixed issue with screen-space shadows not enabled properly when RT is disabled (case 1235821)
- Fixed a performance issue with stochastic ray traced area shadows.
- Fixed cookie texture not updated when changing an import settings (srgb for example).
- Fixed flickering of the game/scene view when lookdev is running.
- Fixed issue with reflection probes in realtime time mode with OnEnable baking having wrong lighting with sky set to dynamic (case 1238047).
- Fixed transparent motion vectors not working when in MSAA.
- Fix error when removing DecalProjector from component contextual menu (case 1243960)
- Fixed issue with post process when running in RGBA16 and an object with additive blending is in the scene.
- Fixed corrupted values on LayeredLit when using Vertex Color multiply mode to multiply and MSAA is activated. 
- Fix conflicts with Handles manipulation when performing a Reset in DecalComponent (case 1238833)
- Fixed depth prepass and postpass being disabled after changing the shader in the material UI.
- Fixed issue with sceneview camera settings not being saved after Editor restart.
- Fixed issue when switching back to custom sensor type in physical camera settings (case 1244350).
- Fixed a null ref exception when running playmode tests with the render pipeline debug window opened.
- Fixed some GCAlloc in the debug window.
- Fixed shader graphs not casting semi-transparent and color shadows (case 1242617)
- Fixed thin refraction mode not working properly.
- Fixed assert on tests caused by probe culling results being requested when culling did not happen. (case 1246169) 
- Fixed over consumption of GPU memory by the Physically Based Sky.
- Fixed an invalid rotation in Planar Reflection Probe editor display, that was causing an error message (case 1182022)
- Put more information in Camera background type tooltip and fixed inconsistent exposure behavior when changing bg type.
- Fixed issue that caused not all baked reflection to be deleted upon clicking "Clear Baked Data" in the lighting menu (case 1136080)
- Fixed an issue where asset preview could be rendered white because of static lighting sky.
- Fixed an issue where static lighting was not updated when removing the static lighting sky profile.
- Fixed the show cookie atlas debug mode not displaying correctly when enabling the clear cookie atlas option.
- Fixed various multi-editing issues when changing Emission parameters.
- Fixed error when undo a Reflection Probe removal in a prefab instance. (case 1244047)
- Fixed Microshadow not working correctly in deferred with LightLayers
- Tentative fix for missing include in depth of field shaders.
- Fixed the light overlap scene view draw mode (wasn't working at all).
- Fixed taaFrameIndex and XR tests 4052 and 4053
- Fixed the prefab integration of custom passes (Prefab Override Highlight not working as expected).
- Cloned volume profile from read only assets are created in the root of the project. (case 1154961)
- Fixed Wizard check on default volume profile to also check it is not the default one in package.
- Fix erroneous central depth sampling in TAA.
- Fixed light layers not correctly disabled when the lightlayers is set to Nothing and Lightlayers isn't enabled in HDRP Asset
- Fixed issue with Model Importer materials falling back to the Legacy default material instead of HDRP's default material when import happens at Editor startup.
- Fixed a wrong condition in CameraSwitcher, potentially causing out of bound exceptions.
- Fixed an issue where editing the Look Dev default profile would not reflect directly in the Look Dev window.
- Fixed a bug where the light list is not cleared but still used when resizing the RT.
- Fixed exposure debug shader with XR single-pass rendering.
- Fixed issues with scene view and transparent motion vectors.
- Fixed black screens for linux/HDRP (1246407)
- Fixed a vulkan and metal warning in the SSGI compute shader.
- Fixed an exception due to the color pyramid not allocated when SSGI is enabled.
- Fixed an issue with the first Depth history was incorrectly copied.
- Fixed path traced DoF focusing issue
- Fix an issue with the half resolution Mode (performance)
- Fix an issue with the color intensity of emissive for performance rtgi
- Fixed issue with rendering being mostly broken when target platform disables VR. 
- Workaround an issue caused by GetKernelThreadGroupSizes  failing to retrieve correct group size. 
- Fix issue with fast memory and rendergraph. 
- Fixed transparent motion vector framesetting not sanitized.
- Fixed wrong order of post process frame settings.
- Fixed white flash when enabling SSR or SSGI.
- The ray traced indrect diffuse and RTGI were combined wrongly with the rest of the lighting (1254318).
- Fixed an exception happening when using RTSSS without using RTShadows.
- Fix inconsistencies with transparent motion vectors and opaque by allowing camera only transparent motion vectors.
- Fix reflection probe frame settings override
- Fixed certain shadow bias artifacts present in volumetric lighting (case 1231885).
- Fixed area light cookie not updated when switch the light type from a spot that had a cookie.
- Fixed issue with dynamic resolution updating when not in play mode.
- Fixed issue with Contrast Adaptive Sharpening upsample mode and preview camera.
- Fix issue causing blocky artifacts when decals affect metallic and are applied on material with specular color workflow.
- Fixed issue with depth pyramid generation and dynamic resolution.
- Fixed an issue where decals were duplicated in prefab isolation mode.
- Fixed an issue where rendering preview with MSAA might generate render graph errors.
- Fixed compile error in PS4 for planar reflection filtering.
- Fixed issue with blue line in prefabs for volume mode.
- Fixing the internsity being applied to RTAO too early leading to unexpected results (1254626).
- Fix issue that caused sky to incorrectly render when using a custom projection matrix.
- Fixed null reference exception when using depth pre/post pass in shadergraph with alpha clip in the material.
- Appropriately constraint blend distance of reflection probe while editing with the inspector (case 1248931)
- Fixed AxF handling of roughness for Blinn-Phong type materials
- Fixed AxF UI errors when surface type is switched to transparent
- Fixed a serialization issue, preventing quality level parameters to undo/redo and update scene view on change.
- Fixed an exception occuring when a camera doesn't have an HDAdditionalCameraData (1254383).
- Fixed ray tracing with XR single-pass.
- Fixed warning in HDAdditionalLightData OnValidate (cases 1250864, 1244578)
- Fixed a bug related to denoising ray traced reflections.
- Fixed nullref in the layered lit material inspector.
- Fixed an issue where manipulating the color wheels in a volume component would reset the cursor every time.
- Fixed an issue where static sky lighting would not be updated for a new scene until it's reloaded at least once.
- Fixed culling for decals when used in prefabs and edited in context.
- Force to rebake probe with missing baked texture. (1253367)
- Fix supported Mac platform detection to handle new major version (11.0) properly
- Fixed typo in the Render Pipeline Wizard under HDRP+VR
- Change transparent SSR name in frame settings to avoid clipping. 
- Fixed missing include guards in shadow hlsl files.
- Repaint the scene view whenever the scene exposure override is changed.
- Fixed an error when clearing the SSGI history texture at creation time (1259930).
- Fixed alpha to mask reset when toggling alpha test in the material UI.
- Fixed an issue where opening the look dev window with the light theme would make the window blink and eventually crash unity.
- Fixed fallback for ray tracing and light layers (1258837).
- Fixed Sorting Priority not displayed correctly in the DrawRenderers custom pass UI.
- Fixed glitch in Project settings window when selecting diffusion profiles in material section (case 1253090)
- Fixed issue with light layers bigger than 8 (and above the supported range). 
- Fixed issue with culling layer mask of area light's emissive mesh 
- Fixed overused the atlas for Animated/Render Target Cookies (1259930).
- Fixed errors when switching area light to disk shape while an area emissive mesh was displayed.
- Fixed default frame settings MSAA toggle for reflection probes (case 1247631)
- Fixed the transparent SSR dependency not being properly disabled according to the asset dependencies (1260271).
- Fixed issue with completely black AO on double sided materials when normal mode is set to None.
- Fixed UI drawing of the quaternion (1251235)
- Fix an issue with the quality mode and perf mode on RTR and RTGI and getting rid of unwanted nans (1256923).
- Fixed unitialized ray tracing resources when using non-default HDRP asset (case 1259467).
- Fixed overused the atlas for Animated/Render Target Cookies (1259930).
- Fixed sky asserts with XR multipass
- Fixed for area light not updating baked light result when modifying with gizmo.
- Fixed robustness issue with GetOddNegativeScale() in ray tracing, which was impacting normal mapping (1261160).
- Fixed regression where moving face of the probe gizmo was not moving its position anymore.
- Fixed XR single-pass macros in tessellation shaders.
- Fixed path-traced subsurface scattering mixing with diffuse and specular BRDFs (1250601).
- Fixed custom pass re-ordering issues.
- Improved robustness of normal mapping when scale is 0, and mapping is extreme (normals in or below the tangent plane).
- Fixed XR Display providers not getting zNear and zFar plane distances passed to them when in HDRP.
- Fixed rendering breaking when disabling tonemapping in the frame settings.
- Fixed issue with serialization of exposure modes in volume profiles not being consistent between HDRP versions (case 1261385).
- Fixed issue with duplicate names in newly created sub-layers in the graphics compositor (case 1263093).
- Remove MSAA debug mode when renderpipeline asset has no MSAA
- Fixed some post processing using motion vectors when they are disabled
- Fixed the multiplier of the environement lights being overriden with a wrong value for ray tracing (1260311).
- Fixed a series of exceptions happening when trying to load an asset during wizard execution (1262171).
- Fixed an issue with Stacklit shader not compiling correctly in player with debug display on (1260579)
- Fixed couple issues in the dependence of building the ray tracing acceleration structure.
- Fix sun disk intensity
- Fixed unwanted ghosting for smooth surfaces.
- Fixing an issue in the recursive rendering flag texture usage.
- Fixed a missing dependecy for choosing to evaluate transparent SSR.
- Fixed issue that failed compilation when XR is disabled.
- Fixed a compilation error in the IES code.
- Fixed issue with dynamic resolution handler when no OnResolutionChange callback is specified. 
- Fixed multiple volumes, planar reflection, and decal projector position when creating them from the menu.
- Reduced the number of global keyword used in deferredTile.shader
- Fixed incorrect processing of Ambient occlusion probe (9% error was introduced)
- Fixed multiedition of framesettings drop down (case 1270044)
- Fixed planar probe gizmo

### Changed
- Improve MIP selection for decals on Transparents
- Color buffer pyramid is not allocated anymore if neither refraction nor distortion are enabled
- Rename Emission Radius to Radius in UI in Point, Spot
- Angular Diameter parameter for directional light is no longuer an advanced property
- DXR: Remove Light Radius and Angular Diamater of Raytrace shadow. Angular Diameter and Radius are used instead.
- Remove MaxSmoothness parameters from UI for point, spot and directional light. The MaxSmoothness is now deduce from Radius Parameters
- DXR: Remove the Ray Tracing Environement Component. Add a Layer Mask to the ray Tracing volume components to define which objects are taken into account for each effect.
- Removed second cubemaps used for shadowing in lookdev
- Disable Physically Based Sky below ground
- Increase max limit of area light and reflection probe to 128
- Change default texture for detailmap to grey
- Optimize Shadow RT load on Tile based architecture platforms.
- Improved quality of SSAO.
- Moved RequestShadowMapRendering() back to public API.
- Update HDRP DXR Wizard with an option to automatically clone the hdrp config package and setup raytracing to 1 in shaders file.
- Added SceneSelection pass for TerrainLit shader.
- Simplified Light's type API regrouping the logic in one place (Check type in HDAdditionalLightData)
- The support of LOD CrossFade (Dithering transition) in master nodes now required to enable it in the master node settings (Save variant)
- Improved shadow bias, by removing constant depth bias and substituting it with slope-scale bias.
- Fix the default stencil values when a material is created from a SSS ShaderGraph.
- Tweak test asset to be compatible with XR: unlit SG material for canvas and double-side font material
- Slightly tweaked the behaviour of bloom when resolution is low to reduce artifacts.
- Hidden fields in Light Inspector that is not relevant while in BakingOnly mode.
- Changed parametrization of PCSS, now softness is derived from angular diameter (for directional lights) or shape radius (for point/spot lights) and min filter size is now in the [0..1] range.
- Moved the copy of the geometry history buffers to right after the depth mip chain generation.
- Rename "Luminance" to "Nits" in UX for physical light unit
- Rename FrameSettings "SkyLighting" to "SkyReflection"
- Reworked XR automated tests
- The ray traced screen space shadow history for directional, spot and point lights is discarded if the light transform has changed.
- Changed the behavior for ray tracing in case a mesh renderer has both transparent and opaque submeshes.
- Improve history buffer management
- Replaced PlayerSettings.virtualRealitySupported with XRGraphics.tryEnable.
- Remove redundant FrameSettings RealTimePlanarReflection
- Improved a bit the GC calls generated during the rendering.
- Material update is now only triggered when the relevant settings are touched in the shader graph master nodes
- Changed the way Sky Intensity (on Sky volume components) is handled. It's now a combo box where users can choose between Exposure, Multiplier or Lux (for HDRI sky only) instead of both multiplier and exposure being applied all the time. Added a new menu item to convert old profiles.
- Change how method for specular occlusions is decided on inspector shader (Lit, LitTesselation, LayeredLit, LayeredLitTessellation)
- Unlocked SSS, SSR, Motion Vectors and Distortion frame settings for reflections probes.
- Hide unused LOD settings in Quality Settings legacy window.
- Reduced the constrained distance for temporal reprojection of ray tracing denoising
- Removed shadow near plane from the Directional Light Shadow UI.
- Improved the performances of custom pass culling.
- The scene view camera now replicates the physical parameters from the camera tagged as "MainCamera".
- Reduced the number of GC.Alloc calls, one simple scene without plarnar / probes, it should be 0B.
- Renamed ProfilingSample to ProfilingScope and unified API. Added GPU Timings.
- Updated macros to be compatible with the new shader preprocessor.
- Ray tracing reflection temporal filtering is now done in pre-exposed space
- Search field selects the appropriate fields in both project settings panels 'HDRP Default Settings' and 'Quality/HDRP'
- Disabled the refraction and transmission map keywords if the material is opaque.
- Keep celestial bodies outside the atmosphere.
- Updated the MSAA documentation to specify what features HDRP supports MSAA for and what features it does not.
- Shader use for Runtime Debug Display are now correctly stripper when doing a release build
- Now each camera has its own Volume Stack. This allows Volume Parameters to be updated as early as possible and be ready for the whole frame without conflicts between cameras.
- Disable Async for SSR, SSAO and Contact shadow when aggregated ray tracing frame setting is on.
- Improved performance when entering play mode without domain reload by a factor of ~25
- Renamed the camera profiling sample to include the camera name
- Discarding the ray tracing history for AO, reflection, diffuse shadows and GI when the viewport size changes.
- Renamed the camera profiling sample to include the camera name
- Renamed the post processing graphic formats to match the new convention.
- The restart in Wizard for DXR will always be last fix from now on
- Refactoring pre-existing materials to share more shader code between rasterization and ray tracing.
- Setting a material's Refraction Model to Thin does not overwrite the Thickness and Transmission Absorption Distance anymore.
- Removed Wind textures from runtime as wind is no longer built into the pipeline
- Changed Shader Graph titles of master nodes to be more easily searchable ("HDRP/x" -> "x (HDRP)")
- Expose StartSinglePass() and StopSinglePass() as public interface for XRPass
- Replaced the Texture array for 2D cookies (spot, area and directional lights) and for planar reflections by an atlas.
- Moved the tier defining from the asset to the concerned volume components.
- Changing from a tier management to a "mode" management for reflection and GI and removing the ability to enable/disable deferred and ray bining (they are now implied by performance mode)
- The default FrameSettings for ScreenSpaceShadows is set to true for Camera in order to give a better workflow for DXR.
- Refactor internal usage of Stencil bits.
- Changed how the material upgrader works and added documentation for it.
- Custom passes now disable the stencil when overwriting the depth and not writing into it.
- Renamed the camera profiling sample to include the camera name
- Changed the way the shadow casting property of transparent and tranmissive materials is handeled for ray tracing.
- Changed inspector materials stencil setting code to have more sharing.
- Updated the default scene and default DXR scene and DefaultVolumeProfile.
- Changed the way the length parameter is used for ray traced contact shadows.
- Improved the coherency of PCSS blur between cascades.
- Updated VR checks in Wizard to reflect new XR System.
- Removing unused alpha threshold depth prepass and post pass for fabric shader graph.
- Transform result from CIE XYZ to sRGB color space in EvalSensitivity for iridescence.
- Moved BeginCameraRendering callback right before culling.
- Changed the visibility of the Indirect Lighting Controller component to public.
- Renamed the cubemap used for diffuse convolution to a more explicit name for the memory profiler.
- Improved behaviour of transmission color on transparent surfaces in path tracing.
- Light dimmer can now get values higher than one and was renamed to multiplier in the UI.
- Removed info box requesting volume component for Visual Environment and updated the documentation with the relevant information.
- Improved light selection oracle for light sampling in path tracing.
- Stripped ray tracing subsurface passes with ray tracing is not enabled.
- Remove LOD cross fade code for ray tracing shaders
- Removed legacy VR code
- Add range-based clipping to box lights (case 1178780)
- Improve area light culling (case 1085873)
- Light Hierarchy debug mode can now adjust Debug Exposure for visualizing high exposure scenes.
- Rejecting history for ray traced reflections based on a threshold evaluated on the neighborhood of the sampled history.
- Renamed "Environment" to "Reflection Probes" in tile/cluster debug menu.
- Utilities namespace is obsolete, moved its content to UnityEngine.Rendering (case 1204677)
- Obsolete Utilities namespace was removed, instead use UnityEngine.Rendering (case 1204677)
- Moved most of the compute shaders to the multi_compile API instead of multiple kernels.
- Use multi_compile API for deferred compute shader with shadow mask.
- Remove the raytracing rendering queue system to make recursive raytraced material work when raytracing is disabled
- Changed a few resources used by ray tracing shaders to be global resources (using register space1) for improved CPU performance.
- All custom pass volumes are now executed for one injection point instead of the first one.
- Hidden unsupported choice in emission in Materials
- Temporal Anti aliasing improvements.
- Optimized PrepareLightsForGPU (cost reduced by over 25%) and PrepareGPULightData (around twice as fast now).
- Moved scene view camera settings for HDRP from the preferences window to the scene view camera settings window.
- Updated shaders to be compatible with Microsoft's DXC.
- Debug exposure in debug menu have been replace to debug exposure compensation in EV100 space and is always visible.
- Further optimized PrepareLightsForGPU (3x faster with few shadows, 1.4x faster with a lot of shadows or equivalently cost reduced by 68% to 37%).
- Raytracing: Replaced the DIFFUSE_LIGHTING_ONLY multicompile by a uniform.
- Raytracing: Removed the dynamic lightmap multicompile.
- Raytracing: Remove the LOD cross fade multi compile for ray tracing.
- Cookie are now supported in lightmaper. All lights casting cookie and baked will now include cookie influence.
- Avoid building the mip chain a second time for SSR for transparent objects.
- Replaced "High Quality" Subsurface Scattering with a set of Quality Levels.
- Replaced "High Quality" Volumetric Lighting with "Screen Resolution Percentage" and "Volume Slice Count" on the Fog volume component.
- Merged material samples and shader samples
- Update material samples scene visuals
- Use multi_compile API for deferred compute shader with shadow mask.
- Made the StaticLightingSky class public so that users can change it by script for baking purpose.
- Shadowmask and realtime reflectoin probe property are hide in Quality settings
- Improved performance of reflection probe management when using a lot of probes.
- Ignoring the disable SSR flags for recursive rendering.
- Removed logic in the UI to disable parameters for contact shadows and fog volume components as it was going against the concept of the volume system.
- Fixed the sub surface mask not being taken into account when computing ray traced sub surface scattering.
- MSAA Within Forward Frame Setting is now enabled by default on Cameras when new Render Pipeline Asset is created
- Slightly changed the TAA anti-flicker mechanism so that it is more aggressive on almost static images (only on High preset for now).
- Changed default exposure compensation to 0.
- Refactored shadow caching system.
- Removed experimental namespace for ray tracing code.
- Increase limit for max numbers of lights in UX
- Removed direct use of BSDFData in the path tracing pass, delegated to the material instead.
- Pre-warm the RTHandle system to reduce the amount of memory allocations and the total memory needed at all points. 
- DXR: Only read the geometric attributes that are required using the share pass info and shader graph defines.
- DXR: Dispatch binned rays in 1D instead of 2D.
- Lit and LayeredLit tessellation cross lod fade don't used dithering anymore between LOD but fade the tessellation height instead. Allow a smoother transition
- Changed the way planar reflections are filtered in order to be a bit more "physically based".
- Increased path tracing BSDFs roughness range from [0.001, 0.999] to [0.00001, 0.99999].
- Changing the default SSGI radius for the all configurations.
- Changed the default parameters for quality RTGI to match expected behavior.
- Add color clear pass while rendering XR occlusion mesh to avoid leaks.
- Only use one texture for ray traced reflection upscaling.
- Adjust the upscale radius based on the roughness value.
- DXR: Changed the way the filter size is decided for directional, point and spot shadows.
- Changed the default exposure mode to "Automatic (Histogram)", along with "Limit Min" to -4 and "Limit Max" to 16.
- Replaced the default scene system with the builtin Scene Template feature.
- Changed extensions of shader CAS include files.
- Making the planar probe atlas's format match the color buffer's format.
- Removing the planarReflectionCacheCompressed setting from asset.
- SHADERPASS for TransparentDepthPrepass and TransparentDepthPostpass identification is using respectively SHADERPASS_TRANSPARENT_DEPTH_PREPASS and SHADERPASS_TRANSPARENT_DEPTH_POSTPASS
- Moved the Parallax Occlusion Mapping node into Shader Graph.
- Renamed the debug name from SSAO to ScreenSpaceAmbientOcclusion (1254974).
- Added missing tooltips and improved the UI of the aperture control (case 1254916).
- Fixed wrong tooltips in the Dof Volume (case 1256641).
- The `CustomPassLoadCameraColor` and `CustomPassSampleCameraColor` functions now returns the correct color buffer when used in after post process instead of the color pyramid (which didn't had post processes).
- PBR Sky now doesn't go black when going below sea level, but it instead freezes calculation as if on the horizon. 
- Fixed an issue with quality setting foldouts not opening when clicking on them (1253088).
- Shutter speed can now be changed by dragging the mouse over the UI label (case 1245007).
- Remove the 'Point Cube Size' for cookie, use the Cubemap size directly.
- VFXTarget with Unlit now allows EmissiveColor output to be consistent with HDRP unlit.
- Only building the RTAS if there is an effect that will require it (1262217).
- Fixed the first ray tracing frame not having the light cluster being set up properly (1260311).
- Render graph pre-setup for ray traced ambient occlusion.
- Avoid casting multiple rays and denoising for hard directional, point and spot ray traced shadows (1261040).
- Making sure the preview cameras do not use ray tracing effects due to a by design issue to build ray tracing acceleration structures (1262166).
- Preparing ray traced reflections for the render graph support (performance and quality).
- Preparing recursive rendering for the render graph port.
- Preparation pass for RTGI, temporal filter and diffuse denoiser for render graph.
- Updated the documentation for the DXR implementation.
- Changed the DXR wizard to support optional checks.
- Changed the DXR wizard steps.
- Preparation pass for RTSSS to be supported by render graph.
- Changed the color space of EmissiveColorLDR property on all shader. Was linear but should have been sRGB. Auto upgrade script handle the conversion.

## [7.1.1] - 2019-09-05

### Added
- Transparency Overdraw debug mode. Allows to visualize transparent objects draw calls as an "heat map".
- Enabled single-pass instancing support for XR SDK with new API cmd.SetInstanceMultiplier()
- XR settings are now available in the HDRP asset
- Support for Material Quality in Shader Graph
- Material Quality support selection in HDRP Asset
- Renamed XR shader macro from UNITY_STEREO_ASSIGN_COMPUTE_EYE_INDEX to UNITY_XR_ASSIGN_VIEW_INDEX
- Raytracing ShaderGraph node for HDRP shaders
- Custom passes volume component with 3 injection points: Before Rendering, Before Transparent and Before Post Process
- Alpha channel is now properly exported to camera render textures when using FP16 color buffer format
- Support for XR SDK mirror view modes
- HD Master nodes in Shader Graph now support Normal and Tangent modification in vertex stage.
- DepthOfFieldCoC option in the fullscreen debug modes.
- Added override Ambient Occlusion option on debug windows
- Added Custom Post Processes with 3 injection points: Before Transparent, Before Post Process and After Post Process
- Added draft of minimal interactive path tracing (experimental) based on DXR API - Support only 4 area light, lit and unlit shader (non-shadergraph)
- Small adjustments to TAA anti flicker (more aggressive on high values).

### Fixed
- Fixed wizard infinite loop on cancellation
- Fixed with compute shader error about too many threads in threadgroup on low GPU
- Fixed invalid contact shadow shaders being created on metal
- Fixed a bug where if Assembly.GetTypes throws an exception due to mis-versioned dlls, then no preprocessors are used in the shader stripper
- Fixed typo in AXF decal property preventing to compile
- Fixed reflection probe with XR single-pass and FPTL
- Fixed force gizmo shown when selecting camera in hierarchy
- Fixed issue with XR occlusion mesh and dynamic resolution
- Fixed an issue where lighting compute buffers were re-created with the wrong size when resizing the window, causing tile artefacts at the top of the screen.
- Fix FrameSettings names and tooltips
- Fixed error with XR SDK when the Editor is not in focus
- Fixed errors with RenderGraph, XR SDK and occlusion mesh
- Fixed shadow routines compilation errors when "real" type is a typedef on "half".
- Fixed toggle volumetric lighting in the light UI
- Fixed post-processing history reset handling rt-scale incorrectly
- Fixed crash with terrain and XR multi-pass
- Fixed ShaderGraph material synchronization issues
- Fixed a null reference exception when using an Emissive texture with Unlit shader (case 1181335)
- Fixed an issue where area lights and point lights where not counted separately with regards to max lights on screen (case 1183196)
- Fixed an SSR and Subsurface Scattering issue (appearing black) when using XR.

### Changed
- Update Wizard layout.
- Remove almost all Garbage collection call within a frame.
- Rename property AdditionalVeclocityChange to AddPrecomputeVelocity
- Call the End/Begin camera rendering callbacks for camera with customRender enabled
- Changeg framesettings migration order of postprocess flags as a pr for reflection settings flags have been backported to 2019.2
- Replaced usage of ENABLE_VR in XRSystem.cs by version defines based on the presence of the built-in VR and XR modules
- Added an update virtual function to the SkyRenderer class. This is called once per frame. This allows a given renderer to amortize heavy computation at the rate it chooses. Currently only the physically based sky implements this.
- Removed mandatory XRPass argument in HDCamera.GetOrCreate()
- Restored the HDCamera parameter to the sky rendering builtin parameters.
- Removed usage of StructuredBuffer for XR View Constants
- Expose Direct Specular Lighting control in FrameSettings
- Deprecated ExponentialFog and VolumetricFog volume components. Now there is only one exponential fog component (Fog) which can add Volumetric Fog as an option. Added a script in Edit -> Render Pipeline -> Upgrade Fog Volume Components.

## [7.0.1] - 2019-07-25

### Added
- Added option in the config package to disable globally Area Lights and to select shadow quality settings for the deferred pipeline.
- When shader log stripping is enabled, shader stripper statistics will be written at `Temp/shader-strip.json`
- Occlusion mesh support from XR SDK

### Fixed
- Fixed XR SDK mirror view blit, cleanup some XRTODO and removed XRDebug.cs
- Fixed culling for volumetrics with XR single-pass rendering
- Fix shadergraph material pass setup not called
- Fixed documentation links in component's Inspector header bar
- Cookies using the render texture output from a camera are now properly updated
- Allow in ShaderGraph to enable pre/post pass when the alpha clip is disabled

### Changed
- RenderQueue for Opaque now start at Background instead of Geometry.
- Clamp the area light size for scripting API when we change the light type
- Added a warning in the material UI when the diffusion profile assigned is not in the HDRP asset


## [7.0.0] - 2019-07-17

### Added
- `Fixed`, `Viewer`, and `Automatic` modes to compute the FOV used when rendering a `PlanarReflectionProbe`
- A checkbox to toggle the chrome gizmo of `ReflectionProbe`and `PlanarReflectionProbe`
- Added a Light layer in shadows that allow for objects to cast shadows without being affected by light (and vice versa).
- You can now access ShaderGraph blend states from the Material UI (for example, **Surface Type**, **Sorting Priority**, and **Blending Mode**). This change may break Materials that use a ShaderGraph, to fix them, select **Edit > Render Pipeline > Reset all ShaderGraph Scene Materials BlendStates**. This syncs the blendstates of you ShaderGraph master nodes with the Material properties.
- You can now control ZTest, ZWrite, and CullMode for transparent Materials.
- Materials that use Unlit Shaders or Unlit Master Node Shaders now cast shadows.
- Added an option to enable the ztest on **After Post Process** materials when TAA is disabled.
- Added a new SSAO (based on Ground Truth Ambient Occlusion algorithm) to replace the previous one.
- Added support for shadow tint on light
- BeginCameraRendering and EndCameraRendering callbacks are now called with probes
- Adding option to update shadow maps only On Enable and On Demand.
- Shader Graphs that use time-dependent vertex modification now generate correct motion vectors.
- Added option to allow a custom spot angle for spot light shadow maps.
- Added frame settings for individual post-processing effects
- Added dither transition between cascades for Low and Medium quality settings
- Added single-pass instancing support with XR SDK
- Added occlusion mesh support with XR SDK
- Added support of Alembic velocity to various shaders
- Added support for more than 2 views for single-pass instancing
- Added support for per punctual/directional light min roughness in StackLit
- Added mirror view support with XR SDK
- Added VR verification in HDRPWizard
- Added DXR verification in HDRPWizard
- Added feedbacks in UI of Volume regarding skies
- Cube LUT support in Tonemapping. Cube LUT helpers for external grading are available in the Post-processing Sample package.

### Fixed
- Fixed an issue with history buffers causing effects like TAA or auto exposure to flicker when more than one camera was visible in the editor
- The correct preview is displayed when selecting multiple `PlanarReflectionProbe`s
- Fixed volumetric rendering with camera-relative code and XR stereo instancing
- Fixed issue with flashing cyan due to async compilation of shader when selecting a mesh
- Fix texture type mismatch when the contact shadow are disabled (causing errors on IOS devices)
- Fixed Generate Shader Includes while in package
- Fixed issue when texture where deleted in ShadowCascadeGUI
- Fixed issue in FrameSettingsHistory when disabling a camera several time without enabling it in between.
- Fixed volumetric reprojection with camera-relative code and XR stereo instancing
- Added custom BaseShaderPreprocessor in HDEditorUtils.GetBaseShaderPreprocessorList()
- Fixed compile issue when USE_XR_SDK is not defined
- Fixed procedural sky sun disk intensity for high directional light intensities
- Fixed Decal mip level when using texture mip map streaming to avoid dropping to lowest permitted mip (now loading all mips)
- Fixed deferred shading for XR single-pass instancing after lightloop refactor
- Fixed cluster and material classification debug (material classification now works with compute as pixel shader lighting)
- Fixed IOS Nan by adding a maximun epsilon definition REAL_EPS that uses HALF_EPS when fp16 are used
- Removed unnecessary GC allocation in motion blur code
- Fixed locked UI with advanded influence volume inspector for probes
- Fixed invalid capture direction when rendering planar reflection probes
- Fixed Decal HTILE optimization with platform not supporting texture atomatic (Disable it)
- Fixed a crash in the build when the contact shadows are disabled
- Fixed camera rendering callbacks order (endCameraRendering was being called before the actual rendering)
- Fixed issue with wrong opaque blending settings for After Postprocess
- Fixed issue with Low resolution transparency on PS4
- Fixed a memory leak on volume profiles
- Fixed The Parallax Occlusion Mappping node in shader graph and it's UV input slot
- Fixed lighting with XR single-pass instancing by disabling deferred tiles
- Fixed the Bloom prefiltering pass
- Fixed post-processing effect relying on Unity's random number generator
- Fixed camera flickering when using TAA and selecting the camera in the editor
- Fixed issue with single shadow debug view and volumetrics
- Fixed most of the problems with light animation and timeline
- Fixed indirect deferred compute with XR single-pass instancing
- Fixed a slight omission in anisotropy calculations derived from HazeMapping in StackLit
- Improved stack computation numerical stability in StackLit
- Fix PBR master node always opaque (wrong blend modes for forward pass)
- Fixed TAA with XR single-pass instancing (missing macros)
- Fixed an issue causing Scene View selection wire gizmo to not appear when using HDRP Shader Graphs.
- Fixed wireframe rendering mode (case 1083989)
- Fixed the renderqueue not updated when the alpha clip is modified in the material UI.
- Fixed the PBR master node preview
- Remove the ReadOnly flag on Reflection Probe's cubemap assets during bake when there are no VCS active.
- Fixed an issue where setting a material debug view would not reset the other exclusive modes
- Spot light shapes are now correctly taken into account when baking
- Now the static lighting sky will correctly take the default values for non-overridden properties
- Fixed material albedo affecting the lux meter
- Extra test in deferred compute shading to avoid shading pixels that were not rendered by the current camera (for camera stacking)

### Changed
- Optimization: Reduce the group size of the deferred lighting pass from 16x16 to 8x8
- Replaced HDCamera.computePassCount by viewCount
- Removed xrInstancing flag in RTHandles (replaced by TextureXR.slices and TextureXR.dimensions)
- Refactor the HDRenderPipeline and lightloop code to preprare for high level rendergraph
- Removed the **Back Then Front Rendering** option in the fabric Master Node settings. Enabling this option previously did nothing.
- Shader type Real translates to FP16 precision on Nintendo Switch.
- Shader framework refactor: Introduce CBSDF, EvaluateBSDF, IsNonZeroBSDF to replace BSDF functions
- Shader framework refactor:  GetBSDFAngles, LightEvaluation and SurfaceShading functions
- Replace ComputeMicroShadowing by GetAmbientOcclusionForMicroShadowing
- Rename WorldToTangent to TangentToWorld as it was incorrectly named
- Remove SunDisk and Sun Halo size from directional light
- Remove all obsolete wind code from shader
- Renamed DecalProjectorComponent into DecalProjector for API alignment.
- Improved the Volume UI and made them Global by default
- Remove very high quality shadow option
- Change default for shadow quality in Deferred to Medium
- Enlighten now use inverse squared falloff (before was using builtin falloff)
- Enlighten is now deprecated. Please use CPU or GPU lightmaper instead.
- Remove the name in the diffusion profile UI
- Changed how shadow map resolution scaling with distance is computed. Now it uses screen space area rather than light range.
- Updated MoreOptions display in UI
- Moved Display Area Light Emissive Mesh script API functions in the editor namespace
- direct strenght properties in ambient occlusion now affect direct specular as well
- Removed advanced Specular Occlusion control in StackLit: SSAO based SO control is hidden and fixed to behave like Lit, SPTD is the only HQ technique shown for baked SO.
- Shader framework refactor: Changed ClampRoughness signature to include PreLightData access.
- HDRPWizard window is now in Window > General > HD Render Pipeline Wizard
- Moved StaticLightingSky to LightingWindow
- Removes the current "Scene Settings" and replace them with "Sky & Fog Settings" (with Physically Based Sky and Volumetric Fog).
- Changed how cached shadow maps are placed inside the atlas to minimize re-rendering of them.

## [6.7.0-preview] - 2019-05-16

### Added
- Added ViewConstants StructuredBuffer to simplify XR rendering
- Added API to render specific settings during a frame
- Added stadia to the supported platforms (2019.3)
- Enabled cascade blends settings in the HD Shadow component
- Added Hardware Dynamic Resolution support.
- Added MatCap debug view to replace the no scene lighting debug view.
- Added clear GBuffer option in FrameSettings (default to false)
- Added preview for decal shader graph (Only albedo, normal and emission)
- Added exposure weight control for decal
- Screen Space Directional Shadow under a define option. Activated for ray tracing
- Added a new abstraction for RendererList that will help transition to Render Graph and future RendererList API
- Added multipass support for VR
- Added XR SDK integration (multipass only)
- Added Shader Graph samples for Hair, Fabric and Decal master nodes.
- Add fade distance, shadow fade distance and light layers to light explorer
- Add method to draw light layer drawer in a rect to HDEditorUtils

### Fixed
- Fixed deserialization crash at runtime
- Fixed for ShaderGraph Unlit masternode not writing velocity
- Fixed a crash when assiging a new HDRP asset with the 'Verify Saving Assets' option enabled
- Fixed exposure to properly support TEXTURE2D_X
- Fixed TerrainLit basemap texture generation
- Fixed a bug that caused nans when material classification was enabled and a tile contained one standard material + a material with transmission.
- Fixed gradient sky hash that was not using the exposure hash
- Fixed displayed default FrameSettings in HDRenderPipelineAsset wrongly updated on scripts reload.
- Fixed gradient sky hash that was not using the exposure hash.
- Fixed visualize cascade mode with exposure.
- Fixed (enabled) exposure on override lighting debug modes.
- Fixed issue with LightExplorer when volume have no profile
- Fixed issue with SSR for negative, infinite and NaN history values
- Fixed LightLayer in HDReflectionProbe and PlanarReflectionProbe inspector that was not displayed as a mask.
- Fixed NaN in transmission when the thickness and a color component of the scattering distance was to 0
- Fixed Light's ShadowMask multi-edition.
- Fixed motion blur and SMAA with VR single-pass instancing
- Fixed NaNs generated by phase functionsin volumetric lighting
- Fixed NaN issue with refraction effect and IOR of 1 at extreme grazing angle
- Fixed nan tracker not using the exposure
- Fixed sorting priority on lit and unlit materials
- Fixed null pointer exception when there are no AOVRequests defined on a camera
- Fixed dirty state of prefab using disabled ReflectionProbes
- Fixed an issue where gizmos and editor grid were not correctly depth tested
- Fixed created default scene prefab non editable due to wrong file extension.
- Fixed an issue where sky convolution was recomputed for nothing when a preview was visible (causing extreme slowness when fabric convolution is enabled)
- Fixed issue with decal that wheren't working currently in player
- Fixed missing stereo rendering macros in some fragment shaders
- Fixed exposure for ReflectionProbe and PlanarReflectionProbe gizmos
- Fixed single-pass instancing on PSVR
- Fixed Vulkan shader issue with Texture2DArray in ScreenSpaceShadow.compute by re-arranging code (workaround)
- Fixed camera-relative issue with lights and XR single-pass instancing
- Fixed single-pass instancing on Vulkan
- Fixed htile synchronization issue with shader graph decal
- Fixed Gizmos are not drawn in Camera preview
- Fixed pre-exposure for emissive decal
- Fixed wrong values computed in PreIntegrateFGD and in the generation of volumetric lighting data by forcing the use of fp32.
- Fixed NaNs arising during the hair lighting pass
- Fixed synchronization issue in decal HTile that occasionally caused rendering artifacts around decal borders
- Fixed QualitySettings getting marked as modified by HDRP (and thus checked out in Perforce)
- Fixed a bug with uninitialized values in light explorer
- Fixed issue with LOD transition
- Fixed shader warnings related to raytracing and TEXTURE2D_X

### Changed
- Refactor PixelCoordToViewDirWS to be VR compatible and to compute it only once per frame
- Modified the variants stripper to take in account multiple HDRP assets used in the build.
- Improve the ray biasing code to avoid self-intersections during the SSR traversal
- Update Pyramid Spot Light to better match emitted light volume.
- Moved _XRViewConstants out of UnityPerPassStereo constant buffer to fix issues with PSSL
- Removed GetPositionInput_Stereo() and single-pass (double-wide) rendering mode
- Changed label width of the frame settings to accommodate better existing options.
- SSR's Default FrameSettings for camera is now enable.
- Re-enabled the sharpening filter on Temporal Anti-aliasing
- Exposed HDEditorUtils.LightLayerMaskDrawer for integration in other packages and user scripting.
- Rename atmospheric scattering in FrameSettings to Fog
- The size modifier in the override for the culling sphere in Shadow Cascades now defaults to 0.6, which is the same as the formerly hardcoded value.
- Moved LOD Bias and Maximum LOD Level from Frame Setting section `Other` to `Rendering`
- ShaderGraph Decal that affect only emissive, only draw in emissive pass (was drawing in dbuffer pass too)
- Apply decal projector fade factor correctly on all attribut and for shader graph decal
- Move RenderTransparentDepthPostpass after all transparent
- Update exposure prepass to interleave XR single-pass instancing views in a checkerboard pattern
- Removed ScriptRuntimeVersion check in wizard.

## [6.6.0-preview] - 2019-04-01

### Added
- Added preliminary changes for XR deferred shading
- Added support of 111110 color buffer
- Added proper support for Recorder in HDRP
- Added depth offset input in shader graph master nodes
- Added a Parallax Occlusion Mapping node
- Added SMAA support
- Added Homothety and Symetry quick edition modifier on volume used in ReflectionProbe, PlanarReflectionProbe and DensityVolume
- Added multi-edition support for DecalProjectorComponent
- Improve hair shader
- Added the _ScreenToTargetScaleHistory uniform variable to be used when sampling HDRP RTHandle history buffers.
- Added settings in `FrameSettings` to change `QualitySettings.lodBias` and `QualitySettings.maximumLODLevel` during a rendering
- Added an exposure node to retrieve the current, inverse and previous frame exposure value.
- Added an HD scene color node which allow to sample the scene color with mips and a toggle to remove the exposure.
- Added safeguard on HD scene creation if default scene not set in the wizard
- Added Low res transparency rendering pass.

### Fixed
- Fixed HDRI sky intensity lux mode
- Fixed dynamic resolution for XR
- Fixed instance identifier semantic string used by Shader Graph
- Fixed null culling result occuring when changing scene that was causing crashes
- Fixed multi-edition light handles and inspector shapes
- Fixed light's LightLayer field when multi-editing
- Fixed normal blend edition handles on DensityVolume
- Fixed an issue with layered lit shader and height based blend where inactive layers would still have influence over the result
- Fixed multi-selection handles color for DensityVolume
- Fixed multi-edition inspector's blend distances for HDReflectionProbe, PlanarReflectionProbe and DensityVolume
- Fixed metric distance that changed along size in DensityVolume
- Fixed DensityVolume shape handles that have not same behaviour in advance and normal edition mode
- Fixed normal map blending in TerrainLit by only blending the derivatives
- Fixed Xbox One rendering just a grey screen instead of the scene
- Fixed probe handles for multiselection
- Fixed baked cubemap import settings for convolution
- Fixed regression causing crash when attempting to open HDRenderPipelineWizard without an HDRenderPipelineAsset setted
- Fixed FullScreenDebug modes: SSAO, SSR, Contact shadow, Prerefraction Color Pyramid, Final Color Pyramid
- Fixed volumetric rendering with stereo instancing
- Fixed shader warning
- Fixed missing resources in existing asset when updating package
- Fixed PBR master node preview in forward rendering or transparent surface
- Fixed deferred shading with stereo instancing
- Fixed "look at" edition mode of Rotation tool for DecalProjectorComponent
- Fixed issue when switching mode in ReflectionProbe and PlanarReflectionProbe
- Fixed issue where migratable component version where not always serialized when part of prefab's instance
- Fixed an issue where shadow would not be rendered properly when light layer are not enabled
- Fixed exposure weight on unlit materials
- Fixed Light intensity not played in the player when recorded with animation/timeline
- Fixed some issues when multi editing HDRenderPipelineAsset
- Fixed emission node breaking the main shader graph preview in certain conditions.
- Fixed checkout of baked probe asset when baking probes.
- Fixed invalid gizmo position for rotated ReflectionProbe
- Fixed multi-edition of material's SurfaceType and RenderingPath
- Fixed whole pipeline reconstruction on selecting for the first time or modifying other than the currently used HDRenderPipelineAsset
- Fixed single shadow debug mode
- Fixed global scale factor debug mode when scale > 1
- Fixed debug menu material overrides not getting applied to the Terrain Lit shader
- Fixed typo in computeLightVariants
- Fixed deferred pass with XR instancing by disabling ComputeLightEvaluation
- Fixed bloom resolution independence
- Fixed lens dirt intensity not behaving properly
- Fixed the Stop NaN feature
- Fixed some resources to handle more than 2 instanced views for XR
- Fixed issue with black screen (NaN) produced on old GPU hardware or intel GPU hardware with gaussian pyramid
- Fixed issue with disabled punctual light would still render when only directional light is present

### Changed
- DensityVolume scripting API will no longuer allow to change between advance and normal edition mode
- Disabled depth of field, lens distortion and panini projection in the scene view
- TerrainLit shaders and includes are reorganized and made simpler.
- TerrainLit shader GUI now allows custom properties to be displayed in the Terrain fold-out section.
- Optimize distortion pass with stencil
- Disable SceneSelectionPass in shader graph preview
- Control punctual light and area light shadow atlas separately
- Move SMAA anti-aliasing option to after Temporal Anti Aliasing one, to avoid problem with previously serialized project settings
- Optimize rendering with static only lighting and when no cullable lights/decals/density volumes are present.
- Updated handles for DecalProjectorComponent for enhanced spacial position readability and have edition mode for better SceneView management
- DecalProjectorComponent are now scale independent in order to have reliable metric unit (see new Size field for changing the size of the volume)
- Restructure code from HDCamera.Update() by adding UpdateAntialiasing() and UpdateViewConstants()
- Renamed velocity to motion vectors
- Objects rendered during the After Post Process pass while TAA is enabled will not benefit from existing depth buffer anymore. This is done to fix an issue where those object would wobble otherwise
- Removed usage of builtin unity matrix for shadow, shadow now use same constant than other view
- The default volume layer mask for cameras & probes is now `Default` instead of `Everything`

## [6.5.0-preview] - 2019-03-07

### Added
- Added depth-of-field support with stereo instancing
- Adding real time area light shadow support
- Added a new FrameSettings: Specular Lighting to toggle the specular during the rendering

### Fixed
- Fixed diffusion profile upgrade breaking package when upgrading to a new version
- Fixed decals cropped by gizmo not updating correctly if prefab
- Fixed an issue when enabling SSR on multiple view
- Fixed edition of the intensity's unit field while selecting multiple lights
- Fixed wrong calculation in soft voxelization for density volume
- Fixed gizmo not working correctly with pre-exposure
- Fixed issue with setting a not available RT when disabling motion vectors
- Fixed planar reflection when looking at mirror normal
- Fixed mutiselection issue with HDLight Inspector
- Fixed HDAdditionalCameraData data migration
- Fixed failing builds when light explorer window is open
- Fixed cascade shadows border sometime causing artefacts between cascades
- Restored shadows in the Cascade Shadow debug visualization
- `camera.RenderToCubemap` use proper face culling

### Changed
- When rendering reflection probe disable all specular lighting and for metals use fresnelF0 as diffuse color for bake lighting.

## [6.4.0-preview] - 2019-02-21

### Added
- VR: Added TextureXR system to selectively expand TEXTURE2D macros to texture array for single-pass stereo instancing + Convert textures call to these macros
- Added an unit selection dropdown next to shutter speed (camera)
- Added error helpbox when trying to use a sub volume component that require the current HDRenderPipelineAsset to support a feature that it is not supporting.
- Add mesh for tube light when display emissive mesh is enabled

### Fixed
- Fixed Light explorer. The volume explorer used `profile` instead of `sharedProfile` which instantiate a custom volume profile instead of editing the asset itself.
- Fixed UI issue where all is displayed using metric unit in shadow cascade and Percent is set in the unit field (happening when opening the inspector).
- Fixed inspector event error when double clicking on an asset (diffusion profile/material).
- Fixed nullref on layered material UI when the material is not an asset.
- Fixed nullref exception when undo/redo a light property.
- Fixed visual bug when area light handle size is 0.

### Changed
- Update UI for 32bit/16bit shadow precision settings in HDRP asset
- Object motion vectors have been disabled in all but the game view. Camera motion vectors are still enabled everywhere, allowing TAA and Motion Blur to work on static objects.
- Enable texture array by default for most rendering code on DX11 and unlock stereo instancing (DX11 only for now)

## [6.3.0-preview] - 2019-02-18

### Added
- Added emissive property for shader graph decals
- Added a diffusion profile override volume so the list of diffusion profile assets to use can be chanaged without affecting the HDRP asset
- Added a "Stop NaNs" option on cameras and in the Scene View preferences.
- Added metric display option in HDShadowSettings and improve clamping
- Added shader parameter mapping in DebugMenu
- Added scripting API to configure DebugData for DebugMenu

### Fixed
- Fixed decals in forward
- Fixed issue with stencil not correctly setup for various master node and shader for the depth pass, motion vector pass and GBuffer/Forward pass
- Fixed SRP batcher and metal
- Fixed culling and shadows for Pyramid, Box, Rectangle and Tube lights
- Fixed an issue where scissor render state leaking from the editor code caused partially black rendering

### Changed
- When a lit material has a clear coat mask that is not null, we now use the clear coat roughness to compute the screen space reflection.
- Diffusion profiles are now limited to one per asset and can be referenced in materials, shader graphs and vfx graphs. Materials will be upgraded automatically except if they are using a shader graph, in this case it will display an error message.

## [6.2.0-preview] - 2019-02-15

### Added
- Added help box listing feature supported in a given HDRenderPipelineAsset alongs with the drawbacks implied.
- Added cascade visualizer, supporting disabled handles when not overriding.

### Fixed
- Fixed post processing with stereo double-wide
- Fixed issue with Metal: Use sign bit to find the cache type instead of lowest bit.
- Fixed invalid state when creating a planar reflection for the first time
- Fix FrameSettings's LitShaderMode not restrained by supported LitShaderMode regression.

### Changed
- The default value roughness value for the clearcoat has been changed from 0.03 to 0.01
- Update default value of based color for master node
- Update Fabric Charlie Sheen lighting model - Remove Fresnel component that wasn't part of initial model + Remap smoothness to [0.0 - 0.6] range for more artist friendly parameter

### Changed
- Code refactor: all macros with ARGS have been swapped with macros with PARAM. This is because the ARGS macros were incorrectly named.

## [6.1.0-preview] - 2019-02-13

### Added
- Added support for post-processing anti-aliasing in the Scene View (FXAA and TAA). These can be set in Preferences.
- Added emissive property for decal material (non-shader graph)

### Fixed
- Fixed a few UI bugs with the color grading curves.
- Fixed "Post Processing" in the scene view not toggling post-processing effects
- Fixed bake only object with flag `ReflectionProbeStaticFlag` when baking a `ReflectionProbe`

### Changed
- Removed unsupported Clear Depth checkbox in Camera inspector
- Updated the toggle for advanced mode in inspectors.

## [6.0.0-preview] - 2019-02-23

### Added
- Added new API to perform a camera rendering
- Added support for hair master node (Double kajiya kay - Lambert)
- Added Reset behaviour in DebugMenu (ingame mapping is right joystick + B)
- Added Default HD scene at new scene creation while in HDRP
- Added Wizard helping to configure HDRP project
- Added new UI for decal material to allow remapping and scaling of some properties
- Added cascade shadow visualisation toggle in HD shadow settings
- Added icons for assets
- Added replace blending mode for distortion
- Added basic distance fade for density volumes
- Added decal master node for shader graph
- Added HD unlit master node (Cross Pipeline version is name Unlit)
- Added new Rendering Queue in materials
- Added post-processing V3 framework embed in HDRP, remove postprocess V2 framework
- Post-processing now uses the generic volume framework
-   New depth-of-field, bloom, panini projection effects, motion blur
-   Exposure is now done as a pre-exposition pass, the whole system has been revamped
-   Exposure now use EV100 everywhere in the UI (Sky, Emissive Light)
- Added emissive intensity (Luminance and EV100 control) control for Emissive
- Added pre-exposure weigth for Emissive
- Added an emissive color node and a slider to control the pre-exposure percentage of emission color
- Added physical camera support where applicable
- Added more color grading tools
- Added changelog level for Shader Variant stripping
- Added Debug mode for validation of material albedo and metalness/specularColor values
- Added a new dynamic mode for ambient probe and renamed BakingSky to StaticLightingSky
- Added command buffer parameter to all Bind() method of material
- Added Material validator in Render Pipeline Debug
- Added code to future support of DXR (not enabled)
- Added support of multiviewport
- Added HDRenderPipeline.RequestSkyEnvironmentUpdate function to force an update from script when sky is set to OnDemand
- Added a Lighting and BackLighting slots in Lit, StackLit, Fabric and Hair master nodes
- Added support for overriding terrain detail rendering shaders, via the render pipeline editor resources asset
- Added xrInstancing flag support to RTHandle
- Added support for cullmask for decal projectors
- Added software dynamic resolution support
- Added support for "After Post-Process" render pass for unlit shader
- Added support for textured rectangular area lights
- Added stereo instancing macros to MSAA shaders
- Added support for Quarter Res Raytraced Reflections (not enabled)
- Added fade factor for decal projectors.
- Added stereo instancing macros to most shaders used in VR
- Added multi edition support for HDRenderPipelineAsset

### Fixed
- Fixed logic to disable FPTL with stereo rendering
- Fixed stacklit transmission and sun highlight
- Fixed decals with stereo rendering
- Fixed sky with stereo rendering
- Fixed flip logic for postprocessing + VR
- Fixed copyStencilBuffer pass for Switch
- Fixed point light shadow map culling that wasn't taking into account far plane
- Fixed usage of SSR with transparent on all master node
- Fixed SSR and microshadowing on fabric material
- Fixed blit pass for stereo rendering
- Fixed lightlist bounds for stereo rendering
- Fixed windows and in-game DebugMenu sync.
- Fixed FrameSettings' LitShaderMode sync when opening DebugMenu.
- Fixed Metal specific issues with decals, hitting a sampler limit and compiling AxF shader
- Fixed an issue with flipped depth buffer during postprocessing
- Fixed normal map use for shadow bias with forward lit - now use geometric normal
- Fixed transparent depth prepass and postpass access so they can be use without alpha clipping for lit shader
- Fixed support of alpha clip shadow for lit master node
- Fixed unlit master node not compiling
- Fixed issue with debug display of reflection probe
- Fixed issue with phong tessellations not working with lit shader
- Fixed issue with vertex displacement being affected by heightmap setting even if not heightmap where assign
- Fixed issue with density mode on Lit terrain producing NaN
- Fixed issue when going back and forth from Lit to LitTesselation for displacement mode
- Fixed issue with ambient occlusion incorrectly applied to emissiveColor with light layers in deferred
- Fixed issue with fabric convolution not using the correct convolved texture when fabric convolution is enabled
- Fixed issue with Thick mode for Transmission that was disabling transmission with directional light
- Fixed shutdown edge cases with HDRP tests
- Fixed slowdow when enabling Fabric convolution in HDRP asset
- Fixed specularAA not compiling in StackLit Master node
- Fixed material debug view with stereo rendering
- Fixed material's RenderQueue edition in default view.
- Fixed banding issues within volumetric density buffer
- Fixed missing multicompile for MSAA for AxF
- Fixed camera-relative support for stereo rendering
- Fixed remove sync with render thread when updating decal texture atlas.
- Fixed max number of keyword reach [256] issue. Several shader feature are now local
- Fixed Scene Color and Depth nodes
- Fixed SSR in forward
- Fixed custom editor of Unlit, HD Unlit and PBR shader graph master node
- Fixed issue with NewFrame not correctly calculated in Editor when switching scene
- Fixed issue with TerrainLit not compiling with depth only pass and normal buffer
- Fixed geometric normal use for shadow bias with PBR master node in forward
- Fixed instancing macro usage for decals
- Fixed error message when having more than one directional light casting shadow
- Fixed error when trying to display preview of Camera or PlanarReflectionProbe
- Fixed LOAD_TEXTURE2D_ARRAY_MSAA macro
- Fixed min-max and amplitude clamping value in inspector of vertex displacement materials
- Fixed issue with alpha shadow clip (was incorrectly clipping object shadow)
- Fixed an issue where sky cubemap would not be cleared correctly when setting the current sky to None
- Fixed a typo in Static Lighting Sky component UI
- Fixed issue with incorrect reset of RenderQueue when switching shader in inspector GUI
- Fixed issue with variant stripper stripping incorrectly some variants
- Fixed a case of ambient lighting flickering because of previews
- Fixed Decals when rendering multiple camera in a single frame
- Fixed cascade shadow count in shader
- Fixed issue with Stacklit shader with Haze effect
- Fixed an issue with the max sample count for the TAA
- Fixed post-process guard band for XR
- Fixed exposure of emissive of Unlit
- Fixed depth only and motion vector pass for Unlit not working correctly with MSAA
- Fixed an issue with stencil buffer copy causing unnecessary compute dispatches for lighting
- Fixed multi edition issue in FrameSettings
- Fixed issue with SRP batcher and DebugDisplay variant of lit shader
- Fixed issue with debug material mode not doing alpha test
- Fixed "Attempting to draw with missing UAV bindings" errors on Vulkan
- Fixed pre-exposure incorrectly apply to preview
- Fixed issue with duplicate 3D texture in 3D texture altas of volumetric?
- Fixed Camera rendering order (base on the depth parameter)
- Fixed shader graph decals not being cropped by gizmo
- Fixed "Attempting to draw with missing UAV bindings" errors on Vulkan.


### Changed
- ColorPyramid compute shader passes is swapped to pixel shader passes on platforms where the later is faster (Nintendo Switch).
- Removing the simple lightloop used by the simple lit shader
- Whole refactor of reflection system: Planar and reflection probe
- Separated Passthrough from other RenderingPath
- Update several properties naming and caption based on feedback from documentation team
- Remove tile shader variant for transparent backface pass of lit shader
- Rename all HDRenderPipeline to HDRP folder for shaders
- Rename decal property label (based on doc team feedback)
- Lit shader mode now default to Deferred to reduce build time
- Update UI of Emission parameters in shaders
- Improve shader variant stripping including shader graph variant
- Refactored render loop to render realtime probes visible per camera
- Enable SRP batcher by default
- Shader code refactor: Rename LIGHTLOOP_SINGLE_PASS => LIGHTLOOP_DISABLE_TILE_AND_CLUSTER and clean all usage of LIGHTLOOP_TILE_PASS
- Shader code refactor: Move pragma definition of vertex and pixel shader inside pass + Move SURFACE_GRADIENT definition in XXXData.hlsl
- Micro-shadowing in Lit forward now use ambientOcclusion instead of SpecularOcclusion
- Upgraded FrameSettings workflow, DebugMenu and Inspector part relative to it
- Update build light list shader code to support 32 threads in wavefronts on Switch
- LayeredLit layers' foldout are now grouped in one main foldout per layer
- Shadow alpha clip can now be enabled on lit shader and haor shader enven for opaque
- Temporal Antialiasing optimization for Xbox One X
- Parameter depthSlice on SetRenderTarget functions now defaults to -1 to bind the entire resource
- Rename SampleCameraDepth() functions to LoadCameraDepth() and SampleCameraDepth(), same for SampleCameraColor() functions
- Improved Motion Blur quality.
- Update stereo frame settings values for single-pass instancing and double-wide
- Rearrange FetchDepth functions to prepare for stereo-instancing
- Remove unused _ComputeEyeIndex
- Updated HDRenderPipelineAsset inspector
- Re-enable SRP batcher for metal

## [5.2.0-preview] - 2018-11-27

### Added
- Added option to run Contact Shadows and Volumetrics Voxelization stage in Async Compute
- Added camera freeze debug mode - Allow to visually see culling result for a camera
- Added support of Gizmo rendering before and after postprocess in Editor
- Added support of LuxAtDistance for punctual lights

### Fixed
- Fixed Debug.DrawLine and Debug.Ray call to work in game view
- Fixed DebugMenu's enum resetted on change
- Fixed divide by 0 in refraction causing NaN
- Fixed disable rough refraction support
- Fixed refraction, SSS and atmospheric scattering for VR
- Fixed forward clustered lighting for VR (double-wide).
- Fixed Light's UX to not allow negative intensity
- Fixed HDRenderPipelineAsset inspector broken when displaying its FrameSettings from project windows.
- Fixed forward clustered lighting for VR (double-wide).
- Fixed HDRenderPipelineAsset inspector broken when displaying its FrameSettings from project windows.
- Fixed Decals and SSR diable flags for all shader graph master node (Lit, Fabric, StackLit, PBR)
- Fixed Distortion blend mode for shader graph master node (Lit, StackLit)
- Fixed bent Normal for Fabric master node in shader graph
- Fixed PBR master node lightlayers
- Fixed shader stripping for built-in lit shaders.

### Changed
- Rename "Regular" in Diffusion profile UI "Thick Object"
- Changed VBuffer depth parametrization for volumetric from distanceRange to depthExtent - Require update of volumetric settings - Fog start at near plan
- SpotLight with box shape use Lux unit only

## [5.1.0-preview] - 2018-11-19

### Added

- Added a separate Editor resources file for resources Unity does not take when it builds a Player.
- You can now disable SSR on Materials in Shader Graph.
- Added support for MSAA when the Supported Lit Shader Mode is set to Both. Previously HDRP only supported MSAA for Forward mode.
- You can now override the emissive color of a Material when in debug mode.
- Exposed max light for Light Loop Settings in HDRP asset UI.
- HDRP no longer performs a NormalDBuffer pass update if there are no decals in the Scene.
- Added distant (fall-back) volumetric fog and improved the fog evaluation precision.
- Added an option to reflect sky in SSR.
- Added a y-axis offset for the PlanarReflectionProbe and offset tool.
- Exposed the option to run SSR and SSAO on async compute.
- Added support for the _GlossMapScale parameter in the Legacy to HDRP Material converter.
- Added wave intrinsic instructions for use in Shaders (for AMD GCN).


### Fixed
- Fixed sphere shaped influence handles clamping in Reflection Probes.
- Fixed Reflection Probe data migration for projects created before using HDRP.
- Fixed UI of Layered Material where Unity previously rendered the scrollbar above the Copy button.
- Fixed Material tessellations parameters Start fade distance and End fade distance. Originally, Unity clamped these values when you modified them.
- Fixed various distortion and refraction issues - handle a better fall-back.
- Fixed SSR for multiple views.
- Fixed SSR issues related to self-intersections.
- Fixed shape density volume handle speed.
- Fixed density volume shape handle moving too fast.
- Fixed the Camera velocity pass that we removed by mistake.
- Fixed some null pointer exceptions when disabling motion vectors support.
- Fixed viewports for both the Subsurface Scattering combine pass and the transparent depth prepass.
- Fixed the blend mode pop-up in the UI. It previously did not appear when you enabled pre-refraction.
- Fixed some null pointer exceptions that previously occurred when you disabled motion vectors support.
- Fixed Layered Lit UI issue with scrollbar.
- Fixed cubemap assignation on custom ReflectionProbe.
- Fixed Reflection Probes’ capture settings' shadow distance.
- Fixed an issue with the SRP batcher and Shader variables declaration.
- Fixed thickness and subsurface slots for fabric Shader master node that wasn't appearing with the right combination of flags.
- Fixed d3d debug layer warning.
- Fixed PCSS sampling quality.
- Fixed the Subsurface and transmission Material feature enabling for fabric Shader.
- Fixed the Shader Graph UV node’s dimensions when using it in a vertex Shader.
- Fixed the planar reflection mirror gizmo's rotation.
- Fixed HDRenderPipelineAsset's FrameSettings not showing the selected enum in the Inspector drop-down.
- Fixed an error with async compute.
- MSAA now supports transparency.
- The HDRP Material upgrader tool now converts metallic values correctly.
- Volumetrics now render in Reflection Probes.
- Fixed a crash that occurred whenever you set a viewport size to 0.
- Fixed the Camera physic parameter that the UI previously did not display.
- Fixed issue in pyramid shaped spotlight handles manipulation

### Changed

- Renamed Line shaped Lights to Tube Lights.
- HDRP now uses mean height fog parametrization.
- Shadow quality settings are set to All when you use HDRP (This setting is not visible in the UI when using SRP). This avoids Legacy Graphics Quality Settings disabling the shadows and give SRP full control over the Shadows instead.
- HDRP now internally uses premultiplied alpha for all fog.
- Updated default FrameSettings used for realtime Reflection Probes when you create a new HDRenderPipelineAsset.
- Remove multi-camera support. LWRP and HDRP will not support multi-camera layered rendering.
- Updated Shader Graph subshaders to use the new instancing define.
- Changed fog distance calculation from distance to plane to distance to sphere.
- Optimized forward rendering using AMD GCN by scalarizing the light loop.
- Changed the UI of the Light Editor.
- Change ordering of includes in HDRP Materials in order to reduce iteration time for faster compilation.
- Added a StackLit master node replacing the InspectorUI version. IMPORTANT: All previously authored StackLit Materials will be lost. You need to recreate them with the master node.

## [5.0.0-preview] - 2018-09-28

### Added
- Added occlusion mesh to depth prepass for VR (VR still disabled for now)
- Added a debug mode to display only one shadow at once
- Added controls for the highlight created by directional lights
- Added a light radius setting to punctual lights to soften light attenuation and simulate fill lighting
- Added a 'minRoughness' parameter to all non-area lights (was previously only available for certain light types)
- Added separate volumetric light/shadow dimmers
- Added per-pixel jitter to volumetrics to reduce aliasing artifacts
- Added a SurfaceShading.hlsl file, which implements material-agnostic shading functionality in an efficient manner
- Added support for shadow bias for thin object transmission
- Added FrameSettings to control realtime planar reflection
- Added control for SRPBatcher on HDRP Asset
- Added an option to clear the shadow atlases in the debug menu
- Added a color visualization of the shadow atlas rescale in debug mode
- Added support for disabling SSR on materials
- Added intrinsic for XBone
- Added new light volume debugging tool
- Added a new SSR debug view mode
- Added translaction's scale invariance on DensityVolume
- Added multiple supported LitShadermode and per renderer choice in case of both Forward and Deferred supported
- Added custom specular occlusion mode to Lit Shader Graph Master node

### Fixed
- Fixed a normal bias issue with Stacklit (Was causing light leaking)
- Fixed camera preview outputing an error when both scene and game view where display and play and exit was call
- Fixed override debug mode not apply correctly on static GI
- Fixed issue where XRGraphicsConfig values set in the asset inspector GUI weren't propagating correctly (VR still disabled for now)
- Fixed issue with tangent that was using SurfaceGradient instead of regular normal decoding
- Fixed wrong error message display when switching to unsupported target like IOS
- Fixed an issue with ambient occlusion texture sometimes not being created properly causing broken rendering
- Shadow near plane is no longer limited at 0.1
- Fixed decal draw order on transparent material
- Fixed an issue where sometime the lookup texture used for GGX convolution was broken, causing broken rendering
- Fixed an issue where you wouldn't see any fog for certain pipeline/scene configurations
- Fixed an issue with volumetric lighting where the anisotropy value of 0 would not result in perfectly isotropic lighting
- Fixed shadow bias when the atlas is rescaled
- Fixed shadow cascade sampling outside of the atlas when cascade count is inferior to 4
- Fixed shadow filter width in deferred rendering not matching shader config
- Fixed stereo sampling of depth texture in MSAA DepthValues.shader
- Fixed box light UI which allowed negative and zero sizes, thus causing NaNs
- Fixed stereo rendering in HDRISky.shader (VR)
- Fixed normal blend and blend sphere influence for reflection probe
- Fixed distortion filtering (was point filtering, now trilinear)
- Fixed contact shadow for large distance
- Fixed depth pyramid debug view mode
- Fixed sphere shaped influence handles clamping in reflection probes
- Fixed reflection probes data migration for project created before using hdrp
- Fixed ambient occlusion for Lit Master Node when slot is connected

### Changed
- Use samplerunity_ShadowMask instead of samplerunity_samplerLightmap for shadow mask
- Allow to resize reflection probe gizmo's size
- Improve quality of screen space shadow
- Remove support of projection model for ScreenSpaceLighting (SSR always use HiZ and refraction always Proxy)
- Remove all the debug mode from SSR that are obsolete now
- Expose frameSettings and Capture settings for reflection and planar probe
- Update UI for reflection probe, planar probe, camera and HDRP Asset
- Implement proper linear blending for volumetric lighting via deep compositing as described in the paper "Deep Compositing Using Lie Algebras"
- Changed  planar mapping to match terrain convention (XZ instead of ZX)
- XRGraphicsConfig is no longer Read/Write. Instead, it's read-only. This improves consistency of XR behavior between the legacy render pipeline and SRP
- Change reflection probe data migration code (to update old reflection probe to new one)
- Updated gizmo for ReflectionProbes
- Updated UI and Gizmo of DensityVolume

## [4.0.0-preview] - 2018-09-28

### Added
- Added a new TerrainLit shader that supports rendering of Unity terrains.
- Added controls for linear fade at the boundary of density volumes
- Added new API to control decals without monobehaviour object
- Improve Decal Gizmo
- Implement Screen Space Reflections (SSR) (alpha version, highly experimental)
- Add an option to invert the fade parameter on a Density Volume
- Added a Fabric shader (experimental) handling cotton and silk
- Added support for MSAA in forward only for opaque only
- Implement smoothness fade for SSR
- Added support for AxF shader (X-rite format - require special AxF importer from Unity not part of HDRP)
- Added control for sundisc on directional light (hack)
- Added a new HD Lit Master node that implements Lit shader support for Shader Graph
- Added Micro shadowing support (hack)
- Added an event on HDAdditionalCameraData for custom rendering
- HDRP Shader Graph shaders now support 4-channel UVs.

### Fixed
- Fixed an issue where sometimes the deferred shadow texture would not be valid, causing wrong rendering.
- Stencil test during decals normal buffer update is now properly applied
- Decals corectly update normal buffer in forward
- Fixed a normalization problem in reflection probe face fading causing artefacts in some cases
- Fix multi-selection behavior of Density Volumes overwriting the albedo value
- Fixed support of depth texture for RenderTexture. HDRP now correctly output depth to user depth buffer if RenderTexture request it.
- Fixed multi-selection behavior of Density Volumes overwriting the albedo value
- Fixed support of depth for RenderTexture. HDRP now correctly output depth to user depth buffer if RenderTexture request it.
- Fixed support of Gizmo in game view in the editor
- Fixed gizmo for spot light type
- Fixed issue with TileViewDebug mode being inversed in gameview
- Fixed an issue with SAMPLE_TEXTURECUBE_SHADOW macro
- Fixed issue with color picker not display correctly when game and scene view are visible at the same time
- Fixed an issue with reflection probe face fading
- Fixed camera motion vectors shader and associated matrices to update correctly for single-pass double-wide stereo rendering
- Fixed light attenuation functions when range attenuation is disabled
- Fixed shadow component algorithm fixup not dirtying the scene, so changes can be saved to disk.
- Fixed some GC leaks for HDRP
- Fixed contact shadow not affected by shadow dimmer
- Fixed GGX that works correctly for the roughness value of 0 (mean specular highlgiht will disappeard for perfect mirror, we rely on maxSmoothness instead to always have a highlight even on mirror surface)
- Add stereo support to ShaderPassForward.hlsl. Forward rendering now seems passable in limited test scenes with camera-relative rendering disabled.
- Add stereo support to ProceduralSky.shader and OpaqueAtmosphericScattering.shader.
- Added CullingGroupManager to fix more GC.Alloc's in HDRP
- Fixed rendering when multiple cameras render into the same render texture

### Changed
- Changed the way depth & color pyramids are built to be faster and better quality, thus improving the look of distortion and refraction.
- Stabilize the dithered LOD transition mask with respect to the camera rotation.
- Avoid multiple depth buffer copies when decals are present
- Refactor code related to the RT handle system (No more normal buffer manager)
- Remove deferred directional shadow and move evaluation before lightloop
- Add a function GetNormalForShadowBias() that material need to implement to return the normal used for normal shadow biasing
- Remove Jimenez Subsurface scattering code (This code was disabled by default, now remove to ease maintenance)
- Change Decal API, decal contribution is now done in Material. Require update of material using decal
- Move a lot of files from CoreRP to HDRP/CoreRP. All moved files weren't used by Ligthweight pipeline. Long term they could move back to CoreRP after CoreRP become out of preview
- Updated camera inspector UI
- Updated decal gizmo
- Optimization: The objects that are rendered in the Motion Vector Pass are not rendered in the prepass anymore
- Removed setting shader inclue path via old API, use package shader include paths
- The default value of 'maxSmoothness' for punctual lights has been changed to 0.99
- Modified deferred compute and vert/frag shaders for first steps towards stereo support
- Moved material specific Shader Graph files into corresponding material folders.
- Hide environment lighting settings when enabling HDRP (Settings are control from sceneSettings)
- Update all shader includes to use absolute path (allow users to create material in their Asset folder)
- Done a reorganization of the files (Move ShaderPass to RenderPipeline folder, Move all shadow related files to Lighting/Shadow and others)
- Improved performance and quality of Screen Space Shadows

## [3.3.0-preview] - 2018-01-01

### Added
- Added an error message to say to use Metal or Vulkan when trying to use OpenGL API
- Added a new Fabric shader model that supports Silk and Cotton/Wool
- Added a new HDRP Lighting Debug mode to visualize Light Volumes for Point, Spot, Line, Rectangular and Reflection Probes
- Add support for reflection probe light layers
- Improve quality of anisotropic on IBL

### Fixed
- Fix an issue where the screen where darken when rendering camera preview
- Fix display correct target platform when showing message to inform user that a platform is not supported
- Remove workaround for metal and vulkan in normal buffer encoding/decoding
- Fixed an issue with color picker not working in forward
- Fixed an issue where reseting HDLight do not reset all of its parameters
- Fixed shader compile warning in DebugLightVolumes.shader

### Changed
- Changed default reflection probe to be 256x256x6 and array size to be 64
- Removed dependence on the NdotL for thickness evaluation for translucency (based on artist's input)
- Increased the precision when comparing Planar or HD reflection probe volumes
- Remove various GC alloc in C#. Slightly better performance

## [3.2.0-preview] - 2018-01-01

### Added
- Added a luminance meter in the debug menu
- Added support of Light, reflection probe, emissive material, volume settings related to lighting to Lighting explorer
- Added support for 16bit shadows

### Fixed
- Fix issue with package upgrading (HDRP resources asset is now versionned to worarkound package manager limitation)
- Fix HDReflectionProbe offset displayed in gizmo different than what is affected.
- Fix decals getting into a state where they could not be removed or disabled.
- Fix lux meter mode - The lux meter isn't affected by the sky anymore
- Fix area light size reset when multi-selected
- Fix filter pass number in HDUtils.BlitQuad
- Fix Lux meter mode that was applying SSS
- Fix planar reflections that were not working with tile/cluster (olbique matrix)
- Fix debug menu at runtime not working after nested prefab PR come to trunk
- Fix scrolling issue in density volume

### Changed
- Shader code refactor: Split MaterialUtilities file in two parts BuiltinUtilities (independent of FragInputs) and MaterialUtilities (Dependent of FragInputs)
- Change screen space shadow rendertarget format from ARGB32 to RG16

## [3.1.0-preview] - 2018-01-01

### Added
- Decal now support per channel selection mask. There is now two mode. One with BaseColor, Normal and Smoothness and another one more expensive with BaseColor, Normal, Smoothness, Metal and AO. Control is on HDRP Asset. This may require to launch an update script for old scene: 'Edit/Render Pipeline/Single step upgrade script/Upgrade all DecalMaterial MaskBlendMode'.
- Decal now supports depth bias for decal mesh, to prevent z-fighting
- Decal material now supports draw order for decal projectors
- Added LightLayers support (Base on mask from renderers name RenderingLayers and mask from light name LightLayers - if they match, the light apply) - cost an extra GBuffer in deferred (more bandwidth)
- When LightLayers is enabled, the AmbientOclusion is store in the GBuffer in deferred path allowing to avoid double occlusion with SSAO. In forward the double occlusion is now always avoided.
- Added the possibility to add an override transform on the camera for volume interpolation
- Added desired lux intensity and auto multiplier for HDRI sky
- Added an option to disable light by type in the debug menu
- Added gradient sky
- Split EmissiveColor and bakeDiffuseLighting in forward avoiding the emissiveColor to be affect by SSAO
- Added a volume to control indirect light intensity
- Added EV 100 intensity unit for area lights
- Added support for RendererPriority on Renderer. This allow to control order of transparent rendering manually. HDRP have now two stage of sorting for transparent in addition to bact to front. Material have a priority then Renderer have a priority.
- Add Coupling of (HD)Camera and HDAdditionalCameraData for reset and remove in inspector contextual menu of Camera
- Add Coupling of (HD)ReflectionProbe and HDAdditionalReflectionData for reset and remove in inspector contextual menu of ReflectoinProbe
- Add macro to forbid unity_ObjectToWorld/unity_WorldToObject to be use as it doesn't handle camera relative rendering
- Add opacity control on contact shadow

### Fixed
- Fixed an issue with PreIntegratedFGD texture being sometimes destroyed and not regenerated causing rendering to break
- PostProcess input buffers are not copied anymore on PC if the viewport size matches the final render target size
- Fixed an issue when manipulating a lot of decals, it was displaying a lot of errors in the inspector
- Fixed capture material with reflection probe
- Refactored Constant Buffers to avoid hitting the maximum number of bound CBs in some cases.
- Fixed the light range affecting the transform scale when changed.
- Snap to grid now works for Decal projector resizing.
- Added a warning for 128x128 cookie texture without mipmaps
- Replace the sampler used for density volumes for correct wrap mode handling

### Changed
- Move Render Pipeline Debug "Windows from Windows->General-> Render Pipeline debug windows" to "Windows from Windows->Analysis-> Render Pipeline debug windows"
- Update detail map formula for smoothness and albedo, goal it to bright and dark perceptually and scale factor is use to control gradient speed
- Refactor the Upgrade material system. Now a material can be update from older version at any time. Call Edit/Render Pipeline/Upgrade all Materials to newer version
- Change name EnableDBuffer to EnableDecals at several place (shader, hdrp asset...), this require a call to Edit/Render Pipeline/Upgrade all Materials to newer version to have up to date material.
- Refactor shader code: BakeLightingData structure have been replace by BuiltinData. Lot of shader code have been remove/change.
- Refactor shader code: All GBuffer are now handled by the deferred material. Mean ShadowMask and LightLayers are control by lit material in lit.hlsl and not outside anymore. Lot of shader code have been remove/change.
- Refactor shader code: Rename GetBakedDiffuseLighting to ModifyBakedDiffuseLighting. This function now handle lighting model for transmission too. Lux meter debug mode is factor outisde.
- Refactor shader code: GetBakedDiffuseLighting is not call anymore in GBuffer or forward pass, including the ConvertSurfaceDataToBSDFData and GetPreLightData, this is done in ModifyBakedDiffuseLighting now
- Refactor shader code: Added a backBakeDiffuseLighting to BuiltinData to handle lighting for transmission
- Refactor shader code: Material must now call InitBuiltinData (Init all to zero + init bakeDiffuseLighting and backBakeDiffuseLighting ) and PostInitBuiltinData

## [3.0.0-preview] - 2018-01-01

### Fixed
- Fixed an issue with distortion that was using previous frame instead of current frame
- Fixed an issue where disabled light where not upgrade correctly to the new physical light unit system introduce in 2.0.5-preview

### Changed
- Update assembly definitions to output assemblies that match Unity naming convention (Unity.*).

## [2.0.5-preview] - 2018-01-01

### Added
- Add option supportDitheringCrossFade on HDRP Asset to allow to remove shader variant during player build if needed
- Add contact shadows for punctual lights (in additional shadow settings), only one light is allowed to cast contact shadows at the same time and so at each frame a dominant light is choosed among all light with contact shadows enabled.
- Add PCSS shadow filter support (from SRP Core)
- Exposed shadow budget parameters in HDRP asset
- Add an option to generate an emissive mesh for area lights (currently rectangle light only). The mesh fits the size, intensity and color of the light.
- Add an option to the HDRP asset to increase the resolution of volumetric lighting.
- Add additional ligth unit support for punctual light (Lumens, Candela) and area lights (Lumens, Luminance)
- Add dedicated Gizmo for the box Influence volume of HDReflectionProbe / PlanarReflectionProbe

### Changed
- Re-enable shadow mask mode in debug view
- SSS and Transmission code have been refactored to be able to share it between various material. Guidelines are in SubsurfaceScattering.hlsl
- Change code in area light with LTC for Lit shader. Magnitude is now take from FGD texture instead of a separate texture
- Improve camera relative rendering: We now apply camera translation on the model matrix, so before the TransformObjectToWorld(). Note: unity_WorldToObject and unity_ObjectToWorld must never be used directly.
- Rename positionWS to positionRWS (Camera relative world position) at a lot of places (mainly in interpolator and FragInputs). In case of custom shader user will be required to update their code.
- Rename positionWS, capturePositionWS, proxyPositionWS, influencePositionWS to positionRWS, capturePositionRWS, proxyPositionRWS, influencePositionRWS (Camera relative world position) in LightDefinition struct.
- Improve the quality of trilinear filtering of density volume textures.
- Improve UI for HDReflectionProbe / PlanarReflectionProbe

### Fixed
- Fixed a shader preprocessor issue when compiling DebugViewMaterialGBuffer.shader against Metal target
- Added a temporary workaround to Lit.hlsl to avoid broken lighting code with Metal/AMD
- Fixed issue when using more than one volume texture mask with density volumes.
- Fixed an error which prevented volumetric lighting from working if no density volumes with 3D textures were present.
- Fix contact shadows applied on transmission
- Fix issue with forward opaque lit shader variant being removed by the shader preprocessor
- Fixed compilation errors on Nintendo Switch (limited XRSetting support).
- Fixed apply range attenuation option on punctual light
- Fixed issue with color temperature not take correctly into account with static lighting
- Don't display fog when diffuse lighting, specular lighting, or lux meter debug mode are enabled.

## [2.0.4-preview] - 2018-01-01

### Fixed
- Fix issue when disabling rough refraction and building a player. Was causing a crash.

## [2.0.3-preview] - 2018-01-01

### Added
- Increased debug color picker limit up to 260k lux

## [2.0.2-preview] - 2018-01-01

### Added
- Add Light -> Planar Reflection Probe command
- Added a false color mode in rendering debug
- Add support for mesh decals
- Add flag to disable projector decals on transparent geometry to save performance and decal texture atlas space
- Add ability to use decal diffuse map as mask only
- Add visualize all shadow masks in lighting debug
- Add export of normal and roughness buffer for forwardOnly and when in supportOnlyForward mode for forward
- Provide a define in lit.hlsl (FORWARD_MATERIAL_READ_FROM_WRITTEN_NORMAL_BUFFER) when output buffer normal is used to read the normal and roughness instead of caclulating it (can save performance, but lower quality due to compression)
- Add color swatch to decal material

### Changed
- Change Render -> Planar Reflection creation to 3D Object -> Mirror
- Change "Enable Reflector" name on SpotLight to "Angle Affect Intensity"
- Change prototype of BSDFData ConvertSurfaceDataToBSDFData(SurfaceData surfaceData) to BSDFData ConvertSurfaceDataToBSDFData(uint2 positionSS, SurfaceData surfaceData)

### Fixed
- Fix issue with StackLit in deferred mode with deferredDirectionalShadow due to GBuffer not being cleared. Gbuffer is still not clear and issue was fix with the new Output of normal buffer.
- Fixed an issue where interpolation volumes were not updated correctly for reflection captures.
- Fixed an exception in Light Loop settings UI

## [2.0.1-preview] - 2018-01-01

### Added
- Add stripper of shader variant when building a player. Save shader compile time.
- Disable per-object culling that was executed in C++ in HD whereas it was not used (Optimization)
- Enable texture streaming debugging (was not working before 2018.2)
- Added Screen Space Reflection with Proxy Projection Model
- Support correctly scene selection for alpha tested object
- Add per light shadow mask mode control (i.e shadow mask distance and shadow mask). It use the option NonLightmappedOnly
- Add geometric filtering to Lit shader (allow to reduce specular aliasing)
- Add shortcut to create DensityVolume and PlanarReflection in hierarchy
- Add a DefaultHDMirrorMaterial material for PlanarReflection
- Added a script to be able to upgrade material to newer version of HDRP
- Removed useless duplication of ForwardError passes.
- Add option to not compile any DEBUG_DISPLAY shader in the player (Faster build) call Support Runtime Debug display

### Changed
- Changed SupportForwardOnly to SupportOnlyForward in render pipeline settings
- Changed versioning variable name in HDAdditionalXXXData from m_version to version
- Create unique name when creating a game object in the rendering menu (i.e Density Volume(2))
- Re-organize various files and folder location to clean the repository
- Change Debug windows name and location. Now located at:  Windows -> General -> Render Pipeline Debug

### Removed
- Removed GlobalLightLoopSettings.maxPlanarReflectionProbes and instead use value of GlobalLightLoopSettings.planarReflectionProbeCacheSize
- Remove EmissiveIntensity parameter and change EmissiveColor to be HDR (Matching Builtin Unity behavior) - Data need to be updated - Launch Edit -> Single Step Upgrade Script -> Upgrade all Materials emissionColor

### Fixed
- Fix issue with LOD transition and instancing
- Fix discrepency between object motion vector and camera motion vector
- Fix issue with spot and dir light gizmo axis not highlighted correctly
- Fix potential crash while register debug windows inputs at startup
- Fix warning when creating Planar reflection
- Fix specular lighting debug mode (was rendering black)
- Allow projector decal with null material to allow to configure decal when HDRP is not set
- Decal atlas texture offset/scale is updated after allocations (used to be before so it was using date from previous frame)

## [0.0.0-preview] - 2018-01-01

### Added
- Configure the VolumetricLightingSystem code path to be on by default
- Trigger a build exception when trying to build an unsupported platform
- Introduce the VolumetricLightingController component, which can (and should) be placed on the camera, and allows one to control the near and the far plane of the V-Buffer (volumetric "froxel" buffer) along with the depth distribution (from logarithmic to linear)
- Add 3D texture support for DensityVolumes
- Add a better mapping of roughness to mipmap for planar reflection
- The VolumetricLightingSystem now uses RTHandles, which allows to save memory by sharing buffers between different cameras (history buffers are not shared), and reduce reallocation frequency by reallocating buffers only if the rendering resolution increases (and suballocating within existing buffers if the rendering resolution decreases)
- Add a Volumetric Dimmer slider to lights to control the intensity of the scattered volumetric lighting
- Add UV tiling and offset support for decals.
- Add mipmapping support for volume 3D mask textures

### Changed
- Default number of planar reflection change from 4 to 2
- Rename _MainDepthTexture to _CameraDepthTexture
- The VolumetricLightingController has been moved to the Interpolation Volume framework and now functions similarly to the VolumetricFog settings
- Update of UI of cookie, CubeCookie, Reflection probe and planar reflection probe to combo box
- Allow enabling/disabling shadows for area lights when they are set to baked.
- Hide applyRangeAttenuation and FadeDistance for directional shadow as they are not used

### Removed
- Remove Resource folder of PreIntegratedFGD and add the resource to RenderPipeline Asset

### Fixed
- Fix ConvertPhysicalLightIntensityToLightIntensity() function used when creating light from script to match HDLightEditor behavior
- Fix numerical issues with the default value of mean free path of volumetric fog
- Fix the bug preventing decals from coexisting with density volumes
- Fix issue with alpha tested geometry using planar/triplanar mapping not render correctly or flickering (due to being wrongly alpha tested in depth prepass)
- Fix meta pass with triplanar (was not handling correctly the normal)
- Fix preview when a planar reflection is present
- Fix Camera preview, it is now a Preview cameraType (was a SceneView)
- Fix handling unknown GPUShadowTypes in the shadow manager.
- Fix area light shapes sent as point lights to the baking backends when they are set to baked.
- Fix unnecessary division by PI for baked area lights.
- Fix line lights sent to the lightmappers. The backends don't support this light type.
- Fix issue with shadow mask framesettings not correctly taken into account when shadow mask is enabled for lighting.
- Fix directional light and shadow mask transition, they are now matching making smooth transition
- Fix banding issues caused by high intensity volumetric lighting
- Fix the debug window being emptied on SRP asset reload
- Fix issue with debug mode not correctly clearing the GBuffer in editor after a resize
- Fix issue with ResetMaterialKeyword not resetting correctly ToggleOff/Roggle Keyword
- Fix issue with motion vector not render correctly if there is no depth prepass in deferred

## [0.0.0-preview] - 2018-01-01

### Added
- Screen Space Refraction projection model (Proxy raycasting, HiZ raymarching)
- Screen Space Refraction settings as volume component
- Added buffered frame history per camera
- Port Global Density Volumes to the Interpolation Volume System.
- Optimize ImportanceSampleLambert() to not require the tangent frame.
- Generalize SampleVBuffer() to handle different sampling and reconstruction methods.
- Improve the quality of volumetric lighting reprojection.
- Optimize Morton Order code in the Subsurface Scattering pass.
- Planar Reflection Probe support roughness (gaussian convolution of captured probe)
- Use an atlas instead of a texture array for cluster transparent decals
- Add a debug view to visualize the decal atlas
- Only store decal textures to atlas if decal is visible, debounce out of memory decal atlas warning.
- Add manipulator gizmo on decal to improve authoring workflow
- Add a minimal StackLit material (work in progress, this version can be used as template to add new material)

### Changed
- EnableShadowMask in FrameSettings (But shadowMaskSupport still disable by default)
- Forced Planar Probe update modes to (Realtime, Every Update, Mirror Camera)
- Screen Space Refraction proxy model uses the proxy of the first environment light (Reflection probe/Planar probe) or the sky
- Moved RTHandle static methods to RTHandles
- Renamed RTHandle to RTHandleSystem.RTHandle
- Move code for PreIntegratedFDG (Lit.shader) into its dedicated folder to be share with other material
- Move code for LTCArea (Lit.shader) into its dedicated folder to be share with other material

### Removed
- Removed Planar Probe mirror plane position and normal fields in inspector, always display mirror plane and normal gizmos

### Fixed
- Fix fog flags in scene view is now taken into account
- Fix sky in preview windows that were disappearing after a load of a new level
- Fix numerical issues in IntersectRayAABB().
- Fix alpha blending of volumetric lighting with transparent objects.
- Fix the near plane of the V-Buffer causing out-of-bounds look-ups in the clustered data structure.
- Depth and color pyramid are properly computed and sampled when the camera renders inside a viewport of a RTHandle.
- Fix decal atlas debug view to work correctly when shadow atlas view is also enabled<|MERGE_RESOLUTION|>--- conflicted
+++ resolved
@@ -105,9 +105,6 @@
 - Fixed wizard DXR setup on non-DXR compatible devices.
 - Fixed Custom Post Processes affecting preview cameras.
 - Fixed issue with lens distortion breaking rendering.
-<<<<<<< HEAD
-- Fixed issue with box light not visible if range is below one and range attenuation is off.
-=======
 - Fixed save popup appearing twice due to HDRP wizard.
 - Fixed error when changing planar probe resolution.
 - Fixed the dependecy of FrameSettings (MSAA, ClearGBuffer, DepthPrepassWithDeferred) (case 1277620).
@@ -116,7 +113,7 @@
 - Fixed issue with MSAA resolve killing the alpha channel.
 - Fixed a warning in materialevalulation
 - Fixed an error when building the player.
->>>>>>> a8d6a7d8
+- Fixed issue with box light not visible if range is below one and range attenuation is off.
 
 ### Changed
 - Preparation pass for RTSSShadows to be supported by render graph.
