--- conflicted
+++ resolved
@@ -193,11 +193,8 @@
 - Fixed cullmode for SceneSelectionPass.
 - Fixed issue that caused non-static object to not render at times in OnEnable reflection probes.
 - Baked reflection probes now correctly use static sky for ambient lighting.
-<<<<<<< HEAD
+- Use draggable fields for float scalable settings
 - Fixed undo after enabling compositor.
-=======
-- Use draggable fields for float scalable settings
->>>>>>> 41d1f0f5
 
 ### Changed
 - Preparation pass for RTSSShadows to be supported by render graph.
