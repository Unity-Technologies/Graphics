﻿# Changelog
All notable changes to this package will be documented in this file.

The format is based on [Keep a Changelog](http://keepachangelog.com/en/1.0.0/)
and this project adheres to [Semantic Versioning](http://semver.org/spec/v2.0.0.html).

## [10.0.0] - 2019-06-10

### Added
- Ray tracing support for VR single-pass
- Added sharpen filter shader parameter and UI for TemporalAA to control image quality instead of hardcoded value
- Added frame settings option for custom post process and custom passes as well as custom color buffer format option.
- Add check in wizard on SRP Batcher enabled.
- Added default implementations of OnPreprocessMaterialDescription for FBX, Obj, Sketchup and 3DS file formats.
- Added custom pass fade radius
- Added after post process injection point for custom passes
- Added basic alpha compositing support - Alpha is available afterpostprocess when using FP16 buffer format.
- Added falloff distance on Reflection Probe and Planar Reflection Probe
- Added Backplate projection from the HDRISky
- Added Shadow Matte in UnlitMasterNode, which only received shadow without lighting
- Added hability to name LightLayers in HDRenderPipelineAsset
- Added a range compression factor for Reflection Probe and Planar Reflection Probe to avoid saturation of colors.
- Added path tracing support for directional, point and spot lights, as well as emission from Lit and Unlit.
- Added non temporal version of SSAO.
- Added more detailed ray tracing stats in the debug window
- Added Disc area light (bake only)
- Added a warning in the material UI to prevent transparent + subsurface-scattering combination.
- Added XR single-pass setting into HDRP asset
- Added a penumbra tint option for lights
- Added support for depth copy with XR SDK
- Added debug setting to Render Pipeline Debug Window to list the active XR views
- Added an option to filter the result of the volumetric lighting (off by default).
- Added a transmission multiplier for directional lights
- Added XR single-pass test mode to Render Pipeline Debug Window
- Added debug setting to Render Pipeline Window to list the active XR views
- Added a new refraction mode for the Lit shader (thin). Which is a box refraction with small thickness values
- Added the code to support Barn Doors for Area Lights based on a shaderconfig option.
- Added HDRPCameraBinder property binder for Visual Effect Graph
- Added "Celestial Body" controls to the Directional Light
- Added new parameters to the Physically Based Sky
- Added Reflections to the DXR Wizard
- Added the possibility to have ray traced colored and semi-transparent shadows on directional lights.
- Added a check in the custom post process template to throw an error if the default shader is not found.
- Exposed the debug overlay ratio in the debug menu.
- Added a separate frame settings for tonemapping alongside color grading.
- Added the receive fog option in the material UI for ShaderGraphs.
- Added a public virtual bool in the custom post processes API to specify if a post processes should be executed in the scene view.
- Added a menu option that checks scene issues with ray tracing. Also removed the previously existing warning at runtime.
- Added Contrast Adaptive Sharpen (CAS) Upscaling effect.
- Added APIs to update probe settings at runtime.
- Added documentation for the rayTracingSupported method in HDRP
- Added user-selectable format for the post processing passes.
- Added support for alpha channel in some post-processing passes (DoF, TAA, Uber).
- Added warnings in FrameSettings inspector when using DXR and atempting to use Asynchronous Execution.
- Exposed Stencil bits that can be used by the user.
- Added history rejection based on velocity of intersected objects for directional, point and spot lights.
- Added a affectsVolumetric field to the HDAdditionalLightData API to know if light affects volumetric fog.
- Add OS and Hardware check in the Wizard fixes for DXR.
- Added option to exclude camera motion from motion blur.
- Added semi-transparent shadows for point and spot lights.
- Added support for semi-transparent shadow for unlit shader and unlit shader graph.
- Added the alpha clip enabled toggle to the material UI for all HDRP shader graphs.
- Added Material Samples to explain how to use the lit shader features
- Added an initial implementation of ray traced sub surface scattering
- Added AssetPostprocessors and Shadergraphs to handle Arnold Standard Surface and 3DsMax Physical material import from FBX.
- Added support for Smoothness Fade start work when enabling ray traced reflections.
- Added Contact shadow, Micro shadows and Screen space refraction API documentation.
- Added script documentation for SSR, SSAO (ray tracing), GI, Light Cluster, RayTracingSettings, Ray Counters, etc.
- Added path tracing support for refraction and internal reflections.
- Added support for Thin Refraction Model and Lit's Clear Coat in Path Tracing.
- Added the Tint parameter to Sky Colored Fog.
- Added of Screen Space Reflections for Transparent materials
- Added a fallback for ray traced area light shadows in case the material is forward or the lit mode is forward.
- Added a new debug mode for light layers.
- Added an "enable" toggle to the SSR volume component.
- Added support for anisotropic specular lobes in path tracing.
- Added support for alpha clipping in path tracing.
- Added support for light cookies in path tracing.
- Added support for transparent shadows in path tracing.
- Added support for iridescence in path tracing.
- Added support for background color in path tracing.
- Added a path tracing test to the test suite.
- Added a warning and workaround instructions that appear when you enable XR single-pass after the first frame with the XR SDK.
- Added the exposure sliders to the planar reflection probe preview
- Added support for subsurface scattering in path tracing.
- Added a new mode that improves the filtering of ray traced shadows (directional, point and spot) based on the distance to the occluder.
- Added support of cookie baking and add support on Disc light.
- Added support for fog attenuation in path tracing.
- Added a new debug panel for volumes
- Added XR setting to control camera jitter for temporal effects
- Added an error message in the DrawRenderers custom pass when rendering opaque objects with an HDRP asset in DeferredOnly mode.
- Added API to enable proper recording of path traced scenes (with the Unity recorder or other tools).
- Added support for fog in Recursive rendering, ray traced reflections and ray traced indirect diffuse.
- Added an alpha blend option for recursive rendering
- Added support for stack lit for ray tracing effects.
- Added support for hair for ray tracing effects.
- Added support for alpha to coverage for HDRP shaders and shader graph
- Added support for Quality Levels to Subsurface Scattering.
- Added option to disable XR rendering on the camera settings.
- Added support for specular AA from geometric curvature in AxF
- Added support for baked AO (no input for now) in AxF
- Added an info box to warn about depth test artifacts when rendering object twice in custom passes with MSAA.
- Added a frame setting for alpha to mask.
- Added support for custom passes in the AOV API
- Added Light decomposition lighting debugging modes and support in AOV
- Added exposure compensation to Fixed exposure mode
- Added support for rasterized area light shadows in StackLit
- Added support for texture-weighted automatic exposure
- Added support for POM for emissive map
- Added alpha channel support in motion blur pass.
- Added the HDRP Compositor Tool (in Preview).
- Added a ray tracing mode option in the HDRP asset that allows to override and shader stripping.
- Added support for arbitrary resolution scaling of Volumetric Lighting to the Fog volume component.
- Added range attenuation for box-shaped spotlights.
- Added scenes for hair and fabric and decals with material samples
- Added fabric materials and textures
- Added information for fabric materials in fabric scene
- Added a DisplayInfo attribute to specify a name override and a display order for Volume Component fields (used only in default inspector for now).
- Added Min distance to contact shadows.
- Added support for Depth of Field in path tracing (by sampling the lens aperture).
- Added an API in HDRP to override the camera within the rendering of a frame (mainly for custom pass).
- Added a function (HDRenderPipeline.ResetRTHandleReferenceSize) to reset the reference size of RTHandle systems.
- Added support for AxF measurements importing into texture resources tilings.
- Added Layer parameter on Area Light to modify Layer of generated Emissive Mesh
- Added a flow map parameter to HDRI Sky
- Implemented ray traced reflections for transparent objects.
- Add a new parameter to control reflections in recursive rendering.
- Added an initial version of SSGI.
- Added Virtual Texturing cache settings to control the size of the Streaming Virtual Texturing caches.
- Added back-compatibility with builtin stereo matrices.
- Added CustomPassUtils API to simplify Blur, Copy and DrawRenderers custom passes.
- Added Histogram guided automatic exposure.
- Added few exposure debug modes.
- Added support for multiple path-traced views at once (e.g., scene and game views).
- Added support for 3DsMax's 2021 Simplified Physical Material from FBX files in the Model Importer.
- Added custom target mid grey for auto exposure.
- Added CustomPassUtils API to simplify Blur, Copy and DrawRenderers custom passes.
- Added an API in HDRP to override the camera within the rendering of a frame (mainly for custom pass).
- Added more custom pass API functions, mainly to render objects from another camera.
- Added support for transparent Unlit in path tracing.
- Added a minimal lit used for RTGI in peformance mode.
- Added procedural metering mask that can follow an object
- Added presets quality settings for RTAO and RTGI.
- Added an override for the shadow culling that allows better directional shadow maps in ray tracing effects (RTR, RTGI, RTSSS and RR).
- Added a Cloud Layer volume override.
- Added Fast Memory support for platform that support it.
- Added CPU and GPU timings for ray tracing effects.
- Added support to combine RTSSS and RTGI (1248733).
- Added IES Profile support for Point, Spot and Rectangular-Area lights
- Added support for multiple mapping modes in AxF.
- Add support of lightlayers on indirect lighting controller
- Added compute shader stripping.
- Added Cull Mode option for opaque materials and ShaderGraphs. 
- Added scene view exposure override.
- Added support for exposure curve remapping for min/max limits.
- Added presets for ray traced reflections.
- Added final image histogram debug view (both luminance and RGB).
- Added an example texture and rotation to the Cloud Layer volume override.
- Added an option to extend the camera culling for skinned mesh animation in ray tracing effects (1258547).
- Added decal layer system similar to light layer. Mesh will receive a decal when both decal layer mask matches.
- Added shader graph nodes for rendering a complex eye shader.

### Fixed
- Fix when rescale probe all direction below zero (1219246)
- Update documentation of HDRISky-Backplate, precise how to have Ambient Occlusion on the Backplate
- Sorting, undo, labels, layout in the Lighting Explorer.
- Fixed sky settings and materials in Shader Graph Samples package
- Fix/workaround a probable graphics driver bug in the GTAO shader.
- Fixed Hair and PBR shader graphs double sided modes
- Fixed an issue where updating an HDRP asset in the Quality setting panel would not recreate the pipeline.
- Fixed issue with point lights being considered even when occupying less than a pixel on screen (case 1183196)
- Fix a potential NaN source with iridescence (case 1183216)
- Fixed issue of spotlight breaking when minimizing the cone angle via the gizmo (case 1178279)
- Fixed issue that caused decals not to modify the roughness in the normal buffer, causing SSR to not behave correctly (case 1178336)
- Fixed lit transparent refraction with XR single-pass rendering
- Removed extra jitter for TemporalAA in VR
- Fixed ShaderGraph time in main preview
- Fixed issue on some UI elements in HDRP asset not expanding when clicking the arrow (case 1178369)
- Fixed alpha blending in custom post process
- Fixed the modification of the _AlphaCutoff property in the material UI when exposed with a ShaderGraph parameter.
- Fixed HDRP test `1218_Lit_DiffusionProfiles` on Vulkan.
- Fixed an issue where building a player in non-dev mode would generate render target error logs every frame
- Fixed crash when upgrading version of HDRP
- Fixed rendering issues with material previews
- Fixed NPE when using light module in Shuriken particle systems (1173348).
- Refresh cached shadow on editor changes
- Fixed light supported units caching (1182266)
- Fixed an issue where SSAO (that needs temporal reprojection) was still being rendered when Motion Vectors were not available (case 1184998)
- Fixed a nullref when modifying the height parameters inside the layered lit shader UI.
- Fixed Decal gizmo that become white after exiting play mode
- Fixed Decal pivot position to behave like a spotlight
- Fixed an issue where using the LightingOverrideMask would break sky reflection for regular cameras
- Fix DebugMenu FrameSettingsHistory persistency on close
- Fix DensityVolume, ReflectionProbe aned PlanarReflectionProbe advancedControl display
- Fix DXR scene serialization in wizard
- Fixed an issue where Previews would reallocate History Buffers every frame
- Fixed the SetLightLayer function in HDAdditionalLightData setting the wrong light layer
- Fix error first time a preview is created for planar
- Fixed an issue where SSR would use an incorrect roughness value on ForwardOnly (StackLit, AxF, Fabric, etc.) materials when the pipeline is configured to also allow deferred Lit.
- Fixed issues with light explorer (cases 1183468, 1183269)
- Fix dot colors in LayeredLit material inspector
- Fix undo not resetting all value when undoing the material affectation in LayerLit material
- Fix for issue that caused gizmos to render in render textures (case 1174395)
- Fixed the light emissive mesh not updated when the light was disabled/enabled
- Fixed light and shadow layer sync when setting the HDAdditionalLightData.lightlayersMask property
- Fixed a nullref when a custom post process component that was in the HDRP PP list is removed from the project
- Fixed issue that prevented decals from modifying specular occlusion (case 1178272).
- Fixed exposure of volumetric reprojection
- Fixed multi selection support for Scalable Settings in lights
- Fixed font shaders in test projects for VR by using a Shader Graph version
- Fixed refresh of baked cubemap by incrementing updateCount at the end of the bake (case 1158677).
- Fixed issue with rectangular area light when seen from the back
- Fixed decals not affecting lightmap/lightprobe
- Fixed zBufferParams with XR single-pass rendering
- Fixed moving objects not rendered in custom passes
- Fixed abstract classes listed in the + menu of the custom pass list
- Fixed custom pass that was rendered in previews
- Fixed precision error in zero value normals when applying decals (case 1181639)
- Fixed issue that triggered No Scene Lighting view in game view as well (case 1156102)
- Assign default volume profile when creating a new HDRP Asset
- Fixed fov to 0 in planar probe breaking the projection matrix (case 1182014)
- Fixed bugs with shadow caching
- Reassign the same camera for a realtime probe face render request to have appropriate history buffer during realtime probe rendering.
- Fixed issue causing wrong shading when normal map mode is Object space, no normal map is set, but a detail map is present (case 1143352)
- Fixed issue with decal and htile optimization
- Fixed TerrainLit shader compilation error regarding `_Control0_TexelSize` redefinition (case 1178480).
- Fixed warning about duplicate HDRuntimeReflectionSystem when configuring play mode without domain reload.
- Fixed an editor crash when multiple decal projectors were selected and some had null material
- Added all relevant fix actions to FixAll button in Wizard
- Moved FixAll button on top of the Wizard
- Fixed an issue where fog color was not pre-exposed correctly
- Fix priority order when custom passes are overlapping
- Fix cleanup not called when the custom pass GameObject is destroyed
- Replaced most instances of GraphicsSettings.renderPipelineAsset by GraphicsSettings.currentRenderPipeline. This should fix some parameters not working on Quality Settings overrides.
- Fixed an issue with Realtime GI not working on upgraded projects.
- Fixed issue with screen space shadows fallback texture was not set as a texture array.
- Fixed Pyramid Lights bounding box
- Fixed terrain heightmap default/null values and epsilons
- Fixed custom post-processing effects breaking when an abstract class inherited from `CustomPostProcessVolumeComponent`
- Fixed XR single-pass rendering in Editor by using ShaderConfig.s_XrMaxViews to allocate matrix array
- Multiple different skies rendered at the same time by different cameras are now handled correctly without flickering
- Fixed flickering issue happening when different volumes have shadow settings and multiple cameras are present.
- Fixed issue causing planar probes to disappear if there is no light in the scene.
- Fixed a number of issues with the prefab isolation mode (Volumes leaking from the main scene and reflection not working properly)
- Fixed an issue with fog volume component upgrade not working properly
- Fixed Spot light Pyramid Shape has shadow artifacts on aspect ratio values lower than 1
- Fixed issue with AO upsampling in XR
- Fixed camera without HDAdditionalCameraData component not rendering
- Removed the macro ENABLE_RAYTRACING for most of the ray tracing code
- Fixed prefab containing camera reloading in loop while selected in the Project view
- Fixed issue causing NaN wheh the Z scale of an object is set to 0.
- Fixed DXR shader passes attempting to render before pipeline loaded
- Fixed black ambient sky issue when importing a project after deleting Library.
- Fixed issue when upgrading a Standard transparent material (case 1186874)
- Fixed area light cookies not working properly with stack lit
- Fixed material render queue not updated when the shader is changed in the material inspector.
- Fixed a number of issues with full screen debug modes not reseting correctly when setting another mutually exclusive mode
- Fixed compile errors for platforms with no VR support
- Fixed an issue with volumetrics and RTHandle scaling (case 1155236)
- Fixed an issue where sky lighting might be updated uselessly
- Fixed issue preventing to allow setting decal material to none (case 1196129)
- Fixed XR multi-pass decals rendering
- Fixed several fields on Light Inspector that not supported Prefab overrides
- Fixed EOL for some files
- Fixed scene view rendering with volumetrics and XR enabled
- Fixed decals to work with multiple cameras
- Fixed optional clear of GBuffer (Was always on)
- Fixed render target clears with XR single-pass rendering
- Fixed HDRP samples file hierarchy
- Fixed Light units not matching light type
- Fixed QualitySettings panel not displaying HDRP Asset
- Fixed black reflection probes the first time loading a project
- Fixed y-flip in scene view with XR SDK
- Fixed Decal projectors do not immediately respond when parent object layer mask is changed in editor.
- Fixed y-flip in scene view with XR SDK
- Fixed a number of issues with Material Quality setting
- Fixed the transparent Cull Mode option in HD unlit master node settings only visible if double sided is ticked.
- Fixed an issue causing shadowed areas by contact shadows at the edge of far clip plane if contact shadow length is very close to far clip plane.
- Fixed editing a scalable settings will edit all loaded asset in memory instead of targetted asset.
- Fixed Planar reflection default viewer FOV
- Fixed flickering issues when moving the mouse in the editor with ray tracing on.
- Fixed the ShaderGraph main preview being black after switching to SSS in the master node settings
- Fixed custom fullscreen passes in VR
- Fixed camera culling masks not taken in account in custom pass volumes
- Fixed object not drawn in custom pass when using a DrawRenderers with an HDRP shader in a build.
- Fixed injection points for Custom Passes (AfterDepthAndNormal and BeforePreRefraction were missing)
- Fixed a enum to choose shader tags used for drawing objects (DepthPrepass or Forward) when there is no override material.
- Fixed lit objects in the BeforePreRefraction, BeforeTransparent and BeforePostProcess.
- Fixed the None option when binding custom pass render targets to allow binding only depth or color.
- Fixed custom pass buffers allocation so they are not allocated if they're not used.
- Fixed the Custom Pass entry in the volume create asset menu items.
- Fixed Prefab Overrides workflow on Camera.
- Fixed alignment issue in Preset for Camera.
- Fixed alignment issue in Physical part for Camera.
- Fixed FrameSettings multi-edition.
- Fixed a bug happening when denoising multiple ray traced light shadows
- Fixed minor naming issues in ShaderGraph settings
- VFX: Removed z-fight glitches that could appear when using deferred depth prepass and lit quad primitives
- VFX: Preserve specular option for lit outputs (matches HDRP lit shader)
- Fixed an issue with Metal Shader Compiler and GTAO shader for metal
- Fixed resources load issue while upgrading HDRP package.
- Fix LOD fade mask by accounting for field of view
- Fixed spot light missing from ray tracing indirect effects.
- Fixed a UI bug in the diffusion profile list after fixing them from the wizard.
- Fixed the hash collision when creating new diffusion profile assets.
- Fixed a light leaking issue with box light casting shadows (case 1184475)
- Fixed Cookie texture type in the cookie slot of lights (Now displays a warning because it is not supported).
- Fixed a nullref that happens when using the Shuriken particle light module
- Fixed alignment in Wizard
- Fixed text overflow in Wizard's helpbox
- Fixed Wizard button fix all that was not automatically grab all required fixes
- Fixed VR tab for MacOS in Wizard
- Fixed local config package workflow in Wizard
- Fixed issue with contact shadows shifting when MSAA is enabled.
- Fixed EV100 in the PBR sky
- Fixed an issue In URP where sometime the camera is not passed to the volume system and causes a null ref exception (case 1199388)
- Fixed nullref when releasing HDRP with custom pass disabled
- Fixed performance issue derived from copying stencil buffer.
- Fixed an editor freeze when importing a diffusion profile asset from a unity package.
- Fixed an exception when trying to reload a builtin resource.
- Fixed the light type intensity unit reset when switching the light type.
- Fixed compilation error related to define guards and CreateLayoutFromXrSdk()
- Fixed documentation link on CustomPassVolume.
- Fixed player build when HDRP is in the project but not assigned in the graphic settings.
- Fixed an issue where ambient probe would be black for the first face of a baked reflection probe
- VFX: Fixed Missing Reference to Visual Effect Graph Runtime Assembly
- Fixed an issue where rendering done by users in EndCameraRendering would be executed before the main render loop.
- Fixed Prefab Override in main scope of Volume.
- Fixed alignment issue in Presset of main scope of Volume.
- Fixed persistence of ShowChromeGizmo and moved it to toolbar for coherency in ReflectionProbe and PlanarReflectionProbe.
- Fixed Alignement issue in ReflectionProbe and PlanarReflectionProbe.
- Fixed Prefab override workflow issue in ReflectionProbe and PlanarReflectionProbe.
- Fixed empty MoreOptions and moved AdvancedManipulation in a dedicated location for coherency in ReflectionProbe and PlanarReflectionProbe.
- Fixed Prefab override workflow issue in DensityVolume.
- Fixed empty MoreOptions and moved AdvancedManipulation in a dedicated location for coherency in DensityVolume.
- Fix light limit counts specified on the HDRP asset
- Fixed Quality Settings for SSR, Contact Shadows and Ambient Occlusion volume components
- Fixed decalui deriving from hdshaderui instead of just shaderui
- Use DelayedIntField instead of IntField for scalable settings
- Fixed init of debug for FrameSettingsHistory on SceneView camera
- Added a fix script to handle the warning 'referenced script in (GameObject 'SceneIDMap') is missing'
- Fix Wizard load when none selected for RenderPipelineAsset
- Fixed TerrainLitGUI when per-pixel normal property is not present.
- Fixed rendering errors when enabling debug modes with custom passes
- Fix an issue that made PCSS dependent on Atlas resolution (not shadow map res)
- Fixing a bug whith histories when n>4 for ray traced shadows
- Fixing wrong behavior in ray traced shadows for mesh renderers if their cast shadow is shadow only or double sided
- Only tracing rays for shadow if the point is inside the code for spotlight shadows
- Only tracing rays if the point is inside the range for point lights
- Fixing ghosting issues when the screen space shadow  indexes change for a light with ray traced shadows
- Fixed an issue with stencil management and Xbox One build that caused corrupted output in deferred mode.
- Fixed a mismatch in behavior between the culling of shadow maps and ray traced point and spot light shadows
- Fixed recursive ray tracing not working anymore after intermediate buffer refactor.
- Fixed ray traced shadow denoising not working (history rejected all the time).
- Fixed shader warning on xbox one
- Fixed cookies not working for spot lights in ray traced reflections, ray traced GI and recursive rendering
- Fixed an inverted handling of CoatSmoothness for SSR in StackLit.
- Fixed missing distortion inputs in Lit and Unlit material UI.
- Fixed issue that propagated NaNs across multiple frames through the exposure texture.
- Fixed issue with Exclude from TAA stencil ignored.
- Fixed ray traced reflection exposure issue.
- Fixed issue with TAA history not initialising corretly scale factor for first frame
- Fixed issue with stencil test of material classification not using the correct Mask (causing false positive and bad performance with forward material in deferred)
- Fixed issue with History not reset when chaning antialiasing mode on camera
- Fixed issue with volumetric data not being initialized if default settings have volumetric and reprojection off.
- Fixed ray tracing reflection denoiser not applied in tier 1
- Fixed the vibility of ray tracing related methods.
- Fixed the diffusion profile list not saved when clicking the fix button in the material UI.
- Fixed crash when pushing bounce count higher than 1 for ray traced GI or reflections
- Fixed PCSS softness scale so that it better match ray traced reference for punctual lights.
- Fixed exposure management for the path tracer
- Fixed AxF material UI containing two advanced options settings.
- Fixed an issue where cached sky contexts were being destroyed wrongly, breaking lighting in the LookDev
- Fixed issue that clamped PCSS softness too early and not after distance scale.
- Fixed fog affect transparent on HD unlit master node
- Fixed custom post processes re-ordering not saved.
- Fixed NPE when using scalable settings
- Fixed an issue where PBR sky precomputation was reset incorrectly in some cases causing bad performance.
- Fixed a bug due to depth history begin overriden too soon
- Fixed CustomPassSampleCameraColor scale issue when called from Before Transparent injection point.
- Fixed corruption of AO in baked probes.
- Fixed issue with upgrade of projects that still had Very High as shadow filtering quality.
- Fixed issue that caused Distortion UI to appear in Lit.
- Fixed several issues with decal duplicating when editing them.
- Fixed initialization of volumetric buffer params (1204159)
- Fixed an issue where frame count was incorrectly reset for the game view, causing temporal processes to fail.
- Fixed Culling group was not disposed error.
- Fixed issues on some GPU that do not support gathers on integer textures.
- Fixed an issue with ambient probe not being initialized for the first frame after a domain reload for volumetric fog.
- Fixed the scene visibility of decal projectors and density volumes
- Fixed a leak in sky manager.
- Fixed an issue where entering playmode while the light editor is opened would produce null reference exceptions.
- Fixed the debug overlay overlapping the debug menu at runtime.
- Fixed an issue with the framecount when changing scene.
- Fixed errors that occurred when using invalid near and far clip plane values for planar reflections.
- Fixed issue with motion blur sample weighting function.
- Fixed motion vectors in MSAA.
- Fixed sun flare blending (case 1205862).
- Fixed a lot of issues related to ray traced screen space shadows.
- Fixed memory leak caused by apply distortion material not being disposed.
- Fixed Reflection probe incorrectly culled when moving its parent (case 1207660)
- Fixed a nullref when upgrading the Fog volume components while the volume is opened in the inspector.
- Fix issues where decals on PS4 would not correctly write out the tile mask causing bits of the decal to go missing.
- Use appropriate label width and text content so the label is completely visible
- Fixed an issue where final post process pass would not output the default alpha value of 1.0 when using 11_11_10 color buffer format.
- Fixed SSR issue after the MSAA Motion Vector fix.
- Fixed an issue with PCSS on directional light if punctual shadow atlas was not allocated.
- Fixed an issue where shadow resolution would be wrong on the first face of a baked reflection probe.
- Fixed issue with PCSS softness being incorrect for cascades different than the first one.
- Fixed custom post process not rendering when using multiple HDRP asset in quality settings
- Fixed probe gizmo missing id (case 1208975)
- Fixed a warning in raytracingshadowfilter.compute
- Fixed issue with AO breaking with small near plane values.
- Fixed custom post process Cleanup function not called in some cases.
- Fixed shader warning in AO code.
- Fixed a warning in simpledenoiser.compute
- Fixed tube and rectangle light culling to use their shape instead of their range as a bounding box.
- Fixed caused by using gather on a UINT texture in motion blur.
- Fix issue with ambient occlusion breaking when dynamic resolution is active.
- Fixed some possible NaN causes in Depth of Field.
- Fixed Custom Pass nullref due to the new Profiling Sample API changes
- Fixed the black/grey screen issue on after post process Custom Passes in non dev builds.
- Fixed particle lights.
- Improved behavior of lights and probe going over the HDRP asset limits.
- Fixed issue triggered when last punctual light is disabled and more than one camera is used.
- Fixed Custom Pass nullref due to the new Profiling Sample API changes
- Fixed the black/grey screen issue on after post process Custom Passes in non dev builds.
- Fixed XR rendering locked to vsync of main display with Standalone Player.
- Fixed custom pass cleanup not called at the right time when using multiple volumes.
- Fixed an issue on metal with edge of decal having artifact by delaying discard of fragments during decal projection
- Fixed various shader warning
- Fixing unnecessary memory allocations in the ray tracing cluster build
- Fixed duplicate column labels in LightEditor's light tab
- Fixed white and dark flashes on scenes with very high or very low exposure when Automatic Exposure is being used.
- Fixed an issue where passing a null ProfilingSampler would cause a null ref exception.
- Fixed memory leak in Sky when in matcap mode.
- Fixed compilation issues on platform that don't support VR.
- Fixed migration code called when we create a new HDRP asset.
- Fixed RemoveComponent on Camera contextual menu to not remove Camera while a component depend on it.
- Fixed an issue where ambient occlusion and screen space reflections editors would generate null ref exceptions when HDRP was not set as the current pipeline.
- Fixed a null reference exception in the probe UI when no HDRP asset is present.
- Fixed the outline example in the doc (sampling range was dependent on screen resolution)
- Fixed a null reference exception in the HDRI Sky editor when no HDRP asset is present.
- Fixed an issue where Decal Projectors created from script where rotated around the X axis by 90°.
- Fixed frustum used to compute Density Volumes visibility when projection matrix is oblique.
- Fixed a null reference exception in Path Tracing, Recursive Rendering and raytraced Global Illumination editors when no HDRP asset is present.
- Fix for NaNs on certain geometry with Lit shader -- [case 1210058](https://fogbugz.unity3d.com/f/cases/1210058/)
- Fixed an issue where ambient occlusion and screen space reflections editors would generate null ref exceptions when HDRP was not set as the current pipeline.
- Fixed a null reference exception in the probe UI when no HDRP asset is present.
- Fixed the outline example in the doc (sampling range was dependent on screen resolution)
- Fixed a null reference exception in the HDRI Sky editor when no HDRP asset is present.
- Fixed an issue where materials newly created from the contextual menu would have an invalid state, causing various problems until it was edited.
- Fixed transparent material created with ZWrite enabled (now it is disabled by default for new transparent materials)
- Fixed mouseover on Move and Rotate tool while DecalProjector is selected.
- Fixed wrong stencil state on some of the pixel shader versions of deferred shader.
- Fixed an issue where creating decals at runtime could cause a null reference exception.
- Fixed issue that displayed material migration dialog on the creation of new project.
- Fixed various issues with time and animated materials (cases 1210068, 1210064).
- Updated light explorer with latest changes to the Fog and fixed issues when no visual environment was present.
- Fixed not handleling properly the recieve SSR feature with ray traced reflections
- Shadow Atlas is no longer allocated for area lights when they are disabled in the shader config file.
- Avoid MRT Clear on PS4 as it is not implemented yet.
- Fixed runtime debug menu BitField control.
- Fixed the radius value used for ray traced directional light.
- Fixed compilation issues with the layered lit in ray tracing shaders.
- Fixed XR autotests viewport size rounding
- Fixed mip map slider knob displayed when cubemap have no mipmap
- Remove unnecessary skip of material upgrade dialog box.
- Fixed the profiling sample mismatch errors when enabling the profiler in play mode
- Fixed issue that caused NaNs in reflection probes on consoles.
- Fixed adjusting positive axis of Blend Distance slides the negative axis in the density volume component.
- Fixed the blend of reflections based on the weight.
- Fixed fallback for ray traced reflections when denoising is enabled.
- Fixed error spam issue with terrain detail terrainDetailUnsupported (cases 1211848)
- Fixed hardware dynamic resolution causing cropping/scaling issues in scene view (case 1158661)
- Fixed Wizard check order for `Hardware and OS` and `Direct3D12`
- Fix AO issue turning black when Far/Near plane distance is big.
- Fixed issue when opening lookdev and the lookdev volume have not been assigned yet.
- Improved memory usage of the sky system.
- Updated label in HDRP quality preference settings (case 1215100)
- Fixed Decal Projector gizmo not undoing properly (case 1216629)
- Fix a leak in the denoising of ray traced reflections.
- Fixed Alignment issue in Light Preset
- Fixed Environment Header in LightingWindow
- Fixed an issue where hair shader could write garbage in the diffuse lighting buffer, causing NaNs.
- Fixed an exposure issue with ray traced sub-surface scattering.
- Fixed runtime debug menu light hierarchy None not doing anything.
- Fixed the broken ShaderGraph preview when creating a new Lit graph.
- Fix indentation issue in preset of LayeredLit material.
- Fixed minor issues with cubemap preview in the inspector.
- Fixed wrong build error message when building for android on mac.
- Fixed an issue related to denoising ray trace area shadows.
- Fixed wrong build error message when building for android on mac.
- Fixed Wizard persistency of Direct3D12 change on domain reload.
- Fixed Wizard persistency of FixAll on domain reload.
- Fixed Wizard behaviour on domain reload.
- Fixed a potential source of NaN in planar reflection probe atlas.
- Fixed an issue with MipRatio debug mode showing _DebugMatCapTexture not being set.
- Fixed missing initialization of input params in Blit for VR.
- Fix Inf source in LTC for area lights.
- Fix issue with AO being misaligned when multiple view are visible.
- Fix issue that caused the clamp of camera rotation motion for motion blur to be ineffective.
- Fixed issue with AssetPostprocessors dependencies causing models to be imported twice when upgrading the package version.
- Fixed culling of lights with XR SDK
- Fixed memory stomp in shadow caching code, leading to overflow of Shadow request array and runtime errors.
- Fixed an issue related to transparent objects reading the ray traced indirect diffuse buffer
- Fixed an issue with filtering ray traced area lights when the intensity is high or there is an exposure.
- Fixed ill-formed include path in Depth Of Field shader.
- Fixed shader graph and ray tracing after the shader target PR.
- Fixed a bug in semi-transparent shadows (object further than the light casting shadows)
- Fix state enabled of default volume profile when in package.
- Fixed removal of MeshRenderer and MeshFilter on adding Light component.
- Fixed Ray Traced SubSurface Scattering not working with ray traced area lights
- Fixed Ray Traced SubSurface Scattering not working in forward mode.
- Fixed a bug in debug light volumes.
- Fixed a bug related to ray traced area light shadow history.
- Fixed an issue where fog sky color mode could sample NaNs in the sky cubemap.
- Fixed a leak in the PBR sky renderer.
- Added a tooltip to the Ambient Mode parameter in the Visual Envionment volume component.
- Static lighting sky now takes the default volume into account (this fixes discrepancies between baked and realtime lighting).
- Fixed a leak in the sky system.
- Removed MSAA Buffers allocation when lit shader mode is set to "deferred only".
- Fixed invalid cast for realtime reflection probes (case 1220504)
- Fixed invalid game view rendering when disabling all cameras in the scene (case 1105163)
- Hide reflection probes in the renderer components.
- Fixed infinite reload loop while displaying Light's Shadow's Link Light Layer in Inspector of Prefab Asset.
- Fixed the culling was not disposed error in build log.
- Fixed the cookie atlas size and planar atlas size being too big after an upgrade of the HDRP asset.
- Fixed transparent SSR for shader graph.
- Fixed an issue with emissive light meshes not being in the RAS.
- Fixed DXR player build
- Fixed the HDRP asset migration code not being called after an upgrade of the package
- Fixed draw renderers custom pass out of bound exception
- Fixed the PBR shader rendering in deferred
- Fixed some typos in debug menu (case 1224594)
- Fixed ray traced point and spot lights shadows not rejecting istory when semi-transparent or colored.
- Fixed a warning due to StaticLightingSky when reloading domain in some cases.
- Fixed the MaxLightCount being displayed when the light volume debug menu is on ColorAndEdge.
- Fixed issue with unclear naming of debug menu for decals.
- Fixed z-fighting in scene view when scene lighting is off (case 1203927)
- Fixed issue that prevented cubemap thumbnails from rendering (only on D3D11 and Metal).
- Fixed ray tracing with VR single-pass
- Fix an exception in ray tracing that happens if two LOD levels are using the same mesh renderer.
- Fixed error in the console when switching shader to decal in the material UI.
- Fixed an issue with refraction model and ray traced recursive rendering (case 1198578).
- Fixed an issue where a dynamic sky changing any frame may not update the ambient probe.
- Fixed cubemap thumbnail generation at project load time.
- Fixed cubemap thumbnail generation at project load time. 
- Fixed XR culling with multiple cameras
- Fixed XR single-pass with Mock HMD plugin
- Fixed sRGB mismatch with XR SDK
- Fixed an issue where default volume would not update when switching profile.
- Fixed issue with uncached reflection probe cameras reseting the debug mode (case 1224601) 
- Fixed an issue where AO override would not override specular occlusion.
- Fixed an issue where Volume inspector might not refresh correctly in some cases.
- Fixed render texture with XR
- Fixed issue with resources being accessed before initialization process has been performed completely. 
- Half fixed shuriken particle light that cast shadows (only the first one will be correct)
- Fixed issue with atmospheric fog turning black if a planar reflection probe is placed below ground level. (case 1226588)
- Fixed custom pass GC alloc issue in CustomPassVolume.GetActiveVolumes().
- Fixed a bug where instanced shadergraph shaders wouldn't compile on PS4.
- Fixed an issue related to the envlightdatasrt not being bound in recursive rendering.
- Fixed shadow cascade tooltip when using the metric mode (case 1229232)
- Fixed how the area light influence volume is computed to match rasterization.
- Focus on Decal uses the extends of the projectors
- Fixed usage of light size data that are not available at runtime.
- Fixed the depth buffer copy made before custom pass after opaque and normal injection point.
- Fix for issue that prevented scene from being completely saved when baked reflection probes are present and lighting is set to auto generate.
- Fixed drag area width at left of Light's intensity field in Inspector.
- Fixed light type resolution when performing a reset on HDAdditionalLightData (case 1220931)
- Fixed reliance on atan2 undefined behavior in motion vector debug shader.
- Fixed an usage of a a compute buffer not bound (1229964)
- Fixed an issue where changing the default volume profile from another inspector would not update the default volume editor.
- Fix issues in the post process system with RenderTexture being invalid in some cases, causing rendering problems.
- Fixed an issue where unncessarily serialized members in StaticLightingSky component would change each time the scene is changed.
- Fixed a weird behavior in the scalable settings drawing when the space becomes tiny (1212045).
- Fixed a regression in the ray traced indirect diffuse due to the new probe system.
- Fix for range compression factor for probes going negative (now clamped to positive values).
- Fixed path validation when creating new volume profile (case 1229933)
- Fixed a bug where Decal Shader Graphs would not recieve reprojected Position, Normal, or Bitangent data. (1239921)
- Fix reflection hierarchy for CARPAINT in AxF.
- Fix precise fresnel for delta lights for SVBRDF in AxF.
- Fixed the debug exposure mode for display sky reflection and debug view baked lighting
- Fixed MSAA depth resolve when there is no motion vectors
- Fixed various object leaks in HDRP.
- Fixed compile error with XR SubsystemManager.
- Fix for assertion triggering sometimes when saving a newly created lit shader graph (case 1230996)
- Fixed culling of planar reflection probes that change position (case 1218651)
- Fixed null reference when processing lightprobe (case 1235285)
- Fix issue causing wrong planar reflection rendering when more than one camera is present.
- Fix black screen in XR when HDRP package is present but not used.
- Fixed an issue with the specularFGD term being used when the material has a clear coat (lit shader).
- Fixed white flash happening with auto-exposure in some cases (case 1223774)
- Fixed NaN which can appear with real time reflection and inf value
- Fixed an issue that was collapsing the volume components in the HDRP default settings
- Fixed warning about missing bound decal buffer
- Fixed shader warning on Xbox for ResolveStencilBuffer.compute. 
- Fixed PBR shader ZTest rendering in deferred.
- Replaced commands incompatible with async compute in light list build process.
- Diffusion Profile and Material references in HDRP materials are now correctly exported to unity packages. Note that the diffusion profile or the material references need to be edited once before this can work properly.
- Fix MaterialBalls having same guid issue
- Fix spelling and grammatical errors in material samples
- Fixed unneeded cookie texture allocation for cone stop lights.
- Fixed scalarization code for contact shadows.
- Fixed volume debug in playmode
- Fixed issue when toggling anything in HDRP asset that will produce an error (case 1238155)
- Fixed shader warning in PCSS code when using Vulkan.
- Fixed decal that aren't working without Metal and Ambient Occlusion option enabled.
- Fixed an error about procedural sky being logged by mistake.
- Fixed shadowmask UI now correctly showing shadowmask disable
- Made more explicit the warning about raytracing and asynchronous compute. Also fixed the condition in which it appears.
- Fixed a null ref exception in static sky when the default volume profile is invalid.
- DXR: Fixed shader compilation error with shader graph and pathtracer
- Fixed SceneView Draw Modes not being properly updated after opening new scene view panels or changing the editor layout.
- VFX: Removed irrelevant queues in render queue selection from HDRP outputs
- VFX: Motion Vector are correctly renderered with MSAA [Case 1240754](https://issuetracker.unity3d.com/product/unity/issues/guid/1240754/)
- Fixed a cause of NaN when a normal of 0-length is generated (usually via shadergraph). 
- Fixed issue with screen-space shadows not enabled properly when RT is disabled (case 1235821)
- Fixed a performance issue with stochastic ray traced area shadows.
- Fixed cookie texture not updated when changing an import settings (srgb for example).
- Fixed flickering of the game/scene view when lookdev is running.
- Fixed issue with reflection probes in realtime time mode with OnEnable baking having wrong lighting with sky set to dynamic (case 1238047).
- Fixed transparent motion vectors not working when in MSAA.
- Fix error when removing DecalProjector from component contextual menu (case 1243960)
- Fixed issue with post process when running in RGBA16 and an object with additive blending is in the scene.
- Fixed corrupted values on LayeredLit when using Vertex Color multiply mode to multiply and MSAA is activated. 
- Fix conflicts with Handles manipulation when performing a Reset in DecalComponent (case 1238833)
- Fixed depth prepass and postpass being disabled after changing the shader in the material UI.
- Fixed issue with sceneview camera settings not being saved after Editor restart.
- Fixed issue when switching back to custom sensor type in physical camera settings (case 1244350).
- Fixed a null ref exception when running playmode tests with the render pipeline debug window opened.
- Fixed some GCAlloc in the debug window.
- Fixed shader graphs not casting semi-transparent and color shadows (case 1242617)
- Fixed thin refraction mode not working properly.
- Fixed assert on tests caused by probe culling results being requested when culling did not happen. (case 1246169) 
- Fixed over consumption of GPU memory by the Physically Based Sky.
- Fixed an invalid rotation in Planar Reflection Probe editor display, that was causing an error message (case 1182022)
- Put more information in Camera background type tooltip and fixed inconsistent exposure behavior when changing bg type.
- Fixed issue that caused not all baked reflection to be deleted upon clicking "Clear Baked Data" in the lighting menu (case 1136080)
- Fixed an issue where asset preview could be rendered white because of static lighting sky.
- Fixed an issue where static lighting was not updated when removing the static lighting sky profile.
- Fixed the show cookie atlas debug mode not displaying correctly when enabling the clear cookie atlas option.
- Fixed various multi-editing issues when changing Emission parameters.
- Fixed error when undo a Reflection Probe removal in a prefab instance. (case 1244047)
- Fixed Microshadow not working correctly in deferred with LightLayers
- Tentative fix for missing include in depth of field shaders.
- Fixed the light overlap scene view draw mode (wasn't working at all).
- Fixed taaFrameIndex and XR tests 4052 and 4053
- Fixed the prefab integration of custom passes (Prefab Override Highlight not working as expected).
- Cloned volume profile from read only assets are created in the root of the project. (case 1154961)
- Fixed Wizard check on default volume profile to also check it is not the default one in package.
- Fix erroneous central depth sampling in TAA.
- Fixed light layers not correctly disabled when the lightlayers is set to Nothing and Lightlayers isn't enabled in HDRP Asset
- Fixed issue with Model Importer materials falling back to the Legacy default material instead of HDRP's default material when import happens at Editor startup.
- Fixed a wrong condition in CameraSwitcher, potentially causing out of bound exceptions.
- Fixed an issue where editing the Look Dev default profile would not reflect directly in the Look Dev window.
- Fixed a bug where the light list is not cleared but still used when resizing the RT.
- Fixed exposure debug shader with XR single-pass rendering.
- Fixed issues with scene view and transparent motion vectors.
- Fixed black screens for linux/HDRP (1246407)
- Fixed a vulkan and metal warning in the SSGI compute shader.
- Fixed an exception due to the color pyramid not allocated when SSGI is enabled.
- Fixed an issue with the first Depth history was incorrectly copied.
- Fixed path traced DoF focusing issue
- Fix an issue with the half resolution Mode (performance)
- Fix an issue with the color intensity of emissive for performance rtgi
- Fixed issue with rendering being mostly broken when target platform disables VR. 
- Workaround an issue caused by GetKernelThreadGroupSizes  failing to retrieve correct group size. 
- Fix issue with fast memory and rendergraph. 
- Fixed transparent motion vector framesetting not sanitized.
- Fixed wrong order of post process frame settings.
- Fixed white flash when enabling SSR or SSGI.
- The ray traced indrect diffuse and RTGI were combined wrongly with the rest of the lighting (1254318).
- Fixed an exception happening when using RTSSS without using RTShadows.
- Fix inconsistencies with transparent motion vectors and opaque by allowing camera only transparent motion vectors.
- Fix reflection probe frame settings override
- Fixed certain shadow bias artifacts present in volumetric lighting (case 1231885).
- Fixed area light cookie not updated when switch the light type from a spot that had a cookie.
- Fixed issue with dynamic resolution updating when not in play mode.
- Fixed issue with Contrast Adaptive Sharpening upsample mode and preview camera.
- Fix issue causing blocky artifacts when decals affect metallic and are applied on material with specular color workflow.
- Fixed issue with depth pyramid generation and dynamic resolution.
- Fixed an issue where decals were duplicated in prefab isolation mode.
- Fixed an issue where rendering preview with MSAA might generate render graph errors.
- Fixed compile error in PS4 for planar reflection filtering.
- Fixed issue with blue line in prefabs for volume mode.
- Fixing the internsity being applied to RTAO too early leading to unexpected results (1254626).
- Fix issue that caused sky to incorrectly render when using a custom projection matrix.
- Fixed null reference exception when using depth pre/post pass in shadergraph with alpha clip in the material.
- Appropriately constraint blend distance of reflection probe while editing with the inspector (case 1248931)
- Fixed AxF handling of roughness for Blinn-Phong type materials
- Fixed AxF UI errors when surface type is switched to transparent
- Fixed a serialization issue, preventing quality level parameters to undo/redo and update scene view on change.
- Fixed an exception occuring when a camera doesn't have an HDAdditionalCameraData (1254383).
- Fixed ray tracing with XR single-pass.
- Fixed warning in HDAdditionalLightData OnValidate (cases 1250864, 1244578)
- Fixed a bug related to denoising ray traced reflections.
- Fixed nullref in the layered lit material inspector.
- Fixed an issue where manipulating the color wheels in a volume component would reset the cursor every time.
- Fixed an issue where static sky lighting would not be updated for a new scene until it's reloaded at least once.
- Fixed culling for decals when used in prefabs and edited in context.
- Force to rebake probe with missing baked texture. (1253367)
- Fix supported Mac platform detection to handle new major version (11.0) properly
- Fixed typo in the Render Pipeline Wizard under HDRP+VR
- Change transparent SSR name in frame settings to avoid clipping. 
- Fixed missing include guards in shadow hlsl files.
- Repaint the scene view whenever the scene exposure override is changed.
- Fixed an error when clearing the SSGI history texture at creation time (1259930).
- Fixed alpha to mask reset when toggling alpha test in the material UI.
- Fixed an issue where opening the look dev window with the light theme would make the window blink and eventually crash unity.
- Fixed fallback for ray tracing and light layers (1258837).
- Fixed Sorting Priority not displayed correctly in the DrawRenderers custom pass UI.
- Fixed glitch in Project settings window when selecting diffusion profiles in material section (case 1253090)
- Fixed issue with light layers bigger than 8 (and above the supported range). 
- Fixed issue with culling layer mask of area light's emissive mesh 
- Fixed errors when switching area light to disk shape while an area emissive mesh was displayed.
- Fixed default frame settings MSAA toggle for reflection probes (case 1247631)
- Fixed the transparent SSR dependency not being properly disabled according to the asset dependencies (1260271).
- Fixed issue with completely black AO on double sided materials when normal mode is set to None.
- Fixed UI drawing of the quaternion (1251235)
- Fix an issue with the quality mode and perf mode on RTR and RTGI and getting rid of unwanted nans (1256923).
- Fixed unitialized ray tracing resources when using non-default HDRP asset (case 1259467).
- Fixed overused the atlas for Animated/Render Target Cookies (1259930).
- Fixed sky asserts with XR multipass
- Fixed for area light not updating baked light result when modifying with gizmo.
- Fixed robustness issue with GetOddNegativeScale() in ray tracing, which was impacting normal mapping (1261160).
- Fixed regression where moving face of the probe gizmo was not moving its position anymore.
- Fixed XR single-pass macros in tessellation shaders.

### Changed
- Improve MIP selection for decals on Transparents
- Color buffer pyramid is not allocated anymore if neither refraction nor distortion are enabled
- Rename Emission Radius to Radius in UI in Point, Spot
- Angular Diameter parameter for directional light is no longuer an advanced property
- DXR: Remove Light Radius and Angular Diamater of Raytrace shadow. Angular Diameter and Radius are used instead.
- Remove MaxSmoothness parameters from UI for point, spot and directional light. The MaxSmoothness is now deduce from Radius Parameters
- DXR: Remove the Ray Tracing Environement Component. Add a Layer Mask to the ray Tracing volume components to define which objects are taken into account for each effect.
- Removed second cubemaps used for shadowing in lookdev
- Disable Physically Based Sky below ground
- Increase max limit of area light and reflection probe to 128
- Change default texture for detailmap to grey
- Optimize Shadow RT load on Tile based architecture platforms.
- Improved quality of SSAO.
- Moved RequestShadowMapRendering() back to public API.
- Update HDRP DXR Wizard with an option to automatically clone the hdrp config package and setup raytracing to 1 in shaders file.
- Added SceneSelection pass for TerrainLit shader.
- Simplified Light's type API regrouping the logic in one place (Check type in HDAdditionalLightData)
- The support of LOD CrossFade (Dithering transition) in master nodes now required to enable it in the master node settings (Save variant)
- Improved shadow bias, by removing constant depth bias and substituting it with slope-scale bias.
- Fix the default stencil values when a material is created from a SSS ShaderGraph.
- Tweak test asset to be compatible with XR: unlit SG material for canvas and double-side font material
- Slightly tweaked the behaviour of bloom when resolution is low to reduce artifacts.
- Hidden fields in Light Inspector that is not relevant while in BakingOnly mode.
- Changed parametrization of PCSS, now softness is derived from angular diameter (for directional lights) or shape radius (for point/spot lights) and min filter size is now in the [0..1] range.
- Moved the copy of the geometry history buffers to right after the depth mip chain generation.
- Rename "Luminance" to "Nits" in UX for physical light unit
- Rename FrameSettings "SkyLighting" to "SkyReflection"
- Reworked XR automated tests
- The ray traced screen space shadow history for directional, spot and point lights is discarded if the light transform has changed.
- Changed the behavior for ray tracing in case a mesh renderer has both transparent and opaque submeshes.
- Improve history buffer management
- Replaced PlayerSettings.virtualRealitySupported with XRGraphics.tryEnable.
- Remove redundant FrameSettings RealTimePlanarReflection
- Improved a bit the GC calls generated during the rendering.
- Material update is now only triggered when the relevant settings are touched in the shader graph master nodes
- Changed the way Sky Intensity (on Sky volume components) is handled. It's now a combo box where users can choose between Exposure, Multiplier or Lux (for HDRI sky only) instead of both multiplier and exposure being applied all the time. Added a new menu item to convert old profiles.
- Change how method for specular occlusions is decided on inspector shader (Lit, LitTesselation, LayeredLit, LayeredLitTessellation)
- Unlocked SSS, SSR, Motion Vectors and Distortion frame settings for reflections probes.
- Hide unused LOD settings in Quality Settings legacy window.
- Reduced the constrained distance for temporal reprojection of ray tracing denoising
- Removed shadow near plane from the Directional Light Shadow UI.
- Improved the performances of custom pass culling.
- The scene view camera now replicates the physical parameters from the camera tagged as "MainCamera".
- Reduced the number of GC.Alloc calls, one simple scene without plarnar / probes, it should be 0B.
- Renamed ProfilingSample to ProfilingScope and unified API. Added GPU Timings.
- Updated macros to be compatible with the new shader preprocessor.
- Ray tracing reflection temporal filtering is now done in pre-exposed space
- Search field selects the appropriate fields in both project settings panels 'HDRP Default Settings' and 'Quality/HDRP'
- Disabled the refraction and transmission map keywords if the material is opaque.
- Keep celestial bodies outside the atmosphere.
- Updated the MSAA documentation to specify what features HDRP supports MSAA for and what features it does not.
- Shader use for Runtime Debug Display are now correctly stripper when doing a release build
- Now each camera has its own Volume Stack. This allows Volume Parameters to be updated as early as possible and be ready for the whole frame without conflicts between cameras.
- Disable Async for SSR, SSAO and Contact shadow when aggregated ray tracing frame setting is on.
- Improved performance when entering play mode without domain reload by a factor of ~25
- Renamed the camera profiling sample to include the camera name
- Discarding the ray tracing history for AO, reflection, diffuse shadows and GI when the viewport size changes.
- Renamed the camera profiling sample to include the camera name
- Renamed the post processing graphic formats to match the new convention.
- The restart in Wizard for DXR will always be last fix from now on
- Refactoring pre-existing materials to share more shader code between rasterization and ray tracing.
- Setting a material's Refraction Model to Thin does not overwrite the Thickness and Transmission Absorption Distance anymore.
- Removed Wind textures from runtime as wind is no longer built into the pipeline
- Changed Shader Graph titles of master nodes to be more easily searchable ("HDRP/x" -> "x (HDRP)")
- Expose StartSinglePass() and StopSinglePass() as public interface for XRPass
- Replaced the Texture array for 2D cookies (spot, area and directional lights) and for planar reflections by an atlas.
- Moved the tier defining from the asset to the concerned volume components.
- Changing from a tier management to a "mode" management for reflection and GI and removing the ability to enable/disable deferred and ray bining (they are now implied by performance mode)
- The default FrameSettings for ScreenSpaceShadows is set to true for Camera in order to give a better workflow for DXR.
- Refactor internal usage of Stencil bits.
- Changed how the material upgrader works and added documentation for it.
- Custom passes now disable the stencil when overwriting the depth and not writing into it.
- Renamed the camera profiling sample to include the camera name
- Changed the way the shadow casting property of transparent and tranmissive materials is handeled for ray tracing.
- Changed inspector materials stencil setting code to have more sharing.
- Updated the default scene and default DXR scene and DefaultVolumeProfile.
- Changed the way the length parameter is used for ray traced contact shadows.
- Improved the coherency of PCSS blur between cascades.
- Updated VR checks in Wizard to reflect new XR System.
- Removing unused alpha threshold depth prepass and post pass for fabric shader graph.
- Transform result from CIE XYZ to sRGB color space in EvalSensitivity for iridescence.
- Moved BeginCameraRendering callback right before culling.
- Changed the visibility of the Indirect Lighting Controller component to public.
- Renamed the cubemap used for diffuse convolution to a more explicit name for the memory profiler.
- Improved behaviour of transmission color on transparent surfaces in path tracing.
- Light dimmer can now get values higher than one and was renamed to multiplier in the UI.
- Removed info box requesting volume component for Visual Environment and updated the documentation with the relevant information.
- Improved light selection oracle for light sampling in path tracing.
- Stripped ray tracing subsurface passes with ray tracing is not enabled.
- Remove LOD cross fade code for ray tracing shaders
- Removed legacy VR code
- Add range-based clipping to box lights (case 1178780)
- Improve area light culling (case 1085873)
- Light Hierarchy debug mode can now adjust Debug Exposure for visualizing high exposure scenes.
- Rejecting history for ray traced reflections based on a threshold evaluated on the neighborhood of the sampled history.
- Renamed "Environment" to "Reflection Probes" in tile/cluster debug menu.
- Utilities namespace is obsolete, moved its content to UnityEngine.Rendering (case 1204677)
- Obsolete Utilities namespace was removed, instead use UnityEngine.Rendering (case 1204677)
- Moved most of the compute shaders to the multi_compile API instead of multiple kernels.
- Use multi_compile API for deferred compute shader with shadow mask.
- Remove the raytracing rendering queue system to make recursive raytraced material work when raytracing is disabled
- Changed a few resources used by ray tracing shaders to be global resources (using register space1) for improved CPU performance.
- All custom pass volumes are now executed for one injection point instead of the first one.
- Hidden unsupported choice in emission in Materials
- Temporal Anti aliasing improvements.
- Optimized PrepareLightsForGPU (cost reduced by over 25%) and PrepareGPULightData (around twice as fast now).
- Moved scene view camera settings for HDRP from the preferences window to the scene view camera settings window.
- Updated shaders to be compatible with Microsoft's DXC.
- Debug exposure in debug menu have been replace to debug exposure compensation in EV100 space and is always visible.
- Further optimized PrepareLightsForGPU (3x faster with few shadows, 1.4x faster with a lot of shadows or equivalently cost reduced by 68% to 37%).
- Raytracing: Replaced the DIFFUSE_LIGHTING_ONLY multicompile by a uniform.
- Raytracing: Removed the dynamic lightmap multicompile.
- Raytracing: Remove the LOD cross fade multi compile for ray tracing.
- Cookie are now supported in lightmaper. All lights casting cookie and baked will now include cookie influence.
- Avoid building the mip chain a second time for SSR for transparent objects.
- Replaced "High Quality" Subsurface Scattering with a set of Quality Levels.
- Replaced "High Quality" Volumetric Lighting with "Screen Resolution Percentage" and "Volume Slice Count" on the Fog volume component.
- Merged material samples and shader samples
- Update material samples scene visuals
- Use multi_compile API for deferred compute shader with shadow mask.
- Made the StaticLightingSky class public so that users can change it by script for baking purpose.
- Shadowmask and realtime reflectoin probe property are hide in Quality settings
- Improved performance of reflection probe management when using a lot of probes.
- Ignoring the disable SSR flags for recursive rendering.
- Removed logic in the UI to disable parameters for contact shadows and fog volume components as it was going against the concept of the volume system.
- Fixed the sub surface mask not being taken into account when computing ray traced sub surface scattering.
- MSAA Within Forward Frame Setting is now enabled by default on Cameras when new Render Pipeline Asset is created
- Slightly changed the TAA anti-flicker mechanism so that it is more aggressive on almost static images (only on High preset for now).
- Changed default exposure compensation to 0.
- Refactored shadow caching system.
- Removed experimental namespace for ray tracing code.
- Increase limit for max numbers of lights in UX
- Removed direct use of BSDFData in the path tracing pass, delegated to the material instead.
- Pre-warm the RTHandle system to reduce the amount of memory allocations and the total memory needed at all points. 
- DXR: Only read the geometric attributes that are required using the share pass info and shader graph defines.
- DXR: Dispatch binned rays in 1D instead of 2D.
- Lit and LayeredLit tessellation cross lod fade don't used dithering anymore between LOD but fade the tessellation height instead. Allow a smoother transition
- Changed the way planar reflections are filtered in order to be a bit more "physically based".
- Increased path tracing BSDFs roughness range from [0.001, 0.999] to [0.00001, 0.99999].
- Changing the default SSGI radius for the all configurations.
- Changed the default parameters for quality RTGI to match expected behavior.
- Add color clear pass while rendering XR occlusion mesh to avoid leaks.
- Only use one texture for ray traced reflection upscaling.
- Adjust the upscale radius based on the roughness value.
- DXR: Changed the way the filter size is decided for directional, point and spot shadows.
- Changed the default exposure mode to "Automatic (Histogram)", along with "Limit Min" to -4 and "Limit Max" to 16.
- Replaced the default scene system with the builtin Scene Template feature.
- Changed extensions of shader CAS include files.
- Making the planar probe atlas's format match the color buffer's format.
- Removing the planarReflectionCacheCompressed setting from asset.
- SHADERPASS for TransparentDepthPrepass and TransparentDepthPostpass identification is using respectively SHADERPASS_TRANSPARENT_DEPTH_PREPASS and SHADERPASS_TRANSPARENT_DEPTH_POSTPASS
- Renamed the debug name from SSAO to ScreenSpaceAmbientOcclusion (1254974).
- Added missing tooltips and improved the UI of the aperture control (case 1254916).
- Fixed wrong tooltips in the Dof Volume (case 1256641).
- The `CustomPassLoadCameraColor` and `CustomPassSampleCameraColor` functions now returns the correct color buffer when used in after post process instead of the color pyramid (which didn't had post processes).
- PBR Sky now doesn't go black when going below sea level, but it instead freezes calculation as if on the horizon. 
- Fixed an issue with quality setting foldouts not opening when clicking on them (1253088).
<<<<<<< HEAD
- VFXTarget with Unlit now allows EmissiveColor output to be consistent with HDRP unlit.
=======
- Shutter speed can now be changed by dragging the mouse over the UI label (case 1245007).
>>>>>>> ae2ba3f7

## [7.1.1] - 2019-09-05

### Added
- Transparency Overdraw debug mode. Allows to visualize transparent objects draw calls as an "heat map".
- Enabled single-pass instancing support for XR SDK with new API cmd.SetInstanceMultiplier()
- XR settings are now available in the HDRP asset
- Support for Material Quality in Shader Graph
- Material Quality support selection in HDRP Asset
- Renamed XR shader macro from UNITY_STEREO_ASSIGN_COMPUTE_EYE_INDEX to UNITY_XR_ASSIGN_VIEW_INDEX
- Raytracing ShaderGraph node for HDRP shaders
- Custom passes volume component with 3 injection points: Before Rendering, Before Transparent and Before Post Process
- Alpha channel is now properly exported to camera render textures when using FP16 color buffer format
- Support for XR SDK mirror view modes
- HD Master nodes in Shader Graph now support Normal and Tangent modification in vertex stage.
- DepthOfFieldCoC option in the fullscreen debug modes.
- Added override Ambient Occlusion option on debug windows
- Added Custom Post Processes with 3 injection points: Before Transparent, Before Post Process and After Post Process
- Added draft of minimal interactive path tracing (experimental) based on DXR API - Support only 4 area light, lit and unlit shader (non-shadergraph)
- Small adjustments to TAA anti flicker (more aggressive on high values).

### Fixed
- Fixed wizard infinite loop on cancellation
- Fixed with compute shader error about too many threads in threadgroup on low GPU
- Fixed invalid contact shadow shaders being created on metal
- Fixed a bug where if Assembly.GetTypes throws an exception due to mis-versioned dlls, then no preprocessors are used in the shader stripper
- Fixed typo in AXF decal property preventing to compile
- Fixed reflection probe with XR single-pass and FPTL
- Fixed force gizmo shown when selecting camera in hierarchy
- Fixed issue with XR occlusion mesh and dynamic resolution
- Fixed an issue where lighting compute buffers were re-created with the wrong size when resizing the window, causing tile artefacts at the top of the screen.
- Fix FrameSettings names and tooltips
- Fixed error with XR SDK when the Editor is not in focus
- Fixed errors with RenderGraph, XR SDK and occlusion mesh
- Fixed shadow routines compilation errors when "real" type is a typedef on "half".
- Fixed toggle volumetric lighting in the light UI
- Fixed post-processing history reset handling rt-scale incorrectly
- Fixed crash with terrain and XR multi-pass
- Fixed ShaderGraph material synchronization issues
- Fixed a null reference exception when using an Emissive texture with Unlit shader (case 1181335)
- Fixed an issue where area lights and point lights where not counted separately with regards to max lights on screen (case 1183196)
- Fixed an SSR and Subsurface Scattering issue (appearing black) when using XR.

### Changed
- Update Wizard layout.
- Remove almost all Garbage collection call within a frame.
- Rename property AdditionalVeclocityChange to AddPrecomputeVelocity
- Call the End/Begin camera rendering callbacks for camera with customRender enabled
- Changeg framesettings migration order of postprocess flags as a pr for reflection settings flags have been backported to 2019.2
- Replaced usage of ENABLE_VR in XRSystem.cs by version defines based on the presence of the built-in VR and XR modules
- Added an update virtual function to the SkyRenderer class. This is called once per frame. This allows a given renderer to amortize heavy computation at the rate it chooses. Currently only the physically based sky implements this.
- Removed mandatory XRPass argument in HDCamera.GetOrCreate()
- Restored the HDCamera parameter to the sky rendering builtin parameters.
- Removed usage of StructuredBuffer for XR View Constants
- Expose Direct Specular Lighting control in FrameSettings
- Deprecated ExponentialFog and VolumetricFog volume components. Now there is only one exponential fog component (Fog) which can add Volumetric Fog as an option. Added a script in Edit -> Render Pipeline -> Upgrade Fog Volume Components.

## [7.0.1] - 2019-07-25

### Added
- Added option in the config package to disable globally Area Lights and to select shadow quality settings for the deferred pipeline.
- When shader log stripping is enabled, shader stripper statistics will be written at `Temp/shader-strip.json`
- Occlusion mesh support from XR SDK

### Fixed
- Fixed XR SDK mirror view blit, cleanup some XRTODO and removed XRDebug.cs
- Fixed culling for volumetrics with XR single-pass rendering
- Fix shadergraph material pass setup not called
- Fixed documentation links in component's Inspector header bar
- Cookies using the render texture output from a camera are now properly updated
- Allow in ShaderGraph to enable pre/post pass when the alpha clip is disabled

### Changed
- RenderQueue for Opaque now start at Background instead of Geometry.
- Clamp the area light size for scripting API when we change the light type
- Added a warning in the material UI when the diffusion profile assigned is not in the HDRP asset


## [7.0.0] - 2019-07-17

### Added
- `Fixed`, `Viewer`, and `Automatic` modes to compute the FOV used when rendering a `PlanarReflectionProbe`
- A checkbox to toggle the chrome gizmo of `ReflectionProbe`and `PlanarReflectionProbe`
- Added a Light layer in shadows that allow for objects to cast shadows without being affected by light (and vice versa).
- You can now access ShaderGraph blend states from the Material UI (for example, **Surface Type**, **Sorting Priority**, and **Blending Mode**). This change may break Materials that use a ShaderGraph, to fix them, select **Edit > Render Pipeline > Reset all ShaderGraph Scene Materials BlendStates**. This syncs the blendstates of you ShaderGraph master nodes with the Material properties.
- You can now control ZTest, ZWrite, and CullMode for transparent Materials.
- Materials that use Unlit Shaders or Unlit Master Node Shaders now cast shadows.
- Added an option to enable the ztest on **After Post Process** materials when TAA is disabled.
- Added a new SSAO (based on Ground Truth Ambient Occlusion algorithm) to replace the previous one.
- Added support for shadow tint on light
- BeginCameraRendering and EndCameraRendering callbacks are now called with probes
- Adding option to update shadow maps only On Enable and On Demand.
- Shader Graphs that use time-dependent vertex modification now generate correct motion vectors.
- Added option to allow a custom spot angle for spot light shadow maps.
- Added frame settings for individual post-processing effects
- Added dither transition between cascades for Low and Medium quality settings
- Added single-pass instancing support with XR SDK
- Added occlusion mesh support with XR SDK
- Added support of Alembic velocity to various shaders
- Added support for more than 2 views for single-pass instancing
- Added support for per punctual/directional light min roughness in StackLit
- Added mirror view support with XR SDK
- Added VR verification in HDRPWizard
- Added DXR verification in HDRPWizard
- Added feedbacks in UI of Volume regarding skies
- Cube LUT support in Tonemapping. Cube LUT helpers for external grading are available in the Post-processing Sample package.

### Fixed
- Fixed an issue with history buffers causing effects like TAA or auto exposure to flicker when more than one camera was visible in the editor
- The correct preview is displayed when selecting multiple `PlanarReflectionProbe`s
- Fixed volumetric rendering with camera-relative code and XR stereo instancing
- Fixed issue with flashing cyan due to async compilation of shader when selecting a mesh
- Fix texture type mismatch when the contact shadow are disabled (causing errors on IOS devices)
- Fixed Generate Shader Includes while in package
- Fixed issue when texture where deleted in ShadowCascadeGUI
- Fixed issue in FrameSettingsHistory when disabling a camera several time without enabling it in between.
- Fixed volumetric reprojection with camera-relative code and XR stereo instancing
- Added custom BaseShaderPreprocessor in HDEditorUtils.GetBaseShaderPreprocessorList()
- Fixed compile issue when USE_XR_SDK is not defined
- Fixed procedural sky sun disk intensity for high directional light intensities
- Fixed Decal mip level when using texture mip map streaming to avoid dropping to lowest permitted mip (now loading all mips)
- Fixed deferred shading for XR single-pass instancing after lightloop refactor
- Fixed cluster and material classification debug (material classification now works with compute as pixel shader lighting)
- Fixed IOS Nan by adding a maximun epsilon definition REAL_EPS that uses HALF_EPS when fp16 are used
- Removed unnecessary GC allocation in motion blur code
- Fixed locked UI with advanded influence volume inspector for probes
- Fixed invalid capture direction when rendering planar reflection probes
- Fixed Decal HTILE optimization with platform not supporting texture atomatic (Disable it)
- Fixed a crash in the build when the contact shadows are disabled
- Fixed camera rendering callbacks order (endCameraRendering was being called before the actual rendering)
- Fixed issue with wrong opaque blending settings for After Postprocess
- Fixed issue with Low resolution transparency on PS4
- Fixed a memory leak on volume profiles
- Fixed The Parallax Occlusion Mappping node in shader graph and it's UV input slot
- Fixed lighting with XR single-pass instancing by disabling deferred tiles
- Fixed the Bloom prefiltering pass
- Fixed post-processing effect relying on Unity's random number generator
- Fixed camera flickering when using TAA and selecting the camera in the editor
- Fixed issue with single shadow debug view and volumetrics
- Fixed most of the problems with light animation and timeline
- Fixed indirect deferred compute with XR single-pass instancing
- Fixed a slight omission in anisotropy calculations derived from HazeMapping in StackLit
- Improved stack computation numerical stability in StackLit
- Fix PBR master node always opaque (wrong blend modes for forward pass)
- Fixed TAA with XR single-pass instancing (missing macros)
- Fixed an issue causing Scene View selection wire gizmo to not appear when using HDRP Shader Graphs.
- Fixed wireframe rendering mode (case 1083989)
- Fixed the renderqueue not updated when the alpha clip is modified in the material UI.
- Fixed the PBR master node preview
- Remove the ReadOnly flag on Reflection Probe's cubemap assets during bake when there are no VCS active.
- Fixed an issue where setting a material debug view would not reset the other exclusive modes
- Spot light shapes are now correctly taken into account when baking
- Now the static lighting sky will correctly take the default values for non-overridden properties
- Fixed material albedo affecting the lux meter
- Extra test in deferred compute shading to avoid shading pixels that were not rendered by the current camera (for camera stacking)

### Changed
- Optimization: Reduce the group size of the deferred lighting pass from 16x16 to 8x8
- Replaced HDCamera.computePassCount by viewCount
- Removed xrInstancing flag in RTHandles (replaced by TextureXR.slices and TextureXR.dimensions)
- Refactor the HDRenderPipeline and lightloop code to preprare for high level rendergraph
- Removed the **Back Then Front Rendering** option in the fabric Master Node settings. Enabling this option previously did nothing.
- Shader type Real translates to FP16 precision on Nintendo Switch.
- Shader framework refactor: Introduce CBSDF, EvaluateBSDF, IsNonZeroBSDF to replace BSDF functions
- Shader framework refactor:  GetBSDFAngles, LightEvaluation and SurfaceShading functions
- Replace ComputeMicroShadowing by GetAmbientOcclusionForMicroShadowing
- Rename WorldToTangent to TangentToWorld as it was incorrectly named
- Remove SunDisk and Sun Halo size from directional light
- Remove all obsolete wind code from shader
- Renamed DecalProjectorComponent into DecalProjector for API alignment.
- Improved the Volume UI and made them Global by default
- Remove very high quality shadow option
- Change default for shadow quality in Deferred to Medium
- Enlighten now use inverse squared falloff (before was using builtin falloff)
- Enlighten is now deprecated. Please use CPU or GPU lightmaper instead.
- Remove the name in the diffusion profile UI
- Changed how shadow map resolution scaling with distance is computed. Now it uses screen space area rather than light range.
- Updated MoreOptions display in UI
- Moved Display Area Light Emissive Mesh script API functions in the editor namespace
- direct strenght properties in ambient occlusion now affect direct specular as well
- Removed advanced Specular Occlusion control in StackLit: SSAO based SO control is hidden and fixed to behave like Lit, SPTD is the only HQ technique shown for baked SO.
- Shader framework refactor: Changed ClampRoughness signature to include PreLightData access.
- HDRPWizard window is now in Window > General > HD Render Pipeline Wizard
- Moved StaticLightingSky to LightingWindow
- Removes the current "Scene Settings" and replace them with "Sky & Fog Settings" (with Physically Based Sky and Volumetric Fog).
- Changed how cached shadow maps are placed inside the atlas to minimize re-rendering of them.

## [6.7.0-preview] - 2019-05-16

### Added
- Added ViewConstants StructuredBuffer to simplify XR rendering
- Added API to render specific settings during a frame
- Added stadia to the supported platforms (2019.3)
- Enabled cascade blends settings in the HD Shadow component
- Added Hardware Dynamic Resolution support.
- Added MatCap debug view to replace the no scene lighting debug view.
- Added clear GBuffer option in FrameSettings (default to false)
- Added preview for decal shader graph (Only albedo, normal and emission)
- Added exposure weight control for decal
- Screen Space Directional Shadow under a define option. Activated for ray tracing
- Added a new abstraction for RendererList that will help transition to Render Graph and future RendererList API
- Added multipass support for VR
- Added XR SDK integration (multipass only)
- Added Shader Graph samples for Hair, Fabric and Decal master nodes.
- Add fade distance, shadow fade distance and light layers to light explorer
- Add method to draw light layer drawer in a rect to HDEditorUtils

### Fixed
- Fixed deserialization crash at runtime
- Fixed for ShaderGraph Unlit masternode not writing velocity
- Fixed a crash when assiging a new HDRP asset with the 'Verify Saving Assets' option enabled
- Fixed exposure to properly support TEXTURE2D_X
- Fixed TerrainLit basemap texture generation
- Fixed a bug that caused nans when material classification was enabled and a tile contained one standard material + a material with transmission.
- Fixed gradient sky hash that was not using the exposure hash
- Fixed displayed default FrameSettings in HDRenderPipelineAsset wrongly updated on scripts reload.
- Fixed gradient sky hash that was not using the exposure hash.
- Fixed visualize cascade mode with exposure.
- Fixed (enabled) exposure on override lighting debug modes.
- Fixed issue with LightExplorer when volume have no profile
- Fixed issue with SSR for negative, infinite and NaN history values
- Fixed LightLayer in HDReflectionProbe and PlanarReflectionProbe inspector that was not displayed as a mask.
- Fixed NaN in transmission when the thickness and a color component of the scattering distance was to 0
- Fixed Light's ShadowMask multi-edition.
- Fixed motion blur and SMAA with VR single-pass instancing
- Fixed NaNs generated by phase functionsin volumetric lighting
- Fixed NaN issue with refraction effect and IOR of 1 at extreme grazing angle
- Fixed nan tracker not using the exposure
- Fixed sorting priority on lit and unlit materials
- Fixed null pointer exception when there are no AOVRequests defined on a camera
- Fixed dirty state of prefab using disabled ReflectionProbes
- Fixed an issue where gizmos and editor grid were not correctly depth tested
- Fixed created default scene prefab non editable due to wrong file extension.
- Fixed an issue where sky convolution was recomputed for nothing when a preview was visible (causing extreme slowness when fabric convolution is enabled)
- Fixed issue with decal that wheren't working currently in player
- Fixed missing stereo rendering macros in some fragment shaders
- Fixed exposure for ReflectionProbe and PlanarReflectionProbe gizmos
- Fixed single-pass instancing on PSVR
- Fixed Vulkan shader issue with Texture2DArray in ScreenSpaceShadow.compute by re-arranging code (workaround)
- Fixed camera-relative issue with lights and XR single-pass instancing
- Fixed single-pass instancing on Vulkan
- Fixed htile synchronization issue with shader graph decal
- Fixed Gizmos are not drawn in Camera preview
- Fixed pre-exposure for emissive decal
- Fixed wrong values computed in PreIntegrateFGD and in the generation of volumetric lighting data by forcing the use of fp32.
- Fixed NaNs arising during the hair lighting pass
- Fixed synchronization issue in decal HTile that occasionally caused rendering artifacts around decal borders
- Fixed QualitySettings getting marked as modified by HDRP (and thus checked out in Perforce)
- Fixed a bug with uninitialized values in light explorer
- Fixed issue with LOD transition
- Fixed shader warnings related to raytracing and TEXTURE2D_X

### Changed
- Refactor PixelCoordToViewDirWS to be VR compatible and to compute it only once per frame
- Modified the variants stripper to take in account multiple HDRP assets used in the build.
- Improve the ray biasing code to avoid self-intersections during the SSR traversal
- Update Pyramid Spot Light to better match emitted light volume.
- Moved _XRViewConstants out of UnityPerPassStereo constant buffer to fix issues with PSSL
- Removed GetPositionInput_Stereo() and single-pass (double-wide) rendering mode
- Changed label width of the frame settings to accommodate better existing options.
- SSR's Default FrameSettings for camera is now enable.
- Re-enabled the sharpening filter on Temporal Anti-aliasing
- Exposed HDEditorUtils.LightLayerMaskDrawer for integration in other packages and user scripting.
- Rename atmospheric scattering in FrameSettings to Fog
- The size modifier in the override for the culling sphere in Shadow Cascades now defaults to 0.6, which is the same as the formerly hardcoded value.
- Moved LOD Bias and Maximum LOD Level from Frame Setting section `Other` to `Rendering`
- ShaderGraph Decal that affect only emissive, only draw in emissive pass (was drawing in dbuffer pass too)
- Apply decal projector fade factor correctly on all attribut and for shader graph decal
- Move RenderTransparentDepthPostpass after all transparent
- Update exposure prepass to interleave XR single-pass instancing views in a checkerboard pattern
- Removed ScriptRuntimeVersion check in wizard.

## [6.6.0-preview] - 2019-04-01

### Added
- Added preliminary changes for XR deferred shading
- Added support of 111110 color buffer
- Added proper support for Recorder in HDRP
- Added depth offset input in shader graph master nodes
- Added a Parallax Occlusion Mapping node
- Added SMAA support
- Added Homothety and Symetry quick edition modifier on volume used in ReflectionProbe, PlanarReflectionProbe and DensityVolume
- Added multi-edition support for DecalProjectorComponent
- Improve hair shader
- Added the _ScreenToTargetScaleHistory uniform variable to be used when sampling HDRP RTHandle history buffers.
- Added settings in `FrameSettings` to change `QualitySettings.lodBias` and `QualitySettings.maximumLODLevel` during a rendering
- Added an exposure node to retrieve the current, inverse and previous frame exposure value.
- Added an HD scene color node which allow to sample the scene color with mips and a toggle to remove the exposure.
- Added safeguard on HD scene creation if default scene not set in the wizard
- Added Low res transparency rendering pass.

### Fixed
- Fixed HDRI sky intensity lux mode
- Fixed dynamic resolution for XR
- Fixed instance identifier semantic string used by Shader Graph
- Fixed null culling result occuring when changing scene that was causing crashes
- Fixed multi-edition light handles and inspector shapes
- Fixed light's LightLayer field when multi-editing
- Fixed normal blend edition handles on DensityVolume
- Fixed an issue with layered lit shader and height based blend where inactive layers would still have influence over the result
- Fixed multi-selection handles color for DensityVolume
- Fixed multi-edition inspector's blend distances for HDReflectionProbe, PlanarReflectionProbe and DensityVolume
- Fixed metric distance that changed along size in DensityVolume
- Fixed DensityVolume shape handles that have not same behaviour in advance and normal edition mode
- Fixed normal map blending in TerrainLit by only blending the derivatives
- Fixed Xbox One rendering just a grey screen instead of the scene
- Fixed probe handles for multiselection
- Fixed baked cubemap import settings for convolution
- Fixed regression causing crash when attempting to open HDRenderPipelineWizard without an HDRenderPipelineAsset setted
- Fixed FullScreenDebug modes: SSAO, SSR, Contact shadow, Prerefraction Color Pyramid, Final Color Pyramid
- Fixed volumetric rendering with stereo instancing
- Fixed shader warning
- Fixed missing resources in existing asset when updating package
- Fixed PBR master node preview in forward rendering or transparent surface
- Fixed deferred shading with stereo instancing
- Fixed "look at" edition mode of Rotation tool for DecalProjectorComponent
- Fixed issue when switching mode in ReflectionProbe and PlanarReflectionProbe
- Fixed issue where migratable component version where not always serialized when part of prefab's instance
- Fixed an issue where shadow would not be rendered properly when light layer are not enabled
- Fixed exposure weight on unlit materials
- Fixed Light intensity not played in the player when recorded with animation/timeline
- Fixed some issues when multi editing HDRenderPipelineAsset
- Fixed emission node breaking the main shader graph preview in certain conditions.
- Fixed checkout of baked probe asset when baking probes.
- Fixed invalid gizmo position for rotated ReflectionProbe
- Fixed multi-edition of material's SurfaceType and RenderingPath
- Fixed whole pipeline reconstruction on selecting for the first time or modifying other than the currently used HDRenderPipelineAsset
- Fixed single shadow debug mode
- Fixed global scale factor debug mode when scale > 1
- Fixed debug menu material overrides not getting applied to the Terrain Lit shader
- Fixed typo in computeLightVariants
- Fixed deferred pass with XR instancing by disabling ComputeLightEvaluation
- Fixed bloom resolution independence
- Fixed lens dirt intensity not behaving properly
- Fixed the Stop NaN feature
- Fixed some resources to handle more than 2 instanced views for XR
- Fixed issue with black screen (NaN) produced on old GPU hardware or intel GPU hardware with gaussian pyramid
- Fixed issue with disabled punctual light would still render when only directional light is present

### Changed
- DensityVolume scripting API will no longuer allow to change between advance and normal edition mode
- Disabled depth of field, lens distortion and panini projection in the scene view
- TerrainLit shaders and includes are reorganized and made simpler.
- TerrainLit shader GUI now allows custom properties to be displayed in the Terrain fold-out section.
- Optimize distortion pass with stencil
- Disable SceneSelectionPass in shader graph preview
- Control punctual light and area light shadow atlas separately
- Move SMAA anti-aliasing option to after Temporal Anti Aliasing one, to avoid problem with previously serialized project settings
- Optimize rendering with static only lighting and when no cullable lights/decals/density volumes are present.
- Updated handles for DecalProjectorComponent for enhanced spacial position readability and have edition mode for better SceneView management
- DecalProjectorComponent are now scale independent in order to have reliable metric unit (see new Size field for changing the size of the volume)
- Restructure code from HDCamera.Update() by adding UpdateAntialiasing() and UpdateViewConstants()
- Renamed velocity to motion vectors
- Objects rendered during the After Post Process pass while TAA is enabled will not benefit from existing depth buffer anymore. This is done to fix an issue where those object would wobble otherwise
- Removed usage of builtin unity matrix for shadow, shadow now use same constant than other view
- The default volume layer mask for cameras & probes is now `Default` instead of `Everything`

## [6.5.0-preview] - 2019-03-07

### Added
- Added depth-of-field support with stereo instancing
- Adding real time area light shadow support
- Added a new FrameSettings: Specular Lighting to toggle the specular during the rendering

### Fixed
- Fixed diffusion profile upgrade breaking package when upgrading to a new version
- Fixed decals cropped by gizmo not updating correctly if prefab
- Fixed an issue when enabling SSR on multiple view
- Fixed edition of the intensity's unit field while selecting multiple lights
- Fixed wrong calculation in soft voxelization for density volume
- Fixed gizmo not working correctly with pre-exposure
- Fixed issue with setting a not available RT when disabling motion vectors
- Fixed planar reflection when looking at mirror normal
- Fixed mutiselection issue with HDLight Inspector
- Fixed HDAdditionalCameraData data migration
- Fixed failing builds when light explorer window is open
- Fixed cascade shadows border sometime causing artefacts between cascades
- Restored shadows in the Cascade Shadow debug visualization
- `camera.RenderToCubemap` use proper face culling

### Changed
- When rendering reflection probe disable all specular lighting and for metals use fresnelF0 as diffuse color for bake lighting.

## [6.4.0-preview] - 2019-02-21

### Added
- VR: Added TextureXR system to selectively expand TEXTURE2D macros to texture array for single-pass stereo instancing + Convert textures call to these macros
- Added an unit selection dropdown next to shutter speed (camera)
- Added error helpbox when trying to use a sub volume component that require the current HDRenderPipelineAsset to support a feature that it is not supporting.
- Add mesh for tube light when display emissive mesh is enabled

### Fixed
- Fixed Light explorer. The volume explorer used `profile` instead of `sharedProfile` which instantiate a custom volume profile instead of editing the asset itself.
- Fixed UI issue where all is displayed using metric unit in shadow cascade and Percent is set in the unit field (happening when opening the inspector).
- Fixed inspector event error when double clicking on an asset (diffusion profile/material).
- Fixed nullref on layered material UI when the material is not an asset.
- Fixed nullref exception when undo/redo a light property.
- Fixed visual bug when area light handle size is 0.

### Changed
- Update UI for 32bit/16bit shadow precision settings in HDRP asset
- Object motion vectors have been disabled in all but the game view. Camera motion vectors are still enabled everywhere, allowing TAA and Motion Blur to work on static objects.
- Enable texture array by default for most rendering code on DX11 and unlock stereo instancing (DX11 only for now)

## [6.3.0-preview] - 2019-02-18

### Added
- Added emissive property for shader graph decals
- Added a diffusion profile override volume so the list of diffusion profile assets to use can be chanaged without affecting the HDRP asset
- Added a "Stop NaNs" option on cameras and in the Scene View preferences.
- Added metric display option in HDShadowSettings and improve clamping
- Added shader parameter mapping in DebugMenu
- Added scripting API to configure DebugData for DebugMenu

### Fixed
- Fixed decals in forward
- Fixed issue with stencil not correctly setup for various master node and shader for the depth pass, motion vector pass and GBuffer/Forward pass
- Fixed SRP batcher and metal
- Fixed culling and shadows for Pyramid, Box, Rectangle and Tube lights
- Fixed an issue where scissor render state leaking from the editor code caused partially black rendering

### Changed
- When a lit material has a clear coat mask that is not null, we now use the clear coat roughness to compute the screen space reflection.
- Diffusion profiles are now limited to one per asset and can be referenced in materials, shader graphs and vfx graphs. Materials will be upgraded automatically except if they are using a shader graph, in this case it will display an error message.

## [6.2.0-preview] - 2019-02-15

### Added
- Added help box listing feature supported in a given HDRenderPipelineAsset alongs with the drawbacks implied.
- Added cascade visualizer, supporting disabled handles when not overriding.

### Fixed
- Fixed post processing with stereo double-wide
- Fixed issue with Metal: Use sign bit to find the cache type instead of lowest bit.
- Fixed invalid state when creating a planar reflection for the first time
- Fix FrameSettings's LitShaderMode not restrained by supported LitShaderMode regression.

### Changed
- The default value roughness value for the clearcoat has been changed from 0.03 to 0.01
- Update default value of based color for master node
- Update Fabric Charlie Sheen lighting model - Remove Fresnel component that wasn't part of initial model + Remap smoothness to [0.0 - 0.6] range for more artist friendly parameter

### Changed
- Code refactor: all macros with ARGS have been swapped with macros with PARAM. This is because the ARGS macros were incorrectly named.

## [6.1.0-preview] - 2019-02-13

### Added
- Added support for post-processing anti-aliasing in the Scene View (FXAA and TAA). These can be set in Preferences.
- Added emissive property for decal material (non-shader graph)

### Fixed
- Fixed a few UI bugs with the color grading curves.
- Fixed "Post Processing" in the scene view not toggling post-processing effects
- Fixed bake only object with flag `ReflectionProbeStaticFlag` when baking a `ReflectionProbe`

### Changed
- Removed unsupported Clear Depth checkbox in Camera inspector
- Updated the toggle for advanced mode in inspectors.

## [6.0.0-preview] - 2019-02-23

### Added
- Added new API to perform a camera rendering
- Added support for hair master node (Double kajiya kay - Lambert)
- Added Reset behaviour in DebugMenu (ingame mapping is right joystick + B)
- Added Default HD scene at new scene creation while in HDRP
- Added Wizard helping to configure HDRP project
- Added new UI for decal material to allow remapping and scaling of some properties
- Added cascade shadow visualisation toggle in HD shadow settings
- Added icons for assets
- Added replace blending mode for distortion
- Added basic distance fade for density volumes
- Added decal master node for shader graph
- Added HD unlit master node (Cross Pipeline version is name Unlit)
- Added new Rendering Queue in materials
- Added post-processing V3 framework embed in HDRP, remove postprocess V2 framework
- Post-processing now uses the generic volume framework
-   New depth-of-field, bloom, panini projection effects, motion blur
-   Exposure is now done as a pre-exposition pass, the whole system has been revamped
-   Exposure now use EV100 everywhere in the UI (Sky, Emissive Light)
- Added emissive intensity (Luminance and EV100 control) control for Emissive
- Added pre-exposure weigth for Emissive
- Added an emissive color node and a slider to control the pre-exposure percentage of emission color
- Added physical camera support where applicable
- Added more color grading tools
- Added changelog level for Shader Variant stripping
- Added Debug mode for validation of material albedo and metalness/specularColor values
- Added a new dynamic mode for ambient probe and renamed BakingSky to StaticLightingSky
- Added command buffer parameter to all Bind() method of material
- Added Material validator in Render Pipeline Debug
- Added code to future support of DXR (not enabled)
- Added support of multiviewport
- Added HDRenderPipeline.RequestSkyEnvironmentUpdate function to force an update from script when sky is set to OnDemand
- Added a Lighting and BackLighting slots in Lit, StackLit, Fabric and Hair master nodes
- Added support for overriding terrain detail rendering shaders, via the render pipeline editor resources asset
- Added xrInstancing flag support to RTHandle
- Added support for cullmask for decal projectors
- Added software dynamic resolution support
- Added support for "After Post-Process" render pass for unlit shader
- Added support for textured rectangular area lights
- Added stereo instancing macros to MSAA shaders
- Added support for Quarter Res Raytraced Reflections (not enabled)
- Added fade factor for decal projectors.
- Added stereo instancing macros to most shaders used in VR
- Added multi edition support for HDRenderPipelineAsset

### Fixed
- Fixed logic to disable FPTL with stereo rendering
- Fixed stacklit transmission and sun highlight
- Fixed decals with stereo rendering
- Fixed sky with stereo rendering
- Fixed flip logic for postprocessing + VR
- Fixed copyStencilBuffer pass for Switch
- Fixed point light shadow map culling that wasn't taking into account far plane
- Fixed usage of SSR with transparent on all master node
- Fixed SSR and microshadowing on fabric material
- Fixed blit pass for stereo rendering
- Fixed lightlist bounds for stereo rendering
- Fixed windows and in-game DebugMenu sync.
- Fixed FrameSettings' LitShaderMode sync when opening DebugMenu.
- Fixed Metal specific issues with decals, hitting a sampler limit and compiling AxF shader
- Fixed an issue with flipped depth buffer during postprocessing
- Fixed normal map use for shadow bias with forward lit - now use geometric normal
- Fixed transparent depth prepass and postpass access so they can be use without alpha clipping for lit shader
- Fixed support of alpha clip shadow for lit master node
- Fixed unlit master node not compiling
- Fixed issue with debug display of reflection probe
- Fixed issue with phong tessellations not working with lit shader
- Fixed issue with vertex displacement being affected by heightmap setting even if not heightmap where assign
- Fixed issue with density mode on Lit terrain producing NaN
- Fixed issue when going back and forth from Lit to LitTesselation for displacement mode
- Fixed issue with ambient occlusion incorrectly applied to emissiveColor with light layers in deferred
- Fixed issue with fabric convolution not using the correct convolved texture when fabric convolution is enabled
- Fixed issue with Thick mode for Transmission that was disabling transmission with directional light
- Fixed shutdown edge cases with HDRP tests
- Fixed slowdow when enabling Fabric convolution in HDRP asset
- Fixed specularAA not compiling in StackLit Master node
- Fixed material debug view with stereo rendering
- Fixed material's RenderQueue edition in default view.
- Fixed banding issues within volumetric density buffer
- Fixed missing multicompile for MSAA for AxF
- Fixed camera-relative support for stereo rendering
- Fixed remove sync with render thread when updating decal texture atlas.
- Fixed max number of keyword reach [256] issue. Several shader feature are now local
- Fixed Scene Color and Depth nodes
- Fixed SSR in forward
- Fixed custom editor of Unlit, HD Unlit and PBR shader graph master node
- Fixed issue with NewFrame not correctly calculated in Editor when switching scene
- Fixed issue with TerrainLit not compiling with depth only pass and normal buffer
- Fixed geometric normal use for shadow bias with PBR master node in forward
- Fixed instancing macro usage for decals
- Fixed error message when having more than one directional light casting shadow
- Fixed error when trying to display preview of Camera or PlanarReflectionProbe
- Fixed LOAD_TEXTURE2D_ARRAY_MSAA macro
- Fixed min-max and amplitude clamping value in inspector of vertex displacement materials
- Fixed issue with alpha shadow clip (was incorrectly clipping object shadow)
- Fixed an issue where sky cubemap would not be cleared correctly when setting the current sky to None
- Fixed a typo in Static Lighting Sky component UI
- Fixed issue with incorrect reset of RenderQueue when switching shader in inspector GUI
- Fixed issue with variant stripper stripping incorrectly some variants
- Fixed a case of ambient lighting flickering because of previews
- Fixed Decals when rendering multiple camera in a single frame
- Fixed cascade shadow count in shader
- Fixed issue with Stacklit shader with Haze effect
- Fixed an issue with the max sample count for the TAA
- Fixed post-process guard band for XR
- Fixed exposure of emissive of Unlit
- Fixed depth only and motion vector pass for Unlit not working correctly with MSAA
- Fixed an issue with stencil buffer copy causing unnecessary compute dispatches for lighting
- Fixed multi edition issue in FrameSettings
- Fixed issue with SRP batcher and DebugDisplay variant of lit shader
- Fixed issue with debug material mode not doing alpha test
- Fixed "Attempting to draw with missing UAV bindings" errors on Vulkan
- Fixed pre-exposure incorrectly apply to preview
- Fixed issue with duplicate 3D texture in 3D texture altas of volumetric?
- Fixed Camera rendering order (base on the depth parameter)
- Fixed shader graph decals not being cropped by gizmo
- Fixed "Attempting to draw with missing UAV bindings" errors on Vulkan.


### Changed
- ColorPyramid compute shader passes is swapped to pixel shader passes on platforms where the later is faster (Nintendo Switch).
- Removing the simple lightloop used by the simple lit shader
- Whole refactor of reflection system: Planar and reflection probe
- Separated Passthrough from other RenderingPath
- Update several properties naming and caption based on feedback from documentation team
- Remove tile shader variant for transparent backface pass of lit shader
- Rename all HDRenderPipeline to HDRP folder for shaders
- Rename decal property label (based on doc team feedback)
- Lit shader mode now default to Deferred to reduce build time
- Update UI of Emission parameters in shaders
- Improve shader variant stripping including shader graph variant
- Refactored render loop to render realtime probes visible per camera
- Enable SRP batcher by default
- Shader code refactor: Rename LIGHTLOOP_SINGLE_PASS => LIGHTLOOP_DISABLE_TILE_AND_CLUSTER and clean all usage of LIGHTLOOP_TILE_PASS
- Shader code refactor: Move pragma definition of vertex and pixel shader inside pass + Move SURFACE_GRADIENT definition in XXXData.hlsl
- Micro-shadowing in Lit forward now use ambientOcclusion instead of SpecularOcclusion
- Upgraded FrameSettings workflow, DebugMenu and Inspector part relative to it
- Update build light list shader code to support 32 threads in wavefronts on Switch
- LayeredLit layers' foldout are now grouped in one main foldout per layer
- Shadow alpha clip can now be enabled on lit shader and haor shader enven for opaque
- Temporal Antialiasing optimization for Xbox One X
- Parameter depthSlice on SetRenderTarget functions now defaults to -1 to bind the entire resource
- Rename SampleCameraDepth() functions to LoadCameraDepth() and SampleCameraDepth(), same for SampleCameraColor() functions
- Improved Motion Blur quality.
- Update stereo frame settings values for single-pass instancing and double-wide
- Rearrange FetchDepth functions to prepare for stereo-instancing
- Remove unused _ComputeEyeIndex
- Updated HDRenderPipelineAsset inspector
- Re-enable SRP batcher for metal

## [5.2.0-preview] - 2018-11-27

### Added
- Added option to run Contact Shadows and Volumetrics Voxelization stage in Async Compute
- Added camera freeze debug mode - Allow to visually see culling result for a camera
- Added support of Gizmo rendering before and after postprocess in Editor
- Added support of LuxAtDistance for punctual lights

### Fixed
- Fixed Debug.DrawLine and Debug.Ray call to work in game view
- Fixed DebugMenu's enum resetted on change
- Fixed divide by 0 in refraction causing NaN
- Fixed disable rough refraction support
- Fixed refraction, SSS and atmospheric scattering for VR
- Fixed forward clustered lighting for VR (double-wide).
- Fixed Light's UX to not allow negative intensity
- Fixed HDRenderPipelineAsset inspector broken when displaying its FrameSettings from project windows.
- Fixed forward clustered lighting for VR (double-wide).
- Fixed HDRenderPipelineAsset inspector broken when displaying its FrameSettings from project windows.
- Fixed Decals and SSR diable flags for all shader graph master node (Lit, Fabric, StackLit, PBR)
- Fixed Distortion blend mode for shader graph master node (Lit, StackLit)
- Fixed bent Normal for Fabric master node in shader graph
- Fixed PBR master node lightlayers
- Fixed shader stripping for built-in lit shaders.

### Changed
- Rename "Regular" in Diffusion profile UI "Thick Object"
- Changed VBuffer depth parametrization for volumetric from distanceRange to depthExtent - Require update of volumetric settings - Fog start at near plan
- SpotLight with box shape use Lux unit only

## [5.1.0-preview] - 2018-11-19

### Added

- Added a separate Editor resources file for resources Unity does not take when it builds a Player.
- You can now disable SSR on Materials in Shader Graph.
- Added support for MSAA when the Supported Lit Shader Mode is set to Both. Previously HDRP only supported MSAA for Forward mode.
- You can now override the emissive color of a Material when in debug mode.
- Exposed max light for Light Loop Settings in HDRP asset UI.
- HDRP no longer performs a NormalDBuffer pass update if there are no decals in the Scene.
- Added distant (fall-back) volumetric fog and improved the fog evaluation precision.
- Added an option to reflect sky in SSR.
- Added a y-axis offset for the PlanarReflectionProbe and offset tool.
- Exposed the option to run SSR and SSAO on async compute.
- Added support for the _GlossMapScale parameter in the Legacy to HDRP Material converter.
- Added wave intrinsic instructions for use in Shaders (for AMD GCN).


### Fixed
- Fixed sphere shaped influence handles clamping in Reflection Probes.
- Fixed Reflection Probe data migration for projects created before using HDRP.
- Fixed UI of Layered Material where Unity previously rendered the scrollbar above the Copy button.
- Fixed Material tessellations parameters Start fade distance and End fade distance. Originally, Unity clamped these values when you modified them.
- Fixed various distortion and refraction issues - handle a better fall-back.
- Fixed SSR for multiple views.
- Fixed SSR issues related to self-intersections.
- Fixed shape density volume handle speed.
- Fixed density volume shape handle moving too fast.
- Fixed the Camera velocity pass that we removed by mistake.
- Fixed some null pointer exceptions when disabling motion vectors support.
- Fixed viewports for both the Subsurface Scattering combine pass and the transparent depth prepass.
- Fixed the blend mode pop-up in the UI. It previously did not appear when you enabled pre-refraction.
- Fixed some null pointer exceptions that previously occurred when you disabled motion vectors support.
- Fixed Layered Lit UI issue with scrollbar.
- Fixed cubemap assignation on custom ReflectionProbe.
- Fixed Reflection Probes’ capture settings' shadow distance.
- Fixed an issue with the SRP batcher and Shader variables declaration.
- Fixed thickness and subsurface slots for fabric Shader master node that wasn't appearing with the right combination of flags.
- Fixed d3d debug layer warning.
- Fixed PCSS sampling quality.
- Fixed the Subsurface and transmission Material feature enabling for fabric Shader.
- Fixed the Shader Graph UV node’s dimensions when using it in a vertex Shader.
- Fixed the planar reflection mirror gizmo's rotation.
- Fixed HDRenderPipelineAsset's FrameSettings not showing the selected enum in the Inspector drop-down.
- Fixed an error with async compute.
- MSAA now supports transparency.
- The HDRP Material upgrader tool now converts metallic values correctly.
- Volumetrics now render in Reflection Probes.
- Fixed a crash that occurred whenever you set a viewport size to 0.
- Fixed the Camera physic parameter that the UI previously did not display.
- Fixed issue in pyramid shaped spotlight handles manipulation

### Changed

- Renamed Line shaped Lights to Tube Lights.
- HDRP now uses mean height fog parametrization.
- Shadow quality settings are set to All when you use HDRP (This setting is not visible in the UI when using SRP). This avoids Legacy Graphics Quality Settings disabling the shadows and give SRP full control over the Shadows instead.
- HDRP now internally uses premultiplied alpha for all fog.
- Updated default FrameSettings used for realtime Reflection Probes when you create a new HDRenderPipelineAsset.
- Remove multi-camera support. LWRP and HDRP will not support multi-camera layered rendering.
- Updated Shader Graph subshaders to use the new instancing define.
- Changed fog distance calculation from distance to plane to distance to sphere.
- Optimized forward rendering using AMD GCN by scalarizing the light loop.
- Changed the UI of the Light Editor.
- Change ordering of includes in HDRP Materials in order to reduce iteration time for faster compilation.
- Added a StackLit master node replacing the InspectorUI version. IMPORTANT: All previously authored StackLit Materials will be lost. You need to recreate them with the master node.

## [5.0.0-preview] - 2018-09-28

### Added
- Added occlusion mesh to depth prepass for VR (VR still disabled for now)
- Added a debug mode to display only one shadow at once
- Added controls for the highlight created by directional lights
- Added a light radius setting to punctual lights to soften light attenuation and simulate fill lighting
- Added a 'minRoughness' parameter to all non-area lights (was previously only available for certain light types)
- Added separate volumetric light/shadow dimmers
- Added per-pixel jitter to volumetrics to reduce aliasing artifacts
- Added a SurfaceShading.hlsl file, which implements material-agnostic shading functionality in an efficient manner
- Added support for shadow bias for thin object transmission
- Added FrameSettings to control realtime planar reflection
- Added control for SRPBatcher on HDRP Asset
- Added an option to clear the shadow atlases in the debug menu
- Added a color visualization of the shadow atlas rescale in debug mode
- Added support for disabling SSR on materials
- Added intrinsic for XBone
- Added new light volume debugging tool
- Added a new SSR debug view mode
- Added translaction's scale invariance on DensityVolume
- Added multiple supported LitShadermode and per renderer choice in case of both Forward and Deferred supported
- Added custom specular occlusion mode to Lit Shader Graph Master node

### Fixed
- Fixed a normal bias issue with Stacklit (Was causing light leaking)
- Fixed camera preview outputing an error when both scene and game view where display and play and exit was call
- Fixed override debug mode not apply correctly on static GI
- Fixed issue where XRGraphicsConfig values set in the asset inspector GUI weren't propagating correctly (VR still disabled for now)
- Fixed issue with tangent that was using SurfaceGradient instead of regular normal decoding
- Fixed wrong error message display when switching to unsupported target like IOS
- Fixed an issue with ambient occlusion texture sometimes not being created properly causing broken rendering
- Shadow near plane is no longer limited at 0.1
- Fixed decal draw order on transparent material
- Fixed an issue where sometime the lookup texture used for GGX convolution was broken, causing broken rendering
- Fixed an issue where you wouldn't see any fog for certain pipeline/scene configurations
- Fixed an issue with volumetric lighting where the anisotropy value of 0 would not result in perfectly isotropic lighting
- Fixed shadow bias when the atlas is rescaled
- Fixed shadow cascade sampling outside of the atlas when cascade count is inferior to 4
- Fixed shadow filter width in deferred rendering not matching shader config
- Fixed stereo sampling of depth texture in MSAA DepthValues.shader
- Fixed box light UI which allowed negative and zero sizes, thus causing NaNs
- Fixed stereo rendering in HDRISky.shader (VR)
- Fixed normal blend and blend sphere influence for reflection probe
- Fixed distortion filtering (was point filtering, now trilinear)
- Fixed contact shadow for large distance
- Fixed depth pyramid debug view mode
- Fixed sphere shaped influence handles clamping in reflection probes
- Fixed reflection probes data migration for project created before using hdrp
- Fixed ambient occlusion for Lit Master Node when slot is connected

### Changed
- Use samplerunity_ShadowMask instead of samplerunity_samplerLightmap for shadow mask
- Allow to resize reflection probe gizmo's size
- Improve quality of screen space shadow
- Remove support of projection model for ScreenSpaceLighting (SSR always use HiZ and refraction always Proxy)
- Remove all the debug mode from SSR that are obsolete now
- Expose frameSettings and Capture settings for reflection and planar probe
- Update UI for reflection probe, planar probe, camera and HDRP Asset
- Implement proper linear blending for volumetric lighting via deep compositing as described in the paper "Deep Compositing Using Lie Algebras"
- Changed  planar mapping to match terrain convention (XZ instead of ZX)
- XRGraphicsConfig is no longer Read/Write. Instead, it's read-only. This improves consistency of XR behavior between the legacy render pipeline and SRP
- Change reflection probe data migration code (to update old reflection probe to new one)
- Updated gizmo for ReflectionProbes
- Updated UI and Gizmo of DensityVolume

## [4.0.0-preview] - 2018-09-28

### Added
- Added a new TerrainLit shader that supports rendering of Unity terrains.
- Added controls for linear fade at the boundary of density volumes
- Added new API to control decals without monobehaviour object
- Improve Decal Gizmo
- Implement Screen Space Reflections (SSR) (alpha version, highly experimental)
- Add an option to invert the fade parameter on a Density Volume
- Added a Fabric shader (experimental) handling cotton and silk
- Added support for MSAA in forward only for opaque only
- Implement smoothness fade for SSR
- Added support for AxF shader (X-rite format - require special AxF importer from Unity not part of HDRP)
- Added control for sundisc on directional light (hack)
- Added a new HD Lit Master node that implements Lit shader support for Shader Graph
- Added Micro shadowing support (hack)
- Added an event on HDAdditionalCameraData for custom rendering
- HDRP Shader Graph shaders now support 4-channel UVs.

### Fixed
- Fixed an issue where sometimes the deferred shadow texture would not be valid, causing wrong rendering.
- Stencil test during decals normal buffer update is now properly applied
- Decals corectly update normal buffer in forward
- Fixed a normalization problem in reflection probe face fading causing artefacts in some cases
- Fix multi-selection behavior of Density Volumes overwriting the albedo value
- Fixed support of depth texture for RenderTexture. HDRP now correctly output depth to user depth buffer if RenderTexture request it.
- Fixed multi-selection behavior of Density Volumes overwriting the albedo value
- Fixed support of depth for RenderTexture. HDRP now correctly output depth to user depth buffer if RenderTexture request it.
- Fixed support of Gizmo in game view in the editor
- Fixed gizmo for spot light type
- Fixed issue with TileViewDebug mode being inversed in gameview
- Fixed an issue with SAMPLE_TEXTURECUBE_SHADOW macro
- Fixed issue with color picker not display correctly when game and scene view are visible at the same time
- Fixed an issue with reflection probe face fading
- Fixed camera motion vectors shader and associated matrices to update correctly for single-pass double-wide stereo rendering
- Fixed light attenuation functions when range attenuation is disabled
- Fixed shadow component algorithm fixup not dirtying the scene, so changes can be saved to disk.
- Fixed some GC leaks for HDRP
- Fixed contact shadow not affected by shadow dimmer
- Fixed GGX that works correctly for the roughness value of 0 (mean specular highlgiht will disappeard for perfect mirror, we rely on maxSmoothness instead to always have a highlight even on mirror surface)
- Add stereo support to ShaderPassForward.hlsl. Forward rendering now seems passable in limited test scenes with camera-relative rendering disabled.
- Add stereo support to ProceduralSky.shader and OpaqueAtmosphericScattering.shader.
- Added CullingGroupManager to fix more GC.Alloc's in HDRP
- Fixed rendering when multiple cameras render into the same render texture

### Changed
- Changed the way depth & color pyramids are built to be faster and better quality, thus improving the look of distortion and refraction.
- Stabilize the dithered LOD transition mask with respect to the camera rotation.
- Avoid multiple depth buffer copies when decals are present
- Refactor code related to the RT handle system (No more normal buffer manager)
- Remove deferred directional shadow and move evaluation before lightloop
- Add a function GetNormalForShadowBias() that material need to implement to return the normal used for normal shadow biasing
- Remove Jimenez Subsurface scattering code (This code was disabled by default, now remove to ease maintenance)
- Change Decal API, decal contribution is now done in Material. Require update of material using decal
- Move a lot of files from CoreRP to HDRP/CoreRP. All moved files weren't used by Ligthweight pipeline. Long term they could move back to CoreRP after CoreRP become out of preview
- Updated camera inspector UI
- Updated decal gizmo
- Optimization: The objects that are rendered in the Motion Vector Pass are not rendered in the prepass anymore
- Removed setting shader inclue path via old API, use package shader include paths
- The default value of 'maxSmoothness' for punctual lights has been changed to 0.99
- Modified deferred compute and vert/frag shaders for first steps towards stereo support
- Moved material specific Shader Graph files into corresponding material folders.
- Hide environment lighting settings when enabling HDRP (Settings are control from sceneSettings)
- Update all shader includes to use absolute path (allow users to create material in their Asset folder)
- Done a reorganization of the files (Move ShaderPass to RenderPipeline folder, Move all shadow related files to Lighting/Shadow and others)
- Improved performance and quality of Screen Space Shadows

## [3.3.0-preview] - 2018-01-01

### Added
- Added an error message to say to use Metal or Vulkan when trying to use OpenGL API
- Added a new Fabric shader model that supports Silk and Cotton/Wool
- Added a new HDRP Lighting Debug mode to visualize Light Volumes for Point, Spot, Line, Rectangular and Reflection Probes
- Add support for reflection probe light layers
- Improve quality of anisotropic on IBL

### Fixed
- Fix an issue where the screen where darken when rendering camera preview
- Fix display correct target platform when showing message to inform user that a platform is not supported
- Remove workaround for metal and vulkan in normal buffer encoding/decoding
- Fixed an issue with color picker not working in forward
- Fixed an issue where reseting HDLight do not reset all of its parameters
- Fixed shader compile warning in DebugLightVolumes.shader

### Changed
- Changed default reflection probe to be 256x256x6 and array size to be 64
- Removed dependence on the NdotL for thickness evaluation for translucency (based on artist's input)
- Increased the precision when comparing Planar or HD reflection probe volumes
- Remove various GC alloc in C#. Slightly better performance

## [3.2.0-preview] - 2018-01-01

### Added
- Added a luminance meter in the debug menu
- Added support of Light, reflection probe, emissive material, volume settings related to lighting to Lighting explorer
- Added support for 16bit shadows

### Fixed
- Fix issue with package upgrading (HDRP resources asset is now versionned to worarkound package manager limitation)
- Fix HDReflectionProbe offset displayed in gizmo different than what is affected.
- Fix decals getting into a state where they could not be removed or disabled.
- Fix lux meter mode - The lux meter isn't affected by the sky anymore
- Fix area light size reset when multi-selected
- Fix filter pass number in HDUtils.BlitQuad
- Fix Lux meter mode that was applying SSS
- Fix planar reflections that were not working with tile/cluster (olbique matrix)
- Fix debug menu at runtime not working after nested prefab PR come to trunk
- Fix scrolling issue in density volume

### Changed
- Shader code refactor: Split MaterialUtilities file in two parts BuiltinUtilities (independent of FragInputs) and MaterialUtilities (Dependent of FragInputs)
- Change screen space shadow rendertarget format from ARGB32 to RG16

## [3.1.0-preview] - 2018-01-01

### Added
- Decal now support per channel selection mask. There is now two mode. One with BaseColor, Normal and Smoothness and another one more expensive with BaseColor, Normal, Smoothness, Metal and AO. Control is on HDRP Asset. This may require to launch an update script for old scene: 'Edit/Render Pipeline/Single step upgrade script/Upgrade all DecalMaterial MaskBlendMode'.
- Decal now supports depth bias for decal mesh, to prevent z-fighting
- Decal material now supports draw order for decal projectors
- Added LightLayers support (Base on mask from renderers name RenderingLayers and mask from light name LightLayers - if they match, the light apply) - cost an extra GBuffer in deferred (more bandwidth)
- When LightLayers is enabled, the AmbientOclusion is store in the GBuffer in deferred path allowing to avoid double occlusion with SSAO. In forward the double occlusion is now always avoided.
- Added the possibility to add an override transform on the camera for volume interpolation
- Added desired lux intensity and auto multiplier for HDRI sky
- Added an option to disable light by type in the debug menu
- Added gradient sky
- Split EmissiveColor and bakeDiffuseLighting in forward avoiding the emissiveColor to be affect by SSAO
- Added a volume to control indirect light intensity
- Added EV 100 intensity unit for area lights
- Added support for RendererPriority on Renderer. This allow to control order of transparent rendering manually. HDRP have now two stage of sorting for transparent in addition to bact to front. Material have a priority then Renderer have a priority.
- Add Coupling of (HD)Camera and HDAdditionalCameraData for reset and remove in inspector contextual menu of Camera
- Add Coupling of (HD)ReflectionProbe and HDAdditionalReflectionData for reset and remove in inspector contextual menu of ReflectoinProbe
- Add macro to forbid unity_ObjectToWorld/unity_WorldToObject to be use as it doesn't handle camera relative rendering
- Add opacity control on contact shadow

### Fixed
- Fixed an issue with PreIntegratedFGD texture being sometimes destroyed and not regenerated causing rendering to break
- PostProcess input buffers are not copied anymore on PC if the viewport size matches the final render target size
- Fixed an issue when manipulating a lot of decals, it was displaying a lot of errors in the inspector
- Fixed capture material with reflection probe
- Refactored Constant Buffers to avoid hitting the maximum number of bound CBs in some cases.
- Fixed the light range affecting the transform scale when changed.
- Snap to grid now works for Decal projector resizing.
- Added a warning for 128x128 cookie texture without mipmaps
- Replace the sampler used for density volumes for correct wrap mode handling

### Changed
- Move Render Pipeline Debug "Windows from Windows->General-> Render Pipeline debug windows" to "Windows from Windows->Analysis-> Render Pipeline debug windows"
- Update detail map formula for smoothness and albedo, goal it to bright and dark perceptually and scale factor is use to control gradient speed
- Refactor the Upgrade material system. Now a material can be update from older version at any time. Call Edit/Render Pipeline/Upgrade all Materials to newer version
- Change name EnableDBuffer to EnableDecals at several place (shader, hdrp asset...), this require a call to Edit/Render Pipeline/Upgrade all Materials to newer version to have up to date material.
- Refactor shader code: BakeLightingData structure have been replace by BuiltinData. Lot of shader code have been remove/change.
- Refactor shader code: All GBuffer are now handled by the deferred material. Mean ShadowMask and LightLayers are control by lit material in lit.hlsl and not outside anymore. Lot of shader code have been remove/change.
- Refactor shader code: Rename GetBakedDiffuseLighting to ModifyBakedDiffuseLighting. This function now handle lighting model for transmission too. Lux meter debug mode is factor outisde.
- Refactor shader code: GetBakedDiffuseLighting is not call anymore in GBuffer or forward pass, including the ConvertSurfaceDataToBSDFData and GetPreLightData, this is done in ModifyBakedDiffuseLighting now
- Refactor shader code: Added a backBakeDiffuseLighting to BuiltinData to handle lighting for transmission
- Refactor shader code: Material must now call InitBuiltinData (Init all to zero + init bakeDiffuseLighting and backBakeDiffuseLighting ) and PostInitBuiltinData

## [3.0.0-preview] - 2018-01-01

### Fixed
- Fixed an issue with distortion that was using previous frame instead of current frame
- Fixed an issue where disabled light where not upgrade correctly to the new physical light unit system introduce in 2.0.5-preview

### Changed
- Update assembly definitions to output assemblies that match Unity naming convention (Unity.*).

## [2.0.5-preview] - 2018-01-01

### Added
- Add option supportDitheringCrossFade on HDRP Asset to allow to remove shader variant during player build if needed
- Add contact shadows for punctual lights (in additional shadow settings), only one light is allowed to cast contact shadows at the same time and so at each frame a dominant light is choosed among all light with contact shadows enabled.
- Add PCSS shadow filter support (from SRP Core)
- Exposed shadow budget parameters in HDRP asset
- Add an option to generate an emissive mesh for area lights (currently rectangle light only). The mesh fits the size, intensity and color of the light.
- Add an option to the HDRP asset to increase the resolution of volumetric lighting.
- Add additional ligth unit support for punctual light (Lumens, Candela) and area lights (Lumens, Luminance)
- Add dedicated Gizmo for the box Influence volume of HDReflectionProbe / PlanarReflectionProbe

### Changed
- Re-enable shadow mask mode in debug view
- SSS and Transmission code have been refactored to be able to share it between various material. Guidelines are in SubsurfaceScattering.hlsl
- Change code in area light with LTC for Lit shader. Magnitude is now take from FGD texture instead of a separate texture
- Improve camera relative rendering: We now apply camera translation on the model matrix, so before the TransformObjectToWorld(). Note: unity_WorldToObject and unity_ObjectToWorld must never be used directly.
- Rename positionWS to positionRWS (Camera relative world position) at a lot of places (mainly in interpolator and FragInputs). In case of custom shader user will be required to update their code.
- Rename positionWS, capturePositionWS, proxyPositionWS, influencePositionWS to positionRWS, capturePositionRWS, proxyPositionRWS, influencePositionRWS (Camera relative world position) in LightDefinition struct.
- Improve the quality of trilinear filtering of density volume textures.
- Improve UI for HDReflectionProbe / PlanarReflectionProbe

### Fixed
- Fixed a shader preprocessor issue when compiling DebugViewMaterialGBuffer.shader against Metal target
- Added a temporary workaround to Lit.hlsl to avoid broken lighting code with Metal/AMD
- Fixed issue when using more than one volume texture mask with density volumes.
- Fixed an error which prevented volumetric lighting from working if no density volumes with 3D textures were present.
- Fix contact shadows applied on transmission
- Fix issue with forward opaque lit shader variant being removed by the shader preprocessor
- Fixed compilation errors on Nintendo Switch (limited XRSetting support).
- Fixed apply range attenuation option on punctual light
- Fixed issue with color temperature not take correctly into account with static lighting
- Don't display fog when diffuse lighting, specular lighting, or lux meter debug mode are enabled.

## [2.0.4-preview] - 2018-01-01

### Fixed
- Fix issue when disabling rough refraction and building a player. Was causing a crash.

## [2.0.3-preview] - 2018-01-01

### Added
- Increased debug color picker limit up to 260k lux

## [2.0.2-preview] - 2018-01-01

### Added
- Add Light -> Planar Reflection Probe command
- Added a false color mode in rendering debug
- Add support for mesh decals
- Add flag to disable projector decals on transparent geometry to save performance and decal texture atlas space
- Add ability to use decal diffuse map as mask only
- Add visualize all shadow masks in lighting debug
- Add export of normal and roughness buffer for forwardOnly and when in supportOnlyForward mode for forward
- Provide a define in lit.hlsl (FORWARD_MATERIAL_READ_FROM_WRITTEN_NORMAL_BUFFER) when output buffer normal is used to read the normal and roughness instead of caclulating it (can save performance, but lower quality due to compression)
- Add color swatch to decal material

### Changed
- Change Render -> Planar Reflection creation to 3D Object -> Mirror
- Change "Enable Reflector" name on SpotLight to "Angle Affect Intensity"
- Change prototype of BSDFData ConvertSurfaceDataToBSDFData(SurfaceData surfaceData) to BSDFData ConvertSurfaceDataToBSDFData(uint2 positionSS, SurfaceData surfaceData)

### Fixed
- Fix issue with StackLit in deferred mode with deferredDirectionalShadow due to GBuffer not being cleared. Gbuffer is still not clear and issue was fix with the new Output of normal buffer.
- Fixed an issue where interpolation volumes were not updated correctly for reflection captures.
- Fixed an exception in Light Loop settings UI

## [2.0.1-preview] - 2018-01-01

### Added
- Add stripper of shader variant when building a player. Save shader compile time.
- Disable per-object culling that was executed in C++ in HD whereas it was not used (Optimization)
- Enable texture streaming debugging (was not working before 2018.2)
- Added Screen Space Reflection with Proxy Projection Model
- Support correctly scene selection for alpha tested object
- Add per light shadow mask mode control (i.e shadow mask distance and shadow mask). It use the option NonLightmappedOnly
- Add geometric filtering to Lit shader (allow to reduce specular aliasing)
- Add shortcut to create DensityVolume and PlanarReflection in hierarchy
- Add a DefaultHDMirrorMaterial material for PlanarReflection
- Added a script to be able to upgrade material to newer version of HDRP
- Removed useless duplication of ForwardError passes.
- Add option to not compile any DEBUG_DISPLAY shader in the player (Faster build) call Support Runtime Debug display

### Changed
- Changed SupportForwardOnly to SupportOnlyForward in render pipeline settings
- Changed versioning variable name in HDAdditionalXXXData from m_version to version
- Create unique name when creating a game object in the rendering menu (i.e Density Volume(2))
- Re-organize various files and folder location to clean the repository
- Change Debug windows name and location. Now located at:  Windows -> General -> Render Pipeline Debug

### Removed
- Removed GlobalLightLoopSettings.maxPlanarReflectionProbes and instead use value of GlobalLightLoopSettings.planarReflectionProbeCacheSize
- Remove EmissiveIntensity parameter and change EmissiveColor to be HDR (Matching Builtin Unity behavior) - Data need to be updated - Launch Edit -> Single Step Upgrade Script -> Upgrade all Materials emissionColor

### Fixed
- Fix issue with LOD transition and instancing
- Fix discrepency between object motion vector and camera motion vector
- Fix issue with spot and dir light gizmo axis not highlighted correctly
- Fix potential crash while register debug windows inputs at startup
- Fix warning when creating Planar reflection
- Fix specular lighting debug mode (was rendering black)
- Allow projector decal with null material to allow to configure decal when HDRP is not set
- Decal atlas texture offset/scale is updated after allocations (used to be before so it was using date from previous frame)

## [0.0.0-preview] - 2018-01-01

### Added
- Configure the VolumetricLightingSystem code path to be on by default
- Trigger a build exception when trying to build an unsupported platform
- Introduce the VolumetricLightingController component, which can (and should) be placed on the camera, and allows one to control the near and the far plane of the V-Buffer (volumetric "froxel" buffer) along with the depth distribution (from logarithmic to linear)
- Add 3D texture support for DensityVolumes
- Add a better mapping of roughness to mipmap for planar reflection
- The VolumetricLightingSystem now uses RTHandles, which allows to save memory by sharing buffers between different cameras (history buffers are not shared), and reduce reallocation frequency by reallocating buffers only if the rendering resolution increases (and suballocating within existing buffers if the rendering resolution decreases)
- Add a Volumetric Dimmer slider to lights to control the intensity of the scattered volumetric lighting
- Add UV tiling and offset support for decals.
- Add mipmapping support for volume 3D mask textures

### Changed
- Default number of planar reflection change from 4 to 2
- Rename _MainDepthTexture to _CameraDepthTexture
- The VolumetricLightingController has been moved to the Interpolation Volume framework and now functions similarly to the VolumetricFog settings
- Update of UI of cookie, CubeCookie, Reflection probe and planar reflection probe to combo box
- Allow enabling/disabling shadows for area lights when they are set to baked.
- Hide applyRangeAttenuation and FadeDistance for directional shadow as they are not used

### Removed
- Remove Resource folder of PreIntegratedFGD and add the resource to RenderPipeline Asset

### Fixed
- Fix ConvertPhysicalLightIntensityToLightIntensity() function used when creating light from script to match HDLightEditor behavior
- Fix numerical issues with the default value of mean free path of volumetric fog
- Fix the bug preventing decals from coexisting with density volumes
- Fix issue with alpha tested geometry using planar/triplanar mapping not render correctly or flickering (due to being wrongly alpha tested in depth prepass)
- Fix meta pass with triplanar (was not handling correctly the normal)
- Fix preview when a planar reflection is present
- Fix Camera preview, it is now a Preview cameraType (was a SceneView)
- Fix handling unknown GPUShadowTypes in the shadow manager.
- Fix area light shapes sent as point lights to the baking backends when they are set to baked.
- Fix unnecessary division by PI for baked area lights.
- Fix line lights sent to the lightmappers. The backends don't support this light type.
- Fix issue with shadow mask framesettings not correctly taken into account when shadow mask is enabled for lighting.
- Fix directional light and shadow mask transition, they are now matching making smooth transition
- Fix banding issues caused by high intensity volumetric lighting
- Fix the debug window being emptied on SRP asset reload
- Fix issue with debug mode not correctly clearing the GBuffer in editor after a resize
- Fix issue with ResetMaterialKeyword not resetting correctly ToggleOff/Roggle Keyword
- Fix issue with motion vector not render correctly if there is no depth prepass in deferred

## [0.0.0-preview] - 2018-01-01

### Added
- Screen Space Refraction projection model (Proxy raycasting, HiZ raymarching)
- Screen Space Refraction settings as volume component
- Added buffered frame history per camera
- Port Global Density Volumes to the Interpolation Volume System.
- Optimize ImportanceSampleLambert() to not require the tangent frame.
- Generalize SampleVBuffer() to handle different sampling and reconstruction methods.
- Improve the quality of volumetric lighting reprojection.
- Optimize Morton Order code in the Subsurface Scattering pass.
- Planar Reflection Probe support roughness (gaussian convolution of captured probe)
- Use an atlas instead of a texture array for cluster transparent decals
- Add a debug view to visualize the decal atlas
- Only store decal textures to atlas if decal is visible, debounce out of memory decal atlas warning.
- Add manipulator gizmo on decal to improve authoring workflow
- Add a minimal StackLit material (work in progress, this version can be used as template to add new material)

### Changed
- EnableShadowMask in FrameSettings (But shadowMaskSupport still disable by default)
- Forced Planar Probe update modes to (Realtime, Every Update, Mirror Camera)
- Screen Space Refraction proxy model uses the proxy of the first environment light (Reflection probe/Planar probe) or the sky
- Moved RTHandle static methods to RTHandles
- Renamed RTHandle to RTHandleSystem.RTHandle
- Move code for PreIntegratedFDG (Lit.shader) into its dedicated folder to be share with other material
- Move code for LTCArea (Lit.shader) into its dedicated folder to be share with other material

### Removed
- Removed Planar Probe mirror plane position and normal fields in inspector, always display mirror plane and normal gizmos

### Fixed
- Fix fog flags in scene view is now taken into account
- Fix sky in preview windows that were disappearing after a load of a new level
- Fix numerical issues in IntersectRayAABB().
- Fix alpha blending of volumetric lighting with transparent objects.
- Fix the near plane of the V-Buffer causing out-of-bounds look-ups in the clustered data structure.
- Depth and color pyramid are properly computed and sampled when the camera renders inside a viewport of a RTHandle.
- Fix decal atlas debug view to work correctly when shadow atlas view is also enabled<|MERGE_RESOLUTION|>--- conflicted
+++ resolved
@@ -885,11 +885,8 @@
 - The `CustomPassLoadCameraColor` and `CustomPassSampleCameraColor` functions now returns the correct color buffer when used in after post process instead of the color pyramid (which didn't had post processes).
 - PBR Sky now doesn't go black when going below sea level, but it instead freezes calculation as if on the horizon. 
 - Fixed an issue with quality setting foldouts not opening when clicking on them (1253088).
-<<<<<<< HEAD
+- Shutter speed can now be changed by dragging the mouse over the UI label (case 1245007).
 - VFXTarget with Unlit now allows EmissiveColor output to be consistent with HDRP unlit.
-=======
-- Shutter speed can now be changed by dragging the mouse over the UI label (case 1245007).
->>>>>>> ae2ba3f7
 
 ## [7.1.1] - 2019-09-05
 
