--- conflicted
+++ resolved
@@ -655,9 +655,6 @@
 - Workaround an issue caused by GetKernelThreadGroupSizes  failing to retrieve correct group size. 
 - Fix issue with fast memory and rendergraph. 
 - Fixed transparent motion vector framesetting not sanitized.
-<<<<<<< HEAD
-- Fixed an issue where rendering preview with MSAA might generate render graph errors.
-=======
 - Fixed wrong order of post process frame settings.
 - Fixed white flash when enabling SSR or SSGI.
 - The ray traced indrect diffuse and RTGI were combined wrongly with the rest of the lighting (1254318).
@@ -671,7 +668,7 @@
 - Fix issue causing blocky artifacts when decals affect metallic and are applied on material with specular color workflow.
 - Fixed issue with depth pyramid generation and dynamic resolution.
 - Fixed an issue where decals were duplicated in prefab isolation mode.
->>>>>>> 1ce5f0ea
+- Fixed an issue where rendering preview with MSAA might generate render graph errors.
 
 ### Changed
 - Improve MIP selection for decals on Transparents
