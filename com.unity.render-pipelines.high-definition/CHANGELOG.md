--- conflicted
+++ resolved
@@ -849,11 +849,8 @@
 - Changed extensions of shader CAS include files.
 - Making the planar probe atlas's format match the color buffer's format.
 - Removing the planarReflectionCacheCompressed setting from asset.
-<<<<<<< HEAD
+- SHADERPASS for TransparentDepthPrepass and TransparentDepthPostpass identification is using respectively SHADERPASS_TRANSPARENT_DEPTH_PREPASS and SHADERPASS_TRANSPARENT_DEPTH_POSTPASS
 - VFXTarget with Unlit now allows EmissiveColor output to be consistent with HDRP unlit.
-=======
-- SHADERPASS for TransparentDepthPrepass and TransparentDepthPostpass identification is using respectively SHADERPASS_TRANSPARENT_DEPTH_PREPASS and SHADERPASS_TRANSPARENT_DEPTH_POSTPASS
->>>>>>> 057b9594
 
 ## [7.1.1] - 2019-09-05
 
