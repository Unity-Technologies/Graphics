--- conflicted
+++ resolved
@@ -24,13 +24,10 @@
 - Added an optional check in the HDRP DXR Wizard to verify 64 bits target architecture
 - Added option to display timing stats in the debug menu as an average over 1 second. 
 - Added a light unit slider to provide users more context when authoring physically based values.
-<<<<<<< HEAD
+- Added a way to check the normals through the material views.
+- Added Simple mode to Earth Preset for PBR Sky
 - Added the export of normals during the prepass for shadow matte for proper SSAO calculation.
 - Added the usage of SSAO for shadow matte unlit shader graph.
-=======
-- Added a way to check the normals through the material views.
-- Added Simple mode to Earth Preset for PBR Sky
->>>>>>> 60ec8c2c
 
 ### Fixed
 - Fixed several issues with physically-based DoF (TAA ghosting of the CoC buffer, smooth layer transitions, etc)
