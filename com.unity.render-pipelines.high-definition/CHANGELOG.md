--- conflicted
+++ resolved
@@ -155,11 +155,8 @@
 - Added support for exposure curve remapping for min/max limits.
 - Added presets for ray traced reflections.
 - Added final image histogram debug view (both luminance and RGB).
-<<<<<<< HEAD
+- Added an example texture and rotation to the Cloud Layer volume override.
 - Added an option to extend the camera culling for skinned mesh animation in ray tracing effects (1258547).
-=======
-- Added an example texture and rotation to the Cloud Layer volume override.
->>>>>>> fe009c1f
 
 ### Fixed
 - Fix when rescale probe all direction below zero (1219246)
