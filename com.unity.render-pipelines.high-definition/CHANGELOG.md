# Changelog
All notable changes to this package will be documented in this file.

The format is based on [Keep a Changelog](http://keepachangelog.com/en/1.0.0/)
and this project adheres to [Semantic Versioning](http://semver.org/spec/v2.0.0.html).

## [12.0.0] - 2021-01-11

### Fixed
- Fixed GC allocations from XR occlusion mesh when using multipass.
- Fixed XR depth copy when using MSAA.

## [11.0.0] - 2020-10-21

### Added
- Added a new API to bake HDRP probes from C# (case 1276360)
- Added support for pre-exposure for planar reflections.
- Added support for nested volume components to volume system.
- Added a cameraCullingResult field in Custom Pass Context to give access to both custom pass and camera culling result.
- Added a slider to control the fallback value of the directional shadow when the cascade have no coverage.
- Added a toggle to allow to include or exclude smooth surfaces from ray traced reflection denoising.
- Added light unit slider for automatic and automatic histrogram exposure limits.
- Added support for raytracing for AxF material
- Added rasterized area light shadows for AxF material
- Added View Bias for mesh decals.
- Added a cloud system and the CloudLayer volume override.
- Added a setting in the HDRP asset to change the Density Volume mask resolution of being locked at 32x32x32 (HDRP Asset > Lighting > Volumetrics > Max Density Volume Size).
- Added a Falloff Mode (Linear or Exponential) in the Density Volume for volume blending with Blend Distance.

### Fixed
- Fixed probe volumes debug views.
- Fixed ShaderGraph Decal material not showing exposed properties.
- Fixed couple samplers that had the wrong name in raytracing code
- VFX : Debug material view were rendering pink for albedo. (case 1290752)
- VFX: Fixed LPPV with lit particles in deferred (case 1293608)
- Fixed computation of geometric normal in path tracing (case 1293029).
- Fixed issues with path-traced volumetric scattering (cases 1295222, 1295234).
- Fixed the default background color for previews to use the original color.
- Fixed an issue with half res ssgi upscale.
- Fixed Clearcoat on Stacklit or Lit breaks when URP is imported into the project (case 1297806)
- Fixed timing issues with accumulation motion blur
- Fixed an issue with the frame count management for the volumetric fog (case 1299251).
- Fixed an issue with material using distortion from ShaderGraph init after Material creation (case 1294026)
- Fixed issues with path-traced volumetric scattering (cases 1295222, 1295234).
- Fixed issue with shadow mask and area lights.
- Fixed an issue with the capture callback (now includes post processing results).
- Fixed decal draw order for ShaderGraph decal materials.
- Fixed StackLit ShaderGraph surface option property block to only display energy conserving specular color option for the specular parametrization (case 1257050)
- Fixed missing BeginCameraRendering call for custom render mode of a Camera.
- Fixed LayerMask editor for volume parameters.
- Fixed the condition on temporal accumulation in the reflection denoiser (case 1303504).
- Fixed box light attenuation.
- Fixed tesselation culling, big triangles using lit tesselation shader would dissapear when camera is too close to them (case 1299116)

### Changed
- Removed the material pass probe volumes evaluation mode.
- Volume parameter of type Cubemap can now accept Cubemap render textures and custom render textures.
- Removed the superior clamping value for the recursive rendering max ray length. 
- Removed the superior clamping value for the ray tracing light cluster size.
- Now reflection probes cannot have SSAO, SSGI, SSR, ray tracing effects or volumetric reprojection.
- Removed the readonly keyword on the cullingResults of the CustomPassContext to allow users to overwrite.
- The DrawRenderers function of CustomPassUtils class now takes a sortingCriteria in parameter.
- When in half res, RTR denoising is executed at half resolution and the upscale happens at the end.
- Removed the upscale radius from the RTR.
- Density Volumes can now take a 3D RenderTexture as mask, the mask can use RGBA format for RGB fog.
- Decreased the minimal Fog Distance value in the Density Volume to 0.05.
- Changed the convergence time of ssgi to 16 frames and the preset value
<<<<<<< HEAD
- Change the source value for the ray tracing frame index iterator from m_FrameCount to the camera frame count (case 1301356).
=======
- Improved robustness of volumetric sampling in path tracing (case 1295187).
- Changed the name from the Depth Buffer Thickness to Depth Tolerance for SSGI (case 1301352).
- Changed the clamping approach for RTR and RTGI (in both perf and quality) to improve visual quality.
- Changed the warning message for ray traced area shadows (case 1303410).
- Disabled specular occlusion for what we consider medium and larger scale ao > 1.25 with a 25cm falloff interval.
>>>>>>> b9da5fa4

## [10.3.0] - 2020-12-01

### Fixed
- Fixed issue where some ShaderGraph generated shaders were not SRP compatible because of UnityPerMaterial cbuffer layout mismatches (case 1292501)
- Fixed Rendergraph issue with virtual texturing and debug mode while in forward.
- Fixed wrong coat normal space in shader graph
- Fixed issue with faulty shadow transition when view is close to an object under some aspect ratio conditions
- Fixed NullPointerException when baking probes from the lighting window (case 1289680)
- Fixed volumetric fog with XR single-pass rendering.
- Fixed issues with first frame rendering when RenderGraph is used (auto exposure, AO)
- Fixed AOV api in render graph (case 1296605)
- Fixed a small discrepancy in the marker placement in light intensity sliders (case 1299750)
- Fixed issue with VT resolve pass rendergraph errors when opaque and transparent are disabled in frame settings.
- Fixed a bug in the sphere-aabb light cluster (case 1294767).
- Fixed issue when submitting SRPContext during EndCameraRendering.
- Fixed baked light being included into the ray tracing light cluster (case 1296203).
- Fixed enums UI for the shadergraph nodes.
- Fixed ShaderGraph stack blocks appearing when opening the settings in Hair and Eye ShaderGraphs.
- Fixed white screen when undoing in the editor.
- Fixed display of LOD Bias and maximum level in frame settings when using Quality Levels
- Fixed an issue when trying to open a look dev env library when Look Dev is not supported.
- Fixed shader graph not supporting indirectdxr multibounce (case 1294694).
- Fixed the planar depth texture not being properly created and rendered to (case 1299617).
- Fixed C# 8 compilation issue with turning on nullable checks (case 1300167)
- Fixed affects AO for deacl materials.
- Fixed case where material keywords would not get setup before usage.

### Changed
- Rename HDRP sub menu in Assets/Create/Shader to HD Render Pipeline for consistency.
- Replaced last package version checker in Wizard to a link on Package Manager
- Changed the message when the graphics device doesn't support ray tracing (case 1287355).
- When a Custom Pass Volume is disabled, the custom pass Cleanup() function is called, it allows to release resources when the volume isn't used anymore.
- Enable Reflector for Spotlight by default

## [10.2.1] - 2020-11-30

### Added
- Added a warning when trying to bake with static lighting being in an invalid state.

### Fixed
- Fixed stylesheet reloading for LookDev window and Wizard window.
- Fixed XR single-pass rendering with legacy shaders using unity_StereoWorldSpaceCameraPos.
- Fixed issue displaying wrong debug mode in runtime debug menu UI.
- Fixed useless editor repaint when using lod bias.
- Fixed multi-editing with new light intensity slider.
- Fixed issue with density volumes flickering when editing shape box.
- Fixed issue with image layers in the graphics compositor (case 1289936).
- Fixed issue with angle fading when rotating decal projector.
- Fixed issue with gameview repaint in the graphics compositor (case 1290622).
- Fixed some labels being clipped in the Render Graph Viewer
- Fixed issue when decal projector material is none.
- Fixed the sampling of the normal buffer in the the forward transparent pass.
- Fixed bloom prefiltering tooltip.
- Fixed NullReferenceException when loading multipel scene async
- Fixed missing alpha blend state properties in Axf shader and update default stencil properties
- Fixed normal buffer not bound to custom pass anymore.
- Fixed issues with camera management in the graphics compositor (cases 1292548, 1292549).
- Fixed an issue where a warning about the static sky not being ready was wrongly displayed.
- Fixed the clear coat not being handled properly for SSR and RTR (case 1291654).
- Fixed ghosting in RTGI and RTAO when denoising is enabled and the RTHandle size is not equal to the Viewport size (case 1291654).
- Fixed alpha output when atmospheric scattering is enabled.
- Fixed issue with TAA history sharpening when view is downsampled.
- Fixed lookdev movement.
- Fixed volume component tooltips using the same parameter name.
- Fixed issue with saving some quality settings in volume overrides  (case 1293747)
- Fixed NullReferenceException in HDRenderPipeline.UpgradeResourcesIfNeeded (case 1292524)
- Fixed SSGI texture allocation when not using the RenderGraph.
- Fixed NullReference Exception when setting Max Shadows On Screen to 0 in the HDRP asset.
- Fixed issue with saving some quality settings in volume overrides  (case 1293747)

### Changed
- Volume Manager now always tests scene culling masks. This was required to fix hybrid workflow.
- Now the screen space shadow is only used if the analytic value is valid.
- Distance based roughness is disabled by default and have a control

## [10.2.0] - 2020-10-19

### Added
- Added a rough distortion frame setting and and info box on distortion materials.
- Adding support of 4 channel tex coords for ray tracing (case 1265309).
- Added a help button on the volume component toolbar for documentation.
- Added range remapping to metallic property for Lit and Decal shaders.
- Exposed the API to access HDRP shader pass names.
- Added the status check of default camera frame settings in the DXR wizard.
- Added frame setting for Virtual Texturing. 
- Added a fade distance for light influencing volumetric lighting.
- Adding an "Include For Ray Tracing" toggle on lights to allow the user to exclude them when ray tracing is enabled in the frame settings of a camera.
- Added fog volumetric scattering support for path tracing.
- Added new algorithm for SSR with temporal accumulation
- Added quality preset of the new volumetric fog parameters.
- Added missing documentation for unsupported SG RT nodes and light's include for raytracing attrbute.
- Added documentation for LODs not being supported by ray tracing.
- Added more options to control how the component of motion vectors coming from the camera transform will affect the motion blur with new clamping modes.
- Added the TerrainCompatible SubShader Tag. Use this Tag in your custom shader to tell Unity that the shader is compatible with the Terrain system.
- Added anamorphism support for phsyical DoF, switched to blue noise sampling and fixed tiling artifacts.

### Fixed
- Fixed an issue where the Exposure Shader Graph node had clipped text. (case 1265057)
- Fixed an issue when rendering into texture where alpha would not default to 1.0 when using 11_11_10 color buffer in non-dev builds.
- Fixed issues with reordering and hiding graphics compositor layers (cases 1283903, 1285282, 1283886).
- Fixed the possibility to have a shader with a pre-refraction render queue and refraction enabled at the same time.
- Fixed a migration issue with the rendering queue in ShaderGraph when upgrading to 10.x;
- Fixed the object space matrices in shader graph for ray tracing.
- Changed the cornea refraction function to take a view dir in object space.
- Fixed upside down XR occlusion mesh.
- Fixed precision issue with the atmospheric fog.
- Fixed issue with TAA and no motion vectors.
- Fixed the stripping not working the terrain alphatest feature required for terrain holes (case 1205902).
- Fixed bounding box generation that resulted in incorrect light culling (case 3875925).
- VFX : Fix Emissive writing in Opaque Lit Output with PSSL platforms (case 273378).
- Fixed issue where pivot of DecalProjector was not aligned anymore on Transform position when manipulating the size of the projector from the Inspector.
- Fixed a null reference exception when creating a diffusion profile asset.
- Fixed the diffusion profile not being registered as a dependency of the ShaderGraph.
- Fixing exceptions in the console when putting the SSGI in low quality mode (render graph).
- Fixed NullRef Exception when decals are in the scene, no asset is set and HDRP wizard is run.
- Fixed issue with TAA causing bleeding of a view into another when multiple views are visible.
- Fix an issue that caused issues of usability of editor if a very high resolution is set by mistake and then reverted back to a smaller resolution.
- Fixed issue where Default Volume Profile Asset change in project settings was not added to the undo stack (case 1285268).
- Fixed undo after enabling compositor.
- Fixed the ray tracing shadow UI being displayed while it shouldn't (case 1286391).
- Fixed issues with physically-based DoF, improved speed and robustness 
- Fixed a warning happening when putting the range of lights to 0.
- Fixed issue when null parameters in a volume component would spam null reference errors. Produce a warning instead.
- Fixed volument component creation via script.
- Fixed GC allocs in render graph.
- Fixed scene picking passes.
- Fixed broken ray tracing light cluster full screen debug.
- Fixed dead code causing error.
- Fixed issue when dragging slider in inspector for ProjectionDepth.
- Fixed issue when resizing Inspector window that make the DecalProjector editor flickers.
- Fixed issue in DecalProjector editor when the Inspector window have a too small width: the size appears on 2 lines but the editor not let place for the second one.
- Fixed issue (null reference in console) when selecting a DensityVolume with rectangle selection.
- Fixed issue when linking the field of view with the focal length in physical camera
- Fixed supported platform build and error message.
- Fixed exceptions occuring when selecting mulitple decal projectors without materials assigned (case 1283659).
- Fixed LookDev error message when pipeline is not loaded.
- Properly reject history when enabling seond denoiser for RTGI.
- Fixed an issue that could cause objects to not be rendered when using Vulkan API.
- Fixed issue with lookdev shadows looking wrong upon exiting playmode. 
- Fixed temporary Editor freeze when selecting AOV output in graphics compositor (case 1288744).
- Fixed normal flip with double sided materials.
- Fixed shadow resolution settings level in the light explorer.
- Fixed the ShaderGraph being dirty after the first save.
- Fixed XR shadows culling
- Fixed stylesheet reloading for LookDev window and Wizard window.
- Fixed Nans happening when upscaling the RTGI.
- Fixed the adjust weight operation not being done for the non-rendergraph pipeline.
- Fixed overlap with SSR Transparent default frame settings message on DXR Wizard.
- Fixed alpha channel in the stop NaNs and motion blur shaders.
- Fixed undo of duplicate environments in the look dev environment library.
- Fixed a ghosting issue with RTShadows (Sun, Point and Spot), RTAO and RTGI when the camera is moving fast.
- Fixed a SSGI denoiser bug for large scenes.
- Fixed a Nan issue with SSGI.
- Fixed an issue with IsFrontFace node in Shader Graph not working properly
- Fixed CustomPassUtils.RenderFrom* functions and CustomPassUtils.DisableSinglePassRendering struct in VR.
- Fixed custom pass markers not recorded when render graph was enabled.
- Fixed exceptions when unchecking "Big Tile Prepass" on the frame settings with render-graph.
- Fixed an issue causing errors in GenerateMaxZ when opaque objects or decals are disabled. 
- Fixed an issue with Bake button of Reflection Probe when in custom mode
- Fixed exceptions related to the debug display settings when changing the default frame settings.
- Fixed picking for materials with depth offset.
- Fixed issue with exposure history being uninitialized on second frame.
- Fixed issue when changing FoV with the physical camera fold-out closed.
- Fixed path tracing accumulation not being reset when changing to a different frame of an animation.

### Changed
- Combined occlusion meshes into one to reduce draw calls and state changes with XR single-pass.
- Claryfied doc for the LayeredLit material.
- Various improvements for the Volumetric Fog.
- Use draggable fields for float scalable settings
- Migrated the fabric & hair shadergraph samples directly into the renderpipeline resources.
- Removed green coloration of the UV on the DecalProjector gizmo.
- Removed _BLENDMODE_PRESERVE_SPECULAR_LIGHTING keyword from shaders.
- Now the DXR wizard displays the name of the target asset that needs to be changed.
- Standardized naming for the option regarding Transparent objects being able to receive Screen Space Reflections.
- Making the reflection and refractions of cubemaps distance based.
- Changed Receive SSR to also controls Receive SSGI on opaque objects.
- Improved the punctual light shadow rescale algorithm.
- Changed the names of some of the parameters for the Eye Utils SG Nodes.
- Restored frame setting for async compute of contact shadows.
- Removed the possibility to have MSAA (through the frame settings) when ray tracing is active.
- Range handles for decal projector angle fading.
- Smoother angle fading for decal projector.

## [10.1.0] - 2020-10-12

### Added
- Added an option to have only the metering mask displayed in the debug mode.
- Added a new mode to cluster visualization debug where users can see a slice instead of the cluster on opaque objects.
- Added ray traced reflection support for the render graph version of the pipeline.
- Added render graph support of RTAO and required denoisers.
- Added render graph support of RTGI.
- Added support of RTSSS and Recursive Rendering in the render graph mode.
- Added support of RT and screen space shadow for render graph.
- Added tooltips with the full name of the (graphics) compositor properties to properly show large names that otherwise are clipped by the UI (case 1263590)
- Added error message if a callback AOV allocation fail
- Added marker for all AOV request operation on GPU
- Added remapping options for Depth Pyramid debug view mode
- Added an option to support AOV shader at runtime in HDRP settings (case 1265070)
- Added support of SSGI in the render graph mode.
- Added option for 11-11-10 format for cube reflection probes.
- Added an optional check in the HDRP DXR Wizard to verify 64 bits target architecture
- Added option to display timing stats in the debug menu as an average over 1 second. 
- Added a light unit slider to provide users more context when authoring physically based values.
- Added a way to check the normals through the material views.
- Added Simple mode to Earth Preset for PBR Sky
- Added the export of normals during the prepass for shadow matte for proper SSAO calculation.
- Added the usage of SSAO for shadow matte unlit shader graph.
- Added the support of input system V2
- Added a new volume component parameter to control the max ray length of directional lights(case 1279849).
- Added support for 'Pyramid' and 'Box' spot light shapes in path tracing.
- Added high quality prefiltering option for Bloom.
- Added support for camera relative ray tracing (and keeping non-camera relative ray tracing working)
- Added a rough refraction option on planar reflections.
- Added scalability settings for the planar reflection resolution.
- Added tests for AOV stacking and UI rendering in the graphics compositor.
- Added a new ray tracing only function that samples the specular part of the materials.
- Adding missing marker for ray tracing profiling (RaytracingDeferredLighting)
- Added the support of eye shader for ray tracing.
- Exposed Refraction Model to the material UI when using a Lit ShaderGraph.
- Added bounding sphere support to screen-space axis-aligned bounding box generation pass.

### Fixed
- Fixed several issues with physically-based DoF (TAA ghosting of the CoC buffer, smooth layer transitions, etc)
- Fixed GPU hang on D3D12 on xbox. 
- Fixed game view artifacts on resizing when hardware dynamic resolution was enabled
- Fixed black line artifacts occurring when Lanczos upsampling was set for dynamic resolution
- Fixed Amplitude -> Min/Max parametrization conversion
- Fixed CoatMask block appearing when creating lit master node (case 1264632)
- Fixed issue with SceneEV100 debug mode indicator when rescaling the window.
- Fixed issue with PCSS filter being wrong on first frame. 
- Fixed issue with emissive mesh for area light not appearing in playmode if Reload Scene option is disabled in Enter Playmode Settings.
- Fixed issue when Reflection Probes are set to OnEnable and are never rendered if the probe is enabled when the camera is farther than the probe fade distance. 
- Fixed issue with sun icon being clipped in the look dev window. 
- Fixed error about layers when disabling emissive mesh for area lights.
- Fixed issue when the user deletes the composition graph or .asset in runtime (case 1263319)
- Fixed assertion failure when changing resolution to compositor layers after using AOVs (case 1265023) 
- Fixed flickering layers in graphics compositor (case 1264552)
- Fixed issue causing the editor field not updating the disc area light radius.
- Fixed issues that lead to cookie atlas to be updated every frame even if cached data was valid.
- Fixed an issue where world space UI was not emitted for reflection cameras in HDRP
- Fixed an issue with cookie texture atlas that would cause realtime textures to always update in the atlas even when the content did not change.
- Fixed an issue where only one of the two lookdev views would update when changing the default lookdev volume profile.
- Fixed a bug related to light cluster invalidation.
- Fixed shader warning in DofGather (case 1272931)
- Fixed AOV export of depth buffer which now correctly export linear depth (case 1265001)
- Fixed issue that caused the decal atlas to not be updated upon changing of the decal textures content.
- Fixed "Screen position out of view frustum" error when camera is at exactly the planar reflection probe location.
- Fixed Amplitude -> Min/Max parametrization conversion
- Fixed issue that allocated a small cookie for normal spot lights.
- Fixed issue when undoing a change in diffuse profile list after deleting the volume profile.
- Fixed custom pass re-ordering and removing.
- Fixed TAA issue and hardware dynamic resolution.
- Fixed a static lighting flickering issue caused by having an active planar probe in the scene while rendering inspector preview.
- Fixed an issue where even when set to OnDemand, the sky lighting would still be updated when changing sky parameters.
- Fixed an error message trigerred when a mesh has more than 32 sub-meshes (case 1274508).
- Fixed RTGI getting noisy for grazying angle geometry (case 1266462).
- Fixed an issue with TAA history management on pssl.
- Fixed the global illumination volume override having an unwanted advanced mode (case 1270459).
- Fixed screen space shadow option displayed on directional shadows while they shouldn't (case 1270537).
- Fixed the handling of undo and redo actions in the graphics compositor (cases 1268149, 1266212, 1265028)
- Fixed issue with composition graphs that include virtual textures, cubemaps and other non-2D textures (cases 1263347, 1265638).
- Fixed issues when selecting a new composition graph or setting it to None (cases 1263350, 1266202)
- Fixed ArgumentNullException when saving shader graphs after removing the compositor from the scene (case 1268658)
- Fixed issue with updating the compositor output when not in play mode (case 1266216)
- Fixed warning with area mesh (case 1268379)
- Fixed issue with diffusion profile not being updated upon reset of the editor. 
- Fixed an issue that lead to corrupted refraction in some scenarios on xbox.
- Fixed for light loop scalarization not happening. 
- Fixed issue with stencil not being set in rendergraph mode.
- Fixed for post process being overridable in reflection probes even though it is not supported.
- Fixed RTGI in performance mode when light layers are enabled on the asset.
- Fixed SSS materials appearing black in matcap mode.
- Fixed a collision in the interaction of RTR and RTGI.
- Fix for lookdev toggling renderers that are set to non editable or are hidden in the inspector.
- Fixed issue with mipmap debug mode not properly resetting full screen mode (and viceversa). 
- Added unsupported message when using tile debug mode with MSAA.
- Fixed SSGI compilation issues on PS4.
- Fixed "Screen position out of view frustum" error when camera is on exactly the planar reflection probe plane.
- Workaround issue that caused objects using eye shader to not be rendered on xbox.
- Fixed GC allocation when using XR single-pass test mode.
- Fixed text in cascades shadow split being truncated.
- Fixed rendering of custom passes in the Custom Pass Volume inspector
- Force probe to render again if first time was during async shader compilation to avoid having cyan objects.
- Fixed for lookdev library field not being refreshed upon opening a library from the environment library inspector.
- Fixed serialization issue with matcap scale intensity.
- Close Add Override popup of Volume Inspector when the popup looses focus (case 1258571)
- Light quality setting for contact shadow set to on for High quality by default.
- Fixed an exception thrown when closing the look dev because there is no active SRP anymore.
- Fixed alignment of framesettings in HDRP Default Settings
- Fixed an exception thrown when closing the look dev because there is no active SRP anymore.
- Fixed an issue where entering playmode would close the LookDev window.
- Fixed issue with rendergraph on console failing on SSS pass.
- Fixed Cutoff not working properly with ray tracing shaders default and SG (case 1261292).
- Fixed shader compilation issue with Hair shader and debug display mode
- Fixed cubemap static preview not updated when the asset is imported.
- Fixed wizard DXR setup on non-DXR compatible devices.
- Fixed Custom Post Processes affecting preview cameras.
- Fixed issue with lens distortion breaking rendering.
- Fixed save popup appearing twice due to HDRP wizard.
- Fixed error when changing planar probe resolution.
- Fixed the dependecy of FrameSettings (MSAA, ClearGBuffer, DepthPrepassWithDeferred) (case 1277620).
- Fixed the usage of GUIEnable for volume components (case 1280018).
- Fixed the diffusion profile becoming invalid when hitting the reset (case 1269462).
- Fixed issue with MSAA resolve killing the alpha channel.
- Fixed a warning in materialevalulation
- Fixed an error when building the player.
- Fixed issue with box light not visible if range is below one and range attenuation is off.
- Fixed an issue that caused a null reference when deleting camera component in a prefab. (case 1244430)
- Fixed issue with bloom showing a thin black line after rescaling window. 
- Fixed rendergraph motion vector resolve.
- Fixed the Ray-Tracing related Debug Display not working in render graph mode.
- Fix nan in pbr sky
- Fixed Light skin not properly applied on the LookDev when switching from Dark Skin (case 1278802)
- Fixed accumulation on DX11
- Fixed issue with screen space UI not drawing on the graphics compositor (case 1279272).
- Fixed error Maximum allowed thread group count is 65535 when resolution is very high. 
- LOD meshes are now properly stripped based on the maximum lod value parameters contained in the HDRP asset.
- Fixed an inconsistency in the LOD group UI where LOD bias was not the right one.
- Fixed outlines in transitions between post-processed and plain regions in the graphics compositor (case 1278775).
- Fix decal being applied twice with LOD Crossfade.
- Fixed camera stacking for AOVs in the graphics compositor (case 1273223).
- Fixed backface selection on some shader not ignore correctly.
- Disable quad overdraw on ps4.
- Fixed error when resizing the graphics compositor's output and when re-adding a compositor in the scene
- Fixed issues with bloom, alpha and HDR layers in the compositor (case 1272621).
- Fixed alpha not having TAA applied to it.
- Fix issue with alpha output in forward.
- Fix compilation issue on Vulkan for shaders using high quality shadows in XR mode.
- Fixed wrong error message when fixing DXR resources from Wizard.
- Fixed compilation error of quad overdraw with double sided materials
- Fixed screen corruption on xbox when using TAA and Motion Blur with rendergraph. 
- Fixed UX issue in the graphics compositor related to clear depth and the defaults for new layers, add better tooltips and fix minor bugs (case 1283904)
- Fixed scene visibility not working for custom pass volumes.
- Fixed issue with several override entries in the runtime debug menu. 
- Fixed issue with rendergraph failing to execute every 30 minutes. 
- Fixed Lit ShaderGraph surface option property block to only display transmission and energy conserving specular color options for their proper material mode (case 1257050)
- Fixed nan in reflection probe when volumetric fog filtering is enabled, causing the whole probe to be invalid.
- Fixed Debug Color pixel became grey
- Fixed TAA flickering on the very edge of screen. 
- Fixed profiling scope for quality RTGI.
- Fixed the denoising and multi-sample not being used for smooth multibounce RTReflections.
- Fixed issue where multiple cameras would cause GC each frame.
- Fixed after post process rendering pass options not showing for unlit ShaderGraphs.
- Fixed null reference in the Undo callback of the graphics compositor 
- Fixed cullmode for SceneSelectionPass.
- Fixed issue that caused non-static object to not render at times in OnEnable reflection probes.
- Baked reflection probes now correctly use static sky for ambient lighting.

### Changed
- Preparation pass for RTSSShadows to be supported by render graph.
- Add tooltips with the full name of the (graphics) compositor properties to properly show large names that otherwise are clipped by the UI (case 1263590)
- Composition profile .asset files cannot be manually edited/reset by users (to avoid breaking things - case 1265631)
- Preparation pass for RTSSShadows to be supported by render graph.
- Changed the way the ray tracing property is displayed on the material (QOL 1265297).
- Exposed lens attenuation mode in default settings and remove it as a debug mode.
- Composition layers without any sub layers are now cleared to black to avoid confusion (case 1265061).
- Slight reduction of VGPR used by area light code.
- Changed thread group size for contact shadows (save 1.1ms on PS4)
- Make sure distortion stencil test happens before pixel shader is run.
- Small optimization that allows to skip motion vector prepping when the whole wave as velocity of 0.
- Improved performance to avoid generating coarse stencil buffer when not needed.
- Remove HTile generation for decals (faster without).
- Improving SSGI Filtering and fixing a blend issue with RTGI.
- Changed the Trackball UI so that it allows explicit numeric values.
- Reduce the G-buffer footprint of anisotropic materials
- Moved SSGI out of preview.
- Skip an unneeded depth buffer copy on consoles. 
- Replaced the Density Volume Texture Tool with the new 3D Texture Importer.
- Rename Raytracing Node to Raytracing Quality Keyword and rename high and low inputs as default and raytraced. All raytracing effects now use the raytraced mode but path tracing.
- Moved diffusion profile list to the HDRP default settings panel.
- Skip biquadratic resampling of vbuffer when volumetric fog filtering is enabled.
- Optimized Grain and sRGB Dithering.
- On platforms that allow it skip the first mip of the depth pyramid and compute it alongside the depth buffer used for low res transparents.
- When trying to install the local configuration package, if another one is already present the user is now asked whether they want to keep it or not.
- Improved MSAA color resolve to fix issues when very bright and very dark samples are resolved together.
- Improve performance of GPU light AABB generation
- Removed the max clamp value for the RTR, RTAO and RTGI's ray length (case 1279849).
- Meshes assigned with a decal material are not visible anymore in ray-tracing or path-tracing.
- Removed BLEND shader keywords.
- Remove a rendergraph debug option to clear resources on release from UI.
- added SV_PrimitiveID in the VaryingMesh structure for fulldebugscreenpass as well as primitiveID in FragInputs
- Changed which local frame is used for multi-bounce RTReflections.
- Move System Generated Values semantics out of VaryingsMesh structure.
- Other forms of FSAA are silently deactivated, when path tracing is on.
- Removed XRSystemTests. The GC verification is now done during playmode tests (case 1285012).
- SSR now uses the pre-refraction color pyramid.
- Various improvements for the Volumetric Fog.
- Optimizations for volumetric fog.

## [10.0.0] - 2019-06-10

### Added
- Ray tracing support for VR single-pass
- Added sharpen filter shader parameter and UI for TemporalAA to control image quality instead of hardcoded value
- Added frame settings option for custom post process and custom passes as well as custom color buffer format option.
- Add check in wizard on SRP Batcher enabled.
- Added default implementations of OnPreprocessMaterialDescription for FBX, Obj, Sketchup and 3DS file formats.
- Added custom pass fade radius
- Added after post process injection point for custom passes
- Added basic alpha compositing support - Alpha is available afterpostprocess when using FP16 buffer format.
- Added falloff distance on Reflection Probe and Planar Reflection Probe
- Added Backplate projection from the HDRISky
- Added Shadow Matte in UnlitMasterNode, which only received shadow without lighting
- Added hability to name LightLayers in HDRenderPipelineAsset
- Added a range compression factor for Reflection Probe and Planar Reflection Probe to avoid saturation of colors.
- Added path tracing support for directional, point and spot lights, as well as emission from Lit and Unlit.
- Added non temporal version of SSAO.
- Added more detailed ray tracing stats in the debug window
- Added Disc area light (bake only)
- Added a warning in the material UI to prevent transparent + subsurface-scattering combination.
- Added XR single-pass setting into HDRP asset
- Added a penumbra tint option for lights
- Added support for depth copy with XR SDK
- Added debug setting to Render Pipeline Debug Window to list the active XR views
- Added an option to filter the result of the volumetric lighting (off by default).
- Added a transmission multiplier for directional lights
- Added XR single-pass test mode to Render Pipeline Debug Window
- Added debug setting to Render Pipeline Window to list the active XR views
- Added a new refraction mode for the Lit shader (thin). Which is a box refraction with small thickness values
- Added the code to support Barn Doors for Area Lights based on a shaderconfig option.
- Added HDRPCameraBinder property binder for Visual Effect Graph
- Added "Celestial Body" controls to the Directional Light
- Added new parameters to the Physically Based Sky
- Added Reflections to the DXR Wizard
- Added the possibility to have ray traced colored and semi-transparent shadows on directional lights.
- Added a check in the custom post process template to throw an error if the default shader is not found.
- Exposed the debug overlay ratio in the debug menu.
- Added a separate frame settings for tonemapping alongside color grading.
- Added the receive fog option in the material UI for ShaderGraphs.
- Added a public virtual bool in the custom post processes API to specify if a post processes should be executed in the scene view.
- Added a menu option that checks scene issues with ray tracing. Also removed the previously existing warning at runtime.
- Added Contrast Adaptive Sharpen (CAS) Upscaling effect.
- Added APIs to update probe settings at runtime.
- Added documentation for the rayTracingSupported method in HDRP
- Added user-selectable format for the post processing passes.
- Added support for alpha channel in some post-processing passes (DoF, TAA, Uber).
- Added warnings in FrameSettings inspector when using DXR and atempting to use Asynchronous Execution.
- Exposed Stencil bits that can be used by the user.
- Added history rejection based on velocity of intersected objects for directional, point and spot lights.
- Added a affectsVolumetric field to the HDAdditionalLightData API to know if light affects volumetric fog.
- Add OS and Hardware check in the Wizard fixes for DXR.
- Added option to exclude camera motion from motion blur.
- Added semi-transparent shadows for point and spot lights.
- Added support for semi-transparent shadow for unlit shader and unlit shader graph.
- Added the alpha clip enabled toggle to the material UI for all HDRP shader graphs.
- Added Material Samples to explain how to use the lit shader features
- Added an initial implementation of ray traced sub surface scattering
- Added AssetPostprocessors and Shadergraphs to handle Arnold Standard Surface and 3DsMax Physical material import from FBX.
- Added support for Smoothness Fade start work when enabling ray traced reflections.
- Added Contact shadow, Micro shadows and Screen space refraction API documentation.
- Added script documentation for SSR, SSAO (ray tracing), GI, Light Cluster, RayTracingSettings, Ray Counters, etc.
- Added path tracing support for refraction and internal reflections.
- Added support for Thin Refraction Model and Lit's Clear Coat in Path Tracing.
- Added the Tint parameter to Sky Colored Fog.
- Added of Screen Space Reflections for Transparent materials
- Added a fallback for ray traced area light shadows in case the material is forward or the lit mode is forward.
- Added a new debug mode for light layers.
- Added an "enable" toggle to the SSR volume component.
- Added support for anisotropic specular lobes in path tracing.
- Added support for alpha clipping in path tracing.
- Added support for light cookies in path tracing.
- Added support for transparent shadows in path tracing.
- Added support for iridescence in path tracing.
- Added support for background color in path tracing.
- Added a path tracing test to the test suite.
- Added a warning and workaround instructions that appear when you enable XR single-pass after the first frame with the XR SDK.
- Added the exposure sliders to the planar reflection probe preview
- Added support for subsurface scattering in path tracing.
- Added a new mode that improves the filtering of ray traced shadows (directional, point and spot) based on the distance to the occluder.
- Added support of cookie baking and add support on Disc light.
- Added support for fog attenuation in path tracing.
- Added a new debug panel for volumes
- Added XR setting to control camera jitter for temporal effects
- Added an error message in the DrawRenderers custom pass when rendering opaque objects with an HDRP asset in DeferredOnly mode.
- Added API to enable proper recording of path traced scenes (with the Unity recorder or other tools).
- Added support for fog in Recursive rendering, ray traced reflections and ray traced indirect diffuse.
- Added an alpha blend option for recursive rendering
- Added support for stack lit for ray tracing effects.
- Added support for hair for ray tracing effects.
- Added support for alpha to coverage for HDRP shaders and shader graph
- Added support for Quality Levels to Subsurface Scattering.
- Added option to disable XR rendering on the camera settings.
- Added support for specular AA from geometric curvature in AxF
- Added support for baked AO (no input for now) in AxF
- Added an info box to warn about depth test artifacts when rendering object twice in custom passes with MSAA.
- Added a frame setting for alpha to mask.
- Added support for custom passes in the AOV API
- Added Light decomposition lighting debugging modes and support in AOV
- Added exposure compensation to Fixed exposure mode
- Added support for rasterized area light shadows in StackLit
- Added support for texture-weighted automatic exposure
- Added support for POM for emissive map
- Added alpha channel support in motion blur pass.
- Added the HDRP Compositor Tool (in Preview).
- Added a ray tracing mode option in the HDRP asset that allows to override and shader stripping.
- Added support for arbitrary resolution scaling of Volumetric Lighting to the Fog volume component.
- Added range attenuation for box-shaped spotlights.
- Added scenes for hair and fabric and decals with material samples
- Added fabric materials and textures
- Added information for fabric materials in fabric scene
- Added a DisplayInfo attribute to specify a name override and a display order for Volume Component fields (used only in default inspector for now).
- Added Min distance to contact shadows.
- Added support for Depth of Field in path tracing (by sampling the lens aperture).
- Added an API in HDRP to override the camera within the rendering of a frame (mainly for custom pass).
- Added a function (HDRenderPipeline.ResetRTHandleReferenceSize) to reset the reference size of RTHandle systems.
- Added support for AxF measurements importing into texture resources tilings.
- Added Layer parameter on Area Light to modify Layer of generated Emissive Mesh
- Added a flow map parameter to HDRI Sky
- Implemented ray traced reflections for transparent objects.
- Add a new parameter to control reflections in recursive rendering.
- Added an initial version of SSGI.
- Added Virtual Texturing cache settings to control the size of the Streaming Virtual Texturing caches.
- Added back-compatibility with builtin stereo matrices.
- Added CustomPassUtils API to simplify Blur, Copy and DrawRenderers custom passes.
- Added Histogram guided automatic exposure.
- Added few exposure debug modes.
- Added support for multiple path-traced views at once (e.g., scene and game views).
- Added support for 3DsMax's 2021 Simplified Physical Material from FBX files in the Model Importer.
- Added custom target mid grey for auto exposure.
- Added CustomPassUtils API to simplify Blur, Copy and DrawRenderers custom passes.
- Added an API in HDRP to override the camera within the rendering of a frame (mainly for custom pass).
- Added more custom pass API functions, mainly to render objects from another camera.
- Added support for transparent Unlit in path tracing.
- Added a minimal lit used for RTGI in peformance mode.
- Added procedural metering mask that can follow an object
- Added presets quality settings for RTAO and RTGI.
- Added an override for the shadow culling that allows better directional shadow maps in ray tracing effects (RTR, RTGI, RTSSS and RR).
- Added a Cloud Layer volume override.
- Added Fast Memory support for platform that support it.
- Added CPU and GPU timings for ray tracing effects.
- Added support to combine RTSSS and RTGI (1248733).
- Added IES Profile support for Point, Spot and Rectangular-Area lights
- Added support for multiple mapping modes in AxF.
- Add support of lightlayers on indirect lighting controller
- Added compute shader stripping.
- Added Cull Mode option for opaque materials and ShaderGraphs. 
- Added scene view exposure override.
- Added support for exposure curve remapping for min/max limits.
- Added presets for ray traced reflections.
- Added final image histogram debug view (both luminance and RGB).
- Added an example texture and rotation to the Cloud Layer volume override.
- Added an option to extend the camera culling for skinned mesh animation in ray tracing effects (1258547).
- Added decal layer system similar to light layer. Mesh will receive a decal when both decal layer mask matches.
- Added shader graph nodes for rendering a complex eye shader.
- Added more controls to contact shadows and increased quality in some parts. 
- Added a physically based option in DoF volume.
- Added API to check if a Camera, Light or ReflectionProbe is compatible with HDRP.
- Added path tracing test scene for normal mapping.
- Added missing API documentation.
- Remove CloudLayer
- Added quad overdraw and vertex density debug modes.

### Fixed
- fix when saved HDWizard window tab index out of range (1260273)
- Fix when rescale probe all direction below zero (1219246)
- Update documentation of HDRISky-Backplate, precise how to have Ambient Occlusion on the Backplate
- Sorting, undo, labels, layout in the Lighting Explorer.
- Fixed sky settings and materials in Shader Graph Samples package
- Fix/workaround a probable graphics driver bug in the GTAO shader.
- Fixed Hair and PBR shader graphs double sided modes
- Fixed an issue where updating an HDRP asset in the Quality setting panel would not recreate the pipeline.
- Fixed issue with point lights being considered even when occupying less than a pixel on screen (case 1183196)
- Fix a potential NaN source with iridescence (case 1183216)
- Fixed issue of spotlight breaking when minimizing the cone angle via the gizmo (case 1178279)
- Fixed issue that caused decals not to modify the roughness in the normal buffer, causing SSR to not behave correctly (case 1178336)
- Fixed lit transparent refraction with XR single-pass rendering
- Removed extra jitter for TemporalAA in VR
- Fixed ShaderGraph time in main preview
- Fixed issue on some UI elements in HDRP asset not expanding when clicking the arrow (case 1178369)
- Fixed alpha blending in custom post process
- Fixed the modification of the _AlphaCutoff property in the material UI when exposed with a ShaderGraph parameter.
- Fixed HDRP test `1218_Lit_DiffusionProfiles` on Vulkan.
- Fixed an issue where building a player in non-dev mode would generate render target error logs every frame
- Fixed crash when upgrading version of HDRP
- Fixed rendering issues with material previews
- Fixed NPE when using light module in Shuriken particle systems (1173348).
- Refresh cached shadow on editor changes
- Fixed light supported units caching (1182266)
- Fixed an issue where SSAO (that needs temporal reprojection) was still being rendered when Motion Vectors were not available (case 1184998)
- Fixed a nullref when modifying the height parameters inside the layered lit shader UI.
- Fixed Decal gizmo that become white after exiting play mode
- Fixed Decal pivot position to behave like a spotlight
- Fixed an issue where using the LightingOverrideMask would break sky reflection for regular cameras
- Fix DebugMenu FrameSettingsHistory persistency on close
- Fix DensityVolume, ReflectionProbe aned PlanarReflectionProbe advancedControl display
- Fix DXR scene serialization in wizard
- Fixed an issue where Previews would reallocate History Buffers every frame
- Fixed the SetLightLayer function in HDAdditionalLightData setting the wrong light layer
- Fix error first time a preview is created for planar
- Fixed an issue where SSR would use an incorrect roughness value on ForwardOnly (StackLit, AxF, Fabric, etc.) materials when the pipeline is configured to also allow deferred Lit.
- Fixed issues with light explorer (cases 1183468, 1183269)
- Fix dot colors in LayeredLit material inspector
- Fix undo not resetting all value when undoing the material affectation in LayerLit material
- Fix for issue that caused gizmos to render in render textures (case 1174395)
- Fixed the light emissive mesh not updated when the light was disabled/enabled
- Fixed light and shadow layer sync when setting the HDAdditionalLightData.lightlayersMask property
- Fixed a nullref when a custom post process component that was in the HDRP PP list is removed from the project
- Fixed issue that prevented decals from modifying specular occlusion (case 1178272).
- Fixed exposure of volumetric reprojection
- Fixed multi selection support for Scalable Settings in lights
- Fixed font shaders in test projects for VR by using a Shader Graph version
- Fixed refresh of baked cubemap by incrementing updateCount at the end of the bake (case 1158677).
- Fixed issue with rectangular area light when seen from the back
- Fixed decals not affecting lightmap/lightprobe
- Fixed zBufferParams with XR single-pass rendering
- Fixed moving objects not rendered in custom passes
- Fixed abstract classes listed in the + menu of the custom pass list
- Fixed custom pass that was rendered in previews
- Fixed precision error in zero value normals when applying decals (case 1181639)
- Fixed issue that triggered No Scene Lighting view in game view as well (case 1156102)
- Assign default volume profile when creating a new HDRP Asset
- Fixed fov to 0 in planar probe breaking the projection matrix (case 1182014)
- Fixed bugs with shadow caching
- Reassign the same camera for a realtime probe face render request to have appropriate history buffer during realtime probe rendering.
- Fixed issue causing wrong shading when normal map mode is Object space, no normal map is set, but a detail map is present (case 1143352)
- Fixed issue with decal and htile optimization
- Fixed TerrainLit shader compilation error regarding `_Control0_TexelSize` redefinition (case 1178480).
- Fixed warning about duplicate HDRuntimeReflectionSystem when configuring play mode without domain reload.
- Fixed an editor crash when multiple decal projectors were selected and some had null material
- Added all relevant fix actions to FixAll button in Wizard
- Moved FixAll button on top of the Wizard
- Fixed an issue where fog color was not pre-exposed correctly
- Fix priority order when custom passes are overlapping
- Fix cleanup not called when the custom pass GameObject is destroyed
- Replaced most instances of GraphicsSettings.renderPipelineAsset by GraphicsSettings.currentRenderPipeline. This should fix some parameters not working on Quality Settings overrides.
- Fixed an issue with Realtime GI not working on upgraded projects.
- Fixed issue with screen space shadows fallback texture was not set as a texture array.
- Fixed Pyramid Lights bounding box
- Fixed terrain heightmap default/null values and epsilons
- Fixed custom post-processing effects breaking when an abstract class inherited from `CustomPostProcessVolumeComponent`
- Fixed XR single-pass rendering in Editor by using ShaderConfig.s_XrMaxViews to allocate matrix array
- Multiple different skies rendered at the same time by different cameras are now handled correctly without flickering
- Fixed flickering issue happening when different volumes have shadow settings and multiple cameras are present.
- Fixed issue causing planar probes to disappear if there is no light in the scene.
- Fixed a number of issues with the prefab isolation mode (Volumes leaking from the main scene and reflection not working properly)
- Fixed an issue with fog volume component upgrade not working properly
- Fixed Spot light Pyramid Shape has shadow artifacts on aspect ratio values lower than 1
- Fixed issue with AO upsampling in XR
- Fixed camera without HDAdditionalCameraData component not rendering
- Removed the macro ENABLE_RAYTRACING for most of the ray tracing code
- Fixed prefab containing camera reloading in loop while selected in the Project view
- Fixed issue causing NaN wheh the Z scale of an object is set to 0.
- Fixed DXR shader passes attempting to render before pipeline loaded
- Fixed black ambient sky issue when importing a project after deleting Library.
- Fixed issue when upgrading a Standard transparent material (case 1186874)
- Fixed area light cookies not working properly with stack lit
- Fixed material render queue not updated when the shader is changed in the material inspector.
- Fixed a number of issues with full screen debug modes not reseting correctly when setting another mutually exclusive mode
- Fixed compile errors for platforms with no VR support
- Fixed an issue with volumetrics and RTHandle scaling (case 1155236)
- Fixed an issue where sky lighting might be updated uselessly
- Fixed issue preventing to allow setting decal material to none (case 1196129)
- Fixed XR multi-pass decals rendering
- Fixed several fields on Light Inspector that not supported Prefab overrides
- Fixed EOL for some files
- Fixed scene view rendering with volumetrics and XR enabled
- Fixed decals to work with multiple cameras
- Fixed optional clear of GBuffer (Was always on)
- Fixed render target clears with XR single-pass rendering
- Fixed HDRP samples file hierarchy
- Fixed Light units not matching light type
- Fixed QualitySettings panel not displaying HDRP Asset
- Fixed black reflection probes the first time loading a project
- Fixed y-flip in scene view with XR SDK
- Fixed Decal projectors do not immediately respond when parent object layer mask is changed in editor.
- Fixed y-flip in scene view with XR SDK
- Fixed a number of issues with Material Quality setting
- Fixed the transparent Cull Mode option in HD unlit master node settings only visible if double sided is ticked.
- Fixed an issue causing shadowed areas by contact shadows at the edge of far clip plane if contact shadow length is very close to far clip plane.
- Fixed editing a scalable settings will edit all loaded asset in memory instead of targetted asset.
- Fixed Planar reflection default viewer FOV
- Fixed flickering issues when moving the mouse in the editor with ray tracing on.
- Fixed the ShaderGraph main preview being black after switching to SSS in the master node settings
- Fixed custom fullscreen passes in VR
- Fixed camera culling masks not taken in account in custom pass volumes
- Fixed object not drawn in custom pass when using a DrawRenderers with an HDRP shader in a build.
- Fixed injection points for Custom Passes (AfterDepthAndNormal and BeforePreRefraction were missing)
- Fixed a enum to choose shader tags used for drawing objects (DepthPrepass or Forward) when there is no override material.
- Fixed lit objects in the BeforePreRefraction, BeforeTransparent and BeforePostProcess.
- Fixed the None option when binding custom pass render targets to allow binding only depth or color.
- Fixed custom pass buffers allocation so they are not allocated if they're not used.
- Fixed the Custom Pass entry in the volume create asset menu items.
- Fixed Prefab Overrides workflow on Camera.
- Fixed alignment issue in Preset for Camera.
- Fixed alignment issue in Physical part for Camera.
- Fixed FrameSettings multi-edition.
- Fixed a bug happening when denoising multiple ray traced light shadows
- Fixed minor naming issues in ShaderGraph settings
- VFX: Removed z-fight glitches that could appear when using deferred depth prepass and lit quad primitives
- VFX: Preserve specular option for lit outputs (matches HDRP lit shader)
- Fixed an issue with Metal Shader Compiler and GTAO shader for metal
- Fixed resources load issue while upgrading HDRP package.
- Fix LOD fade mask by accounting for field of view
- Fixed spot light missing from ray tracing indirect effects.
- Fixed a UI bug in the diffusion profile list after fixing them from the wizard.
- Fixed the hash collision when creating new diffusion profile assets.
- Fixed a light leaking issue with box light casting shadows (case 1184475)
- Fixed Cookie texture type in the cookie slot of lights (Now displays a warning because it is not supported).
- Fixed a nullref that happens when using the Shuriken particle light module
- Fixed alignment in Wizard
- Fixed text overflow in Wizard's helpbox
- Fixed Wizard button fix all that was not automatically grab all required fixes
- Fixed VR tab for MacOS in Wizard
- Fixed local config package workflow in Wizard
- Fixed issue with contact shadows shifting when MSAA is enabled.
- Fixed EV100 in the PBR sky
- Fixed an issue In URP where sometime the camera is not passed to the volume system and causes a null ref exception (case 1199388)
- Fixed nullref when releasing HDRP with custom pass disabled
- Fixed performance issue derived from copying stencil buffer.
- Fixed an editor freeze when importing a diffusion profile asset from a unity package.
- Fixed an exception when trying to reload a builtin resource.
- Fixed the light type intensity unit reset when switching the light type.
- Fixed compilation error related to define guards and CreateLayoutFromXrSdk()
- Fixed documentation link on CustomPassVolume.
- Fixed player build when HDRP is in the project but not assigned in the graphic settings.
- Fixed an issue where ambient probe would be black for the first face of a baked reflection probe
- VFX: Fixed Missing Reference to Visual Effect Graph Runtime Assembly
- Fixed an issue where rendering done by users in EndCameraRendering would be executed before the main render loop.
- Fixed Prefab Override in main scope of Volume.
- Fixed alignment issue in Presset of main scope of Volume.
- Fixed persistence of ShowChromeGizmo and moved it to toolbar for coherency in ReflectionProbe and PlanarReflectionProbe.
- Fixed Alignement issue in ReflectionProbe and PlanarReflectionProbe.
- Fixed Prefab override workflow issue in ReflectionProbe and PlanarReflectionProbe.
- Fixed empty MoreOptions and moved AdvancedManipulation in a dedicated location for coherency in ReflectionProbe and PlanarReflectionProbe.
- Fixed Prefab override workflow issue in DensityVolume.
- Fixed empty MoreOptions and moved AdvancedManipulation in a dedicated location for coherency in DensityVolume.
- Fix light limit counts specified on the HDRP asset
- Fixed Quality Settings for SSR, Contact Shadows and Ambient Occlusion volume components
- Fixed decalui deriving from hdshaderui instead of just shaderui
- Use DelayedIntField instead of IntField for scalable settings
- Fixed init of debug for FrameSettingsHistory on SceneView camera
- Added a fix script to handle the warning 'referenced script in (GameObject 'SceneIDMap') is missing'
- Fix Wizard load when none selected for RenderPipelineAsset
- Fixed TerrainLitGUI when per-pixel normal property is not present.
- Fixed rendering errors when enabling debug modes with custom passes
- Fix an issue that made PCSS dependent on Atlas resolution (not shadow map res)
- Fixing a bug whith histories when n>4 for ray traced shadows
- Fixing wrong behavior in ray traced shadows for mesh renderers if their cast shadow is shadow only or double sided
- Only tracing rays for shadow if the point is inside the code for spotlight shadows
- Only tracing rays if the point is inside the range for point lights
- Fixing ghosting issues when the screen space shadow  indexes change for a light with ray traced shadows
- Fixed an issue with stencil management and Xbox One build that caused corrupted output in deferred mode.
- Fixed a mismatch in behavior between the culling of shadow maps and ray traced point and spot light shadows
- Fixed recursive ray tracing not working anymore after intermediate buffer refactor.
- Fixed ray traced shadow denoising not working (history rejected all the time).
- Fixed shader warning on xbox one
- Fixed cookies not working for spot lights in ray traced reflections, ray traced GI and recursive rendering
- Fixed an inverted handling of CoatSmoothness for SSR in StackLit.
- Fixed missing distortion inputs in Lit and Unlit material UI.
- Fixed issue that propagated NaNs across multiple frames through the exposure texture.
- Fixed issue with Exclude from TAA stencil ignored.
- Fixed ray traced reflection exposure issue.
- Fixed issue with TAA history not initialising corretly scale factor for first frame
- Fixed issue with stencil test of material classification not using the correct Mask (causing false positive and bad performance with forward material in deferred)
- Fixed issue with History not reset when chaning antialiasing mode on camera
- Fixed issue with volumetric data not being initialized if default settings have volumetric and reprojection off.
- Fixed ray tracing reflection denoiser not applied in tier 1
- Fixed the vibility of ray tracing related methods.
- Fixed the diffusion profile list not saved when clicking the fix button in the material UI.
- Fixed crash when pushing bounce count higher than 1 for ray traced GI or reflections
- Fixed PCSS softness scale so that it better match ray traced reference for punctual lights.
- Fixed exposure management for the path tracer
- Fixed AxF material UI containing two advanced options settings.
- Fixed an issue where cached sky contexts were being destroyed wrongly, breaking lighting in the LookDev
- Fixed issue that clamped PCSS softness too early and not after distance scale.
- Fixed fog affect transparent on HD unlit master node
- Fixed custom post processes re-ordering not saved.
- Fixed NPE when using scalable settings
- Fixed an issue where PBR sky precomputation was reset incorrectly in some cases causing bad performance.
- Fixed a bug due to depth history begin overriden too soon
- Fixed CustomPassSampleCameraColor scale issue when called from Before Transparent injection point.
- Fixed corruption of AO in baked probes.
- Fixed issue with upgrade of projects that still had Very High as shadow filtering quality.
- Fixed issue that caused Distortion UI to appear in Lit.
- Fixed several issues with decal duplicating when editing them.
- Fixed initialization of volumetric buffer params (1204159)
- Fixed an issue where frame count was incorrectly reset for the game view, causing temporal processes to fail.
- Fixed Culling group was not disposed error.
- Fixed issues on some GPU that do not support gathers on integer textures.
- Fixed an issue with ambient probe not being initialized for the first frame after a domain reload for volumetric fog.
- Fixed the scene visibility of decal projectors and density volumes
- Fixed a leak in sky manager.
- Fixed an issue where entering playmode while the light editor is opened would produce null reference exceptions.
- Fixed the debug overlay overlapping the debug menu at runtime.
- Fixed an issue with the framecount when changing scene.
- Fixed errors that occurred when using invalid near and far clip plane values for planar reflections.
- Fixed issue with motion blur sample weighting function.
- Fixed motion vectors in MSAA.
- Fixed sun flare blending (case 1205862).
- Fixed a lot of issues related to ray traced screen space shadows.
- Fixed memory leak caused by apply distortion material not being disposed.
- Fixed Reflection probe incorrectly culled when moving its parent (case 1207660)
- Fixed a nullref when upgrading the Fog volume components while the volume is opened in the inspector.
- Fix issues where decals on PS4 would not correctly write out the tile mask causing bits of the decal to go missing.
- Use appropriate label width and text content so the label is completely visible
- Fixed an issue where final post process pass would not output the default alpha value of 1.0 when using 11_11_10 color buffer format.
- Fixed SSR issue after the MSAA Motion Vector fix.
- Fixed an issue with PCSS on directional light if punctual shadow atlas was not allocated.
- Fixed an issue where shadow resolution would be wrong on the first face of a baked reflection probe.
- Fixed issue with PCSS softness being incorrect for cascades different than the first one.
- Fixed custom post process not rendering when using multiple HDRP asset in quality settings
- Fixed probe gizmo missing id (case 1208975)
- Fixed a warning in raytracingshadowfilter.compute
- Fixed issue with AO breaking with small near plane values.
- Fixed custom post process Cleanup function not called in some cases.
- Fixed shader warning in AO code.
- Fixed a warning in simpledenoiser.compute
- Fixed tube and rectangle light culling to use their shape instead of their range as a bounding box.
- Fixed caused by using gather on a UINT texture in motion blur.
- Fix issue with ambient occlusion breaking when dynamic resolution is active.
- Fixed some possible NaN causes in Depth of Field.
- Fixed Custom Pass nullref due to the new Profiling Sample API changes
- Fixed the black/grey screen issue on after post process Custom Passes in non dev builds.
- Fixed particle lights.
- Improved behavior of lights and probe going over the HDRP asset limits.
- Fixed issue triggered when last punctual light is disabled and more than one camera is used.
- Fixed Custom Pass nullref due to the new Profiling Sample API changes
- Fixed the black/grey screen issue on after post process Custom Passes in non dev builds.
- Fixed XR rendering locked to vsync of main display with Standalone Player.
- Fixed custom pass cleanup not called at the right time when using multiple volumes.
- Fixed an issue on metal with edge of decal having artifact by delaying discard of fragments during decal projection
- Fixed various shader warning
- Fixing unnecessary memory allocations in the ray tracing cluster build
- Fixed duplicate column labels in LightEditor's light tab
- Fixed white and dark flashes on scenes with very high or very low exposure when Automatic Exposure is being used.
- Fixed an issue where passing a null ProfilingSampler would cause a null ref exception.
- Fixed memory leak in Sky when in matcap mode.
- Fixed compilation issues on platform that don't support VR.
- Fixed migration code called when we create a new HDRP asset.
- Fixed RemoveComponent on Camera contextual menu to not remove Camera while a component depend on it.
- Fixed an issue where ambient occlusion and screen space reflections editors would generate null ref exceptions when HDRP was not set as the current pipeline.
- Fixed a null reference exception in the probe UI when no HDRP asset is present.
- Fixed the outline example in the doc (sampling range was dependent on screen resolution)
- Fixed a null reference exception in the HDRI Sky editor when no HDRP asset is present.
- Fixed an issue where Decal Projectors created from script where rotated around the X axis by 90°.
- Fixed frustum used to compute Density Volumes visibility when projection matrix is oblique.
- Fixed a null reference exception in Path Tracing, Recursive Rendering and raytraced Global Illumination editors when no HDRP asset is present.
- Fix for NaNs on certain geometry with Lit shader -- [case 1210058](https://fogbugz.unity3d.com/f/cases/1210058/)
- Fixed an issue where ambient occlusion and screen space reflections editors would generate null ref exceptions when HDRP was not set as the current pipeline.
- Fixed a null reference exception in the probe UI when no HDRP asset is present.
- Fixed the outline example in the doc (sampling range was dependent on screen resolution)
- Fixed a null reference exception in the HDRI Sky editor when no HDRP asset is present.
- Fixed an issue where materials newly created from the contextual menu would have an invalid state, causing various problems until it was edited.
- Fixed transparent material created with ZWrite enabled (now it is disabled by default for new transparent materials)
- Fixed mouseover on Move and Rotate tool while DecalProjector is selected.
- Fixed wrong stencil state on some of the pixel shader versions of deferred shader.
- Fixed an issue where creating decals at runtime could cause a null reference exception.
- Fixed issue that displayed material migration dialog on the creation of new project.
- Fixed various issues with time and animated materials (cases 1210068, 1210064).
- Updated light explorer with latest changes to the Fog and fixed issues when no visual environment was present.
- Fixed not handleling properly the recieve SSR feature with ray traced reflections
- Shadow Atlas is no longer allocated for area lights when they are disabled in the shader config file.
- Avoid MRT Clear on PS4 as it is not implemented yet.
- Fixed runtime debug menu BitField control.
- Fixed the radius value used for ray traced directional light.
- Fixed compilation issues with the layered lit in ray tracing shaders.
- Fixed XR autotests viewport size rounding
- Fixed mip map slider knob displayed when cubemap have no mipmap
- Remove unnecessary skip of material upgrade dialog box.
- Fixed the profiling sample mismatch errors when enabling the profiler in play mode
- Fixed issue that caused NaNs in reflection probes on consoles.
- Fixed adjusting positive axis of Blend Distance slides the negative axis in the density volume component.
- Fixed the blend of reflections based on the weight.
- Fixed fallback for ray traced reflections when denoising is enabled.
- Fixed error spam issue with terrain detail terrainDetailUnsupported (cases 1211848)
- Fixed hardware dynamic resolution causing cropping/scaling issues in scene view (case 1158661)
- Fixed Wizard check order for `Hardware and OS` and `Direct3D12`
- Fix AO issue turning black when Far/Near plane distance is big.
- Fixed issue when opening lookdev and the lookdev volume have not been assigned yet.
- Improved memory usage of the sky system.
- Updated label in HDRP quality preference settings (case 1215100)
- Fixed Decal Projector gizmo not undoing properly (case 1216629)
- Fix a leak in the denoising of ray traced reflections.
- Fixed Alignment issue in Light Preset
- Fixed Environment Header in LightingWindow
- Fixed an issue where hair shader could write garbage in the diffuse lighting buffer, causing NaNs.
- Fixed an exposure issue with ray traced sub-surface scattering.
- Fixed runtime debug menu light hierarchy None not doing anything.
- Fixed the broken ShaderGraph preview when creating a new Lit graph.
- Fix indentation issue in preset of LayeredLit material.
- Fixed minor issues with cubemap preview in the inspector.
- Fixed wrong build error message when building for android on mac.
- Fixed an issue related to denoising ray trace area shadows.
- Fixed wrong build error message when building for android on mac.
- Fixed Wizard persistency of Direct3D12 change on domain reload.
- Fixed Wizard persistency of FixAll on domain reload.
- Fixed Wizard behaviour on domain reload.
- Fixed a potential source of NaN in planar reflection probe atlas.
- Fixed an issue with MipRatio debug mode showing _DebugMatCapTexture not being set.
- Fixed missing initialization of input params in Blit for VR.
- Fix Inf source in LTC for area lights.
- Fix issue with AO being misaligned when multiple view are visible.
- Fix issue that caused the clamp of camera rotation motion for motion blur to be ineffective.
- Fixed issue with AssetPostprocessors dependencies causing models to be imported twice when upgrading the package version.
- Fixed culling of lights with XR SDK
- Fixed memory stomp in shadow caching code, leading to overflow of Shadow request array and runtime errors.
- Fixed an issue related to transparent objects reading the ray traced indirect diffuse buffer
- Fixed an issue with filtering ray traced area lights when the intensity is high or there is an exposure.
- Fixed ill-formed include path in Depth Of Field shader.
- Fixed shader graph and ray tracing after the shader target PR.
- Fixed a bug in semi-transparent shadows (object further than the light casting shadows)
- Fix state enabled of default volume profile when in package.
- Fixed removal of MeshRenderer and MeshFilter on adding Light component.
- Fixed Ray Traced SubSurface Scattering not working with ray traced area lights
- Fixed Ray Traced SubSurface Scattering not working in forward mode.
- Fixed a bug in debug light volumes.
- Fixed a bug related to ray traced area light shadow history.
- Fixed an issue where fog sky color mode could sample NaNs in the sky cubemap.
- Fixed a leak in the PBR sky renderer.
- Added a tooltip to the Ambient Mode parameter in the Visual Envionment volume component.
- Static lighting sky now takes the default volume into account (this fixes discrepancies between baked and realtime lighting).
- Fixed a leak in the sky system.
- Removed MSAA Buffers allocation when lit shader mode is set to "deferred only".
- Fixed invalid cast for realtime reflection probes (case 1220504)
- Fixed invalid game view rendering when disabling all cameras in the scene (case 1105163)
- Hide reflection probes in the renderer components.
- Fixed infinite reload loop while displaying Light's Shadow's Link Light Layer in Inspector of Prefab Asset.
- Fixed the culling was not disposed error in build log.
- Fixed the cookie atlas size and planar atlas size being too big after an upgrade of the HDRP asset.
- Fixed transparent SSR for shader graph.
- Fixed an issue with emissive light meshes not being in the RAS.
- Fixed DXR player build
- Fixed the HDRP asset migration code not being called after an upgrade of the package
- Fixed draw renderers custom pass out of bound exception
- Fixed the PBR shader rendering in deferred
- Fixed some typos in debug menu (case 1224594)
- Fixed ray traced point and spot lights shadows not rejecting istory when semi-transparent or colored.
- Fixed a warning due to StaticLightingSky when reloading domain in some cases.
- Fixed the MaxLightCount being displayed when the light volume debug menu is on ColorAndEdge.
- Fixed issue with unclear naming of debug menu for decals.
- Fixed z-fighting in scene view when scene lighting is off (case 1203927)
- Fixed issue that prevented cubemap thumbnails from rendering (only on D3D11 and Metal).
- Fixed ray tracing with VR single-pass
- Fix an exception in ray tracing that happens if two LOD levels are using the same mesh renderer.
- Fixed error in the console when switching shader to decal in the material UI.
- Fixed an issue with refraction model and ray traced recursive rendering (case 1198578).
- Fixed an issue where a dynamic sky changing any frame may not update the ambient probe.
- Fixed cubemap thumbnail generation at project load time.
- Fixed cubemap thumbnail generation at project load time. 
- Fixed XR culling with multiple cameras
- Fixed XR single-pass with Mock HMD plugin
- Fixed sRGB mismatch with XR SDK
- Fixed an issue where default volume would not update when switching profile.
- Fixed issue with uncached reflection probe cameras reseting the debug mode (case 1224601) 
- Fixed an issue where AO override would not override specular occlusion.
- Fixed an issue where Volume inspector might not refresh correctly in some cases.
- Fixed render texture with XR
- Fixed issue with resources being accessed before initialization process has been performed completely. 
- Half fixed shuriken particle light that cast shadows (only the first one will be correct)
- Fixed issue with atmospheric fog turning black if a planar reflection probe is placed below ground level. (case 1226588)
- Fixed custom pass GC alloc issue in CustomPassVolume.GetActiveVolumes().
- Fixed a bug where instanced shadergraph shaders wouldn't compile on PS4.
- Fixed an issue related to the envlightdatasrt not being bound in recursive rendering.
- Fixed shadow cascade tooltip when using the metric mode (case 1229232)
- Fixed how the area light influence volume is computed to match rasterization.
- Focus on Decal uses the extends of the projectors
- Fixed usage of light size data that are not available at runtime.
- Fixed the depth buffer copy made before custom pass after opaque and normal injection point.
- Fix for issue that prevented scene from being completely saved when baked reflection probes are present and lighting is set to auto generate.
- Fixed drag area width at left of Light's intensity field in Inspector.
- Fixed light type resolution when performing a reset on HDAdditionalLightData (case 1220931)
- Fixed reliance on atan2 undefined behavior in motion vector debug shader.
- Fixed an usage of a a compute buffer not bound (1229964)
- Fixed an issue where changing the default volume profile from another inspector would not update the default volume editor.
- Fix issues in the post process system with RenderTexture being invalid in some cases, causing rendering problems.
- Fixed an issue where unncessarily serialized members in StaticLightingSky component would change each time the scene is changed.
- Fixed a weird behavior in the scalable settings drawing when the space becomes tiny (1212045).
- Fixed a regression in the ray traced indirect diffuse due to the new probe system.
- Fix for range compression factor for probes going negative (now clamped to positive values).
- Fixed path validation when creating new volume profile (case 1229933)
- Fixed a bug where Decal Shader Graphs would not recieve reprojected Position, Normal, or Bitangent data. (1239921)
- Fix reflection hierarchy for CARPAINT in AxF.
- Fix precise fresnel for delta lights for SVBRDF in AxF.
- Fixed the debug exposure mode for display sky reflection and debug view baked lighting
- Fixed MSAA depth resolve when there is no motion vectors
- Fixed various object leaks in HDRP.
- Fixed compile error with XR SubsystemManager.
- Fix for assertion triggering sometimes when saving a newly created lit shader graph (case 1230996)
- Fixed culling of planar reflection probes that change position (case 1218651)
- Fixed null reference when processing lightprobe (case 1235285)
- Fix issue causing wrong planar reflection rendering when more than one camera is present.
- Fix black screen in XR when HDRP package is present but not used.
- Fixed an issue with the specularFGD term being used when the material has a clear coat (lit shader).
- Fixed white flash happening with auto-exposure in some cases (case 1223774)
- Fixed NaN which can appear with real time reflection and inf value
- Fixed an issue that was collapsing the volume components in the HDRP default settings
- Fixed warning about missing bound decal buffer
- Fixed shader warning on Xbox for ResolveStencilBuffer.compute. 
- Fixed PBR shader ZTest rendering in deferred.
- Replaced commands incompatible with async compute in light list build process.
- Diffusion Profile and Material references in HDRP materials are now correctly exported to unity packages. Note that the diffusion profile or the material references need to be edited once before this can work properly.
- Fix MaterialBalls having same guid issue
- Fix spelling and grammatical errors in material samples
- Fixed unneeded cookie texture allocation for cone stop lights.
- Fixed scalarization code for contact shadows.
- Fixed volume debug in playmode
- Fixed issue when toggling anything in HDRP asset that will produce an error (case 1238155)
- Fixed shader warning in PCSS code when using Vulkan.
- Fixed decal that aren't working without Metal and Ambient Occlusion option enabled.
- Fixed an error about procedural sky being logged by mistake.
- Fixed shadowmask UI now correctly showing shadowmask disable
- Made more explicit the warning about raytracing and asynchronous compute. Also fixed the condition in which it appears.
- Fixed a null ref exception in static sky when the default volume profile is invalid.
- DXR: Fixed shader compilation error with shader graph and pathtracer
- Fixed SceneView Draw Modes not being properly updated after opening new scene view panels or changing the editor layout.
- VFX: Removed irrelevant queues in render queue selection from HDRP outputs
- VFX: Motion Vector are correctly renderered with MSAA [Case 1240754](https://issuetracker.unity3d.com/product/unity/issues/guid/1240754/)
- Fixed a cause of NaN when a normal of 0-length is generated (usually via shadergraph). 
- Fixed issue with screen-space shadows not enabled properly when RT is disabled (case 1235821)
- Fixed a performance issue with stochastic ray traced area shadows.
- Fixed cookie texture not updated when changing an import settings (srgb for example).
- Fixed flickering of the game/scene view when lookdev is running.
- Fixed issue with reflection probes in realtime time mode with OnEnable baking having wrong lighting with sky set to dynamic (case 1238047).
- Fixed transparent motion vectors not working when in MSAA.
- Fix error when removing DecalProjector from component contextual menu (case 1243960)
- Fixed issue with post process when running in RGBA16 and an object with additive blending is in the scene.
- Fixed corrupted values on LayeredLit when using Vertex Color multiply mode to multiply and MSAA is activated. 
- Fix conflicts with Handles manipulation when performing a Reset in DecalComponent (case 1238833)
- Fixed depth prepass and postpass being disabled after changing the shader in the material UI.
- Fixed issue with sceneview camera settings not being saved after Editor restart.
- Fixed issue when switching back to custom sensor type in physical camera settings (case 1244350).
- Fixed a null ref exception when running playmode tests with the render pipeline debug window opened.
- Fixed some GCAlloc in the debug window.
- Fixed shader graphs not casting semi-transparent and color shadows (case 1242617)
- Fixed thin refraction mode not working properly.
- Fixed assert on tests caused by probe culling results being requested when culling did not happen. (case 1246169) 
- Fixed over consumption of GPU memory by the Physically Based Sky.
- Fixed an invalid rotation in Planar Reflection Probe editor display, that was causing an error message (case 1182022)
- Put more information in Camera background type tooltip and fixed inconsistent exposure behavior when changing bg type.
- Fixed issue that caused not all baked reflection to be deleted upon clicking "Clear Baked Data" in the lighting menu (case 1136080)
- Fixed an issue where asset preview could be rendered white because of static lighting sky.
- Fixed an issue where static lighting was not updated when removing the static lighting sky profile.
- Fixed the show cookie atlas debug mode not displaying correctly when enabling the clear cookie atlas option.
- Fixed various multi-editing issues when changing Emission parameters.
- Fixed error when undo a Reflection Probe removal in a prefab instance. (case 1244047)
- Fixed Microshadow not working correctly in deferred with LightLayers
- Tentative fix for missing include in depth of field shaders.
- Fixed the light overlap scene view draw mode (wasn't working at all).
- Fixed taaFrameIndex and XR tests 4052 and 4053
- Fixed the prefab integration of custom passes (Prefab Override Highlight not working as expected).
- Cloned volume profile from read only assets are created in the root of the project. (case 1154961)
- Fixed Wizard check on default volume profile to also check it is not the default one in package.
- Fix erroneous central depth sampling in TAA.
- Fixed light layers not correctly disabled when the lightlayers is set to Nothing and Lightlayers isn't enabled in HDRP Asset
- Fixed issue with Model Importer materials falling back to the Legacy default material instead of HDRP's default material when import happens at Editor startup.
- Fixed a wrong condition in CameraSwitcher, potentially causing out of bound exceptions.
- Fixed an issue where editing the Look Dev default profile would not reflect directly in the Look Dev window.
- Fixed a bug where the light list is not cleared but still used when resizing the RT.
- Fixed exposure debug shader with XR single-pass rendering.
- Fixed issues with scene view and transparent motion vectors.
- Fixed black screens for linux/HDRP (1246407)
- Fixed a vulkan and metal warning in the SSGI compute shader.
- Fixed an exception due to the color pyramid not allocated when SSGI is enabled.
- Fixed an issue with the first Depth history was incorrectly copied.
- Fixed path traced DoF focusing issue
- Fix an issue with the half resolution Mode (performance)
- Fix an issue with the color intensity of emissive for performance rtgi
- Fixed issue with rendering being mostly broken when target platform disables VR. 
- Workaround an issue caused by GetKernelThreadGroupSizes  failing to retrieve correct group size. 
- Fix issue with fast memory and rendergraph. 
- Fixed transparent motion vector framesetting not sanitized.
- Fixed wrong order of post process frame settings.
- Fixed white flash when enabling SSR or SSGI.
- The ray traced indrect diffuse and RTGI were combined wrongly with the rest of the lighting (1254318).
- Fixed an exception happening when using RTSSS without using RTShadows.
- Fix inconsistencies with transparent motion vectors and opaque by allowing camera only transparent motion vectors.
- Fix reflection probe frame settings override
- Fixed certain shadow bias artifacts present in volumetric lighting (case 1231885).
- Fixed area light cookie not updated when switch the light type from a spot that had a cookie.
- Fixed issue with dynamic resolution updating when not in play mode.
- Fixed issue with Contrast Adaptive Sharpening upsample mode and preview camera.
- Fix issue causing blocky artifacts when decals affect metallic and are applied on material with specular color workflow.
- Fixed issue with depth pyramid generation and dynamic resolution.
- Fixed an issue where decals were duplicated in prefab isolation mode.
- Fixed an issue where rendering preview with MSAA might generate render graph errors.
- Fixed compile error in PS4 for planar reflection filtering.
- Fixed issue with blue line in prefabs for volume mode.
- Fixing the internsity being applied to RTAO too early leading to unexpected results (1254626).
- Fix issue that caused sky to incorrectly render when using a custom projection matrix.
- Fixed null reference exception when using depth pre/post pass in shadergraph with alpha clip in the material.
- Appropriately constraint blend distance of reflection probe while editing with the inspector (case 1248931)
- Fixed AxF handling of roughness for Blinn-Phong type materials
- Fixed AxF UI errors when surface type is switched to transparent
- Fixed a serialization issue, preventing quality level parameters to undo/redo and update scene view on change.
- Fixed an exception occuring when a camera doesn't have an HDAdditionalCameraData (1254383).
- Fixed ray tracing with XR single-pass.
- Fixed warning in HDAdditionalLightData OnValidate (cases 1250864, 1244578)
- Fixed a bug related to denoising ray traced reflections.
- Fixed nullref in the layered lit material inspector.
- Fixed an issue where manipulating the color wheels in a volume component would reset the cursor every time.
- Fixed an issue where static sky lighting would not be updated for a new scene until it's reloaded at least once.
- Fixed culling for decals when used in prefabs and edited in context.
- Force to rebake probe with missing baked texture. (1253367)
- Fix supported Mac platform detection to handle new major version (11.0) properly
- Fixed typo in the Render Pipeline Wizard under HDRP+VR
- Change transparent SSR name in frame settings to avoid clipping. 
- Fixed missing include guards in shadow hlsl files.
- Repaint the scene view whenever the scene exposure override is changed.
- Fixed an error when clearing the SSGI history texture at creation time (1259930).
- Fixed alpha to mask reset when toggling alpha test in the material UI.
- Fixed an issue where opening the look dev window with the light theme would make the window blink and eventually crash unity.
- Fixed fallback for ray tracing and light layers (1258837).
- Fixed Sorting Priority not displayed correctly in the DrawRenderers custom pass UI.
- Fixed glitch in Project settings window when selecting diffusion profiles in material section (case 1253090)
- Fixed issue with light layers bigger than 8 (and above the supported range). 
- Fixed issue with culling layer mask of area light's emissive mesh 
- Fixed overused the atlas for Animated/Render Target Cookies (1259930).
- Fixed errors when switching area light to disk shape while an area emissive mesh was displayed.
- Fixed default frame settings MSAA toggle for reflection probes (case 1247631)
- Fixed the transparent SSR dependency not being properly disabled according to the asset dependencies (1260271).
- Fixed issue with completely black AO on double sided materials when normal mode is set to None.
- Fixed UI drawing of the quaternion (1251235)
- Fix an issue with the quality mode and perf mode on RTR and RTGI and getting rid of unwanted nans (1256923).
- Fixed unitialized ray tracing resources when using non-default HDRP asset (case 1259467).
- Fixed overused the atlas for Animated/Render Target Cookies (1259930).
- Fixed sky asserts with XR multipass
- Fixed for area light not updating baked light result when modifying with gizmo.
- Fixed robustness issue with GetOddNegativeScale() in ray tracing, which was impacting normal mapping (1261160).
- Fixed regression where moving face of the probe gizmo was not moving its position anymore.
- Fixed XR single-pass macros in tessellation shaders.
- Fixed path-traced subsurface scattering mixing with diffuse and specular BRDFs (1250601).
- Fixed custom pass re-ordering issues.
- Improved robustness of normal mapping when scale is 0, and mapping is extreme (normals in or below the tangent plane).
- Fixed XR Display providers not getting zNear and zFar plane distances passed to them when in HDRP.
- Fixed rendering breaking when disabling tonemapping in the frame settings.
- Fixed issue with serialization of exposure modes in volume profiles not being consistent between HDRP versions (case 1261385).
- Fixed issue with duplicate names in newly created sub-layers in the graphics compositor (case 1263093).
- Remove MSAA debug mode when renderpipeline asset has no MSAA
- Fixed some post processing using motion vectors when they are disabled
- Fixed the multiplier of the environement lights being overriden with a wrong value for ray tracing (1260311).
- Fixed a series of exceptions happening when trying to load an asset during wizard execution (1262171).
- Fixed an issue with Stacklit shader not compiling correctly in player with debug display on (1260579)
- Fixed couple issues in the dependence of building the ray tracing acceleration structure.
- Fix sun disk intensity
- Fixed unwanted ghosting for smooth surfaces.
- Fixing an issue in the recursive rendering flag texture usage.
- Fixed a missing dependecy for choosing to evaluate transparent SSR.
- Fixed issue that failed compilation when XR is disabled.
- Fixed a compilation error in the IES code.
- Fixed issue with dynamic resolution handler when no OnResolutionChange callback is specified. 
- Fixed multiple volumes, planar reflection, and decal projector position when creating them from the menu.
- Reduced the number of global keyword used in deferredTile.shader
- Fixed incorrect processing of Ambient occlusion probe (9% error was introduced)
- Fixed multiedition of framesettings drop down (case 1270044)
- Fixed planar probe gizmo

### Changed
- Improve MIP selection for decals on Transparents
- Color buffer pyramid is not allocated anymore if neither refraction nor distortion are enabled
- Rename Emission Radius to Radius in UI in Point, Spot
- Angular Diameter parameter for directional light is no longuer an advanced property
- DXR: Remove Light Radius and Angular Diamater of Raytrace shadow. Angular Diameter and Radius are used instead.
- Remove MaxSmoothness parameters from UI for point, spot and directional light. The MaxSmoothness is now deduce from Radius Parameters
- DXR: Remove the Ray Tracing Environement Component. Add a Layer Mask to the ray Tracing volume components to define which objects are taken into account for each effect.
- Removed second cubemaps used for shadowing in lookdev
- Disable Physically Based Sky below ground
- Increase max limit of area light and reflection probe to 128
- Change default texture for detailmap to grey
- Optimize Shadow RT load on Tile based architecture platforms.
- Improved quality of SSAO.
- Moved RequestShadowMapRendering() back to public API.
- Update HDRP DXR Wizard with an option to automatically clone the hdrp config package and setup raytracing to 1 in shaders file.
- Added SceneSelection pass for TerrainLit shader.
- Simplified Light's type API regrouping the logic in one place (Check type in HDAdditionalLightData)
- The support of LOD CrossFade (Dithering transition) in master nodes now required to enable it in the master node settings (Save variant)
- Improved shadow bias, by removing constant depth bias and substituting it with slope-scale bias.
- Fix the default stencil values when a material is created from a SSS ShaderGraph.
- Tweak test asset to be compatible with XR: unlit SG material for canvas and double-side font material
- Slightly tweaked the behaviour of bloom when resolution is low to reduce artifacts.
- Hidden fields in Light Inspector that is not relevant while in BakingOnly mode.
- Changed parametrization of PCSS, now softness is derived from angular diameter (for directional lights) or shape radius (for point/spot lights) and min filter size is now in the [0..1] range.
- Moved the copy of the geometry history buffers to right after the depth mip chain generation.
- Rename "Luminance" to "Nits" in UX for physical light unit
- Rename FrameSettings "SkyLighting" to "SkyReflection"
- Reworked XR automated tests
- The ray traced screen space shadow history for directional, spot and point lights is discarded if the light transform has changed.
- Changed the behavior for ray tracing in case a mesh renderer has both transparent and opaque submeshes.
- Improve history buffer management
- Replaced PlayerSettings.virtualRealitySupported with XRGraphics.tryEnable.
- Remove redundant FrameSettings RealTimePlanarReflection
- Improved a bit the GC calls generated during the rendering.
- Material update is now only triggered when the relevant settings are touched in the shader graph master nodes
- Changed the way Sky Intensity (on Sky volume components) is handled. It's now a combo box where users can choose between Exposure, Multiplier or Lux (for HDRI sky only) instead of both multiplier and exposure being applied all the time. Added a new menu item to convert old profiles.
- Change how method for specular occlusions is decided on inspector shader (Lit, LitTesselation, LayeredLit, LayeredLitTessellation)
- Unlocked SSS, SSR, Motion Vectors and Distortion frame settings for reflections probes.
- Hide unused LOD settings in Quality Settings legacy window.
- Reduced the constrained distance for temporal reprojection of ray tracing denoising
- Removed shadow near plane from the Directional Light Shadow UI.
- Improved the performances of custom pass culling.
- The scene view camera now replicates the physical parameters from the camera tagged as "MainCamera".
- Reduced the number of GC.Alloc calls, one simple scene without plarnar / probes, it should be 0B.
- Renamed ProfilingSample to ProfilingScope and unified API. Added GPU Timings.
- Updated macros to be compatible with the new shader preprocessor.
- Ray tracing reflection temporal filtering is now done in pre-exposed space
- Search field selects the appropriate fields in both project settings panels 'HDRP Default Settings' and 'Quality/HDRP'
- Disabled the refraction and transmission map keywords if the material is opaque.
- Keep celestial bodies outside the atmosphere.
- Updated the MSAA documentation to specify what features HDRP supports MSAA for and what features it does not.
- Shader use for Runtime Debug Display are now correctly stripper when doing a release build
- Now each camera has its own Volume Stack. This allows Volume Parameters to be updated as early as possible and be ready for the whole frame without conflicts between cameras.
- Disable Async for SSR, SSAO and Contact shadow when aggregated ray tracing frame setting is on.
- Improved performance when entering play mode without domain reload by a factor of ~25
- Renamed the camera profiling sample to include the camera name
- Discarding the ray tracing history for AO, reflection, diffuse shadows and GI when the viewport size changes.
- Renamed the camera profiling sample to include the camera name
- Renamed the post processing graphic formats to match the new convention.
- The restart in Wizard for DXR will always be last fix from now on
- Refactoring pre-existing materials to share more shader code between rasterization and ray tracing.
- Setting a material's Refraction Model to Thin does not overwrite the Thickness and Transmission Absorption Distance anymore.
- Removed Wind textures from runtime as wind is no longer built into the pipeline
- Changed Shader Graph titles of master nodes to be more easily searchable ("HDRP/x" -> "x (HDRP)")
- Expose StartSinglePass() and StopSinglePass() as public interface for XRPass
- Replaced the Texture array for 2D cookies (spot, area and directional lights) and for planar reflections by an atlas.
- Moved the tier defining from the asset to the concerned volume components.
- Changing from a tier management to a "mode" management for reflection and GI and removing the ability to enable/disable deferred and ray bining (they are now implied by performance mode)
- The default FrameSettings for ScreenSpaceShadows is set to true for Camera in order to give a better workflow for DXR.
- Refactor internal usage of Stencil bits.
- Changed how the material upgrader works and added documentation for it.
- Custom passes now disable the stencil when overwriting the depth and not writing into it.
- Renamed the camera profiling sample to include the camera name
- Changed the way the shadow casting property of transparent and tranmissive materials is handeled for ray tracing.
- Changed inspector materials stencil setting code to have more sharing.
- Updated the default scene and default DXR scene and DefaultVolumeProfile.
- Changed the way the length parameter is used for ray traced contact shadows.
- Improved the coherency of PCSS blur between cascades.
- Updated VR checks in Wizard to reflect new XR System.
- Removing unused alpha threshold depth prepass and post pass for fabric shader graph.
- Transform result from CIE XYZ to sRGB color space in EvalSensitivity for iridescence.
- Moved BeginCameraRendering callback right before culling.
- Changed the visibility of the Indirect Lighting Controller component to public.
- Renamed the cubemap used for diffuse convolution to a more explicit name for the memory profiler.
- Improved behaviour of transmission color on transparent surfaces in path tracing.
- Light dimmer can now get values higher than one and was renamed to multiplier in the UI.
- Removed info box requesting volume component for Visual Environment and updated the documentation with the relevant information.
- Improved light selection oracle for light sampling in path tracing.
- Stripped ray tracing subsurface passes with ray tracing is not enabled.
- Remove LOD cross fade code for ray tracing shaders
- Removed legacy VR code
- Add range-based clipping to box lights (case 1178780)
- Improve area light culling (case 1085873)
- Light Hierarchy debug mode can now adjust Debug Exposure for visualizing high exposure scenes.
- Rejecting history for ray traced reflections based on a threshold evaluated on the neighborhood of the sampled history.
- Renamed "Environment" to "Reflection Probes" in tile/cluster debug menu.
- Utilities namespace is obsolete, moved its content to UnityEngine.Rendering (case 1204677)
- Obsolete Utilities namespace was removed, instead use UnityEngine.Rendering (case 1204677)
- Moved most of the compute shaders to the multi_compile API instead of multiple kernels.
- Use multi_compile API for deferred compute shader with shadow mask.
- Remove the raytracing rendering queue system to make recursive raytraced material work when raytracing is disabled
- Changed a few resources used by ray tracing shaders to be global resources (using register space1) for improved CPU performance.
- All custom pass volumes are now executed for one injection point instead of the first one.
- Hidden unsupported choice in emission in Materials
- Temporal Anti aliasing improvements.
- Optimized PrepareLightsForGPU (cost reduced by over 25%) and PrepareGPULightData (around twice as fast now).
- Moved scene view camera settings for HDRP from the preferences window to the scene view camera settings window.
- Updated shaders to be compatible with Microsoft's DXC.
- Debug exposure in debug menu have been replace to debug exposure compensation in EV100 space and is always visible.
- Further optimized PrepareLightsForGPU (3x faster with few shadows, 1.4x faster with a lot of shadows or equivalently cost reduced by 68% to 37%).
- Raytracing: Replaced the DIFFUSE_LIGHTING_ONLY multicompile by a uniform.
- Raytracing: Removed the dynamic lightmap multicompile.
- Raytracing: Remove the LOD cross fade multi compile for ray tracing.
- Cookie are now supported in lightmaper. All lights casting cookie and baked will now include cookie influence.
- Avoid building the mip chain a second time for SSR for transparent objects.
- Replaced "High Quality" Subsurface Scattering with a set of Quality Levels.
- Replaced "High Quality" Volumetric Lighting with "Screen Resolution Percentage" and "Volume Slice Count" on the Fog volume component.
- Merged material samples and shader samples
- Update material samples scene visuals
- Use multi_compile API for deferred compute shader with shadow mask.
- Made the StaticLightingSky class public so that users can change it by script for baking purpose.
- Shadowmask and realtime reflectoin probe property are hide in Quality settings
- Improved performance of reflection probe management when using a lot of probes.
- Ignoring the disable SSR flags for recursive rendering.
- Removed logic in the UI to disable parameters for contact shadows and fog volume components as it was going against the concept of the volume system.
- Fixed the sub surface mask not being taken into account when computing ray traced sub surface scattering.
- MSAA Within Forward Frame Setting is now enabled by default on Cameras when new Render Pipeline Asset is created
- Slightly changed the TAA anti-flicker mechanism so that it is more aggressive on almost static images (only on High preset for now).
- Changed default exposure compensation to 0.
- Refactored shadow caching system.
- Removed experimental namespace for ray tracing code.
- Increase limit for max numbers of lights in UX
- Removed direct use of BSDFData in the path tracing pass, delegated to the material instead.
- Pre-warm the RTHandle system to reduce the amount of memory allocations and the total memory needed at all points. 
- DXR: Only read the geometric attributes that are required using the share pass info and shader graph defines.
- DXR: Dispatch binned rays in 1D instead of 2D.
- Lit and LayeredLit tessellation cross lod fade don't used dithering anymore between LOD but fade the tessellation height instead. Allow a smoother transition
- Changed the way planar reflections are filtered in order to be a bit more "physically based".
- Increased path tracing BSDFs roughness range from [0.001, 0.999] to [0.00001, 0.99999].
- Changing the default SSGI radius for the all configurations.
- Changed the default parameters for quality RTGI to match expected behavior.
- Add color clear pass while rendering XR occlusion mesh to avoid leaks.
- Only use one texture for ray traced reflection upscaling.
- Adjust the upscale radius based on the roughness value.
- DXR: Changed the way the filter size is decided for directional, point and spot shadows.
- Changed the default exposure mode to "Automatic (Histogram)", along with "Limit Min" to -4 and "Limit Max" to 16.
- Replaced the default scene system with the builtin Scene Template feature.
- Changed extensions of shader CAS include files.
- Making the planar probe atlas's format match the color buffer's format.
- Removing the planarReflectionCacheCompressed setting from asset.
- SHADERPASS for TransparentDepthPrepass and TransparentDepthPostpass identification is using respectively SHADERPASS_TRANSPARENT_DEPTH_PREPASS and SHADERPASS_TRANSPARENT_DEPTH_POSTPASS
- Moved the Parallax Occlusion Mapping node into Shader Graph.
- Renamed the debug name from SSAO to ScreenSpaceAmbientOcclusion (1254974).
- Added missing tooltips and improved the UI of the aperture control (case 1254916).
- Fixed wrong tooltips in the Dof Volume (case 1256641).
- The `CustomPassLoadCameraColor` and `CustomPassSampleCameraColor` functions now returns the correct color buffer when used in after post process instead of the color pyramid (which didn't had post processes).
- PBR Sky now doesn't go black when going below sea level, but it instead freezes calculation as if on the horizon. 
- Fixed an issue with quality setting foldouts not opening when clicking on them (1253088).
- Shutter speed can now be changed by dragging the mouse over the UI label (case 1245007).
- Remove the 'Point Cube Size' for cookie, use the Cubemap size directly.
- VFXTarget with Unlit now allows EmissiveColor output to be consistent with HDRP unlit.
- Only building the RTAS if there is an effect that will require it (1262217).
- Fixed the first ray tracing frame not having the light cluster being set up properly (1260311).
- Render graph pre-setup for ray traced ambient occlusion.
- Avoid casting multiple rays and denoising for hard directional, point and spot ray traced shadows (1261040).
- Making sure the preview cameras do not use ray tracing effects due to a by design issue to build ray tracing acceleration structures (1262166).
- Preparing ray traced reflections for the render graph support (performance and quality).
- Preparing recursive rendering for the render graph port.
- Preparation pass for RTGI, temporal filter and diffuse denoiser for render graph.
- Updated the documentation for the DXR implementation.
- Changed the DXR wizard to support optional checks.
- Changed the DXR wizard steps.
- Preparation pass for RTSSS to be supported by render graph.
- Changed the color space of EmissiveColorLDR property on all shader. Was linear but should have been sRGB. Auto upgrade script handle the conversion.

## [7.1.1] - 2019-09-05

### Added
- Transparency Overdraw debug mode. Allows to visualize transparent objects draw calls as an "heat map".
- Enabled single-pass instancing support for XR SDK with new API cmd.SetInstanceMultiplier()
- XR settings are now available in the HDRP asset
- Support for Material Quality in Shader Graph
- Material Quality support selection in HDRP Asset
- Renamed XR shader macro from UNITY_STEREO_ASSIGN_COMPUTE_EYE_INDEX to UNITY_XR_ASSIGN_VIEW_INDEX
- Raytracing ShaderGraph node for HDRP shaders
- Custom passes volume component with 3 injection points: Before Rendering, Before Transparent and Before Post Process
- Alpha channel is now properly exported to camera render textures when using FP16 color buffer format
- Support for XR SDK mirror view modes
- HD Master nodes in Shader Graph now support Normal and Tangent modification in vertex stage.
- DepthOfFieldCoC option in the fullscreen debug modes.
- Added override Ambient Occlusion option on debug windows
- Added Custom Post Processes with 3 injection points: Before Transparent, Before Post Process and After Post Process
- Added draft of minimal interactive path tracing (experimental) based on DXR API - Support only 4 area light, lit and unlit shader (non-shadergraph)
- Small adjustments to TAA anti flicker (more aggressive on high values).

### Fixed
- Fixed wizard infinite loop on cancellation
- Fixed with compute shader error about too many threads in threadgroup on low GPU
- Fixed invalid contact shadow shaders being created on metal
- Fixed a bug where if Assembly.GetTypes throws an exception due to mis-versioned dlls, then no preprocessors are used in the shader stripper
- Fixed typo in AXF decal property preventing to compile
- Fixed reflection probe with XR single-pass and FPTL
- Fixed force gizmo shown when selecting camera in hierarchy
- Fixed issue with XR occlusion mesh and dynamic resolution
- Fixed an issue where lighting compute buffers were re-created with the wrong size when resizing the window, causing tile artefacts at the top of the screen.
- Fix FrameSettings names and tooltips
- Fixed error with XR SDK when the Editor is not in focus
- Fixed errors with RenderGraph, XR SDK and occlusion mesh
- Fixed shadow routines compilation errors when "real" type is a typedef on "half".
- Fixed toggle volumetric lighting in the light UI
- Fixed post-processing history reset handling rt-scale incorrectly
- Fixed crash with terrain and XR multi-pass
- Fixed ShaderGraph material synchronization issues
- Fixed a null reference exception when using an Emissive texture with Unlit shader (case 1181335)
- Fixed an issue where area lights and point lights where not counted separately with regards to max lights on screen (case 1183196)
- Fixed an SSR and Subsurface Scattering issue (appearing black) when using XR.

### Changed
- Update Wizard layout.
- Remove almost all Garbage collection call within a frame.
- Rename property AdditionalVeclocityChange to AddPrecomputeVelocity
- Call the End/Begin camera rendering callbacks for camera with customRender enabled
- Changeg framesettings migration order of postprocess flags as a pr for reflection settings flags have been backported to 2019.2
- Replaced usage of ENABLE_VR in XRSystem.cs by version defines based on the presence of the built-in VR and XR modules
- Added an update virtual function to the SkyRenderer class. This is called once per frame. This allows a given renderer to amortize heavy computation at the rate it chooses. Currently only the physically based sky implements this.
- Removed mandatory XRPass argument in HDCamera.GetOrCreate()
- Restored the HDCamera parameter to the sky rendering builtin parameters.
- Removed usage of StructuredBuffer for XR View Constants
- Expose Direct Specular Lighting control in FrameSettings
- Deprecated ExponentialFog and VolumetricFog volume components. Now there is only one exponential fog component (Fog) which can add Volumetric Fog as an option. Added a script in Edit -> Render Pipeline -> Upgrade Fog Volume Components.

## [7.0.1] - 2019-07-25

### Added
- Added option in the config package to disable globally Area Lights and to select shadow quality settings for the deferred pipeline.
- When shader log stripping is enabled, shader stripper statistics will be written at `Temp/shader-strip.json`
- Occlusion mesh support from XR SDK

### Fixed
- Fixed XR SDK mirror view blit, cleanup some XRTODO and removed XRDebug.cs
- Fixed culling for volumetrics with XR single-pass rendering
- Fix shadergraph material pass setup not called
- Fixed documentation links in component's Inspector header bar
- Cookies using the render texture output from a camera are now properly updated
- Allow in ShaderGraph to enable pre/post pass when the alpha clip is disabled

### Changed
- RenderQueue for Opaque now start at Background instead of Geometry.
- Clamp the area light size for scripting API when we change the light type
- Added a warning in the material UI when the diffusion profile assigned is not in the HDRP asset


## [7.0.0] - 2019-07-17

### Added
- `Fixed`, `Viewer`, and `Automatic` modes to compute the FOV used when rendering a `PlanarReflectionProbe`
- A checkbox to toggle the chrome gizmo of `ReflectionProbe`and `PlanarReflectionProbe`
- Added a Light layer in shadows that allow for objects to cast shadows without being affected by light (and vice versa).
- You can now access ShaderGraph blend states from the Material UI (for example, **Surface Type**, **Sorting Priority**, and **Blending Mode**). This change may break Materials that use a ShaderGraph, to fix them, select **Edit > Render Pipeline > Reset all ShaderGraph Scene Materials BlendStates**. This syncs the blendstates of you ShaderGraph master nodes with the Material properties.
- You can now control ZTest, ZWrite, and CullMode for transparent Materials.
- Materials that use Unlit Shaders or Unlit Master Node Shaders now cast shadows.
- Added an option to enable the ztest on **After Post Process** materials when TAA is disabled.
- Added a new SSAO (based on Ground Truth Ambient Occlusion algorithm) to replace the previous one.
- Added support for shadow tint on light
- BeginCameraRendering and EndCameraRendering callbacks are now called with probes
- Adding option to update shadow maps only On Enable and On Demand.
- Shader Graphs that use time-dependent vertex modification now generate correct motion vectors.
- Added option to allow a custom spot angle for spot light shadow maps.
- Added frame settings for individual post-processing effects
- Added dither transition between cascades for Low and Medium quality settings
- Added single-pass instancing support with XR SDK
- Added occlusion mesh support with XR SDK
- Added support of Alembic velocity to various shaders
- Added support for more than 2 views for single-pass instancing
- Added support for per punctual/directional light min roughness in StackLit
- Added mirror view support with XR SDK
- Added VR verification in HDRPWizard
- Added DXR verification in HDRPWizard
- Added feedbacks in UI of Volume regarding skies
- Cube LUT support in Tonemapping. Cube LUT helpers for external grading are available in the Post-processing Sample package.

### Fixed
- Fixed an issue with history buffers causing effects like TAA or auto exposure to flicker when more than one camera was visible in the editor
- The correct preview is displayed when selecting multiple `PlanarReflectionProbe`s
- Fixed volumetric rendering with camera-relative code and XR stereo instancing
- Fixed issue with flashing cyan due to async compilation of shader when selecting a mesh
- Fix texture type mismatch when the contact shadow are disabled (causing errors on IOS devices)
- Fixed Generate Shader Includes while in package
- Fixed issue when texture where deleted in ShadowCascadeGUI
- Fixed issue in FrameSettingsHistory when disabling a camera several time without enabling it in between.
- Fixed volumetric reprojection with camera-relative code and XR stereo instancing
- Added custom BaseShaderPreprocessor in HDEditorUtils.GetBaseShaderPreprocessorList()
- Fixed compile issue when USE_XR_SDK is not defined
- Fixed procedural sky sun disk intensity for high directional light intensities
- Fixed Decal mip level when using texture mip map streaming to avoid dropping to lowest permitted mip (now loading all mips)
- Fixed deferred shading for XR single-pass instancing after lightloop refactor
- Fixed cluster and material classification debug (material classification now works with compute as pixel shader lighting)
- Fixed IOS Nan by adding a maximun epsilon definition REAL_EPS that uses HALF_EPS when fp16 are used
- Removed unnecessary GC allocation in motion blur code
- Fixed locked UI with advanded influence volume inspector for probes
- Fixed invalid capture direction when rendering planar reflection probes
- Fixed Decal HTILE optimization with platform not supporting texture atomatic (Disable it)
- Fixed a crash in the build when the contact shadows are disabled
- Fixed camera rendering callbacks order (endCameraRendering was being called before the actual rendering)
- Fixed issue with wrong opaque blending settings for After Postprocess
- Fixed issue with Low resolution transparency on PS4
- Fixed a memory leak on volume profiles
- Fixed The Parallax Occlusion Mappping node in shader graph and it's UV input slot
- Fixed lighting with XR single-pass instancing by disabling deferred tiles
- Fixed the Bloom prefiltering pass
- Fixed post-processing effect relying on Unity's random number generator
- Fixed camera flickering when using TAA and selecting the camera in the editor
- Fixed issue with single shadow debug view and volumetrics
- Fixed most of the problems with light animation and timeline
- Fixed indirect deferred compute with XR single-pass instancing
- Fixed a slight omission in anisotropy calculations derived from HazeMapping in StackLit
- Improved stack computation numerical stability in StackLit
- Fix PBR master node always opaque (wrong blend modes for forward pass)
- Fixed TAA with XR single-pass instancing (missing macros)
- Fixed an issue causing Scene View selection wire gizmo to not appear when using HDRP Shader Graphs.
- Fixed wireframe rendering mode (case 1083989)
- Fixed the renderqueue not updated when the alpha clip is modified in the material UI.
- Fixed the PBR master node preview
- Remove the ReadOnly flag on Reflection Probe's cubemap assets during bake when there are no VCS active.
- Fixed an issue where setting a material debug view would not reset the other exclusive modes
- Spot light shapes are now correctly taken into account when baking
- Now the static lighting sky will correctly take the default values for non-overridden properties
- Fixed material albedo affecting the lux meter
- Extra test in deferred compute shading to avoid shading pixels that were not rendered by the current camera (for camera stacking)

### Changed
- Optimization: Reduce the group size of the deferred lighting pass from 16x16 to 8x8
- Replaced HDCamera.computePassCount by viewCount
- Removed xrInstancing flag in RTHandles (replaced by TextureXR.slices and TextureXR.dimensions)
- Refactor the HDRenderPipeline and lightloop code to preprare for high level rendergraph
- Removed the **Back Then Front Rendering** option in the fabric Master Node settings. Enabling this option previously did nothing.
- Shader type Real translates to FP16 precision on Nintendo Switch.
- Shader framework refactor: Introduce CBSDF, EvaluateBSDF, IsNonZeroBSDF to replace BSDF functions
- Shader framework refactor:  GetBSDFAngles, LightEvaluation and SurfaceShading functions
- Replace ComputeMicroShadowing by GetAmbientOcclusionForMicroShadowing
- Rename WorldToTangent to TangentToWorld as it was incorrectly named
- Remove SunDisk and Sun Halo size from directional light
- Remove all obsolete wind code from shader
- Renamed DecalProjectorComponent into DecalProjector for API alignment.
- Improved the Volume UI and made them Global by default
- Remove very high quality shadow option
- Change default for shadow quality in Deferred to Medium
- Enlighten now use inverse squared falloff (before was using builtin falloff)
- Enlighten is now deprecated. Please use CPU or GPU lightmaper instead.
- Remove the name in the diffusion profile UI
- Changed how shadow map resolution scaling with distance is computed. Now it uses screen space area rather than light range.
- Updated MoreOptions display in UI
- Moved Display Area Light Emissive Mesh script API functions in the editor namespace
- direct strenght properties in ambient occlusion now affect direct specular as well
- Removed advanced Specular Occlusion control in StackLit: SSAO based SO control is hidden and fixed to behave like Lit, SPTD is the only HQ technique shown for baked SO.
- Shader framework refactor: Changed ClampRoughness signature to include PreLightData access.
- HDRPWizard window is now in Window > General > HD Render Pipeline Wizard
- Moved StaticLightingSky to LightingWindow
- Removes the current "Scene Settings" and replace them with "Sky & Fog Settings" (with Physically Based Sky and Volumetric Fog).
- Changed how cached shadow maps are placed inside the atlas to minimize re-rendering of them.

## [6.7.0-preview] - 2019-05-16

### Added
- Added ViewConstants StructuredBuffer to simplify XR rendering
- Added API to render specific settings during a frame
- Added stadia to the supported platforms (2019.3)
- Enabled cascade blends settings in the HD Shadow component
- Added Hardware Dynamic Resolution support.
- Added MatCap debug view to replace the no scene lighting debug view.
- Added clear GBuffer option in FrameSettings (default to false)
- Added preview for decal shader graph (Only albedo, normal and emission)
- Added exposure weight control for decal
- Screen Space Directional Shadow under a define option. Activated for ray tracing
- Added a new abstraction for RendererList that will help transition to Render Graph and future RendererList API
- Added multipass support for VR
- Added XR SDK integration (multipass only)
- Added Shader Graph samples for Hair, Fabric and Decal master nodes.
- Add fade distance, shadow fade distance and light layers to light explorer
- Add method to draw light layer drawer in a rect to HDEditorUtils

### Fixed
- Fixed deserialization crash at runtime
- Fixed for ShaderGraph Unlit masternode not writing velocity
- Fixed a crash when assiging a new HDRP asset with the 'Verify Saving Assets' option enabled
- Fixed exposure to properly support TEXTURE2D_X
- Fixed TerrainLit basemap texture generation
- Fixed a bug that caused nans when material classification was enabled and a tile contained one standard material + a material with transmission.
- Fixed gradient sky hash that was not using the exposure hash
- Fixed displayed default FrameSettings in HDRenderPipelineAsset wrongly updated on scripts reload.
- Fixed gradient sky hash that was not using the exposure hash.
- Fixed visualize cascade mode with exposure.
- Fixed (enabled) exposure on override lighting debug modes.
- Fixed issue with LightExplorer when volume have no profile
- Fixed issue with SSR for negative, infinite and NaN history values
- Fixed LightLayer in HDReflectionProbe and PlanarReflectionProbe inspector that was not displayed as a mask.
- Fixed NaN in transmission when the thickness and a color component of the scattering distance was to 0
- Fixed Light's ShadowMask multi-edition.
- Fixed motion blur and SMAA with VR single-pass instancing
- Fixed NaNs generated by phase functionsin volumetric lighting
- Fixed NaN issue with refraction effect and IOR of 1 at extreme grazing angle
- Fixed nan tracker not using the exposure
- Fixed sorting priority on lit and unlit materials
- Fixed null pointer exception when there are no AOVRequests defined on a camera
- Fixed dirty state of prefab using disabled ReflectionProbes
- Fixed an issue where gizmos and editor grid were not correctly depth tested
- Fixed created default scene prefab non editable due to wrong file extension.
- Fixed an issue where sky convolution was recomputed for nothing when a preview was visible (causing extreme slowness when fabric convolution is enabled)
- Fixed issue with decal that wheren't working currently in player
- Fixed missing stereo rendering macros in some fragment shaders
- Fixed exposure for ReflectionProbe and PlanarReflectionProbe gizmos
- Fixed single-pass instancing on PSVR
- Fixed Vulkan shader issue with Texture2DArray in ScreenSpaceShadow.compute by re-arranging code (workaround)
- Fixed camera-relative issue with lights and XR single-pass instancing
- Fixed single-pass instancing on Vulkan
- Fixed htile synchronization issue with shader graph decal
- Fixed Gizmos are not drawn in Camera preview
- Fixed pre-exposure for emissive decal
- Fixed wrong values computed in PreIntegrateFGD and in the generation of volumetric lighting data by forcing the use of fp32.
- Fixed NaNs arising during the hair lighting pass
- Fixed synchronization issue in decal HTile that occasionally caused rendering artifacts around decal borders
- Fixed QualitySettings getting marked as modified by HDRP (and thus checked out in Perforce)
- Fixed a bug with uninitialized values in light explorer
- Fixed issue with LOD transition
- Fixed shader warnings related to raytracing and TEXTURE2D_X

### Changed
- Refactor PixelCoordToViewDirWS to be VR compatible and to compute it only once per frame
- Modified the variants stripper to take in account multiple HDRP assets used in the build.
- Improve the ray biasing code to avoid self-intersections during the SSR traversal
- Update Pyramid Spot Light to better match emitted light volume.
- Moved _XRViewConstants out of UnityPerPassStereo constant buffer to fix issues with PSSL
- Removed GetPositionInput_Stereo() and single-pass (double-wide) rendering mode
- Changed label width of the frame settings to accommodate better existing options.
- SSR's Default FrameSettings for camera is now enable.
- Re-enabled the sharpening filter on Temporal Anti-aliasing
- Exposed HDEditorUtils.LightLayerMaskDrawer for integration in other packages and user scripting.
- Rename atmospheric scattering in FrameSettings to Fog
- The size modifier in the override for the culling sphere in Shadow Cascades now defaults to 0.6, which is the same as the formerly hardcoded value.
- Moved LOD Bias and Maximum LOD Level from Frame Setting section `Other` to `Rendering`
- ShaderGraph Decal that affect only emissive, only draw in emissive pass (was drawing in dbuffer pass too)
- Apply decal projector fade factor correctly on all attribut and for shader graph decal
- Move RenderTransparentDepthPostpass after all transparent
- Update exposure prepass to interleave XR single-pass instancing views in a checkerboard pattern
- Removed ScriptRuntimeVersion check in wizard.

## [6.6.0-preview] - 2019-04-01

### Added
- Added preliminary changes for XR deferred shading
- Added support of 111110 color buffer
- Added proper support for Recorder in HDRP
- Added depth offset input in shader graph master nodes
- Added a Parallax Occlusion Mapping node
- Added SMAA support
- Added Homothety and Symetry quick edition modifier on volume used in ReflectionProbe, PlanarReflectionProbe and DensityVolume
- Added multi-edition support for DecalProjectorComponent
- Improve hair shader
- Added the _ScreenToTargetScaleHistory uniform variable to be used when sampling HDRP RTHandle history buffers.
- Added settings in `FrameSettings` to change `QualitySettings.lodBias` and `QualitySettings.maximumLODLevel` during a rendering
- Added an exposure node to retrieve the current, inverse and previous frame exposure value.
- Added an HD scene color node which allow to sample the scene color with mips and a toggle to remove the exposure.
- Added safeguard on HD scene creation if default scene not set in the wizard
- Added Low res transparency rendering pass.

### Fixed
- Fixed HDRI sky intensity lux mode
- Fixed dynamic resolution for XR
- Fixed instance identifier semantic string used by Shader Graph
- Fixed null culling result occuring when changing scene that was causing crashes
- Fixed multi-edition light handles and inspector shapes
- Fixed light's LightLayer field when multi-editing
- Fixed normal blend edition handles on DensityVolume
- Fixed an issue with layered lit shader and height based blend where inactive layers would still have influence over the result
- Fixed multi-selection handles color for DensityVolume
- Fixed multi-edition inspector's blend distances for HDReflectionProbe, PlanarReflectionProbe and DensityVolume
- Fixed metric distance that changed along size in DensityVolume
- Fixed DensityVolume shape handles that have not same behaviour in advance and normal edition mode
- Fixed normal map blending in TerrainLit by only blending the derivatives
- Fixed Xbox One rendering just a grey screen instead of the scene
- Fixed probe handles for multiselection
- Fixed baked cubemap import settings for convolution
- Fixed regression causing crash when attempting to open HDRenderPipelineWizard without an HDRenderPipelineAsset setted
- Fixed FullScreenDebug modes: SSAO, SSR, Contact shadow, Prerefraction Color Pyramid, Final Color Pyramid
- Fixed volumetric rendering with stereo instancing
- Fixed shader warning
- Fixed missing resources in existing asset when updating package
- Fixed PBR master node preview in forward rendering or transparent surface
- Fixed deferred shading with stereo instancing
- Fixed "look at" edition mode of Rotation tool for DecalProjectorComponent
- Fixed issue when switching mode in ReflectionProbe and PlanarReflectionProbe
- Fixed issue where migratable component version where not always serialized when part of prefab's instance
- Fixed an issue where shadow would not be rendered properly when light layer are not enabled
- Fixed exposure weight on unlit materials
- Fixed Light intensity not played in the player when recorded with animation/timeline
- Fixed some issues when multi editing HDRenderPipelineAsset
- Fixed emission node breaking the main shader graph preview in certain conditions.
- Fixed checkout of baked probe asset when baking probes.
- Fixed invalid gizmo position for rotated ReflectionProbe
- Fixed multi-edition of material's SurfaceType and RenderingPath
- Fixed whole pipeline reconstruction on selecting for the first time or modifying other than the currently used HDRenderPipelineAsset
- Fixed single shadow debug mode
- Fixed global scale factor debug mode when scale > 1
- Fixed debug menu material overrides not getting applied to the Terrain Lit shader
- Fixed typo in computeLightVariants
- Fixed deferred pass with XR instancing by disabling ComputeLightEvaluation
- Fixed bloom resolution independence
- Fixed lens dirt intensity not behaving properly
- Fixed the Stop NaN feature
- Fixed some resources to handle more than 2 instanced views for XR
- Fixed issue with black screen (NaN) produced on old GPU hardware or intel GPU hardware with gaussian pyramid
- Fixed issue with disabled punctual light would still render when only directional light is present

### Changed
- DensityVolume scripting API will no longuer allow to change between advance and normal edition mode
- Disabled depth of field, lens distortion and panini projection in the scene view
- TerrainLit shaders and includes are reorganized and made simpler.
- TerrainLit shader GUI now allows custom properties to be displayed in the Terrain fold-out section.
- Optimize distortion pass with stencil
- Disable SceneSelectionPass in shader graph preview
- Control punctual light and area light shadow atlas separately
- Move SMAA anti-aliasing option to after Temporal Anti Aliasing one, to avoid problem with previously serialized project settings
- Optimize rendering with static only lighting and when no cullable lights/decals/density volumes are present.
- Updated handles for DecalProjectorComponent for enhanced spacial position readability and have edition mode for better SceneView management
- DecalProjectorComponent are now scale independent in order to have reliable metric unit (see new Size field for changing the size of the volume)
- Restructure code from HDCamera.Update() by adding UpdateAntialiasing() and UpdateViewConstants()
- Renamed velocity to motion vectors
- Objects rendered during the After Post Process pass while TAA is enabled will not benefit from existing depth buffer anymore. This is done to fix an issue where those object would wobble otherwise
- Removed usage of builtin unity matrix for shadow, shadow now use same constant than other view
- The default volume layer mask for cameras & probes is now `Default` instead of `Everything`

## [6.5.0-preview] - 2019-03-07

### Added
- Added depth-of-field support with stereo instancing
- Adding real time area light shadow support
- Added a new FrameSettings: Specular Lighting to toggle the specular during the rendering

### Fixed
- Fixed diffusion profile upgrade breaking package when upgrading to a new version
- Fixed decals cropped by gizmo not updating correctly if prefab
- Fixed an issue when enabling SSR on multiple view
- Fixed edition of the intensity's unit field while selecting multiple lights
- Fixed wrong calculation in soft voxelization for density volume
- Fixed gizmo not working correctly with pre-exposure
- Fixed issue with setting a not available RT when disabling motion vectors
- Fixed planar reflection when looking at mirror normal
- Fixed mutiselection issue with HDLight Inspector
- Fixed HDAdditionalCameraData data migration
- Fixed failing builds when light explorer window is open
- Fixed cascade shadows border sometime causing artefacts between cascades
- Restored shadows in the Cascade Shadow debug visualization
- `camera.RenderToCubemap` use proper face culling

### Changed
- When rendering reflection probe disable all specular lighting and for metals use fresnelF0 as diffuse color for bake lighting.

## [6.4.0-preview] - 2019-02-21

### Added
- VR: Added TextureXR system to selectively expand TEXTURE2D macros to texture array for single-pass stereo instancing + Convert textures call to these macros
- Added an unit selection dropdown next to shutter speed (camera)
- Added error helpbox when trying to use a sub volume component that require the current HDRenderPipelineAsset to support a feature that it is not supporting.
- Add mesh for tube light when display emissive mesh is enabled

### Fixed
- Fixed Light explorer. The volume explorer used `profile` instead of `sharedProfile` which instantiate a custom volume profile instead of editing the asset itself.
- Fixed UI issue where all is displayed using metric unit in shadow cascade and Percent is set in the unit field (happening when opening the inspector).
- Fixed inspector event error when double clicking on an asset (diffusion profile/material).
- Fixed nullref on layered material UI when the material is not an asset.
- Fixed nullref exception when undo/redo a light property.
- Fixed visual bug when area light handle size is 0.

### Changed
- Update UI for 32bit/16bit shadow precision settings in HDRP asset
- Object motion vectors have been disabled in all but the game view. Camera motion vectors are still enabled everywhere, allowing TAA and Motion Blur to work on static objects.
- Enable texture array by default for most rendering code on DX11 and unlock stereo instancing (DX11 only for now)

## [6.3.0-preview] - 2019-02-18

### Added
- Added emissive property for shader graph decals
- Added a diffusion profile override volume so the list of diffusion profile assets to use can be chanaged without affecting the HDRP asset
- Added a "Stop NaNs" option on cameras and in the Scene View preferences.
- Added metric display option in HDShadowSettings and improve clamping
- Added shader parameter mapping in DebugMenu
- Added scripting API to configure DebugData for DebugMenu

### Fixed
- Fixed decals in forward
- Fixed issue with stencil not correctly setup for various master node and shader for the depth pass, motion vector pass and GBuffer/Forward pass
- Fixed SRP batcher and metal
- Fixed culling and shadows for Pyramid, Box, Rectangle and Tube lights
- Fixed an issue where scissor render state leaking from the editor code caused partially black rendering

### Changed
- When a lit material has a clear coat mask that is not null, we now use the clear coat roughness to compute the screen space reflection.
- Diffusion profiles are now limited to one per asset and can be referenced in materials, shader graphs and vfx graphs. Materials will be upgraded automatically except if they are using a shader graph, in this case it will display an error message.

## [6.2.0-preview] - 2019-02-15

### Added
- Added help box listing feature supported in a given HDRenderPipelineAsset alongs with the drawbacks implied.
- Added cascade visualizer, supporting disabled handles when not overriding.

### Fixed
- Fixed post processing with stereo double-wide
- Fixed issue with Metal: Use sign bit to find the cache type instead of lowest bit.
- Fixed invalid state when creating a planar reflection for the first time
- Fix FrameSettings's LitShaderMode not restrained by supported LitShaderMode regression.

### Changed
- The default value roughness value for the clearcoat has been changed from 0.03 to 0.01
- Update default value of based color for master node
- Update Fabric Charlie Sheen lighting model - Remove Fresnel component that wasn't part of initial model + Remap smoothness to [0.0 - 0.6] range for more artist friendly parameter

### Changed
- Code refactor: all macros with ARGS have been swapped with macros with PARAM. This is because the ARGS macros were incorrectly named.

## [6.1.0-preview] - 2019-02-13

### Added
- Added support for post-processing anti-aliasing in the Scene View (FXAA and TAA). These can be set in Preferences.
- Added emissive property for decal material (non-shader graph)

### Fixed
- Fixed a few UI bugs with the color grading curves.
- Fixed "Post Processing" in the scene view not toggling post-processing effects
- Fixed bake only object with flag `ReflectionProbeStaticFlag` when baking a `ReflectionProbe`

### Changed
- Removed unsupported Clear Depth checkbox in Camera inspector
- Updated the toggle for advanced mode in inspectors.

## [6.0.0-preview] - 2019-02-23

### Added
- Added new API to perform a camera rendering
- Added support for hair master node (Double kajiya kay - Lambert)
- Added Reset behaviour in DebugMenu (ingame mapping is right joystick + B)
- Added Default HD scene at new scene creation while in HDRP
- Added Wizard helping to configure HDRP project
- Added new UI for decal material to allow remapping and scaling of some properties
- Added cascade shadow visualisation toggle in HD shadow settings
- Added icons for assets
- Added replace blending mode for distortion
- Added basic distance fade for density volumes
- Added decal master node for shader graph
- Added HD unlit master node (Cross Pipeline version is name Unlit)
- Added new Rendering Queue in materials
- Added post-processing V3 framework embed in HDRP, remove postprocess V2 framework
- Post-processing now uses the generic volume framework
-   New depth-of-field, bloom, panini projection effects, motion blur
-   Exposure is now done as a pre-exposition pass, the whole system has been revamped
-   Exposure now use EV100 everywhere in the UI (Sky, Emissive Light)
- Added emissive intensity (Luminance and EV100 control) control for Emissive
- Added pre-exposure weigth for Emissive
- Added an emissive color node and a slider to control the pre-exposure percentage of emission color
- Added physical camera support where applicable
- Added more color grading tools
- Added changelog level for Shader Variant stripping
- Added Debug mode for validation of material albedo and metalness/specularColor values
- Added a new dynamic mode for ambient probe and renamed BakingSky to StaticLightingSky
- Added command buffer parameter to all Bind() method of material
- Added Material validator in Render Pipeline Debug
- Added code to future support of DXR (not enabled)
- Added support of multiviewport
- Added HDRenderPipeline.RequestSkyEnvironmentUpdate function to force an update from script when sky is set to OnDemand
- Added a Lighting and BackLighting slots in Lit, StackLit, Fabric and Hair master nodes
- Added support for overriding terrain detail rendering shaders, via the render pipeline editor resources asset
- Added xrInstancing flag support to RTHandle
- Added support for cullmask for decal projectors
- Added software dynamic resolution support
- Added support for "After Post-Process" render pass for unlit shader
- Added support for textured rectangular area lights
- Added stereo instancing macros to MSAA shaders
- Added support for Quarter Res Raytraced Reflections (not enabled)
- Added fade factor for decal projectors.
- Added stereo instancing macros to most shaders used in VR
- Added multi edition support for HDRenderPipelineAsset

### Fixed
- Fixed logic to disable FPTL with stereo rendering
- Fixed stacklit transmission and sun highlight
- Fixed decals with stereo rendering
- Fixed sky with stereo rendering
- Fixed flip logic for postprocessing + VR
- Fixed copyStencilBuffer pass for Switch
- Fixed point light shadow map culling that wasn't taking into account far plane
- Fixed usage of SSR with transparent on all master node
- Fixed SSR and microshadowing on fabric material
- Fixed blit pass for stereo rendering
- Fixed lightlist bounds for stereo rendering
- Fixed windows and in-game DebugMenu sync.
- Fixed FrameSettings' LitShaderMode sync when opening DebugMenu.
- Fixed Metal specific issues with decals, hitting a sampler limit and compiling AxF shader
- Fixed an issue with flipped depth buffer during postprocessing
- Fixed normal map use for shadow bias with forward lit - now use geometric normal
- Fixed transparent depth prepass and postpass access so they can be use without alpha clipping for lit shader
- Fixed support of alpha clip shadow for lit master node
- Fixed unlit master node not compiling
- Fixed issue with debug display of reflection probe
- Fixed issue with phong tessellations not working with lit shader
- Fixed issue with vertex displacement being affected by heightmap setting even if not heightmap where assign
- Fixed issue with density mode on Lit terrain producing NaN
- Fixed issue when going back and forth from Lit to LitTesselation for displacement mode
- Fixed issue with ambient occlusion incorrectly applied to emissiveColor with light layers in deferred
- Fixed issue with fabric convolution not using the correct convolved texture when fabric convolution is enabled
- Fixed issue with Thick mode for Transmission that was disabling transmission with directional light
- Fixed shutdown edge cases with HDRP tests
- Fixed slowdow when enabling Fabric convolution in HDRP asset
- Fixed specularAA not compiling in StackLit Master node
- Fixed material debug view with stereo rendering
- Fixed material's RenderQueue edition in default view.
- Fixed banding issues within volumetric density buffer
- Fixed missing multicompile for MSAA for AxF
- Fixed camera-relative support for stereo rendering
- Fixed remove sync with render thread when updating decal texture atlas.
- Fixed max number of keyword reach [256] issue. Several shader feature are now local
- Fixed Scene Color and Depth nodes
- Fixed SSR in forward
- Fixed custom editor of Unlit, HD Unlit and PBR shader graph master node
- Fixed issue with NewFrame not correctly calculated in Editor when switching scene
- Fixed issue with TerrainLit not compiling with depth only pass and normal buffer
- Fixed geometric normal use for shadow bias with PBR master node in forward
- Fixed instancing macro usage for decals
- Fixed error message when having more than one directional light casting shadow
- Fixed error when trying to display preview of Camera or PlanarReflectionProbe
- Fixed LOAD_TEXTURE2D_ARRAY_MSAA macro
- Fixed min-max and amplitude clamping value in inspector of vertex displacement materials
- Fixed issue with alpha shadow clip (was incorrectly clipping object shadow)
- Fixed an issue where sky cubemap would not be cleared correctly when setting the current sky to None
- Fixed a typo in Static Lighting Sky component UI
- Fixed issue with incorrect reset of RenderQueue when switching shader in inspector GUI
- Fixed issue with variant stripper stripping incorrectly some variants
- Fixed a case of ambient lighting flickering because of previews
- Fixed Decals when rendering multiple camera in a single frame
- Fixed cascade shadow count in shader
- Fixed issue with Stacklit shader with Haze effect
- Fixed an issue with the max sample count for the TAA
- Fixed post-process guard band for XR
- Fixed exposure of emissive of Unlit
- Fixed depth only and motion vector pass for Unlit not working correctly with MSAA
- Fixed an issue with stencil buffer copy causing unnecessary compute dispatches for lighting
- Fixed multi edition issue in FrameSettings
- Fixed issue with SRP batcher and DebugDisplay variant of lit shader
- Fixed issue with debug material mode not doing alpha test
- Fixed "Attempting to draw with missing UAV bindings" errors on Vulkan
- Fixed pre-exposure incorrectly apply to preview
- Fixed issue with duplicate 3D texture in 3D texture altas of volumetric?
- Fixed Camera rendering order (base on the depth parameter)
- Fixed shader graph decals not being cropped by gizmo
- Fixed "Attempting to draw with missing UAV bindings" errors on Vulkan.


### Changed
- ColorPyramid compute shader passes is swapped to pixel shader passes on platforms where the later is faster (Nintendo Switch).
- Removing the simple lightloop used by the simple lit shader
- Whole refactor of reflection system: Planar and reflection probe
- Separated Passthrough from other RenderingPath
- Update several properties naming and caption based on feedback from documentation team
- Remove tile shader variant for transparent backface pass of lit shader
- Rename all HDRenderPipeline to HDRP folder for shaders
- Rename decal property label (based on doc team feedback)
- Lit shader mode now default to Deferred to reduce build time
- Update UI of Emission parameters in shaders
- Improve shader variant stripping including shader graph variant
- Refactored render loop to render realtime probes visible per camera
- Enable SRP batcher by default
- Shader code refactor: Rename LIGHTLOOP_SINGLE_PASS => LIGHTLOOP_DISABLE_TILE_AND_CLUSTER and clean all usage of LIGHTLOOP_TILE_PASS
- Shader code refactor: Move pragma definition of vertex and pixel shader inside pass + Move SURFACE_GRADIENT definition in XXXData.hlsl
- Micro-shadowing in Lit forward now use ambientOcclusion instead of SpecularOcclusion
- Upgraded FrameSettings workflow, DebugMenu and Inspector part relative to it
- Update build light list shader code to support 32 threads in wavefronts on Switch
- LayeredLit layers' foldout are now grouped in one main foldout per layer
- Shadow alpha clip can now be enabled on lit shader and haor shader enven for opaque
- Temporal Antialiasing optimization for Xbox One X
- Parameter depthSlice on SetRenderTarget functions now defaults to -1 to bind the entire resource
- Rename SampleCameraDepth() functions to LoadCameraDepth() and SampleCameraDepth(), same for SampleCameraColor() functions
- Improved Motion Blur quality.
- Update stereo frame settings values for single-pass instancing and double-wide
- Rearrange FetchDepth functions to prepare for stereo-instancing
- Remove unused _ComputeEyeIndex
- Updated HDRenderPipelineAsset inspector
- Re-enable SRP batcher for metal

## [5.2.0-preview] - 2018-11-27

### Added
- Added option to run Contact Shadows and Volumetrics Voxelization stage in Async Compute
- Added camera freeze debug mode - Allow to visually see culling result for a camera
- Added support of Gizmo rendering before and after postprocess in Editor
- Added support of LuxAtDistance for punctual lights

### Fixed
- Fixed Debug.DrawLine and Debug.Ray call to work in game view
- Fixed DebugMenu's enum resetted on change
- Fixed divide by 0 in refraction causing NaN
- Fixed disable rough refraction support
- Fixed refraction, SSS and atmospheric scattering for VR
- Fixed forward clustered lighting for VR (double-wide).
- Fixed Light's UX to not allow negative intensity
- Fixed HDRenderPipelineAsset inspector broken when displaying its FrameSettings from project windows.
- Fixed forward clustered lighting for VR (double-wide).
- Fixed HDRenderPipelineAsset inspector broken when displaying its FrameSettings from project windows.
- Fixed Decals and SSR diable flags for all shader graph master node (Lit, Fabric, StackLit, PBR)
- Fixed Distortion blend mode for shader graph master node (Lit, StackLit)
- Fixed bent Normal for Fabric master node in shader graph
- Fixed PBR master node lightlayers
- Fixed shader stripping for built-in lit shaders.

### Changed
- Rename "Regular" in Diffusion profile UI "Thick Object"
- Changed VBuffer depth parametrization for volumetric from distanceRange to depthExtent - Require update of volumetric settings - Fog start at near plan
- SpotLight with box shape use Lux unit only

## [5.1.0-preview] - 2018-11-19

### Added

- Added a separate Editor resources file for resources Unity does not take when it builds a Player.
- You can now disable SSR on Materials in Shader Graph.
- Added support for MSAA when the Supported Lit Shader Mode is set to Both. Previously HDRP only supported MSAA for Forward mode.
- You can now override the emissive color of a Material when in debug mode.
- Exposed max light for Light Loop Settings in HDRP asset UI.
- HDRP no longer performs a NormalDBuffer pass update if there are no decals in the Scene.
- Added distant (fall-back) volumetric fog and improved the fog evaluation precision.
- Added an option to reflect sky in SSR.
- Added a y-axis offset for the PlanarReflectionProbe and offset tool.
- Exposed the option to run SSR and SSAO on async compute.
- Added support for the _GlossMapScale parameter in the Legacy to HDRP Material converter.
- Added wave intrinsic instructions for use in Shaders (for AMD GCN).


### Fixed
- Fixed sphere shaped influence handles clamping in Reflection Probes.
- Fixed Reflection Probe data migration for projects created before using HDRP.
- Fixed UI of Layered Material where Unity previously rendered the scrollbar above the Copy button.
- Fixed Material tessellations parameters Start fade distance and End fade distance. Originally, Unity clamped these values when you modified them.
- Fixed various distortion and refraction issues - handle a better fall-back.
- Fixed SSR for multiple views.
- Fixed SSR issues related to self-intersections.
- Fixed shape density volume handle speed.
- Fixed density volume shape handle moving too fast.
- Fixed the Camera velocity pass that we removed by mistake.
- Fixed some null pointer exceptions when disabling motion vectors support.
- Fixed viewports for both the Subsurface Scattering combine pass and the transparent depth prepass.
- Fixed the blend mode pop-up in the UI. It previously did not appear when you enabled pre-refraction.
- Fixed some null pointer exceptions that previously occurred when you disabled motion vectors support.
- Fixed Layered Lit UI issue with scrollbar.
- Fixed cubemap assignation on custom ReflectionProbe.
- Fixed Reflection Probes’ capture settings' shadow distance.
- Fixed an issue with the SRP batcher and Shader variables declaration.
- Fixed thickness and subsurface slots for fabric Shader master node that wasn't appearing with the right combination of flags.
- Fixed d3d debug layer warning.
- Fixed PCSS sampling quality.
- Fixed the Subsurface and transmission Material feature enabling for fabric Shader.
- Fixed the Shader Graph UV node’s dimensions when using it in a vertex Shader.
- Fixed the planar reflection mirror gizmo's rotation.
- Fixed HDRenderPipelineAsset's FrameSettings not showing the selected enum in the Inspector drop-down.
- Fixed an error with async compute.
- MSAA now supports transparency.
- The HDRP Material upgrader tool now converts metallic values correctly.
- Volumetrics now render in Reflection Probes.
- Fixed a crash that occurred whenever you set a viewport size to 0.
- Fixed the Camera physic parameter that the UI previously did not display.
- Fixed issue in pyramid shaped spotlight handles manipulation

### Changed

- Renamed Line shaped Lights to Tube Lights.
- HDRP now uses mean height fog parametrization.
- Shadow quality settings are set to All when you use HDRP (This setting is not visible in the UI when using SRP). This avoids Legacy Graphics Quality Settings disabling the shadows and give SRP full control over the Shadows instead.
- HDRP now internally uses premultiplied alpha for all fog.
- Updated default FrameSettings used for realtime Reflection Probes when you create a new HDRenderPipelineAsset.
- Remove multi-camera support. LWRP and HDRP will not support multi-camera layered rendering.
- Updated Shader Graph subshaders to use the new instancing define.
- Changed fog distance calculation from distance to plane to distance to sphere.
- Optimized forward rendering using AMD GCN by scalarizing the light loop.
- Changed the UI of the Light Editor.
- Change ordering of includes in HDRP Materials in order to reduce iteration time for faster compilation.
- Added a StackLit master node replacing the InspectorUI version. IMPORTANT: All previously authored StackLit Materials will be lost. You need to recreate them with the master node.

## [5.0.0-preview] - 2018-09-28

### Added
- Added occlusion mesh to depth prepass for VR (VR still disabled for now)
- Added a debug mode to display only one shadow at once
- Added controls for the highlight created by directional lights
- Added a light radius setting to punctual lights to soften light attenuation and simulate fill lighting
- Added a 'minRoughness' parameter to all non-area lights (was previously only available for certain light types)
- Added separate volumetric light/shadow dimmers
- Added per-pixel jitter to volumetrics to reduce aliasing artifacts
- Added a SurfaceShading.hlsl file, which implements material-agnostic shading functionality in an efficient manner
- Added support for shadow bias for thin object transmission
- Added FrameSettings to control realtime planar reflection
- Added control for SRPBatcher on HDRP Asset
- Added an option to clear the shadow atlases in the debug menu
- Added a color visualization of the shadow atlas rescale in debug mode
- Added support for disabling SSR on materials
- Added intrinsic for XBone
- Added new light volume debugging tool
- Added a new SSR debug view mode
- Added translaction's scale invariance on DensityVolume
- Added multiple supported LitShadermode and per renderer choice in case of both Forward and Deferred supported
- Added custom specular occlusion mode to Lit Shader Graph Master node

### Fixed
- Fixed a normal bias issue with Stacklit (Was causing light leaking)
- Fixed camera preview outputing an error when both scene and game view where display and play and exit was call
- Fixed override debug mode not apply correctly on static GI
- Fixed issue where XRGraphicsConfig values set in the asset inspector GUI weren't propagating correctly (VR still disabled for now)
- Fixed issue with tangent that was using SurfaceGradient instead of regular normal decoding
- Fixed wrong error message display when switching to unsupported target like IOS
- Fixed an issue with ambient occlusion texture sometimes not being created properly causing broken rendering
- Shadow near plane is no longer limited at 0.1
- Fixed decal draw order on transparent material
- Fixed an issue where sometime the lookup texture used for GGX convolution was broken, causing broken rendering
- Fixed an issue where you wouldn't see any fog for certain pipeline/scene configurations
- Fixed an issue with volumetric lighting where the anisotropy value of 0 would not result in perfectly isotropic lighting
- Fixed shadow bias when the atlas is rescaled
- Fixed shadow cascade sampling outside of the atlas when cascade count is inferior to 4
- Fixed shadow filter width in deferred rendering not matching shader config
- Fixed stereo sampling of depth texture in MSAA DepthValues.shader
- Fixed box light UI which allowed negative and zero sizes, thus causing NaNs
- Fixed stereo rendering in HDRISky.shader (VR)
- Fixed normal blend and blend sphere influence for reflection probe
- Fixed distortion filtering (was point filtering, now trilinear)
- Fixed contact shadow for large distance
- Fixed depth pyramid debug view mode
- Fixed sphere shaped influence handles clamping in reflection probes
- Fixed reflection probes data migration for project created before using hdrp
- Fixed ambient occlusion for Lit Master Node when slot is connected

### Changed
- Use samplerunity_ShadowMask instead of samplerunity_samplerLightmap for shadow mask
- Allow to resize reflection probe gizmo's size
- Improve quality of screen space shadow
- Remove support of projection model for ScreenSpaceLighting (SSR always use HiZ and refraction always Proxy)
- Remove all the debug mode from SSR that are obsolete now
- Expose frameSettings and Capture settings for reflection and planar probe
- Update UI for reflection probe, planar probe, camera and HDRP Asset
- Implement proper linear blending for volumetric lighting via deep compositing as described in the paper "Deep Compositing Using Lie Algebras"
- Changed  planar mapping to match terrain convention (XZ instead of ZX)
- XRGraphicsConfig is no longer Read/Write. Instead, it's read-only. This improves consistency of XR behavior between the legacy render pipeline and SRP
- Change reflection probe data migration code (to update old reflection probe to new one)
- Updated gizmo for ReflectionProbes
- Updated UI and Gizmo of DensityVolume

## [4.0.0-preview] - 2018-09-28

### Added
- Added a new TerrainLit shader that supports rendering of Unity terrains.
- Added controls for linear fade at the boundary of density volumes
- Added new API to control decals without monobehaviour object
- Improve Decal Gizmo
- Implement Screen Space Reflections (SSR) (alpha version, highly experimental)
- Add an option to invert the fade parameter on a Density Volume
- Added a Fabric shader (experimental) handling cotton and silk
- Added support for MSAA in forward only for opaque only
- Implement smoothness fade for SSR
- Added support for AxF shader (X-rite format - require special AxF importer from Unity not part of HDRP)
- Added control for sundisc on directional light (hack)
- Added a new HD Lit Master node that implements Lit shader support for Shader Graph
- Added Micro shadowing support (hack)
- Added an event on HDAdditionalCameraData for custom rendering
- HDRP Shader Graph shaders now support 4-channel UVs.

### Fixed
- Fixed an issue where sometimes the deferred shadow texture would not be valid, causing wrong rendering.
- Stencil test during decals normal buffer update is now properly applied
- Decals corectly update normal buffer in forward
- Fixed a normalization problem in reflection probe face fading causing artefacts in some cases
- Fix multi-selection behavior of Density Volumes overwriting the albedo value
- Fixed support of depth texture for RenderTexture. HDRP now correctly output depth to user depth buffer if RenderTexture request it.
- Fixed multi-selection behavior of Density Volumes overwriting the albedo value
- Fixed support of depth for RenderTexture. HDRP now correctly output depth to user depth buffer if RenderTexture request it.
- Fixed support of Gizmo in game view in the editor
- Fixed gizmo for spot light type
- Fixed issue with TileViewDebug mode being inversed in gameview
- Fixed an issue with SAMPLE_TEXTURECUBE_SHADOW macro
- Fixed issue with color picker not display correctly when game and scene view are visible at the same time
- Fixed an issue with reflection probe face fading
- Fixed camera motion vectors shader and associated matrices to update correctly for single-pass double-wide stereo rendering
- Fixed light attenuation functions when range attenuation is disabled
- Fixed shadow component algorithm fixup not dirtying the scene, so changes can be saved to disk.
- Fixed some GC leaks for HDRP
- Fixed contact shadow not affected by shadow dimmer
- Fixed GGX that works correctly for the roughness value of 0 (mean specular highlgiht will disappeard for perfect mirror, we rely on maxSmoothness instead to always have a highlight even on mirror surface)
- Add stereo support to ShaderPassForward.hlsl. Forward rendering now seems passable in limited test scenes with camera-relative rendering disabled.
- Add stereo support to ProceduralSky.shader and OpaqueAtmosphericScattering.shader.
- Added CullingGroupManager to fix more GC.Alloc's in HDRP
- Fixed rendering when multiple cameras render into the same render texture

### Changed
- Changed the way depth & color pyramids are built to be faster and better quality, thus improving the look of distortion and refraction.
- Stabilize the dithered LOD transition mask with respect to the camera rotation.
- Avoid multiple depth buffer copies when decals are present
- Refactor code related to the RT handle system (No more normal buffer manager)
- Remove deferred directional shadow and move evaluation before lightloop
- Add a function GetNormalForShadowBias() that material need to implement to return the normal used for normal shadow biasing
- Remove Jimenez Subsurface scattering code (This code was disabled by default, now remove to ease maintenance)
- Change Decal API, decal contribution is now done in Material. Require update of material using decal
- Move a lot of files from CoreRP to HDRP/CoreRP. All moved files weren't used by Ligthweight pipeline. Long term they could move back to CoreRP after CoreRP become out of preview
- Updated camera inspector UI
- Updated decal gizmo
- Optimization: The objects that are rendered in the Motion Vector Pass are not rendered in the prepass anymore
- Removed setting shader inclue path via old API, use package shader include paths
- The default value of 'maxSmoothness' for punctual lights has been changed to 0.99
- Modified deferred compute and vert/frag shaders for first steps towards stereo support
- Moved material specific Shader Graph files into corresponding material folders.
- Hide environment lighting settings when enabling HDRP (Settings are control from sceneSettings)
- Update all shader includes to use absolute path (allow users to create material in their Asset folder)
- Done a reorganization of the files (Move ShaderPass to RenderPipeline folder, Move all shadow related files to Lighting/Shadow and others)
- Improved performance and quality of Screen Space Shadows

## [3.3.0-preview] - 2018-01-01

### Added
- Added an error message to say to use Metal or Vulkan when trying to use OpenGL API
- Added a new Fabric shader model that supports Silk and Cotton/Wool
- Added a new HDRP Lighting Debug mode to visualize Light Volumes for Point, Spot, Line, Rectangular and Reflection Probes
- Add support for reflection probe light layers
- Improve quality of anisotropic on IBL

### Fixed
- Fix an issue where the screen where darken when rendering camera preview
- Fix display correct target platform when showing message to inform user that a platform is not supported
- Remove workaround for metal and vulkan in normal buffer encoding/decoding
- Fixed an issue with color picker not working in forward
- Fixed an issue where reseting HDLight do not reset all of its parameters
- Fixed shader compile warning in DebugLightVolumes.shader

### Changed
- Changed default reflection probe to be 256x256x6 and array size to be 64
- Removed dependence on the NdotL for thickness evaluation for translucency (based on artist's input)
- Increased the precision when comparing Planar or HD reflection probe volumes
- Remove various GC alloc in C#. Slightly better performance

## [3.2.0-preview] - 2018-01-01

### Added
- Added a luminance meter in the debug menu
- Added support of Light, reflection probe, emissive material, volume settings related to lighting to Lighting explorer
- Added support for 16bit shadows

### Fixed
- Fix issue with package upgrading (HDRP resources asset is now versionned to worarkound package manager limitation)
- Fix HDReflectionProbe offset displayed in gizmo different than what is affected.
- Fix decals getting into a state where they could not be removed or disabled.
- Fix lux meter mode - The lux meter isn't affected by the sky anymore
- Fix area light size reset when multi-selected
- Fix filter pass number in HDUtils.BlitQuad
- Fix Lux meter mode that was applying SSS
- Fix planar reflections that were not working with tile/cluster (olbique matrix)
- Fix debug menu at runtime not working after nested prefab PR come to trunk
- Fix scrolling issue in density volume

### Changed
- Shader code refactor: Split MaterialUtilities file in two parts BuiltinUtilities (independent of FragInputs) and MaterialUtilities (Dependent of FragInputs)
- Change screen space shadow rendertarget format from ARGB32 to RG16

## [3.1.0-preview] - 2018-01-01

### Added
- Decal now support per channel selection mask. There is now two mode. One with BaseColor, Normal and Smoothness and another one more expensive with BaseColor, Normal, Smoothness, Metal and AO. Control is on HDRP Asset. This may require to launch an update script for old scene: 'Edit/Render Pipeline/Single step upgrade script/Upgrade all DecalMaterial MaskBlendMode'.
- Decal now supports depth bias for decal mesh, to prevent z-fighting
- Decal material now supports draw order for decal projectors
- Added LightLayers support (Base on mask from renderers name RenderingLayers and mask from light name LightLayers - if they match, the light apply) - cost an extra GBuffer in deferred (more bandwidth)
- When LightLayers is enabled, the AmbientOclusion is store in the GBuffer in deferred path allowing to avoid double occlusion with SSAO. In forward the double occlusion is now always avoided.
- Added the possibility to add an override transform on the camera for volume interpolation
- Added desired lux intensity and auto multiplier for HDRI sky
- Added an option to disable light by type in the debug menu
- Added gradient sky
- Split EmissiveColor and bakeDiffuseLighting in forward avoiding the emissiveColor to be affect by SSAO
- Added a volume to control indirect light intensity
- Added EV 100 intensity unit for area lights
- Added support for RendererPriority on Renderer. This allow to control order of transparent rendering manually. HDRP have now two stage of sorting for transparent in addition to bact to front. Material have a priority then Renderer have a priority.
- Add Coupling of (HD)Camera and HDAdditionalCameraData for reset and remove in inspector contextual menu of Camera
- Add Coupling of (HD)ReflectionProbe and HDAdditionalReflectionData for reset and remove in inspector contextual menu of ReflectoinProbe
- Add macro to forbid unity_ObjectToWorld/unity_WorldToObject to be use as it doesn't handle camera relative rendering
- Add opacity control on contact shadow

### Fixed
- Fixed an issue with PreIntegratedFGD texture being sometimes destroyed and not regenerated causing rendering to break
- PostProcess input buffers are not copied anymore on PC if the viewport size matches the final render target size
- Fixed an issue when manipulating a lot of decals, it was displaying a lot of errors in the inspector
- Fixed capture material with reflection probe
- Refactored Constant Buffers to avoid hitting the maximum number of bound CBs in some cases.
- Fixed the light range affecting the transform scale when changed.
- Snap to grid now works for Decal projector resizing.
- Added a warning for 128x128 cookie texture without mipmaps
- Replace the sampler used for density volumes for correct wrap mode handling

### Changed
- Move Render Pipeline Debug "Windows from Windows->General-> Render Pipeline debug windows" to "Windows from Windows->Analysis-> Render Pipeline debug windows"
- Update detail map formula for smoothness and albedo, goal it to bright and dark perceptually and scale factor is use to control gradient speed
- Refactor the Upgrade material system. Now a material can be update from older version at any time. Call Edit/Render Pipeline/Upgrade all Materials to newer version
- Change name EnableDBuffer to EnableDecals at several place (shader, hdrp asset...), this require a call to Edit/Render Pipeline/Upgrade all Materials to newer version to have up to date material.
- Refactor shader code: BakeLightingData structure have been replace by BuiltinData. Lot of shader code have been remove/change.
- Refactor shader code: All GBuffer are now handled by the deferred material. Mean ShadowMask and LightLayers are control by lit material in lit.hlsl and not outside anymore. Lot of shader code have been remove/change.
- Refactor shader code: Rename GetBakedDiffuseLighting to ModifyBakedDiffuseLighting. This function now handle lighting model for transmission too. Lux meter debug mode is factor outisde.
- Refactor shader code: GetBakedDiffuseLighting is not call anymore in GBuffer or forward pass, including the ConvertSurfaceDataToBSDFData and GetPreLightData, this is done in ModifyBakedDiffuseLighting now
- Refactor shader code: Added a backBakeDiffuseLighting to BuiltinData to handle lighting for transmission
- Refactor shader code: Material must now call InitBuiltinData (Init all to zero + init bakeDiffuseLighting and backBakeDiffuseLighting ) and PostInitBuiltinData

## [3.0.0-preview] - 2018-01-01

### Fixed
- Fixed an issue with distortion that was using previous frame instead of current frame
- Fixed an issue where disabled light where not upgrade correctly to the new physical light unit system introduce in 2.0.5-preview

### Changed
- Update assembly definitions to output assemblies that match Unity naming convention (Unity.*).

## [2.0.5-preview] - 2018-01-01

### Added
- Add option supportDitheringCrossFade on HDRP Asset to allow to remove shader variant during player build if needed
- Add contact shadows for punctual lights (in additional shadow settings), only one light is allowed to cast contact shadows at the same time and so at each frame a dominant light is choosed among all light with contact shadows enabled.
- Add PCSS shadow filter support (from SRP Core)
- Exposed shadow budget parameters in HDRP asset
- Add an option to generate an emissive mesh for area lights (currently rectangle light only). The mesh fits the size, intensity and color of the light.
- Add an option to the HDRP asset to increase the resolution of volumetric lighting.
- Add additional ligth unit support for punctual light (Lumens, Candela) and area lights (Lumens, Luminance)
- Add dedicated Gizmo for the box Influence volume of HDReflectionProbe / PlanarReflectionProbe

### Changed
- Re-enable shadow mask mode in debug view
- SSS and Transmission code have been refactored to be able to share it between various material. Guidelines are in SubsurfaceScattering.hlsl
- Change code in area light with LTC for Lit shader. Magnitude is now take from FGD texture instead of a separate texture
- Improve camera relative rendering: We now apply camera translation on the model matrix, so before the TransformObjectToWorld(). Note: unity_WorldToObject and unity_ObjectToWorld must never be used directly.
- Rename positionWS to positionRWS (Camera relative world position) at a lot of places (mainly in interpolator and FragInputs). In case of custom shader user will be required to update their code.
- Rename positionWS, capturePositionWS, proxyPositionWS, influencePositionWS to positionRWS, capturePositionRWS, proxyPositionRWS, influencePositionRWS (Camera relative world position) in LightDefinition struct.
- Improve the quality of trilinear filtering of density volume textures.
- Improve UI for HDReflectionProbe / PlanarReflectionProbe

### Fixed
- Fixed a shader preprocessor issue when compiling DebugViewMaterialGBuffer.shader against Metal target
- Added a temporary workaround to Lit.hlsl to avoid broken lighting code with Metal/AMD
- Fixed issue when using more than one volume texture mask with density volumes.
- Fixed an error which prevented volumetric lighting from working if no density volumes with 3D textures were present.
- Fix contact shadows applied on transmission
- Fix issue with forward opaque lit shader variant being removed by the shader preprocessor
- Fixed compilation errors on Nintendo Switch (limited XRSetting support).
- Fixed apply range attenuation option on punctual light
- Fixed issue with color temperature not take correctly into account with static lighting
- Don't display fog when diffuse lighting, specular lighting, or lux meter debug mode are enabled.

## [2.0.4-preview] - 2018-01-01

### Fixed
- Fix issue when disabling rough refraction and building a player. Was causing a crash.

## [2.0.3-preview] - 2018-01-01

### Added
- Increased debug color picker limit up to 260k lux

## [2.0.2-preview] - 2018-01-01

### Added
- Add Light -> Planar Reflection Probe command
- Added a false color mode in rendering debug
- Add support for mesh decals
- Add flag to disable projector decals on transparent geometry to save performance and decal texture atlas space
- Add ability to use decal diffuse map as mask only
- Add visualize all shadow masks in lighting debug
- Add export of normal and roughness buffer for forwardOnly and when in supportOnlyForward mode for forward
- Provide a define in lit.hlsl (FORWARD_MATERIAL_READ_FROM_WRITTEN_NORMAL_BUFFER) when output buffer normal is used to read the normal and roughness instead of caclulating it (can save performance, but lower quality due to compression)
- Add color swatch to decal material

### Changed
- Change Render -> Planar Reflection creation to 3D Object -> Mirror
- Change "Enable Reflector" name on SpotLight to "Angle Affect Intensity"
- Change prototype of BSDFData ConvertSurfaceDataToBSDFData(SurfaceData surfaceData) to BSDFData ConvertSurfaceDataToBSDFData(uint2 positionSS, SurfaceData surfaceData)

### Fixed
- Fix issue with StackLit in deferred mode with deferredDirectionalShadow due to GBuffer not being cleared. Gbuffer is still not clear and issue was fix with the new Output of normal buffer.
- Fixed an issue where interpolation volumes were not updated correctly for reflection captures.
- Fixed an exception in Light Loop settings UI

## [2.0.1-preview] - 2018-01-01

### Added
- Add stripper of shader variant when building a player. Save shader compile time.
- Disable per-object culling that was executed in C++ in HD whereas it was not used (Optimization)
- Enable texture streaming debugging (was not working before 2018.2)
- Added Screen Space Reflection with Proxy Projection Model
- Support correctly scene selection for alpha tested object
- Add per light shadow mask mode control (i.e shadow mask distance and shadow mask). It use the option NonLightmappedOnly
- Add geometric filtering to Lit shader (allow to reduce specular aliasing)
- Add shortcut to create DensityVolume and PlanarReflection in hierarchy
- Add a DefaultHDMirrorMaterial material for PlanarReflection
- Added a script to be able to upgrade material to newer version of HDRP
- Removed useless duplication of ForwardError passes.
- Add option to not compile any DEBUG_DISPLAY shader in the player (Faster build) call Support Runtime Debug display

### Changed
- Changed SupportForwardOnly to SupportOnlyForward in render pipeline settings
- Changed versioning variable name in HDAdditionalXXXData from m_version to version
- Create unique name when creating a game object in the rendering menu (i.e Density Volume(2))
- Re-organize various files and folder location to clean the repository
- Change Debug windows name and location. Now located at:  Windows -> General -> Render Pipeline Debug

### Removed
- Removed GlobalLightLoopSettings.maxPlanarReflectionProbes and instead use value of GlobalLightLoopSettings.planarReflectionProbeCacheSize
- Remove EmissiveIntensity parameter and change EmissiveColor to be HDR (Matching Builtin Unity behavior) - Data need to be updated - Launch Edit -> Single Step Upgrade Script -> Upgrade all Materials emissionColor

### Fixed
- Fix issue with LOD transition and instancing
- Fix discrepency between object motion vector and camera motion vector
- Fix issue with spot and dir light gizmo axis not highlighted correctly
- Fix potential crash while register debug windows inputs at startup
- Fix warning when creating Planar reflection
- Fix specular lighting debug mode (was rendering black)
- Allow projector decal with null material to allow to configure decal when HDRP is not set
- Decal atlas texture offset/scale is updated after allocations (used to be before so it was using date from previous frame)

## [0.0.0-preview] - 2018-01-01

### Added
- Configure the VolumetricLightingSystem code path to be on by default
- Trigger a build exception when trying to build an unsupported platform
- Introduce the VolumetricLightingController component, which can (and should) be placed on the camera, and allows one to control the near and the far plane of the V-Buffer (volumetric "froxel" buffer) along with the depth distribution (from logarithmic to linear)
- Add 3D texture support for DensityVolumes
- Add a better mapping of roughness to mipmap for planar reflection
- The VolumetricLightingSystem now uses RTHandles, which allows to save memory by sharing buffers between different cameras (history buffers are not shared), and reduce reallocation frequency by reallocating buffers only if the rendering resolution increases (and suballocating within existing buffers if the rendering resolution decreases)
- Add a Volumetric Dimmer slider to lights to control the intensity of the scattered volumetric lighting
- Add UV tiling and offset support for decals.
- Add mipmapping support for volume 3D mask textures

### Changed
- Default number of planar reflection change from 4 to 2
- Rename _MainDepthTexture to _CameraDepthTexture
- The VolumetricLightingController has been moved to the Interpolation Volume framework and now functions similarly to the VolumetricFog settings
- Update of UI of cookie, CubeCookie, Reflection probe and planar reflection probe to combo box
- Allow enabling/disabling shadows for area lights when they are set to baked.
- Hide applyRangeAttenuation and FadeDistance for directional shadow as they are not used

### Removed
- Remove Resource folder of PreIntegratedFGD and add the resource to RenderPipeline Asset

### Fixed
- Fix ConvertPhysicalLightIntensityToLightIntensity() function used when creating light from script to match HDLightEditor behavior
- Fix numerical issues with the default value of mean free path of volumetric fog
- Fix the bug preventing decals from coexisting with density volumes
- Fix issue with alpha tested geometry using planar/triplanar mapping not render correctly or flickering (due to being wrongly alpha tested in depth prepass)
- Fix meta pass with triplanar (was not handling correctly the normal)
- Fix preview when a planar reflection is present
- Fix Camera preview, it is now a Preview cameraType (was a SceneView)
- Fix handling unknown GPUShadowTypes in the shadow manager.
- Fix area light shapes sent as point lights to the baking backends when they are set to baked.
- Fix unnecessary division by PI for baked area lights.
- Fix line lights sent to the lightmappers. The backends don't support this light type.
- Fix issue with shadow mask framesettings not correctly taken into account when shadow mask is enabled for lighting.
- Fix directional light and shadow mask transition, they are now matching making smooth transition
- Fix banding issues caused by high intensity volumetric lighting
- Fix the debug window being emptied on SRP asset reload
- Fix issue with debug mode not correctly clearing the GBuffer in editor after a resize
- Fix issue with ResetMaterialKeyword not resetting correctly ToggleOff/Roggle Keyword
- Fix issue with motion vector not render correctly if there is no depth prepass in deferred

## [0.0.0-preview] - 2018-01-01

### Added
- Screen Space Refraction projection model (Proxy raycasting, HiZ raymarching)
- Screen Space Refraction settings as volume component
- Added buffered frame history per camera
- Port Global Density Volumes to the Interpolation Volume System.
- Optimize ImportanceSampleLambert() to not require the tangent frame.
- Generalize SampleVBuffer() to handle different sampling and reconstruction methods.
- Improve the quality of volumetric lighting reprojection.
- Optimize Morton Order code in the Subsurface Scattering pass.
- Planar Reflection Probe support roughness (gaussian convolution of captured probe)
- Use an atlas instead of a texture array for cluster transparent decals
- Add a debug view to visualize the decal atlas
- Only store decal textures to atlas if decal is visible, debounce out of memory decal atlas warning.
- Add manipulator gizmo on decal to improve authoring workflow
- Add a minimal StackLit material (work in progress, this version can be used as template to add new material)

### Changed
- EnableShadowMask in FrameSettings (But shadowMaskSupport still disable by default)
- Forced Planar Probe update modes to (Realtime, Every Update, Mirror Camera)
- Screen Space Refraction proxy model uses the proxy of the first environment light (Reflection probe/Planar probe) or the sky
- Moved RTHandle static methods to RTHandles
- Renamed RTHandle to RTHandleSystem.RTHandle
- Move code for PreIntegratedFDG (Lit.shader) into its dedicated folder to be share with other material
- Move code for LTCArea (Lit.shader) into its dedicated folder to be share with other material

### Removed
- Removed Planar Probe mirror plane position and normal fields in inspector, always display mirror plane and normal gizmos

### Fixed
- Fix fog flags in scene view is now taken into account
- Fix sky in preview windows that were disappearing after a load of a new level
- Fix numerical issues in IntersectRayAABB().
- Fix alpha blending of volumetric lighting with transparent objects.
- Fix the near plane of the V-Buffer causing out-of-bounds look-ups in the clustered data structure.
- Depth and color pyramid are properly computed and sampled when the camera renders inside a viewport of a RTHandle.
- Fix decal atlas debug view to work correctly when shadow atlas view is also enabled
- Fix TransparentSSR with non-rendergraph.
- Fix shader compilation warning on SSR compute shader.<|MERGE_RESOLUTION|>--- conflicted
+++ resolved
@@ -9,6 +9,9 @@
 ### Fixed
 - Fixed GC allocations from XR occlusion mesh when using multipass.
 - Fixed XR depth copy when using MSAA.
+
+### Changed
+- Change the source value for the ray tracing frame index iterator from m_FrameCount to the camera frame count (case 1301356).
 
 ## [11.0.0] - 2020-10-21
 
@@ -65,15 +68,11 @@
 - Density Volumes can now take a 3D RenderTexture as mask, the mask can use RGBA format for RGB fog.
 - Decreased the minimal Fog Distance value in the Density Volume to 0.05.
 - Changed the convergence time of ssgi to 16 frames and the preset value
-<<<<<<< HEAD
-- Change the source value for the ray tracing frame index iterator from m_FrameCount to the camera frame count (case 1301356).
-=======
 - Improved robustness of volumetric sampling in path tracing (case 1295187).
 - Changed the name from the Depth Buffer Thickness to Depth Tolerance for SSGI (case 1301352).
 - Changed the clamping approach for RTR and RTGI (in both perf and quality) to improve visual quality.
 - Changed the warning message for ray traced area shadows (case 1303410).
 - Disabled specular occlusion for what we consider medium and larger scale ao > 1.25 with a 25cm falloff interval.
->>>>>>> b9da5fa4
 
 ## [10.3.0] - 2020-12-01
 
