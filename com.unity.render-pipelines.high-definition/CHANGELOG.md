--- conflicted
+++ resolved
@@ -30,15 +30,12 @@
 - Fixed computation of geometric normal in path tracing (case 1293029).
 - Fixed issues with path-traced volumetric scattering (cases 1295222, 1295234).
 - Fixed the default background color for previews to use the original color.
-<<<<<<< HEAD
-=======
 - Fixed an issue with half res ssgi upscale.
 - Fixed Clearcoat on Stacklit or Lit breaks when URP is imported into the project (case 1297806)
 - Fixed timing issues with accumulation motion blur
 - Fixed an issue with the frame count management for the volumetric fog (case 1299251).
 - Fixed an issue with material using distortion from ShaderGraph init after Material creation (case 1294026)
 - Fixed issues with path-traced volumetric scattering (cases 1295222, 1295234).
->>>>>>> f3bd99b5
 
 ### Changed
 - Removed the material pass probe volumes evaluation mode.
@@ -52,11 +49,8 @@
 - Removed the upscale radius from the RTR.
 - Density Volumes can now take a 3D RenderTexture as mask, the mask can use RGBA format for RGB fog.
 - Decreased the minimal Fog Distance value in the Density Volume to 0.05.
-<<<<<<< HEAD
-=======
 - Changed the convergence time of ssgi to 16 frames and the preset value
 - Improved robustness of volumetric sampling in path tracing (case 1295187).
->>>>>>> f3bd99b5
 
 ## [10.3.0] - 2020-12-01
 
