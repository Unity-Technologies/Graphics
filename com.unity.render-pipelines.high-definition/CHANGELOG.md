# Changelog
All notable changes to this package will be documented in this file.

The format is based on [Keep a Changelog](http://keepachangelog.com/en/1.0.0/)
and this project adheres to [Semantic Versioning](http://semver.org/spec/v2.0.0.html).

## [Unreleased]

### Added
- Ray tracing support for VR single-pass
- Added sharpen filter shader parameter and UI for TemporalAA to control image quality instead of hardcoded value
- Added frame settings option for custom post process and custom passes as well as custom color buffer format option.
- Add check in wizard on SRP Batcher enabled.
- Added default implementations of OnPreprocessMaterialDescription for FBX, Obj, Sketchup and 3DS file formats.
- Added custom pass fade radius
- Added after post process injection point for custom passes
- Added basic alpha compositing support - Alpha is available afterpostprocess when using FP16 buffer format.
- Added falloff distance on Reflection Probe and Planar Reflection Probe
- Added Backplate projection from the HDRISky
- Added Shadow Matte in UnlitMasterNode, which only received shadow without lighting
- Added hability to name LightLayers in HDRenderPipelineAsset
- Added a range compression factor for Reflection Probe and Planar Reflection Probe to avoid saturation of colors.
- Added path tracing support for directional, point and spot lights, as well as emission from Lit and Unlit.
- Added non temporal version of SSAO.
- Added more detailed ray tracing stats in the debug window
- Added Disc area light (bake only)
- Added a warning in the material UI to prevent transparent + subsurface-scattering combination.
- Added XR single-pass setting into HDRP asset
- Added a penumbra tint option for lights
- Added support for depth copy with XR SDK
- Added debug setting to Render Pipeline Debug Window to list the active XR views
- Added an option to filter the result of the volumetric lighting (off by default).
- Added a transmission multiplier for directional lights
- Added XR single-pass test mode to Render Pipeline Debug Window
- Added debug setting to Render Pipeline Window to list the active XR views
- Added a new refraction mode for the Lit shader (thin). Which is a box refraction with small thickness values
- Added the code to support Barn Doors for Area Lights based on a shaderconfig option.
- Added HDRPCameraBinder property binder for Visual Effect Graph
- Added "Celestial Body" controls to the Directional Light
- Added new parameters to the Physically Based Sky
- Added Reflections to the DXR Wizard
- Added the possibility to have ray traced colored and semi-transparent shadows on directional lights.
- Added a check in the custom post process template to throw an error if the default shader is not found.
- Exposed the debug overlay ratio in the debug menu.
- Added a separate frame settings for tonemapping alongside color grading.
- Added the receive fog option in the material UI for ShaderGraphs.
- Added a public virtual bool in the custom post processes API to specify if a post processes should be executed in the scene view.
- Added a menu option that checks scene issues with ray tracing. Also removed the previously existing warning at runtime.
- Added Contrast Adaptive Sharpen (CAS) Upscaling effect.
- Added APIs to update probe settings at runtime.
- Added documentation for the rayTracingSupported method in HDRP
- Added user-selectable format for the post processing passes.
- Added support for alpha channel in some post-processing passes (DoF, TAA, Uber).
- Added warnings in FrameSettings inspector when using DXR and atempting to use Asynchronous Execution.
- Exposed Stencil bits that can be used by the user.
- Added history rejection based on velocity of intersected objects for directional, point and spot lights.
- Added a affectsVolumetric field to the HDAdditionalLightData API to know if light affects volumetric fog.
- Add OS and Hardware check in the Wizard fixes for DXR.
- Added option to exclude camera motion from motion blur.
- Added semi-transparent shadows for point and spot lights.
- Added support for semi-transparent shadow for unlit shader and unlit shader graph.
- Added the alpha clip enabled toggle to the material UI for all HDRP shader graphs.
- Added Material Samples to explain how to use the lit shader features
- Added an initial implementation of ray traced sub surface scattering
- Added AssetPostprocessors and Shadergraphs to handle Arnold Standard Surface and 3DsMax Physical material import from FBX.
- Added support for Smoothness Fade start work when enabling ray traced reflections.
- Added Contact shadow, Micro shadows and Screen space refraction API documentation.
- Added script documentation for SSR, SSAO (ray tracing), GI, Light Cluster, RayTracingSettings, Ray Counters, etc.
- Added path tracing support for refraction and internal reflections.
- Added support for Thin Refraction Model and Lit's Clear Coat in Path Tracing.
- Added the Tint parameter to Sky Colored Fog.
- Added of Screen Space Reflections for Transparent materials
- Added a fallback for ray traced area light shadows in case the material is forward or the lit mode is forward.
- Added a new debug mode for light layers.
- Added an "enable" toggle to the SSR volume component.
- Added support for anisotropic specular lobes in path tracing.
- Added support for alpha clipping in path tracing.
- Added support for light cookies in path tracing.
- Added support for transparent shadows in path tracing.
- Added support for iridescence in path tracing.
- Added support for background color in path tracing.
- Added a path tracing test to the test suite.
- Added a warning and workaround instructions that appear when you enable XR single-pass after the first frame with the XR SDK.
- Added the exposure sliders to the planar reflection probe preview
- Added support for subsurface scattering in path tracing.
- Added a new mode that improves the filtering of ray traced shadows (directional, point and spot) based on the distance to the occluder.
- Added support of cookie baking and add support on Disc light.
- Added support for fog attenuation in path tracing.
- Added a new debug panel for volumes
- Added XR setting to control camera jitter for temporal effects
- Added an error message in the DrawRenderers custom pass when rendering opaque objects with an HDRP asset in DeferredOnly mode.
- Added API to enable proper recording of path traced scenes (with the Unity recorder or other tools).
- Added support for fog in Recursive rendering, ray traced reflections and ray traced indirect diffuse.
- Added an alpha blend option for recursive rendering
- Added support for stack lit for ray tracing effects.
- Added support for hair for ray tracing effects.
- Added support for alpha to coverage for HDRP shaders and shader graph
- Added support for Quality Levels to Subsurface Scattering.
- Added option to disable XR rendering on the camera settings.
- Added support for specular AA from geometric curvature in AxF
- Added support for baked AO (no input for now) in AxF
- Added an info box to warn about depth test artifacts when rendering object twice in custom passes with MSAA.
- Added a frame setting for alpha to mask.
- Added support for custom passes in the AOV API
- Added Light decomposition lighting debugging modes and support in AOV
- Added exposure compensation to Fixed exposure mode
- Added support for rasterized area light shadows in StackLit
- Added support for texture-weighted automatic exposure
- Added support for POM for emissive map
- Added alpha channel support in motion blur pass.
- Added the HDRP Compositor Tool (in Preview).
- Added a ray tracing mode option in the HDRP asset that allows to override and shader stripping.
- Added support for arbitrary resolution scaling of Volumetric Lighting to the Fog volume component.
- Added range attenuation for box-shaped spotlights.
- Added scenes for hair and fabric and decals with material samples
- Added fabric materials and textures
- Added information for fabric materials in fabric scene
- Added a DisplayInfo attribute to specify a name override and a display order for Volume Component fields (used only in default inspector for now).
- Added Min distance to contact shadows.
- Added support for Depth of Field in path tracing (by sampling the lens aperture).
- Added an API in HDRP to override the camera within the rendering of a frame (mainly for custom pass).
- Added a function (HDRenderPipeline.ResetRTHandleReferenceSize) to reset the reference size of RTHandle systems.
<<<<<<< HEAD
- Implemented ray traced reflections for transparent objects.
- Add a new parameter to control reflections in recursive rendering.
=======
- Added support for AxF measurements importing into texture resources tilings.
- Added Layer parameter on Area Light to modify Layer of generated Emissive Mesh
>>>>>>> e7c6276b

### Fixed
- Fix when rescale probe all direction below zero (1219246)
- Update documentation of HDRISky-Backplate, precise how to have Ambient Occlusion on the Backplate
- Sorting, undo, labels, layout in the Lighting Explorer.
- Fixed sky settings and materials in Shader Graph Samples package
- Fix/workaround a probable graphics driver bug in the GTAO shader.
- Fixed Hair and PBR shader graphs double sided modes
- Fixed an issue where updating an HDRP asset in the Quality setting panel would not recreate the pipeline.
- Fixed issue with point lights being considered even when occupying less than a pixel on screen (case 1183196)
- Fix a potential NaN source with iridescence (case 1183216)
- Fixed issue of spotlight breaking when minimizing the cone angle via the gizmo (case 1178279)
- Fixed issue that caused decals not to modify the roughness in the normal buffer, causing SSR to not behave correctly (case 1178336)
- Fixed lit transparent refraction with XR single-pass rendering
- Removed extra jitter for TemporalAA in VR
- Fixed ShaderGraph time in main preview
- Fixed issue on some UI elements in HDRP asset not expanding when clicking the arrow (case 1178369)
- Fixed alpha blending in custom post process
- Fixed the modification of the _AlphaCutoff property in the material UI when exposed with a ShaderGraph parameter.
- Fixed HDRP test `1218_Lit_DiffusionProfiles` on Vulkan.
- Fixed an issue where building a player in non-dev mode would generate render target error logs every frame
- Fixed crash when upgrading version of HDRP
- Fixed rendering issues with material previews
- Fixed NPE when using light module in Shuriken particle systems (1173348).
- Refresh cached shadow on editor changes
- Fixed light supported units caching (1182266)
- Fixed an issue where SSAO (that needs temporal reprojection) was still being rendered when Motion Vectors were not available (case 1184998)
- Fixed a nullref when modifying the height parameters inside the layered lit shader UI.
- Fixed Decal gizmo that become white after exiting play mode
- Fixed Decal pivot position to behave like a spotlight
- Fixed an issue where using the LightingOverrideMask would break sky reflection for regular cameras
- Fix DebugMenu FrameSettingsHistory persistency on close
- Fix DensityVolume, ReflectionProbe aned PlanarReflectionProbe advancedControl display
- Fix DXR scene serialization in wizard
- Fixed an issue where Previews would reallocate History Buffers every frame
- Fixed the SetLightLayer function in HDAdditionalLightData setting the wrong light layer
- Fix error first time a preview is created for planar
- Fixed an issue where SSR would use an incorrect roughness value on ForwardOnly (StackLit, AxF, Fabric, etc.) materials when the pipeline is configured to also allow deferred Lit.
- Fixed issues with light explorer (cases 1183468, 1183269)
- Fix dot colors in LayeredLit material inspector
- Fix undo not resetting all value when undoing the material affectation in LayerLit material
- Fix for issue that caused gizmos to render in render textures (case 1174395)
- Fixed the light emissive mesh not updated when the light was disabled/enabled
- Fixed light and shadow layer sync when setting the HDAdditionalLightData.lightlayersMask property
- Fixed a nullref when a custom post process component that was in the HDRP PP list is removed from the project
- Fixed issue that prevented decals from modifying specular occlusion (case 1178272).
- Fixed exposure of volumetric reprojection
- Fixed multi selection support for Scalable Settings in lights
- Fixed font shaders in test projects for VR by using a Shader Graph version
- Fixed refresh of baked cubemap by incrementing updateCount at the end of the bake (case 1158677).
- Fixed issue with rectangular area light when seen from the back
- Fixed decals not affecting lightmap/lightprobe
- Fixed zBufferParams with XR single-pass rendering
- Fixed moving objects not rendered in custom passes
- Fixed abstract classes listed in the + menu of the custom pass list
- Fixed custom pass that was rendered in previews
- Fixed precision error in zero value normals when applying decals (case 1181639)
- Fixed issue that triggered No Scene Lighting view in game view as well (case 1156102)
- Assign default volume profile when creating a new HDRP Asset
- Fixed fov to 0 in planar probe breaking the projection matrix (case 1182014)
- Fixed bugs with shadow caching
- Reassign the same camera for a realtime probe face render request to have appropriate history buffer during realtime probe rendering.
- Fixed issue causing wrong shading when normal map mode is Object space, no normal map is set, but a detail map is present (case 1143352)
- Fixed issue with decal and htile optimization
- Fixed TerrainLit shader compilation error regarding `_Control0_TexelSize` redefinition (case 1178480).
- Fixed warning about duplicate HDRuntimeReflectionSystem when configuring play mode without domain reload.
- Fixed an editor crash when multiple decal projectors were selected and some had null material
- Added all relevant fix actions to FixAll button in Wizard
- Moved FixAll button on top of the Wizard
- Fixed an issue where fog color was not pre-exposed correctly
- Fix priority order when custom passes are overlapping
- Fix cleanup not called when the custom pass GameObject is destroyed
- Replaced most instances of GraphicsSettings.renderPipelineAsset by GraphicsSettings.currentRenderPipeline. This should fix some parameters not working on Quality Settings overrides.
- Fixed an issue with Realtime GI not working on upgraded projects.
- Fixed issue with screen space shadows fallback texture was not set as a texture array.
- Fixed Pyramid Lights bounding box
- Fixed terrain heightmap default/null values and epsilons
- Fixed custom post-processing effects breaking when an abstract class inherited from `CustomPostProcessVolumeComponent`
- Fixed XR single-pass rendering in Editor by using ShaderConfig.s_XrMaxViews to allocate matrix array
- Multiple different skies rendered at the same time by different cameras are now handled correctly without flickering
- Fixed flickering issue happening when different volumes have shadow settings and multiple cameras are present.
- Fixed issue causing planar probes to disappear if there is no light in the scene.
- Fixed a number of issues with the prefab isolation mode (Volumes leaking from the main scene and reflection not working properly)
- Fixed an issue with fog volume component upgrade not working properly
- Fixed Spot light Pyramid Shape has shadow artifacts on aspect ratio values lower than 1
- Fixed issue with AO upsampling in XR
- Fixed camera without HDAdditionalCameraData component not rendering
- Removed the macro ENABLE_RAYTRACING for most of the ray tracing code
- Fixed prefab containing camera reloading in loop while selected in the Project view
- Fixed issue causing NaN wheh the Z scale of an object is set to 0.
- Fixed DXR shader passes attempting to render before pipeline loaded
- Fixed black ambient sky issue when importing a project after deleting Library.
- Fixed issue when upgrading a Standard transparent material (case 1186874)
- Fixed area light cookies not working properly with stack lit
- Fixed material render queue not updated when the shader is changed in the material inspector.
- Fixed a number of issues with full screen debug modes not reseting correctly when setting another mutually exclusive mode
- Fixed compile errors for platforms with no VR support
- Fixed an issue with volumetrics and RTHandle scaling (case 1155236)
- Fixed an issue where sky lighting might be updated uselessly
- Fixed issue preventing to allow setting decal material to none (case 1196129)
- Fixed XR multi-pass decals rendering
- Fixed several fields on Light Inspector that not supported Prefab overrides
- Fixed EOL for some files
- Fixed scene view rendering with volumetrics and XR enabled
- Fixed decals to work with multiple cameras
- Fixed optional clear of GBuffer (Was always on)
- Fixed render target clears with XR single-pass rendering
- Fixed HDRP samples file hierarchy
- Fixed Light units not matching light type
- Fixed QualitySettings panel not displaying HDRP Asset
- Fixed black reflection probes the first time loading a project
- Fixed y-flip in scene view with XR SDK
- Fixed Decal projectors do not immediately respond when parent object layer mask is changed in editor.
- Fixed y-flip in scene view with XR SDK
- Fixed a number of issues with Material Quality setting
- Fixed the transparent Cull Mode option in HD unlit master node settings only visible if double sided is ticked.
- Fixed an issue causing shadowed areas by contact shadows at the edge of far clip plane if contact shadow length is very close to far clip plane.
- Fixed editing a scalable settings will edit all loaded asset in memory instead of targetted asset.
- Fixed Planar reflection default viewer FOV
- Fixed flickering issues when moving the mouse in the editor with ray tracing on.
- Fixed the ShaderGraph main preview being black after switching to SSS in the master node settings
- Fixed custom fullscreen passes in VR
- Fixed camera culling masks not taken in account in custom pass volumes
- Fixed object not drawn in custom pass when using a DrawRenderers with an HDRP shader in a build.
- Fixed injection points for Custom Passes (AfterDepthAndNormal and BeforePreRefraction were missing)
- Fixed a enum to choose shader tags used for drawing objects (DepthPrepass or Forward) when there is no override material.
- Fixed lit objects in the BeforePreRefraction, BeforeTransparent and BeforePostProcess.
- Fixed the None option when binding custom pass render targets to allow binding only depth or color.
- Fixed custom pass buffers allocation so they are not allocated if they're not used.
- Fixed the Custom Pass entry in the volume create asset menu items.
- Fixed Prefab Overrides workflow on Camera.
- Fixed alignment issue in Preset for Camera.
- Fixed alignment issue in Physical part for Camera.
- Fixed FrameSettings multi-edition.
- Fixed a bug happening when denoising multiple ray traced light shadows
- Fixed minor naming issues in ShaderGraph settings
- VFX: Removed z-fight glitches that could appear when using deferred depth prepass and lit quad primitives
- VFX: Preserve specular option for lit outputs (matches HDRP lit shader)
- Fixed an issue with Metal Shader Compiler and GTAO shader for metal
- Fixed resources load issue while upgrading HDRP package.
- Fix LOD fade mask by accounting for field of view
- Fixed spot light missing from ray tracing indirect effects.
- Fixed a UI bug in the diffusion profile list after fixing them from the wizard.
- Fixed the hash collision when creating new diffusion profile assets.
- Fixed a light leaking issue with box light casting shadows (case 1184475)
- Fixed Cookie texture type in the cookie slot of lights (Now displays a warning because it is not supported).
- Fixed a nullref that happens when using the Shuriken particle light module
- Fixed alignment in Wizard
- Fixed text overflow in Wizard's helpbox
- Fixed Wizard button fix all that was not automatically grab all required fixes
- Fixed VR tab for MacOS in Wizard
- Fixed local config package workflow in Wizard
- Fixed issue with contact shadows shifting when MSAA is enabled.
- Fixed EV100 in the PBR sky
- Fixed an issue In URP where sometime the camera is not passed to the volume system and causes a null ref exception (case 1199388)
- Fixed nullref when releasing HDRP with custom pass disabled
- Fixed performance issue derived from copying stencil buffer.
- Fixed an editor freeze when importing a diffusion profile asset from a unity package.
- Fixed an exception when trying to reload a builtin resource.
- Fixed the light type intensity unit reset when switching the light type.
- Fixed compilation error related to define guards and CreateLayoutFromXrSdk()
- Fixed documentation link on CustomPassVolume.
- Fixed player build when HDRP is in the project but not assigned in the graphic settings.
- Fixed an issue where ambient probe would be black for the first face of a baked reflection probe
- VFX: Fixed Missing Reference to Visual Effect Graph Runtime Assembly
- Fixed an issue where rendering done by users in EndCameraRendering would be executed before the main render loop.
- Fixed Prefab Override in main scope of Volume.
- Fixed alignment issue in Presset of main scope of Volume.
- Fixed persistence of ShowChromeGizmo and moved it to toolbar for coherency in ReflectionProbe and PlanarReflectionProbe.
- Fixed Alignement issue in ReflectionProbe and PlanarReflectionProbe.
- Fixed Prefab override workflow issue in ReflectionProbe and PlanarReflectionProbe.
- Fixed empty MoreOptions and moved AdvancedManipulation in a dedicated location for coherency in ReflectionProbe and PlanarReflectionProbe.
- Fixed Prefab override workflow issue in DensityVolume.
- Fixed empty MoreOptions and moved AdvancedManipulation in a dedicated location for coherency in DensityVolume.
- Fix light limit counts specified on the HDRP asset
- Fixed Quality Settings for SSR, Contact Shadows and Ambient Occlusion volume components
- Fixed decalui deriving from hdshaderui instead of just shaderui
- Use DelayedIntField instead of IntField for scalable settings
- Fixed init of debug for FrameSettingsHistory on SceneView camera
- Added a fix script to handle the warning 'referenced script in (GameObject 'SceneIDMap') is missing'
- Fix Wizard load when none selected for RenderPipelineAsset
- Fixed TerrainLitGUI when per-pixel normal property is not present.
- Fixed rendering errors when enabling debug modes with custom passes
- Fix an issue that made PCSS dependent on Atlas resolution (not shadow map res)
- Fixing a bug whith histories when n>4 for ray traced shadows
- Fixing wrong behavior in ray traced shadows for mesh renderers if their cast shadow is shadow only or double sided
- Only tracing rays for shadow if the point is inside the code for spotlight shadows
- Only tracing rays if the point is inside the range for point lights
- Fixing ghosting issues when the screen space shadow  indexes change for a light with ray traced shadows
- Fixed an issue with stencil management and Xbox One build that caused corrupted output in deferred mode.
- Fixed a mismatch in behavior between the culling of shadow maps and ray traced point and spot light shadows
- Fixed recursive ray tracing not working anymore after intermediate buffer refactor.
- Fixed ray traced shadow denoising not working (history rejected all the time).
- Fixed shader warning on xbox one
- Fixed cookies not working for spot lights in ray traced reflections, ray traced GI and recursive rendering
- Fixed an inverted handling of CoatSmoothness for SSR in StackLit.
- Fixed missing distortion inputs in Lit and Unlit material UI.
- Fixed issue that propagated NaNs across multiple frames through the exposure texture.
- Fixed issue with Exclude from TAA stencil ignored.
- Fixed ray traced reflection exposure issue.
- Fixed issue with TAA history not initialising corretly scale factor for first frame
- Fixed issue with stencil test of material classification not using the correct Mask (causing false positive and bad performance with forward material in deferred)
- Fixed issue with History not reset when chaning antialiasing mode on camera
- Fixed issue with volumetric data not being initialized if default settings have volumetric and reprojection off.
- Fixed ray tracing reflection denoiser not applied in tier 1
- Fixed the vibility of ray tracing related methods.
- Fixed the diffusion profile list not saved when clicking the fix button in the material UI.
- Fixed crash when pushing bounce count higher than 1 for ray traced GI or reflections
- Fixed PCSS softness scale so that it better match ray traced reference for punctual lights.
- Fixed exposure management for the path tracer
- Fixed AxF material UI containing two advanced options settings.
- Fixed an issue where cached sky contexts were being destroyed wrongly, breaking lighting in the LookDev
- Fixed issue that clamped PCSS softness too early and not after distance scale.
- Fixed fog affect transparent on HD unlit master node
- Fixed custom post processes re-ordering not saved.
- Fixed NPE when using scalable settings
- Fixed an issue where PBR sky precomputation was reset incorrectly in some cases causing bad performance.
- Fixed a bug due to depth history begin overriden too soon
- Fixed CustomPassSampleCameraColor scale issue when called from Before Transparent injection point.
- Fixed corruption of AO in baked probes.
- Fixed issue with upgrade of projects that still had Very High as shadow filtering quality.
- Fixed issue that caused Distortion UI to appear in Lit.
- Fixed several issues with decal duplicating when editing them.
- Fixed initialization of volumetric buffer params (1204159)
- Fixed an issue where frame count was incorrectly reset for the game view, causing temporal processes to fail.
- Fixed Culling group was not disposed error.
- Fixed issues on some GPU that do not support gathers on integer textures.
- Fixed an issue with ambient probe not being initialized for the first frame after a domain reload for volumetric fog.
- Fixed the scene visibility of decal projectors and density volumes
- Fixed a leak in sky manager.
- Fixed an issue where entering playmode while the light editor is opened would produce null reference exceptions.
- Fixed the debug overlay overlapping the debug menu at runtime.
- Fixed an issue with the framecount when changing scene.
- Fixed errors that occurred when using invalid near and far clip plane values for planar reflections.
- Fixed issue with motion blur sample weighting function.
- Fixed motion vectors in MSAA.
- Fixed sun flare blending (case 1205862).
- Fixed a lot of issues related to ray traced screen space shadows.
- Fixed memory leak caused by apply distortion material not being disposed.
- Fixed Reflection probe incorrectly culled when moving its parent (case 1207660)
- Fixed a nullref when upgrading the Fog volume components while the volume is opened in the inspector.
- Fix issues where decals on PS4 would not correctly write out the tile mask causing bits of the decal to go missing.
- Use appropriate label width and text content so the label is completely visible
- Fixed an issue where final post process pass would not output the default alpha value of 1.0 when using 11_11_10 color buffer format.
- Fixed SSR issue after the MSAA Motion Vector fix.
- Fixed an issue with PCSS on directional light if punctual shadow atlas was not allocated.
- Fixed an issue where shadow resolution would be wrong on the first face of a baked reflection probe.
- Fixed issue with PCSS softness being incorrect for cascades different than the first one.
- Fixed custom post process not rendering when using multiple HDRP asset in quality settings
- Fixed probe gizmo missing id (case 1208975)
- Fixed a warning in raytracingshadowfilter.compute
- Fixed issue with AO breaking with small near plane values.
- Fixed custom post process Cleanup function not called in some cases.
- Fixed shader warning in AO code.
- Fixed a warning in simpledenoiser.compute
- Fixed tube and rectangle light culling to use their shape instead of their range as a bounding box.
- Fixed caused by using gather on a UINT texture in motion blur.
- Fix issue with ambient occlusion breaking when dynamic resolution is active.
- Fixed some possible NaN causes in Depth of Field.
- Fixed Custom Pass nullref due to the new Profiling Sample API changes
- Fixed the black/grey screen issue on after post process Custom Passes in non dev builds.
- Fixed particle lights.
- Improved behavior of lights and probe going over the HDRP asset limits.
- Fixed issue triggered when last punctual light is disabled and more than one camera is used.
- Fixed Custom Pass nullref due to the new Profiling Sample API changes
- Fixed the black/grey screen issue on after post process Custom Passes in non dev builds.
- Fixed XR rendering locked to vsync of main display with Standalone Player.
- Fixed custom pass cleanup not called at the right time when using multiple volumes.
- Fixed an issue on metal with edge of decal having artifact by delaying discard of fragments during decal projection
- Fixed various shader warning
- Fixing unnecessary memory allocations in the ray tracing cluster build
- Fixed duplicate column labels in LightEditor's light tab
- Fixed white and dark flashes on scenes with very high or very low exposure when Automatic Exposure is being used.
- Fixed an issue where passing a null ProfilingSampler would cause a null ref exception.
- Fixed memory leak in Sky when in matcap mode.
- Fixed compilation issues on platform that don't support VR.
- Fixed migration code called when we create a new HDRP asset.
- Fixed RemoveComponent on Camera contextual menu to not remove Camera while a component depend on it.
- Fixed an issue where ambient occlusion and screen space reflections editors would generate null ref exceptions when HDRP was not set as the current pipeline.
- Fixed a null reference exception in the probe UI when no HDRP asset is present.
- Fixed the outline example in the doc (sampling range was dependent on screen resolution)
- Fixed a null reference exception in the HDRI Sky editor when no HDRP asset is present.
- Fixed an issue where Decal Projectors created from script where rotated around the X axis by 90°.
- Fixed frustum used to compute Density Volumes visibility when projection matrix is oblique.
- Fixed a null reference exception in Path Tracing, Recursive Rendering and raytraced Global Illumination editors when no HDRP asset is present.
- Fix for NaNs on certain geometry with Lit shader -- [case 1210058](https://fogbugz.unity3d.com/f/cases/1210058/)
- Fixed an issue where ambient occlusion and screen space reflections editors would generate null ref exceptions when HDRP was not set as the current pipeline.
- Fixed a null reference exception in the probe UI when no HDRP asset is present.
- Fixed the outline example in the doc (sampling range was dependent on screen resolution)
- Fixed a null reference exception in the HDRI Sky editor when no HDRP asset is present.
- Fixed an issue where materials newly created from the contextual menu would have an invalid state, causing various problems until it was edited.
- Fixed transparent material created with ZWrite enabled (now it is disabled by default for new transparent materials)
- Fixed mouseover on Move and Rotate tool while DecalProjector is selected.
- Fixed wrong stencil state on some of the pixel shader versions of deferred shader.
- Fixed an issue where creating decals at runtime could cause a null reference exception.
- Fixed issue that displayed material migration dialog on the creation of new project.
- Fixed various issues with time and animated materials (cases 1210068, 1210064).
- Updated light explorer with latest changes to the Fog and fixed issues when no visual environment was present.
- Fixed not handleling properly the recieve SSR feature with ray traced reflections
- Shadow Atlas is no longer allocated for area lights when they are disabled in the shader config file.
- Avoid MRT Clear on PS4 as it is not implemented yet.
- Fixed runtime debug menu BitField control.
- Fixed the radius value used for ray traced directional light.
- Fixed compilation issues with the layered lit in ray tracing shaders.
- Fixed XR autotests viewport size rounding
- Fixed mip map slider knob displayed when cubemap have no mipmap
- Remove unnecessary skip of material upgrade dialog box.
- Fixed the profiling sample mismatch errors when enabling the profiler in play mode
- Fixed issue that caused NaNs in reflection probes on consoles.
- Fixed adjusting positive axis of Blend Distance slides the negative axis in the density volume component.
- Fixed the blend of reflections based on the weight.
- Fixed fallback for ray traced reflections when denoising is enabled.
- Fixed error spam issue with terrain detail terrainDetailUnsupported (cases 1211848)
- Fixed hardware dynamic resolution causing cropping/scaling issues in scene view (case 1158661)
- Fixed Wizard check order for `Hardware and OS` and `Direct3D12`
- Fix AO issue turning black when Far/Near plane distance is big.
- Fixed issue when opening lookdev and the lookdev volume have not been assigned yet.
- Improved memory usage of the sky system.
- Updated label in HDRP quality preference settings (case 1215100)
- Fixed Decal Projector gizmo not undoing properly (case 1216629)
- Fix a leak in the denoising of ray traced reflections.
- Fixed Alignment issue in Light Preset
- Fixed Environment Header in LightingWindow
- Fixed an issue where hair shader could write garbage in the diffuse lighting buffer, causing NaNs.
- Fixed an exposure issue with ray traced sub-surface scattering.
- Fixed runtime debug menu light hierarchy None not doing anything.
- Fixed the broken ShaderGraph preview when creating a new Lit graph.
- Fix indentation issue in preset of LayeredLit material.
- Fixed minor issues with cubemap preview in the inspector.
- Fixed wrong build error message when building for android on mac.
- Fixed an issue related to denoising ray trace area shadows.
- Fixed wrong build error message when building for android on mac.
- Fixed Wizard persistency of Direct3D12 change on domain reload.
- Fixed Wizard persistency of FixAll on domain reload.
- Fixed Wizard behaviour on domain reload.
- Fixed a potential source of NaN in planar reflection probe atlas.
- Fixed an issue with MipRatio debug mode showing _DebugMatCapTexture not being set.
- Fixed missing initialization of input params in Blit for VR.
- Fix Inf source in LTC for area lights.
- Fix issue with AO being misaligned when multiple view are visible.
- Fix issue that caused the clamp of camera rotation motion for motion blur to be ineffective.
- Fixed issue with AssetPostprocessors dependencies causing models to be imported twice when upgrading the package version.
- Fixed culling of lights with XR SDK
- Fixed memory stomp in shadow caching code, leading to overflow of Shadow request array and runtime errors.
- Fixed an issue related to transparent objects reading the ray traced indirect diffuse buffer
- Fixed an issue with filtering ray traced area lights when the intensity is high or there is an exposure.
- Fixed ill-formed include path in Depth Of Field shader.
- Fixed shader graph and ray tracing after the shader target PR.
- Fixed a bug in semi-transparent shadows (object further than the light casting shadows)
- Fix state enabled of default volume profile when in package.
- Fixed removal of MeshRenderer and MeshFilter on adding Light component.
- Fixed Ray Traced SubSurface Scattering not working with ray traced area lights
- Fixed Ray Traced SubSurface Scattering not working in forward mode.
- Fixed a bug in debug light volumes.
- Fixed a bug related to ray traced area light shadow history.
- Fixed an issue where fog sky color mode could sample NaNs in the sky cubemap.
- Fixed a leak in the PBR sky renderer.
- Added a tooltip to the Ambient Mode parameter in the Visual Envionment volume component.
- Static lighting sky now takes the default volume into account (this fixes discrepancies between baked and realtime lighting).
- Fixed a leak in the sky system.
- Removed MSAA Buffers allocation when lit shader mode is set to "deferred only".
- Fixed invalid cast for realtime reflection probes (case 1220504)
- Fixed invalid game view rendering when disabling all cameras in the scene (case 1105163)
- Hide reflection probes in the renderer components.
- Fixed infinite reload loop while displaying Light's Shadow's Link Light Layer in Inspector of Prefab Asset.
- Fixed the culling was not disposed error in build log.
- Fixed the cookie atlas size and planar atlas size being too big after an upgrade of the HDRP asset.
- Fixed transparent SSR for shader graph.
- Fixed an issue with emissive light meshes not being in the RAS.
- Fixed DXR player build
- Fixed the HDRP asset migration code not being called after an upgrade of the package
- Fixed draw renderers custom pass out of bound exception
- Fixed the PBR shader rendering in deferred
- Fixed some typos in debug menu (case 1224594)
- Fixed ray traced point and spot lights shadows not rejecting istory when semi-transparent or colored.
- Fixed a warning due to StaticLightingSky when reloading domain in some cases.
- Fixed the MaxLightCount being displayed when the light volume debug menu is on ColorAndEdge.
- Fixed issue with unclear naming of debug menu for decals.
- Fixed z-fighting in scene view when scene lighting is off (case 1203927)
- Fixed issue that prevented cubemap thumbnails from rendering.
- Fixed ray tracing with VR single-pass
- Fix an exception in ray tracing that happens if two LOD levels are using the same mesh renderer.
- Fixed error in the console when switching shader to decal in the material UI.
- Fixed an issue with refraction model and ray traced recursive rendering (case 1198578).
- Fixed an issue where a dynamic sky changing any frame may not update the ambient probe.
- Fixed cubemap thumbnail generation at project load time.
- Fixed cubemap thumbnail generation at project load time. 
- Fixed XR culling with multiple cameras
- Fixed XR single-pass with Mock HMD plugin
- Fixed sRGB mismatch with XR SDK
- Fixed an issue where default volume would not update when switching profile.
- Fixed issue with uncached reflection probe cameras reseting the debug mode (case 1224601) 
- Fixed an issue where AO override would not override specular occlusion.
- Fixed an issue where Volume inspector might not refresh correctly in some cases.
- Fixed render texture with XR
- Fixed issue with resources being accessed before initialization process has been performed completely. 
- Half fixed shuriken particle light that cast shadows (only the first one will be correct)
- Fixed issue with atmospheric fog turning black if a planar reflection probe is placed below ground level. (case 1226588)
- Fixed custom pass GC alloc issue in CustomPassVolume.GetActiveVolumes().
- Fixed a bug where instanced shadergraph shaders wouldn't compile on PS4.
- Fixed an issue related to the envlightdatasrt not being bound in recursive rendering.
- Fixed shadow cascade tooltip when using the metric mode (case 1229232)
- Fixed how the area light influence volume is computed to match rasterization.
- Focus on Decal uses the extends of the projectors
- Fixed usage of light size data that are not available at runtime.
- Fixed the depth buffer copy made before custom pass after opaque and normal injection point.
- Fix for issue that prevented scene from being completely saved when baked reflection probes are present and lighting is set to auto generate.
- Fixed drag area width at left of Light's intensity field in Inspector.
- Fixed light type resolution when performing a reset on HDAdditionalLightData (case 1220931)
- Fixed reliance on atan2 undefined behavior in motion vector debug shader.
- Fixed an usage of a a compute buffer not bound (1229964)
- Fixed an issue where changing the default volume profile from another inspector would not update the default volume editor.
- Fix issues in the post process system with RenderTexture being invalid in some cases, causing rendering problems.
- Fixed an issue where unncessarily serialized members in StaticLightingSky component would change each time the scene is changed.
- Fixed a weird behavior in the scalable settings drawing when the space becomes tiny (1212045).
- Fixed a regression in the ray traced indirect diffuse due to the new probe system.
- Fix for range compression factor for probes going negative (now clamped to positive values).
- Fixed path validation when creating new volume profile (case 1229933)
- Fixed a bug where Decal Shader Graphs would not recieve reprojected Position, Normal, or Bitangent data. (1239921)
- Fix reflection hierarchy for CARPAINT in AxF.
- Fix precise fresnel for delta lights for SVBRDF in AxF.
- Fixed the debug exposure mode for display sky reflection and debug view baked lighting
- Fixed MSAA depth resolve when there is no motion vectors
- Fixed various object leaks in HDRP.
- Fixed compile error with XR SubsystemManager.
- Fix for assertion triggering sometimes when saving a newly created lit shader graph (case 1230996)
- Fixed culling of planar reflection probes that change position (case 1218651)
- Fixed null reference when processing lightprobe (case 1235285)
- Fix issue causing wrong planar reflection rendering when more than one camera is present.
- Fix black screen in XR when HDRP package is present but not used.
- Fixed an issue with the specularFGD term being used when the material has a clear coat (lit shader).
- Fixed white flash happening with auto-exposure in some cases (case 1223774)
- Fixed NaN which can appear with real time reflection and inf value
- Fixed an issue that was collapsing the volume components in the HDRP default settings
- Fixed warning about missing bound decal buffer
- Fixed shader warning on Xbox for ResolveStencilBuffer.compute. 
- Fixed PBR shader ZTest rendering in deferred.
- Replaced commands incompatible with async compute in light list build process.
- Diffusion Profile and Material references in HDRP materials are now correctly exported to unity packages. Note that the diffusion profile or the material references need to be edited once before this can work properly.
- Fix MaterialBalls having same guid issue
- Fix spelling and grammatical errors in material samples
- Fixed unneeded cookie texture allocation for cone stop lights.
- Fixed scalarization code for contact shadows.
- Fixed volume debug in playmode
- Fixed issue when toggling anything in HDRP asset that will produce an error (case 1238155)
- Fixed shader warning in PCSS code when using Vulkan.
- Fixed decal that aren't working without Metal and Ambient Occlusion option enabled.
- Fixed an error about procedural sky being logged by mistake.
- Fixed shadowmask UI now correctly showing shadowmask disable
- Made more explicit the warning about raytracing and asynchronous compute. Also fixed the condition in which it appears.
- Fixed a null ref exception in static sky when the default volume profile is invalid.
- DXR: Fixed shader compilation error with shader graph and pathtracer
- Fixed SceneView Draw Modes not being properly updated after opening new scene view panels or changing the editor layout.
- Fixed issue with screen-space shadows not enabled properly when RT is disabled (case 1235821)
- Fixed a performance issue with stochastic ray traced area shadows.
- Fixed cookie texture not updated when changing an import settings (srgb for example).
- Fixed flickering of the game/scene view when lookdev is running.
- Fixed issue with reflection probes in realtime time mode with OnEnable baking having wrong lighting with sky set to dynamic (case 1238047).
- Fixed transparent motion vectors not working when in MSAA.
- Fixed depth prepass and postpass being disabled after changing the shader in the material UI.

### Changed
- Improve MIP selection for decals on Transparents
- Color buffer pyramid is not allocated anymore if neither refraction nor distortion are enabled
- Rename Emission Radius to Radius in UI in Point, Spot
- Angular Diameter parameter for directional light is no longuer an advanced property
- DXR: Remove Light Radius and Angular Diamater of Raytrace shadow. Angular Diameter and Radius are used instead.
- Remove MaxSmoothness parameters from UI for point, spot and directional light. The MaxSmoothness is now deduce from Radius Parameters
- DXR: Remove the Ray Tracing Environement Component. Add a Layer Mask to the ray Tracing volume components to define which objects are taken into account for each effect.
- Removed second cubemaps used for shadowing in lookdev
- Disable Physically Based Sky below ground
- Increase max limit of area light and reflection probe to 128
- Change default texture for detailmap to grey
- Optimize Shadow RT load on Tile based architecture platforms.
- Improved quality of SSAO.
- Moved RequestShadowMapRendering() back to public API.
- Update HDRP DXR Wizard with an option to automatically clone the hdrp config package and setup raytracing to 1 in shaders file.
- Added SceneSelection pass for TerrainLit shader.
- Simplified Light's type API regrouping the logic in one place (Check type in HDAdditionalLightData)
- The support of LOD CrossFade (Dithering transition) in master nodes now required to enable it in the master node settings (Save variant)
- Improved shadow bias, by removing constant depth bias and substituting it with slope-scale bias.
- Fix the default stencil values when a material is created from a SSS ShaderGraph.
- Tweak test asset to be compatible with XR: unlit SG material for canvas and double-side font material
- Slightly tweaked the behaviour of bloom when resolution is low to reduce artifacts.
- Hidden fields in Light Inspector that is not relevant while in BakingOnly mode.
- Changed parametrization of PCSS, now softness is derived from angular diameter (for directional lights) or shape radius (for point/spot lights) and min filter size is now in the [0..1] range.
- Moved the copy of the geometry history buffers to right after the depth mip chain generation.
- Rename "Luminance" to "Nits" in UX for physical light unit
- Rename FrameSettings "SkyLighting" to "SkyReflection"
- Reworked XR automated tests
- The ray traced screen space shadow history for directional, spot and point lights is discarded if the light transform has changed.
- Changed the behavior for ray tracing in case a mesh renderer has both transparent and opaque submeshes.
- Improve history buffer management
- Replaced PlayerSettings.virtualRealitySupported with XRGraphics.tryEnable.
- Remove redundant FrameSettings RealTimePlanarReflection
- Improved a bit the GC calls generated during the rendering.
- Material update is now only triggered when the relevant settings are touched in the shader graph master nodes
- Changed the way Sky Intensity (on Sky volume components) is handled. It's now a combo box where users can choose between Exposure, Multiplier or Lux (for HDRI sky only) instead of both multiplier and exposure being applied all the time. Added a new menu item to convert old profiles.
- Change how method for specular occlusions is decided on inspector shader (Lit, LitTesselation, LayeredLit, LayeredLitTessellation)
- Unlocked SSS, SSR, Motion Vectors and Distortion frame settings for reflections probes.
- Hide unused LOD settings in Quality Settings legacy window.
- Reduced the constrained distance for temporal reprojection of ray tracing denoising
- Removed shadow near plane from the Directional Light Shadow UI.
- Improved the performances of custom pass culling.
- The scene view camera now replicates the physical parameters from the camera tagged as "MainCamera".
- Reduced the number of GC.Alloc calls, one simple scene without plarnar / probes, it should be 0B.
- Renamed ProfilingSample to ProfilingScope and unified API. Added GPU Timings.
- Updated macros to be compatible with the new shader preprocessor.
- Ray tracing reflection temporal filtering is now done in pre-exposed space
- Search field selects the appropriate fields in both project settings panels 'HDRP Default Settings' and 'Quality/HDRP'
- Disabled the refraction and transmission map keywords if the material is opaque.
- Keep celestial bodies outside the atmosphere.
- Updated the MSAA documentation to specify what features HDRP supports MSAA for and what features it does not.
- Shader use for Runtime Debug Display are now correctly stripper when doing a release build
- Now each camera has its own Volume Stack. This allows Volume Parameters to be updated as early as possible and be ready for the whole frame without conflicts between cameras.
- Disable Async for SSR, SSAO and Contact shadow when aggregated ray tracing frame setting is on.
- Improved performance when entering play mode without domain reload by a factor of ~25
- Renamed the camera profiling sample to include the camera name
- Discarding the ray tracing history for AO, reflection, diffuse shadows and GI when the viewport size changes.
- Renamed the camera profiling sample to include the camera name
- Renamed the post processing graphic formats to match the new convention.
- The restart in Wizard for DXR will always be last fix from now on
- Refactoring pre-existing materials to share more shader code between rasterization and ray tracing.
- Setting a material's Refraction Model to Thin does not overwrite the Thickness and Transmission Absorption Distance anymore.
- Removed Wind textures from runtime as wind is no longer built into the pipeline
- Changed Shader Graph titles of master nodes to be more easily searchable ("HDRP/x" -> "x (HDRP)")
- Expose StartSinglePass() and StopSinglePass() as public interface for XRPass
- Replaced the Texture array for 2D cookies (spot, area and directional lights) and for planar reflections by an atlas.
- Moved the tier defining from the asset to the concerned volume components.
- Changing from a tier management to a "mode" management for reflection and GI and removing the ability to enable/disable deferred and ray bining (they are now implied by performance mode)
- The default FrameSettings for ScreenSpaceShadows is set to true for Camera in order to give a better workflow for DXR.
- Refactor internal usage of Stencil bits.
- Changed how the material upgrader works and added documentation for it.
- Custom passes now disable the stencil when overwriting the depth and not writing into it.
- Renamed the camera profiling sample to include the camera name
- Changed the way the shadow casting property of transparent and tranmissive materials is handeled for ray tracing.
- Changed inspector materials stencil setting code to have more sharing.
- Updated the default scene and default DXR scene and DefaultVolumeProfile.
- Changed the way the length parameter is used for ray traced contact shadows.
- Improved the coherency of PCSS blur between cascades.
- Updated VR checks in Wizard to reflect new XR System.
- Removing unused alpha threshold depth prepass and post pass for fabric shader graph.
- Transform result from CIE XYZ to sRGB color space in EvalSensitivity for iridescence.
- Moved BeginCameraRendering callback right before culling.
- Changed the visibility of the Indirect Lighting Controller component to public.
- Renamed the cubemap used for diffuse convolution to a more explicit name for the memory profiler.
- Improved behaviour of transmission color on transparent surfaces in path tracing.
- Light dimmer can now get values higher than one and was renamed to multiplier in the UI.
- Removed info box requesting volume component for Visual Environment and updated the documentation with the relevant information.
- Improved light selection oracle for light sampling in path tracing.
- Stripped ray tracing subsurface passes with ray tracing is not enabled.
- Remove LOD cross fade code for ray tracing shaders
- Removed legacy VR code
- Add range-based clipping to box lights (case 1178780)
- Improve area light culling (case 1085873)
- Light Hierarchy debug mode can now adjust Debug Exposure for visualizing high exposure scenes.
- Rejecting history for ray traced reflections based on a threshold evaluated on the neighborhood of the sampled history.
- Renamed "Environment" to "Reflection Probes" in tile/cluster debug menu.
- Utilities namespace is obsolete, moved its content to UnityEngine.Rendering (case 1204677)
- Obsolete Utilities namespace was removed, instead use UnityEngine.Rendering (case 1204677)
- Moved most of the compute shaders to the multi_compile API instead of multiple kernels.
- Use multi_compile API for deferred compute shader with shadow mask.
- Remove the raytracing rendering queue system to make recursive raytraced material work when raytracing is disabled
- Changed a few resources used by ray tracing shaders to be global resources (using register space1) for improved CPU performance.
- All custom pass volumes are now executed for one injection point instead of the first one.
- Hidden unsupported choice in emission in Materials
- Temporal Anti aliasing improvements.
- Optimized PrepareLightsForGPU (cost reduced by over 25%) and PrepareGPULightData (around twice as fast now).
- Moved scene view camera settings for HDRP from the preferences window to the scene view camera settings window.
- Updated shaders to be compatible with Microsoft's DXC.
- Debug exposure in debug menu have been replace to debug exposure compensation in EV100 space and is always visible.
- Further optimized PrepareLightsForGPU (3x faster with few shadows, 1.4x faster with a lot of shadows or equivalently cost reduced by 68% to 37%).
- Raytracing: Replaced the DIFFUSE_LIGHTING_ONLY multicompile by a uniform.
- Raytracing: Removed the dynamic lightmap multicompile.
- Raytracing: Remove the LOD cross fade multi compile for ray tracing.
- Cookie are now supported in lightmaper. All lights casting cookie and baked will now include cookie influence.
- Avoid building the mip chain a second time for SSR for transparent objects.
- Replaced "High Quality" Subsurface Scattering with a set of Quality Levels.
- Replaced "High Quality" Volumetric Lighting with "Screen Resolution Percentage" and "Volume Slice Count" on the Fog volume component.
- Merged material samples and shader samples
- Update material samples scene visuals
- Use multi_compile API for deferred compute shader with shadow mask.
- Made the StaticLightingSky class public so that users can change it by script for baking purpose.
- Shadowmask and realtime reflectoin probe property are hide in Quality settings
<<<<<<< HEAD
- Ignoring the disable SSR flags for recursive rendering.
=======
- Improved performance of reflection probe management when using a lot of probes.
>>>>>>> e7c6276b

## [7.1.1] - 2019-09-05

### Added
- Transparency Overdraw debug mode. Allows to visualize transparent objects draw calls as an "heat map".
- Enabled single-pass instancing support for XR SDK with new API cmd.SetInstanceMultiplier()
- XR settings are now available in the HDRP asset
- Support for Material Quality in Shader Graph
- Material Quality support selection in HDRP Asset
- Renamed XR shader macro from UNITY_STEREO_ASSIGN_COMPUTE_EYE_INDEX to UNITY_XR_ASSIGN_VIEW_INDEX
- Raytracing ShaderGraph node for HDRP shaders
- Custom passes volume component with 3 injection points: Before Rendering, Before Transparent and Before Post Process
- Alpha channel is now properly exported to camera render textures when using FP16 color buffer format
- Support for XR SDK mirror view modes
- HD Master nodes in Shader Graph now support Normal and Tangent modification in vertex stage.
- DepthOfFieldCoC option in the fullscreen debug modes.
- Added override Ambient Occlusion option on debug windows
- Added Custom Post Processes with 3 injection points: Before Transparent, Before Post Process and After Post Process
- Added draft of minimal interactive path tracing (experimental) based on DXR API - Support only 4 area light, lit and unlit shader (non-shadergraph)
- Small adjustments to TAA anti flicker (more aggressive on high values).

### Fixed
- Fixed wizard infinite loop on cancellation
- Fixed with compute shader error about too many threads in threadgroup on low GPU
- Fixed invalid contact shadow shaders being created on metal
- Fixed a bug where if Assembly.GetTypes throws an exception due to mis-versioned dlls, then no preprocessors are used in the shader stripper
- Fixed typo in AXF decal property preventing to compile
- Fixed reflection probe with XR single-pass and FPTL
- Fixed force gizmo shown when selecting camera in hierarchy
- Fixed issue with XR occlusion mesh and dynamic resolution
- Fixed an issue where lighting compute buffers were re-created with the wrong size when resizing the window, causing tile artefacts at the top of the screen.
- Fix FrameSettings names and tooltips
- Fixed error with XR SDK when the Editor is not in focus
- Fixed errors with RenderGraph, XR SDK and occlusion mesh
- Fixed shadow routines compilation errors when "real" type is a typedef on "half".
- Fixed toggle volumetric lighting in the light UI
- Fixed post-processing history reset handling rt-scale incorrectly
- Fixed crash with terrain and XR multi-pass
- Fixed ShaderGraph material synchronization issues
- Fixed a null reference exception when using an Emissive texture with Unlit shader (case 1181335)
- Fixed an issue where area lights and point lights where not counted separately with regards to max lights on screen (case 1183196)
- Fixed an SSR and Subsurface Scattering issue (appearing black) when using XR.

### Changed
- Update Wizard layout.
- Remove almost all Garbage collection call within a frame.
- Rename property AdditionalVeclocityChange to AddPrecomputeVelocity
- Call the End/Begin camera rendering callbacks for camera with customRender enabled
- Changeg framesettings migration order of postprocess flags as a pr for reflection settings flags have been backported to 2019.2
- Replaced usage of ENABLE_VR in XRSystem.cs by version defines based on the presence of the built-in VR and XR modules
- Added an update virtual function to the SkyRenderer class. This is called once per frame. This allows a given renderer to amortize heavy computation at the rate it chooses. Currently only the physically based sky implements this.
- Removed mandatory XRPass argument in HDCamera.GetOrCreate()
- Restored the HDCamera parameter to the sky rendering builtin parameters.
- Removed usage of StructuredBuffer for XR View Constants
- Expose Direct Specular Lighting control in FrameSettings
- Deprecated ExponentialFog and VolumetricFog volume components. Now there is only one exponential fog component (Fog) which can add Volumetric Fog as an option. Added a script in Edit -> Render Pipeline -> Upgrade Fog Volume Components.

## [7.0.1] - 2019-07-25

### Added
- Added option in the config package to disable globally Area Lights and to select shadow quality settings for the deferred pipeline.
- When shader log stripping is enabled, shader stripper statistics will be written at `Temp/shader-strip.json`
- Occlusion mesh support from XR SDK

### Fixed
- Fixed XR SDK mirror view blit, cleanup some XRTODO and removed XRDebug.cs
- Fixed culling for volumetrics with XR single-pass rendering
- Fix shadergraph material pass setup not called
- Fixed documentation links in component's Inspector header bar
- Cookies using the render texture output from a camera are now properly updated
- Allow in ShaderGraph to enable pre/post pass when the alpha clip is disabled

### Changed
- RenderQueue for Opaque now start at Background instead of Geometry.
- Clamp the area light size for scripting API when we change the light type
- Added a warning in the material UI when the diffusion profile assigned is not in the HDRP asset


## [7.0.0] - 2019-07-17

### Added
- `Fixed`, `Viewer`, and `Automatic` modes to compute the FOV used when rendering a `PlanarReflectionProbe`
- A checkbox to toggle the chrome gizmo of `ReflectionProbe`and `PlanarReflectionProbe`
- Added a Light layer in shadows that allow for objects to cast shadows without being affected by light (and vice versa).
- You can now access ShaderGraph blend states from the Material UI (for example, **Surface Type**, **Sorting Priority**, and **Blending Mode**). This change may break Materials that use a ShaderGraph, to fix them, select **Edit > Render Pipeline > Reset all ShaderGraph Scene Materials BlendStates**. This syncs the blendstates of you ShaderGraph master nodes with the Material properties.
- You can now control ZTest, ZWrite, and CullMode for transparent Materials.
- Materials that use Unlit Shaders or Unlit Master Node Shaders now cast shadows.
- Added an option to enable the ztest on **After Post Process** materials when TAA is disabled.
- Added a new SSAO (based on Ground Truth Ambient Occlusion algorithm) to replace the previous one.
- Added support for shadow tint on light
- BeginCameraRendering and EndCameraRendering callbacks are now called with probes
- Adding option to update shadow maps only On Enable and On Demand.
- Shader Graphs that use time-dependent vertex modification now generate correct motion vectors.
- Added option to allow a custom spot angle for spot light shadow maps.
- Added frame settings for individual post-processing effects
- Added dither transition between cascades for Low and Medium quality settings
- Added single-pass instancing support with XR SDK
- Added occlusion mesh support with XR SDK
- Added support of Alembic velocity to various shaders
- Added support for more than 2 views for single-pass instancing
- Added support for per punctual/directional light min roughness in StackLit
- Added mirror view support with XR SDK
- Added VR verification in HDRPWizard
- Added DXR verification in HDRPWizard
- Added feedbacks in UI of Volume regarding skies
- Cube LUT support in Tonemapping. Cube LUT helpers for external grading are available in the Post-processing Sample package.

### Fixed
- Fixed an issue with history buffers causing effects like TAA or auto exposure to flicker when more than one camera was visible in the editor
- The correct preview is displayed when selecting multiple `PlanarReflectionProbe`s
- Fixed volumetric rendering with camera-relative code and XR stereo instancing
- Fixed issue with flashing cyan due to async compilation of shader when selecting a mesh
- Fix texture type mismatch when the contact shadow are disabled (causing errors on IOS devices)
- Fixed Generate Shader Includes while in package
- Fixed issue when texture where deleted in ShadowCascadeGUI
- Fixed issue in FrameSettingsHistory when disabling a camera several time without enabling it in between.
- Fixed volumetric reprojection with camera-relative code and XR stereo instancing
- Added custom BaseShaderPreprocessor in HDEditorUtils.GetBaseShaderPreprocessorList()
- Fixed compile issue when USE_XR_SDK is not defined
- Fixed procedural sky sun disk intensity for high directional light intensities
- Fixed Decal mip level when using texture mip map streaming to avoid dropping to lowest permitted mip (now loading all mips)
- Fixed deferred shading for XR single-pass instancing after lightloop refactor
- Fixed cluster and material classification debug (material classification now works with compute as pixel shader lighting)
- Fixed IOS Nan by adding a maximun epsilon definition REAL_EPS that uses HALF_EPS when fp16 are used
- Removed unnecessary GC allocation in motion blur code
- Fixed locked UI with advanded influence volume inspector for probes
- Fixed invalid capture direction when rendering planar reflection probes
- Fixed Decal HTILE optimization with platform not supporting texture atomatic (Disable it)
- Fixed a crash in the build when the contact shadows are disabled
- Fixed camera rendering callbacks order (endCameraRendering was being called before the actual rendering)
- Fixed issue with wrong opaque blending settings for After Postprocess
- Fixed issue with Low resolution transparency on PS4
- Fixed a memory leak on volume profiles
- Fixed The Parallax Occlusion Mappping node in shader graph and it's UV input slot
- Fixed lighting with XR single-pass instancing by disabling deferred tiles
- Fixed the Bloom prefiltering pass
- Fixed post-processing effect relying on Unity's random number generator
- Fixed camera flickering when using TAA and selecting the camera in the editor
- Fixed issue with single shadow debug view and volumetrics
- Fixed most of the problems with light animation and timeline
- Fixed indirect deferred compute with XR single-pass instancing
- Fixed a slight omission in anisotropy calculations derived from HazeMapping in StackLit
- Improved stack computation numerical stability in StackLit
- Fix PBR master node always opaque (wrong blend modes for forward pass)
- Fixed TAA with XR single-pass instancing (missing macros)
- Fixed an issue causing Scene View selection wire gizmo to not appear when using HDRP Shader Graphs.
- Fixed wireframe rendering mode (case 1083989)
- Fixed the renderqueue not updated when the alpha clip is modified in the material UI.
- Fixed the PBR master node preview
- Remove the ReadOnly flag on Reflection Probe's cubemap assets during bake when there are no VCS active.
- Fixed an issue where setting a material debug view would not reset the other exclusive modes
- Spot light shapes are now correctly taken into account when baking
- Now the static lighting sky will correctly take the default values for non-overridden properties
- Fixed material albedo affecting the lux meter
- Extra test in deferred compute shading to avoid shading pixels that were not rendered by the current camera (for camera stacking)

### Changed
- Optimization: Reduce the group size of the deferred lighting pass from 16x16 to 8x8
- Replaced HDCamera.computePassCount by viewCount
- Removed xrInstancing flag in RTHandles (replaced by TextureXR.slices and TextureXR.dimensions)
- Refactor the HDRenderPipeline and lightloop code to preprare for high level rendergraph
- Removed the **Back Then Front Rendering** option in the fabric Master Node settings. Enabling this option previously did nothing.
- Shader type Real translates to FP16 precision on Nintendo Switch.
- Shader framework refactor: Introduce CBSDF, EvaluateBSDF, IsNonZeroBSDF to replace BSDF functions
- Shader framework refactor:  GetBSDFAngles, LightEvaluation and SurfaceShading functions
- Replace ComputeMicroShadowing by GetAmbientOcclusionForMicroShadowing
- Rename WorldToTangent to TangentToWorld as it was incorrectly named
- Remove SunDisk and Sun Halo size from directional light
- Remove all obsolete wind code from shader
- Renamed DecalProjectorComponent into DecalProjector for API alignment.
- Improved the Volume UI and made them Global by default
- Remove very high quality shadow option
- Change default for shadow quality in Deferred to Medium
- Enlighten now use inverse squared falloff (before was using builtin falloff)
- Enlighten is now deprecated. Please use CPU or GPU lightmaper instead.
- Remove the name in the diffusion profile UI
- Changed how shadow map resolution scaling with distance is computed. Now it uses screen space area rather than light range.
- Updated MoreOptions display in UI
- Moved Display Area Light Emissive Mesh script API functions in the editor namespace
- direct strenght properties in ambient occlusion now affect direct specular as well
- Removed advanced Specular Occlusion control in StackLit: SSAO based SO control is hidden and fixed to behave like Lit, SPTD is the only HQ technique shown for baked SO.
- Shader framework refactor: Changed ClampRoughness signature to include PreLightData access.
- HDRPWizard window is now in Window > General > HD Render Pipeline Wizard
- Moved StaticLightingSky to LightingWindow
- Removes the current "Scene Settings" and replace them with "Sky & Fog Settings" (with Physically Based Sky and Volumetric Fog).
- Changed how cached shadow maps are placed inside the atlas to minimize re-rendering of them.

## [6.7.0-preview] - 2019-05-16

### Added
- Added ViewConstants StructuredBuffer to simplify XR rendering
- Added API to render specific settings during a frame
- Added stadia to the supported platforms (2019.3)
- Enabled cascade blends settings in the HD Shadow component
- Added Hardware Dynamic Resolution support.
- Added MatCap debug view to replace the no scene lighting debug view.
- Added clear GBuffer option in FrameSettings (default to false)
- Added preview for decal shader graph (Only albedo, normal and emission)
- Added exposure weight control for decal
- Screen Space Directional Shadow under a define option. Activated for ray tracing
- Added a new abstraction for RendererList that will help transition to Render Graph and future RendererList API
- Added multipass support for VR
- Added XR SDK integration (multipass only)
- Added Shader Graph samples for Hair, Fabric and Decal master nodes.
- Add fade distance, shadow fade distance and light layers to light explorer
- Add method to draw light layer drawer in a rect to HDEditorUtils

### Fixed
- Fixed deserialization crash at runtime
- Fixed for ShaderGraph Unlit masternode not writing velocity
- Fixed a crash when assiging a new HDRP asset with the 'Verify Saving Assets' option enabled
- Fixed exposure to properly support TEXTURE2D_X
- Fixed TerrainLit basemap texture generation
- Fixed a bug that caused nans when material classification was enabled and a tile contained one standard material + a material with transmission.
- Fixed gradient sky hash that was not using the exposure hash
- Fixed displayed default FrameSettings in HDRenderPipelineAsset wrongly updated on scripts reload.
- Fixed gradient sky hash that was not using the exposure hash.
- Fixed visualize cascade mode with exposure.
- Fixed (enabled) exposure on override lighting debug modes.
- Fixed issue with LightExplorer when volume have no profile
- Fixed issue with SSR for negative, infinite and NaN history values
- Fixed LightLayer in HDReflectionProbe and PlanarReflectionProbe inspector that was not displayed as a mask.
- Fixed NaN in transmission when the thickness and a color component of the scattering distance was to 0
- Fixed Light's ShadowMask multi-edition.
- Fixed motion blur and SMAA with VR single-pass instancing
- Fixed NaNs generated by phase functionsin volumetric lighting
- Fixed NaN issue with refraction effect and IOR of 1 at extreme grazing angle
- Fixed nan tracker not using the exposure
- Fixed sorting priority on lit and unlit materials
- Fixed null pointer exception when there are no AOVRequests defined on a camera
- Fixed dirty state of prefab using disabled ReflectionProbes
- Fixed an issue where gizmos and editor grid were not correctly depth tested
- Fixed created default scene prefab non editable due to wrong file extension.
- Fixed an issue where sky convolution was recomputed for nothing when a preview was visible (causing extreme slowness when fabric convolution is enabled)
- Fixed issue with decal that wheren't working currently in player
- Fixed missing stereo rendering macros in some fragment shaders
- Fixed exposure for ReflectionProbe and PlanarReflectionProbe gizmos
- Fixed single-pass instancing on PSVR
- Fixed Vulkan shader issue with Texture2DArray in ScreenSpaceShadow.compute by re-arranging code (workaround)
- Fixed camera-relative issue with lights and XR single-pass instancing
- Fixed single-pass instancing on Vulkan
- Fixed htile synchronization issue with shader graph decal
- Fixed Gizmos are not drawn in Camera preview
- Fixed pre-exposure for emissive decal
- Fixed wrong values computed in PreIntegrateFGD and in the generation of volumetric lighting data by forcing the use of fp32.
- Fixed NaNs arising during the hair lighting pass
- Fixed synchronization issue in decal HTile that occasionally caused rendering artifacts around decal borders
- Fixed QualitySettings getting marked as modified by HDRP (and thus checked out in Perforce)
- Fixed a bug with uninitialized values in light explorer
- Fixed issue with LOD transition
- Fixed shader warnings related to raytracing and TEXTURE2D_X

### Changed
- Refactor PixelCoordToViewDirWS to be VR compatible and to compute it only once per frame
- Modified the variants stripper to take in account multiple HDRP assets used in the build.
- Improve the ray biasing code to avoid self-intersections during the SSR traversal
- Update Pyramid Spot Light to better match emitted light volume.
- Moved _XRViewConstants out of UnityPerPassStereo constant buffer to fix issues with PSSL
- Removed GetPositionInput_Stereo() and single-pass (double-wide) rendering mode
- Changed label width of the frame settings to accommodate better existing options.
- SSR's Default FrameSettings for camera is now enable.
- Re-enabled the sharpening filter on Temporal Anti-aliasing
- Exposed HDEditorUtils.LightLayerMaskDrawer for integration in other packages and user scripting.
- Rename atmospheric scattering in FrameSettings to Fog
- The size modifier in the override for the culling sphere in Shadow Cascades now defaults to 0.6, which is the same as the formerly hardcoded value.
- Moved LOD Bias and Maximum LOD Level from Frame Setting section `Other` to `Rendering`
- ShaderGraph Decal that affect only emissive, only draw in emissive pass (was drawing in dbuffer pass too)
- Apply decal projector fade factor correctly on all attribut and for shader graph decal
- Move RenderTransparentDepthPostpass after all transparent
- Update exposure prepass to interleave XR single-pass instancing views in a checkerboard pattern
- Removed ScriptRuntimeVersion check in wizard.

## [6.6.0-preview] - 2019-04-01

### Added
- Added preliminary changes for XR deferred shading
- Added support of 111110 color buffer
- Added proper support for Recorder in HDRP
- Added depth offset input in shader graph master nodes
- Added a Parallax Occlusion Mapping node
- Added SMAA support
- Added Homothety and Symetry quick edition modifier on volume used in ReflectionProbe, PlanarReflectionProbe and DensityVolume
- Added multi-edition support for DecalProjectorComponent
- Improve hair shader
- Added the _ScreenToTargetScaleHistory uniform variable to be used when sampling HDRP RTHandle history buffers.
- Added settings in `FrameSettings` to change `QualitySettings.lodBias` and `QualitySettings.maximumLODLevel` during a rendering
- Added an exposure node to retrieve the current, inverse and previous frame exposure value.
- Added an HD scene color node which allow to sample the scene color with mips and a toggle to remove the exposure.
- Added safeguard on HD scene creation if default scene not set in the wizard
- Added Low res transparency rendering pass.

### Fixed
- Fixed HDRI sky intensity lux mode
- Fixed dynamic resolution for XR
- Fixed instance identifier semantic string used by Shader Graph
- Fixed null culling result occuring when changing scene that was causing crashes
- Fixed multi-edition light handles and inspector shapes
- Fixed light's LightLayer field when multi-editing
- Fixed normal blend edition handles on DensityVolume
- Fixed an issue with layered lit shader and height based blend where inactive layers would still have influence over the result
- Fixed multi-selection handles color for DensityVolume
- Fixed multi-edition inspector's blend distances for HDReflectionProbe, PlanarReflectionProbe and DensityVolume
- Fixed metric distance that changed along size in DensityVolume
- Fixed DensityVolume shape handles that have not same behaviour in advance and normal edition mode
- Fixed normal map blending in TerrainLit by only blending the derivatives
- Fixed Xbox One rendering just a grey screen instead of the scene
- Fixed probe handles for multiselection
- Fixed baked cubemap import settings for convolution
- Fixed regression causing crash when attempting to open HDRenderPipelineWizard without an HDRenderPipelineAsset setted
- Fixed FullScreenDebug modes: SSAO, SSR, Contact shadow, Prerefraction Color Pyramid, Final Color Pyramid
- Fixed volumetric rendering with stereo instancing
- Fixed shader warning
- Fixed missing resources in existing asset when updating package
- Fixed PBR master node preview in forward rendering or transparent surface
- Fixed deferred shading with stereo instancing
- Fixed "look at" edition mode of Rotation tool for DecalProjectorComponent
- Fixed issue when switching mode in ReflectionProbe and PlanarReflectionProbe
- Fixed issue where migratable component version where not always serialized when part of prefab's instance
- Fixed an issue where shadow would not be rendered properly when light layer are not enabled
- Fixed exposure weight on unlit materials
- Fixed Light intensity not played in the player when recorded with animation/timeline
- Fixed some issues when multi editing HDRenderPipelineAsset
- Fixed emission node breaking the main shader graph preview in certain conditions.
- Fixed checkout of baked probe asset when baking probes.
- Fixed invalid gizmo position for rotated ReflectionProbe
- Fixed multi-edition of material's SurfaceType and RenderingPath
- Fixed whole pipeline reconstruction on selecting for the first time or modifying other than the currently used HDRenderPipelineAsset
- Fixed single shadow debug mode
- Fixed global scale factor debug mode when scale > 1
- Fixed debug menu material overrides not getting applied to the Terrain Lit shader
- Fixed typo in computeLightVariants
- Fixed deferred pass with XR instancing by disabling ComputeLightEvaluation
- Fixed bloom resolution independence
- Fixed lens dirt intensity not behaving properly
- Fixed the Stop NaN feature
- Fixed some resources to handle more than 2 instanced views for XR
- Fixed issue with black screen (NaN) produced on old GPU hardware or intel GPU hardware with gaussian pyramid
- Fixed issue with disabled punctual light would still render when only directional light is present

### Changed
- DensityVolume scripting API will no longuer allow to change between advance and normal edition mode
- Disabled depth of field, lens distortion and panini projection in the scene view
- TerrainLit shaders and includes are reorganized and made simpler.
- TerrainLit shader GUI now allows custom properties to be displayed in the Terrain fold-out section.
- Optimize distortion pass with stencil
- Disable SceneSelectionPass in shader graph preview
- Control punctual light and area light shadow atlas separately
- Move SMAA anti-aliasing option to after Temporal Anti Aliasing one, to avoid problem with previously serialized project settings
- Optimize rendering with static only lighting and when no cullable lights/decals/density volumes are present.
- Updated handles for DecalProjectorComponent for enhanced spacial position readability and have edition mode for better SceneView management
- DecalProjectorComponent are now scale independent in order to have reliable metric unit (see new Size field for changing the size of the volume)
- Restructure code from HDCamera.Update() by adding UpdateAntialiasing() and UpdateViewConstants()
- Renamed velocity to motion vectors
- Objects rendered during the After Post Process pass while TAA is enabled will not benefit from existing depth buffer anymore. This is done to fix an issue where those object would wobble otherwise
- Removed usage of builtin unity matrix for shadow, shadow now use same constant than other view
- The default volume layer mask for cameras & probes is now `Default` instead of `Everything`

## [6.5.0-preview] - 2019-03-07

### Added
- Added depth-of-field support with stereo instancing
- Adding real time area light shadow support
- Added a new FrameSettings: Specular Lighting to toggle the specular during the rendering

### Fixed
- Fixed diffusion profile upgrade breaking package when upgrading to a new version
- Fixed decals cropped by gizmo not updating correctly if prefab
- Fixed an issue when enabling SSR on multiple view
- Fixed edition of the intensity's unit field while selecting multiple lights
- Fixed wrong calculation in soft voxelization for density volume
- Fixed gizmo not working correctly with pre-exposure
- Fixed issue with setting a not available RT when disabling motion vectors
- Fixed planar reflection when looking at mirror normal
- Fixed mutiselection issue with HDLight Inspector
- Fixed HDAdditionalCameraData data migration
- Fixed failing builds when light explorer window is open
- Fixed cascade shadows border sometime causing artefacts between cascades
- Restored shadows in the Cascade Shadow debug visualization
- `camera.RenderToCubemap` use proper face culling

### Changed
- When rendering reflection probe disable all specular lighting and for metals use fresnelF0 as diffuse color for bake lighting.

## [6.4.0-preview] - 2019-02-21

### Added
- VR: Added TextureXR system to selectively expand TEXTURE2D macros to texture array for single-pass stereo instancing + Convert textures call to these macros
- Added an unit selection dropdown next to shutter speed (camera)
- Added error helpbox when trying to use a sub volume component that require the current HDRenderPipelineAsset to support a feature that it is not supporting.
- Add mesh for tube light when display emissive mesh is enabled

### Fixed
- Fixed Light explorer. The volume explorer used `profile` instead of `sharedProfile` which instantiate a custom volume profile instead of editing the asset itself.
- Fixed UI issue where all is displayed using metric unit in shadow cascade and Percent is set in the unit field (happening when opening the inspector).
- Fixed inspector event error when double clicking on an asset (diffusion profile/material).
- Fixed nullref on layered material UI when the material is not an asset.
- Fixed nullref exception when undo/redo a light property.
- Fixed visual bug when area light handle size is 0.

### Changed
- Update UI for 32bit/16bit shadow precision settings in HDRP asset
- Object motion vectors have been disabled in all but the game view. Camera motion vectors are still enabled everywhere, allowing TAA and Motion Blur to work on static objects.
- Enable texture array by default for most rendering code on DX11 and unlock stereo instancing (DX11 only for now)

## [6.3.0-preview] - 2019-02-18

### Added
- Added emissive property for shader graph decals
- Added a diffusion profile override volume so the list of diffusion profile assets to use can be chanaged without affecting the HDRP asset
- Added a "Stop NaNs" option on cameras and in the Scene View preferences.
- Added metric display option in HDShadowSettings and improve clamping
- Added shader parameter mapping in DebugMenu
- Added scripting API to configure DebugData for DebugMenu

### Fixed
- Fixed decals in forward
- Fixed issue with stencil not correctly setup for various master node and shader for the depth pass, motion vector pass and GBuffer/Forward pass
- Fixed SRP batcher and metal
- Fixed culling and shadows for Pyramid, Box, Rectangle and Tube lights
- Fixed an issue where scissor render state leaking from the editor code caused partially black rendering

### Changed
- When a lit material has a clear coat mask that is not null, we now use the clear coat roughness to compute the screen space reflection.
- Diffusion profiles are now limited to one per asset and can be referenced in materials, shader graphs and vfx graphs. Materials will be upgraded automatically except if they are using a shader graph, in this case it will display an error message.

## [6.2.0-preview] - 2019-02-15

### Added
- Added help box listing feature supported in a given HDRenderPipelineAsset alongs with the drawbacks implied.
- Added cascade visualizer, supporting disabled handles when not overriding.

### Fixed
- Fixed post processing with stereo double-wide
- Fixed issue with Metal: Use sign bit to find the cache type instead of lowest bit.
- Fixed invalid state when creating a planar reflection for the first time
- Fix FrameSettings's LitShaderMode not restrained by supported LitShaderMode regression.

### Changed
- The default value roughness value for the clearcoat has been changed from 0.03 to 0.01
- Update default value of based color for master node
- Update Fabric Charlie Sheen lighting model - Remove Fresnel component that wasn't part of initial model + Remap smoothness to [0.0 - 0.6] range for more artist friendly parameter

### Changed
- Code refactor: all macros with ARGS have been swapped with macros with PARAM. This is because the ARGS macros were incorrectly named.

## [6.1.0-preview] - 2019-02-13

### Added
- Added support for post-processing anti-aliasing in the Scene View (FXAA and TAA). These can be set in Preferences.
- Added emissive property for decal material (non-shader graph)

### Fixed
- Fixed a few UI bugs with the color grading curves.
- Fixed "Post Processing" in the scene view not toggling post-processing effects
- Fixed bake only object with flag `ReflectionProbeStaticFlag` when baking a `ReflectionProbe`

### Changed
- Removed unsupported Clear Depth checkbox in Camera inspector
- Updated the toggle for advanced mode in inspectors.

## [6.0.0-preview] - 2019-02-23

### Added
- Added new API to perform a camera rendering
- Added support for hair master node (Double kajiya kay - Lambert)
- Added Reset behaviour in DebugMenu (ingame mapping is right joystick + B)
- Added Default HD scene at new scene creation while in HDRP
- Added Wizard helping to configure HDRP project
- Added new UI for decal material to allow remapping and scaling of some properties
- Added cascade shadow visualisation toggle in HD shadow settings
- Added icons for assets
- Added replace blending mode for distortion
- Added basic distance fade for density volumes
- Added decal master node for shader graph
- Added HD unlit master node (Cross Pipeline version is name Unlit)
- Added new Rendering Queue in materials
- Added post-processing V3 framework embed in HDRP, remove postprocess V2 framework
- Post-processing now uses the generic volume framework
-   New depth-of-field, bloom, panini projection effects, motion blur
-   Exposure is now done as a pre-exposition pass, the whole system has been revamped
-   Exposure now use EV100 everywhere in the UI (Sky, Emissive Light)
- Added emissive intensity (Luminance and EV100 control) control for Emissive
- Added pre-exposure weigth for Emissive
- Added an emissive color node and a slider to control the pre-exposure percentage of emission color
- Added physical camera support where applicable
- Added more color grading tools
- Added changelog level for Shader Variant stripping
- Added Debug mode for validation of material albedo and metalness/specularColor values
- Added a new dynamic mode for ambient probe and renamed BakingSky to StaticLightingSky
- Added command buffer parameter to all Bind() method of material
- Added Material validator in Render Pipeline Debug
- Added code to future support of DXR (not enabled)
- Added support of multiviewport
- Added HDRenderPipeline.RequestSkyEnvironmentUpdate function to force an update from script when sky is set to OnDemand
- Added a Lighting and BackLighting slots in Lit, StackLit, Fabric and Hair master nodes
- Added support for overriding terrain detail rendering shaders, via the render pipeline editor resources asset
- Added xrInstancing flag support to RTHandle
- Added support for cullmask for decal projectors
- Added software dynamic resolution support
- Added support for "After Post-Process" render pass for unlit shader
- Added support for textured rectangular area lights
- Added stereo instancing macros to MSAA shaders
- Added support for Quarter Res Raytraced Reflections (not enabled)
- Added fade factor for decal projectors.
- Added stereo instancing macros to most shaders used in VR
- Added multi edition support for HDRenderPipelineAsset

### Fixed
- Fixed logic to disable FPTL with stereo rendering
- Fixed stacklit transmission and sun highlight
- Fixed decals with stereo rendering
- Fixed sky with stereo rendering
- Fixed flip logic for postprocessing + VR
- Fixed copyStencilBuffer pass for Switch
- Fixed point light shadow map culling that wasn't taking into account far plane
- Fixed usage of SSR with transparent on all master node
- Fixed SSR and microshadowing on fabric material
- Fixed blit pass for stereo rendering
- Fixed lightlist bounds for stereo rendering
- Fixed windows and in-game DebugMenu sync.
- Fixed FrameSettings' LitShaderMode sync when opening DebugMenu.
- Fixed Metal specific issues with decals, hitting a sampler limit and compiling AxF shader
- Fixed an issue with flipped depth buffer during postprocessing
- Fixed normal map use for shadow bias with forward lit - now use geometric normal
- Fixed transparent depth prepass and postpass access so they can be use without alpha clipping for lit shader
- Fixed support of alpha clip shadow for lit master node
- Fixed unlit master node not compiling
- Fixed issue with debug display of reflection probe
- Fixed issue with phong tessellations not working with lit shader
- Fixed issue with vertex displacement being affected by heightmap setting even if not heightmap where assign
- Fixed issue with density mode on Lit terrain producing NaN
- Fixed issue when going back and forth from Lit to LitTesselation for displacement mode
- Fixed issue with ambient occlusion incorrectly applied to emissiveColor with light layers in deferred
- Fixed issue with fabric convolution not using the correct convolved texture when fabric convolution is enabled
- Fixed issue with Thick mode for Transmission that was disabling transmission with directional light
- Fixed shutdown edge cases with HDRP tests
- Fixed slowdow when enabling Fabric convolution in HDRP asset
- Fixed specularAA not compiling in StackLit Master node
- Fixed material debug view with stereo rendering
- Fixed material's RenderQueue edition in default view.
- Fixed banding issues within volumetric density buffer
- Fixed missing multicompile for MSAA for AxF
- Fixed camera-relative support for stereo rendering
- Fixed remove sync with render thread when updating decal texture atlas.
- Fixed max number of keyword reach [256] issue. Several shader feature are now local
- Fixed Scene Color and Depth nodes
- Fixed SSR in forward
- Fixed custom editor of Unlit, HD Unlit and PBR shader graph master node
- Fixed issue with NewFrame not correctly calculated in Editor when switching scene
- Fixed issue with TerrainLit not compiling with depth only pass and normal buffer
- Fixed geometric normal use for shadow bias with PBR master node in forward
- Fixed instancing macro usage for decals
- Fixed error message when having more than one directional light casting shadow
- Fixed error when trying to display preview of Camera or PlanarReflectionProbe
- Fixed LOAD_TEXTURE2D_ARRAY_MSAA macro
- Fixed min-max and amplitude clamping value in inspector of vertex displacement materials
- Fixed issue with alpha shadow clip (was incorrectly clipping object shadow)
- Fixed an issue where sky cubemap would not be cleared correctly when setting the current sky to None
- Fixed a typo in Static Lighting Sky component UI
- Fixed issue with incorrect reset of RenderQueue when switching shader in inspector GUI
- Fixed issue with variant stripper stripping incorrectly some variants
- Fixed a case of ambient lighting flickering because of previews
- Fixed Decals when rendering multiple camera in a single frame
- Fixed cascade shadow count in shader
- Fixed issue with Stacklit shader with Haze effect
- Fixed an issue with the max sample count for the TAA
- Fixed post-process guard band for XR
- Fixed exposure of emissive of Unlit
- Fixed depth only and motion vector pass for Unlit not working correctly with MSAA
- Fixed an issue with stencil buffer copy causing unnecessary compute dispatches for lighting
- Fixed multi edition issue in FrameSettings
- Fixed issue with SRP batcher and DebugDisplay variant of lit shader
- Fixed issue with debug material mode not doing alpha test
- Fixed "Attempting to draw with missing UAV bindings" errors on Vulkan
- Fixed pre-exposure incorrectly apply to preview
- Fixed issue with duplicate 3D texture in 3D texture altas of volumetric?
- Fixed Camera rendering order (base on the depth parameter)
- Fixed shader graph decals not being cropped by gizmo
- Fixed "Attempting to draw with missing UAV bindings" errors on Vulkan.


### Changed
- ColorPyramid compute shader passes is swapped to pixel shader passes on platforms where the later is faster (Nintendo Switch).
- Removing the simple lightloop used by the simple lit shader
- Whole refactor of reflection system: Planar and reflection probe
- Separated Passthrough from other RenderingPath
- Update several properties naming and caption based on feedback from documentation team
- Remove tile shader variant for transparent backface pass of lit shader
- Rename all HDRenderPipeline to HDRP folder for shaders
- Rename decal property label (based on doc team feedback)
- Lit shader mode now default to Deferred to reduce build time
- Update UI of Emission parameters in shaders
- Improve shader variant stripping including shader graph variant
- Refactored render loop to render realtime probes visible per camera
- Enable SRP batcher by default
- Shader code refactor: Rename LIGHTLOOP_SINGLE_PASS => LIGHTLOOP_DISABLE_TILE_AND_CLUSTER and clean all usage of LIGHTLOOP_TILE_PASS
- Shader code refactor: Move pragma definition of vertex and pixel shader inside pass + Move SURFACE_GRADIENT definition in XXXData.hlsl
- Micro-shadowing in Lit forward now use ambientOcclusion instead of SpecularOcclusion
- Upgraded FrameSettings workflow, DebugMenu and Inspector part relative to it
- Update build light list shader code to support 32 threads in wavefronts on Switch
- LayeredLit layers' foldout are now grouped in one main foldout per layer
- Shadow alpha clip can now be enabled on lit shader and haor shader enven for opaque
- Temporal Antialiasing optimization for Xbox One X
- Parameter depthSlice on SetRenderTarget functions now defaults to -1 to bind the entire resource
- Rename SampleCameraDepth() functions to LoadCameraDepth() and SampleCameraDepth(), same for SampleCameraColor() functions
- Improved Motion Blur quality.
- Update stereo frame settings values for single-pass instancing and double-wide
- Rearrange FetchDepth functions to prepare for stereo-instancing
- Remove unused _ComputeEyeIndex
- Updated HDRenderPipelineAsset inspector
- Re-enable SRP batcher for metal

## [5.2.0-preview] - 2018-11-27

### Added
- Added option to run Contact Shadows and Volumetrics Voxelization stage in Async Compute
- Added camera freeze debug mode - Allow to visually see culling result for a camera
- Added support of Gizmo rendering before and after postprocess in Editor
- Added support of LuxAtDistance for punctual lights

### Fixed
- Fixed Debug.DrawLine and Debug.Ray call to work in game view
- Fixed DebugMenu's enum resetted on change
- Fixed divide by 0 in refraction causing NaN
- Fixed disable rough refraction support
- Fixed refraction, SSS and atmospheric scattering for VR
- Fixed forward clustered lighting for VR (double-wide).
- Fixed Light's UX to not allow negative intensity
- Fixed HDRenderPipelineAsset inspector broken when displaying its FrameSettings from project windows.
- Fixed forward clustered lighting for VR (double-wide).
- Fixed HDRenderPipelineAsset inspector broken when displaying its FrameSettings from project windows.
- Fixed Decals and SSR diable flags for all shader graph master node (Lit, Fabric, StackLit, PBR)
- Fixed Distortion blend mode for shader graph master node (Lit, StackLit)
- Fixed bent Normal for Fabric master node in shader graph
- Fixed PBR master node lightlayers
- Fixed shader stripping for built-in lit shaders.

### Changed
- Rename "Regular" in Diffusion profile UI "Thick Object"
- Changed VBuffer depth parametrization for volumetric from distanceRange to depthExtent - Require update of volumetric settings - Fog start at near plan
- SpotLight with box shape use Lux unit only

## [5.1.0-preview] - 2018-11-19

### Added

- Added a separate Editor resources file for resources Unity does not take when it builds a Player.
- You can now disable SSR on Materials in Shader Graph.
- Added support for MSAA when the Supported Lit Shader Mode is set to Both. Previously HDRP only supported MSAA for Forward mode.
- You can now override the emissive color of a Material when in debug mode.
- Exposed max light for Light Loop Settings in HDRP asset UI.
- HDRP no longer performs a NormalDBuffer pass update if there are no decals in the Scene.
- Added distant (fall-back) volumetric fog and improved the fog evaluation precision.
- Added an option to reflect sky in SSR.
- Added a y-axis offset for the PlanarReflectionProbe and offset tool.
- Exposed the option to run SSR and SSAO on async compute.
- Added support for the _GlossMapScale parameter in the Legacy to HDRP Material converter.
- Added wave intrinsic instructions for use in Shaders (for AMD GCN).


### Fixed
- Fixed sphere shaped influence handles clamping in Reflection Probes.
- Fixed Reflection Probe data migration for projects created before using HDRP.
- Fixed UI of Layered Material where Unity previously rendered the scrollbar above the Copy button.
- Fixed Material tessellations parameters Start fade distance and End fade distance. Originally, Unity clamped these values when you modified them.
- Fixed various distortion and refraction issues - handle a better fall-back.
- Fixed SSR for multiple views.
- Fixed SSR issues related to self-intersections.
- Fixed shape density volume handle speed.
- Fixed density volume shape handle moving too fast.
- Fixed the Camera velocity pass that we removed by mistake.
- Fixed some null pointer exceptions when disabling motion vectors support.
- Fixed viewports for both the Subsurface Scattering combine pass and the transparent depth prepass.
- Fixed the blend mode pop-up in the UI. It previously did not appear when you enabled pre-refraction.
- Fixed some null pointer exceptions that previously occurred when you disabled motion vectors support.
- Fixed Layered Lit UI issue with scrollbar.
- Fixed cubemap assignation on custom ReflectionProbe.
- Fixed Reflection Probes’ capture settings' shadow distance.
- Fixed an issue with the SRP batcher and Shader variables declaration.
- Fixed thickness and subsurface slots for fabric Shader master node that wasn't appearing with the right combination of flags.
- Fixed d3d debug layer warning.
- Fixed PCSS sampling quality.
- Fixed the Subsurface and transmission Material feature enabling for fabric Shader.
- Fixed the Shader Graph UV node’s dimensions when using it in a vertex Shader.
- Fixed the planar reflection mirror gizmo's rotation.
- Fixed HDRenderPipelineAsset's FrameSettings not showing the selected enum in the Inspector drop-down.
- Fixed an error with async compute.
- MSAA now supports transparency.
- The HDRP Material upgrader tool now converts metallic values correctly.
- Volumetrics now render in Reflection Probes.
- Fixed a crash that occurred whenever you set a viewport size to 0.
- Fixed the Camera physic parameter that the UI previously did not display.
- Fixed issue in pyramid shaped spotlight handles manipulation

### Changed

- Renamed Line shaped Lights to Tube Lights.
- HDRP now uses mean height fog parametrization.
- Shadow quality settings are set to All when you use HDRP (This setting is not visible in the UI when using SRP). This avoids Legacy Graphics Quality Settings disabling the shadows and give SRP full control over the Shadows instead.
- HDRP now internally uses premultiplied alpha for all fog.
- Updated default FrameSettings used for realtime Reflection Probes when you create a new HDRenderPipelineAsset.
- Remove multi-camera support. LWRP and HDRP will not support multi-camera layered rendering.
- Updated Shader Graph subshaders to use the new instancing define.
- Changed fog distance calculation from distance to plane to distance to sphere.
- Optimized forward rendering using AMD GCN by scalarizing the light loop.
- Changed the UI of the Light Editor.
- Change ordering of includes in HDRP Materials in order to reduce iteration time for faster compilation.
- Added a StackLit master node replacing the InspectorUI version. IMPORTANT: All previously authored StackLit Materials will be lost. You need to recreate them with the master node.

## [5.0.0-preview] - 2018-09-28

### Added
- Added occlusion mesh to depth prepass for VR (VR still disabled for now)
- Added a debug mode to display only one shadow at once
- Added controls for the highlight created by directional lights
- Added a light radius setting to punctual lights to soften light attenuation and simulate fill lighting
- Added a 'minRoughness' parameter to all non-area lights (was previously only available for certain light types)
- Added separate volumetric light/shadow dimmers
- Added per-pixel jitter to volumetrics to reduce aliasing artifacts
- Added a SurfaceShading.hlsl file, which implements material-agnostic shading functionality in an efficient manner
- Added support for shadow bias for thin object transmission
- Added FrameSettings to control realtime planar reflection
- Added control for SRPBatcher on HDRP Asset
- Added an option to clear the shadow atlases in the debug menu
- Added a color visualization of the shadow atlas rescale in debug mode
- Added support for disabling SSR on materials
- Added intrinsic for XBone
- Added new light volume debugging tool
- Added a new SSR debug view mode
- Added translaction's scale invariance on DensityVolume
- Added multiple supported LitShadermode and per renderer choice in case of both Forward and Deferred supported
- Added custom specular occlusion mode to Lit Shader Graph Master node

### Fixed
- Fixed a normal bias issue with Stacklit (Was causing light leaking)
- Fixed camera preview outputing an error when both scene and game view where display and play and exit was call
- Fixed override debug mode not apply correctly on static GI
- Fixed issue where XRGraphicsConfig values set in the asset inspector GUI weren't propagating correctly (VR still disabled for now)
- Fixed issue with tangent that was using SurfaceGradient instead of regular normal decoding
- Fixed wrong error message display when switching to unsupported target like IOS
- Fixed an issue with ambient occlusion texture sometimes not being created properly causing broken rendering
- Shadow near plane is no longer limited at 0.1
- Fixed decal draw order on transparent material
- Fixed an issue where sometime the lookup texture used for GGX convolution was broken, causing broken rendering
- Fixed an issue where you wouldn't see any fog for certain pipeline/scene configurations
- Fixed an issue with volumetric lighting where the anisotropy value of 0 would not result in perfectly isotropic lighting
- Fixed shadow bias when the atlas is rescaled
- Fixed shadow cascade sampling outside of the atlas when cascade count is inferior to 4
- Fixed shadow filter width in deferred rendering not matching shader config
- Fixed stereo sampling of depth texture in MSAA DepthValues.shader
- Fixed box light UI which allowed negative and zero sizes, thus causing NaNs
- Fixed stereo rendering in HDRISky.shader (VR)
- Fixed normal blend and blend sphere influence for reflection probe
- Fixed distortion filtering (was point filtering, now trilinear)
- Fixed contact shadow for large distance
- Fixed depth pyramid debug view mode
- Fixed sphere shaped influence handles clamping in reflection probes
- Fixed reflection probes data migration for project created before using hdrp
- Fixed ambient occlusion for Lit Master Node when slot is connected

### Changed
- Use samplerunity_ShadowMask instead of samplerunity_samplerLightmap for shadow mask
- Allow to resize reflection probe gizmo's size
- Improve quality of screen space shadow
- Remove support of projection model for ScreenSpaceLighting (SSR always use HiZ and refraction always Proxy)
- Remove all the debug mode from SSR that are obsolete now
- Expose frameSettings and Capture settings for reflection and planar probe
- Update UI for reflection probe, planar probe, camera and HDRP Asset
- Implement proper linear blending for volumetric lighting via deep compositing as described in the paper "Deep Compositing Using Lie Algebras"
- Changed  planar mapping to match terrain convention (XZ instead of ZX)
- XRGraphicsConfig is no longer Read/Write. Instead, it's read-only. This improves consistency of XR behavior between the legacy render pipeline and SRP
- Change reflection probe data migration code (to update old reflection probe to new one)
- Updated gizmo for ReflectionProbes
- Updated UI and Gizmo of DensityVolume

## [4.0.0-preview] - 2018-09-28

### Added
- Added a new TerrainLit shader that supports rendering of Unity terrains.
- Added controls for linear fade at the boundary of density volumes
- Added new API to control decals without monobehaviour object
- Improve Decal Gizmo
- Implement Screen Space Reflections (SSR) (alpha version, highly experimental)
- Add an option to invert the fade parameter on a Density Volume
- Added a Fabric shader (experimental) handling cotton and silk
- Added support for MSAA in forward only for opaque only
- Implement smoothness fade for SSR
- Added support for AxF shader (X-rite format - require special AxF importer from Unity not part of HDRP)
- Added control for sundisc on directional light (hack)
- Added a new HD Lit Master node that implements Lit shader support for Shader Graph
- Added Micro shadowing support (hack)
- Added an event on HDAdditionalCameraData for custom rendering
- HDRP Shader Graph shaders now support 4-channel UVs.

### Fixed
- Fixed an issue where sometimes the deferred shadow texture would not be valid, causing wrong rendering.
- Stencil test during decals normal buffer update is now properly applied
- Decals corectly update normal buffer in forward
- Fixed a normalization problem in reflection probe face fading causing artefacts in some cases
- Fix multi-selection behavior of Density Volumes overwriting the albedo value
- Fixed support of depth texture for RenderTexture. HDRP now correctly output depth to user depth buffer if RenderTexture request it.
- Fixed multi-selection behavior of Density Volumes overwriting the albedo value
- Fixed support of depth for RenderTexture. HDRP now correctly output depth to user depth buffer if RenderTexture request it.
- Fixed support of Gizmo in game view in the editor
- Fixed gizmo for spot light type
- Fixed issue with TileViewDebug mode being inversed in gameview
- Fixed an issue with SAMPLE_TEXTURECUBE_SHADOW macro
- Fixed issue with color picker not display correctly when game and scene view are visible at the same time
- Fixed an issue with reflection probe face fading
- Fixed camera motion vectors shader and associated matrices to update correctly for single-pass double-wide stereo rendering
- Fixed light attenuation functions when range attenuation is disabled
- Fixed shadow component algorithm fixup not dirtying the scene, so changes can be saved to disk.
- Fixed some GC leaks for HDRP
- Fixed contact shadow not affected by shadow dimmer
- Fixed GGX that works correctly for the roughness value of 0 (mean specular highlgiht will disappeard for perfect mirror, we rely on maxSmoothness instead to always have a highlight even on mirror surface)
- Add stereo support to ShaderPassForward.hlsl. Forward rendering now seems passable in limited test scenes with camera-relative rendering disabled.
- Add stereo support to ProceduralSky.shader and OpaqueAtmosphericScattering.shader.
- Added CullingGroupManager to fix more GC.Alloc's in HDRP
- Fixed rendering when multiple cameras render into the same render texture

### Changed
- Changed the way depth & color pyramids are built to be faster and better quality, thus improving the look of distortion and refraction.
- Stabilize the dithered LOD transition mask with respect to the camera rotation.
- Avoid multiple depth buffer copies when decals are present
- Refactor code related to the RT handle system (No more normal buffer manager)
- Remove deferred directional shadow and move evaluation before lightloop
- Add a function GetNormalForShadowBias() that material need to implement to return the normal used for normal shadow biasing
- Remove Jimenez Subsurface scattering code (This code was disabled by default, now remove to ease maintenance)
- Change Decal API, decal contribution is now done in Material. Require update of material using decal
- Move a lot of files from CoreRP to HDRP/CoreRP. All moved files weren't used by Ligthweight pipeline. Long term they could move back to CoreRP after CoreRP become out of preview
- Updated camera inspector UI
- Updated decal gizmo
- Optimization: The objects that are rendered in the Motion Vector Pass are not rendered in the prepass anymore
- Removed setting shader inclue path via old API, use package shader include paths
- The default value of 'maxSmoothness' for punctual lights has been changed to 0.99
- Modified deferred compute and vert/frag shaders for first steps towards stereo support
- Moved material specific Shader Graph files into corresponding material folders.
- Hide environment lighting settings when enabling HDRP (Settings are control from sceneSettings)
- Update all shader includes to use absolute path (allow users to create material in their Asset folder)
- Done a reorganization of the files (Move ShaderPass to RenderPipeline folder, Move all shadow related files to Lighting/Shadow and others)
- Improved performance and quality of Screen Space Shadows

## [3.3.0-preview] - 2018-01-01

### Added
- Added an error message to say to use Metal or Vulkan when trying to use OpenGL API
- Added a new Fabric shader model that supports Silk and Cotton/Wool
- Added a new HDRP Lighting Debug mode to visualize Light Volumes for Point, Spot, Line, Rectangular and Reflection Probes
- Add support for reflection probe light layers
- Improve quality of anisotropic on IBL

### Fixed
- Fix an issue where the screen where darken when rendering camera preview
- Fix display correct target platform when showing message to inform user that a platform is not supported
- Remove workaround for metal and vulkan in normal buffer encoding/decoding
- Fixed an issue with color picker not working in forward
- Fixed an issue where reseting HDLight do not reset all of its parameters
- Fixed shader compile warning in DebugLightVolumes.shader

### Changed
- Changed default reflection probe to be 256x256x6 and array size to be 64
- Removed dependence on the NdotL for thickness evaluation for translucency (based on artist's input)
- Increased the precision when comparing Planar or HD reflection probe volumes
- Remove various GC alloc in C#. Slightly better performance

## [3.2.0-preview] - 2018-01-01

### Added
- Added a luminance meter in the debug menu
- Added support of Light, reflection probe, emissive material, volume settings related to lighting to Lighting explorer
- Added support for 16bit shadows

### Fixed
- Fix issue with package upgrading (HDRP resources asset is now versionned to worarkound package manager limitation)
- Fix HDReflectionProbe offset displayed in gizmo different than what is affected.
- Fix decals getting into a state where they could not be removed or disabled.
- Fix lux meter mode - The lux meter isn't affected by the sky anymore
- Fix area light size reset when multi-selected
- Fix filter pass number in HDUtils.BlitQuad
- Fix Lux meter mode that was applying SSS
- Fix planar reflections that were not working with tile/cluster (olbique matrix)
- Fix debug menu at runtime not working after nested prefab PR come to trunk
- Fix scrolling issue in density volume

### Changed
- Shader code refactor: Split MaterialUtilities file in two parts BuiltinUtilities (independent of FragInputs) and MaterialUtilities (Dependent of FragInputs)
- Change screen space shadow rendertarget format from ARGB32 to RG16

## [3.1.0-preview] - 2018-01-01

### Added
- Decal now support per channel selection mask. There is now two mode. One with BaseColor, Normal and Smoothness and another one more expensive with BaseColor, Normal, Smoothness, Metal and AO. Control is on HDRP Asset. This may require to launch an update script for old scene: 'Edit/Render Pipeline/Single step upgrade script/Upgrade all DecalMaterial MaskBlendMode'.
- Decal now supports depth bias for decal mesh, to prevent z-fighting
- Decal material now supports draw order for decal projectors
- Added LightLayers support (Base on mask from renderers name RenderingLayers and mask from light name LightLayers - if they match, the light apply) - cost an extra GBuffer in deferred (more bandwidth)
- When LightLayers is enabled, the AmbientOclusion is store in the GBuffer in deferred path allowing to avoid double occlusion with SSAO. In forward the double occlusion is now always avoided.
- Added the possibility to add an override transform on the camera for volume interpolation
- Added desired lux intensity and auto multiplier for HDRI sky
- Added an option to disable light by type in the debug menu
- Added gradient sky
- Split EmissiveColor and bakeDiffuseLighting in forward avoiding the emissiveColor to be affect by SSAO
- Added a volume to control indirect light intensity
- Added EV 100 intensity unit for area lights
- Added support for RendererPriority on Renderer. This allow to control order of transparent rendering manually. HDRP have now two stage of sorting for transparent in addition to bact to front. Material have a priority then Renderer have a priority.
- Add Coupling of (HD)Camera and HDAdditionalCameraData for reset and remove in inspector contextual menu of Camera
- Add Coupling of (HD)ReflectionProbe and HDAdditionalReflectionData for reset and remove in inspector contextual menu of ReflectoinProbe
- Add macro to forbid unity_ObjectToWorld/unity_WorldToObject to be use as it doesn't handle camera relative rendering
- Add opacity control on contact shadow

### Fixed
- Fixed an issue with PreIntegratedFGD texture being sometimes destroyed and not regenerated causing rendering to break
- PostProcess input buffers are not copied anymore on PC if the viewport size matches the final render target size
- Fixed an issue when manipulating a lot of decals, it was displaying a lot of errors in the inspector
- Fixed capture material with reflection probe
- Refactored Constant Buffers to avoid hitting the maximum number of bound CBs in some cases.
- Fixed the light range affecting the transform scale when changed.
- Snap to grid now works for Decal projector resizing.
- Added a warning for 128x128 cookie texture without mipmaps
- Replace the sampler used for density volumes for correct wrap mode handling

### Changed
- Move Render Pipeline Debug "Windows from Windows->General-> Render Pipeline debug windows" to "Windows from Windows->Analysis-> Render Pipeline debug windows"
- Update detail map formula for smoothness and albedo, goal it to bright and dark perceptually and scale factor is use to control gradient speed
- Refactor the Upgrade material system. Now a material can be update from older version at any time. Call Edit/Render Pipeline/Upgrade all Materials to newer version
- Change name EnableDBuffer to EnableDecals at several place (shader, hdrp asset...), this require a call to Edit/Render Pipeline/Upgrade all Materials to newer version to have up to date material.
- Refactor shader code: BakeLightingData structure have been replace by BuiltinData. Lot of shader code have been remove/change.
- Refactor shader code: All GBuffer are now handled by the deferred material. Mean ShadowMask and LightLayers are control by lit material in lit.hlsl and not outside anymore. Lot of shader code have been remove/change.
- Refactor shader code: Rename GetBakedDiffuseLighting to ModifyBakedDiffuseLighting. This function now handle lighting model for transmission too. Lux meter debug mode is factor outisde.
- Refactor shader code: GetBakedDiffuseLighting is not call anymore in GBuffer or forward pass, including the ConvertSurfaceDataToBSDFData and GetPreLightData, this is done in ModifyBakedDiffuseLighting now
- Refactor shader code: Added a backBakeDiffuseLighting to BuiltinData to handle lighting for transmission
- Refactor shader code: Material must now call InitBuiltinData (Init all to zero + init bakeDiffuseLighting and backBakeDiffuseLighting ) and PostInitBuiltinData

## [3.0.0-preview] - 2018-01-01

### Fixed
- Fixed an issue with distortion that was using previous frame instead of current frame
- Fixed an issue where disabled light where not upgrade correctly to the new physical light unit system introduce in 2.0.5-preview

### Changed
- Update assembly definitions to output assemblies that match Unity naming convention (Unity.*).

## [2.0.5-preview] - 2018-01-01

### Added
- Add option supportDitheringCrossFade on HDRP Asset to allow to remove shader variant during player build if needed
- Add contact shadows for punctual lights (in additional shadow settings), only one light is allowed to cast contact shadows at the same time and so at each frame a dominant light is choosed among all light with contact shadows enabled.
- Add PCSS shadow filter support (from SRP Core)
- Exposed shadow budget parameters in HDRP asset
- Add an option to generate an emissive mesh for area lights (currently rectangle light only). The mesh fits the size, intensity and color of the light.
- Add an option to the HDRP asset to increase the resolution of volumetric lighting.
- Add additional ligth unit support for punctual light (Lumens, Candela) and area lights (Lumens, Luminance)
- Add dedicated Gizmo for the box Influence volume of HDReflectionProbe / PlanarReflectionProbe

### Changed
- Re-enable shadow mask mode in debug view
- SSS and Transmission code have been refactored to be able to share it between various material. Guidelines are in SubsurfaceScattering.hlsl
- Change code in area light with LTC for Lit shader. Magnitude is now take from FGD texture instead of a separate texture
- Improve camera relative rendering: We now apply camera translation on the model matrix, so before the TransformObjectToWorld(). Note: unity_WorldToObject and unity_ObjectToWorld must never be used directly.
- Rename positionWS to positionRWS (Camera relative world position) at a lot of places (mainly in interpolator and FragInputs). In case of custom shader user will be required to update their code.
- Rename positionWS, capturePositionWS, proxyPositionWS, influencePositionWS to positionRWS, capturePositionRWS, proxyPositionRWS, influencePositionRWS (Camera relative world position) in LightDefinition struct.
- Improve the quality of trilinear filtering of density volume textures.
- Improve UI for HDReflectionProbe / PlanarReflectionProbe

### Fixed
- Fixed a shader preprocessor issue when compiling DebugViewMaterialGBuffer.shader against Metal target
- Added a temporary workaround to Lit.hlsl to avoid broken lighting code with Metal/AMD
- Fixed issue when using more than one volume texture mask with density volumes.
- Fixed an error which prevented volumetric lighting from working if no density volumes with 3D textures were present.
- Fix contact shadows applied on transmission
- Fix issue with forward opaque lit shader variant being removed by the shader preprocessor
- Fixed compilation errors on Nintendo Switch (limited XRSetting support).
- Fixed apply range attenuation option on punctual light
- Fixed issue with color temperature not take correctly into account with static lighting
- Don't display fog when diffuse lighting, specular lighting, or lux meter debug mode are enabled.

## [2.0.4-preview] - 2018-01-01

### Fixed
- Fix issue when disabling rough refraction and building a player. Was causing a crash.

## [2.0.3-preview] - 2018-01-01

### Added
- Increased debug color picker limit up to 260k lux

## [2.0.2-preview] - 2018-01-01

### Added
- Add Light -> Planar Reflection Probe command
- Added a false color mode in rendering debug
- Add support for mesh decals
- Add flag to disable projector decals on transparent geometry to save performance and decal texture atlas space
- Add ability to use decal diffuse map as mask only
- Add visualize all shadow masks in lighting debug
- Add export of normal and roughness buffer for forwardOnly and when in supportOnlyForward mode for forward
- Provide a define in lit.hlsl (FORWARD_MATERIAL_READ_FROM_WRITTEN_NORMAL_BUFFER) when output buffer normal is used to read the normal and roughness instead of caclulating it (can save performance, but lower quality due to compression)
- Add color swatch to decal material

### Changed
- Change Render -> Planar Reflection creation to 3D Object -> Mirror
- Change "Enable Reflector" name on SpotLight to "Angle Affect Intensity"
- Change prototype of BSDFData ConvertSurfaceDataToBSDFData(SurfaceData surfaceData) to BSDFData ConvertSurfaceDataToBSDFData(uint2 positionSS, SurfaceData surfaceData)

### Fixed
- Fix issue with StackLit in deferred mode with deferredDirectionalShadow due to GBuffer not being cleared. Gbuffer is still not clear and issue was fix with the new Output of normal buffer.
- Fixed an issue where interpolation volumes were not updated correctly for reflection captures.
- Fixed an exception in Light Loop settings UI

## [2.0.1-preview] - 2018-01-01

### Added
- Add stripper of shader variant when building a player. Save shader compile time.
- Disable per-object culling that was executed in C++ in HD whereas it was not used (Optimization)
- Enable texture streaming debugging (was not working before 2018.2)
- Added Screen Space Reflection with Proxy Projection Model
- Support correctly scene selection for alpha tested object
- Add per light shadow mask mode control (i.e shadow mask distance and shadow mask). It use the option NonLightmappedOnly
- Add geometric filtering to Lit shader (allow to reduce specular aliasing)
- Add shortcut to create DensityVolume and PlanarReflection in hierarchy
- Add a DefaultHDMirrorMaterial material for PlanarReflection
- Added a script to be able to upgrade material to newer version of HDRP
- Removed useless duplication of ForwardError passes.
- Add option to not compile any DEBUG_DISPLAY shader in the player (Faster build) call Support Runtime Debug display

### Changed
- Changed SupportForwardOnly to SupportOnlyForward in render pipeline settings
- Changed versioning variable name in HDAdditionalXXXData from m_version to version
- Create unique name when creating a game object in the rendering menu (i.e Density Volume(2))
- Re-organize various files and folder location to clean the repository
- Change Debug windows name and location. Now located at:  Windows -> General -> Render Pipeline Debug

### Removed
- Removed GlobalLightLoopSettings.maxPlanarReflectionProbes and instead use value of GlobalLightLoopSettings.planarReflectionProbeCacheSize
- Remove EmissiveIntensity parameter and change EmissiveColor to be HDR (Matching Builtin Unity behavior) - Data need to be updated - Launch Edit -> Single Step Upgrade Script -> Upgrade all Materials emissionColor

### Fixed
- Fix issue with LOD transition and instancing
- Fix discrepency between object motion vector and camera motion vector
- Fix issue with spot and dir light gizmo axis not highlighted correctly
- Fix potential crash while register debug windows inputs at startup
- Fix warning when creating Planar reflection
- Fix specular lighting debug mode (was rendering black)
- Allow projector decal with null material to allow to configure decal when HDRP is not set
- Decal atlas texture offset/scale is updated after allocations (used to be before so it was using date from previous frame)

## [0.0.0-preview] - 2018-01-01

### Added
- Configure the VolumetricLightingSystem code path to be on by default
- Trigger a build exception when trying to build an unsupported platform
- Introduce the VolumetricLightingController component, which can (and should) be placed on the camera, and allows one to control the near and the far plane of the V-Buffer (volumetric "froxel" buffer) along with the depth distribution (from logarithmic to linear)
- Add 3D texture support for DensityVolumes
- Add a better mapping of roughness to mipmap for planar reflection
- The VolumetricLightingSystem now uses RTHandles, which allows to save memory by sharing buffers between different cameras (history buffers are not shared), and reduce reallocation frequency by reallocating buffers only if the rendering resolution increases (and suballocating within existing buffers if the rendering resolution decreases)
- Add a Volumetric Dimmer slider to lights to control the intensity of the scattered volumetric lighting
- Add UV tiling and offset support for decals.
- Add mipmapping support for volume 3D mask textures

### Changed
- Default number of planar reflection change from 4 to 2
- Rename _MainDepthTexture to _CameraDepthTexture
- The VolumetricLightingController has been moved to the Interpolation Volume framework and now functions similarly to the VolumetricFog settings
- Update of UI of cookie, CubeCookie, Reflection probe and planar reflection probe to combo box
- Allow enabling/disabling shadows for area lights when they are set to baked.
- Hide applyRangeAttenuation and FadeDistance for directional shadow as they are not used

### Removed
- Remove Resource folder of PreIntegratedFGD and add the resource to RenderPipeline Asset

### Fixed
- Fix ConvertPhysicalLightIntensityToLightIntensity() function used when creating light from script to match HDLightEditor behavior
- Fix numerical issues with the default value of mean free path of volumetric fog
- Fix the bug preventing decals from coexisting with density volumes
- Fix issue with alpha tested geometry using planar/triplanar mapping not render correctly or flickering (due to being wrongly alpha tested in depth prepass)
- Fix meta pass with triplanar (was not handling correctly the normal)
- Fix preview when a planar reflection is present
- Fix Camera preview, it is now a Preview cameraType (was a SceneView)
- Fix handling unknown GPUShadowTypes in the shadow manager.
- Fix area light shapes sent as point lights to the baking backends when they are set to baked.
- Fix unnecessary division by PI for baked area lights.
- Fix line lights sent to the lightmappers. The backends don't support this light type.
- Fix issue with shadow mask framesettings not correctly taken into account when shadow mask is enabled for lighting.
- Fix directional light and shadow mask transition, they are now matching making smooth transition
- Fix banding issues caused by high intensity volumetric lighting
- Fix the debug window being emptied on SRP asset reload
- Fix issue with debug mode not correctly clearing the GBuffer in editor after a resize
- Fix issue with ResetMaterialKeyword not resetting correctly ToggleOff/Roggle Keyword
- Fix issue with motion vector not render correctly if there is no depth prepass in deferred

## [0.0.0-preview] - 2018-01-01

### Added
- Screen Space Refraction projection model (Proxy raycasting, HiZ raymarching)
- Screen Space Refraction settings as volume component
- Added buffered frame history per camera
- Port Global Density Volumes to the Interpolation Volume System.
- Optimize ImportanceSampleLambert() to not require the tangent frame.
- Generalize SampleVBuffer() to handle different sampling and reconstruction methods.
- Improve the quality of volumetric lighting reprojection.
- Optimize Morton Order code in the Subsurface Scattering pass.
- Planar Reflection Probe support roughness (gaussian convolution of captured probe)
- Use an atlas instead of a texture array for cluster transparent decals
- Add a debug view to visualize the decal atlas
- Only store decal textures to atlas if decal is visible, debounce out of memory decal atlas warning.
- Add manipulator gizmo on decal to improve authoring workflow
- Add a minimal StackLit material (work in progress, this version can be used as template to add new material)

### Changed
- EnableShadowMask in FrameSettings (But shadowMaskSupport still disable by default)
- Forced Planar Probe update modes to (Realtime, Every Update, Mirror Camera)
- Screen Space Refraction proxy model uses the proxy of the first environment light (Reflection probe/Planar probe) or the sky
- Moved RTHandle static methods to RTHandles
- Renamed RTHandle to RTHandleSystem.RTHandle
- Move code for PreIntegratedFDG (Lit.shader) into its dedicated folder to be share with other material
- Move code for LTCArea (Lit.shader) into its dedicated folder to be share with other material

### Removed
- Removed Planar Probe mirror plane position and normal fields in inspector, always display mirror plane and normal gizmos

### Fixed
- Fix fog flags in scene view is now taken into account
- Fix sky in preview windows that were disappearing after a load of a new level
- Fix numerical issues in IntersectRayAABB().
- Fix alpha blending of volumetric lighting with transparent objects.
- Fix the near plane of the V-Buffer causing out-of-bounds look-ups in the clustered data structure.
- Depth and color pyramid are properly computed and sampled when the camera renders inside a viewport of a RTHandle.
- Fix decal atlas debug view to work correctly when shadow atlas view is also enabled<|MERGE_RESOLUTION|>--- conflicted
+++ resolved
@@ -120,13 +120,10 @@
 - Added support for Depth of Field in path tracing (by sampling the lens aperture).
 - Added an API in HDRP to override the camera within the rendering of a frame (mainly for custom pass).
 - Added a function (HDRenderPipeline.ResetRTHandleReferenceSize) to reset the reference size of RTHandle systems.
-<<<<<<< HEAD
+- Added support for AxF measurements importing into texture resources tilings.
+- Added Layer parameter on Area Light to modify Layer of generated Emissive Mesh
 - Implemented ray traced reflections for transparent objects.
 - Add a new parameter to control reflections in recursive rendering.
-=======
-- Added support for AxF measurements importing into texture resources tilings.
-- Added Layer parameter on Area Light to modify Layer of generated Emissive Mesh
->>>>>>> e7c6276b
 
 ### Fixed
 - Fix when rescale probe all direction below zero (1219246)
@@ -711,11 +708,8 @@
 - Use multi_compile API for deferred compute shader with shadow mask.
 - Made the StaticLightingSky class public so that users can change it by script for baking purpose.
 - Shadowmask and realtime reflectoin probe property are hide in Quality settings
-<<<<<<< HEAD
+- Improved performance of reflection probe management when using a lot of probes.
 - Ignoring the disable SSR flags for recursive rendering.
-=======
-- Improved performance of reflection probe management when using a lot of probes.
->>>>>>> e7c6276b
 
 ## [7.1.1] - 2019-09-05
 
