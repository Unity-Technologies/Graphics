--- conflicted
+++ resolved
@@ -33,11 +33,8 @@
 - Fixed issues with compositor's undo (cases 1305633, 1307170).
 - Fixed exception when changing the current render pipeline to from HDRP to universal (case 1306291).
 - Fixed an issue in shadergraph when switch from a RenderingPass (case 1307653)
-<<<<<<< HEAD
+- Fixed LookDev environment library assignement after leaving playmode.
 - Fixed a locale issue with the diffusion profile property values in ShaderGraph on PC where comma is the decimal separator.
-=======
-- Fixed LookDev environment library assignement after leaving playmode.
->>>>>>> 6349ef26
 
 ### Changed
 - Change the source value for the ray tracing frame index iterator from m_FrameCount to the camera frame count (case 1301356).
