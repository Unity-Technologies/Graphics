# Changelog
All notable changes to this package will be documented in this file.

The format is based on [Keep a Changelog](http://keepachangelog.com/en/1.0.0/)
and this project adheres to [Semantic Versioning](http://semver.org/spec/v2.0.0.html).

## [11.0.0] - 2020-10-21

### Added
- Added a new API to bake HDRP probes from C# (case 1276360)

### Fixed
- Fixed probe volumes debug views.

### Changed
- Removed the material pass probe volumes evaluation mode.
- Volume parameter of type Cubemap can now accept Cubemap render textures and custom render textures.

## [10.3.0] - 2020-11-16

### Added
- Added a warning when trying to bake with static lighting being in an invalid state.

### Fixed
- Fixed stylesheet reloading for LookDev window and Wizard window.
- Fixed XR single-pass rendering with legacy shaders using unity_StereoWorldSpaceCameraPos.
- Fixed issue displaying wrong debug mode in runtime debug menu UI.
- Fixed useless editor repaint when using lod bias.
- Fixed multi-editing with new light intensity slider.
- Fixed issue with density volumes flickering when editing shape box.
- Fixed issue with image layers in the graphics compositor (case 1289936).
- Fixed issue with angle fading when rotating decal projector.
- Fixed issue with gameview repaint in the graphics compositor (case 1290622).
- Fixed some labels being clipped in the Render Graph Viewer
- Fixed issue when decal projector material is none.
- Fixed the sampling of the normal buffer in the the forward transparent pass.
- Fixed bloom prefiltering tooltip.
- Fixed NullReferenceException when loading multipel scene async
- Fixed missing alpha blend state properties in Axf shader and update default stencil properties
- Fixed normal buffer not bound to custom pass anymore.
- Fixed issues with camera management in the graphics compositor (cases 1292548, 1292549).
- Fixed an issue where a warning about the static sky not being ready was wrongly displayed.
- Fixed the clear coat not being handled properly for SSR and RTR (case 1291654).
- Fixed ghosting in RTGI and RTAO when denoising is enabled and the RTHandle size is not equal to the Viewport size (case 1291654).
- Fixed alpha output when atmospheric scattering is enabled.

### Changed
- Volume Manager now always tests scene culling masks. This was required to fix hybrid workflow.
- Now the screen space shadow is only used if the analytic value is valid.

## [10.2.0] - 2020-10-19

### Added
- Added a rough distortion frame setting and and info box on distortion materials.
- Adding support of 4 channel tex coords for ray tracing (case 1265309).
- Added a help button on the volume component toolbar for documentation.
- Added range remapping to metallic property for Lit and Decal shaders.
- Exposed the API to access HDRP shader pass names.
- Added the status check of default camera frame settings in the DXR wizard.
- Added frame setting for Virtual Texturing. 
- Added a fade distance for light influencing volumetric lighting.
- Adding an "Include For Ray Tracing" toggle on lights to allow the user to exclude them when ray tracing is enabled in the frame settings of a camera.
- Added fog volumetric scattering support for path tracing.
- Added new algorithm for SSR with temporal accumulation
- Added quality preset of the new volumetric fog parameters.
- Added missing documentation for unsupported SG RT nodes and light's include for raytracing attrbute.
- Added documentation for LODs not being supported by ray tracing.
- Added more options to control how the component of motion vectors coming from the camera transform will affect the motion blur with new clamping modes.
<<<<<<< HEAD
- Added a terrain compatiblity shader tag for validating whether user overridden materials support terrain rendering functionalities. 
=======
- Added anamorphism support for phsyical DoF, switched to blue noise sampling and fixed tiling artifacts.
>>>>>>> 95b41b86

### Fixed
- Fixed an issue where the Exposure Shader Graph node had clipped text. (case 1265057)
- Fixed an issue when rendering into texture where alpha would not default to 1.0 when using 11_11_10 color buffer in non-dev builds.
- Fixed issues with reordering and hiding graphics compositor layers (cases 1283903, 1285282, 1283886).
- Fixed the possibility to have a shader with a pre-refraction render queue and refraction enabled at the same time.
- Fixed a migration issue with the rendering queue in ShaderGraph when upgrading to 10.x;
- Fixed the object space matrices in shader graph for ray tracing.
- Changed the cornea refraction function to take a view dir in object space.
- Fixed upside down XR occlusion mesh.
- Fixed precision issue with the atmospheric fog.
- Fixed issue with TAA and no motion vectors.
- Fixed the stripping not working the terrain alphatest feature required for terrain holes (case 1205902).
- Fixed bounding box generation that resulted in incorrect light culling (case 3875925).
- VFX : Fix Emissive writing in Opaque Lit Output with PSSL platforms (case 273378).
- Fixed issue where pivot of DecalProjector was not aligned anymore on Transform position when manipulating the size of the projector from the Inspector.
- Fixed a null reference exception when creating a diffusion profile asset.
- Fixed the diffusion profile not being registered as a dependency of the ShaderGraph.
- Fixing exceptions in the console when putting the SSGI in low quality mode (render graph).
- Fixed NullRef Exception when decals are in the scene, no asset is set and HDRP wizard is run.
- Fixed issue with TAA causing bleeding of a view into another when multiple views are visible.
- Fix an issue that caused issues of usability of editor if a very high resolution is set by mistake and then reverted back to a smaller resolution.
- Fixed issue where Default Volume Profile Asset change in project settings was not added to the undo stack (case 1285268).
- Fixed undo after enabling compositor.
- Fixed the ray tracing shadow UI being displayed while it shouldn't (case 1286391).
- Fixed issues with physically-based DoF, improved speed and robustness 
- Fixed a warning happening when putting the range of lights to 0.
- Fixed issue when null parameters in a volume component would spam null reference errors. Produce a warning instead.
- Fixed volument component creation via script.
- Fixed GC allocs in render graph.
- Fixed scene picking passes.
- Fixed broken ray tracing light cluster full screen debug.
- Fixed dead code causing error.
- Fixed issue when dragging slider in inspector for ProjectionDepth.
- Fixed issue when resizing Inspector window that make the DecalProjector editor flickers.
- Fixed issue in DecalProjector editor when the Inspector window have a too small width: the size appears on 2 lines but the editor not let place for the second one.
- Fixed issue (null reference in console) when selecting a DensityVolume with rectangle selection.
- Fixed issue when linking the field of view with the focal length in physical camera
- Fixed supported platform build and error message.
- Fixed exceptions occuring when selecting mulitple decal projectors without materials assigned (case 1283659).
- Fixed LookDev error message when pipeline is not loaded.
- Properly reject history when enabling seond denoiser for RTGI.
- Fixed an issue that could cause objects to not be rendered when using Vulkan API.
- Fixed issue with lookdev shadows looking wrong upon exiting playmode. 
- Fixed temporary Editor freeze when selecting AOV output in graphics compositor (case 1288744).
- Fixed normal flip with double sided materials.
- Fixed shadow resolution settings level in the light explorer.
- Fixed the ShaderGraph being dirty after the first save.
- Fixed XR shadows culling
- Fixed stylesheet reloading for LookDev window and Wizard window.
- Fixed Nans happening when upscaling the RTGI.
- Fixed the adjust weight operation not being done for the non-rendergraph pipeline.
- Fixed overlap with SSR Transparent default frame settings message on DXR Wizard.
- Fixed alpha channel in the stop NaNs and motion blur shaders.
- Fixed undo of duplicate environments in the look dev environment library.
- Fixed a ghosting issue with RTShadows (Sun, Point and Spot), RTAO and RTGI when the camera is moving fast.
- Fixed a SSGI denoiser bug for large scenes.
- Fixed a Nan issue with SSGI.
- Fixed an issue with IsFrontFace node in Shader Graph not working properly
- Fixed CustomPassUtils.RenderFrom* functions and CustomPassUtils.DisableSinglePassRendering struct in VR.
- Fixed custom pass markers not recorded when render graph was enabled.
- Fixed exceptions when unchecking "Big Tile Prepass" on the frame settings with render-graph.
- Fixed an issue causing errors in GenerateMaxZ when opaque objects or decals are disabled. 
- Fixed an issue with Bake button of Reflection Probe when in custom mode
- Fixed exceptions related to the debug display settings when changing the default frame settings.
- Fixed picking for materials with depth offset.
- Fixed issue with exposure history being uninitialized on second frame.
- Fixed issue when changing FoV with the physical camera fold-out closed.
- Fixed path tracing accumulation not being reset when changing to a different frame of an animation.

### Changed
- Combined occlusion meshes into one to reduce draw calls and state changes with XR single-pass.
- Claryfied doc for the LayeredLit material.
- Various improvements for the Volumetric Fog.
- Use draggable fields for float scalable settings
- Migrated the fabric & hair shadergraph samples directly into the renderpipeline resources.
- Removed green coloration of the UV on the DecalProjector gizmo.
- Removed _BLENDMODE_PRESERVE_SPECULAR_LIGHTING keyword from shaders.
- Now the DXR wizard displays the name of the target asset that needs to be changed.
- Standardized naming for the option regarding Transparent objects being able to receive Screen Space Reflections.
- Making the reflection and refractions of cubemaps distance based.
- Changed Receive SSR to also controls Receive SSGI on opaque objects.
- Improved the punctual light shadow rescale algorithm.
- Changed the names of some of the parameters for the Eye Utils SG Nodes.
- Restored frame setting for async compute of contact shadows.
- Removed the possibility to have MSAA (through the frame settings) when ray tracing is active.
- Range handles for decal projector angle fading.
- Smoother angle fading for decal projector.

## [10.1.0] - 2020-10-12

### Added
- Added an option to have only the metering mask displayed in the debug mode.
- Added a new mode to cluster visualization debug where users can see a slice instead of the cluster on opaque objects.
- Added ray traced reflection support for the render graph version of the pipeline.
- Added render graph support of RTAO and required denoisers.
- Added render graph support of RTGI.
- Added support of RTSSS and Recursive Rendering in the render graph mode.
- Added support of RT and screen space shadow for render graph.
- Added tooltips with the full name of the (graphics) compositor properties to properly show large names that otherwise are clipped by the UI (case 1263590)
- Added error message if a callback AOV allocation fail
- Added marker for all AOV request operation on GPU
- Added remapping options for Depth Pyramid debug view mode
- Added an option to support AOV shader at runtime in HDRP settings (case 1265070)
- Added support of SSGI in the render graph mode.
- Added option for 11-11-10 format for cube reflection probes.
- Added an optional check in the HDRP DXR Wizard to verify 64 bits target architecture
- Added option to display timing stats in the debug menu as an average over 1 second. 
- Added a light unit slider to provide users more context when authoring physically based values.
- Added a way to check the normals through the material views.
- Added Simple mode to Earth Preset for PBR Sky
- Added the export of normals during the prepass for shadow matte for proper SSAO calculation.
- Added the usage of SSAO for shadow matte unlit shader graph.
- Added the support of input system V2
- Added a new volume component parameter to control the max ray length of directional lights(case 1279849).
- Added support for 'Pyramid' and 'Box' spot light shapes in path tracing.
- Added high quality prefiltering option for Bloom.
- Added support for camera relative ray tracing (and keeping non-camera relative ray tracing working)
- Added a rough refraction option on planar reflections.
- Added scalability settings for the planar reflection resolution.
- Added tests for AOV stacking and UI rendering in the graphics compositor.
- Added a new ray tracing only function that samples the specular part of the materials.
- Adding missing marker for ray tracing profiling (RaytracingDeferredLighting)
- Added the support of eye shader for ray tracing.
- Exposed Refraction Model to the material UI when using a Lit ShaderGraph.
- Added bounding sphere support to screen-space axis-aligned bounding box generation pass.
- Added support for exposure for the case of planar reflections.

### Fixed
- Fixed several issues with physically-based DoF (TAA ghosting of the CoC buffer, smooth layer transitions, etc)
- Fixed GPU hang on D3D12 on xbox. 
- Fixed game view artifacts on resizing when hardware dynamic resolution was enabled
- Fixed black line artifacts occurring when Lanczos upsampling was set for dynamic resolution
- Fixed Amplitude -> Min/Max parametrization conversion
- Fixed CoatMask block appearing when creating lit master node (case 1264632)
- Fixed issue with SceneEV100 debug mode indicator when rescaling the window.
- Fixed issue with PCSS filter being wrong on first frame. 
- Fixed issue with emissive mesh for area light not appearing in playmode if Reload Scene option is disabled in Enter Playmode Settings.
- Fixed issue when Reflection Probes are set to OnEnable and are never rendered if the probe is enabled when the camera is farther than the probe fade distance. 
- Fixed issue with sun icon being clipped in the look dev window. 
- Fixed error about layers when disabling emissive mesh for area lights.
- Fixed issue when the user deletes the composition graph or .asset in runtime (case 1263319)
- Fixed assertion failure when changing resolution to compositor layers after using AOVs (case 1265023) 
- Fixed flickering layers in graphics compositor (case 1264552)
- Fixed issue causing the editor field not updating the disc area light radius.
- Fixed issues that lead to cookie atlas to be updated every frame even if cached data was valid.
- Fixed an issue where world space UI was not emitted for reflection cameras in HDRP
- Fixed an issue with cookie texture atlas that would cause realtime textures to always update in the atlas even when the content did not change.
- Fixed an issue where only one of the two lookdev views would update when changing the default lookdev volume profile.
- Fixed a bug related to light cluster invalidation.
- Fixed shader warning in DofGather (case 1272931)
- Fixed AOV export of depth buffer which now correctly export linear depth (case 1265001)
- Fixed issue that caused the decal atlas to not be updated upon changing of the decal textures content.
- Fixed "Screen position out of view frustum" error when camera is at exactly the planar reflection probe location.
- Fixed Amplitude -> Min/Max parametrization conversion
- Fixed issue that allocated a small cookie for normal spot lights.
- Fixed issue when undoing a change in diffuse profile list after deleting the volume profile.
- Fixed custom pass re-ordering and removing.
- Fixed TAA issue and hardware dynamic resolution.
- Fixed a static lighting flickering issue caused by having an active planar probe in the scene while rendering inspector preview.
- Fixed an issue where even when set to OnDemand, the sky lighting would still be updated when changing sky parameters.
- Fixed an error message trigerred when a mesh has more than 32 sub-meshes (case 1274508).
- Fixed RTGI getting noisy for grazying angle geometry (case 1266462).
- Fixed an issue with TAA history management on pssl.
- Fixed the global illumination volume override having an unwanted advanced mode (case 1270459).
- Fixed screen space shadow option displayed on directional shadows while they shouldn't (case 1270537).
- Fixed the handling of undo and redo actions in the graphics compositor (cases 1268149, 1266212, 1265028)
- Fixed issue with composition graphs that include virtual textures, cubemaps and other non-2D textures (cases 1263347, 1265638).
- Fixed issues when selecting a new composition graph or setting it to None (cases 1263350, 1266202)
- Fixed ArgumentNullException when saving shader graphs after removing the compositor from the scene (case 1268658)
- Fixed issue with updating the compositor output when not in play mode (case 1266216)
- Fixed warning with area mesh (case 1268379)
- Fixed issue with diffusion profile not being updated upon reset of the editor. 
- Fixed an issue that lead to corrupted refraction in some scenarios on xbox.
- Fixed for light loop scalarization not happening. 
- Fixed issue with stencil not being set in rendergraph mode.
- Fixed for post process being overridable in reflection probes even though it is not supported.
- Fixed RTGI in performance mode when light layers are enabled on the asset.
- Fixed SSS materials appearing black in matcap mode.
- Fixed a collision in the interaction of RTR and RTGI.
- Fix for lookdev toggling renderers that are set to non editable or are hidden in the inspector.
- Fixed issue with mipmap debug mode not properly resetting full screen mode (and viceversa). 
- Added unsupported message when using tile debug mode with MSAA.
- Fixed SSGI compilation issues on PS4.
- Fixed "Screen position out of view frustum" error when camera is on exactly the planar reflection probe plane.
- Workaround issue that caused objects using eye shader to not be rendered on xbox.
- Fixed GC allocation when using XR single-pass test mode.
- Fixed text in cascades shadow split being truncated.
- Fixed rendering of custom passes in the Custom Pass Volume inspector
- Force probe to render again if first time was during async shader compilation to avoid having cyan objects.
- Fixed for lookdev library field not being refreshed upon opening a library from the environment library inspector.
- Fixed serialization issue with matcap scale intensity.
- Close Add Override popup of Volume Inspector when the popup looses focus (case 1258571)
- Light quality setting for contact shadow set to on for High quality by default.
- Fixed an exception thrown when closing the look dev because there is no active SRP anymore.
- Fixed alignment of framesettings in HDRP Default Settings
- Fixed an exception thrown when closing the look dev because there is no active SRP anymore.
- Fixed an issue where entering playmode would close the LookDev window.
- Fixed issue with rendergraph on console failing on SSS pass.
- Fixed Cutoff not working properly with ray tracing shaders default and SG (case 1261292).
- Fixed shader compilation issue with Hair shader and debug display mode
- Fixed cubemap static preview not updated when the asset is imported.
- Fixed wizard DXR setup on non-DXR compatible devices.
- Fixed Custom Post Processes affecting preview cameras.
- Fixed issue with lens distortion breaking rendering.
- Fixed save popup appearing twice due to HDRP wizard.
- Fixed error when changing planar probe resolution.
- Fixed the dependecy of FrameSettings (MSAA, ClearGBuffer, DepthPrepassWithDeferred) (case 1277620).
- Fixed the usage of GUIEnable for volume components (case 1280018).
- Fixed the diffusion profile becoming invalid when hitting the reset (case 1269462).
- Fixed issue with MSAA resolve killing the alpha channel.
- Fixed a warning in materialevalulation
- Fixed an error when building the player.
- Fixed issue with box light not visible if range is below one and range attenuation is off.
- Fixed an issue that caused a null reference when deleting camera component in a prefab. (case 1244430)
- Fixed issue with bloom showing a thin black line after rescaling window. 
- Fixed rendergraph motion vector resolve.
- Fixed the Ray-Tracing related Debug Display not working in render graph mode.
- Fix nan in pbr sky
- Fixed Light skin not properly applied on the LookDev when switching from Dark Skin (case 1278802)
- Fixed accumulation on DX11
- Fixed issue with screen space UI not drawing on the graphics compositor (case 1279272).
- Fixed error Maximum allowed thread group count is 65535 when resolution is very high. 
- LOD meshes are now properly stripped based on the maximum lod value parameters contained in the HDRP asset.
- Fixed an inconsistency in the LOD group UI where LOD bias was not the right one.
- Fixed outlines in transitions between post-processed and plain regions in the graphics compositor (case 1278775).
- Fix decal being applied twice with LOD Crossfade.
- Fixed camera stacking for AOVs in the graphics compositor (case 1273223).
- Fixed backface selection on some shader not ignore correctly.
- Disable quad overdraw on ps4.
- Fixed error when resizing the graphics compositor's output and when re-adding a compositor in the scene
- Fixed issues with bloom, alpha and HDR layers in the compositor (case 1272621).
- Fixed alpha not having TAA applied to it.
- Fix issue with alpha output in forward.
- Fix compilation issue on Vulkan for shaders using high quality shadows in XR mode.
- Fixed wrong error message when fixing DXR resources from Wizard.
- Fixed compilation error of quad overdraw with double sided materials
- Fixed screen corruption on xbox when using TAA and Motion Blur with rendergraph. 
- Fixed UX issue in the graphics compositor related to clear depth and the defaults for new layers, add better tooltips and fix minor bugs (case 1283904)
- Fixed scene visibility not working for custom pass volumes.
- Fixed issue with several override entries in the runtime debug menu. 
- Fixed issue with rendergraph failing to execute every 30 minutes. 
- Fixed Lit ShaderGraph surface option property block to only display transmission and energy conserving specular color options for their proper material mode (case 1257050)
- Fixed nan in reflection probe when volumetric fog filtering is enabled, causing the whole probe to be invalid.
- Fixed Debug Color pixel became grey
- Fixed TAA flickering on the very edge of screen. 
- Fixed profiling scope for quality RTGI.
- Fixed the denoising and multi-sample not being used for smooth multibounce RTReflections.
- Fixed issue where multiple cameras would cause GC each frame.
- Fixed after post process rendering pass options not showing for unlit ShaderGraphs.
- Fixed null reference in the Undo callback of the graphics compositor 
- Fixed cullmode for SceneSelectionPass.
- Fixed issue that caused non-static object to not render at times in OnEnable reflection probes.
- Baked reflection probes now correctly use static sky for ambient lighting.

### Changed
- Preparation pass for RTSSShadows to be supported by render graph.
- Add tooltips with the full name of the (graphics) compositor properties to properly show large names that otherwise are clipped by the UI (case 1263590)
- Composition profile .asset files cannot be manually edited/reset by users (to avoid breaking things - case 1265631)
- Preparation pass for RTSSShadows to be supported by render graph.
- Changed the way the ray tracing property is displayed on the material (QOL 1265297).
- Exposed lens attenuation mode in default settings and remove it as a debug mode.
- Composition layers without any sub layers are now cleared to black to avoid confusion (case 1265061).
- Slight reduction of VGPR used by area light code.
- Changed thread group size for contact shadows (save 1.1ms on PS4)
- Make sure distortion stencil test happens before pixel shader is run.
- Small optimization that allows to skip motion vector prepping when the whole wave as velocity of 0.
- Improved performance to avoid generating coarse stencil buffer when not needed.
- Remove HTile generation for decals (faster without).
- Improving SSGI Filtering and fixing a blend issue with RTGI.
- Changed the Trackball UI so that it allows explicit numeric values.
- Reduce the G-buffer footprint of anisotropic materials
- Moved SSGI out of preview.
- Skip an unneeded depth buffer copy on consoles. 
- Replaced the Density Volume Texture Tool with the new 3D Texture Importer.
- Rename Raytracing Node to Raytracing Quality Keyword and rename high and low inputs as default and raytraced. All raytracing effects now use the raytraced mode but path tracing.
- Moved diffusion profile list to the HDRP default settings panel.
- Skip biquadratic resampling of vbuffer when volumetric fog filtering is enabled.
- Optimized Grain and sRGB Dithering.
- On platforms that allow it skip the first mip of the depth pyramid and compute it alongside the depth buffer used for low res transparents.
- When trying to install the local configuration package, if another one is already present the user is now asked whether they want to keep it or not.
- Improved MSAA color resolve to fix issues when very bright and very dark samples are resolved together.
- Improve performance of GPU light AABB generation
- Removed the max clamp value for the RTR, RTAO and RTGI's ray length (case 1279849).
- Meshes assigned with a decal material are not visible anymore in ray-tracing or path-tracing.
- Removed BLEND shader keywords.
- Remove a rendergraph debug option to clear resources on release from UI.
- added SV_PrimitiveID in the VaryingMesh structure for fulldebugscreenpass as well as primitiveID in FragInputs
- Changed which local frame is used for multi-bounce RTReflections.
- Move System Generated Values semantics out of VaryingsMesh structure.
- Other forms of FSAA are silently deactivated, when path tracing is on.
- Removed XRSystemTests. The GC verification is now done during playmode tests (case 1285012).
- SSR now uses the pre-refraction color pyramid.
- Various improvements for the Volumetric Fog.
- Optimizations for volumetric fog.

## [10.0.0] - 2019-06-10

### Added
- Ray tracing support for VR single-pass
- Added sharpen filter shader parameter and UI for TemporalAA to control image quality instead of hardcoded value
- Added frame settings option for custom post process and custom passes as well as custom color buffer format option.
- Add check in wizard on SRP Batcher enabled.
- Added default implementations of OnPreprocessMaterialDescription for FBX, Obj, Sketchup and 3DS file formats.
- Added custom pass fade radius
- Added after post process injection point for custom passes
- Added basic alpha compositing support - Alpha is available afterpostprocess when using FP16 buffer format.
- Added falloff distance on Reflection Probe and Planar Reflection Probe
- Added Backplate projection from the HDRISky
- Added Shadow Matte in UnlitMasterNode, which only received shadow without lighting
- Added hability to name LightLayers in HDRenderPipelineAsset
- Added a range compression factor for Reflection Probe and Planar Reflection Probe to avoid saturation of colors.
- Added path tracing support for directional, point and spot lights, as well as emission from Lit and Unlit.
- Added non temporal version of SSAO.
- Added more detailed ray tracing stats in the debug window
- Added Disc area light (bake only)
- Added a warning in the material UI to prevent transparent + subsurface-scattering combination.
- Added XR single-pass setting into HDRP asset
- Added a penumbra tint option for lights
- Added support for depth copy with XR SDK
- Added debug setting to Render Pipeline Debug Window to list the active XR views
- Added an option to filter the result of the volumetric lighting (off by default).
- Added a transmission multiplier for directional lights
- Added XR single-pass test mode to Render Pipeline Debug Window
- Added debug setting to Render Pipeline Window to list the active XR views
- Added a new refraction mode for the Lit shader (thin). Which is a box refraction with small thickness values
- Added the code to support Barn Doors for Area Lights based on a shaderconfig option.
- Added HDRPCameraBinder property binder for Visual Effect Graph
- Added "Celestial Body" controls to the Directional Light
- Added new parameters to the Physically Based Sky
- Added Reflections to the DXR Wizard
- Added the possibility to have ray traced colored and semi-transparent shadows on directional lights.
- Added a check in the custom post process template to throw an error if the default shader is not found.
- Exposed the debug overlay ratio in the debug menu.
- Added a separate frame settings for tonemapping alongside color grading.
- Added the receive fog option in the material UI for ShaderGraphs.
- Added a public virtual bool in the custom post processes API to specify if a post processes should be executed in the scene view.
- Added a menu option that checks scene issues with ray tracing. Also removed the previously existing warning at runtime.
- Added Contrast Adaptive Sharpen (CAS) Upscaling effect.
- Added APIs to update probe settings at runtime.
- Added documentation for the rayTracingSupported method in HDRP
- Added user-selectable format for the post processing passes.
- Added support for alpha channel in some post-processing passes (DoF, TAA, Uber).
- Added warnings in FrameSettings inspector when using DXR and atempting to use Asynchronous Execution.
- Exposed Stencil bits that can be used by the user.
- Added history rejection based on velocity of intersected objects for directional, point and spot lights.
- Added a affectsVolumetric field to the HDAdditionalLightData API to know if light affects volumetric fog.
- Add OS and Hardware check in the Wizard fixes for DXR.
- Added option to exclude camera motion from motion blur.
- Added semi-transparent shadows for point and spot lights.
- Added support for semi-transparent shadow for unlit shader and unlit shader graph.
- Added the alpha clip enabled toggle to the material UI for all HDRP shader graphs.
- Added Material Samples to explain how to use the lit shader features
- Added an initial implementation of ray traced sub surface scattering
- Added AssetPostprocessors and Shadergraphs to handle Arnold Standard Surface and 3DsMax Physical material import from FBX.
- Added support for Smoothness Fade start work when enabling ray traced reflections.
- Added Contact shadow, Micro shadows and Screen space refraction API documentation.
- Added script documentation for SSR, SSAO (ray tracing), GI, Light Cluster, RayTracingSettings, Ray Counters, etc.
- Added path tracing support for refraction and internal reflections.
- Added support for Thin Refraction Model and Lit's Clear Coat in Path Tracing.
- Added the Tint parameter to Sky Colored Fog.
- Added of Screen Space Reflections for Transparent materials
- Added a fallback for ray traced area light shadows in case the material is forward or the lit mode is forward.
- Added a new debug mode for light layers.
- Added an "enable" toggle to the SSR volume component.
- Added support for anisotropic specular lobes in path tracing.
- Added support for alpha clipping in path tracing.
- Added support for light cookies in path tracing.
- Added support for transparent shadows in path tracing.
- Added support for iridescence in path tracing.
- Added support for background color in path tracing.
- Added a path tracing test to the test suite.
- Added a warning and workaround instructions that appear when you enable XR single-pass after the first frame with the XR SDK.
- Added the exposure sliders to the planar reflection probe preview
- Added support for subsurface scattering in path tracing.
- Added a new mode that improves the filtering of ray traced shadows (directional, point and spot) based on the distance to the occluder.
- Added support of cookie baking and add support on Disc light.
- Added support for fog attenuation in path tracing.
- Added a new debug panel for volumes
- Added XR setting to control camera jitter for temporal effects
- Added an error message in the DrawRenderers custom pass when rendering opaque objects with an HDRP asset in DeferredOnly mode.
- Added API to enable proper recording of path traced scenes (with the Unity recorder or other tools).
- Added support for fog in Recursive rendering, ray traced reflections and ray traced indirect diffuse.
- Added an alpha blend option for recursive rendering
- Added support for stack lit for ray tracing effects.
- Added support for hair for ray tracing effects.
- Added support for alpha to coverage for HDRP shaders and shader graph
- Added support for Quality Levels to Subsurface Scattering.
- Added option to disable XR rendering on the camera settings.
- Added support for specular AA from geometric curvature in AxF
- Added support for baked AO (no input for now) in AxF
- Added an info box to warn about depth test artifacts when rendering object twice in custom passes with MSAA.
- Added a frame setting for alpha to mask.
- Added support for custom passes in the AOV API
- Added Light decomposition lighting debugging modes and support in AOV
- Added exposure compensation to Fixed exposure mode
- Added support for rasterized area light shadows in StackLit
- Added support for texture-weighted automatic exposure
- Added support for POM for emissive map
- Added alpha channel support in motion blur pass.
- Added the HDRP Compositor Tool (in Preview).
- Added a ray tracing mode option in the HDRP asset that allows to override and shader stripping.
- Added support for arbitrary resolution scaling of Volumetric Lighting to the Fog volume component.
- Added range attenuation for box-shaped spotlights.
- Added scenes for hair and fabric and decals with material samples
- Added fabric materials and textures
- Added information for fabric materials in fabric scene
- Added a DisplayInfo attribute to specify a name override and a display order for Volume Component fields (used only in default inspector for now).
- Added Min distance to contact shadows.
- Added support for Depth of Field in path tracing (by sampling the lens aperture).
- Added an API in HDRP to override the camera within the rendering of a frame (mainly for custom pass).
- Added a function (HDRenderPipeline.ResetRTHandleReferenceSize) to reset the reference size of RTHandle systems.
- Added support for AxF measurements importing into texture resources tilings.
- Added Layer parameter on Area Light to modify Layer of generated Emissive Mesh
- Added a flow map parameter to HDRI Sky
- Implemented ray traced reflections for transparent objects.
- Add a new parameter to control reflections in recursive rendering.
- Added an initial version of SSGI.
- Added Virtual Texturing cache settings to control the size of the Streaming Virtual Texturing caches.
- Added back-compatibility with builtin stereo matrices.
- Added CustomPassUtils API to simplify Blur, Copy and DrawRenderers custom passes.
- Added Histogram guided automatic exposure.
- Added few exposure debug modes.
- Added support for multiple path-traced views at once (e.g., scene and game views).
- Added support for 3DsMax's 2021 Simplified Physical Material from FBX files in the Model Importer.
- Added custom target mid grey for auto exposure.
- Added CustomPassUtils API to simplify Blur, Copy and DrawRenderers custom passes.
- Added an API in HDRP to override the camera within the rendering of a frame (mainly for custom pass).
- Added more custom pass API functions, mainly to render objects from another camera.
- Added support for transparent Unlit in path tracing.
- Added a minimal lit used for RTGI in peformance mode.
- Added procedural metering mask that can follow an object
- Added presets quality settings for RTAO and RTGI.
- Added an override for the shadow culling that allows better directional shadow maps in ray tracing effects (RTR, RTGI, RTSSS and RR).
- Added a Cloud Layer volume override.
- Added Fast Memory support for platform that support it.
- Added CPU and GPU timings for ray tracing effects.
- Added support to combine RTSSS and RTGI (1248733).
- Added IES Profile support for Point, Spot and Rectangular-Area lights
- Added support for multiple mapping modes in AxF.
- Add support of lightlayers on indirect lighting controller
- Added compute shader stripping.
- Added Cull Mode option for opaque materials and ShaderGraphs. 
- Added scene view exposure override.
- Added support for exposure curve remapping for min/max limits.
- Added presets for ray traced reflections.
- Added final image histogram debug view (both luminance and RGB).
- Added an example texture and rotation to the Cloud Layer volume override.
- Added an option to extend the camera culling for skinned mesh animation in ray tracing effects (1258547).
- Added decal layer system similar to light layer. Mesh will receive a decal when both decal layer mask matches.
- Added shader graph nodes for rendering a complex eye shader.
- Added more controls to contact shadows and increased quality in some parts. 
- Added a physically based option in DoF volume.
- Added API to check if a Camera, Light or ReflectionProbe is compatible with HDRP.
- Added path tracing test scene for normal mapping.
- Added missing API documentation.
- Remove CloudLayer
- Added quad overdraw and vertex density debug modes.

### Fixed
- fix when saved HDWizard window tab index out of range (1260273)
- Fix when rescale probe all direction below zero (1219246)
- Update documentation of HDRISky-Backplate, precise how to have Ambient Occlusion on the Backplate
- Sorting, undo, labels, layout in the Lighting Explorer.
- Fixed sky settings and materials in Shader Graph Samples package
- Fix/workaround a probable graphics driver bug in the GTAO shader.
- Fixed Hair and PBR shader graphs double sided modes
- Fixed an issue where updating an HDRP asset in the Quality setting panel would not recreate the pipeline.
- Fixed issue with point lights being considered even when occupying less than a pixel on screen (case 1183196)
- Fix a potential NaN source with iridescence (case 1183216)
- Fixed issue of spotlight breaking when minimizing the cone angle via the gizmo (case 1178279)
- Fixed issue that caused decals not to modify the roughness in the normal buffer, causing SSR to not behave correctly (case 1178336)
- Fixed lit transparent refraction with XR single-pass rendering
- Removed extra jitter for TemporalAA in VR
- Fixed ShaderGraph time in main preview
- Fixed issue on some UI elements in HDRP asset not expanding when clicking the arrow (case 1178369)
- Fixed alpha blending in custom post process
- Fixed the modification of the _AlphaCutoff property in the material UI when exposed with a ShaderGraph parameter.
- Fixed HDRP test `1218_Lit_DiffusionProfiles` on Vulkan.
- Fixed an issue where building a player in non-dev mode would generate render target error logs every frame
- Fixed crash when upgrading version of HDRP
- Fixed rendering issues with material previews
- Fixed NPE when using light module in Shuriken particle systems (1173348).
- Refresh cached shadow on editor changes
- Fixed light supported units caching (1182266)
- Fixed an issue where SSAO (that needs temporal reprojection) was still being rendered when Motion Vectors were not available (case 1184998)
- Fixed a nullref when modifying the height parameters inside the layered lit shader UI.
- Fixed Decal gizmo that become white after exiting play mode
- Fixed Decal pivot position to behave like a spotlight
- Fixed an issue where using the LightingOverrideMask would break sky reflection for regular cameras
- Fix DebugMenu FrameSettingsHistory persistency on close
- Fix DensityVolume, ReflectionProbe aned PlanarReflectionProbe advancedControl display
- Fix DXR scene serialization in wizard
- Fixed an issue where Previews would reallocate History Buffers every frame
- Fixed the SetLightLayer function in HDAdditionalLightData setting the wrong light layer
- Fix error first time a preview is created for planar
- Fixed an issue where SSR would use an incorrect roughness value on ForwardOnly (StackLit, AxF, Fabric, etc.) materials when the pipeline is configured to also allow deferred Lit.
- Fixed issues with light explorer (cases 1183468, 1183269)
- Fix dot colors in LayeredLit material inspector
- Fix undo not resetting all value when undoing the material affectation in LayerLit material
- Fix for issue that caused gizmos to render in render textures (case 1174395)
- Fixed the light emissive mesh not updated when the light was disabled/enabled
- Fixed light and shadow layer sync when setting the HDAdditionalLightData.lightlayersMask property
- Fixed a nullref when a custom post process component that was in the HDRP PP list is removed from the project
- Fixed issue that prevented decals from modifying specular occlusion (case 1178272).
- Fixed exposure of volumetric reprojection
- Fixed multi selection support for Scalable Settings in lights
- Fixed font shaders in test projects for VR by using a Shader Graph version
- Fixed refresh of baked cubemap by incrementing updateCount at the end of the bake (case 1158677).
- Fixed issue with rectangular area light when seen from the back
- Fixed decals not affecting lightmap/lightprobe
- Fixed zBufferParams with XR single-pass rendering
- Fixed moving objects not rendered in custom passes
- Fixed abstract classes listed in the + menu of the custom pass list
- Fixed custom pass that was rendered in previews
- Fixed precision error in zero value normals when applying decals (case 1181639)
- Fixed issue that triggered No Scene Lighting view in game view as well (case 1156102)
- Assign default volume profile when creating a new HDRP Asset
- Fixed fov to 0 in planar probe breaking the projection matrix (case 1182014)
- Fixed bugs with shadow caching
- Reassign the same camera for a realtime probe face render request to have appropriate history buffer during realtime probe rendering.
- Fixed issue causing wrong shading when normal map mode is Object space, no normal map is set, but a detail map is present (case 1143352)
- Fixed issue with decal and htile optimization
- Fixed TerrainLit shader compilation error regarding `_Control0_TexelSize` redefinition (case 1178480).
- Fixed warning about duplicate HDRuntimeReflectionSystem when configuring play mode without domain reload.
- Fixed an editor crash when multiple decal projectors were selected and some had null material
- Added all relevant fix actions to FixAll button in Wizard
- Moved FixAll button on top of the Wizard
- Fixed an issue where fog color was not pre-exposed correctly
- Fix priority order when custom passes are overlapping
- Fix cleanup not called when the custom pass GameObject is destroyed
- Replaced most instances of GraphicsSettings.renderPipelineAsset by GraphicsSettings.currentRenderPipeline. This should fix some parameters not working on Quality Settings overrides.
- Fixed an issue with Realtime GI not working on upgraded projects.
- Fixed issue with screen space shadows fallback texture was not set as a texture array.
- Fixed Pyramid Lights bounding box
- Fixed terrain heightmap default/null values and epsilons
- Fixed custom post-processing effects breaking when an abstract class inherited from `CustomPostProcessVolumeComponent`
- Fixed XR single-pass rendering in Editor by using ShaderConfig.s_XrMaxViews to allocate matrix array
- Multiple different skies rendered at the same time by different cameras are now handled correctly without flickering
- Fixed flickering issue happening when different volumes have shadow settings and multiple cameras are present.
- Fixed issue causing planar probes to disappear if there is no light in the scene.
- Fixed a number of issues with the prefab isolation mode (Volumes leaking from the main scene and reflection not working properly)
- Fixed an issue with fog volume component upgrade not working properly
- Fixed Spot light Pyramid Shape has shadow artifacts on aspect ratio values lower than 1
- Fixed issue with AO upsampling in XR
- Fixed camera without HDAdditionalCameraData component not rendering
- Removed the macro ENABLE_RAYTRACING for most of the ray tracing code
- Fixed prefab containing camera reloading in loop while selected in the Project view
- Fixed issue causing NaN wheh the Z scale of an object is set to 0.
- Fixed DXR shader passes attempting to render before pipeline loaded
- Fixed black ambient sky issue when importing a project after deleting Library.
- Fixed issue when upgrading a Standard transparent material (case 1186874)
- Fixed area light cookies not working properly with stack lit
- Fixed material render queue not updated when the shader is changed in the material inspector.
- Fixed a number of issues with full screen debug modes not reseting correctly when setting another mutually exclusive mode
- Fixed compile errors for platforms with no VR support
- Fixed an issue with volumetrics and RTHandle scaling (case 1155236)
- Fixed an issue where sky lighting might be updated uselessly
- Fixed issue preventing to allow setting decal material to none (case 1196129)
- Fixed XR multi-pass decals rendering
- Fixed several fields on Light Inspector that not supported Prefab overrides
- Fixed EOL for some files
- Fixed scene view rendering with volumetrics and XR enabled
- Fixed decals to work with multiple cameras
- Fixed optional clear of GBuffer (Was always on)
- Fixed render target clears with XR single-pass rendering
- Fixed HDRP samples file hierarchy
- Fixed Light units not matching light type
- Fixed QualitySettings panel not displaying HDRP Asset
- Fixed black reflection probes the first time loading a project
- Fixed y-flip in scene view with XR SDK
- Fixed Decal projectors do not immediately respond when parent object layer mask is changed in editor.
- Fixed y-flip in scene view with XR SDK
- Fixed a number of issues with Material Quality setting
- Fixed the transparent Cull Mode option in HD unlit master node settings only visible if double sided is ticked.
- Fixed an issue causing shadowed areas by contact shadows at the edge of far clip plane if contact shadow length is very close to far clip plane.
- Fixed editing a scalable settings will edit all loaded asset in memory instead of targetted asset.
- Fixed Planar reflection default viewer FOV
- Fixed flickering issues when moving the mouse in the editor with ray tracing on.
- Fixed the ShaderGraph main preview being black after switching to SSS in the master node settings
- Fixed custom fullscreen passes in VR
- Fixed camera culling masks not taken in account in custom pass volumes
- Fixed object not drawn in custom pass when using a DrawRenderers with an HDRP shader in a build.
- Fixed injection points for Custom Passes (AfterDepthAndNormal and BeforePreRefraction were missing)
- Fixed a enum to choose shader tags used for drawing objects (DepthPrepass or Forward) when there is no override material.
- Fixed lit objects in the BeforePreRefraction, BeforeTransparent and BeforePostProcess.
- Fixed the None option when binding custom pass render targets to allow binding only depth or color.
- Fixed custom pass buffers allocation so they are not allocated if they're not used.
- Fixed the Custom Pass entry in the volume create asset menu items.
- Fixed Prefab Overrides workflow on Camera.
- Fixed alignment issue in Preset for Camera.
- Fixed alignment issue in Physical part for Camera.
- Fixed FrameSettings multi-edition.
- Fixed a bug happening when denoising multiple ray traced light shadows
- Fixed minor naming issues in ShaderGraph settings
- VFX: Removed z-fight glitches that could appear when using deferred depth prepass and lit quad primitives
- VFX: Preserve specular option for lit outputs (matches HDRP lit shader)
- Fixed an issue with Metal Shader Compiler and GTAO shader for metal
- Fixed resources load issue while upgrading HDRP package.
- Fix LOD fade mask by accounting for field of view
- Fixed spot light missing from ray tracing indirect effects.
- Fixed a UI bug in the diffusion profile list after fixing them from the wizard.
- Fixed the hash collision when creating new diffusion profile assets.
- Fixed a light leaking issue with box light casting shadows (case 1184475)
- Fixed Cookie texture type in the cookie slot of lights (Now displays a warning because it is not supported).
- Fixed a nullref that happens when using the Shuriken particle light module
- Fixed alignment in Wizard
- Fixed text overflow in Wizard's helpbox
- Fixed Wizard button fix all that was not automatically grab all required fixes
- Fixed VR tab for MacOS in Wizard
- Fixed local config package workflow in Wizard
- Fixed issue with contact shadows shifting when MSAA is enabled.
- Fixed EV100 in the PBR sky
- Fixed an issue In URP where sometime the camera is not passed to the volume system and causes a null ref exception (case 1199388)
- Fixed nullref when releasing HDRP with custom pass disabled
- Fixed performance issue derived from copying stencil buffer.
- Fixed an editor freeze when importing a diffusion profile asset from a unity package.
- Fixed an exception when trying to reload a builtin resource.
- Fixed the light type intensity unit reset when switching the light type.
- Fixed compilation error related to define guards and CreateLayoutFromXrSdk()
- Fixed documentation link on CustomPassVolume.
- Fixed player build when HDRP is in the project but not assigned in the graphic settings.
- Fixed an issue where ambient probe would be black for the first face of a baked reflection probe
- VFX: Fixed Missing Reference to Visual Effect Graph Runtime Assembly
- Fixed an issue where rendering done by users in EndCameraRendering would be executed before the main render loop.
- Fixed Prefab Override in main scope of Volume.
- Fixed alignment issue in Presset of main scope of Volume.
- Fixed persistence of ShowChromeGizmo and moved it to toolbar for coherency in ReflectionProbe and PlanarReflectionProbe.
- Fixed Alignement issue in ReflectionProbe and PlanarReflectionProbe.
- Fixed Prefab override workflow issue in ReflectionProbe and PlanarReflectionProbe.
- Fixed empty MoreOptions and moved AdvancedManipulation in a dedicated location for coherency in ReflectionProbe and PlanarReflectionProbe.
- Fixed Prefab override workflow issue in DensityVolume.
- Fixed empty MoreOptions and moved AdvancedManipulation in a dedicated location for coherency in DensityVolume.
- Fix light limit counts specified on the HDRP asset
- Fixed Quality Settings for SSR, Contact Shadows and Ambient Occlusion volume components
- Fixed decalui deriving from hdshaderui instead of just shaderui
- Use DelayedIntField instead of IntField for scalable settings
- Fixed init of debug for FrameSettingsHistory on SceneView camera
- Added a fix script to handle the warning 'referenced script in (GameObject 'SceneIDMap') is missing'
- Fix Wizard load when none selected for RenderPipelineAsset
- Fixed TerrainLitGUI when per-pixel normal property is not present.
- Fixed rendering errors when enabling debug modes with custom passes
- Fix an issue that made PCSS dependent on Atlas resolution (not shadow map res)
- Fixing a bug whith histories when n>4 for ray traced shadows
- Fixing wrong behavior in ray traced shadows for mesh renderers if their cast shadow is shadow only or double sided
- Only tracing rays for shadow if the point is inside the code for spotlight shadows
- Only tracing rays if the point is inside the range for point lights
- Fixing ghosting issues when the screen space shadow  indexes change for a light with ray traced shadows
- Fixed an issue with stencil management and Xbox One build that caused corrupted output in deferred mode.
- Fixed a mismatch in behavior between the culling of shadow maps and ray traced point and spot light shadows
- Fixed recursive ray tracing not working anymore after intermediate buffer refactor.
- Fixed ray traced shadow denoising not working (history rejected all the time).
- Fixed shader warning on xbox one
- Fixed cookies not working for spot lights in ray traced reflections, ray traced GI and recursive rendering
- Fixed an inverted handling of CoatSmoothness for SSR in StackLit.
- Fixed missing distortion inputs in Lit and Unlit material UI.
- Fixed issue that propagated NaNs across multiple frames through the exposure texture.
- Fixed issue with Exclude from TAA stencil ignored.
- Fixed ray traced reflection exposure issue.
- Fixed issue with TAA history not initialising corretly scale factor for first frame
- Fixed issue with stencil test of material classification not using the correct Mask (causing false positive and bad performance with forward material in deferred)
- Fixed issue with History not reset when chaning antialiasing mode on camera
- Fixed issue with volumetric data not being initialized if default settings have volumetric and reprojection off.
- Fixed ray tracing reflection denoiser not applied in tier 1
- Fixed the vibility of ray tracing related methods.
- Fixed the diffusion profile list not saved when clicking the fix button in the material UI.
- Fixed crash when pushing bounce count higher than 1 for ray traced GI or reflections
- Fixed PCSS softness scale so that it better match ray traced reference for punctual lights.
- Fixed exposure management for the path tracer
- Fixed AxF material UI containing two advanced options settings.
- Fixed an issue where cached sky contexts were being destroyed wrongly, breaking lighting in the LookDev
- Fixed issue that clamped PCSS softness too early and not after distance scale.
- Fixed fog affect transparent on HD unlit master node
- Fixed custom post processes re-ordering not saved.
- Fixed NPE when using scalable settings
- Fixed an issue where PBR sky precomputation was reset incorrectly in some cases causing bad performance.
- Fixed a bug due to depth history begin overriden too soon
- Fixed CustomPassSampleCameraColor scale issue when called from Before Transparent injection point.
- Fixed corruption of AO in baked probes.
- Fixed issue with upgrade of projects that still had Very High as shadow filtering quality.
- Fixed issue that caused Distortion UI to appear in Lit.
- Fixed several issues with decal duplicating when editing them.
- Fixed initialization of volumetric buffer params (1204159)
- Fixed an issue where frame count was incorrectly reset for the game view, causing temporal processes to fail.
- Fixed Culling group was not disposed error.
- Fixed issues on some GPU that do not support gathers on integer textures.
- Fixed an issue with ambient probe not being initialized for the first frame after a domain reload for volumetric fog.
- Fixed the scene visibility of decal projectors and density volumes
- Fixed a leak in sky manager.
- Fixed an issue where entering playmode while the light editor is opened would produce null reference exceptions.
- Fixed the debug overlay overlapping the debug menu at runtime.
- Fixed an issue with the framecount when changing scene.
- Fixed errors that occurred when using invalid near and far clip plane values for planar reflections.
- Fixed issue with motion blur sample weighting function.
- Fixed motion vectors in MSAA.
- Fixed sun flare blending (case 1205862).
- Fixed a lot of issues related to ray traced screen space shadows.
- Fixed memory leak caused by apply distortion material not being disposed.
- Fixed Reflection probe incorrectly culled when moving its parent (case 1207660)
- Fixed a nullref when upgrading the Fog volume components while the volume is opened in the inspector.
- Fix issues where decals on PS4 would not correctly write out the tile mask causing bits of the decal to go missing.
- Use appropriate label width and text content so the label is completely visible
- Fixed an issue where final post process pass would not output the default alpha value of 1.0 when using 11_11_10 color buffer format.
- Fixed SSR issue after the MSAA Motion Vector fix.
- Fixed an issue with PCSS on directional light if punctual shadow atlas was not allocated.
- Fixed an issue where shadow resolution would be wrong on the first face of a baked reflection probe.
- Fixed issue with PCSS softness being incorrect for cascades different than the first one.
- Fixed custom post process not rendering when using multiple HDRP asset in quality settings
- Fixed probe gizmo missing id (case 1208975)
- Fixed a warning in raytracingshadowfilter.compute
- Fixed issue with AO breaking with small near plane values.
- Fixed custom post process Cleanup function not called in some cases.
- Fixed shader warning in AO code.
- Fixed a warning in simpledenoiser.compute
- Fixed tube and rectangle light culling to use their shape instead of their range as a bounding box.
- Fixed caused by using gather on a UINT texture in motion blur.
- Fix issue with ambient occlusion breaking when dynamic resolution is active.
- Fixed some possible NaN causes in Depth of Field.
- Fixed Custom Pass nullref due to the new Profiling Sample API changes
- Fixed the black/grey screen issue on after post process Custom Passes in non dev builds.
- Fixed particle lights.
- Improved behavior of lights and probe going over the HDRP asset limits.
- Fixed issue triggered when last punctual light is disabled and more than one camera is used.
- Fixed Custom Pass nullref due to the new Profiling Sample API changes
- Fixed the black/grey screen issue on after post process Custom Passes in non dev builds.
- Fixed XR rendering locked to vsync of main display with Standalone Player.
- Fixed custom pass cleanup not called at the right time when using multiple volumes.
- Fixed an issue on metal with edge of decal having artifact by delaying discard of fragments during decal projection
- Fixed various shader warning
- Fixing unnecessary memory allocations in the ray tracing cluster build
- Fixed duplicate column labels in LightEditor's light tab
- Fixed white and dark flashes on scenes with very high or very low exposure when Automatic Exposure is being used.
- Fixed an issue where passing a null ProfilingSampler would cause a null ref exception.
- Fixed memory leak in Sky when in matcap mode.
- Fixed compilation issues on platform that don't support VR.
- Fixed migration code called when we create a new HDRP asset.
- Fixed RemoveComponent on Camera contextual menu to not remove Camera while a component depend on it.
- Fixed an issue where ambient occlusion and screen space reflections editors would generate null ref exceptions when HDRP was not set as the current pipeline.
- Fixed a null reference exception in the probe UI when no HDRP asset is present.
- Fixed the outline example in the doc (sampling range was dependent on screen resolution)
- Fixed a null reference exception in the HDRI Sky editor when no HDRP asset is present.
- Fixed an issue where Decal Projectors created from script where rotated around the X axis by 90°.
- Fixed frustum used to compute Density Volumes visibility when projection matrix is oblique.
- Fixed a null reference exception in Path Tracing, Recursive Rendering and raytraced Global Illumination editors when no HDRP asset is present.
- Fix for NaNs on certain geometry with Lit shader -- [case 1210058](https://fogbugz.unity3d.com/f/cases/1210058/)
- Fixed an issue where ambient occlusion and screen space reflections editors would generate null ref exceptions when HDRP was not set as the current pipeline.
- Fixed a null reference exception in the probe UI when no HDRP asset is present.
- Fixed the outline example in the doc (sampling range was dependent on screen resolution)
- Fixed a null reference exception in the HDRI Sky editor when no HDRP asset is present.
- Fixed an issue where materials newly created from the contextual menu would have an invalid state, causing various problems until it was edited.
- Fixed transparent material created with ZWrite enabled (now it is disabled by default for new transparent materials)
- Fixed mouseover on Move and Rotate tool while DecalProjector is selected.
- Fixed wrong stencil state on some of the pixel shader versions of deferred shader.
- Fixed an issue where creating decals at runtime could cause a null reference exception.
- Fixed issue that displayed material migration dialog on the creation of new project.
- Fixed various issues with time and animated materials (cases 1210068, 1210064).
- Updated light explorer with latest changes to the Fog and fixed issues when no visual environment was present.
- Fixed not handleling properly the recieve SSR feature with ray traced reflections
- Shadow Atlas is no longer allocated for area lights when they are disabled in the shader config file.
- Avoid MRT Clear on PS4 as it is not implemented yet.
- Fixed runtime debug menu BitField control.
- Fixed the radius value used for ray traced directional light.
- Fixed compilation issues with the layered lit in ray tracing shaders.
- Fixed XR autotests viewport size rounding
- Fixed mip map slider knob displayed when cubemap have no mipmap
- Remove unnecessary skip of material upgrade dialog box.
- Fixed the profiling sample mismatch errors when enabling the profiler in play mode
- Fixed issue that caused NaNs in reflection probes on consoles.
- Fixed adjusting positive axis of Blend Distance slides the negative axis in the density volume component.
- Fixed the blend of reflections based on the weight.
- Fixed fallback for ray traced reflections when denoising is enabled.
- Fixed error spam issue with terrain detail terrainDetailUnsupported (cases 1211848)
- Fixed hardware dynamic resolution causing cropping/scaling issues in scene view (case 1158661)
- Fixed Wizard check order for `Hardware and OS` and `Direct3D12`
- Fix AO issue turning black when Far/Near plane distance is big.
- Fixed issue when opening lookdev and the lookdev volume have not been assigned yet.
- Improved memory usage of the sky system.
- Updated label in HDRP quality preference settings (case 1215100)
- Fixed Decal Projector gizmo not undoing properly (case 1216629)
- Fix a leak in the denoising of ray traced reflections.
- Fixed Alignment issue in Light Preset
- Fixed Environment Header in LightingWindow
- Fixed an issue where hair shader could write garbage in the diffuse lighting buffer, causing NaNs.
- Fixed an exposure issue with ray traced sub-surface scattering.
- Fixed runtime debug menu light hierarchy None not doing anything.
- Fixed the broken ShaderGraph preview when creating a new Lit graph.
- Fix indentation issue in preset of LayeredLit material.
- Fixed minor issues with cubemap preview in the inspector.
- Fixed wrong build error message when building for android on mac.
- Fixed an issue related to denoising ray trace area shadows.
- Fixed wrong build error message when building for android on mac.
- Fixed Wizard persistency of Direct3D12 change on domain reload.
- Fixed Wizard persistency of FixAll on domain reload.
- Fixed Wizard behaviour on domain reload.
- Fixed a potential source of NaN in planar reflection probe atlas.
- Fixed an issue with MipRatio debug mode showing _DebugMatCapTexture not being set.
- Fixed missing initialization of input params in Blit for VR.
- Fix Inf source in LTC for area lights.
- Fix issue with AO being misaligned when multiple view are visible.
- Fix issue that caused the clamp of camera rotation motion for motion blur to be ineffective.
- Fixed issue with AssetPostprocessors dependencies causing models to be imported twice when upgrading the package version.
- Fixed culling of lights with XR SDK
- Fixed memory stomp in shadow caching code, leading to overflow of Shadow request array and runtime errors.
- Fixed an issue related to transparent objects reading the ray traced indirect diffuse buffer
- Fixed an issue with filtering ray traced area lights when the intensity is high or there is an exposure.
- Fixed ill-formed include path in Depth Of Field shader.
- Fixed shader graph and ray tracing after the shader target PR.
- Fixed a bug in semi-transparent shadows (object further than the light casting shadows)
- Fix state enabled of default volume profile when in package.
- Fixed removal of MeshRenderer and MeshFilter on adding Light component.
- Fixed Ray Traced SubSurface Scattering not working with ray traced area lights
- Fixed Ray Traced SubSurface Scattering not working in forward mode.
- Fixed a bug in debug light volumes.
- Fixed a bug related to ray traced area light shadow history.
- Fixed an issue where fog sky color mode could sample NaNs in the sky cubemap.
- Fixed a leak in the PBR sky renderer.
- Added a tooltip to the Ambient Mode parameter in the Visual Envionment volume component.
- Static lighting sky now takes the default volume into account (this fixes discrepancies between baked and realtime lighting).
- Fixed a leak in the sky system.
- Removed MSAA Buffers allocation when lit shader mode is set to "deferred only".
- Fixed invalid cast for realtime reflection probes (case 1220504)
- Fixed invalid game view rendering when disabling all cameras in the scene (case 1105163)
- Hide reflection probes in the renderer components.
- Fixed infinite reload loop while displaying Light's Shadow's Link Light Layer in Inspector of Prefab Asset.
- Fixed the culling was not disposed error in build log.
- Fixed the cookie atlas size and planar atlas size being too big after an upgrade of the HDRP asset.
- Fixed transparent SSR for shader graph.
- Fixed an issue with emissive light meshes not being in the RAS.
- Fixed DXR player build
- Fixed the HDRP asset migration code not being called after an upgrade of the package
- Fixed draw renderers custom pass out of bound exception
- Fixed the PBR shader rendering in deferred
- Fixed some typos in debug menu (case 1224594)
- Fixed ray traced point and spot lights shadows not rejecting istory when semi-transparent or colored.
- Fixed a warning due to StaticLightingSky when reloading domain in some cases.
- Fixed the MaxLightCount being displayed when the light volume debug menu is on ColorAndEdge.
- Fixed issue with unclear naming of debug menu for decals.
- Fixed z-fighting in scene view when scene lighting is off (case 1203927)
- Fixed issue that prevented cubemap thumbnails from rendering (only on D3D11 and Metal).
- Fixed ray tracing with VR single-pass
- Fix an exception in ray tracing that happens if two LOD levels are using the same mesh renderer.
- Fixed error in the console when switching shader to decal in the material UI.
- Fixed an issue with refraction model and ray traced recursive rendering (case 1198578).
- Fixed an issue where a dynamic sky changing any frame may not update the ambient probe.
- Fixed cubemap thumbnail generation at project load time.
- Fixed cubemap thumbnail generation at project load time. 
- Fixed XR culling with multiple cameras
- Fixed XR single-pass with Mock HMD plugin
- Fixed sRGB mismatch with XR SDK
- Fixed an issue where default volume would not update when switching profile.
- Fixed issue with uncached reflection probe cameras reseting the debug mode (case 1224601) 
- Fixed an issue where AO override would not override specular occlusion.
- Fixed an issue where Volume inspector might not refresh correctly in some cases.
- Fixed render texture with XR
- Fixed issue with resources being accessed before initialization process has been performed completely. 
- Half fixed shuriken particle light that cast shadows (only the first one will be correct)
- Fixed issue with atmospheric fog turning black if a planar reflection probe is placed below ground level. (case 1226588)
- Fixed custom pass GC alloc issue in CustomPassVolume.GetActiveVolumes().
- Fixed a bug where instanced shadergraph shaders wouldn't compile on PS4.
- Fixed an issue related to the envlightdatasrt not being bound in recursive rendering.
- Fixed shadow cascade tooltip when using the metric mode (case 1229232)
- Fixed how the area light influence volume is computed to match rasterization.
- Focus on Decal uses the extends of the projectors
- Fixed usage of light size data that are not available at runtime.
- Fixed the depth buffer copy made before custom pass after opaque and normal injection point.
- Fix for issue that prevented scene from being completely saved when baked reflection probes are present and lighting is set to auto generate.
- Fixed drag area width at left of Light's intensity field in Inspector.
- Fixed light type resolution when performing a reset on HDAdditionalLightData (case 1220931)
- Fixed reliance on atan2 undefined behavior in motion vector debug shader.
- Fixed an usage of a a compute buffer not bound (1229964)
- Fixed an issue where changing the default volume profile from another inspector would not update the default volume editor.
- Fix issues in the post process system with RenderTexture being invalid in some cases, causing rendering problems.
- Fixed an issue where unncessarily serialized members in StaticLightingSky component would change each time the scene is changed.
- Fixed a weird behavior in the scalable settings drawing when the space becomes tiny (1212045).
- Fixed a regression in the ray traced indirect diffuse due to the new probe system.
- Fix for range compression factor for probes going negative (now clamped to positive values).
- Fixed path validation when creating new volume profile (case 1229933)
- Fixed a bug where Decal Shader Graphs would not recieve reprojected Position, Normal, or Bitangent data. (1239921)
- Fix reflection hierarchy for CARPAINT in AxF.
- Fix precise fresnel for delta lights for SVBRDF in AxF.
- Fixed the debug exposure mode for display sky reflection and debug view baked lighting
- Fixed MSAA depth resolve when there is no motion vectors
- Fixed various object leaks in HDRP.
- Fixed compile error with XR SubsystemManager.
- Fix for assertion triggering sometimes when saving a newly created lit shader graph (case 1230996)
- Fixed culling of planar reflection probes that change position (case 1218651)
- Fixed null reference when processing lightprobe (case 1235285)
- Fix issue causing wrong planar reflection rendering when more than one camera is present.
- Fix black screen in XR when HDRP package is present but not used.
- Fixed an issue with the specularFGD term being used when the material has a clear coat (lit shader).
- Fixed white flash happening with auto-exposure in some cases (case 1223774)
- Fixed NaN which can appear with real time reflection and inf value
- Fixed an issue that was collapsing the volume components in the HDRP default settings
- Fixed warning about missing bound decal buffer
- Fixed shader warning on Xbox for ResolveStencilBuffer.compute. 
- Fixed PBR shader ZTest rendering in deferred.
- Replaced commands incompatible with async compute in light list build process.
- Diffusion Profile and Material references in HDRP materials are now correctly exported to unity packages. Note that the diffusion profile or the material references need to be edited once before this can work properly.
- Fix MaterialBalls having same guid issue
- Fix spelling and grammatical errors in material samples
- Fixed unneeded cookie texture allocation for cone stop lights.
- Fixed scalarization code for contact shadows.
- Fixed volume debug in playmode
- Fixed issue when toggling anything in HDRP asset that will produce an error (case 1238155)
- Fixed shader warning in PCSS code when using Vulkan.
- Fixed decal that aren't working without Metal and Ambient Occlusion option enabled.
- Fixed an error about procedural sky being logged by mistake.
- Fixed shadowmask UI now correctly showing shadowmask disable
- Made more explicit the warning about raytracing and asynchronous compute. Also fixed the condition in which it appears.
- Fixed a null ref exception in static sky when the default volume profile is invalid.
- DXR: Fixed shader compilation error with shader graph and pathtracer
- Fixed SceneView Draw Modes not being properly updated after opening new scene view panels or changing the editor layout.
- VFX: Removed irrelevant queues in render queue selection from HDRP outputs
- VFX: Motion Vector are correctly renderered with MSAA [Case 1240754](https://issuetracker.unity3d.com/product/unity/issues/guid/1240754/)
- Fixed a cause of NaN when a normal of 0-length is generated (usually via shadergraph). 
- Fixed issue with screen-space shadows not enabled properly when RT is disabled (case 1235821)
- Fixed a performance issue with stochastic ray traced area shadows.
- Fixed cookie texture not updated when changing an import settings (srgb for example).
- Fixed flickering of the game/scene view when lookdev is running.
- Fixed issue with reflection probes in realtime time mode with OnEnable baking having wrong lighting with sky set to dynamic (case 1238047).
- Fixed transparent motion vectors not working when in MSAA.
- Fix error when removing DecalProjector from component contextual menu (case 1243960)
- Fixed issue with post process when running in RGBA16 and an object with additive blending is in the scene.
- Fixed corrupted values on LayeredLit when using Vertex Color multiply mode to multiply and MSAA is activated. 
- Fix conflicts with Handles manipulation when performing a Reset in DecalComponent (case 1238833)
- Fixed depth prepass and postpass being disabled after changing the shader in the material UI.
- Fixed issue with sceneview camera settings not being saved after Editor restart.
- Fixed issue when switching back to custom sensor type in physical camera settings (case 1244350).
- Fixed a null ref exception when running playmode tests with the render pipeline debug window opened.
- Fixed some GCAlloc in the debug window.
- Fixed shader graphs not casting semi-transparent and color shadows (case 1242617)
- Fixed thin refraction mode not working properly.
- Fixed assert on tests caused by probe culling results being requested when culling did not happen. (case 1246169) 
- Fixed over consumption of GPU memory by the Physically Based Sky.
- Fixed an invalid rotation in Planar Reflection Probe editor display, that was causing an error message (case 1182022)
- Put more information in Camera background type tooltip and fixed inconsistent exposure behavior when changing bg type.
- Fixed issue that caused not all baked reflection to be deleted upon clicking "Clear Baked Data" in the lighting menu (case 1136080)
- Fixed an issue where asset preview could be rendered white because of static lighting sky.
- Fixed an issue where static lighting was not updated when removing the static lighting sky profile.
- Fixed the show cookie atlas debug mode not displaying correctly when enabling the clear cookie atlas option.
- Fixed various multi-editing issues when changing Emission parameters.
- Fixed error when undo a Reflection Probe removal in a prefab instance. (case 1244047)
- Fixed Microshadow not working correctly in deferred with LightLayers
- Tentative fix for missing include in depth of field shaders.
- Fixed the light overlap scene view draw mode (wasn't working at all).
- Fixed taaFrameIndex and XR tests 4052 and 4053
- Fixed the prefab integration of custom passes (Prefab Override Highlight not working as expected).
- Cloned volume profile from read only assets are created in the root of the project. (case 1154961)
- Fixed Wizard check on default volume profile to also check it is not the default one in package.
- Fix erroneous central depth sampling in TAA.
- Fixed light layers not correctly disabled when the lightlayers is set to Nothing and Lightlayers isn't enabled in HDRP Asset
- Fixed issue with Model Importer materials falling back to the Legacy default material instead of HDRP's default material when import happens at Editor startup.
- Fixed a wrong condition in CameraSwitcher, potentially causing out of bound exceptions.
- Fixed an issue where editing the Look Dev default profile would not reflect directly in the Look Dev window.
- Fixed a bug where the light list is not cleared but still used when resizing the RT.
- Fixed exposure debug shader with XR single-pass rendering.
- Fixed issues with scene view and transparent motion vectors.
- Fixed black screens for linux/HDRP (1246407)
- Fixed a vulkan and metal warning in the SSGI compute shader.
- Fixed an exception due to the color pyramid not allocated when SSGI is enabled.
- Fixed an issue with the first Depth history was incorrectly copied.
- Fixed path traced DoF focusing issue
- Fix an issue with the half resolution Mode (performance)
- Fix an issue with the color intensity of emissive for performance rtgi
- Fixed issue with rendering being mostly broken when target platform disables VR. 
- Workaround an issue caused by GetKernelThreadGroupSizes  failing to retrieve correct group size. 
- Fix issue with fast memory and rendergraph. 
- Fixed transparent motion vector framesetting not sanitized.
- Fixed wrong order of post process frame settings.
- Fixed white flash when enabling SSR or SSGI.
- The ray traced indrect diffuse and RTGI were combined wrongly with the rest of the lighting (1254318).
- Fixed an exception happening when using RTSSS without using RTShadows.
- Fix inconsistencies with transparent motion vectors and opaque by allowing camera only transparent motion vectors.
- Fix reflection probe frame settings override
- Fixed certain shadow bias artifacts present in volumetric lighting (case 1231885).
- Fixed area light cookie not updated when switch the light type from a spot that had a cookie.
- Fixed issue with dynamic resolution updating when not in play mode.
- Fixed issue with Contrast Adaptive Sharpening upsample mode and preview camera.
- Fix issue causing blocky artifacts when decals affect metallic and are applied on material with specular color workflow.
- Fixed issue with depth pyramid generation and dynamic resolution.
- Fixed an issue where decals were duplicated in prefab isolation mode.
- Fixed an issue where rendering preview with MSAA might generate render graph errors.
- Fixed compile error in PS4 for planar reflection filtering.
- Fixed issue with blue line in prefabs for volume mode.
- Fixing the internsity being applied to RTAO too early leading to unexpected results (1254626).
- Fix issue that caused sky to incorrectly render when using a custom projection matrix.
- Fixed null reference exception when using depth pre/post pass in shadergraph with alpha clip in the material.
- Appropriately constraint blend distance of reflection probe while editing with the inspector (case 1248931)
- Fixed AxF handling of roughness for Blinn-Phong type materials
- Fixed AxF UI errors when surface type is switched to transparent
- Fixed a serialization issue, preventing quality level parameters to undo/redo and update scene view on change.
- Fixed an exception occuring when a camera doesn't have an HDAdditionalCameraData (1254383).
- Fixed ray tracing with XR single-pass.
- Fixed warning in HDAdditionalLightData OnValidate (cases 1250864, 1244578)
- Fixed a bug related to denoising ray traced reflections.
- Fixed nullref in the layered lit material inspector.
- Fixed an issue where manipulating the color wheels in a volume component would reset the cursor every time.
- Fixed an issue where static sky lighting would not be updated for a new scene until it's reloaded at least once.
- Fixed culling for decals when used in prefabs and edited in context.
- Force to rebake probe with missing baked texture. (1253367)
- Fix supported Mac platform detection to handle new major version (11.0) properly
- Fixed typo in the Render Pipeline Wizard under HDRP+VR
- Change transparent SSR name in frame settings to avoid clipping. 
- Fixed missing include guards in shadow hlsl files.
- Repaint the scene view whenever the scene exposure override is changed.
- Fixed an error when clearing the SSGI history texture at creation time (1259930).
- Fixed alpha to mask reset when toggling alpha test in the material UI.
- Fixed an issue where opening the look dev window with the light theme would make the window blink and eventually crash unity.
- Fixed fallback for ray tracing and light layers (1258837).
- Fixed Sorting Priority not displayed correctly in the DrawRenderers custom pass UI.
- Fixed glitch in Project settings window when selecting diffusion profiles in material section (case 1253090)
- Fixed issue with light layers bigger than 8 (and above the supported range). 
- Fixed issue with culling layer mask of area light's emissive mesh 
- Fixed overused the atlas for Animated/Render Target Cookies (1259930).
- Fixed errors when switching area light to disk shape while an area emissive mesh was displayed.
- Fixed default frame settings MSAA toggle for reflection probes (case 1247631)
- Fixed the transparent SSR dependency not being properly disabled according to the asset dependencies (1260271).
- Fixed issue with completely black AO on double sided materials when normal mode is set to None.
- Fixed UI drawing of the quaternion (1251235)
- Fix an issue with the quality mode and perf mode on RTR and RTGI and getting rid of unwanted nans (1256923).
- Fixed unitialized ray tracing resources when using non-default HDRP asset (case 1259467).
- Fixed overused the atlas for Animated/Render Target Cookies (1259930).
- Fixed sky asserts with XR multipass
- Fixed for area light not updating baked light result when modifying with gizmo.
- Fixed robustness issue with GetOddNegativeScale() in ray tracing, which was impacting normal mapping (1261160).
- Fixed regression where moving face of the probe gizmo was not moving its position anymore.
- Fixed XR single-pass macros in tessellation shaders.
- Fixed path-traced subsurface scattering mixing with diffuse and specular BRDFs (1250601).
- Fixed custom pass re-ordering issues.
- Improved robustness of normal mapping when scale is 0, and mapping is extreme (normals in or below the tangent plane).
- Fixed XR Display providers not getting zNear and zFar plane distances passed to them when in HDRP.
- Fixed rendering breaking when disabling tonemapping in the frame settings.
- Fixed issue with serialization of exposure modes in volume profiles not being consistent between HDRP versions (case 1261385).
- Fixed issue with duplicate names in newly created sub-layers in the graphics compositor (case 1263093).
- Remove MSAA debug mode when renderpipeline asset has no MSAA
- Fixed some post processing using motion vectors when they are disabled
- Fixed the multiplier of the environement lights being overriden with a wrong value for ray tracing (1260311).
- Fixed a series of exceptions happening when trying to load an asset during wizard execution (1262171).
- Fixed an issue with Stacklit shader not compiling correctly in player with debug display on (1260579)
- Fixed couple issues in the dependence of building the ray tracing acceleration structure.
- Fix sun disk intensity
- Fixed unwanted ghosting for smooth surfaces.
- Fixing an issue in the recursive rendering flag texture usage.
- Fixed a missing dependecy for choosing to evaluate transparent SSR.
- Fixed issue that failed compilation when XR is disabled.
- Fixed a compilation error in the IES code.
- Fixed issue with dynamic resolution handler when no OnResolutionChange callback is specified. 
- Fixed multiple volumes, planar reflection, and decal projector position when creating them from the menu.
- Reduced the number of global keyword used in deferredTile.shader
- Fixed incorrect processing of Ambient occlusion probe (9% error was introduced)
- Fixed multiedition of framesettings drop down (case 1270044)
- Fixed planar probe gizmo

### Changed
- Improve MIP selection for decals on Transparents
- Color buffer pyramid is not allocated anymore if neither refraction nor distortion are enabled
- Rename Emission Radius to Radius in UI in Point, Spot
- Angular Diameter parameter for directional light is no longuer an advanced property
- DXR: Remove Light Radius and Angular Diamater of Raytrace shadow. Angular Diameter and Radius are used instead.
- Remove MaxSmoothness parameters from UI for point, spot and directional light. The MaxSmoothness is now deduce from Radius Parameters
- DXR: Remove the Ray Tracing Environement Component. Add a Layer Mask to the ray Tracing volume components to define which objects are taken into account for each effect.
- Removed second cubemaps used for shadowing in lookdev
- Disable Physically Based Sky below ground
- Increase max limit of area light and reflection probe to 128
- Change default texture for detailmap to grey
- Optimize Shadow RT load on Tile based architecture platforms.
- Improved quality of SSAO.
- Moved RequestShadowMapRendering() back to public API.
- Update HDRP DXR Wizard with an option to automatically clone the hdrp config package and setup raytracing to 1 in shaders file.
- Added SceneSelection pass for TerrainLit shader.
- Simplified Light's type API regrouping the logic in one place (Check type in HDAdditionalLightData)
- The support of LOD CrossFade (Dithering transition) in master nodes now required to enable it in the master node settings (Save variant)
- Improved shadow bias, by removing constant depth bias and substituting it with slope-scale bias.
- Fix the default stencil values when a material is created from a SSS ShaderGraph.
- Tweak test asset to be compatible with XR: unlit SG material for canvas and double-side font material
- Slightly tweaked the behaviour of bloom when resolution is low to reduce artifacts.
- Hidden fields in Light Inspector that is not relevant while in BakingOnly mode.
- Changed parametrization of PCSS, now softness is derived from angular diameter (for directional lights) or shape radius (for point/spot lights) and min filter size is now in the [0..1] range.
- Moved the copy of the geometry history buffers to right after the depth mip chain generation.
- Rename "Luminance" to "Nits" in UX for physical light unit
- Rename FrameSettings "SkyLighting" to "SkyReflection"
- Reworked XR automated tests
- The ray traced screen space shadow history for directional, spot and point lights is discarded if the light transform has changed.
- Changed the behavior for ray tracing in case a mesh renderer has both transparent and opaque submeshes.
- Improve history buffer management
- Replaced PlayerSettings.virtualRealitySupported with XRGraphics.tryEnable.
- Remove redundant FrameSettings RealTimePlanarReflection
- Improved a bit the GC calls generated during the rendering.
- Material update is now only triggered when the relevant settings are touched in the shader graph master nodes
- Changed the way Sky Intensity (on Sky volume components) is handled. It's now a combo box where users can choose between Exposure, Multiplier or Lux (for HDRI sky only) instead of both multiplier and exposure being applied all the time. Added a new menu item to convert old profiles.
- Change how method for specular occlusions is decided on inspector shader (Lit, LitTesselation, LayeredLit, LayeredLitTessellation)
- Unlocked SSS, SSR, Motion Vectors and Distortion frame settings for reflections probes.
- Hide unused LOD settings in Quality Settings legacy window.
- Reduced the constrained distance for temporal reprojection of ray tracing denoising
- Removed shadow near plane from the Directional Light Shadow UI.
- Improved the performances of custom pass culling.
- The scene view camera now replicates the physical parameters from the camera tagged as "MainCamera".
- Reduced the number of GC.Alloc calls, one simple scene without plarnar / probes, it should be 0B.
- Renamed ProfilingSample to ProfilingScope and unified API. Added GPU Timings.
- Updated macros to be compatible with the new shader preprocessor.
- Ray tracing reflection temporal filtering is now done in pre-exposed space
- Search field selects the appropriate fields in both project settings panels 'HDRP Default Settings' and 'Quality/HDRP'
- Disabled the refraction and transmission map keywords if the material is opaque.
- Keep celestial bodies outside the atmosphere.
- Updated the MSAA documentation to specify what features HDRP supports MSAA for and what features it does not.
- Shader use for Runtime Debug Display are now correctly stripper when doing a release build
- Now each camera has its own Volume Stack. This allows Volume Parameters to be updated as early as possible and be ready for the whole frame without conflicts between cameras.
- Disable Async for SSR, SSAO and Contact shadow when aggregated ray tracing frame setting is on.
- Improved performance when entering play mode without domain reload by a factor of ~25
- Renamed the camera profiling sample to include the camera name
- Discarding the ray tracing history for AO, reflection, diffuse shadows and GI when the viewport size changes.
- Renamed the camera profiling sample to include the camera name
- Renamed the post processing graphic formats to match the new convention.
- The restart in Wizard for DXR will always be last fix from now on
- Refactoring pre-existing materials to share more shader code between rasterization and ray tracing.
- Setting a material's Refraction Model to Thin does not overwrite the Thickness and Transmission Absorption Distance anymore.
- Removed Wind textures from runtime as wind is no longer built into the pipeline
- Changed Shader Graph titles of master nodes to be more easily searchable ("HDRP/x" -> "x (HDRP)")
- Expose StartSinglePass() and StopSinglePass() as public interface for XRPass
- Replaced the Texture array for 2D cookies (spot, area and directional lights) and for planar reflections by an atlas.
- Moved the tier defining from the asset to the concerned volume components.
- Changing from a tier management to a "mode" management for reflection and GI and removing the ability to enable/disable deferred and ray bining (they are now implied by performance mode)
- The default FrameSettings for ScreenSpaceShadows is set to true for Camera in order to give a better workflow for DXR.
- Refactor internal usage of Stencil bits.
- Changed how the material upgrader works and added documentation for it.
- Custom passes now disable the stencil when overwriting the depth and not writing into it.
- Renamed the camera profiling sample to include the camera name
- Changed the way the shadow casting property of transparent and tranmissive materials is handeled for ray tracing.
- Changed inspector materials stencil setting code to have more sharing.
- Updated the default scene and default DXR scene and DefaultVolumeProfile.
- Changed the way the length parameter is used for ray traced contact shadows.
- Improved the coherency of PCSS blur between cascades.
- Updated VR checks in Wizard to reflect new XR System.
- Removing unused alpha threshold depth prepass and post pass for fabric shader graph.
- Transform result from CIE XYZ to sRGB color space in EvalSensitivity for iridescence.
- Moved BeginCameraRendering callback right before culling.
- Changed the visibility of the Indirect Lighting Controller component to public.
- Renamed the cubemap used for diffuse convolution to a more explicit name for the memory profiler.
- Improved behaviour of transmission color on transparent surfaces in path tracing.
- Light dimmer can now get values higher than one and was renamed to multiplier in the UI.
- Removed info box requesting volume component for Visual Environment and updated the documentation with the relevant information.
- Improved light selection oracle for light sampling in path tracing.
- Stripped ray tracing subsurface passes with ray tracing is not enabled.
- Remove LOD cross fade code for ray tracing shaders
- Removed legacy VR code
- Add range-based clipping to box lights (case 1178780)
- Improve area light culling (case 1085873)
- Light Hierarchy debug mode can now adjust Debug Exposure for visualizing high exposure scenes.
- Rejecting history for ray traced reflections based on a threshold evaluated on the neighborhood of the sampled history.
- Renamed "Environment" to "Reflection Probes" in tile/cluster debug menu.
- Utilities namespace is obsolete, moved its content to UnityEngine.Rendering (case 1204677)
- Obsolete Utilities namespace was removed, instead use UnityEngine.Rendering (case 1204677)
- Moved most of the compute shaders to the multi_compile API instead of multiple kernels.
- Use multi_compile API for deferred compute shader with shadow mask.
- Remove the raytracing rendering queue system to make recursive raytraced material work when raytracing is disabled
- Changed a few resources used by ray tracing shaders to be global resources (using register space1) for improved CPU performance.
- All custom pass volumes are now executed for one injection point instead of the first one.
- Hidden unsupported choice in emission in Materials
- Temporal Anti aliasing improvements.
- Optimized PrepareLightsForGPU (cost reduced by over 25%) and PrepareGPULightData (around twice as fast now).
- Moved scene view camera settings for HDRP from the preferences window to the scene view camera settings window.
- Updated shaders to be compatible with Microsoft's DXC.
- Debug exposure in debug menu have been replace to debug exposure compensation in EV100 space and is always visible.
- Further optimized PrepareLightsForGPU (3x faster with few shadows, 1.4x faster with a lot of shadows or equivalently cost reduced by 68% to 37%).
- Raytracing: Replaced the DIFFUSE_LIGHTING_ONLY multicompile by a uniform.
- Raytracing: Removed the dynamic lightmap multicompile.
- Raytracing: Remove the LOD cross fade multi compile for ray tracing.
- Cookie are now supported in lightmaper. All lights casting cookie and baked will now include cookie influence.
- Avoid building the mip chain a second time for SSR for transparent objects.
- Replaced "High Quality" Subsurface Scattering with a set of Quality Levels.
- Replaced "High Quality" Volumetric Lighting with "Screen Resolution Percentage" and "Volume Slice Count" on the Fog volume component.
- Merged material samples and shader samples
- Update material samples scene visuals
- Use multi_compile API for deferred compute shader with shadow mask.
- Made the StaticLightingSky class public so that users can change it by script for baking purpose.
- Shadowmask and realtime reflectoin probe property are hide in Quality settings
- Improved performance of reflection probe management when using a lot of probes.
- Ignoring the disable SSR flags for recursive rendering.
- Removed logic in the UI to disable parameters for contact shadows and fog volume components as it was going against the concept of the volume system.
- Fixed the sub surface mask not being taken into account when computing ray traced sub surface scattering.
- MSAA Within Forward Frame Setting is now enabled by default on Cameras when new Render Pipeline Asset is created
- Slightly changed the TAA anti-flicker mechanism so that it is more aggressive on almost static images (only on High preset for now).
- Changed default exposure compensation to 0.
- Refactored shadow caching system.
- Removed experimental namespace for ray tracing code.
- Increase limit for max numbers of lights in UX
- Removed direct use of BSDFData in the path tracing pass, delegated to the material instead.
- Pre-warm the RTHandle system to reduce the amount of memory allocations and the total memory needed at all points. 
- DXR: Only read the geometric attributes that are required using the share pass info and shader graph defines.
- DXR: Dispatch binned rays in 1D instead of 2D.
- Lit and LayeredLit tessellation cross lod fade don't used dithering anymore between LOD but fade the tessellation height instead. Allow a smoother transition
- Changed the way planar reflections are filtered in order to be a bit more "physically based".
- Increased path tracing BSDFs roughness range from [0.001, 0.999] to [0.00001, 0.99999].
- Changing the default SSGI radius for the all configurations.
- Changed the default parameters for quality RTGI to match expected behavior.
- Add color clear pass while rendering XR occlusion mesh to avoid leaks.
- Only use one texture for ray traced reflection upscaling.
- Adjust the upscale radius based on the roughness value.
- DXR: Changed the way the filter size is decided for directional, point and spot shadows.
- Changed the default exposure mode to "Automatic (Histogram)", along with "Limit Min" to -4 and "Limit Max" to 16.
- Replaced the default scene system with the builtin Scene Template feature.
- Changed extensions of shader CAS include files.
- Making the planar probe atlas's format match the color buffer's format.
- Removing the planarReflectionCacheCompressed setting from asset.
- SHADERPASS for TransparentDepthPrepass and TransparentDepthPostpass identification is using respectively SHADERPASS_TRANSPARENT_DEPTH_PREPASS and SHADERPASS_TRANSPARENT_DEPTH_POSTPASS
- Moved the Parallax Occlusion Mapping node into Shader Graph.
- Renamed the debug name from SSAO to ScreenSpaceAmbientOcclusion (1254974).
- Added missing tooltips and improved the UI of the aperture control (case 1254916).
- Fixed wrong tooltips in the Dof Volume (case 1256641).
- The `CustomPassLoadCameraColor` and `CustomPassSampleCameraColor` functions now returns the correct color buffer when used in after post process instead of the color pyramid (which didn't had post processes).
- PBR Sky now doesn't go black when going below sea level, but it instead freezes calculation as if on the horizon. 
- Fixed an issue with quality setting foldouts not opening when clicking on them (1253088).
- Shutter speed can now be changed by dragging the mouse over the UI label (case 1245007).
- Remove the 'Point Cube Size' for cookie, use the Cubemap size directly.
- VFXTarget with Unlit now allows EmissiveColor output to be consistent with HDRP unlit.
- Only building the RTAS if there is an effect that will require it (1262217).
- Fixed the first ray tracing frame not having the light cluster being set up properly (1260311).
- Render graph pre-setup for ray traced ambient occlusion.
- Avoid casting multiple rays and denoising for hard directional, point and spot ray traced shadows (1261040).
- Making sure the preview cameras do not use ray tracing effects due to a by design issue to build ray tracing acceleration structures (1262166).
- Preparing ray traced reflections for the render graph support (performance and quality).
- Preparing recursive rendering for the render graph port.
- Preparation pass for RTGI, temporal filter and diffuse denoiser for render graph.
- Updated the documentation for the DXR implementation.
- Changed the DXR wizard to support optional checks.
- Changed the DXR wizard steps.
- Preparation pass for RTSSS to be supported by render graph.
- Changed the color space of EmissiveColorLDR property on all shader. Was linear but should have been sRGB. Auto upgrade script handle the conversion.

## [7.1.1] - 2019-09-05

### Added
- Transparency Overdraw debug mode. Allows to visualize transparent objects draw calls as an "heat map".
- Enabled single-pass instancing support for XR SDK with new API cmd.SetInstanceMultiplier()
- XR settings are now available in the HDRP asset
- Support for Material Quality in Shader Graph
- Material Quality support selection in HDRP Asset
- Renamed XR shader macro from UNITY_STEREO_ASSIGN_COMPUTE_EYE_INDEX to UNITY_XR_ASSIGN_VIEW_INDEX
- Raytracing ShaderGraph node for HDRP shaders
- Custom passes volume component with 3 injection points: Before Rendering, Before Transparent and Before Post Process
- Alpha channel is now properly exported to camera render textures when using FP16 color buffer format
- Support for XR SDK mirror view modes
- HD Master nodes in Shader Graph now support Normal and Tangent modification in vertex stage.
- DepthOfFieldCoC option in the fullscreen debug modes.
- Added override Ambient Occlusion option on debug windows
- Added Custom Post Processes with 3 injection points: Before Transparent, Before Post Process and After Post Process
- Added draft of minimal interactive path tracing (experimental) based on DXR API - Support only 4 area light, lit and unlit shader (non-shadergraph)
- Small adjustments to TAA anti flicker (more aggressive on high values).

### Fixed
- Fixed wizard infinite loop on cancellation
- Fixed with compute shader error about too many threads in threadgroup on low GPU
- Fixed invalid contact shadow shaders being created on metal
- Fixed a bug where if Assembly.GetTypes throws an exception due to mis-versioned dlls, then no preprocessors are used in the shader stripper
- Fixed typo in AXF decal property preventing to compile
- Fixed reflection probe with XR single-pass and FPTL
- Fixed force gizmo shown when selecting camera in hierarchy
- Fixed issue with XR occlusion mesh and dynamic resolution
- Fixed an issue where lighting compute buffers were re-created with the wrong size when resizing the window, causing tile artefacts at the top of the screen.
- Fix FrameSettings names and tooltips
- Fixed error with XR SDK when the Editor is not in focus
- Fixed errors with RenderGraph, XR SDK and occlusion mesh
- Fixed shadow routines compilation errors when "real" type is a typedef on "half".
- Fixed toggle volumetric lighting in the light UI
- Fixed post-processing history reset handling rt-scale incorrectly
- Fixed crash with terrain and XR multi-pass
- Fixed ShaderGraph material synchronization issues
- Fixed a null reference exception when using an Emissive texture with Unlit shader (case 1181335)
- Fixed an issue where area lights and point lights where not counted separately with regards to max lights on screen (case 1183196)
- Fixed an SSR and Subsurface Scattering issue (appearing black) when using XR.

### Changed
- Update Wizard layout.
- Remove almost all Garbage collection call within a frame.
- Rename property AdditionalVeclocityChange to AddPrecomputeVelocity
- Call the End/Begin camera rendering callbacks for camera with customRender enabled
- Changeg framesettings migration order of postprocess flags as a pr for reflection settings flags have been backported to 2019.2
- Replaced usage of ENABLE_VR in XRSystem.cs by version defines based on the presence of the built-in VR and XR modules
- Added an update virtual function to the SkyRenderer class. This is called once per frame. This allows a given renderer to amortize heavy computation at the rate it chooses. Currently only the physically based sky implements this.
- Removed mandatory XRPass argument in HDCamera.GetOrCreate()
- Restored the HDCamera parameter to the sky rendering builtin parameters.
- Removed usage of StructuredBuffer for XR View Constants
- Expose Direct Specular Lighting control in FrameSettings
- Deprecated ExponentialFog and VolumetricFog volume components. Now there is only one exponential fog component (Fog) which can add Volumetric Fog as an option. Added a script in Edit -> Render Pipeline -> Upgrade Fog Volume Components.

## [7.0.1] - 2019-07-25

### Added
- Added option in the config package to disable globally Area Lights and to select shadow quality settings for the deferred pipeline.
- When shader log stripping is enabled, shader stripper statistics will be written at `Temp/shader-strip.json`
- Occlusion mesh support from XR SDK

### Fixed
- Fixed XR SDK mirror view blit, cleanup some XRTODO and removed XRDebug.cs
- Fixed culling for volumetrics with XR single-pass rendering
- Fix shadergraph material pass setup not called
- Fixed documentation links in component's Inspector header bar
- Cookies using the render texture output from a camera are now properly updated
- Allow in ShaderGraph to enable pre/post pass when the alpha clip is disabled

### Changed
- RenderQueue for Opaque now start at Background instead of Geometry.
- Clamp the area light size for scripting API when we change the light type
- Added a warning in the material UI when the diffusion profile assigned is not in the HDRP asset


## [7.0.0] - 2019-07-17

### Added
- `Fixed`, `Viewer`, and `Automatic` modes to compute the FOV used when rendering a `PlanarReflectionProbe`
- A checkbox to toggle the chrome gizmo of `ReflectionProbe`and `PlanarReflectionProbe`
- Added a Light layer in shadows that allow for objects to cast shadows without being affected by light (and vice versa).
- You can now access ShaderGraph blend states from the Material UI (for example, **Surface Type**, **Sorting Priority**, and **Blending Mode**). This change may break Materials that use a ShaderGraph, to fix them, select **Edit > Render Pipeline > Reset all ShaderGraph Scene Materials BlendStates**. This syncs the blendstates of you ShaderGraph master nodes with the Material properties.
- You can now control ZTest, ZWrite, and CullMode for transparent Materials.
- Materials that use Unlit Shaders or Unlit Master Node Shaders now cast shadows.
- Added an option to enable the ztest on **After Post Process** materials when TAA is disabled.
- Added a new SSAO (based on Ground Truth Ambient Occlusion algorithm) to replace the previous one.
- Added support for shadow tint on light
- BeginCameraRendering and EndCameraRendering callbacks are now called with probes
- Adding option to update shadow maps only On Enable and On Demand.
- Shader Graphs that use time-dependent vertex modification now generate correct motion vectors.
- Added option to allow a custom spot angle for spot light shadow maps.
- Added frame settings for individual post-processing effects
- Added dither transition between cascades for Low and Medium quality settings
- Added single-pass instancing support with XR SDK
- Added occlusion mesh support with XR SDK
- Added support of Alembic velocity to various shaders
- Added support for more than 2 views for single-pass instancing
- Added support for per punctual/directional light min roughness in StackLit
- Added mirror view support with XR SDK
- Added VR verification in HDRPWizard
- Added DXR verification in HDRPWizard
- Added feedbacks in UI of Volume regarding skies
- Cube LUT support in Tonemapping. Cube LUT helpers for external grading are available in the Post-processing Sample package.

### Fixed
- Fixed an issue with history buffers causing effects like TAA or auto exposure to flicker when more than one camera was visible in the editor
- The correct preview is displayed when selecting multiple `PlanarReflectionProbe`s
- Fixed volumetric rendering with camera-relative code and XR stereo instancing
- Fixed issue with flashing cyan due to async compilation of shader when selecting a mesh
- Fix texture type mismatch when the contact shadow are disabled (causing errors on IOS devices)
- Fixed Generate Shader Includes while in package
- Fixed issue when texture where deleted in ShadowCascadeGUI
- Fixed issue in FrameSettingsHistory when disabling a camera several time without enabling it in between.
- Fixed volumetric reprojection with camera-relative code and XR stereo instancing
- Added custom BaseShaderPreprocessor in HDEditorUtils.GetBaseShaderPreprocessorList()
- Fixed compile issue when USE_XR_SDK is not defined
- Fixed procedural sky sun disk intensity for high directional light intensities
- Fixed Decal mip level when using texture mip map streaming to avoid dropping to lowest permitted mip (now loading all mips)
- Fixed deferred shading for XR single-pass instancing after lightloop refactor
- Fixed cluster and material classification debug (material classification now works with compute as pixel shader lighting)
- Fixed IOS Nan by adding a maximun epsilon definition REAL_EPS that uses HALF_EPS when fp16 are used
- Removed unnecessary GC allocation in motion blur code
- Fixed locked UI with advanded influence volume inspector for probes
- Fixed invalid capture direction when rendering planar reflection probes
- Fixed Decal HTILE optimization with platform not supporting texture atomatic (Disable it)
- Fixed a crash in the build when the contact shadows are disabled
- Fixed camera rendering callbacks order (endCameraRendering was being called before the actual rendering)
- Fixed issue with wrong opaque blending settings for After Postprocess
- Fixed issue with Low resolution transparency on PS4
- Fixed a memory leak on volume profiles
- Fixed The Parallax Occlusion Mappping node in shader graph and it's UV input slot
- Fixed lighting with XR single-pass instancing by disabling deferred tiles
- Fixed the Bloom prefiltering pass
- Fixed post-processing effect relying on Unity's random number generator
- Fixed camera flickering when using TAA and selecting the camera in the editor
- Fixed issue with single shadow debug view and volumetrics
- Fixed most of the problems with light animation and timeline
- Fixed indirect deferred compute with XR single-pass instancing
- Fixed a slight omission in anisotropy calculations derived from HazeMapping in StackLit
- Improved stack computation numerical stability in StackLit
- Fix PBR master node always opaque (wrong blend modes for forward pass)
- Fixed TAA with XR single-pass instancing (missing macros)
- Fixed an issue causing Scene View selection wire gizmo to not appear when using HDRP Shader Graphs.
- Fixed wireframe rendering mode (case 1083989)
- Fixed the renderqueue not updated when the alpha clip is modified in the material UI.
- Fixed the PBR master node preview
- Remove the ReadOnly flag on Reflection Probe's cubemap assets during bake when there are no VCS active.
- Fixed an issue where setting a material debug view would not reset the other exclusive modes
- Spot light shapes are now correctly taken into account when baking
- Now the static lighting sky will correctly take the default values for non-overridden properties
- Fixed material albedo affecting the lux meter
- Extra test in deferred compute shading to avoid shading pixels that were not rendered by the current camera (for camera stacking)

### Changed
- Optimization: Reduce the group size of the deferred lighting pass from 16x16 to 8x8
- Replaced HDCamera.computePassCount by viewCount
- Removed xrInstancing flag in RTHandles (replaced by TextureXR.slices and TextureXR.dimensions)
- Refactor the HDRenderPipeline and lightloop code to preprare for high level rendergraph
- Removed the **Back Then Front Rendering** option in the fabric Master Node settings. Enabling this option previously did nothing.
- Shader type Real translates to FP16 precision on Nintendo Switch.
- Shader framework refactor: Introduce CBSDF, EvaluateBSDF, IsNonZeroBSDF to replace BSDF functions
- Shader framework refactor:  GetBSDFAngles, LightEvaluation and SurfaceShading functions
- Replace ComputeMicroShadowing by GetAmbientOcclusionForMicroShadowing
- Rename WorldToTangent to TangentToWorld as it was incorrectly named
- Remove SunDisk and Sun Halo size from directional light
- Remove all obsolete wind code from shader
- Renamed DecalProjectorComponent into DecalProjector for API alignment.
- Improved the Volume UI and made them Global by default
- Remove very high quality shadow option
- Change default for shadow quality in Deferred to Medium
- Enlighten now use inverse squared falloff (before was using builtin falloff)
- Enlighten is now deprecated. Please use CPU or GPU lightmaper instead.
- Remove the name in the diffusion profile UI
- Changed how shadow map resolution scaling with distance is computed. Now it uses screen space area rather than light range.
- Updated MoreOptions display in UI
- Moved Display Area Light Emissive Mesh script API functions in the editor namespace
- direct strenght properties in ambient occlusion now affect direct specular as well
- Removed advanced Specular Occlusion control in StackLit: SSAO based SO control is hidden and fixed to behave like Lit, SPTD is the only HQ technique shown for baked SO.
- Shader framework refactor: Changed ClampRoughness signature to include PreLightData access.
- HDRPWizard window is now in Window > General > HD Render Pipeline Wizard
- Moved StaticLightingSky to LightingWindow
- Removes the current "Scene Settings" and replace them with "Sky & Fog Settings" (with Physically Based Sky and Volumetric Fog).
- Changed how cached shadow maps are placed inside the atlas to minimize re-rendering of them.

## [6.7.0-preview] - 2019-05-16

### Added
- Added ViewConstants StructuredBuffer to simplify XR rendering
- Added API to render specific settings during a frame
- Added stadia to the supported platforms (2019.3)
- Enabled cascade blends settings in the HD Shadow component
- Added Hardware Dynamic Resolution support.
- Added MatCap debug view to replace the no scene lighting debug view.
- Added clear GBuffer option in FrameSettings (default to false)
- Added preview for decal shader graph (Only albedo, normal and emission)
- Added exposure weight control for decal
- Screen Space Directional Shadow under a define option. Activated for ray tracing
- Added a new abstraction for RendererList that will help transition to Render Graph and future RendererList API
- Added multipass support for VR
- Added XR SDK integration (multipass only)
- Added Shader Graph samples for Hair, Fabric and Decal master nodes.
- Add fade distance, shadow fade distance and light layers to light explorer
- Add method to draw light layer drawer in a rect to HDEditorUtils

### Fixed
- Fixed deserialization crash at runtime
- Fixed for ShaderGraph Unlit masternode not writing velocity
- Fixed a crash when assiging a new HDRP asset with the 'Verify Saving Assets' option enabled
- Fixed exposure to properly support TEXTURE2D_X
- Fixed TerrainLit basemap texture generation
- Fixed a bug that caused nans when material classification was enabled and a tile contained one standard material + a material with transmission.
- Fixed gradient sky hash that was not using the exposure hash
- Fixed displayed default FrameSettings in HDRenderPipelineAsset wrongly updated on scripts reload.
- Fixed gradient sky hash that was not using the exposure hash.
- Fixed visualize cascade mode with exposure.
- Fixed (enabled) exposure on override lighting debug modes.
- Fixed issue with LightExplorer when volume have no profile
- Fixed issue with SSR for negative, infinite and NaN history values
- Fixed LightLayer in HDReflectionProbe and PlanarReflectionProbe inspector that was not displayed as a mask.
- Fixed NaN in transmission when the thickness and a color component of the scattering distance was to 0
- Fixed Light's ShadowMask multi-edition.
- Fixed motion blur and SMAA with VR single-pass instancing
- Fixed NaNs generated by phase functionsin volumetric lighting
- Fixed NaN issue with refraction effect and IOR of 1 at extreme grazing angle
- Fixed nan tracker not using the exposure
- Fixed sorting priority on lit and unlit materials
- Fixed null pointer exception when there are no AOVRequests defined on a camera
- Fixed dirty state of prefab using disabled ReflectionProbes
- Fixed an issue where gizmos and editor grid were not correctly depth tested
- Fixed created default scene prefab non editable due to wrong file extension.
- Fixed an issue where sky convolution was recomputed for nothing when a preview was visible (causing extreme slowness when fabric convolution is enabled)
- Fixed issue with decal that wheren't working currently in player
- Fixed missing stereo rendering macros in some fragment shaders
- Fixed exposure for ReflectionProbe and PlanarReflectionProbe gizmos
- Fixed single-pass instancing on PSVR
- Fixed Vulkan shader issue with Texture2DArray in ScreenSpaceShadow.compute by re-arranging code (workaround)
- Fixed camera-relative issue with lights and XR single-pass instancing
- Fixed single-pass instancing on Vulkan
- Fixed htile synchronization issue with shader graph decal
- Fixed Gizmos are not drawn in Camera preview
- Fixed pre-exposure for emissive decal
- Fixed wrong values computed in PreIntegrateFGD and in the generation of volumetric lighting data by forcing the use of fp32.
- Fixed NaNs arising during the hair lighting pass
- Fixed synchronization issue in decal HTile that occasionally caused rendering artifacts around decal borders
- Fixed QualitySettings getting marked as modified by HDRP (and thus checked out in Perforce)
- Fixed a bug with uninitialized values in light explorer
- Fixed issue with LOD transition
- Fixed shader warnings related to raytracing and TEXTURE2D_X

### Changed
- Refactor PixelCoordToViewDirWS to be VR compatible and to compute it only once per frame
- Modified the variants stripper to take in account multiple HDRP assets used in the build.
- Improve the ray biasing code to avoid self-intersections during the SSR traversal
- Update Pyramid Spot Light to better match emitted light volume.
- Moved _XRViewConstants out of UnityPerPassStereo constant buffer to fix issues with PSSL
- Removed GetPositionInput_Stereo() and single-pass (double-wide) rendering mode
- Changed label width of the frame settings to accommodate better existing options.
- SSR's Default FrameSettings for camera is now enable.
- Re-enabled the sharpening filter on Temporal Anti-aliasing
- Exposed HDEditorUtils.LightLayerMaskDrawer for integration in other packages and user scripting.
- Rename atmospheric scattering in FrameSettings to Fog
- The size modifier in the override for the culling sphere in Shadow Cascades now defaults to 0.6, which is the same as the formerly hardcoded value.
- Moved LOD Bias and Maximum LOD Level from Frame Setting section `Other` to `Rendering`
- ShaderGraph Decal that affect only emissive, only draw in emissive pass (was drawing in dbuffer pass too)
- Apply decal projector fade factor correctly on all attribut and for shader graph decal
- Move RenderTransparentDepthPostpass after all transparent
- Update exposure prepass to interleave XR single-pass instancing views in a checkerboard pattern
- Removed ScriptRuntimeVersion check in wizard.

## [6.6.0-preview] - 2019-04-01

### Added
- Added preliminary changes for XR deferred shading
- Added support of 111110 color buffer
- Added proper support for Recorder in HDRP
- Added depth offset input in shader graph master nodes
- Added a Parallax Occlusion Mapping node
- Added SMAA support
- Added Homothety and Symetry quick edition modifier on volume used in ReflectionProbe, PlanarReflectionProbe and DensityVolume
- Added multi-edition support for DecalProjectorComponent
- Improve hair shader
- Added the _ScreenToTargetScaleHistory uniform variable to be used when sampling HDRP RTHandle history buffers.
- Added settings in `FrameSettings` to change `QualitySettings.lodBias` and `QualitySettings.maximumLODLevel` during a rendering
- Added an exposure node to retrieve the current, inverse and previous frame exposure value.
- Added an HD scene color node which allow to sample the scene color with mips and a toggle to remove the exposure.
- Added safeguard on HD scene creation if default scene not set in the wizard
- Added Low res transparency rendering pass.

### Fixed
- Fixed HDRI sky intensity lux mode
- Fixed dynamic resolution for XR
- Fixed instance identifier semantic string used by Shader Graph
- Fixed null culling result occuring when changing scene that was causing crashes
- Fixed multi-edition light handles and inspector shapes
- Fixed light's LightLayer field when multi-editing
- Fixed normal blend edition handles on DensityVolume
- Fixed an issue with layered lit shader and height based blend where inactive layers would still have influence over the result
- Fixed multi-selection handles color for DensityVolume
- Fixed multi-edition inspector's blend distances for HDReflectionProbe, PlanarReflectionProbe and DensityVolume
- Fixed metric distance that changed along size in DensityVolume
- Fixed DensityVolume shape handles that have not same behaviour in advance and normal edition mode
- Fixed normal map blending in TerrainLit by only blending the derivatives
- Fixed Xbox One rendering just a grey screen instead of the scene
- Fixed probe handles for multiselection
- Fixed baked cubemap import settings for convolution
- Fixed regression causing crash when attempting to open HDRenderPipelineWizard without an HDRenderPipelineAsset setted
- Fixed FullScreenDebug modes: SSAO, SSR, Contact shadow, Prerefraction Color Pyramid, Final Color Pyramid
- Fixed volumetric rendering with stereo instancing
- Fixed shader warning
- Fixed missing resources in existing asset when updating package
- Fixed PBR master node preview in forward rendering or transparent surface
- Fixed deferred shading with stereo instancing
- Fixed "look at" edition mode of Rotation tool for DecalProjectorComponent
- Fixed issue when switching mode in ReflectionProbe and PlanarReflectionProbe
- Fixed issue where migratable component version where not always serialized when part of prefab's instance
- Fixed an issue where shadow would not be rendered properly when light layer are not enabled
- Fixed exposure weight on unlit materials
- Fixed Light intensity not played in the player when recorded with animation/timeline
- Fixed some issues when multi editing HDRenderPipelineAsset
- Fixed emission node breaking the main shader graph preview in certain conditions.
- Fixed checkout of baked probe asset when baking probes.
- Fixed invalid gizmo position for rotated ReflectionProbe
- Fixed multi-edition of material's SurfaceType and RenderingPath
- Fixed whole pipeline reconstruction on selecting for the first time or modifying other than the currently used HDRenderPipelineAsset
- Fixed single shadow debug mode
- Fixed global scale factor debug mode when scale > 1
- Fixed debug menu material overrides not getting applied to the Terrain Lit shader
- Fixed typo in computeLightVariants
- Fixed deferred pass with XR instancing by disabling ComputeLightEvaluation
- Fixed bloom resolution independence
- Fixed lens dirt intensity not behaving properly
- Fixed the Stop NaN feature
- Fixed some resources to handle more than 2 instanced views for XR
- Fixed issue with black screen (NaN) produced on old GPU hardware or intel GPU hardware with gaussian pyramid
- Fixed issue with disabled punctual light would still render when only directional light is present

### Changed
- DensityVolume scripting API will no longuer allow to change between advance and normal edition mode
- Disabled depth of field, lens distortion and panini projection in the scene view
- TerrainLit shaders and includes are reorganized and made simpler.
- TerrainLit shader GUI now allows custom properties to be displayed in the Terrain fold-out section.
- Optimize distortion pass with stencil
- Disable SceneSelectionPass in shader graph preview
- Control punctual light and area light shadow atlas separately
- Move SMAA anti-aliasing option to after Temporal Anti Aliasing one, to avoid problem with previously serialized project settings
- Optimize rendering with static only lighting and when no cullable lights/decals/density volumes are present.
- Updated handles for DecalProjectorComponent for enhanced spacial position readability and have edition mode for better SceneView management
- DecalProjectorComponent are now scale independent in order to have reliable metric unit (see new Size field for changing the size of the volume)
- Restructure code from HDCamera.Update() by adding UpdateAntialiasing() and UpdateViewConstants()
- Renamed velocity to motion vectors
- Objects rendered during the After Post Process pass while TAA is enabled will not benefit from existing depth buffer anymore. This is done to fix an issue where those object would wobble otherwise
- Removed usage of builtin unity matrix for shadow, shadow now use same constant than other view
- The default volume layer mask for cameras & probes is now `Default` instead of `Everything`

## [6.5.0-preview] - 2019-03-07

### Added
- Added depth-of-field support with stereo instancing
- Adding real time area light shadow support
- Added a new FrameSettings: Specular Lighting to toggle the specular during the rendering

### Fixed
- Fixed diffusion profile upgrade breaking package when upgrading to a new version
- Fixed decals cropped by gizmo not updating correctly if prefab
- Fixed an issue when enabling SSR on multiple view
- Fixed edition of the intensity's unit field while selecting multiple lights
- Fixed wrong calculation in soft voxelization for density volume
- Fixed gizmo not working correctly with pre-exposure
- Fixed issue with setting a not available RT when disabling motion vectors
- Fixed planar reflection when looking at mirror normal
- Fixed mutiselection issue with HDLight Inspector
- Fixed HDAdditionalCameraData data migration
- Fixed failing builds when light explorer window is open
- Fixed cascade shadows border sometime causing artefacts between cascades
- Restored shadows in the Cascade Shadow debug visualization
- `camera.RenderToCubemap` use proper face culling

### Changed
- When rendering reflection probe disable all specular lighting and for metals use fresnelF0 as diffuse color for bake lighting.

## [6.4.0-preview] - 2019-02-21

### Added
- VR: Added TextureXR system to selectively expand TEXTURE2D macros to texture array for single-pass stereo instancing + Convert textures call to these macros
- Added an unit selection dropdown next to shutter speed (camera)
- Added error helpbox when trying to use a sub volume component that require the current HDRenderPipelineAsset to support a feature that it is not supporting.
- Add mesh for tube light when display emissive mesh is enabled

### Fixed
- Fixed Light explorer. The volume explorer used `profile` instead of `sharedProfile` which instantiate a custom volume profile instead of editing the asset itself.
- Fixed UI issue where all is displayed using metric unit in shadow cascade and Percent is set in the unit field (happening when opening the inspector).
- Fixed inspector event error when double clicking on an asset (diffusion profile/material).
- Fixed nullref on layered material UI when the material is not an asset.
- Fixed nullref exception when undo/redo a light property.
- Fixed visual bug when area light handle size is 0.

### Changed
- Update UI for 32bit/16bit shadow precision settings in HDRP asset
- Object motion vectors have been disabled in all but the game view. Camera motion vectors are still enabled everywhere, allowing TAA and Motion Blur to work on static objects.
- Enable texture array by default for most rendering code on DX11 and unlock stereo instancing (DX11 only for now)

## [6.3.0-preview] - 2019-02-18

### Added
- Added emissive property for shader graph decals
- Added a diffusion profile override volume so the list of diffusion profile assets to use can be chanaged without affecting the HDRP asset
- Added a "Stop NaNs" option on cameras and in the Scene View preferences.
- Added metric display option in HDShadowSettings and improve clamping
- Added shader parameter mapping in DebugMenu
- Added scripting API to configure DebugData for DebugMenu

### Fixed
- Fixed decals in forward
- Fixed issue with stencil not correctly setup for various master node and shader for the depth pass, motion vector pass and GBuffer/Forward pass
- Fixed SRP batcher and metal
- Fixed culling and shadows for Pyramid, Box, Rectangle and Tube lights
- Fixed an issue where scissor render state leaking from the editor code caused partially black rendering

### Changed
- When a lit material has a clear coat mask that is not null, we now use the clear coat roughness to compute the screen space reflection.
- Diffusion profiles are now limited to one per asset and can be referenced in materials, shader graphs and vfx graphs. Materials will be upgraded automatically except if they are using a shader graph, in this case it will display an error message.

## [6.2.0-preview] - 2019-02-15

### Added
- Added help box listing feature supported in a given HDRenderPipelineAsset alongs with the drawbacks implied.
- Added cascade visualizer, supporting disabled handles when not overriding.

### Fixed
- Fixed post processing with stereo double-wide
- Fixed issue with Metal: Use sign bit to find the cache type instead of lowest bit.
- Fixed invalid state when creating a planar reflection for the first time
- Fix FrameSettings's LitShaderMode not restrained by supported LitShaderMode regression.

### Changed
- The default value roughness value for the clearcoat has been changed from 0.03 to 0.01
- Update default value of based color for master node
- Update Fabric Charlie Sheen lighting model - Remove Fresnel component that wasn't part of initial model + Remap smoothness to [0.0 - 0.6] range for more artist friendly parameter

### Changed
- Code refactor: all macros with ARGS have been swapped with macros with PARAM. This is because the ARGS macros were incorrectly named.

## [6.1.0-preview] - 2019-02-13

### Added
- Added support for post-processing anti-aliasing in the Scene View (FXAA and TAA). These can be set in Preferences.
- Added emissive property for decal material (non-shader graph)

### Fixed
- Fixed a few UI bugs with the color grading curves.
- Fixed "Post Processing" in the scene view not toggling post-processing effects
- Fixed bake only object with flag `ReflectionProbeStaticFlag` when baking a `ReflectionProbe`

### Changed
- Removed unsupported Clear Depth checkbox in Camera inspector
- Updated the toggle for advanced mode in inspectors.

## [6.0.0-preview] - 2019-02-23

### Added
- Added new API to perform a camera rendering
- Added support for hair master node (Double kajiya kay - Lambert)
- Added Reset behaviour in DebugMenu (ingame mapping is right joystick + B)
- Added Default HD scene at new scene creation while in HDRP
- Added Wizard helping to configure HDRP project
- Added new UI for decal material to allow remapping and scaling of some properties
- Added cascade shadow visualisation toggle in HD shadow settings
- Added icons for assets
- Added replace blending mode for distortion
- Added basic distance fade for density volumes
- Added decal master node for shader graph
- Added HD unlit master node (Cross Pipeline version is name Unlit)
- Added new Rendering Queue in materials
- Added post-processing V3 framework embed in HDRP, remove postprocess V2 framework
- Post-processing now uses the generic volume framework
-   New depth-of-field, bloom, panini projection effects, motion blur
-   Exposure is now done as a pre-exposition pass, the whole system has been revamped
-   Exposure now use EV100 everywhere in the UI (Sky, Emissive Light)
- Added emissive intensity (Luminance and EV100 control) control for Emissive
- Added pre-exposure weigth for Emissive
- Added an emissive color node and a slider to control the pre-exposure percentage of emission color
- Added physical camera support where applicable
- Added more color grading tools
- Added changelog level for Shader Variant stripping
- Added Debug mode for validation of material albedo and metalness/specularColor values
- Added a new dynamic mode for ambient probe and renamed BakingSky to StaticLightingSky
- Added command buffer parameter to all Bind() method of material
- Added Material validator in Render Pipeline Debug
- Added code to future support of DXR (not enabled)
- Added support of multiviewport
- Added HDRenderPipeline.RequestSkyEnvironmentUpdate function to force an update from script when sky is set to OnDemand
- Added a Lighting and BackLighting slots in Lit, StackLit, Fabric and Hair master nodes
- Added support for overriding terrain detail rendering shaders, via the render pipeline editor resources asset
- Added xrInstancing flag support to RTHandle
- Added support for cullmask for decal projectors
- Added software dynamic resolution support
- Added support for "After Post-Process" render pass for unlit shader
- Added support for textured rectangular area lights
- Added stereo instancing macros to MSAA shaders
- Added support for Quarter Res Raytraced Reflections (not enabled)
- Added fade factor for decal projectors.
- Added stereo instancing macros to most shaders used in VR
- Added multi edition support for HDRenderPipelineAsset

### Fixed
- Fixed logic to disable FPTL with stereo rendering
- Fixed stacklit transmission and sun highlight
- Fixed decals with stereo rendering
- Fixed sky with stereo rendering
- Fixed flip logic for postprocessing + VR
- Fixed copyStencilBuffer pass for Switch
- Fixed point light shadow map culling that wasn't taking into account far plane
- Fixed usage of SSR with transparent on all master node
- Fixed SSR and microshadowing on fabric material
- Fixed blit pass for stereo rendering
- Fixed lightlist bounds for stereo rendering
- Fixed windows and in-game DebugMenu sync.
- Fixed FrameSettings' LitShaderMode sync when opening DebugMenu.
- Fixed Metal specific issues with decals, hitting a sampler limit and compiling AxF shader
- Fixed an issue with flipped depth buffer during postprocessing
- Fixed normal map use for shadow bias with forward lit - now use geometric normal
- Fixed transparent depth prepass and postpass access so they can be use without alpha clipping for lit shader
- Fixed support of alpha clip shadow for lit master node
- Fixed unlit master node not compiling
- Fixed issue with debug display of reflection probe
- Fixed issue with phong tessellations not working with lit shader
- Fixed issue with vertex displacement being affected by heightmap setting even if not heightmap where assign
- Fixed issue with density mode on Lit terrain producing NaN
- Fixed issue when going back and forth from Lit to LitTesselation for displacement mode
- Fixed issue with ambient occlusion incorrectly applied to emissiveColor with light layers in deferred
- Fixed issue with fabric convolution not using the correct convolved texture when fabric convolution is enabled
- Fixed issue with Thick mode for Transmission that was disabling transmission with directional light
- Fixed shutdown edge cases with HDRP tests
- Fixed slowdow when enabling Fabric convolution in HDRP asset
- Fixed specularAA not compiling in StackLit Master node
- Fixed material debug view with stereo rendering
- Fixed material's RenderQueue edition in default view.
- Fixed banding issues within volumetric density buffer
- Fixed missing multicompile for MSAA for AxF
- Fixed camera-relative support for stereo rendering
- Fixed remove sync with render thread when updating decal texture atlas.
- Fixed max number of keyword reach [256] issue. Several shader feature are now local
- Fixed Scene Color and Depth nodes
- Fixed SSR in forward
- Fixed custom editor of Unlit, HD Unlit and PBR shader graph master node
- Fixed issue with NewFrame not correctly calculated in Editor when switching scene
- Fixed issue with TerrainLit not compiling with depth only pass and normal buffer
- Fixed geometric normal use for shadow bias with PBR master node in forward
- Fixed instancing macro usage for decals
- Fixed error message when having more than one directional light casting shadow
- Fixed error when trying to display preview of Camera or PlanarReflectionProbe
- Fixed LOAD_TEXTURE2D_ARRAY_MSAA macro
- Fixed min-max and amplitude clamping value in inspector of vertex displacement materials
- Fixed issue with alpha shadow clip (was incorrectly clipping object shadow)
- Fixed an issue where sky cubemap would not be cleared correctly when setting the current sky to None
- Fixed a typo in Static Lighting Sky component UI
- Fixed issue with incorrect reset of RenderQueue when switching shader in inspector GUI
- Fixed issue with variant stripper stripping incorrectly some variants
- Fixed a case of ambient lighting flickering because of previews
- Fixed Decals when rendering multiple camera in a single frame
- Fixed cascade shadow count in shader
- Fixed issue with Stacklit shader with Haze effect
- Fixed an issue with the max sample count for the TAA
- Fixed post-process guard band for XR
- Fixed exposure of emissive of Unlit
- Fixed depth only and motion vector pass for Unlit not working correctly with MSAA
- Fixed an issue with stencil buffer copy causing unnecessary compute dispatches for lighting
- Fixed multi edition issue in FrameSettings
- Fixed issue with SRP batcher and DebugDisplay variant of lit shader
- Fixed issue with debug material mode not doing alpha test
- Fixed "Attempting to draw with missing UAV bindings" errors on Vulkan
- Fixed pre-exposure incorrectly apply to preview
- Fixed issue with duplicate 3D texture in 3D texture altas of volumetric?
- Fixed Camera rendering order (base on the depth parameter)
- Fixed shader graph decals not being cropped by gizmo
- Fixed "Attempting to draw with missing UAV bindings" errors on Vulkan.


### Changed
- ColorPyramid compute shader passes is swapped to pixel shader passes on platforms where the later is faster (Nintendo Switch).
- Removing the simple lightloop used by the simple lit shader
- Whole refactor of reflection system: Planar and reflection probe
- Separated Passthrough from other RenderingPath
- Update several properties naming and caption based on feedback from documentation team
- Remove tile shader variant for transparent backface pass of lit shader
- Rename all HDRenderPipeline to HDRP folder for shaders
- Rename decal property label (based on doc team feedback)
- Lit shader mode now default to Deferred to reduce build time
- Update UI of Emission parameters in shaders
- Improve shader variant stripping including shader graph variant
- Refactored render loop to render realtime probes visible per camera
- Enable SRP batcher by default
- Shader code refactor: Rename LIGHTLOOP_SINGLE_PASS => LIGHTLOOP_DISABLE_TILE_AND_CLUSTER and clean all usage of LIGHTLOOP_TILE_PASS
- Shader code refactor: Move pragma definition of vertex and pixel shader inside pass + Move SURFACE_GRADIENT definition in XXXData.hlsl
- Micro-shadowing in Lit forward now use ambientOcclusion instead of SpecularOcclusion
- Upgraded FrameSettings workflow, DebugMenu and Inspector part relative to it
- Update build light list shader code to support 32 threads in wavefronts on Switch
- LayeredLit layers' foldout are now grouped in one main foldout per layer
- Shadow alpha clip can now be enabled on lit shader and haor shader enven for opaque
- Temporal Antialiasing optimization for Xbox One X
- Parameter depthSlice on SetRenderTarget functions now defaults to -1 to bind the entire resource
- Rename SampleCameraDepth() functions to LoadCameraDepth() and SampleCameraDepth(), same for SampleCameraColor() functions
- Improved Motion Blur quality.
- Update stereo frame settings values for single-pass instancing and double-wide
- Rearrange FetchDepth functions to prepare for stereo-instancing
- Remove unused _ComputeEyeIndex
- Updated HDRenderPipelineAsset inspector
- Re-enable SRP batcher for metal

## [5.2.0-preview] - 2018-11-27

### Added
- Added option to run Contact Shadows and Volumetrics Voxelization stage in Async Compute
- Added camera freeze debug mode - Allow to visually see culling result for a camera
- Added support of Gizmo rendering before and after postprocess in Editor
- Added support of LuxAtDistance for punctual lights

### Fixed
- Fixed Debug.DrawLine and Debug.Ray call to work in game view
- Fixed DebugMenu's enum resetted on change
- Fixed divide by 0 in refraction causing NaN
- Fixed disable rough refraction support
- Fixed refraction, SSS and atmospheric scattering for VR
- Fixed forward clustered lighting for VR (double-wide).
- Fixed Light's UX to not allow negative intensity
- Fixed HDRenderPipelineAsset inspector broken when displaying its FrameSettings from project windows.
- Fixed forward clustered lighting for VR (double-wide).
- Fixed HDRenderPipelineAsset inspector broken when displaying its FrameSettings from project windows.
- Fixed Decals and SSR diable flags for all shader graph master node (Lit, Fabric, StackLit, PBR)
- Fixed Distortion blend mode for shader graph master node (Lit, StackLit)
- Fixed bent Normal for Fabric master node in shader graph
- Fixed PBR master node lightlayers
- Fixed shader stripping for built-in lit shaders.

### Changed
- Rename "Regular" in Diffusion profile UI "Thick Object"
- Changed VBuffer depth parametrization for volumetric from distanceRange to depthExtent - Require update of volumetric settings - Fog start at near plan
- SpotLight with box shape use Lux unit only

## [5.1.0-preview] - 2018-11-19

### Added

- Added a separate Editor resources file for resources Unity does not take when it builds a Player.
- You can now disable SSR on Materials in Shader Graph.
- Added support for MSAA when the Supported Lit Shader Mode is set to Both. Previously HDRP only supported MSAA for Forward mode.
- You can now override the emissive color of a Material when in debug mode.
- Exposed max light for Light Loop Settings in HDRP asset UI.
- HDRP no longer performs a NormalDBuffer pass update if there are no decals in the Scene.
- Added distant (fall-back) volumetric fog and improved the fog evaluation precision.
- Added an option to reflect sky in SSR.
- Added a y-axis offset for the PlanarReflectionProbe and offset tool.
- Exposed the option to run SSR and SSAO on async compute.
- Added support for the _GlossMapScale parameter in the Legacy to HDRP Material converter.
- Added wave intrinsic instructions for use in Shaders (for AMD GCN).


### Fixed
- Fixed sphere shaped influence handles clamping in Reflection Probes.
- Fixed Reflection Probe data migration for projects created before using HDRP.
- Fixed UI of Layered Material where Unity previously rendered the scrollbar above the Copy button.
- Fixed Material tessellations parameters Start fade distance and End fade distance. Originally, Unity clamped these values when you modified them.
- Fixed various distortion and refraction issues - handle a better fall-back.
- Fixed SSR for multiple views.
- Fixed SSR issues related to self-intersections.
- Fixed shape density volume handle speed.
- Fixed density volume shape handle moving too fast.
- Fixed the Camera velocity pass that we removed by mistake.
- Fixed some null pointer exceptions when disabling motion vectors support.
- Fixed viewports for both the Subsurface Scattering combine pass and the transparent depth prepass.
- Fixed the blend mode pop-up in the UI. It previously did not appear when you enabled pre-refraction.
- Fixed some null pointer exceptions that previously occurred when you disabled motion vectors support.
- Fixed Layered Lit UI issue with scrollbar.
- Fixed cubemap assignation on custom ReflectionProbe.
- Fixed Reflection Probes’ capture settings' shadow distance.
- Fixed an issue with the SRP batcher and Shader variables declaration.
- Fixed thickness and subsurface slots for fabric Shader master node that wasn't appearing with the right combination of flags.
- Fixed d3d debug layer warning.
- Fixed PCSS sampling quality.
- Fixed the Subsurface and transmission Material feature enabling for fabric Shader.
- Fixed the Shader Graph UV node’s dimensions when using it in a vertex Shader.
- Fixed the planar reflection mirror gizmo's rotation.
- Fixed HDRenderPipelineAsset's FrameSettings not showing the selected enum in the Inspector drop-down.
- Fixed an error with async compute.
- MSAA now supports transparency.
- The HDRP Material upgrader tool now converts metallic values correctly.
- Volumetrics now render in Reflection Probes.
- Fixed a crash that occurred whenever you set a viewport size to 0.
- Fixed the Camera physic parameter that the UI previously did not display.
- Fixed issue in pyramid shaped spotlight handles manipulation

### Changed

- Renamed Line shaped Lights to Tube Lights.
- HDRP now uses mean height fog parametrization.
- Shadow quality settings are set to All when you use HDRP (This setting is not visible in the UI when using SRP). This avoids Legacy Graphics Quality Settings disabling the shadows and give SRP full control over the Shadows instead.
- HDRP now internally uses premultiplied alpha for all fog.
- Updated default FrameSettings used for realtime Reflection Probes when you create a new HDRenderPipelineAsset.
- Remove multi-camera support. LWRP and HDRP will not support multi-camera layered rendering.
- Updated Shader Graph subshaders to use the new instancing define.
- Changed fog distance calculation from distance to plane to distance to sphere.
- Optimized forward rendering using AMD GCN by scalarizing the light loop.
- Changed the UI of the Light Editor.
- Change ordering of includes in HDRP Materials in order to reduce iteration time for faster compilation.
- Added a StackLit master node replacing the InspectorUI version. IMPORTANT: All previously authored StackLit Materials will be lost. You need to recreate them with the master node.

## [5.0.0-preview] - 2018-09-28

### Added
- Added occlusion mesh to depth prepass for VR (VR still disabled for now)
- Added a debug mode to display only one shadow at once
- Added controls for the highlight created by directional lights
- Added a light radius setting to punctual lights to soften light attenuation and simulate fill lighting
- Added a 'minRoughness' parameter to all non-area lights (was previously only available for certain light types)
- Added separate volumetric light/shadow dimmers
- Added per-pixel jitter to volumetrics to reduce aliasing artifacts
- Added a SurfaceShading.hlsl file, which implements material-agnostic shading functionality in an efficient manner
- Added support for shadow bias for thin object transmission
- Added FrameSettings to control realtime planar reflection
- Added control for SRPBatcher on HDRP Asset
- Added an option to clear the shadow atlases in the debug menu
- Added a color visualization of the shadow atlas rescale in debug mode
- Added support for disabling SSR on materials
- Added intrinsic for XBone
- Added new light volume debugging tool
- Added a new SSR debug view mode
- Added translaction's scale invariance on DensityVolume
- Added multiple supported LitShadermode and per renderer choice in case of both Forward and Deferred supported
- Added custom specular occlusion mode to Lit Shader Graph Master node

### Fixed
- Fixed a normal bias issue with Stacklit (Was causing light leaking)
- Fixed camera preview outputing an error when both scene and game view where display and play and exit was call
- Fixed override debug mode not apply correctly on static GI
- Fixed issue where XRGraphicsConfig values set in the asset inspector GUI weren't propagating correctly (VR still disabled for now)
- Fixed issue with tangent that was using SurfaceGradient instead of regular normal decoding
- Fixed wrong error message display when switching to unsupported target like IOS
- Fixed an issue with ambient occlusion texture sometimes not being created properly causing broken rendering
- Shadow near plane is no longer limited at 0.1
- Fixed decal draw order on transparent material
- Fixed an issue where sometime the lookup texture used for GGX convolution was broken, causing broken rendering
- Fixed an issue where you wouldn't see any fog for certain pipeline/scene configurations
- Fixed an issue with volumetric lighting where the anisotropy value of 0 would not result in perfectly isotropic lighting
- Fixed shadow bias when the atlas is rescaled
- Fixed shadow cascade sampling outside of the atlas when cascade count is inferior to 4
- Fixed shadow filter width in deferred rendering not matching shader config
- Fixed stereo sampling of depth texture in MSAA DepthValues.shader
- Fixed box light UI which allowed negative and zero sizes, thus causing NaNs
- Fixed stereo rendering in HDRISky.shader (VR)
- Fixed normal blend and blend sphere influence for reflection probe
- Fixed distortion filtering (was point filtering, now trilinear)
- Fixed contact shadow for large distance
- Fixed depth pyramid debug view mode
- Fixed sphere shaped influence handles clamping in reflection probes
- Fixed reflection probes data migration for project created before using hdrp
- Fixed ambient occlusion for Lit Master Node when slot is connected

### Changed
- Use samplerunity_ShadowMask instead of samplerunity_samplerLightmap for shadow mask
- Allow to resize reflection probe gizmo's size
- Improve quality of screen space shadow
- Remove support of projection model for ScreenSpaceLighting (SSR always use HiZ and refraction always Proxy)
- Remove all the debug mode from SSR that are obsolete now
- Expose frameSettings and Capture settings for reflection and planar probe
- Update UI for reflection probe, planar probe, camera and HDRP Asset
- Implement proper linear blending for volumetric lighting via deep compositing as described in the paper "Deep Compositing Using Lie Algebras"
- Changed  planar mapping to match terrain convention (XZ instead of ZX)
- XRGraphicsConfig is no longer Read/Write. Instead, it's read-only. This improves consistency of XR behavior between the legacy render pipeline and SRP
- Change reflection probe data migration code (to update old reflection probe to new one)
- Updated gizmo for ReflectionProbes
- Updated UI and Gizmo of DensityVolume

## [4.0.0-preview] - 2018-09-28

### Added
- Added a new TerrainLit shader that supports rendering of Unity terrains.
- Added controls for linear fade at the boundary of density volumes
- Added new API to control decals without monobehaviour object
- Improve Decal Gizmo
- Implement Screen Space Reflections (SSR) (alpha version, highly experimental)
- Add an option to invert the fade parameter on a Density Volume
- Added a Fabric shader (experimental) handling cotton and silk
- Added support for MSAA in forward only for opaque only
- Implement smoothness fade for SSR
- Added support for AxF shader (X-rite format - require special AxF importer from Unity not part of HDRP)
- Added control for sundisc on directional light (hack)
- Added a new HD Lit Master node that implements Lit shader support for Shader Graph
- Added Micro shadowing support (hack)
- Added an event on HDAdditionalCameraData for custom rendering
- HDRP Shader Graph shaders now support 4-channel UVs.

### Fixed
- Fixed an issue where sometimes the deferred shadow texture would not be valid, causing wrong rendering.
- Stencil test during decals normal buffer update is now properly applied
- Decals corectly update normal buffer in forward
- Fixed a normalization problem in reflection probe face fading causing artefacts in some cases
- Fix multi-selection behavior of Density Volumes overwriting the albedo value
- Fixed support of depth texture for RenderTexture. HDRP now correctly output depth to user depth buffer if RenderTexture request it.
- Fixed multi-selection behavior of Density Volumes overwriting the albedo value
- Fixed support of depth for RenderTexture. HDRP now correctly output depth to user depth buffer if RenderTexture request it.
- Fixed support of Gizmo in game view in the editor
- Fixed gizmo for spot light type
- Fixed issue with TileViewDebug mode being inversed in gameview
- Fixed an issue with SAMPLE_TEXTURECUBE_SHADOW macro
- Fixed issue with color picker not display correctly when game and scene view are visible at the same time
- Fixed an issue with reflection probe face fading
- Fixed camera motion vectors shader and associated matrices to update correctly for single-pass double-wide stereo rendering
- Fixed light attenuation functions when range attenuation is disabled
- Fixed shadow component algorithm fixup not dirtying the scene, so changes can be saved to disk.
- Fixed some GC leaks for HDRP
- Fixed contact shadow not affected by shadow dimmer
- Fixed GGX that works correctly for the roughness value of 0 (mean specular highlgiht will disappeard for perfect mirror, we rely on maxSmoothness instead to always have a highlight even on mirror surface)
- Add stereo support to ShaderPassForward.hlsl. Forward rendering now seems passable in limited test scenes with camera-relative rendering disabled.
- Add stereo support to ProceduralSky.shader and OpaqueAtmosphericScattering.shader.
- Added CullingGroupManager to fix more GC.Alloc's in HDRP
- Fixed rendering when multiple cameras render into the same render texture

### Changed
- Changed the way depth & color pyramids are built to be faster and better quality, thus improving the look of distortion and refraction.
- Stabilize the dithered LOD transition mask with respect to the camera rotation.
- Avoid multiple depth buffer copies when decals are present
- Refactor code related to the RT handle system (No more normal buffer manager)
- Remove deferred directional shadow and move evaluation before lightloop
- Add a function GetNormalForShadowBias() that material need to implement to return the normal used for normal shadow biasing
- Remove Jimenez Subsurface scattering code (This code was disabled by default, now remove to ease maintenance)
- Change Decal API, decal contribution is now done in Material. Require update of material using decal
- Move a lot of files from CoreRP to HDRP/CoreRP. All moved files weren't used by Ligthweight pipeline. Long term they could move back to CoreRP after CoreRP become out of preview
- Updated camera inspector UI
- Updated decal gizmo
- Optimization: The objects that are rendered in the Motion Vector Pass are not rendered in the prepass anymore
- Removed setting shader inclue path via old API, use package shader include paths
- The default value of 'maxSmoothness' for punctual lights has been changed to 0.99
- Modified deferred compute and vert/frag shaders for first steps towards stereo support
- Moved material specific Shader Graph files into corresponding material folders.
- Hide environment lighting settings when enabling HDRP (Settings are control from sceneSettings)
- Update all shader includes to use absolute path (allow users to create material in their Asset folder)
- Done a reorganization of the files (Move ShaderPass to RenderPipeline folder, Move all shadow related files to Lighting/Shadow and others)
- Improved performance and quality of Screen Space Shadows

## [3.3.0-preview] - 2018-01-01

### Added
- Added an error message to say to use Metal or Vulkan when trying to use OpenGL API
- Added a new Fabric shader model that supports Silk and Cotton/Wool
- Added a new HDRP Lighting Debug mode to visualize Light Volumes for Point, Spot, Line, Rectangular and Reflection Probes
- Add support for reflection probe light layers
- Improve quality of anisotropic on IBL

### Fixed
- Fix an issue where the screen where darken when rendering camera preview
- Fix display correct target platform when showing message to inform user that a platform is not supported
- Remove workaround for metal and vulkan in normal buffer encoding/decoding
- Fixed an issue with color picker not working in forward
- Fixed an issue where reseting HDLight do not reset all of its parameters
- Fixed shader compile warning in DebugLightVolumes.shader

### Changed
- Changed default reflection probe to be 256x256x6 and array size to be 64
- Removed dependence on the NdotL for thickness evaluation for translucency (based on artist's input)
- Increased the precision when comparing Planar or HD reflection probe volumes
- Remove various GC alloc in C#. Slightly better performance

## [3.2.0-preview] - 2018-01-01

### Added
- Added a luminance meter in the debug menu
- Added support of Light, reflection probe, emissive material, volume settings related to lighting to Lighting explorer
- Added support for 16bit shadows

### Fixed
- Fix issue with package upgrading (HDRP resources asset is now versionned to worarkound package manager limitation)
- Fix HDReflectionProbe offset displayed in gizmo different than what is affected.
- Fix decals getting into a state where they could not be removed or disabled.
- Fix lux meter mode - The lux meter isn't affected by the sky anymore
- Fix area light size reset when multi-selected
- Fix filter pass number in HDUtils.BlitQuad
- Fix Lux meter mode that was applying SSS
- Fix planar reflections that were not working with tile/cluster (olbique matrix)
- Fix debug menu at runtime not working after nested prefab PR come to trunk
- Fix scrolling issue in density volume

### Changed
- Shader code refactor: Split MaterialUtilities file in two parts BuiltinUtilities (independent of FragInputs) and MaterialUtilities (Dependent of FragInputs)
- Change screen space shadow rendertarget format from ARGB32 to RG16

## [3.1.0-preview] - 2018-01-01

### Added
- Decal now support per channel selection mask. There is now two mode. One with BaseColor, Normal and Smoothness and another one more expensive with BaseColor, Normal, Smoothness, Metal and AO. Control is on HDRP Asset. This may require to launch an update script for old scene: 'Edit/Render Pipeline/Single step upgrade script/Upgrade all DecalMaterial MaskBlendMode'.
- Decal now supports depth bias for decal mesh, to prevent z-fighting
- Decal material now supports draw order for decal projectors
- Added LightLayers support (Base on mask from renderers name RenderingLayers and mask from light name LightLayers - if they match, the light apply) - cost an extra GBuffer in deferred (more bandwidth)
- When LightLayers is enabled, the AmbientOclusion is store in the GBuffer in deferred path allowing to avoid double occlusion with SSAO. In forward the double occlusion is now always avoided.
- Added the possibility to add an override transform on the camera for volume interpolation
- Added desired lux intensity and auto multiplier for HDRI sky
- Added an option to disable light by type in the debug menu
- Added gradient sky
- Split EmissiveColor and bakeDiffuseLighting in forward avoiding the emissiveColor to be affect by SSAO
- Added a volume to control indirect light intensity
- Added EV 100 intensity unit for area lights
- Added support for RendererPriority on Renderer. This allow to control order of transparent rendering manually. HDRP have now two stage of sorting for transparent in addition to bact to front. Material have a priority then Renderer have a priority.
- Add Coupling of (HD)Camera and HDAdditionalCameraData for reset and remove in inspector contextual menu of Camera
- Add Coupling of (HD)ReflectionProbe and HDAdditionalReflectionData for reset and remove in inspector contextual menu of ReflectoinProbe
- Add macro to forbid unity_ObjectToWorld/unity_WorldToObject to be use as it doesn't handle camera relative rendering
- Add opacity control on contact shadow

### Fixed
- Fixed an issue with PreIntegratedFGD texture being sometimes destroyed and not regenerated causing rendering to break
- PostProcess input buffers are not copied anymore on PC if the viewport size matches the final render target size
- Fixed an issue when manipulating a lot of decals, it was displaying a lot of errors in the inspector
- Fixed capture material with reflection probe
- Refactored Constant Buffers to avoid hitting the maximum number of bound CBs in some cases.
- Fixed the light range affecting the transform scale when changed.
- Snap to grid now works for Decal projector resizing.
- Added a warning for 128x128 cookie texture without mipmaps
- Replace the sampler used for density volumes for correct wrap mode handling

### Changed
- Move Render Pipeline Debug "Windows from Windows->General-> Render Pipeline debug windows" to "Windows from Windows->Analysis-> Render Pipeline debug windows"
- Update detail map formula for smoothness and albedo, goal it to bright and dark perceptually and scale factor is use to control gradient speed
- Refactor the Upgrade material system. Now a material can be update from older version at any time. Call Edit/Render Pipeline/Upgrade all Materials to newer version
- Change name EnableDBuffer to EnableDecals at several place (shader, hdrp asset...), this require a call to Edit/Render Pipeline/Upgrade all Materials to newer version to have up to date material.
- Refactor shader code: BakeLightingData structure have been replace by BuiltinData. Lot of shader code have been remove/change.
- Refactor shader code: All GBuffer are now handled by the deferred material. Mean ShadowMask and LightLayers are control by lit material in lit.hlsl and not outside anymore. Lot of shader code have been remove/change.
- Refactor shader code: Rename GetBakedDiffuseLighting to ModifyBakedDiffuseLighting. This function now handle lighting model for transmission too. Lux meter debug mode is factor outisde.
- Refactor shader code: GetBakedDiffuseLighting is not call anymore in GBuffer or forward pass, including the ConvertSurfaceDataToBSDFData and GetPreLightData, this is done in ModifyBakedDiffuseLighting now
- Refactor shader code: Added a backBakeDiffuseLighting to BuiltinData to handle lighting for transmission
- Refactor shader code: Material must now call InitBuiltinData (Init all to zero + init bakeDiffuseLighting and backBakeDiffuseLighting ) and PostInitBuiltinData

## [3.0.0-preview] - 2018-01-01

### Fixed
- Fixed an issue with distortion that was using previous frame instead of current frame
- Fixed an issue where disabled light where not upgrade correctly to the new physical light unit system introduce in 2.0.5-preview

### Changed
- Update assembly definitions to output assemblies that match Unity naming convention (Unity.*).

## [2.0.5-preview] - 2018-01-01

### Added
- Add option supportDitheringCrossFade on HDRP Asset to allow to remove shader variant during player build if needed
- Add contact shadows for punctual lights (in additional shadow settings), only one light is allowed to cast contact shadows at the same time and so at each frame a dominant light is choosed among all light with contact shadows enabled.
- Add PCSS shadow filter support (from SRP Core)
- Exposed shadow budget parameters in HDRP asset
- Add an option to generate an emissive mesh for area lights (currently rectangle light only). The mesh fits the size, intensity and color of the light.
- Add an option to the HDRP asset to increase the resolution of volumetric lighting.
- Add additional ligth unit support for punctual light (Lumens, Candela) and area lights (Lumens, Luminance)
- Add dedicated Gizmo for the box Influence volume of HDReflectionProbe / PlanarReflectionProbe

### Changed
- Re-enable shadow mask mode in debug view
- SSS and Transmission code have been refactored to be able to share it between various material. Guidelines are in SubsurfaceScattering.hlsl
- Change code in area light with LTC for Lit shader. Magnitude is now take from FGD texture instead of a separate texture
- Improve camera relative rendering: We now apply camera translation on the model matrix, so before the TransformObjectToWorld(). Note: unity_WorldToObject and unity_ObjectToWorld must never be used directly.
- Rename positionWS to positionRWS (Camera relative world position) at a lot of places (mainly in interpolator and FragInputs). In case of custom shader user will be required to update their code.
- Rename positionWS, capturePositionWS, proxyPositionWS, influencePositionWS to positionRWS, capturePositionRWS, proxyPositionRWS, influencePositionRWS (Camera relative world position) in LightDefinition struct.
- Improve the quality of trilinear filtering of density volume textures.
- Improve UI for HDReflectionProbe / PlanarReflectionProbe

### Fixed
- Fixed a shader preprocessor issue when compiling DebugViewMaterialGBuffer.shader against Metal target
- Added a temporary workaround to Lit.hlsl to avoid broken lighting code with Metal/AMD
- Fixed issue when using more than one volume texture mask with density volumes.
- Fixed an error which prevented volumetric lighting from working if no density volumes with 3D textures were present.
- Fix contact shadows applied on transmission
- Fix issue with forward opaque lit shader variant being removed by the shader preprocessor
- Fixed compilation errors on Nintendo Switch (limited XRSetting support).
- Fixed apply range attenuation option on punctual light
- Fixed issue with color temperature not take correctly into account with static lighting
- Don't display fog when diffuse lighting, specular lighting, or lux meter debug mode are enabled.

## [2.0.4-preview] - 2018-01-01

### Fixed
- Fix issue when disabling rough refraction and building a player. Was causing a crash.

## [2.0.3-preview] - 2018-01-01

### Added
- Increased debug color picker limit up to 260k lux

## [2.0.2-preview] - 2018-01-01

### Added
- Add Light -> Planar Reflection Probe command
- Added a false color mode in rendering debug
- Add support for mesh decals
- Add flag to disable projector decals on transparent geometry to save performance and decal texture atlas space
- Add ability to use decal diffuse map as mask only
- Add visualize all shadow masks in lighting debug
- Add export of normal and roughness buffer for forwardOnly and when in supportOnlyForward mode for forward
- Provide a define in lit.hlsl (FORWARD_MATERIAL_READ_FROM_WRITTEN_NORMAL_BUFFER) when output buffer normal is used to read the normal and roughness instead of caclulating it (can save performance, but lower quality due to compression)
- Add color swatch to decal material

### Changed
- Change Render -> Planar Reflection creation to 3D Object -> Mirror
- Change "Enable Reflector" name on SpotLight to "Angle Affect Intensity"
- Change prototype of BSDFData ConvertSurfaceDataToBSDFData(SurfaceData surfaceData) to BSDFData ConvertSurfaceDataToBSDFData(uint2 positionSS, SurfaceData surfaceData)

### Fixed
- Fix issue with StackLit in deferred mode with deferredDirectionalShadow due to GBuffer not being cleared. Gbuffer is still not clear and issue was fix with the new Output of normal buffer.
- Fixed an issue where interpolation volumes were not updated correctly for reflection captures.
- Fixed an exception in Light Loop settings UI

## [2.0.1-preview] - 2018-01-01

### Added
- Add stripper of shader variant when building a player. Save shader compile time.
- Disable per-object culling that was executed in C++ in HD whereas it was not used (Optimization)
- Enable texture streaming debugging (was not working before 2018.2)
- Added Screen Space Reflection with Proxy Projection Model
- Support correctly scene selection for alpha tested object
- Add per light shadow mask mode control (i.e shadow mask distance and shadow mask). It use the option NonLightmappedOnly
- Add geometric filtering to Lit shader (allow to reduce specular aliasing)
- Add shortcut to create DensityVolume and PlanarReflection in hierarchy
- Add a DefaultHDMirrorMaterial material for PlanarReflection
- Added a script to be able to upgrade material to newer version of HDRP
- Removed useless duplication of ForwardError passes.
- Add option to not compile any DEBUG_DISPLAY shader in the player (Faster build) call Support Runtime Debug display

### Changed
- Changed SupportForwardOnly to SupportOnlyForward in render pipeline settings
- Changed versioning variable name in HDAdditionalXXXData from m_version to version
- Create unique name when creating a game object in the rendering menu (i.e Density Volume(2))
- Re-organize various files and folder location to clean the repository
- Change Debug windows name and location. Now located at:  Windows -> General -> Render Pipeline Debug

### Removed
- Removed GlobalLightLoopSettings.maxPlanarReflectionProbes and instead use value of GlobalLightLoopSettings.planarReflectionProbeCacheSize
- Remove EmissiveIntensity parameter and change EmissiveColor to be HDR (Matching Builtin Unity behavior) - Data need to be updated - Launch Edit -> Single Step Upgrade Script -> Upgrade all Materials emissionColor

### Fixed
- Fix issue with LOD transition and instancing
- Fix discrepency between object motion vector and camera motion vector
- Fix issue with spot and dir light gizmo axis not highlighted correctly
- Fix potential crash while register debug windows inputs at startup
- Fix warning when creating Planar reflection
- Fix specular lighting debug mode (was rendering black)
- Allow projector decal with null material to allow to configure decal when HDRP is not set
- Decal atlas texture offset/scale is updated after allocations (used to be before so it was using date from previous frame)

## [0.0.0-preview] - 2018-01-01

### Added
- Configure the VolumetricLightingSystem code path to be on by default
- Trigger a build exception when trying to build an unsupported platform
- Introduce the VolumetricLightingController component, which can (and should) be placed on the camera, and allows one to control the near and the far plane of the V-Buffer (volumetric "froxel" buffer) along with the depth distribution (from logarithmic to linear)
- Add 3D texture support for DensityVolumes
- Add a better mapping of roughness to mipmap for planar reflection
- The VolumetricLightingSystem now uses RTHandles, which allows to save memory by sharing buffers between different cameras (history buffers are not shared), and reduce reallocation frequency by reallocating buffers only if the rendering resolution increases (and suballocating within existing buffers if the rendering resolution decreases)
- Add a Volumetric Dimmer slider to lights to control the intensity of the scattered volumetric lighting
- Add UV tiling and offset support for decals.
- Add mipmapping support for volume 3D mask textures

### Changed
- Default number of planar reflection change from 4 to 2
- Rename _MainDepthTexture to _CameraDepthTexture
- The VolumetricLightingController has been moved to the Interpolation Volume framework and now functions similarly to the VolumetricFog settings
- Update of UI of cookie, CubeCookie, Reflection probe and planar reflection probe to combo box
- Allow enabling/disabling shadows for area lights when they are set to baked.
- Hide applyRangeAttenuation and FadeDistance for directional shadow as they are not used

### Removed
- Remove Resource folder of PreIntegratedFGD and add the resource to RenderPipeline Asset

### Fixed
- Fix ConvertPhysicalLightIntensityToLightIntensity() function used when creating light from script to match HDLightEditor behavior
- Fix numerical issues with the default value of mean free path of volumetric fog
- Fix the bug preventing decals from coexisting with density volumes
- Fix issue with alpha tested geometry using planar/triplanar mapping not render correctly or flickering (due to being wrongly alpha tested in depth prepass)
- Fix meta pass with triplanar (was not handling correctly the normal)
- Fix preview when a planar reflection is present
- Fix Camera preview, it is now a Preview cameraType (was a SceneView)
- Fix handling unknown GPUShadowTypes in the shadow manager.
- Fix area light shapes sent as point lights to the baking backends when they are set to baked.
- Fix unnecessary division by PI for baked area lights.
- Fix line lights sent to the lightmappers. The backends don't support this light type.
- Fix issue with shadow mask framesettings not correctly taken into account when shadow mask is enabled for lighting.
- Fix directional light and shadow mask transition, they are now matching making smooth transition
- Fix banding issues caused by high intensity volumetric lighting
- Fix the debug window being emptied on SRP asset reload
- Fix issue with debug mode not correctly clearing the GBuffer in editor after a resize
- Fix issue with ResetMaterialKeyword not resetting correctly ToggleOff/Roggle Keyword
- Fix issue with motion vector not render correctly if there is no depth prepass in deferred

## [0.0.0-preview] - 2018-01-01

### Added
- Screen Space Refraction projection model (Proxy raycasting, HiZ raymarching)
- Screen Space Refraction settings as volume component
- Added buffered frame history per camera
- Port Global Density Volumes to the Interpolation Volume System.
- Optimize ImportanceSampleLambert() to not require the tangent frame.
- Generalize SampleVBuffer() to handle different sampling and reconstruction methods.
- Improve the quality of volumetric lighting reprojection.
- Optimize Morton Order code in the Subsurface Scattering pass.
- Planar Reflection Probe support roughness (gaussian convolution of captured probe)
- Use an atlas instead of a texture array for cluster transparent decals
- Add a debug view to visualize the decal atlas
- Only store decal textures to atlas if decal is visible, debounce out of memory decal atlas warning.
- Add manipulator gizmo on decal to improve authoring workflow
- Add a minimal StackLit material (work in progress, this version can be used as template to add new material)

### Changed
- EnableShadowMask in FrameSettings (But shadowMaskSupport still disable by default)
- Forced Planar Probe update modes to (Realtime, Every Update, Mirror Camera)
- Screen Space Refraction proxy model uses the proxy of the first environment light (Reflection probe/Planar probe) or the sky
- Moved RTHandle static methods to RTHandles
- Renamed RTHandle to RTHandleSystem.RTHandle
- Move code for PreIntegratedFDG (Lit.shader) into its dedicated folder to be share with other material
- Move code for LTCArea (Lit.shader) into its dedicated folder to be share with other material

### Removed
- Removed Planar Probe mirror plane position and normal fields in inspector, always display mirror plane and normal gizmos

### Fixed
- Fix fog flags in scene view is now taken into account
- Fix sky in preview windows that were disappearing after a load of a new level
- Fix numerical issues in IntersectRayAABB().
- Fix alpha blending of volumetric lighting with transparent objects.
- Fix the near plane of the V-Buffer causing out-of-bounds look-ups in the clustered data structure.
- Depth and color pyramid are properly computed and sampled when the camera renders inside a viewport of a RTHandle.
- Fix decal atlas debug view to work correctly when shadow atlas view is also enabled
- Fix TransparentSSR with non-rendergraph.
- Fix shader compilation warning on SSR compute shader.<|MERGE_RESOLUTION|>--- conflicted
+++ resolved
@@ -66,11 +66,8 @@
 - Added missing documentation for unsupported SG RT nodes and light's include for raytracing attrbute.
 - Added documentation for LODs not being supported by ray tracing.
 - Added more options to control how the component of motion vectors coming from the camera transform will affect the motion blur with new clamping modes.
-<<<<<<< HEAD
 - Added a terrain compatiblity shader tag for validating whether user overridden materials support terrain rendering functionalities. 
-=======
 - Added anamorphism support for phsyical DoF, switched to blue noise sampling and fixed tiling artifacts.
->>>>>>> 95b41b86
 
 ### Fixed
 - Fixed an issue where the Exposure Shader Graph node had clipped text. (case 1265057)
