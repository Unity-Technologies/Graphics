--- conflicted
+++ resolved
@@ -138,12 +138,9 @@
 - Added an API in HDRP to override the camera within the rendering of a frame (mainly for custom pass).
 - Added more custom pass API functions, mainly to render objects from another camera.
 - Added support for transparent Unlit in path tracing.
-<<<<<<< HEAD
-- Added presets quality settings for RTAO and RTGI.
-=======
 - Added a minimal lit used for RTGI in peformance mode.
 - Added procedural metering mask that can follow an object
->>>>>>> c7c0a782
+- Added presets quality settings for RTAO and RTGI.
 
 ### Fixed
 - Fix when rescale probe all direction below zero (1219246)
