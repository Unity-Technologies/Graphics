--- conflicted
+++ resolved
@@ -85,12 +85,9 @@
 - Workaround issue that caused objects using eye shader to not be rendered on xbox.
 - Fixed text in cascades shadow split being truncated.
 - Fixed rendering of custom passes in the Custom Pass Volume inspector
-<<<<<<< HEAD
-- Improved MSAA color resolve to fix issues when very bright and very dark samples are resolved together.
-=======
 - Force probe to render again if first time was during async shader compilation to avoid having cyan objects.
 - Fixed for lookdev library field not being refreshed upon opening a library from the environment library inspector.
->>>>>>> 0fe5de1c
+- Improved MSAA color resolve to fix issues when very bright and very dark samples are resolved together.
 
 ### Changed
 - Preparation pass for RTSSShadows to be supported by render graph.
