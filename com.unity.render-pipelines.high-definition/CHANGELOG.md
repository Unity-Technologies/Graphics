# Changelog
All notable changes to this package will be documented in this file.

The format is based on [Keep a Changelog](http://keepachangelog.com/en/1.0.0/)
and this project adheres to [Semantic Versioning](http://semver.org/spec/v2.0.0.html).

## [7.4.0] - 2020-05-22

### Added
- Add XR setting to control camera jitter for temporal effects #6259
- Added an error message in the DrawRenderers custom pass when rendering opaque objects with an HDRP asset in DeferredOnly mode.
- Added Light decomposition lighting debugging modes and support in AOV
- Added exposure compensation to Fixed exposure mode
- Added an info box to warn about depth test artifacts when rendering object twice in custom passes with MSAA.
- Added Layer parameter on Area Light to modify Layer of generated Emissive Mesh

### Fixed
- Fixed an issue where a dynamic sky changing any frame may not update the ambient probe.
- Fixed an issue where default volume would not update when switching profile.
- Fixed an issue where AO override would not override specular occlusion.
- Fixed an issue where Volume inspector might not refresh correctly in some cases.
- Fixed an issue related to the envlightdatasrt not being bound in recursive rendering.
- Fixed issue with uncached reflection probe cameras reseting the debug mode (case 1224601)
- Fixed issue with atmospheric fog turning black if a planar reflection probe is placed below ground level. (case 1226588)
- Fix when rescale probe all direction below zero (1219246)
- Fixed issue with resources being accessed before initialization process has been performed completely. 
- Fixed render texture with XR
- Fixed sRGB mismatch with XR SDK
- Fixed XR single-pass with Mock HMD plugin
- Fixed XR culling with multiple cameras
- Fixed shadow cascade tooltip when using the metric mode (case 1229232)
- Focus on Decal uses the extends of the projectors
- Fixed how the area light influence volume is computed to match rasterization.
- Fixed usage of light size data that are not available at runtime.
- Fixed light type resolution when performing a reset on HDAdditionalLightData (case 1220931)
- Fixed drag area width at left of Light's intensity field in Inspector.
- Fix for issue that prevented scene from being completely saved when baked reflection probes are present and lighting is set to auto generate.
- Fixed the depth buffer copy made before custom pass after opaque and normal injection point.
- Fixed a weird behavior in the scalable settings drawing when the space becomes tiny (1212045).
- Fixed an usage of a a compute buffer not bound (1229964)
- Fixed an issue where unncessarily serialized members in StaticLightingSky component would change each time the scene is changed.
- Fix issues in the post process system with RenderTexture being invalid in some cases, causing rendering problems.
- Fixed an issue where changing the default volume profile from another inspector would not update the default volume editor.
- Fix for range compression factor for probes going negative (now clamped to positive values).
- Fixed path validation when creating new volume profile (case 1229933)
- Fixed the debug exposure mode for display sky reflection and debug view baked lighting
- Fixed various object leaks in HDRP.
- Fix for assertion triggering sometimes when saving a newly created lit shader graph (case 1230996)
- Fixed an issue with the specularFGD term being used when the material has a clear coat (lit shader).
- Fixed MSAA depth resolve when there is no motion vectors
- Fix issue causing wrong planar reflection rendering when more than one camera is present.
- Fixed culling of planar reflection probes that change position (case 1218651)
- Fixed null reference when processing lightprobe (case 1235285)
- Fix black screen in XR when HDRP package is present but not used.
- Fixed an issue that was collapsing the volume components in the HDRP default settings
- Fixed NaN which can appear with real time reflection and inf value
- Fixed warning about missing bound decal buffer
- Fix black screen in XR when HDRP package is present but not used.
- Fixed shader warning on Xbox for ResolveStencilBuffer.compute. 
- Fixed unneeded cookie texture allocation for cone stop lights.
- Fixed issue when toggling anything in HDRP asset that will produce an error (case 1238155)
- Diffusion Profile and Material references in HDRP materials are now correctly exported to unity packages. Note that the diffusion profile or the material references need to be edited once before this can work properly.
- Fixed SceneView Draw Modes not being properly updated after opening new scene view panels or changing the editor layout.
- Fixed shadowmask UI now correctly showing shadowmask disable
- Fixed the indirect diffuse texture not being ignored when it should (ray tracing disabled).
- Fixed depth prepass and postpass being disabled after changing the shader in the material UI.
- Fixed a performance issue with stochastic ray traced area shadows.
- Made more explicit the warning about raytracing and asynchronous compute. Also fixed the condition in which it appears.
- Fixed a null ref exception in static sky when the default volume profile is invalid.
- Fixed flickering of the game/scene view when lookdev is running.
- Fixed some GCAlloc in the debug window.
- Removed logic in the UI to disable parameters for contact shadows and fog volume components as it was going against the concept of the volume system.
- Fixed over consumption of GPU memory by the Physically Based Sky.
- Put more information in Camera background type tooltip and fixed inconsistent exposure behavior when changing bg type.
- Fixed an issue where asset preview could be rendered white because of static lighting sky.
- Fixed an issue where static lighting was not updated when removing the static lighting sky profile.
- Fixed issue with reflection probes in realtime time mode with OnEnable baking having wrong lighting with sky set to dynamic (case 1238047).
- Fixed an invalid rotation in Planar Reflection Probe editor display, that was causing an error message (case 1182022)
- Fixed cookie texture not updated when changing an import settings (srgb for example).
- Fix error when removing DecalProjector from component contextual menu (case 1243960)
- Fixed issue with post process when running in RGBA16 and an object with additive blending is in the scene.
- Fixed issue that caused not all baked reflection to be deleted upon clicking "Clear Baked Data" in the lighting menu (case 1136080)
- Fix issue with corrupted values with Layer Lit when using multiply mode for vertex color
- Fixed transparent motion vectors not working when in MSAA.
- VFX: Removed irrelevant queues in render queue selection from HDRP outputs
- VFX: Motion Vector are correctly renderered with MSAA [Case 1240754](https://issuetracker.unity3d.com/product/unity/issues/guid/1240754/)
- Fixed a cause of NaN when a normal of 0-length is generated (usually via shadergraph).
- Fixed error when undo a Reflection Probe removal in a prefab instance. (case 1244047)
- Fixed various multi-editing issues when changing Emission parameters.
- Fixed issue that prevented cubemap thumbnails from rendering (only on D3D11 and Metal).
- Fixed Microshadow not working correctly in deferred with LightLayers
- Tentative fix for missing include in depth of field shaders.
- Fix an issue in reading the gbuffer for ray traced subsurface scattering (case 1248358).
- Fixed an issue where manipulating the color wheels in a volume component would reset the cursor every time.
- Fixed an issue where static sky lighting would not be updated for a new scene until it's reloaded at least once.
<<<<<<< HEAD
- Fixed issue with light layers bigger than 8 (and above the supported range). 
=======
- Fixed missing include guards in shadow hlsl files.
>>>>>>> 714a7b1c

### Changed
- Rejecting history for ray traced reflections based on a threshold evaluated on the neighborhood of the sampled history.
- Renamed "Environment" to "Reflection Probes" in tile/cluster debug menu.
- Utilities namespace is obsolete, moved its content to UnityEngine.Rendering (case 1204677)
- All custom pass volumes are now executed for one injection point instead of the first one.
- Optimized PrepareLightsForGPU (cost reduced by over 25%) and PrepareGPULightData (around twice as fast now).
- Rejecting history for ray traced reflections based on a threshold evaluated on the neighborhood of the sampled history.
- Renamed "Environment" to "Reflection Probes" in tile/cluster debug menu.
- Debug exposure in debug menu have been replace to debug exposure compensation in EV100 space and is always visible.
- Improved performance of reflection probe management when using a lot of probes.

## [7.3.0] - 2020-03-11

### Added
- Added the exposure sliders to the planar reflection probe preview
- Added a warning and workaround instructions that appear when you enable XR single-pass after the first frame with the XR SDK.
- Added an "enable" toggle to the SSR volume component.

### Fixed
- Fixed issue with AssetPostprocessors dependencies causing models to be imported twice when upgrading the package version.
- Fix player build DX12
- Fix issue with AO being misaligned when multiple view are visible.
- Fix issue that caused the clamp of camera rotation motion for motion blur to be ineffective.
- Fixed culling of lights with XR SDK
- Fixed memory stomp in shadow caching code, leading to overflow of Shadow request array and runtime errors.
- Fixed an issue related to transparent objects reading the ray traced indirect diffuse buffer
- Fixed an issue with filtering ray traced area lights when the intensity is high or there is an exposure.
- Fixed ill-formed include path in Depth Of Field shader.
- Fixed a bug in semi-transparent shadows (object further than the light casting shadows)
- Fix state enabled of default volume profile when in package.
- Fixed removal of MeshRenderer and MeshFilter on adding Light component. 
- Fixed a bug in debug light volumes.
- Fixed the culling was not disposed error in build log.
- Fixed an issue where fog sky color mode could sample NaNs in the sky cubemap.
- Fixed a leak in the PBR sky renderer.
- Added a tooltip to the Ambient Mode parameter in the Visual Envionment volume component.
- Static lighting sky now takes the default volume into account (this fixes discrepancies between baked and realtime lighting).
- Fixed a leak in the sky system.
- Hide reflection probes in the renderer components.
- Removed MSAA Buffers allocation when lit shader mode is set to "deferred only".
- Fixed invalid cast for realtime reflection probes (case 1220504)
- Fixed invalid game view rendering when disabling all cameras in the scene (case 1105163)
- Fixed infinite reload loop while displaying Light's Shadow's Link Light Layer in Inspector of Prefab Asset.
- Fixed the cookie atlas size and planar atlas size being too big after an upgrade of the HDRP asset.
- Fixed alpha clipping test (comparison was '>', now '>=')
- Fixed preview camera (eg. shader graph preview) when path tracing is on
- Fixed DXR player build
- Fixed compilation issue with linux vulkan and raytrace shader
- Fixed the HDRP asset migration code not being called after an upgrade of the package
- Fixed draw renderers custom pass out of bound exception
- Fixed an issue with emissive light meshes not being in the RAS.
- Fixed a warning due to StaticLightingSky when reloading domain in some cases.
- Fixed the MaxLightCount being displayed when the light volume debug menu is on ColorAndEdge.
- Fix an exception in case two LOD levels are using the same mesh renderer.
- Fixed error in the console when switching shader to decal in the material UI.
- Fixed z-fighting in scene view when scene lighting is off (case 1203927)
- Fixed some typos in debug menu (case 1224594)
- Fixed an issue with refraction model and ray traced recursive rendering (case 1198578).
- Fixed cubemap thumbnail generation at project load time. 
- Half fixed shuriken particle light that cast shadows (only the first one will be correct)

### Changed
- Renamed the cubemap used for diffuse convolution to a more explicit name for the memory profiler.
- Light dimmer can now get values higher than one and was renamed to multiplier in the UI. 
- Removed info box requesting volume component for Visual Environment and updated the documentation with the relevant information.
- Add range-based clipping to box lights (case 1178780)
- Improve area light culling (case 1085873)
- Light Hierarchy debug mode can now adjust Debug Exposure for visualizing high exposure scenes.
- Changed the diffusion profile warning on the material to an info and changed the message to be more precise.

## [7.2.0] - 2020-02-10

### Added
- Added the possibility to have ray traced colored and semi-transparent shadows on directional lights.
- Exposed the debug overlay ratio in the debug menu.
- Added a separate frame settings for tonemapping alongside color grading.
- Added the receive fog option in the material UI for ShaderGraphs.
- Added a public virtual bool in the custom post processes API to specify if a post processes should be executed in the scene view.
- Added a menu option that checks scene issues with ray tracing. Also removed the previously existing warning at runtime.
- Added Contrast Adaptive Sharpen (CAS) Upscaling effect.
- Added APIs to update probe settings at runtime.
- Added documentation for the rayTracingSupported method in HDRP
- Added user-selectable format for the post processing passes. 
- Added support for alpha channel in some post-processing passes (DoF, TAA, Uber).
- Added warnings in FrameSettings inspector when using DXR and atempting to use Asynchronous Execution.
- Exposed Stencil bits that can be used by the user.
- Added history rejection based on velocity of intersected objects for directional, point and spot lights.
- Added a affectsVolumetric field to the HDAdditionalLightData API to know if light affects volumetric fog.
- Add OS and Hardware check in the Wizard fixes for DXR.
- Added option to exclude camera motion from motion blur.
- Added semi-transparent shadows for point and spot lights.
- Added support for semi-transparent shadow for unlit shader and unlit shader graph.
- Added the alpha clip enabled toggle to the material UI for all HDRP shader graphs.
- Added Material Samples to explain how to use the lit shader features
- Added an initial implementation of ray traced sub surface scattering
- Added AssetPostprocessors and Shadergraphs to handle Arnold Standard Surface and 3DsMax Physical material import from FBX. 
- Added support for Smoothness Fade start work when enabling ray traced reflections.
- Added Contact shadow, Micro shadows and Screen space refraction API documentation.
- Added script documentation for SSR, SSAO (ray tracing), GI, Light Cluster, RayTracingSettings, Ray Counters, etc.
- Added path tracing support for refraction and internal reflections.
- Added support for Thin Refraction Model and Lit's Clear Coat in Path Tracing.
- Added the Tint parameter to Sky Colored Fog.

### Fixed
- Update documentation of HDRISky-Backplate, precise how to have Ambient Occlusion on the Backplate
- Fixed TerrainLitGUI when per-pixel normal property is not present.
- Fixed a bug due to depth history begin overriden too soon
- Fixed issue that caused Distortion UI to appear in Lit.
- Fixed several issues with decal duplicating when editing them.
- Fixed initialization of volumetric buffer params (1204159)
- Fixed an issue where frame count was incorrectly reset for the game view, causing temporal processes to fail.
- Fixed Culling group was not disposed error.
- Fixed issues on some GPU that do not support gathers on integer textures.
- Fixed an issue with ambient probe not being initialized for the first frame after a domain reload for volumetric fog.
- Fixed the scene visibility of decal projectors and density volumes
- Fixed a leak in sky manager.
- Fixed an issue where entering playmode while the light editor is opened would produce null reference exceptions.
- Fixed the debug overlay overlapping the debug menu at runtime.
- Fixed an issue with the framecount when changing scene.
- Fixed errors that occurred when using invalid near and far clip plane values for planar reflections.
- Fixed issue with motion blur sample weighting function.
- Fixed motion vectors in MSAA.
- Fixed sun flare blending (case 1205862).
- Fixed a lot of issues related to ray traced screen space shadows.
- Fixed memory leak caused by apply distortion material not being disposed.
- Fixed Reflection probe incorrectly culled when moving its parent (case 1207660)
- Fixed a nullref when upgrading the Fog volume components while the volume is opened in the inspector.
- Fix issues where decals on PS4 would not correctly write out the tile mask causing bits of the decal to go missing.
- Use appropriate label width and text content so the label is completely visible
- Fixed an issue where final post process pass would not output the default alpha value of 1.0 when using 11_11_10 color buffer format.
- Fixed SSR issue after the MSAA Motion Vector fix.
- Fixed an issue with PCSS on directional light if punctual shadow atlas was not allocated.
- Fixed an issue where shadow resolution would be wrong on the first face of a baked reflection probe.
- Fixed issue with PCSS softness being incorrect for cascades different than the first one.
- Fixed custom post process not rendering when using multiple HDRP asset in quality settings
- Fixed probe gizmo missing id (case 1208975)
- Fixed a warning in raytracingshadowfilter.compute
- Fixed issue with AO breaking with small near plane values.
- Fixed custom post process Cleanup function not called in some cases.
- Fixed shader warning in AO code.
- Fixed a warning in simpledenoiser.compute
- Fixed tube and rectangle light culling to use their shape instead of their range as a bounding box.
- Fixed caused by using gather on a UINT texture in motion blur. 
- Fix issue with ambient occlusion breaking when dynamic resolution is active.
- Fixed some possible NaN causes in Depth of Field.
- Fixed Custom Pass nullref due to the new Profiling Sample API changes
- Fixed the black/grey screen issue on after post process Custom Passes in non dev builds.
- Fixed particle lights.
- Improved behavior of lights and probe going over the HDRP asset limits.
- Fixed issue triggered when last punctual light is disabled and more than one camera is used.
- Fixed Custom Pass nullref due to the new Profiling Sample API changes
- Fixed the black/grey screen issue on after post process Custom Passes in non dev builds.
- Fixed XR rendering locked to vsync of main display with Standalone Player.
- Fixed custom pass cleanup not called at the right time when using multiple volumes.
- Fixed an issue on metal with edge of decal having artifact by delaying discard of fragments during decal projection
- Fixed various shader warning
- Fixing unnecessary memory allocations in the ray tracing cluster build
- Fixed duplicate column labels in LightEditor's light tab
- Fixed white and dark flashes on scenes with very high or very low exposure when Automatic Exposure is being used.
- Fixed an issue where passing a null ProfilingSampler would cause a null ref exception.
- Fixed memory leak in Sky when in matcap mode.
- Fixed compilation issues on platform that don't support VR.
- Fixed migration code called when we create a new HDRP asset.
- Fixed RemoveComponent on Camera contextual menu to not remove Camera while a component depend on it.
- Fixed an issue where ambient occlusion and screen space reflections editors would generate null ref exceptions when HDRP was not set as the current pipeline.
- Fixed a null reference exception in the probe UI when no HDRP asset is present.
- Fixed the outline example in the doc (sampling range was dependent on screen resolution)
- Fixed a null reference exception in the HDRI Sky editor when no HDRP asset is present.
- Fixed an issue where Decal Projectors created from script where rotated around the X axis by 90°.
- Fixed frustum used to compute Density Volumes visibility when projection matrix is oblique.
- Fixed a null reference exception in Path Tracing, Recursive Rendering and raytraced Global Illumination editors when no HDRP asset is present.
- Fix for NaNs on certain geometry with Lit shader -- [case 1210058](https://fogbugz.unity3d.com/f/cases/1210058/)
- Fixed an issue where ambient occlusion and screen space reflections editors would generate null ref exceptions when HDRP was not set as the current pipeline.
- Fixed a null reference exception in the probe UI when no HDRP asset is present.
- Fixed the outline example in the doc (sampling range was dependent on screen resolution)
- Fixed a null reference exception in the HDRI Sky editor when no HDRP asset is present.
- Fixed an issue where materials newly created from the contextual menu would have an invalid state, causing various problems until it was edited.
- Fixed transparent material created with ZWrite enabled (now it is disabled by default for new transparent materials)
- Fixed mouseover on Move and Rotate tool while DecalProjector is selected.
- Fixed wrong stencil state on some of the pixel shader versions of deferred shader.
- Fixed an issue where creating decals at runtime could cause a null reference exception.
- Fixed issue that displayed material migration dialog on the creation of new project.
- Fixed various issues with time and animated materials (cases 1210068, 1210064).
- Updated light explorer with latest changes to the Fog and fixed issues when no visual environment was present.
- Fixed not handleling properly the recieve SSR feature with ray traced reflections
- Shadow Atlas is no longer allocated for area lights when they are disabled in the shader config file.
- Avoid MRT Clear on PS4 as it is not implemented yet.
- Fixed runtime debug menu BitField control.
- Fixed the radius value used for ray traced directional light.
- Fixed compilation issues with the layered lit in ray tracing shaders.
- Fixed XR autotests viewport size rounding
- Fixed mip map slider knob displayed when cubemap have no mipmap
- Remove unnecessary skip of material upgrade dialog box.
- Fixed the profiling sample mismatch errors when enabling the profiler in play mode
- Fixed issue that caused NaNs in reflection probes on consoles.
- Fixed adjusting positive axis of Blend Distance slides the negative axis in the density volume component.
- Fixed the blend of reflections based on the weight.
- Fixed fallback for ray traced reflections when denoising is enabled.
- Fixed error spam issue with terrain detail terrainDetailUnsupported (cases 1211848)
- Fixed hardware dynamic resolution causing cropping/scaling issues in scene view (case 1158661)
- Fixed Wizard check order for `Hardware and OS` and `Direct3D12`
- Fix AO issue turning black when Far/Near plane distance is big.
- Fixed issue when opening lookdev and the lookdev volume have not been assigned yet.
- Improved memory usage of the sky system.
- Updated label in HDRP quality preference settings (case 1215100)
- Fixed Decal Projector gizmo not undoing properly (case 1216629)
- Fix a leak in the denoising of ray traced reflections.
- Fixed Alignment issue in Light Preset
- Fixed Environment Header in LightingWindow
- Fixed an issue where hair shader could write garbage in the diffuse lighting buffer, causing NaNs.
- Fixed an exposure issue with ray traced sub-surface scattering.
- Fixed runtime debug menu light hierarchy None not doing anything.
- Fixed the broken ShaderGraph preview when creating a new Lit graph.
- Fix indentation issue in preset of LayeredLit material.
- Fixed minor issues with cubemap preview in the inspector.
- Fixed wrong build error message when building for android on mac.
- Fixed an issue related to denoising ray trace area shadows.
- Fixed wrong build error message when building for android on mac.
- Fixed Wizard persistency of Direct3D12 change on domain reload.
- Fixed Wizard persistency of FixAll on domain reload.
- Fixed Wizard behaviour on domain reload.
- Fixed a potential source of NaN in planar reflection probe atlas.
- Fixed an issue with MipRatio debug mode showing _DebugMatCapTexture not being set.
- Fixed missing initialization of input params in Blit for VR.
- Fix Inf source in LTC for area lights.

### Changed
- Hide unused LOD settings in Quality Settings legacy window.
- Reduced the constrained distance for temporal reprojection of ray tracing denoising
- Removed shadow near plane from the Directional Light Shadow UI.
- Improved the performances of custom pass culling.
- The scene view camera now replicates the physical parameters from the camera tagged as "MainCamera".
- Reduced the number of GC.Alloc calls, one simple scene without plarnar / probes, it should be 0B.
- Renamed ProfilingSample to ProfilingScope and unified API. Added GPU Timings.
- Updated macros to be compatible with the new shader preprocessor.
- Ray tracing reflection temporal filtering is now done in pre-exposed space
- Search field selects the appropriate fields in both project settings panels 'HDRP Default Settings' and 'Quality/HDRP'
- Disabled the refraction and transmission map keywords if the material is opaque.
- Keep celestial bodies outside the atmosphere.
- Updated the MSAA documentation to specify what features HDRP supports MSAA for and what features it does not.
- Shader use for Runtime Debug Display are now correctly stripper when doing a release build
- Now each camera has its own Volume Stack. This allows Volume Parameters to be updated as early as possible and be ready for the whole frame without conflicts between cameras.
- Disable Async for SSR, SSAO and Contact shadow when aggregated ray tracing frame setting is on.
- Improved performance when entering play mode without domain reload by a factor of ~25
- Renamed the camera profiling sample to include the camera name
- Discarding the ray tracing history for AO, reflection, diffuse shadows and GI when the viewport size changes.
- Renamed the camera profiling sample to include the camera name
- Renamed the post processing graphic formats to match the new convention.
- The restart in Wizard for DXR will always be last fix from now on
- Refactoring pre-existing materials to share more shader code between rasterization and ray tracing.
- Setting a material's Refraction Model to Thin does not overwrite the Thickness and Transmission Absorption Distance anymore.
- Removed Wind textures from runtime as wind is no longer built into the pipeline
- Changed Shader Graph titles of master nodes to be more easily searchable ("HDRP/x" -> "x (HDRP)")
- Expose StartSinglePass() and StopSinglePass() as public interface for XRPass
- Replaced the Texture array for 2D cookies (spot, area and directional lights) and for planar reflections by an atlas.
- Moved the tier defining from the asset to the concerned volume components.
- Changing from a tier management to a "mode" management for reflection and GI and removing the ability to enable/disable deferred and ray bining (they are now implied by performance mode)
- The default FrameSettings for ScreenSpaceShadows is set to true for Camera in order to give a better workflow for DXR.
- Refactor internal usage of Stencil bits.
- Changed how the material upgrader works and added documentation for it.
- Custom passes now disable the stencil when overwriting the depth and not writing into it.
- Renamed the camera profiling sample to include the camera name
- Changed the way the shadow casting property of transparent and tranmissive materials is handeled for ray tracing.
- Changed inspector materials stencil setting code to have more sharing.
- Updated the default scene and default DXR scene and DefaultVolumeProfile.
- Changed the way the length parameter is used for ray traced contact shadows.
- Improved the coherency of PCSS blur between cascades.
- Updated VR checks in Wizard to reflect new XR System.
- Removing unused alpha threshold depth prepass and post pass for fabric shader graph.
- Transform result from CIE XYZ to sRGB color space in EvalSensitivity for iridescence.
- Hide the Probes section in the Renderer editos because it was unused.
- Moved BeginCameraRendering callback right before culling.
- Changed the visibility of the Indirect Lighting Controller component to public.

## [7.1.8] - 2020-01-20

### Fixed
- Fixed white and dark flashes on scenes with very high or very low exposure when Automatic Exposure is being used.
- Fixed memory leak in Sky when in matcap mode.
	
### Changed
- On Xbox and PS4 you will also need to download the com.unity.render-pipeline.platform (ps4 or xboxone) package from the appropriate platform developer forum

## [7.1.7] - 2019-12-11

### Added
- Added a check in the custom post process template to throw an error if the default shader is not found.

### Fixed
- Fixed rendering errors when enabling debug modes with custom passes
- Fix an issue that made PCSS dependent on Atlas resolution (not shadow map res)
- Fixing a bug whith histories when n>4 for ray traced shadows
- Fixing wrong behavior in ray traced shadows for mesh renderers if their cast shadow is shadow only or double sided
- Only tracing rays for shadow if the point is inside the code for spotlight shadows
- Only tracing rays if the point is inside the range for point lights
- Fixing ghosting issues when the screen space shadow  indexes change for a light with ray traced shadows
- Fixed an issue with stencil management and Xbox One build that caused corrupted output in deferred mode.
- Fixed a mismatch in behavior between the culling of shadow maps and ray traced point and spot light shadows
- Fixed recursive ray tracing not working anymore after intermediate buffer refactor.
- Fixed ray traced shadow denoising not working (history rejected all the time).
- Fixed shader warning on xbox one
- Fixed cookies not working for spot lights in ray traced reflections, ray traced GI and recursive rendering
- Fixed an inverted handling of CoatSmoothness for SSR in StackLit.
- Fixed missing distortion inputs in Lit and Unlit material UI.
- Fixed issue that propagated NaNs across multiple frames through the exposure texture. 
- Fixed issue with Exclude from TAA stencil ignored. 
- Fixed ray traced reflection exposure issue.
- Fixed issue with TAA history not initialising corretly scale factor for first frame
- Fixed issue with stencil test of material classification not using the correct Mask (causing false positive and bad performance with forward material in deferred)
- Fixed issue with History not reset when chaning antialiasing mode on camera
- Fixed issue with volumetric data not being initialized if default settings have volumetric and reprojection off. 
- Fixed ray tracing reflection denoiser not applied in tier 1
- Fixed the vibility of ray tracing related methods.
- Fixed the diffusion profile list not saved when clicking the fix button in the material UI.
- Fixed crash when pushing bounce count higher than 1 for ray traced GI or reflections
- Fixed PCSS softness scale so that it better match ray traced reference for punctual lights. 
- Fixed exposure management for the path tracer
- Fixed AxF material UI containing two advanced options settings.
- Fixed an issue where cached sky contexts were being destroyed wrongly, breaking lighting in the LookDev
- Fixed issue that clamped PCSS softness too early and not after distance scale.
- Fixed fog affect transparent on HD unlit master node
- Fixed custom post processes re-ordering not saved.
- Fixed NPE when using scalable settings
- Fixed an issue where PBR sky precomputation was reset incorrectly in some cases causing bad performance.
- Fixed a bug in dxr due to depth history begin overriden too soon
- Fixed CustomPassSampleCameraColor scale issue when called from Before Transparent injection point.
- Fixed corruption of AO in baked probes.
- Fixed issue with upgrade of projects that still had Very High as shadow filtering quality.
- Removed shadow near plane from the Directional Light Shadow UI.
- Fixed performance issue with performances of custom pass culling.

## [7.1.6] - 2019-11-22

### Added
- Added Backplate projection from the HDRISky
- Added Shadow Matte in UnlitMasterNode, which only received shadow without lighting
- Added support for depth copy with XR SDK
- Added debug setting to Render Pipeline Debug Window to list the active XR views
- Added an option to filter the result of the volumetric lighting (off by default).
- Added a transmission multiplier for directional lights
- Added XR single-pass test mode to Render Pipeline Debug Window
- Added debug setting to Render Pipeline Window to list the active XR views
- Added a new refraction mode for the Lit shader (thin). Which is a box refraction with small thickness values
- Added the code to support Barn Doors for Area Lights based on a shaderconfig option.
- Added HDRPCameraBinder property binder for Visual Effect Graph
- Added "Celestial Body" controls to the Directional Light
- Added new parameters to the Physically Based Sky
- Added Reflections to the DXR Wizard

### Fixed
- Fixed y-flip in scene view with XR SDK
- Fixed Decal projectors do not immediately respond when parent object layer mask is changed in editor.
- Fixed y-flip in scene view with XR SDK
- Fixed a number of issues with Material Quality setting
- Fixed the transparent Cull Mode option in HD unlit master node settings only visible if double sided is ticked.
- Fixed an issue causing shadowed areas by contact shadows at the edge of far clip plane if contact shadow length is very close to far clip plane.
- Fixed editing a scalable settings will edit all loaded asset in memory instead of targetted asset.
- Fixed Planar reflection default viewer FOV
- Fixed flickering issues when moving the mouse in the editor with ray tracing on.
- Fixed the ShaderGraph main preview being black after switching to SSS in the master node settings
- Fixed custom fullscreen passes in VR
- Fixed camera culling masks not taken in account in custom pass volumes
- Fixed object not drawn in custom pass when using a DrawRenderers with an HDRP shader in a build.
- Fixed injection points for Custom Passes (AfterDepthAndNormal and BeforePreRefraction were missing)
- Fixed a enum to choose shader tags used for drawing objects (DepthPrepass or Forward) when there is no override material.
- Fixed lit objects in the BeforePreRefraction, BeforeTransparent and BeforePostProcess.
- Fixed the None option when binding custom pass render targets to allow binding only depth or color.
- Fixed custom pass buffers allocation so they are not allocated if they're not used.
- Fixed the Custom Pass entry in the volume create asset menu items.
- Fixed Prefab Overrides workflow on Camera.
- Fixed alignment issue in Preset for Camera.
- Fixed alignment issue in Physical part for Camera.
- Fixed FrameSettings multi-edition.
- Fixed a bug happening when denoising multiple ray traced light shadows
- Fixed minor naming issues in ShaderGraph settings
- Fixed an issue with Metal Shader Compiler and GTAO shader for metal
- Fixed resources load issue while upgrading HDRP package.
- Fixed LOD fade mask by accounting for field of view
- Fixed spot light missing from ray tracing indirect effects.
- Fixed a UI bug in the diffusion profile list after fixing them from the wizard.
- Fixed the hash collision when creating new diffusion profile assets.
- Fixed a light leaking issue with box light casting shadows (case 1184475)
- Fixed Cookie texture type in the cookie slot of lights (Now displays a warning because it is not supported).
- Fixed a nullref that happens when using the Shuriken particle light module
- Fixed alignment in Wizard
- Fixed text overflow in Wizard's helpbox
- Fixed Wizard button fix all that was not automatically grab all required fixes
- Fixed VR tab for MacOS in Wizard
- Fixed local config package workflow in Wizard
- Fixed issue with contact shadows shifting when MSAA is enabled.
- Fixed EV100 in the PBR sky
- Fixed an issue In URP where sometime the camera is not passed to the volume system and causes a null ref exception (case 1199388)
- Fixed nullref when releasing HDRP with custom pass disabled
- Fixed performance issue derived from copying stencil buffer.
- Fixed an editor freeze when importing a diffusion profile asset from a unity package.
- Fixed an exception when trying to reload a builtin resource.
- Fixed the light type intensity unit reset when switching the light type.
- Fixed compilation error related to define guards and CreateLayoutFromXrSdk()
- Fixed documentation link on CustomPassVolume.
- Fixed player build when HDRP is in the project but not assigned in the graphic settings.
- Fixed an issue where ambient probe would be black for the first face of a baked reflection probe
- VFX: Fixed Missing Reference to Visual Effect Graph Runtime Assembly
- Fixed an issue where rendering done by users in EndCameraRendering would be executed before the main render loop.
- Fixed Prefab Override in main scope of Volume.
- Fixed alignment issue in Presset of main scope of Volume.
- Fixed persistence of ShowChromeGizmo and moved it to toolbar for coherency in ReflectionProbe and PlanarReflectionProbe.
- Fixed Alignement issue in ReflectionProbe and PlanarReflectionProbe.
- Fixed Prefab override workflow issue in ReflectionProbe and PlanarReflectionProbe.
- Fixed empty MoreOptions and moved AdvancedManipulation in a dedicated location for coherency in ReflectionProbe and PlanarReflectionProbe.
- Fixed Prefab override workflow issue in DensityVolume.
- Fixed empty MoreOptions and moved AdvancedManipulation in a dedicated location for coherency in DensityVolume.
- Fix light limit counts specified on the HDRP asset
- Fixed Quality Settings for SSR, Contact Shadows and Ambient Occlusion volume components
- Fixed decalui deriving from hdshaderui instead of just shaderui
- Use DelayedIntField instead of IntField for scalable settings

### Changed
- Reworked XR automated tests
- The ray traced screen space shadow history for directional, spot and point lights is discarded if the light transform has changed.
- Changed the behavior for ray tracing in case a mesh renderer has both transparent and opaque submeshes.
- Improve history buffer management
- Replaced PlayerSettings.virtualRealitySupported with XRGraphics.tryEnable.
- Remove redundant FrameSettings RealTimePlanarReflection
- Improved a bit the GC calls generated during the rendering.
- Material update is now only triggered when the relevant settings are touched in the shader graph master nodes
- Changed the way Sky Intensity (on Sky volume components) is handled. It's now a combo box where users can choose between Exposure, Multiplier or Lux (for HDRI sky only) instead of both multiplier and exposure being applied all the time. Added a new menu item to convert old profiles.
- Change how method for specular occlusions is decided on inspector shader (Lit, LitTesselation, LayeredLit, LayeredLitTessellation)
- Unlocked SSS, SSR, Motion Vectors and Distortion frame settings for reflections probes.

## [7.1.5] - 2019-11-15

### Fixed
- Fixed black reflection probes the first time loading a project

## [7.1.4] - 2019-11-13

### Added
- Added XR single-pass setting into HDRP asset
- Added a penumbra tint option for lights

### Fixed
- Fixed EOL for some files
- Fixed scene view rendering with volumetrics and XR enabled
- Fixed decals to work with multiple cameras
- Fixed optional clear of GBuffer (Was always on)
- Fixed render target clears with XR single-pass rendering
- Fixed HDRP samples file hierarchy
- Fixed Light units not matching light type
- Fixed QualitySettings panel not displaying HDRP Asset

### Changed
- Changed parametrization of PCSS, now softness is derived from angular diameter (for directional lights) or shape radius (for point/spot lights) and min filter size is now in the [0..1] range.
- Moved the copy of the geometry history buffers to right after the depth mip chain generation.
- Rename "Luminance" to "Nits" in UX for physical light unit
- Rename FrameSettings "SkyLighting" to "SkyReflection"

## [7.1.3] - 2019-11-04

### Added
- Ray tracing support for VR single-pass
- Added sharpen filter shader parameter and UI for TemporalAA to control image quality instead of hardcoded value
- Added frame settings option for custom post process and custom passes as well as custom color buffer format option.
- Add check in wizard on SRP Batcher enabled.
- Added default implementations of OnPreprocessMaterialDescription for FBX, Obj, Sketchup and 3DS file formats.
- Added custom pass fade radius
- Added after post process injection point for custom passes
- Added basic alpha compositing support - Alpha is available afterpostprocess when using FP16 buffer format.
- Added falloff distance on Reflection Probe and Planar Reflection Probe
- Added hability to name LightLayers in HDRenderPipelineAsset
- Added a range compression factor for Reflection Probe and Planar Reflection Probe to avoid saturation of colors.
- Added path tracing support for directional, point and spot lights, as well as emission from Lit and Unlit.
- Added non temporal version of SSAO.
- Added more detailed ray tracing stats in the debug window
- Added Disc area light (bake only)
- Added a warning in the material UI to prevent transparent + subsurface-scattering combination.

### Fixed
- Sorting, undo, labels, layout in the Lighting Explorer.
- Fixed sky settings and materials in Shader Graph Samples package
- Fixed light supported units caching (1182266)
- Fixed an issue where SSAO (that needs temporal reprojection) was still being rendered when Motion Vectors were not available (case 1184998)
- Fixed a nullref when modifying the height parameters inside the layered lit shader UI.
- Fixed Decal gizmo that become white after exiting play mode
- Fixed Decal pivot position to behave like a spotlight
- Fixed an issue where using the LightingOverrideMask would break sky reflection for regular cameras
- Fix DebugMenu FrameSettingsHistory persistency on close
- Fix DensityVolume, ReflectionProbe aned PlanarReflectionProbe advancedControl display
- Fix DXR scene serialization in wizard
- Fixed an issue where Previews would reallocate History Buffers every frame
- Fixed the SetLightLayer function in HDAdditionalLightData setting the wrong light layer
- Fix error first time a preview is created for planar
- Fixed an issue where SSR would use an incorrect roughness value on ForwardOnly (StackLit, AxF, Fabric, etc.) materials when the pipeline is configured to also allow deferred Lit.
- Fixed issues with light explorer (cases 1183468, 1183269)
- Fix dot colors in LayeredLit material inspector
- Fix undo not resetting all value when undoing the material affectation in LayerLit material
- Fix for issue that caused gizmos to render in render textures (case 1174395)
- Fixed the light emissive mesh not updated when the light was disabled/enabled
- Fixed light and shadow layer sync when setting the HDAdditionalLightData.lightlayersMask property
- Fixed a nullref when a custom post process component that was in the HDRP PP list is removed from the project
- Fixed issue that prevented decals from modifying specular occlusion (case 1178272).
- Fixed exposure of volumetric reprojection
- Fixed multi selection support for Scalable Settings in lights
- Fixed font shaders in test projects for VR by using a Shader Graph version
- Fixed refresh of baked cubemap by incrementing updateCount at the end of the bake (case 1158677).
- Fixed issue with rectangular area light when seen from the back
- Fixed decals not affecting lightmap/lightprobe
- Fixed zBufferParams with XR single-pass rendering
- Fixed moving objects not rendered in custom passes
- Fixed abstract classes listed in the + menu of the custom pass list
- Fixed custom pass that was rendered in previews
- Fixed precision error in zero value normals when applying decals (case 1181639)
- Fixed issue that triggered No Scene Lighting view in game view as well (case 1156102)
- Assign default volume profile when creating a new HDRP Asset
- Fixed fov to 0 in planar probe breaking the projection matrix (case 1182014)
- Fixed bugs with shadow caching
- Reassign the same camera for a realtime probe face render request to have appropriate history buffer during realtime probe rendering.
- Fixed issue causing wrong shading when normal map mode is Object space, no normal map is set, but a detail map is present (case 1143352)
- Fixed issue with decal and htile optimization
- Fixed TerrainLit shader compilation error regarding `_Control0_TexelSize` redefinition (case 1178480).
- Fixed warning about duplicate HDRuntimeReflectionSystem when configuring play mode without domain reload.
- Fixed an editor crash when multiple decal projectors were selected and some had null material
- Added all relevant fix actions to FixAll button in Wizard
- Moved FixAll button on top of the Wizard
- Fixed an issue where fog color was not pre-exposed correctly
- Fix priority order when custom passes are overlapping
- Fix cleanup not called when the custom pass GameObject is destroyed
- Replaced most instances of GraphicsSettings.renderPipelineAsset by GraphicsSettings.currentRenderPipeline. This should fix some parameters not working on Quality Settings overrides.
- Fixed an issue with Realtime GI not working on upgraded projects.
- Fixed issue with screen space shadows fallback texture was not set as a texture array.
- Fixed Pyramid Lights bounding box
- Fixed terrain heightmap default/null values and epsilons
- Fixed custom post-processing effects breaking when an abstract class inherited from `CustomPostProcessVolumeComponent`
- Fixed XR single-pass rendering in Editor by using ShaderConfig.s_XrMaxViews to allocate matrix array
- Multiple different skies rendered at the same time by different cameras are now handled correctly without flickering
- Fixed flickering issue happening when different volumes have shadow settings and multiple cameras are present. 
- Fixed issue causing planar probes to disappear if there is no light in the scene.
- Fixed a number of issues with the prefab isolation mode (Volumes leaking from the main scene and reflection not working properly)
- Fixed an issue with fog volume component upgrade not working properly
- Fixed Spot light Pyramid Shape has shadow artifacts on aspect ratio values lower than 1
- Fixed issue with AO upsampling in XR
- Fixed camera without HDAdditionalCameraData component not rendering
- Removed the macro ENABLE_RAYTRACING for most of the ray tracing code
- Fixed prefab containing camera reloading in loop while selected in the Project view
- Fixed issue causing NaN wheh the Z scale of an object is set to 0.
- Fixed DXR shader passes attempting to render before pipeline loaded
- Fixed black ambient sky issue when importing a project after deleting Library.
- Fixed issue when upgrading a Standard transparent material (case 1186874)
- Fixed area light cookies not working properly with stack lit
- Fixed material render queue not updated when the shader is changed in the material inspector.
- Fixed a number of issues with full screen debug modes not reseting correctly when setting another mutually exclusive mode
- Fixed compile errors for platforms with no VR support
- Fixed an issue with volumetrics and RTHandle scaling (case 1155236)
- Fixed an issue where sky lighting might be updated uselessly
- Fixed issue preventing to allow setting decal material to none (case 1196129)
- Fixed XR multi-pass decals rendering
- Fixed several fields on Light Inspector that not supported Prefab overrides
- VFX: Removed z-fight glitches that could appear when using deferred depth prepass and lit quad primitives
- VFX: Preserve specular option for lit outputs (matches HDRP lit shader)
- Fixed init of debug for FrameSettingsHistory on SceneView camera
- Added a fix script to handle the warning 'referenced script in (GameObject 'SceneIDMap') is missing'
- Fix Wizard load when none selected for RenderPipelineAsset
- Fixed issue with unclear naming of debug menu for decals.

### Changed
- Color buffer pyramid is not allocated anymore if neither refraction nor distortion are enabled
- Rename Emission Radius to Radius in UI in Point, Spot
- Angular Diameter parameter for directional light is no longuer an advanced property
- DXR: Remove Light Radius and Angular Diamater of Raytrace shadow. Angular Diameter and Radius are used instead.
- Remove MaxSmoothness parameters from UI for point, spot and directional light. The MaxSmoothness is now deduce from Radius Parameters
- DXR: Remove the Ray Tracing Environement Component. Add a Layer Mask to the ray Tracing volume components to define which objects are taken into account for each effect.
- Removed second cubemaps used for shadowing in lookdev
- Disable Physically Based Sky below ground
- Increase max limit of area light and reflection probe to 128
- Change default texture for detailmap to grey
- Optimize Shadow RT load on Tile based architecture platforms. 
- Improved quality of SSAO.
- Moved RequestShadowMapRendering() back to public API.
- Update HDRP DXR Wizard with an option to automatically clone the hdrp config package and setup raytracing to 1 in shaders file.
- Added SceneSelection pass for TerrainLit shader.
- Simplified Light's type API regrouping the logic in one place (Check type in HDAdditionalLightData)
- The support of LOD CrossFade (Dithering transition) in master nodes now required to enable it in the master node settings (Save variant)
- Improved shadow bias, by removing constant depth bias and substituting it with slope-scale bias. 
- Fix the default stencil values when a material is created from a SSS ShaderGraph.
- Tweak test asset to be compatible with XR: unlit SG material for canvas and double-side font material
- Slightly tweaked the behaviour of bloom when resolution is low to reduce artifacts.
- Hidden fields in Light Inspector that is not relevant while in BakingOnly mode.

## [7.1.2] - 2019-09-19

### Fixed
- Fix/workaround a probable graphics driver bug in the GTAO shader.
- Fixed Hair and PBR shader graphs double sided modes
- Fixed an issue where updating an HDRP asset in the Quality setting panel would not recreate the pipeline.
- Fixed issue with point lights being considered even when occupying less than a pixel on screen (case 1183196)
- Fix a potential NaN source with iridescence (case 1183216)
- Fixed issue of spotlight breaking when minimizing the cone angle via the gizmo (case 1178279)
- Fixed issue that caused decals not to modify the roughness in the normal buffer, causing SSR to not behave correctly (case 1178336)
- Fixed lit transparent refraction with XR single-pass rendering
- Removed extra jitter for TemporalAA in VR
- Fixed ShaderGraph time in main preview
- Fixed issue on some UI elements in HDRP asset not expanding when clicking the arrow (case 1178369)
- Fixed alpha blending in custom post process
- Fixed the modification of the _AlphaCutoff property in the material UI when exposed with a ShaderGraph parameter.
- Fixed HDRP test `1218_Lit_DiffusionProfiles` on Vulkan.
- Fixed an issue where building a player in non-dev mode would generate render target error logs every frame
- Fixed crash when upgrading version of HDRP
- Fixed rendering issues with material previews
- Fixed NPE when using light module in Shuriken particle systems (1173348).
- Refresh cached shadow on editor changes

## [7.1.1] - 2019-09-05

### Added
- Transparency Overdraw debug mode. Allows to visualize transparent objects draw calls as an "heat map".
- Enabled single-pass instancing support for XR SDK with new API cmd.SetInstanceMultiplier()
- XR settings are now available in the HDRP asset
- Support for Material Quality in Shader Graph
- Material Quality support selection in HDRP Asset
- Renamed XR shader macro from UNITY_STEREO_ASSIGN_COMPUTE_EYE_INDEX to UNITY_XR_ASSIGN_VIEW_INDEX
- Raytracing ShaderGraph node for HDRP shaders
- Custom passes volume component with 3 injection points: Before Rendering, Before Transparent and Before Post Process
- Alpha channel is now properly exported to camera render textures when using FP16 color buffer format
- Support for XR SDK mirror view modes
- HD Master nodes in Shader Graph now support Normal and Tangent modification in vertex stage.
- DepthOfFieldCoC option in the fullscreen debug modes.
- Added override Ambient Occlusion option on debug windows
- Added Custom Post Processes with 3 injection points: Before Transparent, Before Post Process and After Post Process
- Added draft of minimal interactive path tracing (experimental) based on DXR API - Support only 4 area light, lit and unlit shader (non-shadergraph)

### Fixed
- Fixed wizard infinite loop on cancellation
- Fixed with compute shader error about too many threads in threadgroup on low GPU
- Fixed invalid contact shadow shaders being created on metal
- Fixed a bug where if Assembly.GetTypes throws an exception due to mis-versioned dlls, then no preprocessors are used in the shader stripper
- Fixed typo in AXF decal property preventing to compile
- Fixed reflection probe with XR single-pass and FPTL
- Fixed force gizmo shown when selecting camera in hierarchy
- Fixed issue with XR occlusion mesh and dynamic resolution
- Fixed an issue where lighting compute buffers were re-created with the wrong size when resizing the window, causing tile artefacts at the top of the screen.
- Fix FrameSettings names and tooltips
- Fixed error with XR SDK when the Editor is not in focus
- Fixed errors with RenderGraph, XR SDK and occlusion mesh
- Fixed shadow routines compilation errors when "real" type is a typedef on "half".
- Fixed toggle volumetric lighting in the light UI
- Fixed post-processing history reset handling rt-scale incorrectly
- Fixed crash with terrain and XR multi-pass
- Fixed ShaderGraph material synchronization issues
- Fixed a null reference exception when using an Emissive texture with Unlit shader (case 1181335)
- Fixed an issue where area lights and point lights where not counted separately with regards to max lights on screen (case 1183196)
- Fixed an SSR and Subsurface Scattering issue (appearing black) when using XR.

### Changed
- Update Wizard layout.
- Remove almost all Garbage collection call within a frame.
- Rename property AdditionalVeclocityChange to AddPrecomputeVelocity
- Call the End/Begin camera rendering callbacks for camera with customRender enabled
- Changeg framesettings migration order of postprocess flags as a pr for reflection settings flags have been backported to 2019.2
- Replaced usage of ENABLE_VR in XRSystem.cs by version defines based on the presence of the built-in VR and XR modules
- Added an update virtual function to the SkyRenderer class. This is called once per frame. This allows a given renderer to amortize heavy computation at the rate it chooses. Currently only the physically based sky implements this.
- Removed mandatory XRPass argument in HDCamera.GetOrCreate()
- Restored the HDCamera parameter to the sky rendering builtin parameters.
- Removed usage of StructuredBuffer for XR View Constants
- Expose Direct Specular Lighting control in FrameSettings
- Deprecated ExponentialFog and VolumetricFog volume components. Now there is only one exponential fog component (Fog) which can add Volumetric Fog as an option. Added a script in Edit -> Render Pipeline -> Upgrade Fog Volume Components.

## [7.0.1] - 2019-07-25

### Added
- Added option in the config package to disable globally Area Lights and to select shadow quality settings for the deferred pipeline.
- When shader log stripping is enabled, shader stripper statistics will be written at `Temp/shader-strip.json`
- Occlusion mesh support from XR SDK

### Fixed
- Fixed XR SDK mirror view blit, cleanup some XRTODO and removed XRDebug.cs
- Fixed culling for volumetrics with XR single-pass rendering
- Fix shadergraph material pass setup not called
- Fixed documentation links in component's Inspector header bar
- Cookies using the render texture output from a camera are now properly updated
- Allow in ShaderGraph to enable pre/post pass when the alpha clip is disabled

### Changed
- RenderQueue for Opaque now start at Background instead of Geometry.
- Clamp the area light size for scripting API when we change the light type
- Added a warning in the material UI when the diffusion profile assigned is not in the HDRP asset


## [7.0.0] - 2019-07-17

### Added
- `Fixed`, `Viewer`, and `Automatic` modes to compute the FOV used when rendering a `PlanarReflectionProbe`
- A checkbox to toggle the chrome gizmo of `ReflectionProbe`and `PlanarReflectionProbe`
- Added a Light layer in shadows that allow for objects to cast shadows without being affected by light (and vice versa).
- You can now access ShaderGraph blend states from the Material UI (for example, **Surface Type**, **Sorting Priority**, and **Blending Mode**). This change may break Materials that use a ShaderGraph, to fix them, select **Edit > Render Pipeline > Reset all ShaderGraph Scene Materials BlendStates**. This syncs the blendstates of you ShaderGraph master nodes with the Material properties.
- You can now control ZTest, ZWrite, and CullMode for transparent Materials.
- Materials that use Unlit Shaders or Unlit Master Node Shaders now cast shadows.
- Added an option to enable the ztest on **After Post Process** materials when TAA is disabled.
- Added a new SSAO (based on Ground Truth Ambient Occlusion algorithm) to replace the previous one.
- Added support for shadow tint on light
- BeginCameraRendering and EndCameraRendering callbacks are now called with probes
- Adding option to update shadow maps only On Enable and On Demand.
- Shader Graphs that use time-dependent vertex modification now generate correct motion vectors.
- Added option to allow a custom spot angle for spot light shadow maps.
- Added frame settings for individual post-processing effects
- Added dither transition between cascades for Low and Medium quality settings
- Added single-pass instancing support with XR SDK
- Added occlusion mesh support with XR SDK
- Added support of Alembic velocity to various shaders
- Added support for more than 2 views for single-pass instancing
- Added support for per punctual/directional light min roughness in StackLit
- Added mirror view support with XR SDK
- Added VR verification in HDRPWizard
- Added DXR verification in HDRPWizard
- Added feedbacks in UI of Volume regarding skies
- Cube LUT support in Tonemapping. Cube LUT helpers for external grading are available in the Post-processing Sample package.

### Fixed
- Fixed an issue with history buffers causing effects like TAA or auto exposure to flicker when more than one camera was visible in the editor
- The correct preview is displayed when selecting multiple `PlanarReflectionProbe`s
- Fixed volumetric rendering with camera-relative code and XR stereo instancing
- Fixed issue with flashing cyan due to async compilation of shader when selecting a mesh
- Fix texture type mismatch when the contact shadow are disabled (causing errors on IOS devices)
- Fixed Generate Shader Includes while in package
- Fixed issue when texture where deleted in ShadowCascadeGUI
- Fixed issue in FrameSettingsHistory when disabling a camera several time without enabling it in between.
- Fixed volumetric reprojection with camera-relative code and XR stereo instancing
- Added custom BaseShaderPreprocessor in HDEditorUtils.GetBaseShaderPreprocessorList()
- Fixed compile issue when USE_XR_SDK is not defined
- Fixed procedural sky sun disk intensity for high directional light intensities
- Fixed Decal mip level when using texture mip map streaming to avoid dropping to lowest permitted mip (now loading all mips)
- Fixed deferred shading for XR single-pass instancing after lightloop refactor
- Fixed cluster and material classification debug (material classification now works with compute as pixel shader lighting)
- Fixed IOS Nan by adding a maximun epsilon definition REAL_EPS that uses HALF_EPS when fp16 are used
- Removed unnecessary GC allocation in motion blur code
- Fixed locked UI with advanded influence volume inspector for probes
- Fixed invalid capture direction when rendering planar reflection probes
- Fixed Decal HTILE optimization with platform not supporting texture atomatic (Disable it)
- Fixed a crash in the build when the contact shadows are disabled
- Fixed camera rendering callbacks order (endCameraRendering was being called before the actual rendering)
- Fixed issue with wrong opaque blending settings for After Postprocess
- Fixed issue with Low resolution transparency on PS4
- Fixed a memory leak on volume profiles
- Fixed The Parallax Occlusion Mappping node in shader graph and it's UV input slot
- Fixed lighting with XR single-pass instancing by disabling deferred tiles
- Fixed the Bloom prefiltering pass
- Fixed post-processing effect relying on Unity's random number generator
- Fixed camera flickering when using TAA and selecting the camera in the editor
- Fixed issue with single shadow debug view and volumetrics
- Fixed most of the problems with light animation and timeline
- Fixed indirect deferred compute with XR single-pass instancing
- Fixed a slight omission in anisotropy calculations derived from HazeMapping in StackLit
- Improved stack computation numerical stability in StackLit
- Fix PBR master node always opaque (wrong blend modes for forward pass)
- Fixed TAA with XR single-pass instancing (missing macros)
- Fixed an issue causing Scene View selection wire gizmo to not appear when using HDRP Shader Graphs.
- Fixed wireframe rendering mode (case 1083989)
- Fixed the renderqueue not updated when the alpha clip is modified in the material UI.
- Fixed the PBR master node preview
- Remove the ReadOnly flag on Reflection Probe's cubemap assets during bake when there are no VCS active.
- Fixed an issue where setting a material debug view would not reset the other exclusive modes
- Spot light shapes are now correctly taken into account when baking
- Now the static lighting sky will correctly take the default values for non-overridden properties
- Fixed material albedo affecting the lux meter
- Extra test in deferred compute shading to avoid shading pixels that were not rendered by the current camera (for camera stacking)

### Changed
- Optimization: Reduce the group size of the deferred lighting pass from 16x16 to 8x8
- Replaced HDCamera.computePassCount by viewCount
- Removed xrInstancing flag in RTHandles (replaced by TextureXR.slices and TextureXR.dimensions)
- Refactor the HDRenderPipeline and lightloop code to preprare for high level rendergraph
- Removed the **Back Then Front Rendering** option in the fabric Master Node settings. Enabling this option previously did nothing.
- Shader type Real translates to FP16 precision on Nintendo Switch.
- Shader framework refactor: Introduce CBSDF, EvaluateBSDF, IsNonZeroBSDF to replace BSDF functions
- Shader framework refactor:  GetBSDFAngles, LightEvaluation and SurfaceShading functions
- Replace ComputeMicroShadowing by GetAmbientOcclusionForMicroShadowing
- Rename WorldToTangent to TangentToWorld as it was incorrectly named
- Remove SunDisk and Sun Halo size from directional light
- Remove all obsolete wind code from shader
- Renamed DecalProjectorComponent into DecalProjector for API alignment.
- Improved the Volume UI and made them Global by default
- Remove very high quality shadow option
- Change default for shadow quality in Deferred to Medium
- Enlighten now use inverse squared falloff (before was using builtin falloff)
- Enlighten is now deprecated. Please use CPU or GPU lightmaper instead.
- Remove the name in the diffusion profile UI
- Changed how shadow map resolution scaling with distance is computed. Now it uses screen space area rather than light range.
- Updated MoreOptions display in UI
- Moved Display Area Light Emissive Mesh script API functions in the editor namespace
- direct strenght properties in ambient occlusion now affect direct specular as well
- Removed advanced Specular Occlusion control in StackLit: SSAO based SO control is hidden and fixed to behave like Lit, SPTD is the only HQ technique shown for baked SO.
- Shader framework refactor: Changed ClampRoughness signature to include PreLightData access.
- HDRPWizard window is now in Window > General > HD Render Pipeline Wizard
- Moved StaticLightingSky to LightingWindow
- Removes the current "Scene Settings" and replace them with "Sky & Fog Settings" (with Physically Based Sky and Volumetric Fog).
- Changed how cached shadow maps are placed inside the atlas to minimize re-rendering of them.

## [6.7.0-preview] - 2019-05-16

### Added
- Added ViewConstants StructuredBuffer to simplify XR rendering
- Added API to render specific settings during a frame
- Added stadia to the supported platforms (2019.3)
- Enabled cascade blends settings in the HD Shadow component
- Added Hardware Dynamic Resolution support.
- Added MatCap debug view to replace the no scene lighting debug view.
- Added clear GBuffer option in FrameSettings (default to false)
- Added preview for decal shader graph (Only albedo, normal and emission)
- Added exposure weight control for decal
- Screen Space Directional Shadow under a define option. Activated for ray tracing
- Added a new abstraction for RendererList that will help transition to Render Graph and future RendererList API
- Added multipass support for VR
- Added XR SDK integration (multipass only)
- Added Shader Graph samples for Hair, Fabric and Decal master nodes.
- Add fade distance, shadow fade distance and light layers to light explorer
- Add method to draw light layer drawer in a rect to HDEditorUtils

### Fixed
- Fixed deserialization crash at runtime
- Fixed for ShaderGraph Unlit masternode not writing velocity
- Fixed a crash when assiging a new HDRP asset with the 'Verify Saving Assets' option enabled
- Fixed exposure to properly support TEXTURE2D_X
- Fixed TerrainLit basemap texture generation
- Fixed a bug that caused nans when material classification was enabled and a tile contained one standard material + a material with transmission.
- Fixed gradient sky hash that was not using the exposure hash
- Fixed displayed default FrameSettings in HDRenderPipelineAsset wrongly updated on scripts reload.
- Fixed gradient sky hash that was not using the exposure hash.
- Fixed visualize cascade mode with exposure.
- Fixed (enabled) exposure on override lighting debug modes.
- Fixed issue with LightExplorer when volume have no profile
- Fixed issue with SSR for negative, infinite and NaN history values
- Fixed LightLayer in HDReflectionProbe and PlanarReflectionProbe inspector that was not displayed as a mask.
- Fixed NaN in transmission when the thickness and a color component of the scattering distance was to 0
- Fixed Light's ShadowMask multi-edition.
- Fixed motion blur and SMAA with VR single-pass instancing
- Fixed NaNs generated by phase functionsin volumetric lighting
- Fixed NaN issue with refraction effect and IOR of 1 at extreme grazing angle
- Fixed nan tracker not using the exposure
- Fixed sorting priority on lit and unlit materials
- Fixed null pointer exception when there are no AOVRequests defined on a camera
- Fixed dirty state of prefab using disabled ReflectionProbes
- Fixed an issue where gizmos and editor grid were not correctly depth tested
- Fixed created default scene prefab non editable due to wrong file extension.
- Fixed an issue where sky convolution was recomputed for nothing when a preview was visible (causing extreme slowness when fabric convolution is enabled)
- Fixed issue with decal that wheren't working currently in player
- Fixed missing stereo rendering macros in some fragment shaders
- Fixed exposure for ReflectionProbe and PlanarReflectionProbe gizmos
- Fixed single-pass instancing on PSVR
- Fixed Vulkan shader issue with Texture2DArray in ScreenSpaceShadow.compute by re-arranging code (workaround)
- Fixed camera-relative issue with lights and XR single-pass instancing
- Fixed single-pass instancing on Vulkan
- Fixed htile synchronization issue with shader graph decal
- Fixed Gizmos are not drawn in Camera preview
- Fixed pre-exposure for emissive decal
- Fixed wrong values computed in PreIntegrateFGD and in the generation of volumetric lighting data by forcing the use of fp32.
- Fixed NaNs arising during the hair lighting pass
- Fixed synchronization issue in decal HTile that occasionally caused rendering artifacts around decal borders
- Fixed QualitySettings getting marked as modified by HDRP (and thus checked out in Perforce)
- Fixed a bug with uninitialized values in light explorer
- Fixed issue with LOD transition
- Fixed shader warnings related to raytracing and TEXTURE2D_X

### Changed
- Refactor PixelCoordToViewDirWS to be VR compatible and to compute it only once per frame
- Modified the variants stripper to take in account multiple HDRP assets used in the build.
- Improve the ray biasing code to avoid self-intersections during the SSR traversal
- Update Pyramid Spot Light to better match emitted light volume.
- Moved _XRViewConstants out of UnityPerPassStereo constant buffer to fix issues with PSSL
- Removed GetPositionInput_Stereo() and single-pass (double-wide) rendering mode
- Changed label width of the frame settings to accommodate better existing options.
- SSR's Default FrameSettings for camera is now enable.
- Re-enabled the sharpening filter on Temporal Anti-aliasing
- Exposed HDEditorUtils.LightLayerMaskDrawer for integration in other packages and user scripting.
- Rename atmospheric scattering in FrameSettings to Fog
- The size modifier in the override for the culling sphere in Shadow Cascades now defaults to 0.6, which is the same as the formerly hardcoded value.
- Moved LOD Bias and Maximum LOD Level from Frame Setting section `Other` to `Rendering`
- ShaderGraph Decal that affect only emissive, only draw in emissive pass (was drawing in dbuffer pass too)
- Apply decal projector fade factor correctly on all attribut and for shader graph decal
- Move RenderTransparentDepthPostpass after all transparent
- Update exposure prepass to interleave XR single-pass instancing views in a checkerboard pattern
- Removed ScriptRuntimeVersion check in wizard.

## [6.6.0-preview] - 2019-04-01

### Added
- Added preliminary changes for XR deferred shading
- Added support of 111110 color buffer
- Added proper support for Recorder in HDRP
- Added depth offset input in shader graph master nodes
- Added a Parallax Occlusion Mapping node
- Added SMAA support
- Added Homothety and Symetry quick edition modifier on volume used in ReflectionProbe, PlanarReflectionProbe and DensityVolume
- Added multi-edition support for DecalProjectorComponent
- Improve hair shader
- Added the _ScreenToTargetScaleHistory uniform variable to be used when sampling HDRP RTHandle history buffers.
- Added settings in `FrameSettings` to change `QualitySettings.lodBias` and `QualitySettings.maximumLODLevel` during a rendering
- Added an exposure node to retrieve the current, inverse and previous frame exposure value.
- Added an HD scene color node which allow to sample the scene color with mips and a toggle to remove the exposure.
- Added safeguard on HD scene creation if default scene not set in the wizard
- Added Low res transparency rendering pass.

### Fixed
- Fixed HDRI sky intensity lux mode
- Fixed dynamic resolution for XR
- Fixed instance identifier semantic string used by Shader Graph
- Fixed null culling result occuring when changing scene that was causing crashes
- Fixed multi-edition light handles and inspector shapes
- Fixed light's LightLayer field when multi-editing
- Fixed normal blend edition handles on DensityVolume
- Fixed an issue with layered lit shader and height based blend where inactive layers would still have influence over the result
- Fixed multi-selection handles color for DensityVolume
- Fixed multi-edition inspector's blend distances for HDReflectionProbe, PlanarReflectionProbe and DensityVolume
- Fixed metric distance that changed along size in DensityVolume
- Fixed DensityVolume shape handles that have not same behaviour in advance and normal edition mode
- Fixed normal map blending in TerrainLit by only blending the derivatives
- Fixed Xbox One rendering just a grey screen instead of the scene
- Fixed probe handles for multiselection
- Fixed baked cubemap import settings for convolution
- Fixed regression causing crash when attempting to open HDRenderPipelineWizard without an HDRenderPipelineAsset setted
- Fixed FullScreenDebug modes: SSAO, SSR, Contact shadow, Prerefraction Color Pyramid, Final Color Pyramid
- Fixed volumetric rendering with stereo instancing
- Fixed shader warning
- Fixed missing resources in existing asset when updating package
- Fixed PBR master node preview in forward rendering or transparent surface
- Fixed deferred shading with stereo instancing
- Fixed "look at" edition mode of Rotation tool for DecalProjectorComponent
- Fixed issue when switching mode in ReflectionProbe and PlanarReflectionProbe
- Fixed issue where migratable component version where not always serialized when part of prefab's instance
- Fixed an issue where shadow would not be rendered properly when light layer are not enabled
- Fixed exposure weight on unlit materials
- Fixed Light intensity not played in the player when recorded with animation/timeline
- Fixed some issues when multi editing HDRenderPipelineAsset
- Fixed emission node breaking the main shader graph preview in certain conditions.
- Fixed checkout of baked probe asset when baking probes.
- Fixed invalid gizmo position for rotated ReflectionProbe
- Fixed multi-edition of material's SurfaceType and RenderingPath
- Fixed whole pipeline reconstruction on selecting for the first time or modifying other than the currently used HDRenderPipelineAsset
- Fixed single shadow debug mode
- Fixed global scale factor debug mode when scale > 1
- Fixed debug menu material overrides not getting applied to the Terrain Lit shader
- Fixed typo in computeLightVariants
- Fixed deferred pass with XR instancing by disabling ComputeLightEvaluation
- Fixed bloom resolution independence
- Fixed lens dirt intensity not behaving properly
- Fixed the Stop NaN feature
- Fixed some resources to handle more than 2 instanced views for XR
- Fixed issue with black screen (NaN) produced on old GPU hardware or intel GPU hardware with gaussian pyramid
- Fixed issue with disabled punctual light would still render when only directional light is present

### Changed
- DensityVolume scripting API will no longuer allow to change between advance and normal edition mode
- Disabled depth of field, lens distortion and panini projection in the scene view
- TerrainLit shaders and includes are reorganized and made simpler.
- TerrainLit shader GUI now allows custom properties to be displayed in the Terrain fold-out section.
- Optimize distortion pass with stencil
- Disable SceneSelectionPass in shader graph preview
- Control punctual light and area light shadow atlas separately
- Move SMAA anti-aliasing option to after Temporal Anti Aliasing one, to avoid problem with previously serialized project settings
- Optimize rendering with static only lighting and when no cullable lights/decals/density volumes are present.
- Updated handles for DecalProjectorComponent for enhanced spacial position readability and have edition mode for better SceneView management
- DecalProjectorComponent are now scale independent in order to have reliable metric unit (see new Size field for changing the size of the volume)
- Restructure code from HDCamera.Update() by adding UpdateAntialiasing() and UpdateViewConstants()
- Renamed velocity to motion vectors
- Objects rendered during the After Post Process pass while TAA is enabled will not benefit from existing depth buffer anymore. This is done to fix an issue where those object would wobble otherwise
- Removed usage of builtin unity matrix for shadow, shadow now use same constant than other view
- The default volume layer mask for cameras & probes is now `Default` instead of `Everything`

## [6.5.0-preview] - 2019-03-07

### Added
- Added depth-of-field support with stereo instancing
- Adding real time area light shadow support
- Added a new FrameSettings: Specular Lighting to toggle the specular during the rendering

### Fixed
- Fixed diffusion profile upgrade breaking package when upgrading to a new version
- Fixed decals cropped by gizmo not updating correctly if prefab
- Fixed an issue when enabling SSR on multiple view
- Fixed edition of the intensity's unit field while selecting multiple lights
- Fixed wrong calculation in soft voxelization for density volume
- Fixed gizmo not working correctly with pre-exposure
- Fixed issue with setting a not available RT when disabling motion vectors
- Fixed planar reflection when looking at mirror normal
- Fixed mutiselection issue with HDLight Inspector
- Fixed HDAdditionalCameraData data migration
- Fixed failing builds when light explorer window is open
- Fixed cascade shadows border sometime causing artefacts between cascades
- Restored shadows in the Cascade Shadow debug visualization
- `camera.RenderToCubemap` use proper face culling

### Changed
- When rendering reflection probe disable all specular lighting and for metals use fresnelF0 as diffuse color for bake lighting.

## [6.4.0-preview] - 2019-02-21

### Added
- VR: Added TextureXR system to selectively expand TEXTURE2D macros to texture array for single-pass stereo instancing + Convert textures call to these macros
- Added an unit selection dropdown next to shutter speed (camera)
- Added error helpbox when trying to use a sub volume component that require the current HDRenderPipelineAsset to support a feature that it is not supporting.
- Add mesh for tube light when display emissive mesh is enabled

### Fixed
- Fixed Light explorer. The volume explorer used `profile` instead of `sharedProfile` which instantiate a custom volume profile instead of editing the asset itself.
- Fixed UI issue where all is displayed using metric unit in shadow cascade and Percent is set in the unit field (happening when opening the inspector).
- Fixed inspector event error when double clicking on an asset (diffusion profile/material).
- Fixed nullref on layered material UI when the material is not an asset.
- Fixed nullref exception when undo/redo a light property.
- Fixed visual bug when area light handle size is 0.

### Changed
- Update UI for 32bit/16bit shadow precision settings in HDRP asset
- Object motion vectors have been disabled in all but the game view. Camera motion vectors are still enabled everywhere, allowing TAA and Motion Blur to work on static objects.
- Enable texture array by default for most rendering code on DX11 and unlock stereo instancing (DX11 only for now)

## [6.3.0-preview] - 2019-02-18

### Added
- Added emissive property for shader graph decals
- Added a diffusion profile override volume so the list of diffusion profile assets to use can be chanaged without affecting the HDRP asset
- Added a "Stop NaNs" option on cameras and in the Scene View preferences.
- Added metric display option in HDShadowSettings and improve clamping
- Added shader parameter mapping in DebugMenu
- Added scripting API to configure DebugData for DebugMenu

### Fixed
- Fixed decals in forward
- Fixed issue with stencil not correctly setup for various master node and shader for the depth pass, motion vector pass and GBuffer/Forward pass
- Fixed SRP batcher and metal
- Fixed culling and shadows for Pyramid, Box, Rectangle and Tube lights
- Fixed an issue where scissor render state leaking from the editor code caused partially black rendering

### Changed
- When a lit material has a clear coat mask that is not null, we now use the clear coat roughness to compute the screen space reflection.
- Diffusion profiles are now limited to one per asset and can be referenced in materials, shader graphs and vfx graphs. Materials will be upgraded automatically except if they are using a shader graph, in this case it will display an error message.

## [6.2.0-preview] - 2019-02-15

### Added
- Added help box listing feature supported in a given HDRenderPipelineAsset alongs with the drawbacks implied.
- Added cascade visualizer, supporting disabled handles when not overriding.

### Fixed
- Fixed post processing with stereo double-wide
- Fixed issue with Metal: Use sign bit to find the cache type instead of lowest bit.
- Fixed invalid state when creating a planar reflection for the first time
- Fix FrameSettings's LitShaderMode not restrained by supported LitShaderMode regression.

### Changed
- The default value roughness value for the clearcoat has been changed from 0.03 to 0.01
- Update default value of based color for master node
- Update Fabric Charlie Sheen lighting model - Remove Fresnel component that wasn't part of initial model + Remap smoothness to [0.0 - 0.6] range for more artist friendly parameter

### Changed
- Code refactor: all macros with ARGS have been swapped with macros with PARAM. This is because the ARGS macros were incorrectly named.

## [6.1.0-preview] - 2019-02-13

### Added
- Added support for post-processing anti-aliasing in the Scene View (FXAA and TAA). These can be set in Preferences.
- Added emissive property for decal material (non-shader graph)

### Fixed
- Fixed a few UI bugs with the color grading curves.
- Fixed "Post Processing" in the scene view not toggling post-processing effects
- Fixed bake only object with flag `ReflectionProbeStaticFlag` when baking a `ReflectionProbe`

### Changed
- Removed unsupported Clear Depth checkbox in Camera inspector
- Updated the toggle for advanced mode in inspectors.

## [6.0.0-preview] - 2019-02-23

### Added
- Added new API to perform a camera rendering
- Added support for hair master node (Double kajiya kay - Lambert)
- Added Reset behaviour in DebugMenu (ingame mapping is right joystick + B)
- Added Default HD scene at new scene creation while in HDRP
- Added Wizard helping to configure HDRP project
- Added new UI for decal material to allow remapping and scaling of some properties
- Added cascade shadow visualisation toggle in HD shadow settings
- Added icons for assets
- Added replace blending mode for distortion
- Added basic distance fade for density volumes
- Added decal master node for shader graph
- Added HD unlit master node (Cross Pipeline version is name Unlit)
- Added new Rendering Queue in materials
- Added post-processing V3 framework embed in HDRP, remove postprocess V2 framework
- Post-processing now uses the generic volume framework
-   New depth-of-field, bloom, panini projection effects, motion blur
-   Exposure is now done as a pre-exposition pass, the whole system has been revamped
-   Exposure now use EV100 everywhere in the UI (Sky, Emissive Light)
- Added emissive intensity (Luminance and EV100 control) control for Emissive
- Added pre-exposure weigth for Emissive
- Added an emissive color node and a slider to control the pre-exposure percentage of emission color
- Added physical camera support where applicable
- Added more color grading tools
- Added changelog level for Shader Variant stripping
- Added Debug mode for validation of material albedo and metalness/specularColor values
- Added a new dynamic mode for ambient probe and renamed BakingSky to StaticLightingSky
- Added command buffer parameter to all Bind() method of material
- Added Material validator in Render Pipeline Debug
- Added code to future support of DXR (not enabled)
- Added support of multiviewport
- Added HDRenderPipeline.RequestSkyEnvironmentUpdate function to force an update from script when sky is set to OnDemand
- Added a Lighting and BackLighting slots in Lit, StackLit, Fabric and Hair master nodes
- Added support for overriding terrain detail rendering shaders, via the render pipeline editor resources asset
- Added xrInstancing flag support to RTHandle
- Added support for cullmask for decal projectors
- Added software dynamic resolution support
- Added support for "After Post-Process" render pass for unlit shader
- Added support for textured rectangular area lights
- Added stereo instancing macros to MSAA shaders
- Added support for Quarter Res Raytraced Reflections (not enabled)
- Added fade factor for decal projectors.
- Added stereo instancing macros to most shaders used in VR
- Added multi edition support for HDRenderPipelineAsset

### Fixed
- Fixed logic to disable FPTL with stereo rendering
- Fixed stacklit transmission and sun highlight
- Fixed decals with stereo rendering
- Fixed sky with stereo rendering
- Fixed flip logic for postprocessing + VR
- Fixed copyStencilBuffer pass for Switch
- Fixed point light shadow map culling that wasn't taking into account far plane
- Fixed usage of SSR with transparent on all master node
- Fixed SSR and microshadowing on fabric material
- Fixed blit pass for stereo rendering
- Fixed lightlist bounds for stereo rendering
- Fixed windows and in-game DebugMenu sync.
- Fixed FrameSettings' LitShaderMode sync when opening DebugMenu.
- Fixed Metal specific issues with decals, hitting a sampler limit and compiling AxF shader
- Fixed an issue with flipped depth buffer during postprocessing
- Fixed normal map use for shadow bias with forward lit - now use geometric normal
- Fixed transparent depth prepass and postpass access so they can be use without alpha clipping for lit shader
- Fixed support of alpha clip shadow for lit master node
- Fixed unlit master node not compiling
- Fixed issue with debug display of reflection probe
- Fixed issue with phong tessellations not working with lit shader
- Fixed issue with vertex displacement being affected by heightmap setting even if not heightmap where assign
- Fixed issue with density mode on Lit terrain producing NaN
- Fixed issue when going back and forth from Lit to LitTesselation for displacement mode
- Fixed issue with ambient occlusion incorrectly applied to emissiveColor with light layers in deferred
- Fixed issue with fabric convolution not using the correct convolved texture when fabric convolution is enabled
- Fixed issue with Thick mode for Transmission that was disabling transmission with directional light
- Fixed shutdown edge cases with HDRP tests
- Fixed slowdow when enabling Fabric convolution in HDRP asset
- Fixed specularAA not compiling in StackLit Master node
- Fixed material debug view with stereo rendering
- Fixed material's RenderQueue edition in default view.
- Fixed banding issues within volumetric density buffer
- Fixed missing multicompile for MSAA for AxF
- Fixed camera-relative support for stereo rendering
- Fixed remove sync with render thread when updating decal texture atlas.
- Fixed max number of keyword reach [256] issue. Several shader feature are now local
- Fixed Scene Color and Depth nodes
- Fixed SSR in forward
- Fixed custom editor of Unlit, HD Unlit and PBR shader graph master node
- Fixed issue with NewFrame not correctly calculated in Editor when switching scene
- Fixed issue with TerrainLit not compiling with depth only pass and normal buffer
- Fixed geometric normal use for shadow bias with PBR master node in forward
- Fixed instancing macro usage for decals
- Fixed error message when having more than one directional light casting shadow
- Fixed error when trying to display preview of Camera or PlanarReflectionProbe
- Fixed LOAD_TEXTURE2D_ARRAY_MSAA macro
- Fixed min-max and amplitude clamping value in inspector of vertex displacement materials
- Fixed issue with alpha shadow clip (was incorrectly clipping object shadow)
- Fixed an issue where sky cubemap would not be cleared correctly when setting the current sky to None
- Fixed a typo in Static Lighting Sky component UI
- Fixed issue with incorrect reset of RenderQueue when switching shader in inspector GUI
- Fixed issue with variant stripper stripping incorrectly some variants
- Fixed a case of ambient lighting flickering because of previews
- Fixed Decals when rendering multiple camera in a single frame
- Fixed cascade shadow count in shader
- Fixed issue with Stacklit shader with Haze effect
- Fixed an issue with the max sample count for the TAA
- Fixed post-process guard band for XR
- Fixed exposure of emissive of Unlit
- Fixed depth only and motion vector pass for Unlit not working correctly with MSAA
- Fixed an issue with stencil buffer copy causing unnecessary compute dispatches for lighting
- Fixed multi edition issue in FrameSettings
- Fixed issue with SRP batcher and DebugDisplay variant of lit shader
- Fixed issue with debug material mode not doing alpha test
- Fixed "Attempting to draw with missing UAV bindings" errors on Vulkan
- Fixed pre-exposure incorrectly apply to preview
- Fixed issue with duplicate 3D texture in 3D texture altas of volumetric?
- Fixed Camera rendering order (base on the depth parameter)
- Fixed shader graph decals not being cropped by gizmo
- Fixed "Attempting to draw with missing UAV bindings" errors on Vulkan.


### Changed
- ColorPyramid compute shader passes is swapped to pixel shader passes on platforms where the later is faster (Nintendo Switch).
- Removing the simple lightloop used by the simple lit shader
- Whole refactor of reflection system: Planar and reflection probe
- Separated Passthrough from other RenderingPath
- Update several properties naming and caption based on feedback from documentation team
- Remove tile shader variant for transparent backface pass of lit shader
- Rename all HDRenderPipeline to HDRP folder for shaders
- Rename decal property label (based on doc team feedback)
- Lit shader mode now default to Deferred to reduce build time
- Update UI of Emission parameters in shaders
- Improve shader variant stripping including shader graph variant
- Refactored render loop to render realtime probes visible per camera
- Enable SRP batcher by default
- Shader code refactor: Rename LIGHTLOOP_SINGLE_PASS => LIGHTLOOP_DISABLE_TILE_AND_CLUSTER and clean all usage of LIGHTLOOP_TILE_PASS
- Shader code refactor: Move pragma definition of vertex and pixel shader inside pass + Move SURFACE_GRADIENT definition in XXXData.hlsl
- Micro-shadowing in Lit forward now use ambientOcclusion instead of SpecularOcclusion
- Upgraded FrameSettings workflow, DebugMenu and Inspector part relative to it
- Update build light list shader code to support 32 threads in wavefronts on Switch
- LayeredLit layers' foldout are now grouped in one main foldout per layer
- Shadow alpha clip can now be enabled on lit shader and haor shader enven for opaque
- Temporal Antialiasing optimization for Xbox One X
- Parameter depthSlice on SetRenderTarget functions now defaults to -1 to bind the entire resource
- Rename SampleCameraDepth() functions to LoadCameraDepth() and SampleCameraDepth(), same for SampleCameraColor() functions
- Improved Motion Blur quality.
- Update stereo frame settings values for single-pass instancing and double-wide
- Rearrange FetchDepth functions to prepare for stereo-instancing
- Remove unused _ComputeEyeIndex
- Updated HDRenderPipelineAsset inspector
- Re-enable SRP batcher for metal

## [5.2.0-preview] - 2018-11-27

### Added
- Added option to run Contact Shadows and Volumetrics Voxelization stage in Async Compute
- Added camera freeze debug mode - Allow to visually see culling result for a camera
- Added support of Gizmo rendering before and after postprocess in Editor
- Added support of LuxAtDistance for punctual lights

### Fixed
- Fixed Debug.DrawLine and Debug.Ray call to work in game view
- Fixed DebugMenu's enum resetted on change
- Fixed divide by 0 in refraction causing NaN
- Fixed disable rough refraction support
- Fixed refraction, SSS and atmospheric scattering for VR
- Fixed forward clustered lighting for VR (double-wide).
- Fixed Light's UX to not allow negative intensity
- Fixed HDRenderPipelineAsset inspector broken when displaying its FrameSettings from project windows.
- Fixed forward clustered lighting for VR (double-wide).
- Fixed HDRenderPipelineAsset inspector broken when displaying its FrameSettings from project windows.
- Fixed Decals and SSR diable flags for all shader graph master node (Lit, Fabric, StackLit, PBR)
- Fixed Distortion blend mode for shader graph master node (Lit, StackLit)
- Fixed bent Normal for Fabric master node in shader graph
- Fixed PBR master node lightlayers
- Fixed shader stripping for built-in lit shaders.

### Changed
- Rename "Regular" in Diffusion profile UI "Thick Object"
- Changed VBuffer depth parametrization for volumetric from distanceRange to depthExtent - Require update of volumetric settings - Fog start at near plan
- SpotLight with box shape use Lux unit only

## [5.1.0-preview] - 2018-11-19

### Added

- Added a separate Editor resources file for resources Unity does not take when it builds a Player.
- You can now disable SSR on Materials in Shader Graph.
- Added support for MSAA when the Supported Lit Shader Mode is set to Both. Previously HDRP only supported MSAA for Forward mode.
- You can now override the emissive color of a Material when in debug mode.
- Exposed max light for Light Loop Settings in HDRP asset UI.
- HDRP no longer performs a NormalDBuffer pass update if there are no decals in the Scene.
- Added distant (fall-back) volumetric fog and improved the fog evaluation precision.
- Added an option to reflect sky in SSR.
- Added a y-axis offset for the PlanarReflectionProbe and offset tool.
- Exposed the option to run SSR and SSAO on async compute.
- Added support for the _GlossMapScale parameter in the Legacy to HDRP Material converter.
- Added wave intrinsic instructions for use in Shaders (for AMD GCN).


### Fixed
- Fixed sphere shaped influence handles clamping in Reflection Probes.
- Fixed Reflection Probe data migration for projects created before using HDRP.
- Fixed UI of Layered Material where Unity previously rendered the scrollbar above the Copy button.
- Fixed Material tessellations parameters Start fade distance and End fade distance. Originally, Unity clamped these values when you modified them.
- Fixed various distortion and refraction issues - handle a better fall-back.
- Fixed SSR for multiple views.
- Fixed SSR issues related to self-intersections.
- Fixed shape density volume handle speed.
- Fixed density volume shape handle moving too fast.
- Fixed the Camera velocity pass that we removed by mistake.
- Fixed some null pointer exceptions when disabling motion vectors support.
- Fixed viewports for both the Subsurface Scattering combine pass and the transparent depth prepass.
- Fixed the blend mode pop-up in the UI. It previously did not appear when you enabled pre-refraction.
- Fixed some null pointer exceptions that previously occurred when you disabled motion vectors support.
- Fixed Layered Lit UI issue with scrollbar.
- Fixed cubemap assignation on custom ReflectionProbe.
- Fixed Reflection Probes’ capture settings' shadow distance.
- Fixed an issue with the SRP batcher and Shader variables declaration.
- Fixed thickness and subsurface slots for fabric Shader master node that wasn't appearing with the right combination of flags.
- Fixed d3d debug layer warning.
- Fixed PCSS sampling quality.
- Fixed the Subsurface and transmission Material feature enabling for fabric Shader.
- Fixed the Shader Graph UV node’s dimensions when using it in a vertex Shader.
- Fixed the planar reflection mirror gizmo's rotation.
- Fixed HDRenderPipelineAsset's FrameSettings not showing the selected enum in the Inspector drop-down.
- Fixed an error with async compute.
- MSAA now supports transparency.
- The HDRP Material upgrader tool now converts metallic values correctly.
- Volumetrics now render in Reflection Probes.
- Fixed a crash that occurred whenever you set a viewport size to 0.
- Fixed the Camera physic parameter that the UI previously did not display.
- Fixed issue in pyramid shaped spotlight handles manipulation

### Changed

- Renamed Line shaped Lights to Tube Lights.
- HDRP now uses mean height fog parametrization.
- Shadow quality settings are set to All when you use HDRP (This setting is not visible in the UI when using SRP). This avoids Legacy Graphics Quality Settings disabling the shadows and give SRP full control over the Shadows instead.
- HDRP now internally uses premultiplied alpha for all fog.
- Updated default FrameSettings used for realtime Reflection Probes when you create a new HDRenderPipelineAsset.
- Remove multi-camera support. LWRP and HDRP will not support multi-camera layered rendering.
- Updated Shader Graph subshaders to use the new instancing define.
- Changed fog distance calculation from distance to plane to distance to sphere.
- Optimized forward rendering using AMD GCN by scalarizing the light loop.
- Changed the UI of the Light Editor.
- Change ordering of includes in HDRP Materials in order to reduce iteration time for faster compilation.
- Added a StackLit master node replacing the InspectorUI version. IMPORTANT: All previously authored StackLit Materials will be lost. You need to recreate them with the master node.

## [5.0.0-preview] - 2018-09-28

### Added
- Added occlusion mesh to depth prepass for VR (VR still disabled for now)
- Added a debug mode to display only one shadow at once
- Added controls for the highlight created by directional lights
- Added a light radius setting to punctual lights to soften light attenuation and simulate fill lighting
- Added a 'minRoughness' parameter to all non-area lights (was previously only available for certain light types)
- Added separate volumetric light/shadow dimmers
- Added per-pixel jitter to volumetrics to reduce aliasing artifacts
- Added a SurfaceShading.hlsl file, which implements material-agnostic shading functionality in an efficient manner
- Added support for shadow bias for thin object transmission
- Added FrameSettings to control realtime planar reflection
- Added control for SRPBatcher on HDRP Asset
- Added an option to clear the shadow atlases in the debug menu
- Added a color visualization of the shadow atlas rescale in debug mode
- Added support for disabling SSR on materials
- Added intrinsic for XBone
- Added new light volume debugging tool
- Added a new SSR debug view mode
- Added translaction's scale invariance on DensityVolume
- Added multiple supported LitShadermode and per renderer choice in case of both Forward and Deferred supported
- Added custom specular occlusion mode to Lit Shader Graph Master node

### Fixed
- Fixed a normal bias issue with Stacklit (Was causing light leaking)
- Fixed camera preview outputing an error when both scene and game view where display and play and exit was call
- Fixed override debug mode not apply correctly on static GI
- Fixed issue where XRGraphicsConfig values set in the asset inspector GUI weren't propagating correctly (VR still disabled for now)
- Fixed issue with tangent that was using SurfaceGradient instead of regular normal decoding
- Fixed wrong error message display when switching to unsupported target like IOS
- Fixed an issue with ambient occlusion texture sometimes not being created properly causing broken rendering
- Shadow near plane is no longer limited at 0.1
- Fixed decal draw order on transparent material
- Fixed an issue where sometime the lookup texture used for GGX convolution was broken, causing broken rendering
- Fixed an issue where you wouldn't see any fog for certain pipeline/scene configurations
- Fixed an issue with volumetric lighting where the anisotropy value of 0 would not result in perfectly isotropic lighting
- Fixed shadow bias when the atlas is rescaled
- Fixed shadow cascade sampling outside of the atlas when cascade count is inferior to 4
- Fixed shadow filter width in deferred rendering not matching shader config
- Fixed stereo sampling of depth texture in MSAA DepthValues.shader
- Fixed box light UI which allowed negative and zero sizes, thus causing NaNs
- Fixed stereo rendering in HDRISky.shader (VR)
- Fixed normal blend and blend sphere influence for reflection probe
- Fixed distortion filtering (was point filtering, now trilinear)
- Fixed contact shadow for large distance
- Fixed depth pyramid debug view mode
- Fixed sphere shaped influence handles clamping in reflection probes
- Fixed reflection probes data migration for project created before using hdrp
- Fixed ambient occlusion for Lit Master Node when slot is connected

### Changed
- Use samplerunity_ShadowMask instead of samplerunity_samplerLightmap for shadow mask
- Allow to resize reflection probe gizmo's size
- Improve quality of screen space shadow
- Remove support of projection model for ScreenSpaceLighting (SSR always use HiZ and refraction always Proxy)
- Remove all the debug mode from SSR that are obsolete now
- Expose frameSettings and Capture settings for reflection and planar probe
- Update UI for reflection probe, planar probe, camera and HDRP Asset
- Implement proper linear blending for volumetric lighting via deep compositing as described in the paper "Deep Compositing Using Lie Algebras"
- Changed  planar mapping to match terrain convention (XZ instead of ZX)
- XRGraphicsConfig is no longer Read/Write. Instead, it's read-only. This improves consistency of XR behavior between the legacy render pipeline and SRP
- Change reflection probe data migration code (to update old reflection probe to new one)
- Updated gizmo for ReflectionProbes
- Updated UI and Gizmo of DensityVolume

## [4.0.0-preview] - 2018-09-28

### Added
- Added a new TerrainLit shader that supports rendering of Unity terrains.
- Added controls for linear fade at the boundary of density volumes
- Added new API to control decals without monobehaviour object
- Improve Decal Gizmo
- Implement Screen Space Reflections (SSR) (alpha version, highly experimental)
- Add an option to invert the fade parameter on a Density Volume
- Added a Fabric shader (experimental) handling cotton and silk
- Added support for MSAA in forward only for opaque only
- Implement smoothness fade for SSR
- Added support for AxF shader (X-rite format - require special AxF importer from Unity not part of HDRP)
- Added control for sundisc on directional light (hack)
- Added a new HD Lit Master node that implements Lit shader support for Shader Graph
- Added Micro shadowing support (hack)
- Added an event on HDAdditionalCameraData for custom rendering
- HDRP Shader Graph shaders now support 4-channel UVs.

### Fixed
- Fixed an issue where sometimes the deferred shadow texture would not be valid, causing wrong rendering.
- Stencil test during decals normal buffer update is now properly applied
- Decals corectly update normal buffer in forward
- Fixed a normalization problem in reflection probe face fading causing artefacts in some cases
- Fix multi-selection behavior of Density Volumes overwriting the albedo value
- Fixed support of depth texture for RenderTexture. HDRP now correctly output depth to user depth buffer if RenderTexture request it.
- Fixed multi-selection behavior of Density Volumes overwriting the albedo value
- Fixed support of depth for RenderTexture. HDRP now correctly output depth to user depth buffer if RenderTexture request it.
- Fixed support of Gizmo in game view in the editor
- Fixed gizmo for spot light type
- Fixed issue with TileViewDebug mode being inversed in gameview
- Fixed an issue with SAMPLE_TEXTURECUBE_SHADOW macro
- Fixed issue with color picker not display correctly when game and scene view are visible at the same time
- Fixed an issue with reflection probe face fading
- Fixed camera motion vectors shader and associated matrices to update correctly for single-pass double-wide stereo rendering
- Fixed light attenuation functions when range attenuation is disabled
- Fixed shadow component algorithm fixup not dirtying the scene, so changes can be saved to disk.
- Fixed some GC leaks for HDRP
- Fixed contact shadow not affected by shadow dimmer
- Fixed GGX that works correctly for the roughness value of 0 (mean specular highlgiht will disappeard for perfect mirror, we rely on maxSmoothness instead to always have a highlight even on mirror surface)
- Add stereo support to ShaderPassForward.hlsl. Forward rendering now seems passable in limited test scenes with camera-relative rendering disabled.
- Add stereo support to ProceduralSky.shader and OpaqueAtmosphericScattering.shader.
- Added CullingGroupManager to fix more GC.Alloc's in HDRP
- Fixed rendering when multiple cameras render into the same render texture

### Changed
- Changed the way depth & color pyramids are built to be faster and better quality, thus improving the look of distortion and refraction.
- Stabilize the dithered LOD transition mask with respect to the camera rotation.
- Avoid multiple depth buffer copies when decals are present
- Refactor code related to the RT handle system (No more normal buffer manager)
- Remove deferred directional shadow and move evaluation before lightloop
- Add a function GetNormalForShadowBias() that material need to implement to return the normal used for normal shadow biasing
- Remove Jimenez Subsurface scattering code (This code was disabled by default, now remove to ease maintenance)
- Change Decal API, decal contribution is now done in Material. Require update of material using decal
- Move a lot of files from CoreRP to HDRP/CoreRP. All moved files weren't used by Ligthweight pipeline. Long term they could move back to CoreRP after CoreRP become out of preview
- Updated camera inspector UI
- Updated decal gizmo
- Optimization: The objects that are rendered in the Motion Vector Pass are not rendered in the prepass anymore
- Removed setting shader inclue path via old API, use package shader include paths
- The default value of 'maxSmoothness' for punctual lights has been changed to 0.99
- Modified deferred compute and vert/frag shaders for first steps towards stereo support
- Moved material specific Shader Graph files into corresponding material folders.
- Hide environment lighting settings when enabling HDRP (Settings are control from sceneSettings)
- Update all shader includes to use absolute path (allow users to create material in their Asset folder)
- Done a reorganization of the files (Move ShaderPass to RenderPipeline folder, Move all shadow related files to Lighting/Shadow and others)
- Improved performance and quality of Screen Space Shadows

## [3.3.0-preview] - 2018-01-01

### Added
- Added an error message to say to use Metal or Vulkan when trying to use OpenGL API
- Added a new Fabric shader model that supports Silk and Cotton/Wool
- Added a new HDRP Lighting Debug mode to visualize Light Volumes for Point, Spot, Line, Rectangular and Reflection Probes
- Add support for reflection probe light layers
- Improve quality of anisotropic on IBL

### Fixed
- Fix an issue where the screen where darken when rendering camera preview
- Fix display correct target platform when showing message to inform user that a platform is not supported
- Remove workaround for metal and vulkan in normal buffer encoding/decoding
- Fixed an issue with color picker not working in forward
- Fixed an issue where reseting HDLight do not reset all of its parameters
- Fixed shader compile warning in DebugLightVolumes.shader

### Changed
- Changed default reflection probe to be 256x256x6 and array size to be 64
- Removed dependence on the NdotL for thickness evaluation for translucency (based on artist's input)
- Increased the precision when comparing Planar or HD reflection probe volumes
- Remove various GC alloc in C#. Slightly better performance

## [3.2.0-preview] - 2018-01-01

### Added
- Added a luminance meter in the debug menu
- Added support of Light, reflection probe, emissive material, volume settings related to lighting to Lighting explorer
- Added support for 16bit shadows

### Fixed
- Fix issue with package upgrading (HDRP resources asset is now versionned to worarkound package manager limitation)
- Fix HDReflectionProbe offset displayed in gizmo different than what is affected.
- Fix decals getting into a state where they could not be removed or disabled.
- Fix lux meter mode - The lux meter isn't affected by the sky anymore
- Fix area light size reset when multi-selected
- Fix filter pass number in HDUtils.BlitQuad
- Fix Lux meter mode that was applying SSS
- Fix planar reflections that were not working with tile/cluster (olbique matrix)
- Fix debug menu at runtime not working after nested prefab PR come to trunk
- Fix scrolling issue in density volume

### Changed
- Shader code refactor: Split MaterialUtilities file in two parts BuiltinUtilities (independent of FragInputs) and MaterialUtilities (Dependent of FragInputs)
- Change screen space shadow rendertarget format from ARGB32 to RG16

## [3.1.0-preview] - 2018-01-01

### Added
- Decal now support per channel selection mask. There is now two mode. One with BaseColor, Normal and Smoothness and another one more expensive with BaseColor, Normal, Smoothness, Metal and AO. Control is on HDRP Asset. This may require to launch an update script for old scene: 'Edit/Render Pipeline/Single step upgrade script/Upgrade all DecalMaterial MaskBlendMode'.
- Decal now supports depth bias for decal mesh, to prevent z-fighting
- Decal material now supports draw order for decal projectors
- Added LightLayers support (Base on mask from renderers name RenderingLayers and mask from light name LightLayers - if they match, the light apply) - cost an extra GBuffer in deferred (more bandwidth)
- When LightLayers is enabled, the AmbientOclusion is store in the GBuffer in deferred path allowing to avoid double occlusion with SSAO. In forward the double occlusion is now always avoided.
- Added the possibility to add an override transform on the camera for volume interpolation
- Added desired lux intensity and auto multiplier for HDRI sky
- Added an option to disable light by type in the debug menu
- Added gradient sky
- Split EmissiveColor and bakeDiffuseLighting in forward avoiding the emissiveColor to be affect by SSAO
- Added a volume to control indirect light intensity
- Added EV 100 intensity unit for area lights
- Added support for RendererPriority on Renderer. This allow to control order of transparent rendering manually. HDRP have now two stage of sorting for transparent in addition to bact to front. Material have a priority then Renderer have a priority.
- Add Coupling of (HD)Camera and HDAdditionalCameraData for reset and remove in inspector contextual menu of Camera
- Add Coupling of (HD)ReflectionProbe and HDAdditionalReflectionData for reset and remove in inspector contextual menu of ReflectoinProbe
- Add macro to forbid unity_ObjectToWorld/unity_WorldToObject to be use as it doesn't handle camera relative rendering
- Add opacity control on contact shadow

### Fixed
- Fixed an issue with PreIntegratedFGD texture being sometimes destroyed and not regenerated causing rendering to break
- PostProcess input buffers are not copied anymore on PC if the viewport size matches the final render target size
- Fixed an issue when manipulating a lot of decals, it was displaying a lot of errors in the inspector
- Fixed capture material with reflection probe
- Refactored Constant Buffers to avoid hitting the maximum number of bound CBs in some cases.
- Fixed the light range affecting the transform scale when changed.
- Snap to grid now works for Decal projector resizing.
- Added a warning for 128x128 cookie texture without mipmaps
- Replace the sampler used for density volumes for correct wrap mode handling

### Changed
- Move Render Pipeline Debug "Windows from Windows->General-> Render Pipeline debug windows" to "Windows from Windows->Analysis-> Render Pipeline debug windows"
- Update detail map formula for smoothness and albedo, goal it to bright and dark perceptually and scale factor is use to control gradient speed
- Refactor the Upgrade material system. Now a material can be update from older version at any time. Call Edit/Render Pipeline/Upgrade all Materials to newer version
- Change name EnableDBuffer to EnableDecals at several place (shader, hdrp asset...), this require a call to Edit/Render Pipeline/Upgrade all Materials to newer version to have up to date material.
- Refactor shader code: BakeLightingData structure have been replace by BuiltinData. Lot of shader code have been remove/change.
- Refactor shader code: All GBuffer are now handled by the deferred material. Mean ShadowMask and LightLayers are control by lit material in lit.hlsl and not outside anymore. Lot of shader code have been remove/change.
- Refactor shader code: Rename GetBakedDiffuseLighting to ModifyBakedDiffuseLighting. This function now handle lighting model for transmission too. Lux meter debug mode is factor outisde.
- Refactor shader code: GetBakedDiffuseLighting is not call anymore in GBuffer or forward pass, including the ConvertSurfaceDataToBSDFData and GetPreLightData, this is done in ModifyBakedDiffuseLighting now
- Refactor shader code: Added a backBakeDiffuseLighting to BuiltinData to handle lighting for transmission
- Refactor shader code: Material must now call InitBuiltinData (Init all to zero + init bakeDiffuseLighting and backBakeDiffuseLighting ) and PostInitBuiltinData

## [3.0.0-preview] - 2018-01-01

### Fixed
- Fixed an issue with distortion that was using previous frame instead of current frame
- Fixed an issue where disabled light where not upgrade correctly to the new physical light unit system introduce in 2.0.5-preview

### Changed
- Update assembly definitions to output assemblies that match Unity naming convention (Unity.*).

## [2.0.5-preview] - 2018-01-01

### Added
- Add option supportDitheringCrossFade on HDRP Asset to allow to remove shader variant during player build if needed
- Add contact shadows for punctual lights (in additional shadow settings), only one light is allowed to cast contact shadows at the same time and so at each frame a dominant light is choosed among all light with contact shadows enabled.
- Add PCSS shadow filter support (from SRP Core)
- Exposed shadow budget parameters in HDRP asset
- Add an option to generate an emissive mesh for area lights (currently rectangle light only). The mesh fits the size, intensity and color of the light.
- Add an option to the HDRP asset to increase the resolution of volumetric lighting.
- Add additional ligth unit support for punctual light (Lumens, Candela) and area lights (Lumens, Luminance)
- Add dedicated Gizmo for the box Influence volume of HDReflectionProbe / PlanarReflectionProbe

### Changed
- Re-enable shadow mask mode in debug view
- SSS and Transmission code have been refactored to be able to share it between various material. Guidelines are in SubsurfaceScattering.hlsl
- Change code in area light with LTC for Lit shader. Magnitude is now take from FGD texture instead of a separate texture
- Improve camera relative rendering: We now apply camera translation on the model matrix, so before the TransformObjectToWorld(). Note: unity_WorldToObject and unity_ObjectToWorld must never be used directly.
- Rename positionWS to positionRWS (Camera relative world position) at a lot of places (mainly in interpolator and FragInputs). In case of custom shader user will be required to update their code.
- Rename positionWS, capturePositionWS, proxyPositionWS, influencePositionWS to positionRWS, capturePositionRWS, proxyPositionRWS, influencePositionRWS (Camera relative world position) in LightDefinition struct.
- Improve the quality of trilinear filtering of density volume textures.
- Improve UI for HDReflectionProbe / PlanarReflectionProbe

### Fixed
- Fixed a shader preprocessor issue when compiling DebugViewMaterialGBuffer.shader against Metal target
- Added a temporary workaround to Lit.hlsl to avoid broken lighting code with Metal/AMD
- Fixed issue when using more than one volume texture mask with density volumes.
- Fixed an error which prevented volumetric lighting from working if no density volumes with 3D textures were present.
- Fix contact shadows applied on transmission
- Fix issue with forward opaque lit shader variant being removed by the shader preprocessor
- Fixed compilation errors on Nintendo Switch (limited XRSetting support).
- Fixed apply range attenuation option on punctual light
- Fixed issue with color temperature not take correctly into account with static lighting
- Don't display fog when diffuse lighting, specular lighting, or lux meter debug mode are enabled.

## [2.0.4-preview] - 2018-01-01

### Fixed
- Fix issue when disabling rough refraction and building a player. Was causing a crash.

## [2.0.3-preview] - 2018-01-01

### Added
- Increased debug color picker limit up to 260k lux

## [2.0.2-preview] - 2018-01-01

### Added
- Add Light -> Planar Reflection Probe command
- Added a false color mode in rendering debug
- Add support for mesh decals
- Add flag to disable projector decals on transparent geometry to save performance and decal texture atlas space
- Add ability to use decal diffuse map as mask only
- Add visualize all shadow masks in lighting debug
- Add export of normal and roughness buffer for forwardOnly and when in supportOnlyForward mode for forward
- Provide a define in lit.hlsl (FORWARD_MATERIAL_READ_FROM_WRITTEN_NORMAL_BUFFER) when output buffer normal is used to read the normal and roughness instead of caclulating it (can save performance, but lower quality due to compression)
- Add color swatch to decal material

### Changed
- Change Render -> Planar Reflection creation to 3D Object -> Mirror
- Change "Enable Reflector" name on SpotLight to "Angle Affect Intensity"
- Change prototype of BSDFData ConvertSurfaceDataToBSDFData(SurfaceData surfaceData) to BSDFData ConvertSurfaceDataToBSDFData(uint2 positionSS, SurfaceData surfaceData)

### Fixed
- Fix issue with StackLit in deferred mode with deferredDirectionalShadow due to GBuffer not being cleared. Gbuffer is still not clear and issue was fix with the new Output of normal buffer.
- Fixed an issue where interpolation volumes were not updated correctly for reflection captures.
- Fixed an exception in Light Loop settings UI

## [2.0.1-preview] - 2018-01-01

### Added
- Add stripper of shader variant when building a player. Save shader compile time.
- Disable per-object culling that was executed in C++ in HD whereas it was not used (Optimization)
- Enable texture streaming debugging (was not working before 2018.2)
- Added Screen Space Reflection with Proxy Projection Model
- Support correctly scene selection for alpha tested object
- Add per light shadow mask mode control (i.e shadow mask distance and shadow mask). It use the option NonLightmappedOnly
- Add geometric filtering to Lit shader (allow to reduce specular aliasing)
- Add shortcut to create DensityVolume and PlanarReflection in hierarchy
- Add a DefaultHDMirrorMaterial material for PlanarReflection
- Added a script to be able to upgrade material to newer version of HDRP
- Removed useless duplication of ForwardError passes.
- Add option to not compile any DEBUG_DISPLAY shader in the player (Faster build) call Support Runtime Debug display

### Changed
- Changed SupportForwardOnly to SupportOnlyForward in render pipeline settings
- Changed versioning variable name in HDAdditionalXXXData from m_version to version
- Create unique name when creating a game object in the rendering menu (i.e Density Volume(2))
- Re-organize various files and folder location to clean the repository
- Change Debug windows name and location. Now located at:  Windows -> General -> Render Pipeline Debug

### Removed
- Removed GlobalLightLoopSettings.maxPlanarReflectionProbes and instead use value of GlobalLightLoopSettings.planarReflectionProbeCacheSize
- Remove EmissiveIntensity parameter and change EmissiveColor to be HDR (Matching Builtin Unity behavior) - Data need to be updated - Launch Edit -> Single Step Upgrade Script -> Upgrade all Materials emissionColor

### Fixed
- Fix issue with LOD transition and instancing
- Fix discrepency between object motion vector and camera motion vector
- Fix issue with spot and dir light gizmo axis not highlighted correctly
- Fix potential crash while register debug windows inputs at startup
- Fix warning when creating Planar reflection
- Fix specular lighting debug mode (was rendering black)
- Allow projector decal with null material to allow to configure decal when HDRP is not set
- Decal atlas texture offset/scale is updated after allocations (used to be before so it was using date from previous frame)

## [0.0.0-preview] - 2018-01-01

### Added
- Configure the VolumetricLightingSystem code path to be on by default
- Trigger a build exception when trying to build an unsupported platform
- Introduce the VolumetricLightingController component, which can (and should) be placed on the camera, and allows one to control the near and the far plane of the V-Buffer (volumetric "froxel" buffer) along with the depth distribution (from logarithmic to linear)
- Add 3D texture support for DensityVolumes
- Add a better mapping of roughness to mipmap for planar reflection
- The VolumetricLightingSystem now uses RTHandles, which allows to save memory by sharing buffers between different cameras (history buffers are not shared), and reduce reallocation frequency by reallocating buffers only if the rendering resolution increases (and suballocating within existing buffers if the rendering resolution decreases)
- Add a Volumetric Dimmer slider to lights to control the intensity of the scattered volumetric lighting
- Add UV tiling and offset support for decals.
- Add mipmapping support for volume 3D mask textures

### Changed
- Default number of planar reflection change from 4 to 2
- Rename _MainDepthTexture to _CameraDepthTexture
- The VolumetricLightingController has been moved to the Interpolation Volume framework and now functions similarly to the VolumetricFog settings
- Update of UI of cookie, CubeCookie, Reflection probe and planar reflection probe to combo box
- Allow enabling/disabling shadows for area lights when they are set to baked.
- Hide applyRangeAttenuation and FadeDistance for directional shadow as they are not used

### Removed
- Remove Resource folder of PreIntegratedFGD and add the resource to RenderPipeline Asset

### Fixed
- Fix ConvertPhysicalLightIntensityToLightIntensity() function used when creating light from script to match HDLightEditor behavior
- Fix numerical issues with the default value of mean free path of volumetric fog
- Fix the bug preventing decals from coexisting with density volumes
- Fix issue with alpha tested geometry using planar/triplanar mapping not render correctly or flickering (due to being wrongly alpha tested in depth prepass)
- Fix meta pass with triplanar (was not handling correctly the normal)
- Fix preview when a planar reflection is present
- Fix Camera preview, it is now a Preview cameraType (was a SceneView)
- Fix handling unknown GPUShadowTypes in the shadow manager.
- Fix area light shapes sent as point lights to the baking backends when they are set to baked.
- Fix unnecessary division by PI for baked area lights.
- Fix line lights sent to the lightmappers. The backends don't support this light type.
- Fix issue with shadow mask framesettings not correctly taken into account when shadow mask is enabled for lighting.
- Fix directional light and shadow mask transition, they are now matching making smooth transition
- Fix banding issues caused by high intensity volumetric lighting
- Fix the debug window being emptied on SRP asset reload
- Fix issue with debug mode not correctly clearing the GBuffer in editor after a resize
- Fix issue with ResetMaterialKeyword not resetting correctly ToggleOff/Roggle Keyword
- Fix issue with motion vector not render correctly if there is no depth prepass in deferred

## [0.0.0-preview] - 2018-01-01

### Added
- Screen Space Refraction projection model (Proxy raycasting, HiZ raymarching)
- Screen Space Refraction settings as volume component
- Added buffered frame history per camera
- Port Global Density Volumes to the Interpolation Volume System.
- Optimize ImportanceSampleLambert() to not require the tangent frame.
- Generalize SampleVBuffer() to handle different sampling and reconstruction methods.
- Improve the quality of volumetric lighting reprojection.
- Optimize Morton Order code in the Subsurface Scattering pass.
- Planar Reflection Probe support roughness (gaussian convolution of captured probe)
- Use an atlas instead of a texture array for cluster transparent decals
- Add a debug view to visualize the decal atlas
- Only store decal textures to atlas if decal is visible, debounce out of memory decal atlas warning.
- Add manipulator gizmo on decal to improve authoring workflow
- Add a minimal StackLit material (work in progress, this version can be used as template to add new material)

### Changed
- EnableShadowMask in FrameSettings (But shadowMaskSupport still disable by default)
- Forced Planar Probe update modes to (Realtime, Every Update, Mirror Camera)
- Screen Space Refraction proxy model uses the proxy of the first environment light (Reflection probe/Planar probe) or the sky
- Moved RTHandle static methods to RTHandles
- Renamed RTHandle to RTHandleSystem.RTHandle
- Move code for PreIntegratedFDG (Lit.shader) into its dedicated folder to be share with other material
- Move code for LTCArea (Lit.shader) into its dedicated folder to be share with other material

### Removed
- Removed Planar Probe mirror plane position and normal fields in inspector, always display mirror plane and normal gizmos

### Fixed
- Fix fog flags in scene view is now taken into account
- Fix sky in preview windows that were disappearing after a load of a new level
- Fix numerical issues in IntersectRayAABB().
- Fix alpha blending of volumetric lighting with transparent objects.
- Fix the near plane of the V-Buffer causing out-of-bounds look-ups in the clustered data structure.
- Depth and color pyramid are properly computed and sampled when the camera renders inside a viewport of a RTHandle.
- Fix decal atlas debug view to work correctly when shadow atlas view is also enabled<|MERGE_RESOLUTION|>--- conflicted
+++ resolved
@@ -93,11 +93,8 @@
 - Fix an issue in reading the gbuffer for ray traced subsurface scattering (case 1248358).
 - Fixed an issue where manipulating the color wheels in a volume component would reset the cursor every time.
 - Fixed an issue where static sky lighting would not be updated for a new scene until it's reloaded at least once.
-<<<<<<< HEAD
+- Fixed missing include guards in shadow hlsl files.
 - Fixed issue with light layers bigger than 8 (and above the supported range). 
-=======
-- Fixed missing include guards in shadow hlsl files.
->>>>>>> 714a7b1c
 
 ### Changed
 - Rejecting history for ray traced reflections based on a threshold evaluated on the neighborhood of the sampled history.
