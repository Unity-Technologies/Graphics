--- conflicted
+++ resolved
@@ -51,10 +51,6 @@
 - Cleanup Shader UI.
 - Fixed sub-shadow rendering for cached shadow maps.
 - Fixed PCSS filtering issues with cached shadow maps.
-<<<<<<< HEAD
-- Fixed WouldFitInAtlas that would previously return wrong results if any one face of a point light would fit (it used to return true even though the light in entirety wouldn't fit).
-- Fixed gizmo rendering when wireframe mode is selected.
-=======
 - Fixed performance issue with ShaderGraph and Alpha Test
 - Fixed error when increasing the maximum planar reflection limit (case 1306530).
 - Fixed alpha output in debug view and AOVs when using shadow matte (case 1311830).
@@ -86,7 +82,7 @@
 - Fixed SSGI frame setting not greyed out while SSGI is disabled in HDRP Asset
 - Fixed ability to override AlphaToMask FrameSetting while camera in deferred lit shader mode
 - Fixed Missing lighting quality settings for SSGI (case 1312067).
->>>>>>> 0ad3440f
+- Fixed gizmo rendering when wireframe mode is selected.
 
 ### Changed
 - Changed Window/Render Pipeline/HD Render Pipeline Wizard to Window/Rendering/HDRP Wizard
