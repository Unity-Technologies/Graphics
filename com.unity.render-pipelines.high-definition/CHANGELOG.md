# Changelog
All notable changes to this package will be documented in this file.

The format is based on [Keep a Changelog](http://keepachangelog.com/en/1.0.0/)
and this project adheres to [Semantic Versioning](http://semver.org/spec/v2.0.0.html).

## [12.0.0] - 2021-01-11

### Added
- Added support for XboxSeries platform.
- Added pivot point manipulation for Decals (inspector and edit mode).
- Added UV manipulation for Decals (edit mode).
- Added color and intensity customization for Decals.
- Added a history rejection criterion based on if the pixel was moving in world space (case 1302392).
- Added the default quality settings to the HDRP asset for RTAO, RTR and RTGI (case 1304370).
- Added TargetMidGrayParameterDrawer
- Added an option to have double sided GI be controlled separately from material double-sided option.
- Added new AOV APIs for overriding the internal rendering format, and for outputing the world space position.
- Added browsing of the documentation of Compositor Window
- Added a complete solution for volumetric clouds for HDRP including a cloud map generation tool.
- Added a Force Forward Emissive option for Lit Material that forces the Emissive contribution to render in a separate forward pass when the Lit Material is in Deferred Lit shader Mode.
- Added new API in CachedShadowManager
- Added an additional check in the "check scene for ray tracing" (case 1314963).
- Added shader graph unit test for IsFrontFace node
- API to allow OnDemand shadows to not render upon placement in the Cached Shadow Atlas.
- Exposed update upon light movement for directional light shadows in UI.
- Added a setting in the HDRP asset to change the Density Volume mask resolution of being locked at 32x32x32 (HDRP Asset > Lighting > Volumetrics > Max Density Volume Size).
- Added a Falloff Mode (Linear or Exponential) in the Density Volume for volume blending with Blend Distance.
- Added support for screen space shadows (directional and point, no area) for shadow matte unlit shader graph.
- Added support for volumetric clouds in planar reflections.
- Added deferred shading debug visualization
- Added a new control slider on RTR and RTGI to force the LOD Bias on both effects.
- Added missing documentation for volumetric clouds.
- Added the support of interpolators for SV_POSITION in shader graph.
- Added a "Conservative" mode for shader graph depth offset.
- Added an error message when trying to use disk lights with realtime GI (case 1317808).

### Fixed
- Fixed Intensity Multiplier not affecting realtime global illumination.
- Fixed an exception when opening the color picker in the material UI (case 1307143).
- Fixed lights shadow frustum near and far planes.
- Fixed various issues with non-temporal SSAO and rendergraph.
- Fixed white flashes on camera cuts on volumetric fog.
- Fixed light layer issue when performing editing on multiple lights.
- Fixed an issue where selection in a debug panel would reset when cycling through enum items.
- Fixed material keywords with fbx importer.
- Fixed lightmaps not working properly with shader graphs in ray traced reflections (case 1305335).
- Fixed skybox for ortho cameras.
- Fixed model import by adding additional data if needed.
- Fix screen being over-exposed when changing very different skies.
- Fixed pixelated appearance of Contrast Adaptive Sharpen upscaler and several other issues when Hardware DRS is on
- VFX: Debug material view were rendering pink for albedo. (case 1290752)
- VFX: Debug material view incorrect depth test. (case 1293291)
- VFX: Fixed LPPV with lit particles in deferred (case 1293608)
- Fixed incorrect debug wireframe overlay on tessellated geometry (using littessellation), caused by the picking pass using an incorrect camera matrix.
- Fixed nullref in layered lit shader editor.
- Fix issue with Depth of Field CoC debug view.
- Fixed an issue where first frame of SSAO could exhibit ghosting artefacts.
- Fixed an issue with the mipmap generation internal format after rendering format change.
- Fixed multiple any hit occuring on transparent objects (case 1294927).
- Cleanup Shader UI.
- Spacing on LayerListMaterialUIBlock
- Generating a GUIContent with an Icon instead of making MaterialHeaderScopes drawing a Rect every time
- Fixed sub-shadow rendering for cached shadow maps.
- Fixed PCSS filtering issues with cached shadow maps.
- Fixed performance issue with ShaderGraph and Alpha Test
- Fixed error when increasing the maximum planar reflection limit (case 1306530).
- Fixed alpha output in debug view and AOVs when using shadow matte (case 1311830).
- Fixed an issue with transparent meshes writing their depths and recursive rendering (case 1314409).
- Fixed issue with compositor custom pass hooks added/removed repeatedly (case 1315971).
- Fixed: SSR with transparent (case 1311088)
- Fixed decals in material debug display.
- Fix crash on VolumeComponentWithQualityEditor when the current Pipeline is not HDRP
- Fixed WouldFitInAtlas that would previously return wrong results if any one face of a point light would fit (it used to return true even though the light in entirety wouldn't fit).
- Fixed issue with NaNs in Volumetric Clouds on some platforms.
- Fixed update upon light movement for directional light rotation.
- Fixed issue that caused a rebake of Probe Volume Data to see effect of changed normal bias.
- Fixed loss of persistency of ratio between pivot position and size when sliding by 0 in DecalProjector inspector (case 1308338)
- Fixed nullref when adding a volume component in a Volume profile asset (case 1317156).
- Fixed decal normal for double sided materials (case 1312065).
- Fixed multiple HDRP Frame Settings panel issues: missing "Refraction" Frame Setting. Fixing ordering of Rough Distortion, it should now be under the Distortion setting.
- Fixed Rough Distortion frame setting not greyed out when Distortion is disabled in HDRP Asset
- Fixed issue with automatic exposure settings not updating scene view.
- Fixed issue with velocity rejection in post-DoF TAA. Fixing this reduces ghosting (case 1304381).
- Fixed missing option to use POM on emissive for tessellated shaders.
- Fixed an issue in the planar reflection probe convolution.
- Fixed an issue with debug overriding emissive material color for deferred path (case 1313123).
- Fixed a limit case when the camera is exactly at the lower cloud level (case 1316988).
- Fixed the various history buffers being discarded when the fog was enabled/disabled (case 1316072).
- Fixed resize IES when already baked in the Atlas 1299233
- Fixed ability to override AlphaToMask FrameSetting while camera in deferred lit shader mode
- Fixed issue with physically-based DoF computation and transparent materials with depth-writes ON.
- Fixed issue of accessing default frame setting stored in current HDRPAsset instead fo the default HDRPAsset
- Fixed SSGI frame setting not greyed out while SSGI is disabled in HDRP Asset
- Fixed ability to override AlphaToMask FrameSetting while camera in deferred lit shader mode
- Fixed Missing lighting quality settings for SSGI (case 1312067).
- Fixed HDRP material being constantly dirty.
- Fixed wizard checking FrameSettings not in HDRP Default Settings
- Fixed error when opening the default composition graph in the Graphics Compositor (case 1318933).
- Fixed gizmo rendering when wireframe mode is selected.
- Fixed issue in path tracing, where objects would cast shadows even if not present in the path traced layers (case 1318857).
- Fixed SRP batcher not compatible with Decal (case 1311586)
- Fixed wrong color buffer being bound to pre refraction custom passes.
- Fixed issue in Probe Reference Volume authoring component triggering an asset reload on all operations.
- Fixed grey screen on playstation platform when histogram exposure is enabled but the curve mapping is not used.
- Fixed HDRPAsset loosing its reference to the ray tracing resources when clicking on a different quality level that doesn't have ray tracing (case 1320304).
- Fixed SRP batcher not compatible with Decal (case 1311586).
- Fixed error message when having MSAA and Screen Space Shadows (case 1318698).
- Fixed Nans happening when the history render target is bigger than the current viewport (case 1321139).
- Fixed Tube and Disc lights mode selection (case 1317776)
<<<<<<< HEAD
- Embed the HDRP config package instead of copying locally, the `Packages` folder is versionned by Collaborate. (case 1276518)
=======
- Fixed preview camera updating the skybox material triggering GI baking (case 1314361/1314373).
- The default LookDev volume profile is now copied and referened in the Asset folder instead of the package folder.
>>>>>>> 2161ebbe

### Changed
- Changed Window/Render Pipeline/HD Render Pipeline Wizard to Window/Rendering/HDRP Wizard
- Removed the material pass probe volumes evaluation mode.
- Changed GameObject/Rendering/Density Volume to GameObject/Rendering/Local Volumetric Fog
- Changed GameObject/Volume/Sky and Fog Volume to GameObject/Volume/Sky and Fog Global Volume
- Move the Decal Gizmo Color initialization to preferences
- Unifying the history validation pass so that it is only done once for the whole frame and not per effect.
- Moved Edit/Render Pipeline/HD Render Pipeline/Render Selected Camera to log Exr to Edit/Rendering/Render Selected HDRP Camera to log Exr
- Moved Edit/Render Pipeline/HD Render Pipeline/Export Sky to Image to Edit/Rendering/Export HDRP Sky to Image
- Moved Edit/Render Pipeline/HD Render Pipeline/Check Scene Content for Ray Tracing to Edit/Rendering/Check Scene Content for HDRP Ray Tracing
- Moved Edit/Render Pipeline/HD Render Pipeline/Upgrade from Builtin pipeline/Upgrade Project Materials to High Definition Materials to Edit/Rendering/Materials/Convert All Built-in Materials to HDRP"
- Moved Edit/Render Pipeline/HD Render Pipeline/Upgrade from Builtin pipeline/Upgrade Selected Materials to High Definition Materials to Edit/Rendering/Materials/Convert Selected Built-in Materials to HDRP
- Moved Edit/Render Pipeline/HD Render Pipeline/Upgrade from Builtin pipeline/Upgrade Scene Terrains to High Definition Terrains to Edit/Rendering/Materials/Convert Scene Terrains to HDRP Terrains
- Updated the tooltip for the Decal Angle Fade property (requires to enable Decal Layers in both HDRP asset and Frame settings) (case 1308048).
- The RTAO's history is now discarded if the occlusion caster was moving (case 1303418).
- Change Asset/Create/Shader/HD Render Pipeline/Decal Shader Graph to Asset/Create/Shader Graph/HDRP/Decal Shader Graph
- Change Asset/Create/Shader/HD Render Pipeline/Eye Shader Graph to Asset/Create/Shader Graph/HDRP/Eye Shader Graph
- Change Asset/Create/Shader/HD Render Pipeline/Fabric Shader Graph to Asset/Create/Shader Graph/HDRP/Decal Fabric Shader Graph
- Change Asset/Create/Shader/HD Render Pipeline/Eye Shader Graph to Asset/Create/Shader Graph/HDRP/Hair Shader Graph
- Change Asset/Create/Shader/HD Render Pipeline/Lit Shader Graph to Asset/Create/Shader Graph/HDRP/Lit
- Change Asset/Create/Shader/HD Render Pipeline/StackLit Shader Graph to Asset/Create/Shader Graph/HDRP/StackLit Shader GraphShader Graph
- Change Asset/Create/Shader/HD Render Pipeline/Unlit Shader Graph to Asset/Create/Shader Graph/HDRP/Unlit Shader Graph
- Change Asset/Create/Shader/HD Render Pipeline/Custom FullScreen Pass to Asset/Create/Shader/HDRP Custom FullScreen Pass
- Change Asset/Create/Shader/HD Render Pipeline/Custom Renderers Pass to Asset/Create/Shader/HDRP Custom Renderers Pass
- Change Asset/Create/Shader/HD Render Pipeline/Post Process Pass to Asset/Create/Shader/HDRP Post Process
- Change Assets/Create/Rendering/High Definition Render Pipeline Asset to Assets/Create/Rendering/HDRP Asset
- Change Assets/Create/Rendering/Diffusion Profile to Assets/Create/Rendering/HDRP Diffusion Profile
- Change Assets/Create/Rendering/C# Custom Pass to Assets/Create/Rendering/HDRP C# Custom Pass
- Change Assets/Create/Rendering/C# Post Process Volume to Assets/Create/Rendering/HDRP C# Post Process Volume
- Change labels about scroll direction and cloud type.
- Change the handling of additional properties to base class
- Improved shadow cascade GUI drawing with pixel perfect, hover and focus functionalities.
- Improving the screen space global illumination.
- ClearFlag.Depth does not implicitely clear stencil anymore. ClearFlag.Stencil added.
- Improved the Camera Inspector, new sections and better grouping of fields
- Moving MaterialHeaderScopes to Core
- Changed resolution (to match the render buffer) of the sky used for camera misses in Path Tracing. (case 1304114).
- Tidy up of platform abstraction code for shader optimization.
- Display a warning help box when decal atlas is out of size.
- Moved the HDRP render graph debug panel content to the Rendering debug panel.
- Changed Path Tracing's maximum intensity from clamped (0 to 100) to positive value (case 1310514).
- Avoid unnecessary RenderGraphBuilder.ReadTexture in the "Set Final Target" pass
- Change Allow dynamic resolution from Rendering to Output on the Camera Inspector
- Change Link FOV to Physical Camera to Physical Camera, and show and hide everything on the Projection Section
- Change FOV Axis to Field of View Axis
- Density Volumes can now take a 3D RenderTexture as mask, the mask can use RGBA format for RGB fog.
- Decreased the minimal Fog Distance value in the Density Volume to 0.05.
- Virtual Texturing Resolver now performs RTHandle resize logic in HDRP instead of in core Unity
- Cached the base types of Volume Manager to improve memory and cpu usage.
- Changed Density Volume for Local Volumetric Fog

## [11.0.0] - 2020-10-21

### Added
- Added a new API to bake HDRP probes from C# (case 1276360)
- Added support for pre-exposure for planar reflections.
- Added support for nested volume components to volume system.
- Added a cameraCullingResult field in Custom Pass Context to give access to both custom pass and camera culling result.
- Added a toggle to allow to include or exclude smooth surfaces from ray traced reflection denoising.
- Added support for raytracing for AxF material
- Added rasterized area light shadows for AxF material
- Added a cloud system and the CloudLayer volume override.
- Added per-stage shader keywords.

### Fixed
- Fixed probe volumes debug views.
- Fixed ShaderGraph Decal material not showing exposed properties.
- Fixed couple samplers that had the wrong name in raytracing code
- VFX: Fixed LPPV with lit particles in deferred (case 1293608)
- Fixed the default background color for previews to use the original color.
- Fixed compilation issues on platforms that don't support XR.
- Fixed issue with compute shader stripping for probe volumes variants.
- Fixed issue with an empty index buffer not being released.
- Fixed issue when debug full screen 'Transparent Screen Space Reflection' do not take in consideration debug exposure

### Changed
- Removed the material pass probe volumes evaluation mode.
- Volume parameter of type Cubemap can now accept Cubemap render textures and custom render textures.
- Removed the superior clamping value for the recursive rendering max ray length.
- Removed the superior clamping value for the ray tracing light cluster size.
- Removed the readonly keyword on the cullingResults of the CustomPassContext to allow users to overwrite.
- The DrawRenderers function of CustomPassUtils class now takes a sortingCriteria in parameter.
- When in half res, RTR denoising is executed at half resolution and the upscale happens at the end.
- Removed the upscale radius from the RTR.

## [10.3.0] - 2020-12-01

### Added
- Added a slider to control the fallback value of the directional shadow when the cascade have no coverage.
- Added light unit slider for automatic and automatic histrogram exposure limits.
- Added View Bias for mesh decals.
- Added support for the PlayStation 5 platform.

### Fixed
- Fixed computation of geometric normal in path tracing (case 1293029).
- Fixed issues with path-traced volumetric scattering (cases 1295222, 1295234).
- Fixed issue with faulty shadow transition when view is close to an object under some aspect ratio conditions
- Fixed issue where some ShaderGraph generated shaders were not SRP compatible because of UnityPerMaterial cbuffer layout mismatches [1292501] (https://issuetracker.unity3d.com/issues/a2-some-translucent-plus-alphaclipping-shadergraphs-are-not-srp-batcher-compatible)
- Fixed issues with path-traced volumetric scattering (cases 1295222, 1295234)
- Fixed Rendergraph issue with virtual texturing and debug mode while in forward.
- Fixed wrong coat normal space in shader graph
- Fixed NullPointerException when baking probes from the lighting window (case 1289680)
- Fixed volumetric fog with XR single-pass rendering.
- Fixed issues with first frame rendering when RenderGraph is used (auto exposure, AO)
- Fixed AOV api in render graph (case 1296605)
- Fixed a small discrepancy in the marker placement in light intensity sliders (case 1299750)
- Fixed issue with VT resolve pass rendergraph errors when opaque and transparent are disabled in frame settings.
- Fixed a bug in the sphere-aabb light cluster (case 1294767).
- Fixed issue when submitting SRPContext during EndCameraRendering.
- Fixed baked light being included into the ray tracing light cluster (case 1296203).
- Fixed enums UI for the shadergraph nodes.
- Fixed ShaderGraph stack blocks appearing when opening the settings in Hair and Eye ShaderGraphs.
- Fixed white screen when undoing in the editor.
- Fixed display of LOD Bias and maximum level in frame settings when using Quality Levels
- Fixed an issue when trying to open a look dev env library when Look Dev is not supported.
- Fixed shader graph not supporting indirectdxr multibounce (case 1294694).
- Fixed the planar depth texture not being properly created and rendered to (case 1299617).
- Fixed C# 8 compilation issue with turning on nullable checks (case 1300167)
- Fixed affects AO for deacl materials.
- Fixed case where material keywords would not get setup before usage.
- Fixed an issue with material using distortion from ShaderGraph init after Material creation (case 1294026)
- Fixed Clearcoat on Stacklit or Lit breaks when URP is imported into the project (case 1297806)
- VFX : Debug material view were rendering pink for albedo. (case 1290752)
- Fixed XR depth copy when using MSAA.
- Fixed GC allocations from XR occlusion mesh when using multipass.
- Fixed an issue with the frame count management for the volumetric fog (case 1299251).
- Fixed an issue with half res ssgi upscale.
- Fixed timing issues with accumulation motion blur
- Fixed register spilling on  FXC in light list shaders.
- Fixed issue with shadow mask and area lights.
- Fixed an issue with the capture callback (now includes post processing results).
- Fixed decal draw order for ShaderGraph decal materials.
- Fixed StackLit ShaderGraph surface option property block to only display energy conserving specular color option for the specular parametrization (case 1257050)
- Fixed missing BeginCameraRendering call for custom render mode of a Camera.
- Fixed LayerMask editor for volume parameters.
- Fixed the condition on temporal accumulation in the reflection denoiser (case 1303504).
- Fixed box light attenuation.
- Fixed after post process custom pass scale issue when dynamic resolution is enabled (case 1299194).
- Fixed an issue with light intensity prefab override application not visible in the inspector (case 1299563).
- Fixed Undo/Redo instability of light temperature.
- Fixed label style in pbr sky editor.
- Fixed side effect on styles during compositor rendering.
- Fixed size and spacing of compositor info boxes (case 1305652).
- Fixed spacing of UI widgets in the Graphics Compositor (case 1305638).
- Fixed undo-redo on layered lit editor.
- Fixed tesselation culling, big triangles using lit tesselation shader would dissapear when camera is too close to them (case 1299116)
- Fixed issue with compositor related custom passes still active after disabling the compositor (case 1305330)
- Fixed regression in Wizard that not fix runtime ressource anymore (case 1287627)
- Fixed error in Depth Of Field near radius blur calculation (case 1306228).
- Fixed a reload bug when using objects from the scene in the lookdev (case 1300916).
- Fixed some render texture leaks.
- Fixed light gizmo showing shadow near plane when shadows are disabled.
- Fixed path tracing alpha channel support (case 1304187).
- Fixed shadow matte not working with ambient occlusion when MSAA is enabled
- Fixed issues with compositor's undo (cases 1305633, 1307170).
- VFX : Debug material view incorrect depth test. (case 1293291)
- Fixed wrong shader / properties assignement to materials created from 3DsMax 2021 Physical Material. (case 1293576)
- Fixed Emissive color property from Autodesk Interactive materials not editable in Inspector. (case 1307234)
- Fixed exception when changing the current render pipeline to from HDRP to universal (case 1306291).
- Fixed an issue in shadergraph when switch from a RenderingPass (case 1307653)
- Fixed LookDev environment library assignement after leaving playmode.
- Fixed a locale issue with the diffusion profile property values in ShaderGraph on PC where comma is the decimal separator.
- Fixed error in the RTHandle scale of Depth Of Field when TAA is enabled.
- Fixed Quality Level set to the last one of the list after a Build (case 1307450)
- Fixed XR depth copy (case 1286908).
- Fixed Warnings about "SceneIdMap" missing script in eye material sample scene

### Changed
- Now reflection probes cannot have SSAO, SSGI, SSR, ray tracing effects or volumetric reprojection.
- Rename HDRP sub menu in Assets/Create/Shader to HD Render Pipeline for consistency.
- Improved robustness of volumetric sampling in path tracing (case 1295187).
- Changed the message when the graphics device doesn't support ray tracing (case 1287355).
- When a Custom Pass Volume is disabled, the custom pass Cleanup() function is called, it allows to release resources when the volume isn't used anymore.
- Enable Reflector for Spotlight by default
- Changed the convergence time of ssgi to 16 frames and the preset value
- Changed the clamping approach for RTR and RTGI (in both perf and quality) to improve visual quality.
- Changed the warning message for ray traced area shadows (case 1303410).
- Disabled specular occlusion for what we consider medium and larger scale ao > 1.25 with a 25cm falloff interval.
- Change the source value for the ray tracing frame index iterator from m_FrameCount to the camera frame count (case 1301356).
- Removed backplate from rendering of lighting cubemap as it did not really work conceptually and caused artefacts.
- Transparent materials created by the Model Importer are set to not cast shadows. ( case 1295747)
- Change some light unit slider value ranges to better reflect the lighting scenario.
- Change the tooltip for color shadows and semi-transparent shadows (case 1307704).

## [10.2.1] - 2020-11-30

### Added
- Added a warning when trying to bake with static lighting being in an invalid state.

### Fixed
- Fixed stylesheet reloading for LookDev window and Wizard window.
- Fixed XR single-pass rendering with legacy shaders using unity_StereoWorldSpaceCameraPos.
- Fixed issue displaying wrong debug mode in runtime debug menu UI.
- Fixed useless editor repaint when using lod bias.
- Fixed multi-editing with new light intensity slider.
- Fixed issue with density volumes flickering when editing shape box.
- Fixed issue with image layers in the graphics compositor (case 1289936).
- Fixed issue with angle fading when rotating decal projector.
- Fixed issue with gameview repaint in the graphics compositor (case 1290622).
- Fixed some labels being clipped in the Render Graph Viewer
- Fixed issue when decal projector material is none.
- Fixed the sampling of the normal buffer in the the forward transparent pass.
- Fixed bloom prefiltering tooltip.
- Fixed NullReferenceException when loading multipel scene async
- Fixed missing alpha blend state properties in Axf shader and update default stencil properties
- Fixed normal buffer not bound to custom pass anymore.
- Fixed issues with camera management in the graphics compositor (cases 1292548, 1292549).
- Fixed an issue where a warning about the static sky not being ready was wrongly displayed.
- Fixed the clear coat not being handled properly for SSR and RTR (case 1291654).
- Fixed ghosting in RTGI and RTAO when denoising is enabled and the RTHandle size is not equal to the Viewport size (case 1291654).
- Fixed alpha output when atmospheric scattering is enabled.
- Fixed issue with TAA history sharpening when view is downsampled.
- Fixed lookdev movement.
- Fixed volume component tooltips using the same parameter name.
- Fixed issue with saving some quality settings in volume overrides  (case 1293747)
- Fixed NullReferenceException in HDRenderPipeline.UpgradeResourcesIfNeeded (case 1292524)
- Fixed SSGI texture allocation when not using the RenderGraph.
- Fixed NullReference Exception when setting Max Shadows On Screen to 0 in the HDRP asset.
- Fixed path tracing accumulation not being reset when changing to a different frame of an animation.
- Fixed issue with saving some quality settings in volume overrides  (case 1293747)

### Changed
- Volume Manager now always tests scene culling masks. This was required to fix hybrid workflow.
- Now the screen space shadow is only used if the analytic value is valid.
- Distance based roughness is disabled by default and have a control
- Changed the name from the Depth Buffer Thickness to Depth Tolerance for SSGI (case 1301352).

## [10.2.0] - 2020-10-19

### Added
- Added a rough distortion frame setting and and info box on distortion materials.
- Adding support of 4 channel tex coords for ray tracing (case 1265309).
- Added a help button on the volume component toolbar for documentation.
- Added range remapping to metallic property for Lit and Decal shaders.
- Exposed the API to access HDRP shader pass names.
- Added the status check of default camera frame settings in the DXR wizard.
- Added frame setting for Virtual Texturing.
- Added a fade distance for light influencing volumetric lighting.
- Adding an "Include For Ray Tracing" toggle on lights to allow the user to exclude them when ray tracing is enabled in the frame settings of a camera.
- Added fog volumetric scattering support for path tracing.
- Added new algorithm for SSR with temporal accumulation
- Added quality preset of the new volumetric fog parameters.
- Added missing documentation for unsupported SG RT nodes and light's include for raytracing attrbute.
- Added documentation for LODs not being supported by ray tracing.
- Added more options to control how the component of motion vectors coming from the camera transform will affect the motion blur with new clamping modes.
- Added anamorphism support for phsyical DoF, switched to blue noise sampling and fixed tiling artifacts.

### Fixed
- Fixed an issue where the Exposure Shader Graph node had clipped text. (case 1265057)
- Fixed an issue when rendering into texture where alpha would not default to 1.0 when using 11_11_10 color buffer in non-dev builds.
- Fixed issues with reordering and hiding graphics compositor layers (cases 1283903, 1285282, 1283886).
- Fixed the possibility to have a shader with a pre-refraction render queue and refraction enabled at the same time.
- Fixed a migration issue with the rendering queue in ShaderGraph when upgrading to 10.x;
- Fixed the object space matrices in shader graph for ray tracing.
- Changed the cornea refraction function to take a view dir in object space.
- Fixed upside down XR occlusion mesh.
- Fixed precision issue with the atmospheric fog.
- Fixed issue with TAA and no motion vectors.
- Fixed the stripping not working the terrain alphatest feature required for terrain holes (case 1205902).
- Fixed bounding box generation that resulted in incorrect light culling (case 3875925).
- VFX : Fix Emissive writing in Opaque Lit Output with PSSL platforms (case 273378).
- Fixed issue where pivot of DecalProjector was not aligned anymore on Transform position when manipulating the size of the projector from the Inspector.
- Fixed a null reference exception when creating a diffusion profile asset.
- Fixed the diffusion profile not being registered as a dependency of the ShaderGraph.
- Fixing exceptions in the console when putting the SSGI in low quality mode (render graph).
- Fixed NullRef Exception when decals are in the scene, no asset is set and HDRP wizard is run.
- Fixed issue with TAA causing bleeding of a view into another when multiple views are visible.
- Fix an issue that caused issues of usability of editor if a very high resolution is set by mistake and then reverted back to a smaller resolution.
- Fixed issue where Default Volume Profile Asset change in project settings was not added to the undo stack (case 1285268).
- Fixed undo after enabling compositor.
- Fixed the ray tracing shadow UI being displayed while it shouldn't (case 1286391).
- Fixed issues with physically-based DoF, improved speed and robustness
- Fixed a warning happening when putting the range of lights to 0.
- Fixed issue when null parameters in a volume component would spam null reference errors. Produce a warning instead.
- Fixed volument component creation via script.
- Fixed GC allocs in render graph.
- Fixed scene picking passes.
- Fixed broken ray tracing light cluster full screen debug.
- Fixed dead code causing error.
- Fixed issue when dragging slider in inspector for ProjectionDepth.
- Fixed issue when resizing Inspector window that make the DecalProjector editor flickers.
- Fixed issue in DecalProjector editor when the Inspector window have a too small width: the size appears on 2 lines but the editor not let place for the second one.
- Fixed issue (null reference in console) when selecting a DensityVolume with rectangle selection.
- Fixed issue when linking the field of view with the focal length in physical camera
- Fixed supported platform build and error message.
- Fixed exceptions occuring when selecting mulitple decal projectors without materials assigned (case 1283659).
- Fixed LookDev error message when pipeline is not loaded.
- Properly reject history when enabling seond denoiser for RTGI.
- Fixed an issue that could cause objects to not be rendered when using Vulkan API.
- Fixed issue with lookdev shadows looking wrong upon exiting playmode.
- Fixed temporary Editor freeze when selecting AOV output in graphics compositor (case 1288744).
- Fixed normal flip with double sided materials.
- Fixed shadow resolution settings level in the light explorer.
- Fixed the ShaderGraph being dirty after the first save.
- Fixed XR shadows culling
- Fixed Nans happening when upscaling the RTGI.
- Fixed the adjust weight operation not being done for the non-rendergraph pipeline.
- Fixed overlap with SSR Transparent default frame settings message on DXR Wizard.
- Fixed alpha channel in the stop NaNs and motion blur shaders.
- Fixed undo of duplicate environments in the look dev environment library.
- Fixed a ghosting issue with RTShadows (Sun, Point and Spot), RTAO and RTGI when the camera is moving fast.
- Fixed a SSGI denoiser bug for large scenes.
- Fixed a Nan issue with SSGI.
- Fixed an issue with IsFrontFace node in Shader Graph not working properly
- Fixed CustomPassUtils.RenderFrom* functions and CustomPassUtils.DisableSinglePassRendering struct in VR.
- Fixed custom pass markers not recorded when render graph was enabled.
- Fixed exceptions when unchecking "Big Tile Prepass" on the frame settings with render-graph.
- Fixed an issue causing errors in GenerateMaxZ when opaque objects or decals are disabled.
- Fixed an issue with Bake button of Reflection Probe when in custom mode
- Fixed exceptions related to the debug display settings when changing the default frame settings.
- Fixed picking for materials with depth offset.
- Fixed issue with exposure history being uninitialized on second frame.
- Fixed issue when changing FoV with the physical camera fold-out closed.
- Fixed some labels being clipped in the Render Graph Viewer

### Changed
- Combined occlusion meshes into one to reduce draw calls and state changes with XR single-pass.
- Claryfied doc for the LayeredLit material.
- Various improvements for the Volumetric Fog.
- Use draggable fields for float scalable settings
- Migrated the fabric & hair shadergraph samples directly into the renderpipeline resources.
- Removed green coloration of the UV on the DecalProjector gizmo.
- Removed _BLENDMODE_PRESERVE_SPECULAR_LIGHTING keyword from shaders.
- Now the DXR wizard displays the name of the target asset that needs to be changed.
- Standardized naming for the option regarding Transparent objects being able to receive Screen Space Reflections.
- Making the reflection and refractions of cubemaps distance based.
- Changed Receive SSR to also controls Receive SSGI on opaque objects.
- Improved the punctual light shadow rescale algorithm.
- Changed the names of some of the parameters for the Eye Utils SG Nodes.
- Restored frame setting for async compute of contact shadows.
- Removed the possibility to have MSAA (through the frame settings) when ray tracing is active.
- Range handles for decal projector angle fading.
- Smoother angle fading for decal projector.

## [10.1.0] - 2020-10-12

### Added
- Added an option to have only the metering mask displayed in the debug mode.
- Added a new mode to cluster visualization debug where users can see a slice instead of the cluster on opaque objects.
- Added ray traced reflection support for the render graph version of the pipeline.
- Added render graph support of RTAO and required denoisers.
- Added render graph support of RTGI.
- Added support of RTSSS and Recursive Rendering in the render graph mode.
- Added support of RT and screen space shadow for render graph.
- Added tooltips with the full name of the (graphics) compositor properties to properly show large names that otherwise are clipped by the UI (case 1263590)
- Added error message if a callback AOV allocation fail
- Added marker for all AOV request operation on GPU
- Added remapping options for Depth Pyramid debug view mode
- Added an option to support AOV shader at runtime in HDRP settings (case 1265070)
- Added support of SSGI in the render graph mode.
- Added option for 11-11-10 format for cube reflection probes.
- Added an optional check in the HDRP DXR Wizard to verify 64 bits target architecture
- Added option to display timing stats in the debug menu as an average over 1 second.
- Added a light unit slider to provide users more context when authoring physically based values.
- Added a way to check the normals through the material views.
- Added Simple mode to Earth Preset for PBR Sky
- Added the export of normals during the prepass for shadow matte for proper SSAO calculation.
- Added the usage of SSAO for shadow matte unlit shader graph.
- Added the support of input system V2
- Added a new volume component parameter to control the max ray length of directional lights(case 1279849).
- Added support for 'Pyramid' and 'Box' spot light shapes in path tracing.
- Added high quality prefiltering option for Bloom.
- Added support for camera relative ray tracing (and keeping non-camera relative ray tracing working)
- Added a rough refraction option on planar reflections.
- Added scalability settings for the planar reflection resolution.
- Added tests for AOV stacking and UI rendering in the graphics compositor.
- Added a new ray tracing only function that samples the specular part of the materials.
- Adding missing marker for ray tracing profiling (RaytracingDeferredLighting)
- Added the support of eye shader for ray tracing.
- Exposed Refraction Model to the material UI when using a Lit ShaderGraph.
- Added bounding sphere support to screen-space axis-aligned bounding box generation pass.

### Fixed
- Fixed several issues with physically-based DoF (TAA ghosting of the CoC buffer, smooth layer transitions, etc)
- Fixed GPU hang on D3D12 on xbox.
- Fixed game view artifacts on resizing when hardware dynamic resolution was enabled
- Fixed black line artifacts occurring when Lanczos upsampling was set for dynamic resolution
- Fixed Amplitude -> Min/Max parametrization conversion
- Fixed CoatMask block appearing when creating lit master node (case 1264632)
- Fixed issue with SceneEV100 debug mode indicator when rescaling the window.
- Fixed issue with PCSS filter being wrong on first frame.
- Fixed issue with emissive mesh for area light not appearing in playmode if Reload Scene option is disabled in Enter Playmode Settings.
- Fixed issue when Reflection Probes are set to OnEnable and are never rendered if the probe is enabled when the camera is farther than the probe fade distance.
- Fixed issue with sun icon being clipped in the look dev window.
- Fixed error about layers when disabling emissive mesh for area lights.
- Fixed issue when the user deletes the composition graph or .asset in runtime (case 1263319)
- Fixed assertion failure when changing resolution to compositor layers after using AOVs (case 1265023)
- Fixed flickering layers in graphics compositor (case 1264552)
- Fixed issue causing the editor field not updating the disc area light radius.
- Fixed issues that lead to cookie atlas to be updated every frame even if cached data was valid.
- Fixed an issue where world space UI was not emitted for reflection cameras in HDRP
- Fixed an issue with cookie texture atlas that would cause realtime textures to always update in the atlas even when the content did not change.
- Fixed an issue where only one of the two lookdev views would update when changing the default lookdev volume profile.
- Fixed a bug related to light cluster invalidation.
- Fixed shader warning in DofGather (case 1272931)
- Fixed AOV export of depth buffer which now correctly export linear depth (case 1265001)
- Fixed issue that caused the decal atlas to not be updated upon changing of the decal textures content.
- Fixed "Screen position out of view frustum" error when camera is at exactly the planar reflection probe location.
- Fixed Amplitude -> Min/Max parametrization conversion
- Fixed issue that allocated a small cookie for normal spot lights.
- Fixed issue when undoing a change in diffuse profile list after deleting the volume profile.
- Fixed custom pass re-ordering and removing.
- Fixed TAA issue and hardware dynamic resolution.
- Fixed a static lighting flickering issue caused by having an active planar probe in the scene while rendering inspector preview.
- Fixed an issue where even when set to OnDemand, the sky lighting would still be updated when changing sky parameters.
- Fixed an error message trigerred when a mesh has more than 32 sub-meshes (case 1274508).
- Fixed RTGI getting noisy for grazying angle geometry (case 1266462).
- Fixed an issue with TAA history management on pssl.
- Fixed the global illumination volume override having an unwanted advanced mode (case 1270459).
- Fixed screen space shadow option displayed on directional shadows while they shouldn't (case 1270537).
- Fixed the handling of undo and redo actions in the graphics compositor (cases 1268149, 1266212, 1265028)
- Fixed issue with composition graphs that include virtual textures, cubemaps and other non-2D textures (cases 1263347, 1265638).
- Fixed issues when selecting a new composition graph or setting it to None (cases 1263350, 1266202)
- Fixed ArgumentNullException when saving shader graphs after removing the compositor from the scene (case 1268658)
- Fixed issue with updating the compositor output when not in play mode (case 1266216)
- Fixed warning with area mesh (case 1268379)
- Fixed issue with diffusion profile not being updated upon reset of the editor.
- Fixed an issue that lead to corrupted refraction in some scenarios on xbox.
- Fixed for light loop scalarization not happening.
- Fixed issue with stencil not being set in rendergraph mode.
- Fixed for post process being overridable in reflection probes even though it is not supported.
- Fixed RTGI in performance mode when light layers are enabled on the asset.
- Fixed SSS materials appearing black in matcap mode.
- Fixed a collision in the interaction of RTR and RTGI.
- Fix for lookdev toggling renderers that are set to non editable or are hidden in the inspector.
- Fixed issue with mipmap debug mode not properly resetting full screen mode (and viceversa).
- Added unsupported message when using tile debug mode with MSAA.
- Fixed SSGI compilation issues on PS4.
- Fixed "Screen position out of view frustum" error when camera is on exactly the planar reflection probe plane.
- Workaround issue that caused objects using eye shader to not be rendered on xbox.
- Fixed GC allocation when using XR single-pass test mode.
- Fixed text in cascades shadow split being truncated.
- Fixed rendering of custom passes in the Custom Pass Volume inspector
- Force probe to render again if first time was during async shader compilation to avoid having cyan objects.
- Fixed for lookdev library field not being refreshed upon opening a library from the environment library inspector.
- Fixed serialization issue with matcap scale intensity.
- Close Add Override popup of Volume Inspector when the popup looses focus (case 1258571)
- Light quality setting for contact shadow set to on for High quality by default.
- Fixed an exception thrown when closing the look dev because there is no active SRP anymore.
- Fixed alignment of framesettings in HDRP Default Settings
- Fixed an exception thrown when closing the look dev because there is no active SRP anymore.
- Fixed an issue where entering playmode would close the LookDev window.
- Fixed issue with rendergraph on console failing on SSS pass.
- Fixed Cutoff not working properly with ray tracing shaders default and SG (case 1261292).
- Fixed shader compilation issue with Hair shader and debug display mode
- Fixed cubemap static preview not updated when the asset is imported.
- Fixed wizard DXR setup on non-DXR compatible devices.
- Fixed Custom Post Processes affecting preview cameras.
- Fixed issue with lens distortion breaking rendering.
- Fixed save popup appearing twice due to HDRP wizard.
- Fixed error when changing planar probe resolution.
- Fixed the dependecy of FrameSettings (MSAA, ClearGBuffer, DepthPrepassWithDeferred) (case 1277620).
- Fixed the usage of GUIEnable for volume components (case 1280018).
- Fixed the diffusion profile becoming invalid when hitting the reset (case 1269462).
- Fixed issue with MSAA resolve killing the alpha channel.
- Fixed a warning in materialevalulation
- Fixed an error when building the player.
- Fixed issue with box light not visible if range is below one and range attenuation is off.
- Fixed an issue that caused a null reference when deleting camera component in a prefab. (case 1244430)
- Fixed issue with bloom showing a thin black line after rescaling window.
- Fixed rendergraph motion vector resolve.
- Fixed the Ray-Tracing related Debug Display not working in render graph mode.
- Fix nan in pbr sky
- Fixed Light skin not properly applied on the LookDev when switching from Dark Skin (case 1278802)
- Fixed accumulation on DX11
- Fixed issue with screen space UI not drawing on the graphics compositor (case 1279272).
- Fixed error Maximum allowed thread group count is 65535 when resolution is very high.
- LOD meshes are now properly stripped based on the maximum lod value parameters contained in the HDRP asset.
- Fixed an inconsistency in the LOD group UI where LOD bias was not the right one.
- Fixed outlines in transitions between post-processed and plain regions in the graphics compositor (case 1278775).
- Fix decal being applied twice with LOD Crossfade.
- Fixed camera stacking for AOVs in the graphics compositor (case 1273223).
- Fixed backface selection on some shader not ignore correctly.
- Disable quad overdraw on ps4.
- Fixed error when resizing the graphics compositor's output and when re-adding a compositor in the scene
- Fixed issues with bloom, alpha and HDR layers in the compositor (case 1272621).
- Fixed alpha not having TAA applied to it.
- Fix issue with alpha output in forward.
- Fix compilation issue on Vulkan for shaders using high quality shadows in XR mode.
- Fixed wrong error message when fixing DXR resources from Wizard.
- Fixed compilation error of quad overdraw with double sided materials
- Fixed screen corruption on xbox when using TAA and Motion Blur with rendergraph.
- Fixed UX issue in the graphics compositor related to clear depth and the defaults for new layers, add better tooltips and fix minor bugs (case 1283904)
- Fixed scene visibility not working for custom pass volumes.
- Fixed issue with several override entries in the runtime debug menu.
- Fixed issue with rendergraph failing to execute every 30 minutes.
- Fixed Lit ShaderGraph surface option property block to only display transmission and energy conserving specular color options for their proper material mode (case 1257050)
- Fixed nan in reflection probe when volumetric fog filtering is enabled, causing the whole probe to be invalid.
- Fixed Debug Color pixel became grey
- Fixed TAA flickering on the very edge of screen.
- Fixed profiling scope for quality RTGI.
- Fixed the denoising and multi-sample not being used for smooth multibounce RTReflections.
- Fixed issue where multiple cameras would cause GC each frame.
- Fixed after post process rendering pass options not showing for unlit ShaderGraphs.
- Fixed null reference in the Undo callback of the graphics compositor
- Fixed cullmode for SceneSelectionPass.
- Fixed issue that caused non-static object to not render at times in OnEnable reflection probes.
- Baked reflection probes now correctly use static sky for ambient lighting.

### Changed
- Preparation pass for RTSSShadows to be supported by render graph.
- Add tooltips with the full name of the (graphics) compositor properties to properly show large names that otherwise are clipped by the UI (case 1263590)
- Composition profile .asset files cannot be manually edited/reset by users (to avoid breaking things - case 1265631)
- Preparation pass for RTSSShadows to be supported by render graph.
- Changed the way the ray tracing property is displayed on the material (QOL 1265297).
- Exposed lens attenuation mode in default settings and remove it as a debug mode.
- Composition layers without any sub layers are now cleared to black to avoid confusion (case 1265061).
- Slight reduction of VGPR used by area light code.
- Changed thread group size for contact shadows (save 1.1ms on PS4)
- Make sure distortion stencil test happens before pixel shader is run.
- Small optimization that allows to skip motion vector prepping when the whole wave as velocity of 0.
- Improved performance to avoid generating coarse stencil buffer when not needed.
- Remove HTile generation for decals (faster without).
- Improving SSGI Filtering and fixing a blend issue with RTGI.
- Changed the Trackball UI so that it allows explicit numeric values.
- Reduce the G-buffer footprint of anisotropic materials
- Moved SSGI out of preview.
- Skip an unneeded depth buffer copy on consoles.
- Replaced the Density Volume Texture Tool with the new 3D Texture Importer.
- Rename Raytracing Node to Raytracing Quality Keyword and rename high and low inputs as default and raytraced. All raytracing effects now use the raytraced mode but path tracing.
- Moved diffusion profile list to the HDRP default settings panel.
- Skip biquadratic resampling of vbuffer when volumetric fog filtering is enabled.
- Optimized Grain and sRGB Dithering.
- On platforms that allow it skip the first mip of the depth pyramid and compute it alongside the depth buffer used for low res transparents.
- When trying to install the local configuration package, if another one is already present the user is now asked whether they want to keep it or not.
- Improved MSAA color resolve to fix issues when very bright and very dark samples are resolved together.
- Improve performance of GPU light AABB generation
- Removed the max clamp value for the RTR, RTAO and RTGI's ray length (case 1279849).
- Meshes assigned with a decal material are not visible anymore in ray-tracing or path-tracing.
- Removed BLEND shader keywords.
- Remove a rendergraph debug option to clear resources on release from UI.
- added SV_PrimitiveID in the VaryingMesh structure for fulldebugscreenpass as well as primitiveID in FragInputs
- Changed which local frame is used for multi-bounce RTReflections.
- Move System Generated Values semantics out of VaryingsMesh structure.
- Other forms of FSAA are silently deactivated, when path tracing is on.
- Removed XRSystemTests. The GC verification is now done during playmode tests (case 1285012).
- SSR now uses the pre-refraction color pyramid.
- Various improvements for the Volumetric Fog.
- Optimizations for volumetric fog.

## [10.0.0] - 2019-06-10

### Added
- Ray tracing support for VR single-pass
- Added sharpen filter shader parameter and UI for TemporalAA to control image quality instead of hardcoded value
- Added frame settings option for custom post process and custom passes as well as custom color buffer format option.
- Add check in wizard on SRP Batcher enabled.
- Added default implementations of OnPreprocessMaterialDescription for FBX, Obj, Sketchup and 3DS file formats.
- Added custom pass fade radius
- Added after post process injection point for custom passes
- Added basic alpha compositing support - Alpha is available afterpostprocess when using FP16 buffer format.
- Added falloff distance on Reflection Probe and Planar Reflection Probe
- Added Backplate projection from the HDRISky
- Added Shadow Matte in UnlitMasterNode, which only received shadow without lighting
- Added hability to name LightLayers in HDRenderPipelineAsset
- Added a range compression factor for Reflection Probe and Planar Reflection Probe to avoid saturation of colors.
- Added path tracing support for directional, point and spot lights, as well as emission from Lit and Unlit.
- Added non temporal version of SSAO.
- Added more detailed ray tracing stats in the debug window
- Added Disc area light (bake only)
- Added a warning in the material UI to prevent transparent + subsurface-scattering combination.
- Added XR single-pass setting into HDRP asset
- Added a penumbra tint option for lights
- Added support for depth copy with XR SDK
- Added debug setting to Render Pipeline Debug Window to list the active XR views
- Added an option to filter the result of the volumetric lighting (off by default).
- Added a transmission multiplier for directional lights
- Added XR single-pass test mode to Render Pipeline Debug Window
- Added debug setting to Render Pipeline Window to list the active XR views
- Added a new refraction mode for the Lit shader (thin). Which is a box refraction with small thickness values
- Added the code to support Barn Doors for Area Lights based on a shaderconfig option.
- Added HDRPCameraBinder property binder for Visual Effect Graph
- Added "Celestial Body" controls to the Directional Light
- Added new parameters to the Physically Based Sky
- Added Reflections to the DXR Wizard
- Added the possibility to have ray traced colored and semi-transparent shadows on directional lights.
- Added a check in the custom post process template to throw an error if the default shader is not found.
- Exposed the debug overlay ratio in the debug menu.
- Added a separate frame settings for tonemapping alongside color grading.
- Added the receive fog option in the material UI for ShaderGraphs.
- Added a public virtual bool in the custom post processes API to specify if a post processes should be executed in the scene view.
- Added a menu option that checks scene issues with ray tracing. Also removed the previously existing warning at runtime.
- Added Contrast Adaptive Sharpen (CAS) Upscaling effect.
- Added APIs to update probe settings at runtime.
- Added documentation for the rayTracingSupported method in HDRP
- Added user-selectable format for the post processing passes.
- Added support for alpha channel in some post-processing passes (DoF, TAA, Uber).
- Added warnings in FrameSettings inspector when using DXR and atempting to use Asynchronous Execution.
- Exposed Stencil bits that can be used by the user.
- Added history rejection based on velocity of intersected objects for directional, point and spot lights.
- Added a affectsVolumetric field to the HDAdditionalLightData API to know if light affects volumetric fog.
- Add OS and Hardware check in the Wizard fixes for DXR.
- Added option to exclude camera motion from motion blur.
- Added semi-transparent shadows for point and spot lights.
- Added support for semi-transparent shadow for unlit shader and unlit shader graph.
- Added the alpha clip enabled toggle to the material UI for all HDRP shader graphs.
- Added Material Samples to explain how to use the lit shader features
- Added an initial implementation of ray traced sub surface scattering
- Added AssetPostprocessors and Shadergraphs to handle Arnold Standard Surface and 3DsMax Physical material import from FBX.
- Added support for Smoothness Fade start work when enabling ray traced reflections.
- Added Contact shadow, Micro shadows and Screen space refraction API documentation.
- Added script documentation for SSR, SSAO (ray tracing), GI, Light Cluster, RayTracingSettings, Ray Counters, etc.
- Added path tracing support for refraction and internal reflections.
- Added support for Thin Refraction Model and Lit's Clear Coat in Path Tracing.
- Added the Tint parameter to Sky Colored Fog.
- Added of Screen Space Reflections for Transparent materials
- Added a fallback for ray traced area light shadows in case the material is forward or the lit mode is forward.
- Added a new debug mode for light layers.
- Added an "enable" toggle to the SSR volume component.
- Added support for anisotropic specular lobes in path tracing.
- Added support for alpha clipping in path tracing.
- Added support for light cookies in path tracing.
- Added support for transparent shadows in path tracing.
- Added support for iridescence in path tracing.
- Added support for background color in path tracing.
- Added a path tracing test to the test suite.
- Added a warning and workaround instructions that appear when you enable XR single-pass after the first frame with the XR SDK.
- Added the exposure sliders to the planar reflection probe preview
- Added support for subsurface scattering in path tracing.
- Added a new mode that improves the filtering of ray traced shadows (directional, point and spot) based on the distance to the occluder.
- Added support of cookie baking and add support on Disc light.
- Added support for fog attenuation in path tracing.
- Added a new debug panel for volumes
- Added XR setting to control camera jitter for temporal effects
- Added an error message in the DrawRenderers custom pass when rendering opaque objects with an HDRP asset in DeferredOnly mode.
- Added API to enable proper recording of path traced scenes (with the Unity recorder or other tools).
- Added support for fog in Recursive rendering, ray traced reflections and ray traced indirect diffuse.
- Added an alpha blend option for recursive rendering
- Added support for stack lit for ray tracing effects.
- Added support for hair for ray tracing effects.
- Added support for alpha to coverage for HDRP shaders and shader graph
- Added support for Quality Levels to Subsurface Scattering.
- Added option to disable XR rendering on the camera settings.
- Added support for specular AA from geometric curvature in AxF
- Added support for baked AO (no input for now) in AxF
- Added an info box to warn about depth test artifacts when rendering object twice in custom passes with MSAA.
- Added a frame setting for alpha to mask.
- Added support for custom passes in the AOV API
- Added Light decomposition lighting debugging modes and support in AOV
- Added exposure compensation to Fixed exposure mode
- Added support for rasterized area light shadows in StackLit
- Added support for texture-weighted automatic exposure
- Added support for POM for emissive map
- Added alpha channel support in motion blur pass.
- Added the HDRP Compositor Tool (in Preview).
- Added a ray tracing mode option in the HDRP asset that allows to override and shader stripping.
- Added support for arbitrary resolution scaling of Volumetric Lighting to the Fog volume component.
- Added range attenuation for box-shaped spotlights.
- Added scenes for hair and fabric and decals with material samples
- Added fabric materials and textures
- Added information for fabric materials in fabric scene
- Added a DisplayInfo attribute to specify a name override and a display order for Volume Component fields (used only in default inspector for now).
- Added Min distance to contact shadows.
- Added support for Depth of Field in path tracing (by sampling the lens aperture).
- Added an API in HDRP to override the camera within the rendering of a frame (mainly for custom pass).
- Added a function (HDRenderPipeline.ResetRTHandleReferenceSize) to reset the reference size of RTHandle systems.
- Added support for AxF measurements importing into texture resources tilings.
- Added Layer parameter on Area Light to modify Layer of generated Emissive Mesh
- Added a flow map parameter to HDRI Sky
- Implemented ray traced reflections for transparent objects.
- Add a new parameter to control reflections in recursive rendering.
- Added an initial version of SSGI.
- Added Virtual Texturing cache settings to control the size of the Streaming Virtual Texturing caches.
- Added back-compatibility with builtin stereo matrices.
- Added CustomPassUtils API to simplify Blur, Copy and DrawRenderers custom passes.
- Added Histogram guided automatic exposure.
- Added few exposure debug modes.
- Added support for multiple path-traced views at once (e.g., scene and game views).
- Added support for 3DsMax's 2021 Simplified Physical Material from FBX files in the Model Importer.
- Added custom target mid grey for auto exposure.
- Added CustomPassUtils API to simplify Blur, Copy and DrawRenderers custom passes.
- Added an API in HDRP to override the camera within the rendering of a frame (mainly for custom pass).
- Added more custom pass API functions, mainly to render objects from another camera.
- Added support for transparent Unlit in path tracing.
- Added a minimal lit used for RTGI in peformance mode.
- Added procedural metering mask that can follow an object
- Added presets quality settings for RTAO and RTGI.
- Added an override for the shadow culling that allows better directional shadow maps in ray tracing effects (RTR, RTGI, RTSSS and RR).
- Added a Cloud Layer volume override.
- Added Fast Memory support for platform that support it.
- Added CPU and GPU timings for ray tracing effects.
- Added support to combine RTSSS and RTGI (1248733).
- Added IES Profile support for Point, Spot and Rectangular-Area lights
- Added support for multiple mapping modes in AxF.
- Add support of lightlayers on indirect lighting controller
- Added compute shader stripping.
- Added Cull Mode option for opaque materials and ShaderGraphs.
- Added scene view exposure override.
- Added support for exposure curve remapping for min/max limits.
- Added presets for ray traced reflections.
- Added final image histogram debug view (both luminance and RGB).
- Added an example texture and rotation to the Cloud Layer volume override.
- Added an option to extend the camera culling for skinned mesh animation in ray tracing effects (1258547).
- Added decal layer system similar to light layer. Mesh will receive a decal when both decal layer mask matches.
- Added shader graph nodes for rendering a complex eye shader.
- Added more controls to contact shadows and increased quality in some parts.
- Added a physically based option in DoF volume.
- Added API to check if a Camera, Light or ReflectionProbe is compatible with HDRP.
- Added path tracing test scene for normal mapping.
- Added missing API documentation.
- Remove CloudLayer
- Added quad overdraw and vertex density debug modes.

### Fixed
- fix when saved HDWizard window tab index out of range (1260273)
- Fix when rescale probe all direction below zero (1219246)
- Update documentation of HDRISky-Backplate, precise how to have Ambient Occlusion on the Backplate
- Sorting, undo, labels, layout in the Lighting Explorer.
- Fixed sky settings and materials in Shader Graph Samples package
- Fix/workaround a probable graphics driver bug in the GTAO shader.
- Fixed Hair and PBR shader graphs double sided modes
- Fixed an issue where updating an HDRP asset in the Quality setting panel would not recreate the pipeline.
- Fixed issue with point lights being considered even when occupying less than a pixel on screen (case 1183196)
- Fix a potential NaN source with iridescence (case 1183216)
- Fixed issue of spotlight breaking when minimizing the cone angle via the gizmo (case 1178279)
- Fixed issue that caused decals not to modify the roughness in the normal buffer, causing SSR to not behave correctly (case 1178336)
- Fixed lit transparent refraction with XR single-pass rendering
- Removed extra jitter for TemporalAA in VR
- Fixed ShaderGraph time in main preview
- Fixed issue on some UI elements in HDRP asset not expanding when clicking the arrow (case 1178369)
- Fixed alpha blending in custom post process
- Fixed the modification of the _AlphaCutoff property in the material UI when exposed with a ShaderGraph parameter.
- Fixed HDRP test `1218_Lit_DiffusionProfiles` on Vulkan.
- Fixed an issue where building a player in non-dev mode would generate render target error logs every frame
- Fixed crash when upgrading version of HDRP
- Fixed rendering issues with material previews
- Fixed NPE when using light module in Shuriken particle systems (1173348).
- Refresh cached shadow on editor changes
- Fixed light supported units caching (1182266)
- Fixed an issue where SSAO (that needs temporal reprojection) was still being rendered when Motion Vectors were not available (case 1184998)
- Fixed a nullref when modifying the height parameters inside the layered lit shader UI.
- Fixed Decal gizmo that become white after exiting play mode
- Fixed Decal pivot position to behave like a spotlight
- Fixed an issue where using the LightingOverrideMask would break sky reflection for regular cameras
- Fix DebugMenu FrameSettingsHistory persistency on close
- Fix DensityVolume, ReflectionProbe aned PlanarReflectionProbe advancedControl display
- Fix DXR scene serialization in wizard
- Fixed an issue where Previews would reallocate History Buffers every frame
- Fixed the SetLightLayer function in HDAdditionalLightData setting the wrong light layer
- Fix error first time a preview is created for planar
- Fixed an issue where SSR would use an incorrect roughness value on ForwardOnly (StackLit, AxF, Fabric, etc.) materials when the pipeline is configured to also allow deferred Lit.
- Fixed issues with light explorer (cases 1183468, 1183269)
- Fix dot colors in LayeredLit material inspector
- Fix undo not resetting all value when undoing the material affectation in LayerLit material
- Fix for issue that caused gizmos to render in render textures (case 1174395)
- Fixed the light emissive mesh not updated when the light was disabled/enabled
- Fixed light and shadow layer sync when setting the HDAdditionalLightData.lightlayersMask property
- Fixed a nullref when a custom post process component that was in the HDRP PP list is removed from the project
- Fixed issue that prevented decals from modifying specular occlusion (case 1178272).
- Fixed exposure of volumetric reprojection
- Fixed multi selection support for Scalable Settings in lights
- Fixed font shaders in test projects for VR by using a Shader Graph version
- Fixed refresh of baked cubemap by incrementing updateCount at the end of the bake (case 1158677).
- Fixed issue with rectangular area light when seen from the back
- Fixed decals not affecting lightmap/lightprobe
- Fixed zBufferParams with XR single-pass rendering
- Fixed moving objects not rendered in custom passes
- Fixed abstract classes listed in the + menu of the custom pass list
- Fixed custom pass that was rendered in previews
- Fixed precision error in zero value normals when applying decals (case 1181639)
- Fixed issue that triggered No Scene Lighting view in game view as well (case 1156102)
- Assign default volume profile when creating a new HDRP Asset
- Fixed fov to 0 in planar probe breaking the projection matrix (case 1182014)
- Fixed bugs with shadow caching
- Reassign the same camera for a realtime probe face render request to have appropriate history buffer during realtime probe rendering.
- Fixed issue causing wrong shading when normal map mode is Object space, no normal map is set, but a detail map is present (case 1143352)
- Fixed issue with decal and htile optimization
- Fixed TerrainLit shader compilation error regarding `_Control0_TexelSize` redefinition (case 1178480).
- Fixed warning about duplicate HDRuntimeReflectionSystem when configuring play mode without domain reload.
- Fixed an editor crash when multiple decal projectors were selected and some had null material
- Added all relevant fix actions to FixAll button in Wizard
- Moved FixAll button on top of the Wizard
- Fixed an issue where fog color was not pre-exposed correctly
- Fix priority order when custom passes are overlapping
- Fix cleanup not called when the custom pass GameObject is destroyed
- Replaced most instances of GraphicsSettings.renderPipelineAsset by GraphicsSettings.currentRenderPipeline. This should fix some parameters not working on Quality Settings overrides.
- Fixed an issue with Realtime GI not working on upgraded projects.
- Fixed issue with screen space shadows fallback texture was not set as a texture array.
- Fixed Pyramid Lights bounding box
- Fixed terrain heightmap default/null values and epsilons
- Fixed custom post-processing effects breaking when an abstract class inherited from `CustomPostProcessVolumeComponent`
- Fixed XR single-pass rendering in Editor by using ShaderConfig.s_XrMaxViews to allocate matrix array
- Multiple different skies rendered at the same time by different cameras are now handled correctly without flickering
- Fixed flickering issue happening when different volumes have shadow settings and multiple cameras are present.
- Fixed issue causing planar probes to disappear if there is no light in the scene.
- Fixed a number of issues with the prefab isolation mode (Volumes leaking from the main scene and reflection not working properly)
- Fixed an issue with fog volume component upgrade not working properly
- Fixed Spot light Pyramid Shape has shadow artifacts on aspect ratio values lower than 1
- Fixed issue with AO upsampling in XR
- Fixed camera without HDAdditionalCameraData component not rendering
- Removed the macro ENABLE_RAYTRACING for most of the ray tracing code
- Fixed prefab containing camera reloading in loop while selected in the Project view
- Fixed issue causing NaN wheh the Z scale of an object is set to 0.
- Fixed DXR shader passes attempting to render before pipeline loaded
- Fixed black ambient sky issue when importing a project after deleting Library.
- Fixed issue when upgrading a Standard transparent material (case 1186874)
- Fixed area light cookies not working properly with stack lit
- Fixed material render queue not updated when the shader is changed in the material inspector.
- Fixed a number of issues with full screen debug modes not reseting correctly when setting another mutually exclusive mode
- Fixed compile errors for platforms with no VR support
- Fixed an issue with volumetrics and RTHandle scaling (case 1155236)
- Fixed an issue where sky lighting might be updated uselessly
- Fixed issue preventing to allow setting decal material to none (case 1196129)
- Fixed XR multi-pass decals rendering
- Fixed several fields on Light Inspector that not supported Prefab overrides
- Fixed EOL for some files
- Fixed scene view rendering with volumetrics and XR enabled
- Fixed decals to work with multiple cameras
- Fixed optional clear of GBuffer (Was always on)
- Fixed render target clears with XR single-pass rendering
- Fixed HDRP samples file hierarchy
- Fixed Light units not matching light type
- Fixed QualitySettings panel not displaying HDRP Asset
- Fixed black reflection probes the first time loading a project
- Fixed y-flip in scene view with XR SDK
- Fixed Decal projectors do not immediately respond when parent object layer mask is changed in editor.
- Fixed y-flip in scene view with XR SDK
- Fixed a number of issues with Material Quality setting
- Fixed the transparent Cull Mode option in HD unlit master node settings only visible if double sided is ticked.
- Fixed an issue causing shadowed areas by contact shadows at the edge of far clip plane if contact shadow length is very close to far clip plane.
- Fixed editing a scalable settings will edit all loaded asset in memory instead of targetted asset.
- Fixed Planar reflection default viewer FOV
- Fixed flickering issues when moving the mouse in the editor with ray tracing on.
- Fixed the ShaderGraph main preview being black after switching to SSS in the master node settings
- Fixed custom fullscreen passes in VR
- Fixed camera culling masks not taken in account in custom pass volumes
- Fixed object not drawn in custom pass when using a DrawRenderers with an HDRP shader in a build.
- Fixed injection points for Custom Passes (AfterDepthAndNormal and BeforePreRefraction were missing)
- Fixed a enum to choose shader tags used for drawing objects (DepthPrepass or Forward) when there is no override material.
- Fixed lit objects in the BeforePreRefraction, BeforeTransparent and BeforePostProcess.
- Fixed the None option when binding custom pass render targets to allow binding only depth or color.
- Fixed custom pass buffers allocation so they are not allocated if they're not used.
- Fixed the Custom Pass entry in the volume create asset menu items.
- Fixed Prefab Overrides workflow on Camera.
- Fixed alignment issue in Preset for Camera.
- Fixed alignment issue in Physical part for Camera.
- Fixed FrameSettings multi-edition.
- Fixed a bug happening when denoising multiple ray traced light shadows
- Fixed minor naming issues in ShaderGraph settings
- VFX: Removed z-fight glitches that could appear when using deferred depth prepass and lit quad primitives
- VFX: Preserve specular option for lit outputs (matches HDRP lit shader)
- Fixed an issue with Metal Shader Compiler and GTAO shader for metal
- Fixed resources load issue while upgrading HDRP package.
- Fix LOD fade mask by accounting for field of view
- Fixed spot light missing from ray tracing indirect effects.
- Fixed a UI bug in the diffusion profile list after fixing them from the wizard.
- Fixed the hash collision when creating new diffusion profile assets.
- Fixed a light leaking issue with box light casting shadows (case 1184475)
- Fixed Cookie texture type in the cookie slot of lights (Now displays a warning because it is not supported).
- Fixed a nullref that happens when using the Shuriken particle light module
- Fixed alignment in Wizard
- Fixed text overflow in Wizard's helpbox
- Fixed Wizard button fix all that was not automatically grab all required fixes
- Fixed VR tab for MacOS in Wizard
- Fixed local config package workflow in Wizard
- Fixed issue with contact shadows shifting when MSAA is enabled.
- Fixed EV100 in the PBR sky
- Fixed an issue In URP where sometime the camera is not passed to the volume system and causes a null ref exception (case 1199388)
- Fixed nullref when releasing HDRP with custom pass disabled
- Fixed performance issue derived from copying stencil buffer.
- Fixed an editor freeze when importing a diffusion profile asset from a unity package.
- Fixed an exception when trying to reload a builtin resource.
- Fixed the light type intensity unit reset when switching the light type.
- Fixed compilation error related to define guards and CreateLayoutFromXrSdk()
- Fixed documentation link on CustomPassVolume.
- Fixed player build when HDRP is in the project but not assigned in the graphic settings.
- Fixed an issue where ambient probe would be black for the first face of a baked reflection probe
- VFX: Fixed Missing Reference to Visual Effect Graph Runtime Assembly
- Fixed an issue where rendering done by users in EndCameraRendering would be executed before the main render loop.
- Fixed Prefab Override in main scope of Volume.
- Fixed alignment issue in Presset of main scope of Volume.
- Fixed persistence of ShowChromeGizmo and moved it to toolbar for coherency in ReflectionProbe and PlanarReflectionProbe.
- Fixed Alignement issue in ReflectionProbe and PlanarReflectionProbe.
- Fixed Prefab override workflow issue in ReflectionProbe and PlanarReflectionProbe.
- Fixed empty MoreOptions and moved AdvancedManipulation in a dedicated location for coherency in ReflectionProbe and PlanarReflectionProbe.
- Fixed Prefab override workflow issue in DensityVolume.
- Fixed empty MoreOptions and moved AdvancedManipulation in a dedicated location for coherency in DensityVolume.
- Fix light limit counts specified on the HDRP asset
- Fixed Quality Settings for SSR, Contact Shadows and Ambient Occlusion volume components
- Fixed decalui deriving from hdshaderui instead of just shaderui
- Use DelayedIntField instead of IntField for scalable settings
- Fixed init of debug for FrameSettingsHistory on SceneView camera
- Added a fix script to handle the warning 'referenced script in (GameObject 'SceneIDMap') is missing'
- Fix Wizard load when none selected for RenderPipelineAsset
- Fixed TerrainLitGUI when per-pixel normal property is not present.
- Fixed rendering errors when enabling debug modes with custom passes
- Fix an issue that made PCSS dependent on Atlas resolution (not shadow map res)
- Fixing a bug whith histories when n>4 for ray traced shadows
- Fixing wrong behavior in ray traced shadows for mesh renderers if their cast shadow is shadow only or double sided
- Only tracing rays for shadow if the point is inside the code for spotlight shadows
- Only tracing rays if the point is inside the range for point lights
- Fixing ghosting issues when the screen space shadow  indexes change for a light with ray traced shadows
- Fixed an issue with stencil management and Xbox One build that caused corrupted output in deferred mode.
- Fixed a mismatch in behavior between the culling of shadow maps and ray traced point and spot light shadows
- Fixed recursive ray tracing not working anymore after intermediate buffer refactor.
- Fixed ray traced shadow denoising not working (history rejected all the time).
- Fixed shader warning on xbox one
- Fixed cookies not working for spot lights in ray traced reflections, ray traced GI and recursive rendering
- Fixed an inverted handling of CoatSmoothness for SSR in StackLit.
- Fixed missing distortion inputs in Lit and Unlit material UI.
- Fixed issue that propagated NaNs across multiple frames through the exposure texture.
- Fixed issue with Exclude from TAA stencil ignored.
- Fixed ray traced reflection exposure issue.
- Fixed issue with TAA history not initialising corretly scale factor for first frame
- Fixed issue with stencil test of material classification not using the correct Mask (causing false positive and bad performance with forward material in deferred)
- Fixed issue with History not reset when chaning antialiasing mode on camera
- Fixed issue with volumetric data not being initialized if default settings have volumetric and reprojection off.
- Fixed ray tracing reflection denoiser not applied in tier 1
- Fixed the vibility of ray tracing related methods.
- Fixed the diffusion profile list not saved when clicking the fix button in the material UI.
- Fixed crash when pushing bounce count higher than 1 for ray traced GI or reflections
- Fixed PCSS softness scale so that it better match ray traced reference for punctual lights.
- Fixed exposure management for the path tracer
- Fixed AxF material UI containing two advanced options settings.
- Fixed an issue where cached sky contexts were being destroyed wrongly, breaking lighting in the LookDev
- Fixed issue that clamped PCSS softness too early and not after distance scale.
- Fixed fog affect transparent on HD unlit master node
- Fixed custom post processes re-ordering not saved.
- Fixed NPE when using scalable settings
- Fixed an issue where PBR sky precomputation was reset incorrectly in some cases causing bad performance.
- Fixed a bug due to depth history begin overriden too soon
- Fixed CustomPassSampleCameraColor scale issue when called from Before Transparent injection point.
- Fixed corruption of AO in baked probes.
- Fixed issue with upgrade of projects that still had Very High as shadow filtering quality.
- Fixed issue that caused Distortion UI to appear in Lit.
- Fixed several issues with decal duplicating when editing them.
- Fixed initialization of volumetric buffer params (1204159)
- Fixed an issue where frame count was incorrectly reset for the game view, causing temporal processes to fail.
- Fixed Culling group was not disposed error.
- Fixed issues on some GPU that do not support gathers on integer textures.
- Fixed an issue with ambient probe not being initialized for the first frame after a domain reload for volumetric fog.
- Fixed the scene visibility of decal projectors and density volumes
- Fixed a leak in sky manager.
- Fixed an issue where entering playmode while the light editor is opened would produce null reference exceptions.
- Fixed the debug overlay overlapping the debug menu at runtime.
- Fixed an issue with the framecount when changing scene.
- Fixed errors that occurred when using invalid near and far clip plane values for planar reflections.
- Fixed issue with motion blur sample weighting function.
- Fixed motion vectors in MSAA.
- Fixed sun flare blending (case 1205862).
- Fixed a lot of issues related to ray traced screen space shadows.
- Fixed memory leak caused by apply distortion material not being disposed.
- Fixed Reflection probe incorrectly culled when moving its parent (case 1207660)
- Fixed a nullref when upgrading the Fog volume components while the volume is opened in the inspector.
- Fix issues where decals on PS4 would not correctly write out the tile mask causing bits of the decal to go missing.
- Use appropriate label width and text content so the label is completely visible
- Fixed an issue where final post process pass would not output the default alpha value of 1.0 when using 11_11_10 color buffer format.
- Fixed SSR issue after the MSAA Motion Vector fix.
- Fixed an issue with PCSS on directional light if punctual shadow atlas was not allocated.
- Fixed an issue where shadow resolution would be wrong on the first face of a baked reflection probe.
- Fixed issue with PCSS softness being incorrect for cascades different than the first one.
- Fixed custom post process not rendering when using multiple HDRP asset in quality settings
- Fixed probe gizmo missing id (case 1208975)
- Fixed a warning in raytracingshadowfilter.compute
- Fixed issue with AO breaking with small near plane values.
- Fixed custom post process Cleanup function not called in some cases.
- Fixed shader warning in AO code.
- Fixed a warning in simpledenoiser.compute
- Fixed tube and rectangle light culling to use their shape instead of their range as a bounding box.
- Fixed caused by using gather on a UINT texture in motion blur.
- Fix issue with ambient occlusion breaking when dynamic resolution is active.
- Fixed some possible NaN causes in Depth of Field.
- Fixed Custom Pass nullref due to the new Profiling Sample API changes
- Fixed the black/grey screen issue on after post process Custom Passes in non dev builds.
- Fixed particle lights.
- Improved behavior of lights and probe going over the HDRP asset limits.
- Fixed issue triggered when last punctual light is disabled and more than one camera is used.
- Fixed Custom Pass nullref due to the new Profiling Sample API changes
- Fixed the black/grey screen issue on after post process Custom Passes in non dev builds.
- Fixed XR rendering locked to vsync of main display with Standalone Player.
- Fixed custom pass cleanup not called at the right time when using multiple volumes.
- Fixed an issue on metal with edge of decal having artifact by delaying discard of fragments during decal projection
- Fixed various shader warning
- Fixing unnecessary memory allocations in the ray tracing cluster build
- Fixed duplicate column labels in LightEditor's light tab
- Fixed white and dark flashes on scenes with very high or very low exposure when Automatic Exposure is being used.
- Fixed an issue where passing a null ProfilingSampler would cause a null ref exception.
- Fixed memory leak in Sky when in matcap mode.
- Fixed compilation issues on platform that don't support VR.
- Fixed migration code called when we create a new HDRP asset.
- Fixed RemoveComponent on Camera contextual menu to not remove Camera while a component depend on it.
- Fixed an issue where ambient occlusion and screen space reflections editors would generate null ref exceptions when HDRP was not set as the current pipeline.
- Fixed a null reference exception in the probe UI when no HDRP asset is present.
- Fixed the outline example in the doc (sampling range was dependent on screen resolution)
- Fixed a null reference exception in the HDRI Sky editor when no HDRP asset is present.
- Fixed an issue where Decal Projectors created from script where rotated around the X axis by 90°.
- Fixed frustum used to compute Density Volumes visibility when projection matrix is oblique.
- Fixed a null reference exception in Path Tracing, Recursive Rendering and raytraced Global Illumination editors when no HDRP asset is present.
- Fix for NaNs on certain geometry with Lit shader -- [case 1210058](https://fogbugz.unity3d.com/f/cases/1210058/)
- Fixed an issue where ambient occlusion and screen space reflections editors would generate null ref exceptions when HDRP was not set as the current pipeline.
- Fixed a null reference exception in the probe UI when no HDRP asset is present.
- Fixed the outline example in the doc (sampling range was dependent on screen resolution)
- Fixed a null reference exception in the HDRI Sky editor when no HDRP asset is present.
- Fixed an issue where materials newly created from the contextual menu would have an invalid state, causing various problems until it was edited.
- Fixed transparent material created with ZWrite enabled (now it is disabled by default for new transparent materials)
- Fixed mouseover on Move and Rotate tool while DecalProjector is selected.
- Fixed wrong stencil state on some of the pixel shader versions of deferred shader.
- Fixed an issue where creating decals at runtime could cause a null reference exception.
- Fixed issue that displayed material migration dialog on the creation of new project.
- Fixed various issues with time and animated materials (cases 1210068, 1210064).
- Updated light explorer with latest changes to the Fog and fixed issues when no visual environment was present.
- Fixed not handleling properly the recieve SSR feature with ray traced reflections
- Shadow Atlas is no longer allocated for area lights when they are disabled in the shader config file.
- Avoid MRT Clear on PS4 as it is not implemented yet.
- Fixed runtime debug menu BitField control.
- Fixed the radius value used for ray traced directional light.
- Fixed compilation issues with the layered lit in ray tracing shaders.
- Fixed XR autotests viewport size rounding
- Fixed mip map slider knob displayed when cubemap have no mipmap
- Remove unnecessary skip of material upgrade dialog box.
- Fixed the profiling sample mismatch errors when enabling the profiler in play mode
- Fixed issue that caused NaNs in reflection probes on consoles.
- Fixed adjusting positive axis of Blend Distance slides the negative axis in the density volume component.
- Fixed the blend of reflections based on the weight.
- Fixed fallback for ray traced reflections when denoising is enabled.
- Fixed error spam issue with terrain detail terrainDetailUnsupported (cases 1211848)
- Fixed hardware dynamic resolution causing cropping/scaling issues in scene view (case 1158661)
- Fixed Wizard check order for `Hardware and OS` and `Direct3D12`
- Fix AO issue turning black when Far/Near plane distance is big.
- Fixed issue when opening lookdev and the lookdev volume have not been assigned yet.
- Improved memory usage of the sky system.
- Updated label in HDRP quality preference settings (case 1215100)
- Fixed Decal Projector gizmo not undoing properly (case 1216629)
- Fix a leak in the denoising of ray traced reflections.
- Fixed Alignment issue in Light Preset
- Fixed Environment Header in LightingWindow
- Fixed an issue where hair shader could write garbage in the diffuse lighting buffer, causing NaNs.
- Fixed an exposure issue with ray traced sub-surface scattering.
- Fixed runtime debug menu light hierarchy None not doing anything.
- Fixed the broken ShaderGraph preview when creating a new Lit graph.
- Fix indentation issue in preset of LayeredLit material.
- Fixed minor issues with cubemap preview in the inspector.
- Fixed wrong build error message when building for android on mac.
- Fixed an issue related to denoising ray trace area shadows.
- Fixed wrong build error message when building for android on mac.
- Fixed Wizard persistency of Direct3D12 change on domain reload.
- Fixed Wizard persistency of FixAll on domain reload.
- Fixed Wizard behaviour on domain reload.
- Fixed a potential source of NaN in planar reflection probe atlas.
- Fixed an issue with MipRatio debug mode showing _DebugMatCapTexture not being set.
- Fixed missing initialization of input params in Blit for VR.
- Fix Inf source in LTC for area lights.
- Fix issue with AO being misaligned when multiple view are visible.
- Fix issue that caused the clamp of camera rotation motion for motion blur to be ineffective.
- Fixed issue with AssetPostprocessors dependencies causing models to be imported twice when upgrading the package version.
- Fixed culling of lights with XR SDK
- Fixed memory stomp in shadow caching code, leading to overflow of Shadow request array and runtime errors.
- Fixed an issue related to transparent objects reading the ray traced indirect diffuse buffer
- Fixed an issue with filtering ray traced area lights when the intensity is high or there is an exposure.
- Fixed ill-formed include path in Depth Of Field shader.
- Fixed shader graph and ray tracing after the shader target PR.
- Fixed a bug in semi-transparent shadows (object further than the light casting shadows)
- Fix state enabled of default volume profile when in package.
- Fixed removal of MeshRenderer and MeshFilter on adding Light component.
- Fixed Ray Traced SubSurface Scattering not working with ray traced area lights
- Fixed Ray Traced SubSurface Scattering not working in forward mode.
- Fixed a bug in debug light volumes.
- Fixed a bug related to ray traced area light shadow history.
- Fixed an issue where fog sky color mode could sample NaNs in the sky cubemap.
- Fixed a leak in the PBR sky renderer.
- Added a tooltip to the Ambient Mode parameter in the Visual Envionment volume component.
- Static lighting sky now takes the default volume into account (this fixes discrepancies between baked and realtime lighting).
- Fixed a leak in the sky system.
- Removed MSAA Buffers allocation when lit shader mode is set to "deferred only".
- Fixed invalid cast for realtime reflection probes (case 1220504)
- Fixed invalid game view rendering when disabling all cameras in the scene (case 1105163)
- Hide reflection probes in the renderer components.
- Fixed infinite reload loop while displaying Light's Shadow's Link Light Layer in Inspector of Prefab Asset.
- Fixed the culling was not disposed error in build log.
- Fixed the cookie atlas size and planar atlas size being too big after an upgrade of the HDRP asset.
- Fixed transparent SSR for shader graph.
- Fixed an issue with emissive light meshes not being in the RAS.
- Fixed DXR player build
- Fixed the HDRP asset migration code not being called after an upgrade of the package
- Fixed draw renderers custom pass out of bound exception
- Fixed the PBR shader rendering in deferred
- Fixed some typos in debug menu (case 1224594)
- Fixed ray traced point and spot lights shadows not rejecting istory when semi-transparent or colored.
- Fixed a warning due to StaticLightingSky when reloading domain in some cases.
- Fixed the MaxLightCount being displayed when the light volume debug menu is on ColorAndEdge.
- Fixed issue with unclear naming of debug menu for decals.
- Fixed z-fighting in scene view when scene lighting is off (case 1203927)
- Fixed issue that prevented cubemap thumbnails from rendering (only on D3D11 and Metal).
- Fixed ray tracing with VR single-pass
- Fix an exception in ray tracing that happens if two LOD levels are using the same mesh renderer.
- Fixed error in the console when switching shader to decal in the material UI.
- Fixed an issue with refraction model and ray traced recursive rendering (case 1198578).
- Fixed an issue where a dynamic sky changing any frame may not update the ambient probe.
- Fixed cubemap thumbnail generation at project load time.
- Fixed cubemap thumbnail generation at project load time.
- Fixed XR culling with multiple cameras
- Fixed XR single-pass with Mock HMD plugin
- Fixed sRGB mismatch with XR SDK
- Fixed an issue where default volume would not update when switching profile.
- Fixed issue with uncached reflection probe cameras reseting the debug mode (case 1224601)
- Fixed an issue where AO override would not override specular occlusion.
- Fixed an issue where Volume inspector might not refresh correctly in some cases.
- Fixed render texture with XR
- Fixed issue with resources being accessed before initialization process has been performed completely.
- Half fixed shuriken particle light that cast shadows (only the first one will be correct)
- Fixed issue with atmospheric fog turning black if a planar reflection probe is placed below ground level. (case 1226588)
- Fixed custom pass GC alloc issue in CustomPassVolume.GetActiveVolumes().
- Fixed a bug where instanced shadergraph shaders wouldn't compile on PS4.
- Fixed an issue related to the envlightdatasrt not being bound in recursive rendering.
- Fixed shadow cascade tooltip when using the metric mode (case 1229232)
- Fixed how the area light influence volume is computed to match rasterization.
- Focus on Decal uses the extends of the projectors
- Fixed usage of light size data that are not available at runtime.
- Fixed the depth buffer copy made before custom pass after opaque and normal injection point.
- Fix for issue that prevented scene from being completely saved when baked reflection probes are present and lighting is set to auto generate.
- Fixed drag area width at left of Light's intensity field in Inspector.
- Fixed light type resolution when performing a reset on HDAdditionalLightData (case 1220931)
- Fixed reliance on atan2 undefined behavior in motion vector debug shader.
- Fixed an usage of a a compute buffer not bound (1229964)
- Fixed an issue where changing the default volume profile from another inspector would not update the default volume editor.
- Fix issues in the post process system with RenderTexture being invalid in some cases, causing rendering problems.
- Fixed an issue where unncessarily serialized members in StaticLightingSky component would change each time the scene is changed.
- Fixed a weird behavior in the scalable settings drawing when the space becomes tiny (1212045).
- Fixed a regression in the ray traced indirect diffuse due to the new probe system.
- Fix for range compression factor for probes going negative (now clamped to positive values).
- Fixed path validation when creating new volume profile (case 1229933)
- Fixed a bug where Decal Shader Graphs would not recieve reprojected Position, Normal, or Bitangent data. (1239921)
- Fix reflection hierarchy for CARPAINT in AxF.
- Fix precise fresnel for delta lights for SVBRDF in AxF.
- Fixed the debug exposure mode for display sky reflection and debug view baked lighting
- Fixed MSAA depth resolve when there is no motion vectors
- Fixed various object leaks in HDRP.
- Fixed compile error with XR SubsystemManager.
- Fix for assertion triggering sometimes when saving a newly created lit shader graph (case 1230996)
- Fixed culling of planar reflection probes that change position (case 1218651)
- Fixed null reference when processing lightprobe (case 1235285)
- Fix issue causing wrong planar reflection rendering when more than one camera is present.
- Fix black screen in XR when HDRP package is present but not used.
- Fixed an issue with the specularFGD term being used when the material has a clear coat (lit shader).
- Fixed white flash happening with auto-exposure in some cases (case 1223774)
- Fixed NaN which can appear with real time reflection and inf value
- Fixed an issue that was collapsing the volume components in the HDRP default settings
- Fixed warning about missing bound decal buffer
- Fixed shader warning on Xbox for ResolveStencilBuffer.compute.
- Fixed PBR shader ZTest rendering in deferred.
- Replaced commands incompatible with async compute in light list build process.
- Diffusion Profile and Material references in HDRP materials are now correctly exported to unity packages. Note that the diffusion profile or the material references need to be edited once before this can work properly.
- Fix MaterialBalls having same guid issue
- Fix spelling and grammatical errors in material samples
- Fixed unneeded cookie texture allocation for cone stop lights.
- Fixed scalarization code for contact shadows.
- Fixed volume debug in playmode
- Fixed issue when toggling anything in HDRP asset that will produce an error (case 1238155)
- Fixed shader warning in PCSS code when using Vulkan.
- Fixed decal that aren't working without Metal and Ambient Occlusion option enabled.
- Fixed an error about procedural sky being logged by mistake.
- Fixed shadowmask UI now correctly showing shadowmask disable
- Made more explicit the warning about raytracing and asynchronous compute. Also fixed the condition in which it appears.
- Fixed a null ref exception in static sky when the default volume profile is invalid.
- DXR: Fixed shader compilation error with shader graph and pathtracer
- Fixed SceneView Draw Modes not being properly updated after opening new scene view panels or changing the editor layout.
- VFX: Removed irrelevant queues in render queue selection from HDRP outputs
- VFX: Motion Vector are correctly renderered with MSAA [Case 1240754](https://issuetracker.unity3d.com/product/unity/issues/guid/1240754/)
- Fixed a cause of NaN when a normal of 0-length is generated (usually via shadergraph).
- Fixed issue with screen-space shadows not enabled properly when RT is disabled (case 1235821)
- Fixed a performance issue with stochastic ray traced area shadows.
- Fixed cookie texture not updated when changing an import settings (srgb for example).
- Fixed flickering of the game/scene view when lookdev is running.
- Fixed issue with reflection probes in realtime time mode with OnEnable baking having wrong lighting with sky set to dynamic (case 1238047).
- Fixed transparent motion vectors not working when in MSAA.
- Fix error when removing DecalProjector from component contextual menu (case 1243960)
- Fixed issue with post process when running in RGBA16 and an object with additive blending is in the scene.
- Fixed corrupted values on LayeredLit when using Vertex Color multiply mode to multiply and MSAA is activated.
- Fix conflicts with Handles manipulation when performing a Reset in DecalComponent (case 1238833)
- Fixed depth prepass and postpass being disabled after changing the shader in the material UI.
- Fixed issue with sceneview camera settings not being saved after Editor restart.
- Fixed issue when switching back to custom sensor type in physical camera settings (case 1244350).
- Fixed a null ref exception when running playmode tests with the render pipeline debug window opened.
- Fixed some GCAlloc in the debug window.
- Fixed shader graphs not casting semi-transparent and color shadows (case 1242617)
- Fixed thin refraction mode not working properly.
- Fixed assert on tests caused by probe culling results being requested when culling did not happen. (case 1246169)
- Fixed over consumption of GPU memory by the Physically Based Sky.
- Fixed an invalid rotation in Planar Reflection Probe editor display, that was causing an error message (case 1182022)
- Put more information in Camera background type tooltip and fixed inconsistent exposure behavior when changing bg type.
- Fixed issue that caused not all baked reflection to be deleted upon clicking "Clear Baked Data" in the lighting menu (case 1136080)
- Fixed an issue where asset preview could be rendered white because of static lighting sky.
- Fixed an issue where static lighting was not updated when removing the static lighting sky profile.
- Fixed the show cookie atlas debug mode not displaying correctly when enabling the clear cookie atlas option.
- Fixed various multi-editing issues when changing Emission parameters.
- Fixed error when undo a Reflection Probe removal in a prefab instance. (case 1244047)
- Fixed Microshadow not working correctly in deferred with LightLayers
- Tentative fix for missing include in depth of field shaders.
- Fixed the light overlap scene view draw mode (wasn't working at all).
- Fixed taaFrameIndex and XR tests 4052 and 4053
- Fixed the prefab integration of custom passes (Prefab Override Highlight not working as expected).
- Cloned volume profile from read only assets are created in the root of the project. (case 1154961)
- Fixed Wizard check on default volume profile to also check it is not the default one in package.
- Fix erroneous central depth sampling in TAA.
- Fixed light layers not correctly disabled when the lightlayers is set to Nothing and Lightlayers isn't enabled in HDRP Asset
- Fixed issue with Model Importer materials falling back to the Legacy default material instead of HDRP's default material when import happens at Editor startup.
- Fixed a wrong condition in CameraSwitcher, potentially causing out of bound exceptions.
- Fixed an issue where editing the Look Dev default profile would not reflect directly in the Look Dev window.
- Fixed a bug where the light list is not cleared but still used when resizing the RT.
- Fixed exposure debug shader with XR single-pass rendering.
- Fixed issues with scene view and transparent motion vectors.
- Fixed black screens for linux/HDRP (1246407)
- Fixed a vulkan and metal warning in the SSGI compute shader.
- Fixed an exception due to the color pyramid not allocated when SSGI is enabled.
- Fixed an issue with the first Depth history was incorrectly copied.
- Fixed path traced DoF focusing issue
- Fix an issue with the half resolution Mode (performance)
- Fix an issue with the color intensity of emissive for performance rtgi
- Fixed issue with rendering being mostly broken when target platform disables VR.
- Workaround an issue caused by GetKernelThreadGroupSizes  failing to retrieve correct group size.
- Fix issue with fast memory and rendergraph.
- Fixed transparent motion vector framesetting not sanitized.
- Fixed wrong order of post process frame settings.
- Fixed white flash when enabling SSR or SSGI.
- The ray traced indrect diffuse and RTGI were combined wrongly with the rest of the lighting (1254318).
- Fixed an exception happening when using RTSSS without using RTShadows.
- Fix inconsistencies with transparent motion vectors and opaque by allowing camera only transparent motion vectors.
- Fix reflection probe frame settings override
- Fixed certain shadow bias artifacts present in volumetric lighting (case 1231885).
- Fixed area light cookie not updated when switch the light type from a spot that had a cookie.
- Fixed issue with dynamic resolution updating when not in play mode.
- Fixed issue with Contrast Adaptive Sharpening upsample mode and preview camera.
- Fix issue causing blocky artifacts when decals affect metallic and are applied on material with specular color workflow.
- Fixed issue with depth pyramid generation and dynamic resolution.
- Fixed an issue where decals were duplicated in prefab isolation mode.
- Fixed an issue where rendering preview with MSAA might generate render graph errors.
- Fixed compile error in PS4 for planar reflection filtering.
- Fixed issue with blue line in prefabs for volume mode.
- Fixing the internsity being applied to RTAO too early leading to unexpected results (1254626).
- Fix issue that caused sky to incorrectly render when using a custom projection matrix.
- Fixed null reference exception when using depth pre/post pass in shadergraph with alpha clip in the material.
- Appropriately constraint blend distance of reflection probe while editing with the inspector (case 1248931)
- Fixed AxF handling of roughness for Blinn-Phong type materials
- Fixed AxF UI errors when surface type is switched to transparent
- Fixed a serialization issue, preventing quality level parameters to undo/redo and update scene view on change.
- Fixed an exception occuring when a camera doesn't have an HDAdditionalCameraData (1254383).
- Fixed ray tracing with XR single-pass.
- Fixed warning in HDAdditionalLightData OnValidate (cases 1250864, 1244578)
- Fixed a bug related to denoising ray traced reflections.
- Fixed nullref in the layered lit material inspector.
- Fixed an issue where manipulating the color wheels in a volume component would reset the cursor every time.
- Fixed an issue where static sky lighting would not be updated for a new scene until it's reloaded at least once.
- Fixed culling for decals when used in prefabs and edited in context.
- Force to rebake probe with missing baked texture. (1253367)
- Fix supported Mac platform detection to handle new major version (11.0) properly
- Fixed typo in the Render Pipeline Wizard under HDRP+VR
- Change transparent SSR name in frame settings to avoid clipping.
- Fixed missing include guards in shadow hlsl files.
- Repaint the scene view whenever the scene exposure override is changed.
- Fixed an error when clearing the SSGI history texture at creation time (1259930).
- Fixed alpha to mask reset when toggling alpha test in the material UI.
- Fixed an issue where opening the look dev window with the light theme would make the window blink and eventually crash unity.
- Fixed fallback for ray tracing and light layers (1258837).
- Fixed Sorting Priority not displayed correctly in the DrawRenderers custom pass UI.
- Fixed glitch in Project settings window when selecting diffusion profiles in material section (case 1253090)
- Fixed issue with light layers bigger than 8 (and above the supported range).
- Fixed issue with culling layer mask of area light's emissive mesh
- Fixed overused the atlas for Animated/Render Target Cookies (1259930).
- Fixed errors when switching area light to disk shape while an area emissive mesh was displayed.
- Fixed default frame settings MSAA toggle for reflection probes (case 1247631)
- Fixed the transparent SSR dependency not being properly disabled according to the asset dependencies (1260271).
- Fixed issue with completely black AO on double sided materials when normal mode is set to None.
- Fixed UI drawing of the quaternion (1251235)
- Fix an issue with the quality mode and perf mode on RTR and RTGI and getting rid of unwanted nans (1256923).
- Fixed unitialized ray tracing resources when using non-default HDRP asset (case 1259467).
- Fixed overused the atlas for Animated/Render Target Cookies (1259930).
- Fixed sky asserts with XR multipass
- Fixed for area light not updating baked light result when modifying with gizmo.
- Fixed robustness issue with GetOddNegativeScale() in ray tracing, which was impacting normal mapping (1261160).
- Fixed regression where moving face of the probe gizmo was not moving its position anymore.
- Fixed XR single-pass macros in tessellation shaders.
- Fixed path-traced subsurface scattering mixing with diffuse and specular BRDFs (1250601).
- Fixed custom pass re-ordering issues.
- Improved robustness of normal mapping when scale is 0, and mapping is extreme (normals in or below the tangent plane).
- Fixed XR Display providers not getting zNear and zFar plane distances passed to them when in HDRP.
- Fixed rendering breaking when disabling tonemapping in the frame settings.
- Fixed issue with serialization of exposure modes in volume profiles not being consistent between HDRP versions (case 1261385).
- Fixed issue with duplicate names in newly created sub-layers in the graphics compositor (case 1263093).
- Remove MSAA debug mode when renderpipeline asset has no MSAA
- Fixed some post processing using motion vectors when they are disabled
- Fixed the multiplier of the environement lights being overriden with a wrong value for ray tracing (1260311).
- Fixed a series of exceptions happening when trying to load an asset during wizard execution (1262171).
- Fixed an issue with Stacklit shader not compiling correctly in player with debug display on (1260579)
- Fixed couple issues in the dependence of building the ray tracing acceleration structure.
- Fix sun disk intensity
- Fixed unwanted ghosting for smooth surfaces.
- Fixing an issue in the recursive rendering flag texture usage.
- Fixed a missing dependecy for choosing to evaluate transparent SSR.
- Fixed issue that failed compilation when XR is disabled.
- Fixed a compilation error in the IES code.
- Fixed issue with dynamic resolution handler when no OnResolutionChange callback is specified.
- Fixed multiple volumes, planar reflection, and decal projector position when creating them from the menu.
- Reduced the number of global keyword used in deferredTile.shader
- Fixed incorrect processing of Ambient occlusion probe (9% error was introduced)
- Fixed multiedition of framesettings drop down (case 1270044)
- Fixed planar probe gizmo

### Changed
- Improve MIP selection for decals on Transparents
- Color buffer pyramid is not allocated anymore if neither refraction nor distortion are enabled
- Rename Emission Radius to Radius in UI in Point, Spot
- Angular Diameter parameter for directional light is no longuer an advanced property
- DXR: Remove Light Radius and Angular Diamater of Raytrace shadow. Angular Diameter and Radius are used instead.
- Remove MaxSmoothness parameters from UI for point, spot and directional light. The MaxSmoothness is now deduce from Radius Parameters
- DXR: Remove the Ray Tracing Environement Component. Add a Layer Mask to the ray Tracing volume components to define which objects are taken into account for each effect.
- Removed second cubemaps used for shadowing in lookdev
- Disable Physically Based Sky below ground
- Increase max limit of area light and reflection probe to 128
- Change default texture for detailmap to grey
- Optimize Shadow RT load on Tile based architecture platforms.
- Improved quality of SSAO.
- Moved RequestShadowMapRendering() back to public API.
- Update HDRP DXR Wizard with an option to automatically clone the hdrp config package and setup raytracing to 1 in shaders file.
- Added SceneSelection pass for TerrainLit shader.
- Simplified Light's type API regrouping the logic in one place (Check type in HDAdditionalLightData)
- The support of LOD CrossFade (Dithering transition) in master nodes now required to enable it in the master node settings (Save variant)
- Improved shadow bias, by removing constant depth bias and substituting it with slope-scale bias.
- Fix the default stencil values when a material is created from a SSS ShaderGraph.
- Tweak test asset to be compatible with XR: unlit SG material for canvas and double-side font material
- Slightly tweaked the behaviour of bloom when resolution is low to reduce artifacts.
- Hidden fields in Light Inspector that is not relevant while in BakingOnly mode.
- Changed parametrization of PCSS, now softness is derived from angular diameter (for directional lights) or shape radius (for point/spot lights) and min filter size is now in the [0..1] range.
- Moved the copy of the geometry history buffers to right after the depth mip chain generation.
- Rename "Luminance" to "Nits" in UX for physical light unit
- Rename FrameSettings "SkyLighting" to "SkyReflection"
- Reworked XR automated tests
- The ray traced screen space shadow history for directional, spot and point lights is discarded if the light transform has changed.
- Changed the behavior for ray tracing in case a mesh renderer has both transparent and opaque submeshes.
- Improve history buffer management
- Replaced PlayerSettings.virtualRealitySupported with XRGraphics.tryEnable.
- Remove redundant FrameSettings RealTimePlanarReflection
- Improved a bit the GC calls generated during the rendering.
- Material update is now only triggered when the relevant settings are touched in the shader graph master nodes
- Changed the way Sky Intensity (on Sky volume components) is handled. It's now a combo box where users can choose between Exposure, Multiplier or Lux (for HDRI sky only) instead of both multiplier and exposure being applied all the time. Added a new menu item to convert old profiles.
- Change how method for specular occlusions is decided on inspector shader (Lit, LitTesselation, LayeredLit, LayeredLitTessellation)
- Unlocked SSS, SSR, Motion Vectors and Distortion frame settings for reflections probes.
- Hide unused LOD settings in Quality Settings legacy window.
- Reduced the constrained distance for temporal reprojection of ray tracing denoising
- Removed shadow near plane from the Directional Light Shadow UI.
- Improved the performances of custom pass culling.
- The scene view camera now replicates the physical parameters from the camera tagged as "MainCamera".
- Reduced the number of GC.Alloc calls, one simple scene without plarnar / probes, it should be 0B.
- Renamed ProfilingSample to ProfilingScope and unified API. Added GPU Timings.
- Updated macros to be compatible with the new shader preprocessor.
- Ray tracing reflection temporal filtering is now done in pre-exposed space
- Search field selects the appropriate fields in both project settings panels 'HDRP Default Settings' and 'Quality/HDRP'
- Disabled the refraction and transmission map keywords if the material is opaque.
- Keep celestial bodies outside the atmosphere.
- Updated the MSAA documentation to specify what features HDRP supports MSAA for and what features it does not.
- Shader use for Runtime Debug Display are now correctly stripper when doing a release build
- Now each camera has its own Volume Stack. This allows Volume Parameters to be updated as early as possible and be ready for the whole frame without conflicts between cameras.
- Disable Async for SSR, SSAO and Contact shadow when aggregated ray tracing frame setting is on.
- Improved performance when entering play mode without domain reload by a factor of ~25
- Renamed the camera profiling sample to include the camera name
- Discarding the ray tracing history for AO, reflection, diffuse shadows and GI when the viewport size changes.
- Renamed the camera profiling sample to include the camera name
- Renamed the post processing graphic formats to match the new convention.
- The restart in Wizard for DXR will always be last fix from now on
- Refactoring pre-existing materials to share more shader code between rasterization and ray tracing.
- Setting a material's Refraction Model to Thin does not overwrite the Thickness and Transmission Absorption Distance anymore.
- Removed Wind textures from runtime as wind is no longer built into the pipeline
- Changed Shader Graph titles of master nodes to be more easily searchable ("HDRP/x" -> "x (HDRP)")
- Expose StartSinglePass() and StopSinglePass() as public interface for XRPass
- Replaced the Texture array for 2D cookies (spot, area and directional lights) and for planar reflections by an atlas.
- Moved the tier defining from the asset to the concerned volume components.
- Changing from a tier management to a "mode" management for reflection and GI and removing the ability to enable/disable deferred and ray bining (they are now implied by performance mode)
- The default FrameSettings for ScreenSpaceShadows is set to true for Camera in order to give a better workflow for DXR.
- Refactor internal usage of Stencil bits.
- Changed how the material upgrader works and added documentation for it.
- Custom passes now disable the stencil when overwriting the depth and not writing into it.
- Renamed the camera profiling sample to include the camera name
- Changed the way the shadow casting property of transparent and tranmissive materials is handeled for ray tracing.
- Changed inspector materials stencil setting code to have more sharing.
- Updated the default scene and default DXR scene and DefaultVolumeProfile.
- Changed the way the length parameter is used for ray traced contact shadows.
- Improved the coherency of PCSS blur between cascades.
- Updated VR checks in Wizard to reflect new XR System.
- Removing unused alpha threshold depth prepass and post pass for fabric shader graph.
- Transform result from CIE XYZ to sRGB color space in EvalSensitivity for iridescence.
- Moved BeginCameraRendering callback right before culling.
- Changed the visibility of the Indirect Lighting Controller component to public.
- Renamed the cubemap used for diffuse convolution to a more explicit name for the memory profiler.
- Improved behaviour of transmission color on transparent surfaces in path tracing.
- Light dimmer can now get values higher than one and was renamed to multiplier in the UI.
- Removed info box requesting volume component for Visual Environment and updated the documentation with the relevant information.
- Improved light selection oracle for light sampling in path tracing.
- Stripped ray tracing subsurface passes with ray tracing is not enabled.
- Remove LOD cross fade code for ray tracing shaders
- Removed legacy VR code
- Add range-based clipping to box lights (case 1178780)
- Improve area light culling (case 1085873)
- Light Hierarchy debug mode can now adjust Debug Exposure for visualizing high exposure scenes.
- Rejecting history for ray traced reflections based on a threshold evaluated on the neighborhood of the sampled history.
- Renamed "Environment" to "Reflection Probes" in tile/cluster debug menu.
- Utilities namespace is obsolete, moved its content to UnityEngine.Rendering (case 1204677)
- Obsolete Utilities namespace was removed, instead use UnityEngine.Rendering (case 1204677)
- Moved most of the compute shaders to the multi_compile API instead of multiple kernels.
- Use multi_compile API for deferred compute shader with shadow mask.
- Remove the raytracing rendering queue system to make recursive raytraced material work when raytracing is disabled
- Changed a few resources used by ray tracing shaders to be global resources (using register space1) for improved CPU performance.
- All custom pass volumes are now executed for one injection point instead of the first one.
- Hidden unsupported choice in emission in Materials
- Temporal Anti aliasing improvements.
- Optimized PrepareLightsForGPU (cost reduced by over 25%) and PrepareGPULightData (around twice as fast now).
- Moved scene view camera settings for HDRP from the preferences window to the scene view camera settings window.
- Updated shaders to be compatible with Microsoft's DXC.
- Debug exposure in debug menu have been replace to debug exposure compensation in EV100 space and is always visible.
- Further optimized PrepareLightsForGPU (3x faster with few shadows, 1.4x faster with a lot of shadows or equivalently cost reduced by 68% to 37%).
- Raytracing: Replaced the DIFFUSE_LIGHTING_ONLY multicompile by a uniform.
- Raytracing: Removed the dynamic lightmap multicompile.
- Raytracing: Remove the LOD cross fade multi compile for ray tracing.
- Cookie are now supported in lightmaper. All lights casting cookie and baked will now include cookie influence.
- Avoid building the mip chain a second time for SSR for transparent objects.
- Replaced "High Quality" Subsurface Scattering with a set of Quality Levels.
- Replaced "High Quality" Volumetric Lighting with "Screen Resolution Percentage" and "Volume Slice Count" on the Fog volume component.
- Merged material samples and shader samples
- Update material samples scene visuals
- Use multi_compile API for deferred compute shader with shadow mask.
- Made the StaticLightingSky class public so that users can change it by script for baking purpose.
- Shadowmask and realtime reflectoin probe property are hide in Quality settings
- Improved performance of reflection probe management when using a lot of probes.
- Ignoring the disable SSR flags for recursive rendering.
- Removed logic in the UI to disable parameters for contact shadows and fog volume components as it was going against the concept of the volume system.
- Fixed the sub surface mask not being taken into account when computing ray traced sub surface scattering.
- MSAA Within Forward Frame Setting is now enabled by default on Cameras when new Render Pipeline Asset is created
- Slightly changed the TAA anti-flicker mechanism so that it is more aggressive on almost static images (only on High preset for now).
- Changed default exposure compensation to 0.
- Refactored shadow caching system.
- Removed experimental namespace for ray tracing code.
- Increase limit for max numbers of lights in UX
- Removed direct use of BSDFData in the path tracing pass, delegated to the material instead.
- Pre-warm the RTHandle system to reduce the amount of memory allocations and the total memory needed at all points.
- DXR: Only read the geometric attributes that are required using the share pass info and shader graph defines.
- DXR: Dispatch binned rays in 1D instead of 2D.
- Lit and LayeredLit tessellation cross lod fade don't used dithering anymore between LOD but fade the tessellation height instead. Allow a smoother transition
- Changed the way planar reflections are filtered in order to be a bit more "physically based".
- Increased path tracing BSDFs roughness range from [0.001, 0.999] to [0.00001, 0.99999].
- Changing the default SSGI radius for the all configurations.
- Changed the default parameters for quality RTGI to match expected behavior.
- Add color clear pass while rendering XR occlusion mesh to avoid leaks.
- Only use one texture for ray traced reflection upscaling.
- Adjust the upscale radius based on the roughness value.
- DXR: Changed the way the filter size is decided for directional, point and spot shadows.
- Changed the default exposure mode to "Automatic (Histogram)", along with "Limit Min" to -4 and "Limit Max" to 16.
- Replaced the default scene system with the builtin Scene Template feature.
- Changed extensions of shader CAS include files.
- Making the planar probe atlas's format match the color buffer's format.
- Removing the planarReflectionCacheCompressed setting from asset.
- SHADERPASS for TransparentDepthPrepass and TransparentDepthPostpass identification is using respectively SHADERPASS_TRANSPARENT_DEPTH_PREPASS and SHADERPASS_TRANSPARENT_DEPTH_POSTPASS
- Moved the Parallax Occlusion Mapping node into Shader Graph.
- Renamed the debug name from SSAO to ScreenSpaceAmbientOcclusion (1254974).
- Added missing tooltips and improved the UI of the aperture control (case 1254916).
- Fixed wrong tooltips in the Dof Volume (case 1256641).
- The `CustomPassLoadCameraColor` and `CustomPassSampleCameraColor` functions now returns the correct color buffer when used in after post process instead of the color pyramid (which didn't had post processes).
- PBR Sky now doesn't go black when going below sea level, but it instead freezes calculation as if on the horizon.
- Fixed an issue with quality setting foldouts not opening when clicking on them (1253088).
- Shutter speed can now be changed by dragging the mouse over the UI label (case 1245007).
- Remove the 'Point Cube Size' for cookie, use the Cubemap size directly.
- VFXTarget with Unlit now allows EmissiveColor output to be consistent with HDRP unlit.
- Only building the RTAS if there is an effect that will require it (1262217).
- Fixed the first ray tracing frame not having the light cluster being set up properly (1260311).
- Render graph pre-setup for ray traced ambient occlusion.
- Avoid casting multiple rays and denoising for hard directional, point and spot ray traced shadows (1261040).
- Making sure the preview cameras do not use ray tracing effects due to a by design issue to build ray tracing acceleration structures (1262166).
- Preparing ray traced reflections for the render graph support (performance and quality).
- Preparing recursive rendering for the render graph port.
- Preparation pass for RTGI, temporal filter and diffuse denoiser for render graph.
- Updated the documentation for the DXR implementation.
- Changed the DXR wizard to support optional checks.
- Changed the DXR wizard steps.
- Preparation pass for RTSSS to be supported by render graph.
- Changed the color space of EmissiveColorLDR property on all shader. Was linear but should have been sRGB. Auto upgrade script handle the conversion.

## [7.1.1] - 2019-09-05

### Added
- Transparency Overdraw debug mode. Allows to visualize transparent objects draw calls as an "heat map".
- Enabled single-pass instancing support for XR SDK with new API cmd.SetInstanceMultiplier()
- XR settings are now available in the HDRP asset
- Support for Material Quality in Shader Graph
- Material Quality support selection in HDRP Asset
- Renamed XR shader macro from UNITY_STEREO_ASSIGN_COMPUTE_EYE_INDEX to UNITY_XR_ASSIGN_VIEW_INDEX
- Raytracing ShaderGraph node for HDRP shaders
- Custom passes volume component with 3 injection points: Before Rendering, Before Transparent and Before Post Process
- Alpha channel is now properly exported to camera render textures when using FP16 color buffer format
- Support for XR SDK mirror view modes
- HD Master nodes in Shader Graph now support Normal and Tangent modification in vertex stage.
- DepthOfFieldCoC option in the fullscreen debug modes.
- Added override Ambient Occlusion option on debug windows
- Added Custom Post Processes with 3 injection points: Before Transparent, Before Post Process and After Post Process
- Added draft of minimal interactive path tracing (experimental) based on DXR API - Support only 4 area light, lit and unlit shader (non-shadergraph)
- Small adjustments to TAA anti flicker (more aggressive on high values).

### Fixed
- Fixed wizard infinite loop on cancellation
- Fixed with compute shader error about too many threads in threadgroup on low GPU
- Fixed invalid contact shadow shaders being created on metal
- Fixed a bug where if Assembly.GetTypes throws an exception due to mis-versioned dlls, then no preprocessors are used in the shader stripper
- Fixed typo in AXF decal property preventing to compile
- Fixed reflection probe with XR single-pass and FPTL
- Fixed force gizmo shown when selecting camera in hierarchy
- Fixed issue with XR occlusion mesh and dynamic resolution
- Fixed an issue where lighting compute buffers were re-created with the wrong size when resizing the window, causing tile artefacts at the top of the screen.
- Fix FrameSettings names and tooltips
- Fixed error with XR SDK when the Editor is not in focus
- Fixed errors with RenderGraph, XR SDK and occlusion mesh
- Fixed shadow routines compilation errors when "real" type is a typedef on "half".
- Fixed toggle volumetric lighting in the light UI
- Fixed post-processing history reset handling rt-scale incorrectly
- Fixed crash with terrain and XR multi-pass
- Fixed ShaderGraph material synchronization issues
- Fixed a null reference exception when using an Emissive texture with Unlit shader (case 1181335)
- Fixed an issue where area lights and point lights where not counted separately with regards to max lights on screen (case 1183196)
- Fixed an SSR and Subsurface Scattering issue (appearing black) when using XR.

### Changed
- Update Wizard layout.
- Remove almost all Garbage collection call within a frame.
- Rename property AdditionalVeclocityChange to AddPrecomputeVelocity
- Call the End/Begin camera rendering callbacks for camera with customRender enabled
- Changeg framesettings migration order of postprocess flags as a pr for reflection settings flags have been backported to 2019.2
- Replaced usage of ENABLE_VR in XRSystem.cs by version defines based on the presence of the built-in VR and XR modules
- Added an update virtual function to the SkyRenderer class. This is called once per frame. This allows a given renderer to amortize heavy computation at the rate it chooses. Currently only the physically based sky implements this.
- Removed mandatory XRPass argument in HDCamera.GetOrCreate()
- Restored the HDCamera parameter to the sky rendering builtin parameters.
- Removed usage of StructuredBuffer for XR View Constants
- Expose Direct Specular Lighting control in FrameSettings
- Deprecated ExponentialFog and VolumetricFog volume components. Now there is only one exponential fog component (Fog) which can add Volumetric Fog as an option. Added a script in Edit -> Render Pipeline -> Upgrade Fog Volume Components.

## [7.0.1] - 2019-07-25

### Added
- Added option in the config package to disable globally Area Lights and to select shadow quality settings for the deferred pipeline.
- When shader log stripping is enabled, shader stripper statistics will be written at `Temp/shader-strip.json`
- Occlusion mesh support from XR SDK

### Fixed
- Fixed XR SDK mirror view blit, cleanup some XRTODO and removed XRDebug.cs
- Fixed culling for volumetrics with XR single-pass rendering
- Fix shadergraph material pass setup not called
- Fixed documentation links in component's Inspector header bar
- Cookies using the render texture output from a camera are now properly updated
- Allow in ShaderGraph to enable pre/post pass when the alpha clip is disabled

### Changed
- RenderQueue for Opaque now start at Background instead of Geometry.
- Clamp the area light size for scripting API when we change the light type
- Added a warning in the material UI when the diffusion profile assigned is not in the HDRP asset


## [7.0.0] - 2019-07-17

### Added
- `Fixed`, `Viewer`, and `Automatic` modes to compute the FOV used when rendering a `PlanarReflectionProbe`
- A checkbox to toggle the chrome gizmo of `ReflectionProbe`and `PlanarReflectionProbe`
- Added a Light layer in shadows that allow for objects to cast shadows without being affected by light (and vice versa).
- You can now access ShaderGraph blend states from the Material UI (for example, **Surface Type**, **Sorting Priority**, and **Blending Mode**). This change may break Materials that use a ShaderGraph, to fix them, select **Edit > Render Pipeline > Reset all ShaderGraph Scene Materials BlendStates**. This syncs the blendstates of you ShaderGraph master nodes with the Material properties.
- You can now control ZTest, ZWrite, and CullMode for transparent Materials.
- Materials that use Unlit Shaders or Unlit Master Node Shaders now cast shadows.
- Added an option to enable the ztest on **After Post Process** materials when TAA is disabled.
- Added a new SSAO (based on Ground Truth Ambient Occlusion algorithm) to replace the previous one.
- Added support for shadow tint on light
- BeginCameraRendering and EndCameraRendering callbacks are now called with probes
- Adding option to update shadow maps only On Enable and On Demand.
- Shader Graphs that use time-dependent vertex modification now generate correct motion vectors.
- Added option to allow a custom spot angle for spot light shadow maps.
- Added frame settings for individual post-processing effects
- Added dither transition between cascades for Low and Medium quality settings
- Added single-pass instancing support with XR SDK
- Added occlusion mesh support with XR SDK
- Added support of Alembic velocity to various shaders
- Added support for more than 2 views for single-pass instancing
- Added support for per punctual/directional light min roughness in StackLit
- Added mirror view support with XR SDK
- Added VR verification in HDRPWizard
- Added DXR verification in HDRPWizard
- Added feedbacks in UI of Volume regarding skies
- Cube LUT support in Tonemapping. Cube LUT helpers for external grading are available in the Post-processing Sample package.

### Fixed
- Fixed an issue with history buffers causing effects like TAA or auto exposure to flicker when more than one camera was visible in the editor
- The correct preview is displayed when selecting multiple `PlanarReflectionProbe`s
- Fixed volumetric rendering with camera-relative code and XR stereo instancing
- Fixed issue with flashing cyan due to async compilation of shader when selecting a mesh
- Fix texture type mismatch when the contact shadow are disabled (causing errors on IOS devices)
- Fixed Generate Shader Includes while in package
- Fixed issue when texture where deleted in ShadowCascadeGUI
- Fixed issue in FrameSettingsHistory when disabling a camera several time without enabling it in between.
- Fixed volumetric reprojection with camera-relative code and XR stereo instancing
- Added custom BaseShaderPreprocessor in HDEditorUtils.GetBaseShaderPreprocessorList()
- Fixed compile issue when USE_XR_SDK is not defined
- Fixed procedural sky sun disk intensity for high directional light intensities
- Fixed Decal mip level when using texture mip map streaming to avoid dropping to lowest permitted mip (now loading all mips)
- Fixed deferred shading for XR single-pass instancing after lightloop refactor
- Fixed cluster and material classification debug (material classification now works with compute as pixel shader lighting)
- Fixed IOS Nan by adding a maximun epsilon definition REAL_EPS that uses HALF_EPS when fp16 are used
- Removed unnecessary GC allocation in motion blur code
- Fixed locked UI with advanded influence volume inspector for probes
- Fixed invalid capture direction when rendering planar reflection probes
- Fixed Decal HTILE optimization with platform not supporting texture atomatic (Disable it)
- Fixed a crash in the build when the contact shadows are disabled
- Fixed camera rendering callbacks order (endCameraRendering was being called before the actual rendering)
- Fixed issue with wrong opaque blending settings for After Postprocess
- Fixed issue with Low resolution transparency on PS4
- Fixed a memory leak on volume profiles
- Fixed The Parallax Occlusion Mappping node in shader graph and it's UV input slot
- Fixed lighting with XR single-pass instancing by disabling deferred tiles
- Fixed the Bloom prefiltering pass
- Fixed post-processing effect relying on Unity's random number generator
- Fixed camera flickering when using TAA and selecting the camera in the editor
- Fixed issue with single shadow debug view and volumetrics
- Fixed most of the problems with light animation and timeline
- Fixed indirect deferred compute with XR single-pass instancing
- Fixed a slight omission in anisotropy calculations derived from HazeMapping in StackLit
- Improved stack computation numerical stability in StackLit
- Fix PBR master node always opaque (wrong blend modes for forward pass)
- Fixed TAA with XR single-pass instancing (missing macros)
- Fixed an issue causing Scene View selection wire gizmo to not appear when using HDRP Shader Graphs.
- Fixed wireframe rendering mode (case 1083989)
- Fixed the renderqueue not updated when the alpha clip is modified in the material UI.
- Fixed the PBR master node preview
- Remove the ReadOnly flag on Reflection Probe's cubemap assets during bake when there are no VCS active.
- Fixed an issue where setting a material debug view would not reset the other exclusive modes
- Spot light shapes are now correctly taken into account when baking
- Now the static lighting sky will correctly take the default values for non-overridden properties
- Fixed material albedo affecting the lux meter
- Extra test in deferred compute shading to avoid shading pixels that were not rendered by the current camera (for camera stacking)

### Changed
- Optimization: Reduce the group size of the deferred lighting pass from 16x16 to 8x8
- Replaced HDCamera.computePassCount by viewCount
- Removed xrInstancing flag in RTHandles (replaced by TextureXR.slices and TextureXR.dimensions)
- Refactor the HDRenderPipeline and lightloop code to preprare for high level rendergraph
- Removed the **Back Then Front Rendering** option in the fabric Master Node settings. Enabling this option previously did nothing.
- Changed shader type Real to translate to FP16 precision on some platforms.
- Shader framework refactor: Introduce CBSDF, EvaluateBSDF, IsNonZeroBSDF to replace BSDF functions
- Shader framework refactor:  GetBSDFAngles, LightEvaluation and SurfaceShading functions
- Replace ComputeMicroShadowing by GetAmbientOcclusionForMicroShadowing
- Rename WorldToTangent to TangentToWorld as it was incorrectly named
- Remove SunDisk and Sun Halo size from directional light
- Remove all obsolete wind code from shader
- Renamed DecalProjectorComponent into DecalProjector for API alignment.
- Improved the Volume UI and made them Global by default
- Remove very high quality shadow option
- Change default for shadow quality in Deferred to Medium
- Enlighten now use inverse squared falloff (before was using builtin falloff)
- Enlighten is now deprecated. Please use CPU or GPU lightmaper instead.
- Remove the name in the diffusion profile UI
- Changed how shadow map resolution scaling with distance is computed. Now it uses screen space area rather than light range.
- Updated MoreOptions display in UI
- Moved Display Area Light Emissive Mesh script API functions in the editor namespace
- direct strenght properties in ambient occlusion now affect direct specular as well
- Removed advanced Specular Occlusion control in StackLit: SSAO based SO control is hidden and fixed to behave like Lit, SPTD is the only HQ technique shown for baked SO.
- Shader framework refactor: Changed ClampRoughness signature to include PreLightData access.
- HDRPWizard window is now in Window > General > HD Render Pipeline Wizard
- Moved StaticLightingSky to LightingWindow
- Removes the current "Scene Settings" and replace them with "Sky & Fog Settings" (with Physically Based Sky and Volumetric Fog).
- Changed how cached shadow maps are placed inside the atlas to minimize re-rendering of them.

## [6.7.0-preview] - 2019-05-16

### Added
- Added ViewConstants StructuredBuffer to simplify XR rendering
- Added API to render specific settings during a frame
- Added stadia to the supported platforms (2019.3)
- Enabled cascade blends settings in the HD Shadow component
- Added Hardware Dynamic Resolution support.
- Added MatCap debug view to replace the no scene lighting debug view.
- Added clear GBuffer option in FrameSettings (default to false)
- Added preview for decal shader graph (Only albedo, normal and emission)
- Added exposure weight control for decal
- Screen Space Directional Shadow under a define option. Activated for ray tracing
- Added a new abstraction for RendererList that will help transition to Render Graph and future RendererList API
- Added multipass support for VR
- Added XR SDK integration (multipass only)
- Added Shader Graph samples for Hair, Fabric and Decal master nodes.
- Add fade distance, shadow fade distance and light layers to light explorer
- Add method to draw light layer drawer in a rect to HDEditorUtils

### Fixed
- Fixed deserialization crash at runtime
- Fixed for ShaderGraph Unlit masternode not writing velocity
- Fixed a crash when assiging a new HDRP asset with the 'Verify Saving Assets' option enabled
- Fixed exposure to properly support TEXTURE2D_X
- Fixed TerrainLit basemap texture generation
- Fixed a bug that caused nans when material classification was enabled and a tile contained one standard material + a material with transmission.
- Fixed gradient sky hash that was not using the exposure hash
- Fixed displayed default FrameSettings in HDRenderPipelineAsset wrongly updated on scripts reload.
- Fixed gradient sky hash that was not using the exposure hash.
- Fixed visualize cascade mode with exposure.
- Fixed (enabled) exposure on override lighting debug modes.
- Fixed issue with LightExplorer when volume have no profile
- Fixed issue with SSR for negative, infinite and NaN history values
- Fixed LightLayer in HDReflectionProbe and PlanarReflectionProbe inspector that was not displayed as a mask.
- Fixed NaN in transmission when the thickness and a color component of the scattering distance was to 0
- Fixed Light's ShadowMask multi-edition.
- Fixed motion blur and SMAA with VR single-pass instancing
- Fixed NaNs generated by phase functionsin volumetric lighting
- Fixed NaN issue with refraction effect and IOR of 1 at extreme grazing angle
- Fixed nan tracker not using the exposure
- Fixed sorting priority on lit and unlit materials
- Fixed null pointer exception when there are no AOVRequests defined on a camera
- Fixed dirty state of prefab using disabled ReflectionProbes
- Fixed an issue where gizmos and editor grid were not correctly depth tested
- Fixed created default scene prefab non editable due to wrong file extension.
- Fixed an issue where sky convolution was recomputed for nothing when a preview was visible (causing extreme slowness when fabric convolution is enabled)
- Fixed issue with decal that wheren't working currently in player
- Fixed missing stereo rendering macros in some fragment shaders
- Fixed exposure for ReflectionProbe and PlanarReflectionProbe gizmos
- Fixed single-pass instancing on PSVR
- Fixed Vulkan shader issue with Texture2DArray in ScreenSpaceShadow.compute by re-arranging code (workaround)
- Fixed camera-relative issue with lights and XR single-pass instancing
- Fixed single-pass instancing on Vulkan
- Fixed htile synchronization issue with shader graph decal
- Fixed Gizmos are not drawn in Camera preview
- Fixed pre-exposure for emissive decal
- Fixed wrong values computed in PreIntegrateFGD and in the generation of volumetric lighting data by forcing the use of fp32.
- Fixed NaNs arising during the hair lighting pass
- Fixed synchronization issue in decal HTile that occasionally caused rendering artifacts around decal borders
- Fixed QualitySettings getting marked as modified by HDRP (and thus checked out in Perforce)
- Fixed a bug with uninitialized values in light explorer
- Fixed issue with LOD transition
- Fixed shader warnings related to raytracing and TEXTURE2D_X

### Changed
- Refactor PixelCoordToViewDirWS to be VR compatible and to compute it only once per frame
- Modified the variants stripper to take in account multiple HDRP assets used in the build.
- Improve the ray biasing code to avoid self-intersections during the SSR traversal
- Update Pyramid Spot Light to better match emitted light volume.
- Moved _XRViewConstants out of UnityPerPassStereo constant buffer to fix issues with PSSL
- Removed GetPositionInput_Stereo() and single-pass (double-wide) rendering mode
- Changed label width of the frame settings to accommodate better existing options.
- SSR's Default FrameSettings for camera is now enable.
- Re-enabled the sharpening filter on Temporal Anti-aliasing
- Exposed HDEditorUtils.LightLayerMaskDrawer for integration in other packages and user scripting.
- Rename atmospheric scattering in FrameSettings to Fog
- The size modifier in the override for the culling sphere in Shadow Cascades now defaults to 0.6, which is the same as the formerly hardcoded value.
- Moved LOD Bias and Maximum LOD Level from Frame Setting section `Other` to `Rendering`
- ShaderGraph Decal that affect only emissive, only draw in emissive pass (was drawing in dbuffer pass too)
- Apply decal projector fade factor correctly on all attribut and for shader graph decal
- Move RenderTransparentDepthPostpass after all transparent
- Update exposure prepass to interleave XR single-pass instancing views in a checkerboard pattern
- Removed ScriptRuntimeVersion check in wizard.

## [6.6.0-preview] - 2019-04-01

### Added
- Added preliminary changes for XR deferred shading
- Added support of 111110 color buffer
- Added proper support for Recorder in HDRP
- Added depth offset input in shader graph master nodes
- Added a Parallax Occlusion Mapping node
- Added SMAA support
- Added Homothety and Symetry quick edition modifier on volume used in ReflectionProbe, PlanarReflectionProbe and DensityVolume
- Added multi-edition support for DecalProjectorComponent
- Improve hair shader
- Added the _ScreenToTargetScaleHistory uniform variable to be used when sampling HDRP RTHandle history buffers.
- Added settings in `FrameSettings` to change `QualitySettings.lodBias` and `QualitySettings.maximumLODLevel` during a rendering
- Added an exposure node to retrieve the current, inverse and previous frame exposure value.
- Added an HD scene color node which allow to sample the scene color with mips and a toggle to remove the exposure.
- Added safeguard on HD scene creation if default scene not set in the wizard
- Added Low res transparency rendering pass.

### Fixed
- Fixed HDRI sky intensity lux mode
- Fixed dynamic resolution for XR
- Fixed instance identifier semantic string used by Shader Graph
- Fixed null culling result occuring when changing scene that was causing crashes
- Fixed multi-edition light handles and inspector shapes
- Fixed light's LightLayer field when multi-editing
- Fixed normal blend edition handles on DensityVolume
- Fixed an issue with layered lit shader and height based blend where inactive layers would still have influence over the result
- Fixed multi-selection handles color for DensityVolume
- Fixed multi-edition inspector's blend distances for HDReflectionProbe, PlanarReflectionProbe and DensityVolume
- Fixed metric distance that changed along size in DensityVolume
- Fixed DensityVolume shape handles that have not same behaviour in advance and normal edition mode
- Fixed normal map blending in TerrainLit by only blending the derivatives
- Fixed Xbox One rendering just a grey screen instead of the scene
- Fixed probe handles for multiselection
- Fixed baked cubemap import settings for convolution
- Fixed regression causing crash when attempting to open HDRenderPipelineWizard without an HDRenderPipelineAsset setted
- Fixed FullScreenDebug modes: SSAO, SSR, Contact shadow, Prerefraction Color Pyramid, Final Color Pyramid
- Fixed volumetric rendering with stereo instancing
- Fixed shader warning
- Fixed missing resources in existing asset when updating package
- Fixed PBR master node preview in forward rendering or transparent surface
- Fixed deferred shading with stereo instancing
- Fixed "look at" edition mode of Rotation tool for DecalProjectorComponent
- Fixed issue when switching mode in ReflectionProbe and PlanarReflectionProbe
- Fixed issue where migratable component version where not always serialized when part of prefab's instance
- Fixed an issue where shadow would not be rendered properly when light layer are not enabled
- Fixed exposure weight on unlit materials
- Fixed Light intensity not played in the player when recorded with animation/timeline
- Fixed some issues when multi editing HDRenderPipelineAsset
- Fixed emission node breaking the main shader graph preview in certain conditions.
- Fixed checkout of baked probe asset when baking probes.
- Fixed invalid gizmo position for rotated ReflectionProbe
- Fixed multi-edition of material's SurfaceType and RenderingPath
- Fixed whole pipeline reconstruction on selecting for the first time or modifying other than the currently used HDRenderPipelineAsset
- Fixed single shadow debug mode
- Fixed global scale factor debug mode when scale > 1
- Fixed debug menu material overrides not getting applied to the Terrain Lit shader
- Fixed typo in computeLightVariants
- Fixed deferred pass with XR instancing by disabling ComputeLightEvaluation
- Fixed bloom resolution independence
- Fixed lens dirt intensity not behaving properly
- Fixed the Stop NaN feature
- Fixed some resources to handle more than 2 instanced views for XR
- Fixed issue with black screen (NaN) produced on old GPU hardware or intel GPU hardware with gaussian pyramid
- Fixed issue with disabled punctual light would still render when only directional light is present

### Changed
- DensityVolume scripting API will no longuer allow to change between advance and normal edition mode
- Disabled depth of field, lens distortion and panini projection in the scene view
- TerrainLit shaders and includes are reorganized and made simpler.
- TerrainLit shader GUI now allows custom properties to be displayed in the Terrain fold-out section.
- Optimize distortion pass with stencil
- Disable SceneSelectionPass in shader graph preview
- Control punctual light and area light shadow atlas separately
- Move SMAA anti-aliasing option to after Temporal Anti Aliasing one, to avoid problem with previously serialized project settings
- Optimize rendering with static only lighting and when no cullable lights/decals/density volumes are present.
- Updated handles for DecalProjectorComponent for enhanced spacial position readability and have edition mode for better SceneView management
- DecalProjectorComponent are now scale independent in order to have reliable metric unit (see new Size field for changing the size of the volume)
- Restructure code from HDCamera.Update() by adding UpdateAntialiasing() and UpdateViewConstants()
- Renamed velocity to motion vectors
- Objects rendered during the After Post Process pass while TAA is enabled will not benefit from existing depth buffer anymore. This is done to fix an issue where those object would wobble otherwise
- Removed usage of builtin unity matrix for shadow, shadow now use same constant than other view
- The default volume layer mask for cameras & probes is now `Default` instead of `Everything`

## [6.5.0-preview] - 2019-03-07

### Added
- Added depth-of-field support with stereo instancing
- Adding real time area light shadow support
- Added a new FrameSettings: Specular Lighting to toggle the specular during the rendering

### Fixed
- Fixed diffusion profile upgrade breaking package when upgrading to a new version
- Fixed decals cropped by gizmo not updating correctly if prefab
- Fixed an issue when enabling SSR on multiple view
- Fixed edition of the intensity's unit field while selecting multiple lights
- Fixed wrong calculation in soft voxelization for density volume
- Fixed gizmo not working correctly with pre-exposure
- Fixed issue with setting a not available RT when disabling motion vectors
- Fixed planar reflection when looking at mirror normal
- Fixed mutiselection issue with HDLight Inspector
- Fixed HDAdditionalCameraData data migration
- Fixed failing builds when light explorer window is open
- Fixed cascade shadows border sometime causing artefacts between cascades
- Restored shadows in the Cascade Shadow debug visualization
- `camera.RenderToCubemap` use proper face culling

### Changed
- When rendering reflection probe disable all specular lighting and for metals use fresnelF0 as diffuse color for bake lighting.

## [6.4.0-preview] - 2019-02-21

### Added
- VR: Added TextureXR system to selectively expand TEXTURE2D macros to texture array for single-pass stereo instancing + Convert textures call to these macros
- Added an unit selection dropdown next to shutter speed (camera)
- Added error helpbox when trying to use a sub volume component that require the current HDRenderPipelineAsset to support a feature that it is not supporting.
- Add mesh for tube light when display emissive mesh is enabled

### Fixed
- Fixed Light explorer. The volume explorer used `profile` instead of `sharedProfile` which instantiate a custom volume profile instead of editing the asset itself.
- Fixed UI issue where all is displayed using metric unit in shadow cascade and Percent is set in the unit field (happening when opening the inspector).
- Fixed inspector event error when double clicking on an asset (diffusion profile/material).
- Fixed nullref on layered material UI when the material is not an asset.
- Fixed nullref exception when undo/redo a light property.
- Fixed visual bug when area light handle size is 0.

### Changed
- Update UI for 32bit/16bit shadow precision settings in HDRP asset
- Object motion vectors have been disabled in all but the game view. Camera motion vectors are still enabled everywhere, allowing TAA and Motion Blur to work on static objects.
- Enable texture array by default for most rendering code on DX11 and unlock stereo instancing (DX11 only for now)

## [6.3.0-preview] - 2019-02-18

### Added
- Added emissive property for shader graph decals
- Added a diffusion profile override volume so the list of diffusion profile assets to use can be chanaged without affecting the HDRP asset
- Added a "Stop NaNs" option on cameras and in the Scene View preferences.
- Added metric display option in HDShadowSettings and improve clamping
- Added shader parameter mapping in DebugMenu
- Added scripting API to configure DebugData for DebugMenu

### Fixed
- Fixed decals in forward
- Fixed issue with stencil not correctly setup for various master node and shader for the depth pass, motion vector pass and GBuffer/Forward pass
- Fixed SRP batcher and metal
- Fixed culling and shadows for Pyramid, Box, Rectangle and Tube lights
- Fixed an issue where scissor render state leaking from the editor code caused partially black rendering

### Changed
- When a lit material has a clear coat mask that is not null, we now use the clear coat roughness to compute the screen space reflection.
- Diffusion profiles are now limited to one per asset and can be referenced in materials, shader graphs and vfx graphs. Materials will be upgraded automatically except if they are using a shader graph, in this case it will display an error message.

## [6.2.0-preview] - 2019-02-15

### Added
- Added help box listing feature supported in a given HDRenderPipelineAsset alongs with the drawbacks implied.
- Added cascade visualizer, supporting disabled handles when not overriding.

### Fixed
- Fixed post processing with stereo double-wide
- Fixed issue with Metal: Use sign bit to find the cache type instead of lowest bit.
- Fixed invalid state when creating a planar reflection for the first time
- Fix FrameSettings's LitShaderMode not restrained by supported LitShaderMode regression.

### Changed
- The default value roughness value for the clearcoat has been changed from 0.03 to 0.01
- Update default value of based color for master node
- Update Fabric Charlie Sheen lighting model - Remove Fresnel component that wasn't part of initial model + Remap smoothness to [0.0 - 0.6] range for more artist friendly parameter

### Changed
- Code refactor: all macros with ARGS have been swapped with macros with PARAM. This is because the ARGS macros were incorrectly named.

## [6.1.0-preview] - 2019-02-13

### Added
- Added support for post-processing anti-aliasing in the Scene View (FXAA and TAA). These can be set in Preferences.
- Added emissive property for decal material (non-shader graph)

### Fixed
- Fixed a few UI bugs with the color grading curves.
- Fixed "Post Processing" in the scene view not toggling post-processing effects
- Fixed bake only object with flag `ReflectionProbeStaticFlag` when baking a `ReflectionProbe`

### Changed
- Removed unsupported Clear Depth checkbox in Camera inspector
- Updated the toggle for advanced mode in inspectors.

## [6.0.0-preview] - 2019-02-23

### Added
- Added new API to perform a camera rendering
- Added support for hair master node (Double kajiya kay - Lambert)
- Added Reset behaviour in DebugMenu (ingame mapping is right joystick + B)
- Added Default HD scene at new scene creation while in HDRP
- Added Wizard helping to configure HDRP project
- Added new UI for decal material to allow remapping and scaling of some properties
- Added cascade shadow visualisation toggle in HD shadow settings
- Added icons for assets
- Added replace blending mode for distortion
- Added basic distance fade for density volumes
- Added decal master node for shader graph
- Added HD unlit master node (Cross Pipeline version is name Unlit)
- Added new Rendering Queue in materials
- Added post-processing V3 framework embed in HDRP, remove postprocess V2 framework
- Post-processing now uses the generic volume framework
-   New depth-of-field, bloom, panini projection effects, motion blur
-   Exposure is now done as a pre-exposition pass, the whole system has been revamped
-   Exposure now use EV100 everywhere in the UI (Sky, Emissive Light)
- Added emissive intensity (Luminance and EV100 control) control for Emissive
- Added pre-exposure weigth for Emissive
- Added an emissive color node and a slider to control the pre-exposure percentage of emission color
- Added physical camera support where applicable
- Added more color grading tools
- Added changelog level for Shader Variant stripping
- Added Debug mode for validation of material albedo and metalness/specularColor values
- Added a new dynamic mode for ambient probe and renamed BakingSky to StaticLightingSky
- Added command buffer parameter to all Bind() method of material
- Added Material validator in Render Pipeline Debug
- Added code to future support of DXR (not enabled)
- Added support of multiviewport
- Added HDRenderPipeline.RequestSkyEnvironmentUpdate function to force an update from script when sky is set to OnDemand
- Added a Lighting and BackLighting slots in Lit, StackLit, Fabric and Hair master nodes
- Added support for overriding terrain detail rendering shaders, via the render pipeline editor resources asset
- Added xrInstancing flag support to RTHandle
- Added support for cullmask for decal projectors
- Added software dynamic resolution support
- Added support for "After Post-Process" render pass for unlit shader
- Added support for textured rectangular area lights
- Added stereo instancing macros to MSAA shaders
- Added support for Quarter Res Raytraced Reflections (not enabled)
- Added fade factor for decal projectors.
- Added stereo instancing macros to most shaders used in VR
- Added multi edition support for HDRenderPipelineAsset

### Fixed
- Fixed logic to disable FPTL with stereo rendering
- Fixed stacklit transmission and sun highlight
- Fixed decals with stereo rendering
- Fixed sky with stereo rendering
- Fixed flip logic for postprocessing + VR
- Fixed copyStencilBuffer pass for some specific platforms
- Fixed point light shadow map culling that wasn't taking into account far plane
- Fixed usage of SSR with transparent on all master node
- Fixed SSR and microshadowing on fabric material
- Fixed blit pass for stereo rendering
- Fixed lightlist bounds for stereo rendering
- Fixed windows and in-game DebugMenu sync.
- Fixed FrameSettings' LitShaderMode sync when opening DebugMenu.
- Fixed Metal specific issues with decals, hitting a sampler limit and compiling AxF shader
- Fixed an issue with flipped depth buffer during postprocessing
- Fixed normal map use for shadow bias with forward lit - now use geometric normal
- Fixed transparent depth prepass and postpass access so they can be use without alpha clipping for lit shader
- Fixed support of alpha clip shadow for lit master node
- Fixed unlit master node not compiling
- Fixed issue with debug display of reflection probe
- Fixed issue with phong tessellations not working with lit shader
- Fixed issue with vertex displacement being affected by heightmap setting even if not heightmap where assign
- Fixed issue with density mode on Lit terrain producing NaN
- Fixed issue when going back and forth from Lit to LitTesselation for displacement mode
- Fixed issue with ambient occlusion incorrectly applied to emissiveColor with light layers in deferred
- Fixed issue with fabric convolution not using the correct convolved texture when fabric convolution is enabled
- Fixed issue with Thick mode for Transmission that was disabling transmission with directional light
- Fixed shutdown edge cases with HDRP tests
- Fixed slowdow when enabling Fabric convolution in HDRP asset
- Fixed specularAA not compiling in StackLit Master node
- Fixed material debug view with stereo rendering
- Fixed material's RenderQueue edition in default view.
- Fixed banding issues within volumetric density buffer
- Fixed missing multicompile for MSAA for AxF
- Fixed camera-relative support for stereo rendering
- Fixed remove sync with render thread when updating decal texture atlas.
- Fixed max number of keyword reach [256] issue. Several shader feature are now local
- Fixed Scene Color and Depth nodes
- Fixed SSR in forward
- Fixed custom editor of Unlit, HD Unlit and PBR shader graph master node
- Fixed issue with NewFrame not correctly calculated in Editor when switching scene
- Fixed issue with TerrainLit not compiling with depth only pass and normal buffer
- Fixed geometric normal use for shadow bias with PBR master node in forward
- Fixed instancing macro usage for decals
- Fixed error message when having more than one directional light casting shadow
- Fixed error when trying to display preview of Camera or PlanarReflectionProbe
- Fixed LOAD_TEXTURE2D_ARRAY_MSAA macro
- Fixed min-max and amplitude clamping value in inspector of vertex displacement materials
- Fixed issue with alpha shadow clip (was incorrectly clipping object shadow)
- Fixed an issue where sky cubemap would not be cleared correctly when setting the current sky to None
- Fixed a typo in Static Lighting Sky component UI
- Fixed issue with incorrect reset of RenderQueue when switching shader in inspector GUI
- Fixed issue with variant stripper stripping incorrectly some variants
- Fixed a case of ambient lighting flickering because of previews
- Fixed Decals when rendering multiple camera in a single frame
- Fixed cascade shadow count in shader
- Fixed issue with Stacklit shader with Haze effect
- Fixed an issue with the max sample count for the TAA
- Fixed post-process guard band for XR
- Fixed exposure of emissive of Unlit
- Fixed depth only and motion vector pass for Unlit not working correctly with MSAA
- Fixed an issue with stencil buffer copy causing unnecessary compute dispatches for lighting
- Fixed multi edition issue in FrameSettings
- Fixed issue with SRP batcher and DebugDisplay variant of lit shader
- Fixed issue with debug material mode not doing alpha test
- Fixed "Attempting to draw with missing UAV bindings" errors on Vulkan
- Fixed pre-exposure incorrectly apply to preview
- Fixed issue with duplicate 3D texture in 3D texture altas of volumetric?
- Fixed Camera rendering order (base on the depth parameter)
- Fixed shader graph decals not being cropped by gizmo
- Fixed "Attempting to draw with missing UAV bindings" errors on Vulkan.


### Changed
- ColorPyramid compute shader passes is swapped to pixel shader passes on platforms where the later is faster.
- Removing the simple lightloop used by the simple lit shader
- Whole refactor of reflection system: Planar and reflection probe
- Separated Passthrough from other RenderingPath
- Update several properties naming and caption based on feedback from documentation team
- Remove tile shader variant for transparent backface pass of lit shader
- Rename all HDRenderPipeline to HDRP folder for shaders
- Rename decal property label (based on doc team feedback)
- Lit shader mode now default to Deferred to reduce build time
- Update UI of Emission parameters in shaders
- Improve shader variant stripping including shader graph variant
- Refactored render loop to render realtime probes visible per camera
- Enable SRP batcher by default
- Shader code refactor: Rename LIGHTLOOP_SINGLE_PASS => LIGHTLOOP_DISABLE_TILE_AND_CLUSTER and clean all usage of LIGHTLOOP_TILE_PASS
- Shader code refactor: Move pragma definition of vertex and pixel shader inside pass + Move SURFACE_GRADIENT definition in XXXData.hlsl
- Micro-shadowing in Lit forward now use ambientOcclusion instead of SpecularOcclusion
- Upgraded FrameSettings workflow, DebugMenu and Inspector part relative to it
- Update build light list shader code to support 32 threads in wavefronts on some platforms
- LayeredLit layers' foldout are now grouped in one main foldout per layer
- Shadow alpha clip can now be enabled on lit shader and haor shader enven for opaque
- Temporal Antialiasing optimization for Xbox One X
- Parameter depthSlice on SetRenderTarget functions now defaults to -1 to bind the entire resource
- Rename SampleCameraDepth() functions to LoadCameraDepth() and SampleCameraDepth(), same for SampleCameraColor() functions
- Improved Motion Blur quality.
- Update stereo frame settings values for single-pass instancing and double-wide
- Rearrange FetchDepth functions to prepare for stereo-instancing
- Remove unused _ComputeEyeIndex
- Updated HDRenderPipelineAsset inspector
- Re-enable SRP batcher for metal

## [5.2.0-preview] - 2018-11-27

### Added
- Added option to run Contact Shadows and Volumetrics Voxelization stage in Async Compute
- Added camera freeze debug mode - Allow to visually see culling result for a camera
- Added support of Gizmo rendering before and after postprocess in Editor
- Added support of LuxAtDistance for punctual lights

### Fixed
- Fixed Debug.DrawLine and Debug.Ray call to work in game view
- Fixed DebugMenu's enum resetted on change
- Fixed divide by 0 in refraction causing NaN
- Fixed disable rough refraction support
- Fixed refraction, SSS and atmospheric scattering for VR
- Fixed forward clustered lighting for VR (double-wide).
- Fixed Light's UX to not allow negative intensity
- Fixed HDRenderPipelineAsset inspector broken when displaying its FrameSettings from project windows.
- Fixed forward clustered lighting for VR (double-wide).
- Fixed HDRenderPipelineAsset inspector broken when displaying its FrameSettings from project windows.
- Fixed Decals and SSR diable flags for all shader graph master node (Lit, Fabric, StackLit, PBR)
- Fixed Distortion blend mode for shader graph master node (Lit, StackLit)
- Fixed bent Normal for Fabric master node in shader graph
- Fixed PBR master node lightlayers
- Fixed shader stripping for built-in lit shaders.

### Changed
- Rename "Regular" in Diffusion profile UI "Thick Object"
- Changed VBuffer depth parametrization for volumetric from distanceRange to depthExtent - Require update of volumetric settings - Fog start at near plan
- SpotLight with box shape use Lux unit only

## [5.1.0-preview] - 2018-11-19

### Added

- Added a separate Editor resources file for resources Unity does not take when it builds a Player.
- You can now disable SSR on Materials in Shader Graph.
- Added support for MSAA when the Supported Lit Shader Mode is set to Both. Previously HDRP only supported MSAA for Forward mode.
- You can now override the emissive color of a Material when in debug mode.
- Exposed max light for Light Loop Settings in HDRP asset UI.
- HDRP no longer performs a NormalDBuffer pass update if there are no decals in the Scene.
- Added distant (fall-back) volumetric fog and improved the fog evaluation precision.
- Added an option to reflect sky in SSR.
- Added a y-axis offset for the PlanarReflectionProbe and offset tool.
- Exposed the option to run SSR and SSAO on async compute.
- Added support for the _GlossMapScale parameter in the Legacy to HDRP Material converter.
- Added wave intrinsic instructions for use in Shaders (for AMD GCN).


### Fixed
- Fixed sphere shaped influence handles clamping in Reflection Probes.
- Fixed Reflection Probe data migration for projects created before using HDRP.
- Fixed UI of Layered Material where Unity previously rendered the scrollbar above the Copy button.
- Fixed Material tessellations parameters Start fade distance and End fade distance. Originally, Unity clamped these values when you modified them.
- Fixed various distortion and refraction issues - handle a better fall-back.
- Fixed SSR for multiple views.
- Fixed SSR issues related to self-intersections.
- Fixed shape density volume handle speed.
- Fixed density volume shape handle moving too fast.
- Fixed the Camera velocity pass that we removed by mistake.
- Fixed some null pointer exceptions when disabling motion vectors support.
- Fixed viewports for both the Subsurface Scattering combine pass and the transparent depth prepass.
- Fixed the blend mode pop-up in the UI. It previously did not appear when you enabled pre-refraction.
- Fixed some null pointer exceptions that previously occurred when you disabled motion vectors support.
- Fixed Layered Lit UI issue with scrollbar.
- Fixed cubemap assignation on custom ReflectionProbe.
- Fixed Reflection Probes’ capture settings' shadow distance.
- Fixed an issue with the SRP batcher and Shader variables declaration.
- Fixed thickness and subsurface slots for fabric Shader master node that wasn't appearing with the right combination of flags.
- Fixed d3d debug layer warning.
- Fixed PCSS sampling quality.
- Fixed the Subsurface and transmission Material feature enabling for fabric Shader.
- Fixed the Shader Graph UV node’s dimensions when using it in a vertex Shader.
- Fixed the planar reflection mirror gizmo's rotation.
- Fixed HDRenderPipelineAsset's FrameSettings not showing the selected enum in the Inspector drop-down.
- Fixed an error with async compute.
- MSAA now supports transparency.
- The HDRP Material upgrader tool now converts metallic values correctly.
- Volumetrics now render in Reflection Probes.
- Fixed a crash that occurred whenever you set a viewport size to 0.
- Fixed the Camera physic parameter that the UI previously did not display.
- Fixed issue in pyramid shaped spotlight handles manipulation

### Changed

- Renamed Line shaped Lights to Tube Lights.
- HDRP now uses mean height fog parametrization.
- Shadow quality settings are set to All when you use HDRP (This setting is not visible in the UI when using SRP). This avoids Legacy Graphics Quality Settings disabling the shadows and give SRP full control over the Shadows instead.
- HDRP now internally uses premultiplied alpha for all fog.
- Updated default FrameSettings used for realtime Reflection Probes when you create a new HDRenderPipelineAsset.
- Remove multi-camera support. LWRP and HDRP will not support multi-camera layered rendering.
- Updated Shader Graph subshaders to use the new instancing define.
- Changed fog distance calculation from distance to plane to distance to sphere.
- Optimized forward rendering using AMD GCN by scalarizing the light loop.
- Changed the UI of the Light Editor.
- Change ordering of includes in HDRP Materials in order to reduce iteration time for faster compilation.
- Added a StackLit master node replacing the InspectorUI version. IMPORTANT: All previously authored StackLit Materials will be lost. You need to recreate them with the master node.

## [5.0.0-preview] - 2018-09-28

### Added
- Added occlusion mesh to depth prepass for VR (VR still disabled for now)
- Added a debug mode to display only one shadow at once
- Added controls for the highlight created by directional lights
- Added a light radius setting to punctual lights to soften light attenuation and simulate fill lighting
- Added a 'minRoughness' parameter to all non-area lights (was previously only available for certain light types)
- Added separate volumetric light/shadow dimmers
- Added per-pixel jitter to volumetrics to reduce aliasing artifacts
- Added a SurfaceShading.hlsl file, which implements material-agnostic shading functionality in an efficient manner
- Added support for shadow bias for thin object transmission
- Added FrameSettings to control realtime planar reflection
- Added control for SRPBatcher on HDRP Asset
- Added an option to clear the shadow atlases in the debug menu
- Added a color visualization of the shadow atlas rescale in debug mode
- Added support for disabling SSR on materials
- Added intrinsic for XBone
- Added new light volume debugging tool
- Added a new SSR debug view mode
- Added translaction's scale invariance on DensityVolume
- Added multiple supported LitShadermode and per renderer choice in case of both Forward and Deferred supported
- Added custom specular occlusion mode to Lit Shader Graph Master node

### Fixed
- Fixed a normal bias issue with Stacklit (Was causing light leaking)
- Fixed camera preview outputing an error when both scene and game view where display and play and exit was call
- Fixed override debug mode not apply correctly on static GI
- Fixed issue where XRGraphicsConfig values set in the asset inspector GUI weren't propagating correctly (VR still disabled for now)
- Fixed issue with tangent that was using SurfaceGradient instead of regular normal decoding
- Fixed wrong error message display when switching to unsupported target like IOS
- Fixed an issue with ambient occlusion texture sometimes not being created properly causing broken rendering
- Shadow near plane is no longer limited at 0.1
- Fixed decal draw order on transparent material
- Fixed an issue where sometime the lookup texture used for GGX convolution was broken, causing broken rendering
- Fixed an issue where you wouldn't see any fog for certain pipeline/scene configurations
- Fixed an issue with volumetric lighting where the anisotropy value of 0 would not result in perfectly isotropic lighting
- Fixed shadow bias when the atlas is rescaled
- Fixed shadow cascade sampling outside of the atlas when cascade count is inferior to 4
- Fixed shadow filter width in deferred rendering not matching shader config
- Fixed stereo sampling of depth texture in MSAA DepthValues.shader
- Fixed box light UI which allowed negative and zero sizes, thus causing NaNs
- Fixed stereo rendering in HDRISky.shader (VR)
- Fixed normal blend and blend sphere influence for reflection probe
- Fixed distortion filtering (was point filtering, now trilinear)
- Fixed contact shadow for large distance
- Fixed depth pyramid debug view mode
- Fixed sphere shaped influence handles clamping in reflection probes
- Fixed reflection probes data migration for project created before using hdrp
- Fixed ambient occlusion for Lit Master Node when slot is connected

### Changed
- Use samplerunity_ShadowMask instead of samplerunity_samplerLightmap for shadow mask
- Allow to resize reflection probe gizmo's size
- Improve quality of screen space shadow
- Remove support of projection model for ScreenSpaceLighting (SSR always use HiZ and refraction always Proxy)
- Remove all the debug mode from SSR that are obsolete now
- Expose frameSettings and Capture settings for reflection and planar probe
- Update UI for reflection probe, planar probe, camera and HDRP Asset
- Implement proper linear blending for volumetric lighting via deep compositing as described in the paper "Deep Compositing Using Lie Algebras"
- Changed  planar mapping to match terrain convention (XZ instead of ZX)
- XRGraphicsConfig is no longer Read/Write. Instead, it's read-only. This improves consistency of XR behavior between the legacy render pipeline and SRP
- Change reflection probe data migration code (to update old reflection probe to new one)
- Updated gizmo for ReflectionProbes
- Updated UI and Gizmo of DensityVolume

## [4.0.0-preview] - 2018-09-28

### Added
- Added a new TerrainLit shader that supports rendering of Unity terrains.
- Added controls for linear fade at the boundary of density volumes
- Added new API to control decals without monobehaviour object
- Improve Decal Gizmo
- Implement Screen Space Reflections (SSR) (alpha version, highly experimental)
- Add an option to invert the fade parameter on a Density Volume
- Added a Fabric shader (experimental) handling cotton and silk
- Added support for MSAA in forward only for opaque only
- Implement smoothness fade for SSR
- Added support for AxF shader (X-rite format - require special AxF importer from Unity not part of HDRP)
- Added control for sundisc on directional light (hack)
- Added a new HD Lit Master node that implements Lit shader support for Shader Graph
- Added Micro shadowing support (hack)
- Added an event on HDAdditionalCameraData for custom rendering
- HDRP Shader Graph shaders now support 4-channel UVs.

### Fixed
- Fixed an issue where sometimes the deferred shadow texture would not be valid, causing wrong rendering.
- Stencil test during decals normal buffer update is now properly applied
- Decals corectly update normal buffer in forward
- Fixed a normalization problem in reflection probe face fading causing artefacts in some cases
- Fix multi-selection behavior of Density Volumes overwriting the albedo value
- Fixed support of depth texture for RenderTexture. HDRP now correctly output depth to user depth buffer if RenderTexture request it.
- Fixed multi-selection behavior of Density Volumes overwriting the albedo value
- Fixed support of depth for RenderTexture. HDRP now correctly output depth to user depth buffer if RenderTexture request it.
- Fixed support of Gizmo in game view in the editor
- Fixed gizmo for spot light type
- Fixed issue with TileViewDebug mode being inversed in gameview
- Fixed an issue with SAMPLE_TEXTURECUBE_SHADOW macro
- Fixed issue with color picker not display correctly when game and scene view are visible at the same time
- Fixed an issue with reflection probe face fading
- Fixed camera motion vectors shader and associated matrices to update correctly for single-pass double-wide stereo rendering
- Fixed light attenuation functions when range attenuation is disabled
- Fixed shadow component algorithm fixup not dirtying the scene, so changes can be saved to disk.
- Fixed some GC leaks for HDRP
- Fixed contact shadow not affected by shadow dimmer
- Fixed GGX that works correctly for the roughness value of 0 (mean specular highlgiht will disappeard for perfect mirror, we rely on maxSmoothness instead to always have a highlight even on mirror surface)
- Add stereo support to ShaderPassForward.hlsl. Forward rendering now seems passable in limited test scenes with camera-relative rendering disabled.
- Add stereo support to ProceduralSky.shader and OpaqueAtmosphericScattering.shader.
- Added CullingGroupManager to fix more GC.Alloc's in HDRP
- Fixed rendering when multiple cameras render into the same render texture

### Changed
- Changed the way depth & color pyramids are built to be faster and better quality, thus improving the look of distortion and refraction.
- Stabilize the dithered LOD transition mask with respect to the camera rotation.
- Avoid multiple depth buffer copies when decals are present
- Refactor code related to the RT handle system (No more normal buffer manager)
- Remove deferred directional shadow and move evaluation before lightloop
- Add a function GetNormalForShadowBias() that material need to implement to return the normal used for normal shadow biasing
- Remove Jimenez Subsurface scattering code (This code was disabled by default, now remove to ease maintenance)
- Change Decal API, decal contribution is now done in Material. Require update of material using decal
- Move a lot of files from CoreRP to HDRP/CoreRP. All moved files weren't used by Ligthweight pipeline. Long term they could move back to CoreRP after CoreRP become out of preview
- Updated camera inspector UI
- Updated decal gizmo
- Optimization: The objects that are rendered in the Motion Vector Pass are not rendered in the prepass anymore
- Removed setting shader inclue path via old API, use package shader include paths
- The default value of 'maxSmoothness' for punctual lights has been changed to 0.99
- Modified deferred compute and vert/frag shaders for first steps towards stereo support
- Moved material specific Shader Graph files into corresponding material folders.
- Hide environment lighting settings when enabling HDRP (Settings are control from sceneSettings)
- Update all shader includes to use absolute path (allow users to create material in their Asset folder)
- Done a reorganization of the files (Move ShaderPass to RenderPipeline folder, Move all shadow related files to Lighting/Shadow and others)
- Improved performance and quality of Screen Space Shadows

## [3.3.0-preview] - 2018-01-01

### Added
- Added an error message to say to use Metal or Vulkan when trying to use OpenGL API
- Added a new Fabric shader model that supports Silk and Cotton/Wool
- Added a new HDRP Lighting Debug mode to visualize Light Volumes for Point, Spot, Line, Rectangular and Reflection Probes
- Add support for reflection probe light layers
- Improve quality of anisotropic on IBL

### Fixed
- Fix an issue where the screen where darken when rendering camera preview
- Fix display correct target platform when showing message to inform user that a platform is not supported
- Remove workaround for metal and vulkan in normal buffer encoding/decoding
- Fixed an issue with color picker not working in forward
- Fixed an issue where reseting HDLight do not reset all of its parameters
- Fixed shader compile warning in DebugLightVolumes.shader

### Changed
- Changed default reflection probe to be 256x256x6 and array size to be 64
- Removed dependence on the NdotL for thickness evaluation for translucency (based on artist's input)
- Increased the precision when comparing Planar or HD reflection probe volumes
- Remove various GC alloc in C#. Slightly better performance

## [3.2.0-preview] - 2018-01-01

### Added
- Added a luminance meter in the debug menu
- Added support of Light, reflection probe, emissive material, volume settings related to lighting to Lighting explorer
- Added support for 16bit shadows

### Fixed
- Fix issue with package upgrading (HDRP resources asset is now versionned to worarkound package manager limitation)
- Fix HDReflectionProbe offset displayed in gizmo different than what is affected.
- Fix decals getting into a state where they could not be removed or disabled.
- Fix lux meter mode - The lux meter isn't affected by the sky anymore
- Fix area light size reset when multi-selected
- Fix filter pass number in HDUtils.BlitQuad
- Fix Lux meter mode that was applying SSS
- Fix planar reflections that were not working with tile/cluster (olbique matrix)
- Fix debug menu at runtime not working after nested prefab PR come to trunk
- Fix scrolling issue in density volume

### Changed
- Shader code refactor: Split MaterialUtilities file in two parts BuiltinUtilities (independent of FragInputs) and MaterialUtilities (Dependent of FragInputs)
- Change screen space shadow rendertarget format from ARGB32 to RG16

## [3.1.0-preview] - 2018-01-01

### Added
- Decal now support per channel selection mask. There is now two mode. One with BaseColor, Normal and Smoothness and another one more expensive with BaseColor, Normal, Smoothness, Metal and AO. Control is on HDRP Asset. This may require to launch an update script for old scene: 'Edit/Render Pipeline/Single step upgrade script/Upgrade all DecalMaterial MaskBlendMode'.
- Decal now supports depth bias for decal mesh, to prevent z-fighting
- Decal material now supports draw order for decal projectors
- Added LightLayers support (Base on mask from renderers name RenderingLayers and mask from light name LightLayers - if they match, the light apply) - cost an extra GBuffer in deferred (more bandwidth)
- When LightLayers is enabled, the AmbientOclusion is store in the GBuffer in deferred path allowing to avoid double occlusion with SSAO. In forward the double occlusion is now always avoided.
- Added the possibility to add an override transform on the camera for volume interpolation
- Added desired lux intensity and auto multiplier for HDRI sky
- Added an option to disable light by type in the debug menu
- Added gradient sky
- Split EmissiveColor and bakeDiffuseLighting in forward avoiding the emissiveColor to be affect by SSAO
- Added a volume to control indirect light intensity
- Added EV 100 intensity unit for area lights
- Added support for RendererPriority on Renderer. This allow to control order of transparent rendering manually. HDRP have now two stage of sorting for transparent in addition to bact to front. Material have a priority then Renderer have a priority.
- Add Coupling of (HD)Camera and HDAdditionalCameraData for reset and remove in inspector contextual menu of Camera
- Add Coupling of (HD)ReflectionProbe and HDAdditionalReflectionData for reset and remove in inspector contextual menu of ReflectoinProbe
- Add macro to forbid unity_ObjectToWorld/unity_WorldToObject to be use as it doesn't handle camera relative rendering
- Add opacity control on contact shadow

### Fixed
- Fixed an issue with PreIntegratedFGD texture being sometimes destroyed and not regenerated causing rendering to break
- PostProcess input buffers are not copied anymore on PC if the viewport size matches the final render target size
- Fixed an issue when manipulating a lot of decals, it was displaying a lot of errors in the inspector
- Fixed capture material with reflection probe
- Refactored Constant Buffers to avoid hitting the maximum number of bound CBs in some cases.
- Fixed the light range affecting the transform scale when changed.
- Snap to grid now works for Decal projector resizing.
- Added a warning for 128x128 cookie texture without mipmaps
- Replace the sampler used for density volumes for correct wrap mode handling

### Changed
- Move Render Pipeline Debug "Windows from Windows->General-> Render Pipeline debug windows" to "Windows from Windows->Analysis-> Render Pipeline debug windows"
- Update detail map formula for smoothness and albedo, goal it to bright and dark perceptually and scale factor is use to control gradient speed
- Refactor the Upgrade material system. Now a material can be update from older version at any time. Call Edit/Render Pipeline/Upgrade all Materials to newer version
- Change name EnableDBuffer to EnableDecals at several place (shader, hdrp asset...), this require a call to Edit/Render Pipeline/Upgrade all Materials to newer version to have up to date material.
- Refactor shader code: BakeLightingData structure have been replace by BuiltinData. Lot of shader code have been remove/change.
- Refactor shader code: All GBuffer are now handled by the deferred material. Mean ShadowMask and LightLayers are control by lit material in lit.hlsl and not outside anymore. Lot of shader code have been remove/change.
- Refactor shader code: Rename GetBakedDiffuseLighting to ModifyBakedDiffuseLighting. This function now handle lighting model for transmission too. Lux meter debug mode is factor outisde.
- Refactor shader code: GetBakedDiffuseLighting is not call anymore in GBuffer or forward pass, including the ConvertSurfaceDataToBSDFData and GetPreLightData, this is done in ModifyBakedDiffuseLighting now
- Refactor shader code: Added a backBakeDiffuseLighting to BuiltinData to handle lighting for transmission
- Refactor shader code: Material must now call InitBuiltinData (Init all to zero + init bakeDiffuseLighting and backBakeDiffuseLighting ) and PostInitBuiltinData

## [3.0.0-preview] - 2018-01-01

### Fixed
- Fixed an issue with distortion that was using previous frame instead of current frame
- Fixed an issue where disabled light where not upgrade correctly to the new physical light unit system introduce in 2.0.5-preview

### Changed
- Update assembly definitions to output assemblies that match Unity naming convention (Unity.*).

## [2.0.5-preview] - 2018-01-01

### Added
- Add option supportDitheringCrossFade on HDRP Asset to allow to remove shader variant during player build if needed
- Add contact shadows for punctual lights (in additional shadow settings), only one light is allowed to cast contact shadows at the same time and so at each frame a dominant light is choosed among all light with contact shadows enabled.
- Add PCSS shadow filter support (from SRP Core)
- Exposed shadow budget parameters in HDRP asset
- Add an option to generate an emissive mesh for area lights (currently rectangle light only). The mesh fits the size, intensity and color of the light.
- Add an option to the HDRP asset to increase the resolution of volumetric lighting.
- Add additional ligth unit support for punctual light (Lumens, Candela) and area lights (Lumens, Luminance)
- Add dedicated Gizmo for the box Influence volume of HDReflectionProbe / PlanarReflectionProbe

### Changed
- Re-enable shadow mask mode in debug view
- SSS and Transmission code have been refactored to be able to share it between various material. Guidelines are in SubsurfaceScattering.hlsl
- Change code in area light with LTC for Lit shader. Magnitude is now take from FGD texture instead of a separate texture
- Improve camera relative rendering: We now apply camera translation on the model matrix, so before the TransformObjectToWorld(). Note: unity_WorldToObject and unity_ObjectToWorld must never be used directly.
- Rename positionWS to positionRWS (Camera relative world position) at a lot of places (mainly in interpolator and FragInputs). In case of custom shader user will be required to update their code.
- Rename positionWS, capturePositionWS, proxyPositionWS, influencePositionWS to positionRWS, capturePositionRWS, proxyPositionRWS, influencePositionRWS (Camera relative world position) in LightDefinition struct.
- Improve the quality of trilinear filtering of density volume textures.
- Improve UI for HDReflectionProbe / PlanarReflectionProbe

### Fixed
- Fixed a shader preprocessor issue when compiling DebugViewMaterialGBuffer.shader against Metal target
- Added a temporary workaround to Lit.hlsl to avoid broken lighting code with Metal/AMD
- Fixed issue when using more than one volume texture mask with density volumes.
- Fixed an error which prevented volumetric lighting from working if no density volumes with 3D textures were present.
- Fix contact shadows applied on transmission
- Fix issue with forward opaque lit shader variant being removed by the shader preprocessor
- Fixed compilation errors on platforms with limited XRSetting support.
- Fixed apply range attenuation option on punctual light
- Fixed issue with color temperature not take correctly into account with static lighting
- Don't display fog when diffuse lighting, specular lighting, or lux meter debug mode are enabled.

## [2.0.4-preview] - 2018-01-01

### Fixed
- Fix issue when disabling rough refraction and building a player. Was causing a crash.

## [2.0.3-preview] - 2018-01-01

### Added
- Increased debug color picker limit up to 260k lux

## [2.0.2-preview] - 2018-01-01

### Added
- Add Light -> Planar Reflection Probe command
- Added a false color mode in rendering debug
- Add support for mesh decals
- Add flag to disable projector decals on transparent geometry to save performance and decal texture atlas space
- Add ability to use decal diffuse map as mask only
- Add visualize all shadow masks in lighting debug
- Add export of normal and roughness buffer for forwardOnly and when in supportOnlyForward mode for forward
- Provide a define in lit.hlsl (FORWARD_MATERIAL_READ_FROM_WRITTEN_NORMAL_BUFFER) when output buffer normal is used to read the normal and roughness instead of caclulating it (can save performance, but lower quality due to compression)
- Add color swatch to decal material

### Changed
- Change Render -> Planar Reflection creation to 3D Object -> Mirror
- Change "Enable Reflector" name on SpotLight to "Angle Affect Intensity"
- Change prototype of BSDFData ConvertSurfaceDataToBSDFData(SurfaceData surfaceData) to BSDFData ConvertSurfaceDataToBSDFData(uint2 positionSS, SurfaceData surfaceData)

### Fixed
- Fix issue with StackLit in deferred mode with deferredDirectionalShadow due to GBuffer not being cleared. Gbuffer is still not clear and issue was fix with the new Output of normal buffer.
- Fixed an issue where interpolation volumes were not updated correctly for reflection captures.
- Fixed an exception in Light Loop settings UI

## [2.0.1-preview] - 2018-01-01

### Added
- Add stripper of shader variant when building a player. Save shader compile time.
- Disable per-object culling that was executed in C++ in HD whereas it was not used (Optimization)
- Enable texture streaming debugging (was not working before 2018.2)
- Added Screen Space Reflection with Proxy Projection Model
- Support correctly scene selection for alpha tested object
- Add per light shadow mask mode control (i.e shadow mask distance and shadow mask). It use the option NonLightmappedOnly
- Add geometric filtering to Lit shader (allow to reduce specular aliasing)
- Add shortcut to create DensityVolume and PlanarReflection in hierarchy
- Add a DefaultHDMirrorMaterial material for PlanarReflection
- Added a script to be able to upgrade material to newer version of HDRP
- Removed useless duplication of ForwardError passes.
- Add option to not compile any DEBUG_DISPLAY shader in the player (Faster build) call Support Runtime Debug display

### Changed
- Changed SupportForwardOnly to SupportOnlyForward in render pipeline settings
- Changed versioning variable name in HDAdditionalXXXData from m_version to version
- Create unique name when creating a game object in the rendering menu (i.e Density Volume(2))
- Re-organize various files and folder location to clean the repository
- Change Debug windows name and location. Now located at:  Windows -> General -> Render Pipeline Debug

### Removed
- Removed GlobalLightLoopSettings.maxPlanarReflectionProbes and instead use value of GlobalLightLoopSettings.planarReflectionProbeCacheSize
- Remove EmissiveIntensity parameter and change EmissiveColor to be HDR (Matching Builtin Unity behavior) - Data need to be updated - Launch Edit -> Single Step Upgrade Script -> Upgrade all Materials emissionColor

### Fixed
- Fix issue with LOD transition and instancing
- Fix discrepency between object motion vector and camera motion vector
- Fix issue with spot and dir light gizmo axis not highlighted correctly
- Fix potential crash while register debug windows inputs at startup
- Fix warning when creating Planar reflection
- Fix specular lighting debug mode (was rendering black)
- Allow projector decal with null material to allow to configure decal when HDRP is not set
- Decal atlas texture offset/scale is updated after allocations (used to be before so it was using date from previous frame)

## [0.0.0-preview] - 2018-01-01

### Added
- Configure the VolumetricLightingSystem code path to be on by default
- Trigger a build exception when trying to build an unsupported platform
- Introduce the VolumetricLightingController component, which can (and should) be placed on the camera, and allows one to control the near and the far plane of the V-Buffer (volumetric "froxel" buffer) along with the depth distribution (from logarithmic to linear)
- Add 3D texture support for DensityVolumes
- Add a better mapping of roughness to mipmap for planar reflection
- The VolumetricLightingSystem now uses RTHandles, which allows to save memory by sharing buffers between different cameras (history buffers are not shared), and reduce reallocation frequency by reallocating buffers only if the rendering resolution increases (and suballocating within existing buffers if the rendering resolution decreases)
- Add a Volumetric Dimmer slider to lights to control the intensity of the scattered volumetric lighting
- Add UV tiling and offset support for decals.
- Add mipmapping support for volume 3D mask textures

### Changed
- Default number of planar reflection change from 4 to 2
- Rename _MainDepthTexture to _CameraDepthTexture
- The VolumetricLightingController has been moved to the Interpolation Volume framework and now functions similarly to the VolumetricFog settings
- Update of UI of cookie, CubeCookie, Reflection probe and planar reflection probe to combo box
- Allow enabling/disabling shadows for area lights when they are set to baked.
- Hide applyRangeAttenuation and FadeDistance for directional shadow as they are not used

### Removed
- Remove Resource folder of PreIntegratedFGD and add the resource to RenderPipeline Asset

### Fixed
- Fix ConvertPhysicalLightIntensityToLightIntensity() function used when creating light from script to match HDLightEditor behavior
- Fix numerical issues with the default value of mean free path of volumetric fog
- Fix the bug preventing decals from coexisting with density volumes
- Fix issue with alpha tested geometry using planar/triplanar mapping not render correctly or flickering (due to being wrongly alpha tested in depth prepass)
- Fix meta pass with triplanar (was not handling correctly the normal)
- Fix preview when a planar reflection is present
- Fix Camera preview, it is now a Preview cameraType (was a SceneView)
- Fix handling unknown GPUShadowTypes in the shadow manager.
- Fix area light shapes sent as point lights to the baking backends when they are set to baked.
- Fix unnecessary division by PI for baked area lights.
- Fix line lights sent to the lightmappers. The backends don't support this light type.
- Fix issue with shadow mask framesettings not correctly taken into account when shadow mask is enabled for lighting.
- Fix directional light and shadow mask transition, they are now matching making smooth transition
- Fix banding issues caused by high intensity volumetric lighting
- Fix the debug window being emptied on SRP asset reload
- Fix issue with debug mode not correctly clearing the GBuffer in editor after a resize
- Fix issue with ResetMaterialKeyword not resetting correctly ToggleOff/Roggle Keyword
- Fix issue with motion vector not render correctly if there is no depth prepass in deferred

## [0.0.0-preview] - 2018-01-01

### Added
- Screen Space Refraction projection model (Proxy raycasting, HiZ raymarching)
- Screen Space Refraction settings as volume component
- Added buffered frame history per camera
- Port Global Density Volumes to the Interpolation Volume System.
- Optimize ImportanceSampleLambert() to not require the tangent frame.
- Generalize SampleVBuffer() to handle different sampling and reconstruction methods.
- Improve the quality of volumetric lighting reprojection.
- Optimize Morton Order code in the Subsurface Scattering pass.
- Planar Reflection Probe support roughness (gaussian convolution of captured probe)
- Use an atlas instead of a texture array for cluster transparent decals
- Add a debug view to visualize the decal atlas
- Only store decal textures to atlas if decal is visible, debounce out of memory decal atlas warning.
- Add manipulator gizmo on decal to improve authoring workflow
- Add a minimal StackLit material (work in progress, this version can be used as template to add new material)

### Changed
- EnableShadowMask in FrameSettings (But shadowMaskSupport still disable by default)
- Forced Planar Probe update modes to (Realtime, Every Update, Mirror Camera)
- Screen Space Refraction proxy model uses the proxy of the first environment light (Reflection probe/Planar probe) or the sky
- Moved RTHandle static methods to RTHandles
- Renamed RTHandle to RTHandleSystem.RTHandle
- Move code for PreIntegratedFDG (Lit.shader) into its dedicated folder to be share with other material
- Move code for LTCArea (Lit.shader) into its dedicated folder to be share with other material

### Removed
- Removed Planar Probe mirror plane position and normal fields in inspector, always display mirror plane and normal gizmos

### Fixed
- Fix fog flags in scene view is now taken into account
- Fix sky in preview windows that were disappearing after a load of a new level
- Fix numerical issues in IntersectRayAABB().
- Fix alpha blending of volumetric lighting with transparent objects.
- Fix the near plane of the V-Buffer causing out-of-bounds look-ups in the clustered data structure.
- Depth and color pyramid are properly computed and sampled when the camera renders inside a viewport of a RTHandle.
- Fix decal atlas debug view to work correctly when shadow atlas view is also enabled
- Fix TransparentSSR with non-rendergraph.
- Fix shader compilation warning on SSR compute shader.<|MERGE_RESOLUTION|>--- conflicted
+++ resolved
@@ -108,12 +108,9 @@
 - Fixed error message when having MSAA and Screen Space Shadows (case 1318698).
 - Fixed Nans happening when the history render target is bigger than the current viewport (case 1321139).
 - Fixed Tube and Disc lights mode selection (case 1317776)
-<<<<<<< HEAD
-- Embed the HDRP config package instead of copying locally, the `Packages` folder is versionned by Collaborate. (case 1276518)
-=======
 - Fixed preview camera updating the skybox material triggering GI baking (case 1314361/1314373).
 - The default LookDev volume profile is now copied and referened in the Asset folder instead of the package folder.
->>>>>>> 2161ebbe
+- Embed the HDRP config package instead of copying locally, the `Packages` folder is versionned by Collaborate. (case 1276518)
 
 ### Changed
 - Changed Window/Render Pipeline/HD Render Pipeline Wizard to Window/Rendering/HDRP Wizard
