--- conflicted
+++ resolved
@@ -662,12 +662,9 @@
 - Fix inconsistencies with transparent motion vectors and opaque by allowing camera only transparent motion vectors.
 - Fix reflection probe frame settings override
 - Fixed certain shadow bias artifacts present in volumetric lighting (case 1231885).
-<<<<<<< HEAD
+- Fixed area light cookie not updated when switch the light type from a spot that had a cookie.
 - Fixed issue with dynamic resolution updating when not in play mode.
 - Fixed issue with Contrast Adaptive Sharpening upsample mode and preview camera.
-=======
-- Fixed area light cookie not updated when switch the light type from a spot that had a cookie.
->>>>>>> efa678bd
 
 ### Changed
 - Improve MIP selection for decals on Transparents
