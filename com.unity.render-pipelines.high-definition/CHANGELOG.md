--- conflicted
+++ resolved
@@ -711,16 +711,13 @@
 - Fixed glitch in Project settings window when selecting diffusion profiles in material section (case 1253090)
 - Fixed issue with light layers bigger than 8 (and above the supported range). 
 - Fixed issue with culling layer mask of area light's emissive mesh 
-<<<<<<< HEAD
-- Fixed unitialized ray tracing resources when using non-default HDRP asset (case 1259467).
-=======
 - Fixed errors when switching area light to disk shape while an area emissive mesh was displayed.
 - Fixed default frame settings MSAA toggle for reflection probes (case 1247631)
 - Fixed the transparent SSR dependency not being properly disabled according to the asset dependencies (1260271).
 - Fixed issue with completely black AO on double sided materials when normal mode is set to None.
 - Fixed UI drawing of the quaternion (1251235)
 - Fix an issue with the quality mode and perf mode on RTR and RTGI and getting rid of unwanted nans (1256923).
->>>>>>> f35cbbed
+- Fixed unitialized ray tracing resources when using non-default HDRP asset (case 1259467).
 
 ### Changed
 - Improve MIP selection for decals on Transparents
