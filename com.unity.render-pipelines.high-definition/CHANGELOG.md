# Changelog
All notable changes to this package will be documented in this file.

The format is based on [Keep a Changelog](http://keepachangelog.com/en/1.0.0/)
and this project adheres to [Semantic Versioning](http://semver.org/spec/v2.0.0.html).

## [12.0.0] - 2021-01-11

### Added
- Added support for XboxSeries platform.
- Added pivot point manipulation for Decals (inspector and edit mode).
- Added UV manipulation for Decals (edit mode).
- Added color and intensity customization for Decals.
- Added a history rejection criterion based on if the pixel was moving in world space (case 1302392).
- Added the default quality settings to the HDRP asset for RTAO, RTR and RTGI (case 1304370).
- Added TargetMidGrayParameterDrawer
- Added an option to have double sided GI be controlled separately from material double-sided option.
- Added new AOV APIs for overriding the internal rendering format, and for outputing the world space position.
- Added browsing of the documentation of Compositor Window
- Added a complete solution for volumetric clouds for HDRP including a cloud map generation tool.
- Added a Force Forward Emissive option for Lit Material that forces the Emissive contribution to render in a separate forward pass when the Lit Material is in Deferred Lit shader Mode.
- Added new API in CachedShadowManager
- Added an additional check in the "check scene for ray tracing" (case 1314963).
- Added shader graph unit test for IsFrontFace node

### Fixed
- Fixed an exception when opening the color picker in the material UI (case 1307143).
- Fixed lights shadow frustum near and far planes.
- Fixed various issues with non-temporal SSAO and rendergraph.
- Fixed white flashes on camera cuts on volumetric fog.
- Fixed light layer issue when performing editing on multiple lights.
- Fixed an issue where selection in a debug panel would reset when cycling through enum items.
- Fixed material keywords with fbx importer.
- Fixed lightmaps not working properly with shader graphs in ray traced reflections (case 1305335).
- Fixed skybox for ortho cameras.
- Fixed model import by adding additional data if needed.
- Fix screen being over-exposed when changing very different skies.
- Fixed pixelated appearance of Contrast Adaptive Sharpen upscaler and several other issues when Hardware DRS is on
- VFX: Debug material view were rendering pink for albedo. (case 1290752)
- VFX: Debug material view incorrect depth test. (case 1293291)
- VFX: Fixed LPPV with lit particles in deferred (case 1293608)
- Fixed incorrect debug wireframe overlay on tessellated geometry (using littessellation), caused by the picking pass using an incorrect camera matrix.
- Fixed nullref in layered lit shader editor.
- Fix issue with Depth of Field CoC debug view.
- Fixed an issue where first frame of SSAO could exhibit ghosting artefacts.
- Fixed an issue with the mipmap generation internal format after rendering format change.
- Fixed multiple any hit occuring on transparent objects (case 1294927).
- Cleanup Shader UI.
- Fixed sub-shadow rendering for cached shadow maps.
- Fixed PCSS filtering issues with cached shadow maps.
- Fixed performance issue with ShaderGraph and Alpha Test
- Fixed error when increasing the maximum planar reflection limit (case 1306530).
- Fixed alpha output in debug view and AOVs when using shadow matte (case 1311830).
- Fixed an issue with transparent meshes writing their depths and recursive rendering (case 1314409).
- Fixed issue with compositor custom pass hooks added/removed repeatedly (case 1315971).
- Fixed: SSR with transparent (case 1311088)
- Fixed decals in material debug display.
- Fix crash on VolumeComponentWithQualityEditor when the current Pipeline is not HDRP

- Fixed WouldFitInAtlas that would previously return wrong results if any one face of a point light would fit (it used to return true even though the light in entirety wouldn't fit).

### Changed
- Changed Window/Render Pipeline/HD Render Pipeline Wizard to Window/Rendering/HDRP Wizard
- Removed the material pass probe volumes evaluation mode.
- Move the Decal Gizmo Color initialization to preferences
- Unifying the history validation pass so that it is only done once for the whole frame and not per effect.
- Moved Edit/Render Pipeline/HD Render Pipeline/Render Selected Camera to log Exr to Edit/Rendering/Render Selected HDRP Camera to log Exr
- Moved Edit/Render Pipeline/HD Render Pipeline/Export Sky to Image to Edit/Rendering/Export HDRP Sky to Image
- Moved Edit/Render Pipeline/HD Render Pipeline/Check Scene Content for Ray Tracing to Edit/Rendering/Check Scene Content for HDRP Ray Tracing
- Moved Edit/Render Pipeline/HD Render Pipeline/Upgrade from Builtin pipeline/Upgrade Project Materials to High Definition Materials to Edit/Rendering/Materials/Convert All Built-in Materials to HDRP"
- Moved Edit/Render Pipeline/HD Render Pipeline/Upgrade from Builtin pipeline/Upgrade Selected Materials to High Definition Materials to Edit/Rendering/Materials/Convert Selected Built-in Materials to HDRP
- Moved Edit/Render Pipeline/HD Render Pipeline/Upgrade from Builtin pipeline/Upgrade Scene Terrains to High Definition Terrains to Edit/Rendering/Materials/Convert Scene Terrains to HDRP Terrains
- Updated the tooltip for the Decal Angle Fade property (requires to enable Decal Layers in both HDRP asset and Frame settings) (case 1308048).
- The RTAO's history is now discarded if the occlusion caster was moving (case 1303418).
- Change Asset/Create/Shader/HD Render Pipeline/Decal Shader Graph to Asset/Create/Shader Graph/HDRP/Decal Shader Graph
- Change Asset/Create/Shader/HD Render Pipeline/Eye Shader Graph to Asset/Create/Shader Graph/HDRP/Eye Shader Graph
- Change Asset/Create/Shader/HD Render Pipeline/Fabric Shader Graph to Asset/Create/Shader Graph/HDRP/Decal Fabric Shader Graph
- Change Asset/Create/Shader/HD Render Pipeline/Eye Shader Graph to Asset/Create/Shader Graph/HDRP/Hair Shader Graph
- Change Asset/Create/Shader/HD Render Pipeline/Lit Shader Graph to Asset/Create/Shader Graph/HDRP/Lit
- Change Asset/Create/Shader/HD Render Pipeline/StackLit Shader Graph to Asset/Create/Shader Graph/HDRP/StackLit Shader GraphShader Graph
- Change Asset/Create/Shader/HD Render Pipeline/Unlit Shader Graph to Asset/Create/Shader Graph/HDRP/Unlit Shader Graph
- Change Asset/Create/Shader/HD Render Pipeline/Custom FullScreen Pass to Asset/Create/Shader/HDRP Custom FullScreen Pass
- Change Asset/Create/Shader/HD Render Pipeline/Custom Renderers Pass to Asset/Create/Shader/HDRP Custom Renderers Pass
- Change Asset/Create/Shader/HD Render Pipeline/Post Process Pass to Asset/Create/Shader/HDRP Post Process
- Change Assets/Create/Rendering/High Definition Render Pipeline Asset to Assets/Create/Rendering/HDRP Asset
- Change Assets/Create/Rendering/Diffusion Profile to Assets/Create/Rendering/HDRP Diffusion Profile
- Change Assets/Create/Rendering/C# Custom Pass to Assets/Create/Rendering/HDRP C# Custom Pass
- Change Assets/Create/Rendering/C# Post Process Volume to Assets/Create/Rendering/HDRP C# Post Process Volume
- Change labels about scroll direction and cloud type.
- Improved shadow cascade GUI drawing with pixel perfect, hover and focus functionalities.
- Improving the screen space global illumination.
<<<<<<< HEAD
- Improved the Camera Inspector, new sections and better grouping of fields
=======
- Moving MaterialHeaderScopes to Core
- Changed resolution (to match the render buffer) of the sky used for camera misses in Path Tracing. (case 1304114).
- Tidy up of platform abstraction code for shader optimization.
>>>>>>> 0dfa7d2f

## [11.0.0] - 2020-10-21

### Added
- Added a new API to bake HDRP probes from C# (case 1276360)
- Added support for pre-exposure for planar reflections.
- Added support for nested volume components to volume system.
- Added a cameraCullingResult field in Custom Pass Context to give access to both custom pass and camera culling result.
- Added a toggle to allow to include or exclude smooth surfaces from ray traced reflection denoising.
- Added support for raytracing for AxF material
- Added rasterized area light shadows for AxF material
- Added a cloud system and the CloudLayer volume override.
- Added a setting in the HDRP asset to change the Density Volume mask resolution of being locked at 32x32x32 (HDRP Asset > Lighting > Volumetrics > Max Density Volume Size).
- Added a Falloff Mode (Linear or Exponential) in the Density Volume for volume blending with Blend Distance.
- Added per-stage shader keywords.

### Fixed
- Fixed probe volumes debug views.
- Fixed ShaderGraph Decal material not showing exposed properties.
- Fixed couple samplers that had the wrong name in raytracing code
- VFX: Fixed LPPV with lit particles in deferred (case 1293608)
- Fixed the default background color for previews to use the original color.
- Fixed compilation issues on platforms that don't support XR.
- Fixed issue with compute shader stripping for probe volumes variants.
- Fixed issue with an empty index buffer not being released.
- Fixed issue when debug full screen 'Transparent Screen Space Reflection' do not take in consideration debug exposure

### Changed
- Removed the material pass probe volumes evaluation mode.
- Volume parameter of type Cubemap can now accept Cubemap render textures and custom render textures.
- Removed the superior clamping value for the recursive rendering max ray length.
- Removed the superior clamping value for the ray tracing light cluster size.
- Removed the readonly keyword on the cullingResults of the CustomPassContext to allow users to overwrite.
- The DrawRenderers function of CustomPassUtils class now takes a sortingCriteria in parameter.
- When in half res, RTR denoising is executed at half resolution and the upscale happens at the end.
- Removed the upscale radius from the RTR.
- Density Volumes can now take a 3D RenderTexture as mask, the mask can use RGBA format for RGB fog.
- Decreased the minimal Fog Distance value in the Density Volume to 0.05.

## [10.3.0] - 2020-12-01

### Added
- Added a slider to control the fallback value of the directional shadow when the cascade have no coverage.
- Added light unit slider for automatic and automatic histrogram exposure limits.
- Added View Bias for mesh decals.
- Added support for the PlayStation 5 platform.

### Fixed
- Fixed computation of geometric normal in path tracing (case 1293029).
- Fixed issues with path-traced volumetric scattering (cases 1295222, 1295234).
- Fixed issue with faulty shadow transition when view is close to an object under some aspect ratio conditions
- Fixed issue where some ShaderGraph generated shaders were not SRP compatible because of UnityPerMaterial cbuffer layout mismatches [1292501] (https://issuetracker.unity3d.com/issues/a2-some-translucent-plus-alphaclipping-shadergraphs-are-not-srp-batcher-compatible)
- Fixed issues with path-traced volumetric scattering (cases 1295222, 1295234)
- Fixed Rendergraph issue with virtual texturing and debug mode while in forward.
- Fixed wrong coat normal space in shader graph
- Fixed NullPointerException when baking probes from the lighting window (case 1289680)
- Fixed volumetric fog with XR single-pass rendering.
- Fixed issues with first frame rendering when RenderGraph is used (auto exposure, AO)
- Fixed AOV api in render graph (case 1296605)
- Fixed a small discrepancy in the marker placement in light intensity sliders (case 1299750)
- Fixed issue with VT resolve pass rendergraph errors when opaque and transparent are disabled in frame settings.
- Fixed a bug in the sphere-aabb light cluster (case 1294767).
- Fixed issue when submitting SRPContext during EndCameraRendering.
- Fixed baked light being included into the ray tracing light cluster (case 1296203).
- Fixed enums UI for the shadergraph nodes.
- Fixed ShaderGraph stack blocks appearing when opening the settings in Hair and Eye ShaderGraphs.
- Fixed white screen when undoing in the editor.
- Fixed display of LOD Bias and maximum level in frame settings when using Quality Levels
- Fixed an issue when trying to open a look dev env library when Look Dev is not supported.
- Fixed shader graph not supporting indirectdxr multibounce (case 1294694).
- Fixed the planar depth texture not being properly created and rendered to (case 1299617).
- Fixed C# 8 compilation issue with turning on nullable checks (case 1300167)
- Fixed affects AO for deacl materials.
- Fixed case where material keywords would not get setup before usage.
- Fixed an issue with material using distortion from ShaderGraph init after Material creation (case 1294026)
- Fixed Clearcoat on Stacklit or Lit breaks when URP is imported into the project (case 1297806)
- VFX : Debug material view were rendering pink for albedo. (case 1290752)
- Fixed XR depth copy when using MSAA.
- Fixed GC allocations from XR occlusion mesh when using multipass.
- Fixed an issue with the frame count management for the volumetric fog (case 1299251).
- Fixed an issue with half res ssgi upscale.
- Fixed timing issues with accumulation motion blur
- Fixed register spilling on  FXC in light list shaders.
- Fixed issue with shadow mask and area lights.
- Fixed an issue with the capture callback (now includes post processing results).
- Fixed decal draw order for ShaderGraph decal materials.
- Fixed StackLit ShaderGraph surface option property block to only display energy conserving specular color option for the specular parametrization (case 1257050)
- Fixed missing BeginCameraRendering call for custom render mode of a Camera.
- Fixed LayerMask editor for volume parameters.
- Fixed the condition on temporal accumulation in the reflection denoiser (case 1303504).
- Fixed box light attenuation.
- Fixed after post process custom pass scale issue when dynamic resolution is enabled (case 1299194).
- Fixed an issue with light intensity prefab override application not visible in the inspector (case 1299563).
- Fixed Undo/Redo instability of light temperature.
- Fixed label style in pbr sky editor.
- Fixed side effect on styles during compositor rendering.
- Fixed size and spacing of compositor info boxes (case 1305652).
- Fixed spacing of UI widgets in the Graphics Compositor (case 1305638).
- Fixed undo-redo on layered lit editor.
- Fixed tesselation culling, big triangles using lit tesselation shader would dissapear when camera is too close to them (case 1299116)
- Fixed issue with compositor related custom passes still active after disabling the compositor (case 1305330)
- Fixed regression in Wizard that not fix runtime ressource anymore (case 1287627)
- Fixed error in Depth Of Field near radius blur calculation (case 1306228).
- Fixed a reload bug when using objects from the scene in the lookdev (case 1300916).
- Fixed some render texture leaks.
- Fixed light gizmo showing shadow near plane when shadows are disabled.
- Fixed path tracing alpha channel support (case 1304187).
- Fixed shadow matte not working with ambient occlusion when MSAA is enabled
- Fixed issues with compositor's undo (cases 1305633, 1307170).
- VFX : Debug material view incorrect depth test. (case 1293291)
- Fixed wrong shader / properties assignement to materials created from 3DsMax 2021 Physical Material. (case 1293576)
- Fixed Emissive color property from Autodesk Interactive materials not editable in Inspector. (case 1307234)
- Fixed exception when changing the current render pipeline to from HDRP to universal (case 1306291).
- Fixed an issue in shadergraph when switch from a RenderingPass (case 1307653)
- Fixed LookDev environment library assignement after leaving playmode.
- Fixed a locale issue with the diffusion profile property values in ShaderGraph on PC where comma is the decimal separator.
- Fixed error in the RTHandle scale of Depth Of Field when TAA is enabled.
- Fixed Quality Level set to the last one of the list after a Build (case 1307450)
- Fixed XR depth copy (case 1286908).
- Fixed Warnings about "SceneIdMap" missing script in eye material sample scene

### Changed
- Now reflection probes cannot have SSAO, SSGI, SSR, ray tracing effects or volumetric reprojection.
- Rename HDRP sub menu in Assets/Create/Shader to HD Render Pipeline for consistency.
- Improved robustness of volumetric sampling in path tracing (case 1295187).
- Changed the message when the graphics device doesn't support ray tracing (case 1287355).
- When a Custom Pass Volume is disabled, the custom pass Cleanup() function is called, it allows to release resources when the volume isn't used anymore.
- Enable Reflector for Spotlight by default
- Changed the convergence time of ssgi to 16 frames and the preset value
- Changed the clamping approach for RTR and RTGI (in both perf and quality) to improve visual quality.
- Changed the warning message for ray traced area shadows (case 1303410).
- Disabled specular occlusion for what we consider medium and larger scale ao > 1.25 with a 25cm falloff interval.
- Change the source value for the ray tracing frame index iterator from m_FrameCount to the camera frame count (case 1301356).
- Removed backplate from rendering of lighting cubemap as it did not really work conceptually and caused artefacts.
- Transparent materials created by the Model Importer are set to not cast shadows. ( case 1295747)
- Change some light unit slider value ranges to better reflect the lighting scenario.
- Change the tooltip for color shadows and semi-transparent shadows (case 1307704).

## [10.2.1] - 2020-11-30

### Added
- Added a warning when trying to bake with static lighting being in an invalid state.

### Fixed
- Fixed stylesheet reloading for LookDev window and Wizard window.
- Fixed XR single-pass rendering with legacy shaders using unity_StereoWorldSpaceCameraPos.
- Fixed issue displaying wrong debug mode in runtime debug menu UI.
- Fixed useless editor repaint when using lod bias.
- Fixed multi-editing with new light intensity slider.
- Fixed issue with density volumes flickering when editing shape box.
- Fixed issue with image layers in the graphics compositor (case 1289936).
- Fixed issue with angle fading when rotating decal projector.
- Fixed issue with gameview repaint in the graphics compositor (case 1290622).
- Fixed some labels being clipped in the Render Graph Viewer
- Fixed issue when decal projector material is none.
- Fixed the sampling of the normal buffer in the the forward transparent pass.
- Fixed bloom prefiltering tooltip.
- Fixed NullReferenceException when loading multipel scene async
- Fixed missing alpha blend state properties in Axf shader and update default stencil properties
- Fixed normal buffer not bound to custom pass anymore.
- Fixed issues with camera management in the graphics compositor (cases 1292548, 1292549).
- Fixed an issue where a warning about the static sky not being ready was wrongly displayed.
- Fixed the clear coat not being handled properly for SSR and RTR (case 1291654).
- Fixed ghosting in RTGI and RTAO when denoising is enabled and the RTHandle size is not equal to the Viewport size (case 1291654).
- Fixed alpha output when atmospheric scattering is enabled.
- Fixed issue with TAA history sharpening when view is downsampled.
- Fixed lookdev movement.
- Fixed volume component tooltips using the same parameter name.
- Fixed issue with saving some quality settings in volume overrides  (case 1293747)
- Fixed NullReferenceException in HDRenderPipeline.UpgradeResourcesIfNeeded (case 1292524)
- Fixed SSGI texture allocation when not using the RenderGraph.
- Fixed NullReference Exception when setting Max Shadows On Screen to 0 in the HDRP asset.
- Fixed path tracing accumulation not being reset when changing to a different frame of an animation.
- Fixed issue with saving some quality settings in volume overrides  (case 1293747)

### Changed
- Volume Manager now always tests scene culling masks. This was required to fix hybrid workflow.
- Now the screen space shadow is only used if the analytic value is valid.
- Distance based roughness is disabled by default and have a control
- Changed the name from the Depth Buffer Thickness to Depth Tolerance for SSGI (case 1301352).

## [10.2.0] - 2020-10-19

### Added
- Added a rough distortion frame setting and and info box on distortion materials.
- Adding support of 4 channel tex coords for ray tracing (case 1265309).
- Added a help button on the volume component toolbar for documentation.
- Added range remapping to metallic property for Lit and Decal shaders.
- Exposed the API to access HDRP shader pass names.
- Added the status check of default camera frame settings in the DXR wizard.
- Added frame setting for Virtual Texturing.
- Added a fade distance for light influencing volumetric lighting.
- Adding an "Include For Ray Tracing" toggle on lights to allow the user to exclude them when ray tracing is enabled in the frame settings of a camera.
- Added fog volumetric scattering support for path tracing.
- Added new algorithm for SSR with temporal accumulation
- Added quality preset of the new volumetric fog parameters.
- Added missing documentation for unsupported SG RT nodes and light's include for raytracing attrbute.
- Added documentation for LODs not being supported by ray tracing.
- Added more options to control how the component of motion vectors coming from the camera transform will affect the motion blur with new clamping modes.
- Added anamorphism support for phsyical DoF, switched to blue noise sampling and fixed tiling artifacts.

### Fixed
- Fixed an issue where the Exposure Shader Graph node had clipped text. (case 1265057)
- Fixed an issue when rendering into texture where alpha would not default to 1.0 when using 11_11_10 color buffer in non-dev builds.
- Fixed issues with reordering and hiding graphics compositor layers (cases 1283903, 1285282, 1283886).
- Fixed the possibility to have a shader with a pre-refraction render queue and refraction enabled at the same time.
- Fixed a migration issue with the rendering queue in ShaderGraph when upgrading to 10.x;
- Fixed the object space matrices in shader graph for ray tracing.
- Changed the cornea refraction function to take a view dir in object space.
- Fixed upside down XR occlusion mesh.
- Fixed precision issue with the atmospheric fog.
- Fixed issue with TAA and no motion vectors.
- Fixed the stripping not working the terrain alphatest feature required for terrain holes (case 1205902).
- Fixed bounding box generation that resulted in incorrect light culling (case 3875925).
- VFX : Fix Emissive writing in Opaque Lit Output with PSSL platforms (case 273378).
- Fixed issue where pivot of DecalProjector was not aligned anymore on Transform position when manipulating the size of the projector from the Inspector.
- Fixed a null reference exception when creating a diffusion profile asset.
- Fixed the diffusion profile not being registered as a dependency of the ShaderGraph.
- Fixing exceptions in the console when putting the SSGI in low quality mode (render graph).
- Fixed NullRef Exception when decals are in the scene, no asset is set and HDRP wizard is run.
- Fixed issue with TAA causing bleeding of a view into another when multiple views are visible.
- Fix an issue that caused issues of usability of editor if a very high resolution is set by mistake and then reverted back to a smaller resolution.
- Fixed issue where Default Volume Profile Asset change in project settings was not added to the undo stack (case 1285268).
- Fixed undo after enabling compositor.
- Fixed the ray tracing shadow UI being displayed while it shouldn't (case 1286391).
- Fixed issues with physically-based DoF, improved speed and robustness
- Fixed a warning happening when putting the range of lights to 0.
- Fixed issue when null parameters in a volume component would spam null reference errors. Produce a warning instead.
- Fixed volument component creation via script.
- Fixed GC allocs in render graph.
- Fixed scene picking passes.
- Fixed broken ray tracing light cluster full screen debug.
- Fixed dead code causing error.
- Fixed issue when dragging slider in inspector for ProjectionDepth.
- Fixed issue when resizing Inspector window that make the DecalProjector editor flickers.
- Fixed issue in DecalProjector editor when the Inspector window have a too small width: the size appears on 2 lines but the editor not let place for the second one.
- Fixed issue (null reference in console) when selecting a DensityVolume with rectangle selection.
- Fixed issue when linking the field of view with the focal length in physical camera
- Fixed supported platform build and error message.
- Fixed exceptions occuring when selecting mulitple decal projectors without materials assigned (case 1283659).
- Fixed LookDev error message when pipeline is not loaded.
- Properly reject history when enabling seond denoiser for RTGI.
- Fixed an issue that could cause objects to not be rendered when using Vulkan API.
- Fixed issue with lookdev shadows looking wrong upon exiting playmode.
- Fixed temporary Editor freeze when selecting AOV output in graphics compositor (case 1288744).
- Fixed normal flip with double sided materials.
- Fixed shadow resolution settings level in the light explorer.
- Fixed the ShaderGraph being dirty after the first save.
- Fixed XR shadows culling
- Fixed Nans happening when upscaling the RTGI.
- Fixed the adjust weight operation not being done for the non-rendergraph pipeline.
- Fixed overlap with SSR Transparent default frame settings message on DXR Wizard.
- Fixed alpha channel in the stop NaNs and motion blur shaders.
- Fixed undo of duplicate environments in the look dev environment library.
- Fixed a ghosting issue with RTShadows (Sun, Point and Spot), RTAO and RTGI when the camera is moving fast.
- Fixed a SSGI denoiser bug for large scenes.
- Fixed a Nan issue with SSGI.
- Fixed an issue with IsFrontFace node in Shader Graph not working properly
- Fixed CustomPassUtils.RenderFrom* functions and CustomPassUtils.DisableSinglePassRendering struct in VR.
- Fixed custom pass markers not recorded when render graph was enabled.
- Fixed exceptions when unchecking "Big Tile Prepass" on the frame settings with render-graph.
- Fixed an issue causing errors in GenerateMaxZ when opaque objects or decals are disabled.
- Fixed an issue with Bake button of Reflection Probe when in custom mode
- Fixed exceptions related to the debug display settings when changing the default frame settings.
- Fixed picking for materials with depth offset.
- Fixed issue with exposure history being uninitialized on second frame.
- Fixed issue when changing FoV with the physical camera fold-out closed.
- Fixed some labels being clipped in the Render Graph Viewer

### Changed
- Combined occlusion meshes into one to reduce draw calls and state changes with XR single-pass.
- Claryfied doc for the LayeredLit material.
- Various improvements for the Volumetric Fog.
- Use draggable fields for float scalable settings
- Migrated the fabric & hair shadergraph samples directly into the renderpipeline resources.
- Removed green coloration of the UV on the DecalProjector gizmo.
- Removed _BLENDMODE_PRESERVE_SPECULAR_LIGHTING keyword from shaders.
- Now the DXR wizard displays the name of the target asset that needs to be changed.
- Standardized naming for the option regarding Transparent objects being able to receive Screen Space Reflections.
- Making the reflection and refractions of cubemaps distance based.
- Changed Receive SSR to also controls Receive SSGI on opaque objects.
- Improved the punctual light shadow rescale algorithm.
- Changed the names of some of the parameters for the Eye Utils SG Nodes.
- Restored frame setting for async compute of contact shadows.
- Removed the possibility to have MSAA (through the frame settings) when ray tracing is active.
- Range handles for decal projector angle fading.
- Smoother angle fading for decal projector.

## [10.1.0] - 2020-10-12

### Added
- Added an option to have only the metering mask displayed in the debug mode.
- Added a new mode to cluster visualization debug where users can see a slice instead of the cluster on opaque objects.
- Added ray traced reflection support for the render graph version of the pipeline.
- Added render graph support of RTAO and required denoisers.
- Added render graph support of RTGI.
- Added support of RTSSS and Recursive Rendering in the render graph mode.
- Added support of RT and screen space shadow for render graph.
- Added tooltips with the full name of the (graphics) compositor properties to properly show large names that otherwise are clipped by the UI (case 1263590)
- Added error message if a callback AOV allocation fail
- Added marker for all AOV request operation on GPU
- Added remapping options for Depth Pyramid debug view mode
- Added an option to support AOV shader at runtime in HDRP settings (case 1265070)
- Added support of SSGI in the render graph mode.
- Added option for 11-11-10 format for cube reflection probes.
- Added an optional check in the HDRP DXR Wizard to verify 64 bits target architecture
- Added option to display timing stats in the debug menu as an average over 1 second.
- Added a light unit slider to provide users more context when authoring physically based values.
- Added a way to check the normals through the material views.
- Added Simple mode to Earth Preset for PBR Sky
- Added the export of normals during the prepass for shadow matte for proper SSAO calculation.
- Added the usage of SSAO for shadow matte unlit shader graph.
- Added the support of input system V2
- Added a new volume component parameter to control the max ray length of directional lights(case 1279849).
- Added support for 'Pyramid' and 'Box' spot light shapes in path tracing.
- Added high quality prefiltering option for Bloom.
- Added support for camera relative ray tracing (and keeping non-camera relative ray tracing working)
- Added a rough refraction option on planar reflections.
- Added scalability settings for the planar reflection resolution.
- Added tests for AOV stacking and UI rendering in the graphics compositor.
- Added a new ray tracing only function that samples the specular part of the materials.
- Adding missing marker for ray tracing profiling (RaytracingDeferredLighting)
- Added the support of eye shader for ray tracing.
- Exposed Refraction Model to the material UI when using a Lit ShaderGraph.
- Added bounding sphere support to screen-space axis-aligned bounding box generation pass.

### Fixed
- Fixed several issues with physically-based DoF (TAA ghosting of the CoC buffer, smooth layer transitions, etc)
- Fixed GPU hang on D3D12 on xbox.
- Fixed game view artifacts on resizing when hardware dynamic resolution was enabled
- Fixed black line artifacts occurring when Lanczos upsampling was set for dynamic resolution
- Fixed Amplitude -> Min/Max parametrization conversion
- Fixed CoatMask block appearing when creating lit master node (case 1264632)
- Fixed issue with SceneEV100 debug mode indicator when rescaling the window.
- Fixed issue with PCSS filter being wrong on first frame.
- Fixed issue with emissive mesh for area light not appearing in playmode if Reload Scene option is disabled in Enter Playmode Settings.
- Fixed issue when Reflection Probes are set to OnEnable and are never rendered if the probe is enabled when the camera is farther than the probe fade distance.
- Fixed issue with sun icon being clipped in the look dev window.
- Fixed error about layers when disabling emissive mesh for area lights.
- Fixed issue when the user deletes the composition graph or .asset in runtime (case 1263319)
- Fixed assertion failure when changing resolution to compositor layers after using AOVs (case 1265023)
- Fixed flickering layers in graphics compositor (case 1264552)
- Fixed issue causing the editor field not updating the disc area light radius.
- Fixed issues that lead to cookie atlas to be updated every frame even if cached data was valid.
- Fixed an issue where world space UI was not emitted for reflection cameras in HDRP
- Fixed an issue with cookie texture atlas that would cause realtime textures to always update in the atlas even when the content did not change.
- Fixed an issue where only one of the two lookdev views would update when changing the default lookdev volume profile.
- Fixed a bug related to light cluster invalidation.
- Fixed shader warning in DofGather (case 1272931)
- Fixed AOV export of depth buffer which now correctly export linear depth (case 1265001)
- Fixed issue that caused the decal atlas to not be updated upon changing of the decal textures content.
- Fixed "Screen position out of view frustum" error when camera is at exactly the planar reflection probe location.
- Fixed Amplitude -> Min/Max parametrization conversion
- Fixed issue that allocated a small cookie for normal spot lights.
- Fixed issue when undoing a change in diffuse profile list after deleting the volume profile.
- Fixed custom pass re-ordering and removing.
- Fixed TAA issue and hardware dynamic resolution.
- Fixed a static lighting flickering issue caused by having an active planar probe in the scene while rendering inspector preview.
- Fixed an issue where even when set to OnDemand, the sky lighting would still be updated when changing sky parameters.
- Fixed an error message trigerred when a mesh has more than 32 sub-meshes (case 1274508).
- Fixed RTGI getting noisy for grazying angle geometry (case 1266462).
- Fixed an issue with TAA history management on pssl.
- Fixed the global illumination volume override having an unwanted advanced mode (case 1270459).
- Fixed screen space shadow option displayed on directional shadows while they shouldn't (case 1270537).
- Fixed the handling of undo and redo actions in the graphics compositor (cases 1268149, 1266212, 1265028)
- Fixed issue with composition graphs that include virtual textures, cubemaps and other non-2D textures (cases 1263347, 1265638).
- Fixed issues when selecting a new composition graph or setting it to None (cases 1263350, 1266202)
- Fixed ArgumentNullException when saving shader graphs after removing the compositor from the scene (case 1268658)
- Fixed issue with updating the compositor output when not in play mode (case 1266216)
- Fixed warning with area mesh (case 1268379)
- Fixed issue with diffusion profile not being updated upon reset of the editor.
- Fixed an issue that lead to corrupted refraction in some scenarios on xbox.
- Fixed for light loop scalarization not happening.
- Fixed issue with stencil not being set in rendergraph mode.
- Fixed for post process being overridable in reflection probes even though it is not supported.
- Fixed RTGI in performance mode when light layers are enabled on the asset.
- Fixed SSS materials appearing black in matcap mode.
- Fixed a collision in the interaction of RTR and RTGI.
- Fix for lookdev toggling renderers that are set to non editable or are hidden in the inspector.
- Fixed issue with mipmap debug mode not properly resetting full screen mode (and viceversa).
- Added unsupported message when using tile debug mode with MSAA.
- Fixed SSGI compilation issues on PS4.
- Fixed "Screen position out of view frustum" error when camera is on exactly the planar reflection probe plane.
- Workaround issue that caused objects using eye shader to not be rendered on xbox.
- Fixed GC allocation when using XR single-pass test mode.
- Fixed text in cascades shadow split being truncated.
- Fixed rendering of custom passes in the Custom Pass Volume inspector
- Force probe to render again if first time was during async shader compilation to avoid having cyan objects.
- Fixed for lookdev library field not being refreshed upon opening a library from the environment library inspector.
- Fixed serialization issue with matcap scale intensity.
- Close Add Override popup of Volume Inspector when the popup looses focus (case 1258571)
- Light quality setting for contact shadow set to on for High quality by default.
- Fixed an exception thrown when closing the look dev because there is no active SRP anymore.
- Fixed alignment of framesettings in HDRP Default Settings
- Fixed an exception thrown when closing the look dev because there is no active SRP anymore.
- Fixed an issue where entering playmode would close the LookDev window.
- Fixed issue with rendergraph on console failing on SSS pass.
- Fixed Cutoff not working properly with ray tracing shaders default and SG (case 1261292).
- Fixed shader compilation issue with Hair shader and debug display mode
- Fixed cubemap static preview not updated when the asset is imported.
- Fixed wizard DXR setup on non-DXR compatible devices.
- Fixed Custom Post Processes affecting preview cameras.
- Fixed issue with lens distortion breaking rendering.
- Fixed save popup appearing twice due to HDRP wizard.
- Fixed error when changing planar probe resolution.
- Fixed the dependecy of FrameSettings (MSAA, ClearGBuffer, DepthPrepassWithDeferred) (case 1277620).
- Fixed the usage of GUIEnable for volume components (case 1280018).
- Fixed the diffusion profile becoming invalid when hitting the reset (case 1269462).
- Fixed issue with MSAA resolve killing the alpha channel.
- Fixed a warning in materialevalulation
- Fixed an error when building the player.
- Fixed issue with box light not visible if range is below one and range attenuation is off.
- Fixed an issue that caused a null reference when deleting camera component in a prefab. (case 1244430)
- Fixed issue with bloom showing a thin black line after rescaling window.
- Fixed rendergraph motion vector resolve.
- Fixed the Ray-Tracing related Debug Display not working in render graph mode.
- Fix nan in pbr sky
- Fixed Light skin not properly applied on the LookDev when switching from Dark Skin (case 1278802)
- Fixed accumulation on DX11
- Fixed issue with screen space UI not drawing on the graphics compositor (case 1279272).
- Fixed error Maximum allowed thread group count is 65535 when resolution is very high.
- LOD meshes are now properly stripped based on the maximum lod value parameters contained in the HDRP asset.
- Fixed an inconsistency in the LOD group UI where LOD bias was not the right one.
- Fixed outlines in transitions between post-processed and plain regions in the graphics compositor (case 1278775).
- Fix decal being applied twice with LOD Crossfade.
- Fixed camera stacking for AOVs in the graphics compositor (case 1273223).
- Fixed backface selection on some shader not ignore correctly.
- Disable quad overdraw on ps4.
- Fixed error when resizing the graphics compositor's output and when re-adding a compositor in the scene
- Fixed issues with bloom, alpha and HDR layers in the compositor (case 1272621).
- Fixed alpha not having TAA applied to it.
- Fix issue with alpha output in forward.
- Fix compilation issue on Vulkan for shaders using high quality shadows in XR mode.
- Fixed wrong error message when fixing DXR resources from Wizard.
- Fixed compilation error of quad overdraw with double sided materials
- Fixed screen corruption on xbox when using TAA and Motion Blur with rendergraph.
- Fixed UX issue in the graphics compositor related to clear depth and the defaults for new layers, add better tooltips and fix minor bugs (case 1283904)
- Fixed scene visibility not working for custom pass volumes.
- Fixed issue with several override entries in the runtime debug menu.
- Fixed issue with rendergraph failing to execute every 30 minutes.
- Fixed Lit ShaderGraph surface option property block to only display transmission and energy conserving specular color options for their proper material mode (case 1257050)
- Fixed nan in reflection probe when volumetric fog filtering is enabled, causing the whole probe to be invalid.
- Fixed Debug Color pixel became grey
- Fixed TAA flickering on the very edge of screen.
- Fixed profiling scope for quality RTGI.
- Fixed the denoising and multi-sample not being used for smooth multibounce RTReflections.
- Fixed issue where multiple cameras would cause GC each frame.
- Fixed after post process rendering pass options not showing for unlit ShaderGraphs.
- Fixed null reference in the Undo callback of the graphics compositor
- Fixed cullmode for SceneSelectionPass.
- Fixed issue that caused non-static object to not render at times in OnEnable reflection probes.
- Baked reflection probes now correctly use static sky for ambient lighting.

### Changed
- Preparation pass for RTSSShadows to be supported by render graph.
- Add tooltips with the full name of the (graphics) compositor properties to properly show large names that otherwise are clipped by the UI (case 1263590)
- Composition profile .asset files cannot be manually edited/reset by users (to avoid breaking things - case 1265631)
- Preparation pass for RTSSShadows to be supported by render graph.
- Changed the way the ray tracing property is displayed on the material (QOL 1265297).
- Exposed lens attenuation mode in default settings and remove it as a debug mode.
- Composition layers without any sub layers are now cleared to black to avoid confusion (case 1265061).
- Slight reduction of VGPR used by area light code.
- Changed thread group size for contact shadows (save 1.1ms on PS4)
- Make sure distortion stencil test happens before pixel shader is run.
- Small optimization that allows to skip motion vector prepping when the whole wave as velocity of 0.
- Improved performance to avoid generating coarse stencil buffer when not needed.
- Remove HTile generation for decals (faster without).
- Improving SSGI Filtering and fixing a blend issue with RTGI.
- Changed the Trackball UI so that it allows explicit numeric values.
- Reduce the G-buffer footprint of anisotropic materials
- Moved SSGI out of preview.
- Skip an unneeded depth buffer copy on consoles.
- Replaced the Density Volume Texture Tool with the new 3D Texture Importer.
- Rename Raytracing Node to Raytracing Quality Keyword and rename high and low inputs as default and raytraced. All raytracing effects now use the raytraced mode but path tracing.
- Moved diffusion profile list to the HDRP default settings panel.
- Skip biquadratic resampling of vbuffer when volumetric fog filtering is enabled.
- Optimized Grain and sRGB Dithering.
- On platforms that allow it skip the first mip of the depth pyramid and compute it alongside the depth buffer used for low res transparents.
- When trying to install the local configuration package, if another one is already present the user is now asked whether they want to keep it or not.
- Improved MSAA color resolve to fix issues when very bright and very dark samples are resolved together.
- Improve performance of GPU light AABB generation
- Removed the max clamp value for the RTR, RTAO and RTGI's ray length (case 1279849).
- Meshes assigned with a decal material are not visible anymore in ray-tracing or path-tracing.
- Removed BLEND shader keywords.
- Remove a rendergraph debug option to clear resources on release from UI.
- added SV_PrimitiveID in the VaryingMesh structure for fulldebugscreenpass as well as primitiveID in FragInputs
- Changed which local frame is used for multi-bounce RTReflections.
- Move System Generated Values semantics out of VaryingsMesh structure.
- Other forms of FSAA are silently deactivated, when path tracing is on.
- Removed XRSystemTests. The GC verification is now done during playmode tests (case 1285012).
- SSR now uses the pre-refraction color pyramid.
- Various improvements for the Volumetric Fog.
- Optimizations for volumetric fog.

## [10.0.0] - 2019-06-10

### Added
- Ray tracing support for VR single-pass
- Added sharpen filter shader parameter and UI for TemporalAA to control image quality instead of hardcoded value
- Added frame settings option for custom post process and custom passes as well as custom color buffer format option.
- Add check in wizard on SRP Batcher enabled.
- Added default implementations of OnPreprocessMaterialDescription for FBX, Obj, Sketchup and 3DS file formats.
- Added custom pass fade radius
- Added after post process injection point for custom passes
- Added basic alpha compositing support - Alpha is available afterpostprocess when using FP16 buffer format.
- Added falloff distance on Reflection Probe and Planar Reflection Probe
- Added Backplate projection from the HDRISky
- Added Shadow Matte in UnlitMasterNode, which only received shadow without lighting
- Added hability to name LightLayers in HDRenderPipelineAsset
- Added a range compression factor for Reflection Probe and Planar Reflection Probe to avoid saturation of colors.
- Added path tracing support for directional, point and spot lights, as well as emission from Lit and Unlit.
- Added non temporal version of SSAO.
- Added more detailed ray tracing stats in the debug window
- Added Disc area light (bake only)
- Added a warning in the material UI to prevent transparent + subsurface-scattering combination.
- Added XR single-pass setting into HDRP asset
- Added a penumbra tint option for lights
- Added support for depth copy with XR SDK
- Added debug setting to Render Pipeline Debug Window to list the active XR views
- Added an option to filter the result of the volumetric lighting (off by default).
- Added a transmission multiplier for directional lights
- Added XR single-pass test mode to Render Pipeline Debug Window
- Added debug setting to Render Pipeline Window to list the active XR views
- Added a new refraction mode for the Lit shader (thin). Which is a box refraction with small thickness values
- Added the code to support Barn Doors for Area Lights based on a shaderconfig option.
- Added HDRPCameraBinder property binder for Visual Effect Graph
- Added "Celestial Body" controls to the Directional Light
- Added new parameters to the Physically Based Sky
- Added Reflections to the DXR Wizard
- Added the possibility to have ray traced colored and semi-transparent shadows on directional lights.
- Added a check in the custom post process template to throw an error if the default shader is not found.
- Exposed the debug overlay ratio in the debug menu.
- Added a separate frame settings for tonemapping alongside color grading.
- Added the receive fog option in the material UI for ShaderGraphs.
- Added a public virtual bool in the custom post processes API to specify if a post processes should be executed in the scene view.
- Added a menu option that checks scene issues with ray tracing. Also removed the previously existing warning at runtime.
- Added Contrast Adaptive Sharpen (CAS) Upscaling effect.
- Added APIs to update probe settings at runtime.
- Added documentation for the rayTracingSupported method in HDRP
- Added user-selectable format for the post processing passes.
- Added support for alpha channel in some post-processing passes (DoF, TAA, Uber).
- Added warnings in FrameSettings inspector when using DXR and atempting to use Asynchronous Execution.
- Exposed Stencil bits that can be used by the user.
- Added history rejection based on velocity of intersected objects for directional, point and spot lights.
- Added a affectsVolumetric field to the HDAdditionalLightData API to know if light affects volumetric fog.
- Add OS and Hardware check in the Wizard fixes for DXR.
- Added option to exclude camera motion from motion blur.
- Added semi-transparent shadows for point and spot lights.
- Added support for semi-transparent shadow for unlit shader and unlit shader graph.
- Added the alpha clip enabled toggle to the material UI for all HDRP shader graphs.
- Added Material Samples to explain how to use the lit shader features
- Added an initial implementation of ray traced sub surface scattering
- Added AssetPostprocessors and Shadergraphs to handle Arnold Standard Surface and 3DsMax Physical material import from FBX.
- Added support for Smoothness Fade start work when enabling ray traced reflections.
- Added Contact shadow, Micro shadows and Screen space refraction API documentation.
- Added script documentation for SSR, SSAO (ray tracing), GI, Light Cluster, RayTracingSettings, Ray Counters, etc.
- Added path tracing support for refraction and internal reflections.
- Added support for Thin Refraction Model and Lit's Clear Coat in Path Tracing.
- Added the Tint parameter to Sky Colored Fog.
- Added of Screen Space Reflections for Transparent materials
- Added a fallback for ray traced area light shadows in case the material is forward or the lit mode is forward.
- Added a new debug mode for light layers.
- Added an "enable" toggle to the SSR volume component.
- Added support for anisotropic specular lobes in path tracing.
- Added support for alpha clipping in path tracing.
- Added support for light cookies in path tracing.
- Added support for transparent shadows in path tracing.
- Added support for iridescence in path tracing.
- Added support for background color in path tracing.
- Added a path tracing test to the test suite.
- Added a warning and workaround instructions that appear when you enable XR single-pass after the first frame with the XR SDK.
- Added the exposure sliders to the planar reflection probe preview
- Added support for subsurface scattering in path tracing.
- Added a new mode that improves the filtering of ray traced shadows (directional, point and spot) based on the distance to the occluder.
- Added support of cookie baking and add support on Disc light.
- Added support for fog attenuation in path tracing.
- Added a new debug panel for volumes
- Added XR setting to control camera jitter for temporal effects
- Added an error message in the DrawRenderers custom pass when rendering opaque objects with an HDRP asset in DeferredOnly mode.
- Added API to enable proper recording of path traced scenes (with the Unity recorder or other tools).
- Added support for fog in Recursive rendering, ray traced reflections and ray traced indirect diffuse.
- Added an alpha blend option for recursive rendering
- Added support for stack lit for ray tracing effects.
- Added support for hair for ray tracing effects.
- Added support for alpha to coverage for HDRP shaders and shader graph
- Added support for Quality Levels to Subsurface Scattering.
- Added option to disable XR rendering on the camera settings.
- Added support for specular AA from geometric curvature in AxF
- Added support for baked AO (no input for now) in AxF
- Added an info box to warn about depth test artifacts when rendering object twice in custom passes with MSAA.
- Added a frame setting for alpha to mask.
- Added support for custom passes in the AOV API
- Added Light decomposition lighting debugging modes and support in AOV
- Added exposure compensation to Fixed exposure mode
- Added support for rasterized area light shadows in StackLit
- Added support for texture-weighted automatic exposure
- Added support for POM for emissive map
- Added alpha channel support in motion blur pass.
- Added the HDRP Compositor Tool (in Preview).
- Added a ray tracing mode option in the HDRP asset that allows to override and shader stripping.
- Added support for arbitrary resolution scaling of Volumetric Lighting to the Fog volume component.
- Added range attenuation for box-shaped spotlights.
- Added scenes for hair and fabric and decals with material samples
- Added fabric materials and textures
- Added information for fabric materials in fabric scene
- Added a DisplayInfo attribute to specify a name override and a display order for Volume Component fields (used only in default inspector for now).
- Added Min distance to contact shadows.
- Added support for Depth of Field in path tracing (by sampling the lens aperture).
- Added an API in HDRP to override the camera within the rendering of a frame (mainly for custom pass).
- Added a function (HDRenderPipeline.ResetRTHandleReferenceSize) to reset the reference size of RTHandle systems.
- Added support for AxF measurements importing into texture resources tilings.
- Added Layer parameter on Area Light to modify Layer of generated Emissive Mesh
- Added a flow map parameter to HDRI Sky
- Implemented ray traced reflections for transparent objects.
- Add a new parameter to control reflections in recursive rendering.
- Added an initial version of SSGI.
- Added Virtual Texturing cache settings to control the size of the Streaming Virtual Texturing caches.
- Added back-compatibility with builtin stereo matrices.
- Added CustomPassUtils API to simplify Blur, Copy and DrawRenderers custom passes.
- Added Histogram guided automatic exposure.
- Added few exposure debug modes.
- Added support for multiple path-traced views at once (e.g., scene and game views).
- Added support for 3DsMax's 2021 Simplified Physical Material from FBX files in the Model Importer.
- Added custom target mid grey for auto exposure.
- Added CustomPassUtils API to simplify Blur, Copy and DrawRenderers custom passes.
- Added an API in HDRP to override the camera within the rendering of a frame (mainly for custom pass).
- Added more custom pass API functions, mainly to render objects from another camera.
- Added support for transparent Unlit in path tracing.
- Added a minimal lit used for RTGI in peformance mode.
- Added procedural metering mask that can follow an object
- Added presets quality settings for RTAO and RTGI.
- Added an override for the shadow culling that allows better directional shadow maps in ray tracing effects (RTR, RTGI, RTSSS and RR).
- Added a Cloud Layer volume override.
- Added Fast Memory support for platform that support it.
- Added CPU and GPU timings for ray tracing effects.
- Added support to combine RTSSS and RTGI (1248733).
- Added IES Profile support for Point, Spot and Rectangular-Area lights
- Added support for multiple mapping modes in AxF.
- Add support of lightlayers on indirect lighting controller
- Added compute shader stripping.
- Added Cull Mode option for opaque materials and ShaderGraphs.
- Added scene view exposure override.
- Added support for exposure curve remapping for min/max limits.
- Added presets for ray traced reflections.
- Added final image histogram debug view (both luminance and RGB).
- Added an example texture and rotation to the Cloud Layer volume override.
- Added an option to extend the camera culling for skinned mesh animation in ray tracing effects (1258547).
- Added decal layer system similar to light layer. Mesh will receive a decal when both decal layer mask matches.
- Added shader graph nodes for rendering a complex eye shader.
- Added more controls to contact shadows and increased quality in some parts.
- Added a physically based option in DoF volume.
- Added API to check if a Camera, Light or ReflectionProbe is compatible with HDRP.
- Added path tracing test scene for normal mapping.
- Added missing API documentation.
- Remove CloudLayer
- Added quad overdraw and vertex density debug modes.

### Fixed
- fix when saved HDWizard window tab index out of range (1260273)
- Fix when rescale probe all direction below zero (1219246)
- Update documentation of HDRISky-Backplate, precise how to have Ambient Occlusion on the Backplate
- Sorting, undo, labels, layout in the Lighting Explorer.
- Fixed sky settings and materials in Shader Graph Samples package
- Fix/workaround a probable graphics driver bug in the GTAO shader.
- Fixed Hair and PBR shader graphs double sided modes
- Fixed an issue where updating an HDRP asset in the Quality setting panel would not recreate the pipeline.
- Fixed issue with point lights being considered even when occupying less than a pixel on screen (case 1183196)
- Fix a potential NaN source with iridescence (case 1183216)
- Fixed issue of spotlight breaking when minimizing the cone angle via the gizmo (case 1178279)
- Fixed issue that caused decals not to modify the roughness in the normal buffer, causing SSR to not behave correctly (case 1178336)
- Fixed lit transparent refraction with XR single-pass rendering
- Removed extra jitter for TemporalAA in VR
- Fixed ShaderGraph time in main preview
- Fixed issue on some UI elements in HDRP asset not expanding when clicking the arrow (case 1178369)
- Fixed alpha blending in custom post process
- Fixed the modification of the _AlphaCutoff property in the material UI when exposed with a ShaderGraph parameter.
- Fixed HDRP test `1218_Lit_DiffusionProfiles` on Vulkan.
- Fixed an issue where building a player in non-dev mode would generate render target error logs every frame
- Fixed crash when upgrading version of HDRP
- Fixed rendering issues with material previews
- Fixed NPE when using light module in Shuriken particle systems (1173348).
- Refresh cached shadow on editor changes
- Fixed light supported units caching (1182266)
- Fixed an issue where SSAO (that needs temporal reprojection) was still being rendered when Motion Vectors were not available (case 1184998)
- Fixed a nullref when modifying the height parameters inside the layered lit shader UI.
- Fixed Decal gizmo that become white after exiting play mode
- Fixed Decal pivot position to behave like a spotlight
- Fixed an issue where using the LightingOverrideMask would break sky reflection for regular cameras
- Fix DebugMenu FrameSettingsHistory persistency on close
- Fix DensityVolume, ReflectionProbe aned PlanarReflectionProbe advancedControl display
- Fix DXR scene serialization in wizard
- Fixed an issue where Previews would reallocate History Buffers every frame
- Fixed the SetLightLayer function in HDAdditionalLightData setting the wrong light layer
- Fix error first time a preview is created for planar
- Fixed an issue where SSR would use an incorrect roughness value on ForwardOnly (StackLit, AxF, Fabric, etc.) materials when the pipeline is configured to also allow deferred Lit.
- Fixed issues with light explorer (cases 1183468, 1183269)
- Fix dot colors in LayeredLit material inspector
- Fix undo not resetting all value when undoing the material affectation in LayerLit material
- Fix for issue that caused gizmos to render in render textures (case 1174395)
- Fixed the light emissive mesh not updated when the light was disabled/enabled
- Fixed light and shadow layer sync when setting the HDAdditionalLightData.lightlayersMask property
- Fixed a nullref when a custom post process component that was in the HDRP PP list is removed from the project
- Fixed issue that prevented decals from modifying specular occlusion (case 1178272).
- Fixed exposure of volumetric reprojection
- Fixed multi selection support for Scalable Settings in lights
- Fixed font shaders in test projects for VR by using a Shader Graph version
- Fixed refresh of baked cubemap by incrementing updateCount at the end of the bake (case 1158677).
- Fixed issue with rectangular area light when seen from the back
- Fixed decals not affecting lightmap/lightprobe
- Fixed zBufferParams with XR single-pass rendering
- Fixed moving objects not rendered in custom passes
- Fixed abstract classes listed in the + menu of the custom pass list
- Fixed custom pass that was rendered in previews
- Fixed precision error in zero value normals when applying decals (case 1181639)
- Fixed issue that triggered No Scene Lighting view in game view as well (case 1156102)
- Assign default volume profile when creating a new HDRP Asset
- Fixed fov to 0 in planar probe breaking the projection matrix (case 1182014)
- Fixed bugs with shadow caching
- Reassign the same camera for a realtime probe face render request to have appropriate history buffer during realtime probe rendering.
- Fixed issue causing wrong shading when normal map mode is Object space, no normal map is set, but a detail map is present (case 1143352)
- Fixed issue with decal and htile optimization
- Fixed TerrainLit shader compilation error regarding `_Control0_TexelSize` redefinition (case 1178480).
- Fixed warning about duplicate HDRuntimeReflectionSystem when configuring play mode without domain reload.
- Fixed an editor crash when multiple decal projectors were selected and some had null material
- Added all relevant fix actions to FixAll button in Wizard
- Moved FixAll button on top of the Wizard
- Fixed an issue where fog color was not pre-exposed correctly
- Fix priority order when custom passes are overlapping
- Fix cleanup not called when the custom pass GameObject is destroyed
- Replaced most instances of GraphicsSettings.renderPipelineAsset by GraphicsSettings.currentRenderPipeline. This should fix some parameters not working on Quality Settings overrides.
- Fixed an issue with Realtime GI not working on upgraded projects.
- Fixed issue with screen space shadows fallback texture was not set as a texture array.
- Fixed Pyramid Lights bounding box
- Fixed terrain heightmap default/null values and epsilons
- Fixed custom post-processing effects breaking when an abstract class inherited from `CustomPostProcessVolumeComponent`
- Fixed XR single-pass rendering in Editor by using ShaderConfig.s_XrMaxViews to allocate matrix array
- Multiple different skies rendered at the same time by different cameras are now handled correctly without flickering
- Fixed flickering issue happening when different volumes have shadow settings and multiple cameras are present.
- Fixed issue causing planar probes to disappear if there is no light in the scene.
- Fixed a number of issues with the prefab isolation mode (Volumes leaking from the main scene and reflection not working properly)
- Fixed an issue with fog volume component upgrade not working properly
- Fixed Spot light Pyramid Shape has shadow artifacts on aspect ratio values lower than 1
- Fixed issue with AO upsampling in XR
- Fixed camera without HDAdditionalCameraData component not rendering
- Removed the macro ENABLE_RAYTRACING for most of the ray tracing code
- Fixed prefab containing camera reloading in loop while selected in the Project view
- Fixed issue causing NaN wheh the Z scale of an object is set to 0.
- Fixed DXR shader passes attempting to render before pipeline loaded
- Fixed black ambient sky issue when importing a project after deleting Library.
- Fixed issue when upgrading a Standard transparent material (case 1186874)
- Fixed area light cookies not working properly with stack lit
- Fixed material render queue not updated when the shader is changed in the material inspector.
- Fixed a number of issues with full screen debug modes not reseting correctly when setting another mutually exclusive mode
- Fixed compile errors for platforms with no VR support
- Fixed an issue with volumetrics and RTHandle scaling (case 1155236)
- Fixed an issue where sky lighting might be updated uselessly
- Fixed issue preventing to allow setting decal material to none (case 1196129)
- Fixed XR multi-pass decals rendering
- Fixed several fields on Light Inspector that not supported Prefab overrides
- Fixed EOL for some files
- Fixed scene view rendering with volumetrics and XR enabled
- Fixed decals to work with multiple cameras
- Fixed optional clear of GBuffer (Was always on)
- Fixed render target clears with XR single-pass rendering
- Fixed HDRP samples file hierarchy
- Fixed Light units not matching light type
- Fixed QualitySettings panel not displaying HDRP Asset
- Fixed black reflection probes the first time loading a project
- Fixed y-flip in scene view with XR SDK
- Fixed Decal projectors do not immediately respond when parent object layer mask is changed in editor.
- Fixed y-flip in scene view with XR SDK
- Fixed a number of issues with Material Quality setting
- Fixed the transparent Cull Mode option in HD unlit master node settings only visible if double sided is ticked.
- Fixed an issue causing shadowed areas by contact shadows at the edge of far clip plane if contact shadow length is very close to far clip plane.
- Fixed editing a scalable settings will edit all loaded asset in memory instead of targetted asset.
- Fixed Planar reflection default viewer FOV
- Fixed flickering issues when moving the mouse in the editor with ray tracing on.
- Fixed the ShaderGraph main preview being black after switching to SSS in the master node settings
- Fixed custom fullscreen passes in VR
- Fixed camera culling masks not taken in account in custom pass volumes
- Fixed object not drawn in custom pass when using a DrawRenderers with an HDRP shader in a build.
- Fixed injection points for Custom Passes (AfterDepthAndNormal and BeforePreRefraction were missing)
- Fixed a enum to choose shader tags used for drawing objects (DepthPrepass or Forward) when there is no override material.
- Fixed lit objects in the BeforePreRefraction, BeforeTransparent and BeforePostProcess.
- Fixed the None option when binding custom pass render targets to allow binding only depth or color.
- Fixed custom pass buffers allocation so they are not allocated if they're not used.
- Fixed the Custom Pass entry in the volume create asset menu items.
- Fixed Prefab Overrides workflow on Camera.
- Fixed alignment issue in Preset for Camera.
- Fixed alignment issue in Physical part for Camera.
- Fixed FrameSettings multi-edition.
- Fixed a bug happening when denoising multiple ray traced light shadows
- Fixed minor naming issues in ShaderGraph settings
- VFX: Removed z-fight glitches that could appear when using deferred depth prepass and lit quad primitives
- VFX: Preserve specular option for lit outputs (matches HDRP lit shader)
- Fixed an issue with Metal Shader Compiler and GTAO shader for metal
- Fixed resources load issue while upgrading HDRP package.
- Fix LOD fade mask by accounting for field of view
- Fixed spot light missing from ray tracing indirect effects.
- Fixed a UI bug in the diffusion profile list after fixing them from the wizard.
- Fixed the hash collision when creating new diffusion profile assets.
- Fixed a light leaking issue with box light casting shadows (case 1184475)
- Fixed Cookie texture type in the cookie slot of lights (Now displays a warning because it is not supported).
- Fixed a nullref that happens when using the Shuriken particle light module
- Fixed alignment in Wizard
- Fixed text overflow in Wizard's helpbox
- Fixed Wizard button fix all that was not automatically grab all required fixes
- Fixed VR tab for MacOS in Wizard
- Fixed local config package workflow in Wizard
- Fixed issue with contact shadows shifting when MSAA is enabled.
- Fixed EV100 in the PBR sky
- Fixed an issue In URP where sometime the camera is not passed to the volume system and causes a null ref exception (case 1199388)
- Fixed nullref when releasing HDRP with custom pass disabled
- Fixed performance issue derived from copying stencil buffer.
- Fixed an editor freeze when importing a diffusion profile asset from a unity package.
- Fixed an exception when trying to reload a builtin resource.
- Fixed the light type intensity unit reset when switching the light type.
- Fixed compilation error related to define guards and CreateLayoutFromXrSdk()
- Fixed documentation link on CustomPassVolume.
- Fixed player build when HDRP is in the project but not assigned in the graphic settings.
- Fixed an issue where ambient probe would be black for the first face of a baked reflection probe
- VFX: Fixed Missing Reference to Visual Effect Graph Runtime Assembly
- Fixed an issue where rendering done by users in EndCameraRendering would be executed before the main render loop.
- Fixed Prefab Override in main scope of Volume.
- Fixed alignment issue in Presset of main scope of Volume.
- Fixed persistence of ShowChromeGizmo and moved it to toolbar for coherency in ReflectionProbe and PlanarReflectionProbe.
- Fixed Alignement issue in ReflectionProbe and PlanarReflectionProbe.
- Fixed Prefab override workflow issue in ReflectionProbe and PlanarReflectionProbe.
- Fixed empty MoreOptions and moved AdvancedManipulation in a dedicated location for coherency in ReflectionProbe and PlanarReflectionProbe.
- Fixed Prefab override workflow issue in DensityVolume.
- Fixed empty MoreOptions and moved AdvancedManipulation in a dedicated location for coherency in DensityVolume.
- Fix light limit counts specified on the HDRP asset
- Fixed Quality Settings for SSR, Contact Shadows and Ambient Occlusion volume components
- Fixed decalui deriving from hdshaderui instead of just shaderui
- Use DelayedIntField instead of IntField for scalable settings
- Fixed init of debug for FrameSettingsHistory on SceneView camera
- Added a fix script to handle the warning 'referenced script in (GameObject 'SceneIDMap') is missing'
- Fix Wizard load when none selected for RenderPipelineAsset
- Fixed TerrainLitGUI when per-pixel normal property is not present.
- Fixed rendering errors when enabling debug modes with custom passes
- Fix an issue that made PCSS dependent on Atlas resolution (not shadow map res)
- Fixing a bug whith histories when n>4 for ray traced shadows
- Fixing wrong behavior in ray traced shadows for mesh renderers if their cast shadow is shadow only or double sided
- Only tracing rays for shadow if the point is inside the code for spotlight shadows
- Only tracing rays if the point is inside the range for point lights
- Fixing ghosting issues when the screen space shadow  indexes change for a light with ray traced shadows
- Fixed an issue with stencil management and Xbox One build that caused corrupted output in deferred mode.
- Fixed a mismatch in behavior between the culling of shadow maps and ray traced point and spot light shadows
- Fixed recursive ray tracing not working anymore after intermediate buffer refactor.
- Fixed ray traced shadow denoising not working (history rejected all the time).
- Fixed shader warning on xbox one
- Fixed cookies not working for spot lights in ray traced reflections, ray traced GI and recursive rendering
- Fixed an inverted handling of CoatSmoothness for SSR in StackLit.
- Fixed missing distortion inputs in Lit and Unlit material UI.
- Fixed issue that propagated NaNs across multiple frames through the exposure texture.
- Fixed issue with Exclude from TAA stencil ignored.
- Fixed ray traced reflection exposure issue.
- Fixed issue with TAA history not initialising corretly scale factor for first frame
- Fixed issue with stencil test of material classification not using the correct Mask (causing false positive and bad performance with forward material in deferred)
- Fixed issue with History not reset when chaning antialiasing mode on camera
- Fixed issue with volumetric data not being initialized if default settings have volumetric and reprojection off.
- Fixed ray tracing reflection denoiser not applied in tier 1
- Fixed the vibility of ray tracing related methods.
- Fixed the diffusion profile list not saved when clicking the fix button in the material UI.
- Fixed crash when pushing bounce count higher than 1 for ray traced GI or reflections
- Fixed PCSS softness scale so that it better match ray traced reference for punctual lights.
- Fixed exposure management for the path tracer
- Fixed AxF material UI containing two advanced options settings.
- Fixed an issue where cached sky contexts were being destroyed wrongly, breaking lighting in the LookDev
- Fixed issue that clamped PCSS softness too early and not after distance scale.
- Fixed fog affect transparent on HD unlit master node
- Fixed custom post processes re-ordering not saved.
- Fixed NPE when using scalable settings
- Fixed an issue where PBR sky precomputation was reset incorrectly in some cases causing bad performance.
- Fixed a bug due to depth history begin overriden too soon
- Fixed CustomPassSampleCameraColor scale issue when called from Before Transparent injection point.
- Fixed corruption of AO in baked probes.
- Fixed issue with upgrade of projects that still had Very High as shadow filtering quality.
- Fixed issue that caused Distortion UI to appear in Lit.
- Fixed several issues with decal duplicating when editing them.
- Fixed initialization of volumetric buffer params (1204159)
- Fixed an issue where frame count was incorrectly reset for the game view, causing temporal processes to fail.
- Fixed Culling group was not disposed error.
- Fixed issues on some GPU that do not support gathers on integer textures.
- Fixed an issue with ambient probe not being initialized for the first frame after a domain reload for volumetric fog.
- Fixed the scene visibility of decal projectors and density volumes
- Fixed a leak in sky manager.
- Fixed an issue where entering playmode while the light editor is opened would produce null reference exceptions.
- Fixed the debug overlay overlapping the debug menu at runtime.
- Fixed an issue with the framecount when changing scene.
- Fixed errors that occurred when using invalid near and far clip plane values for planar reflections.
- Fixed issue with motion blur sample weighting function.
- Fixed motion vectors in MSAA.
- Fixed sun flare blending (case 1205862).
- Fixed a lot of issues related to ray traced screen space shadows.
- Fixed memory leak caused by apply distortion material not being disposed.
- Fixed Reflection probe incorrectly culled when moving its parent (case 1207660)
- Fixed a nullref when upgrading the Fog volume components while the volume is opened in the inspector.
- Fix issues where decals on PS4 would not correctly write out the tile mask causing bits of the decal to go missing.
- Use appropriate label width and text content so the label is completely visible
- Fixed an issue where final post process pass would not output the default alpha value of 1.0 when using 11_11_10 color buffer format.
- Fixed SSR issue after the MSAA Motion Vector fix.
- Fixed an issue with PCSS on directional light if punctual shadow atlas was not allocated.
- Fixed an issue where shadow resolution would be wrong on the first face of a baked reflection probe.
- Fixed issue with PCSS softness being incorrect for cascades different than the first one.
- Fixed custom post process not rendering when using multiple HDRP asset in quality settings
- Fixed probe gizmo missing id (case 1208975)
- Fixed a warning in raytracingshadowfilter.compute
- Fixed issue with AO breaking with small near plane values.
- Fixed custom post process Cleanup function not called in some cases.
- Fixed shader warning in AO code.
- Fixed a warning in simpledenoiser.compute
- Fixed tube and rectangle light culling to use their shape instead of their range as a bounding box.
- Fixed caused by using gather on a UINT texture in motion blur.
- Fix issue with ambient occlusion breaking when dynamic resolution is active.
- Fixed some possible NaN causes in Depth of Field.
- Fixed Custom Pass nullref due to the new Profiling Sample API changes
- Fixed the black/grey screen issue on after post process Custom Passes in non dev builds.
- Fixed particle lights.
- Improved behavior of lights and probe going over the HDRP asset limits.
- Fixed issue triggered when last punctual light is disabled and more than one camera is used.
- Fixed Custom Pass nullref due to the new Profiling Sample API changes
- Fixed the black/grey screen issue on after post process Custom Passes in non dev builds.
- Fixed XR rendering locked to vsync of main display with Standalone Player.
- Fixed custom pass cleanup not called at the right time when using multiple volumes.
- Fixed an issue on metal with edge of decal having artifact by delaying discard of fragments during decal projection
- Fixed various shader warning
- Fixing unnecessary memory allocations in the ray tracing cluster build
- Fixed duplicate column labels in LightEditor's light tab
- Fixed white and dark flashes on scenes with very high or very low exposure when Automatic Exposure is being used.
- Fixed an issue where passing a null ProfilingSampler would cause a null ref exception.
- Fixed memory leak in Sky when in matcap mode.
- Fixed compilation issues on platform that don't support VR.
- Fixed migration code called when we create a new HDRP asset.
- Fixed RemoveComponent on Camera contextual menu to not remove Camera while a component depend on it.
- Fixed an issue where ambient occlusion and screen space reflections editors would generate null ref exceptions when HDRP was not set as the current pipeline.
- Fixed a null reference exception in the probe UI when no HDRP asset is present.
- Fixed the outline example in the doc (sampling range was dependent on screen resolution)
- Fixed a null reference exception in the HDRI Sky editor when no HDRP asset is present.
- Fixed an issue where Decal Projectors created from script where rotated around the X axis by 90°.
- Fixed frustum used to compute Density Volumes visibility when projection matrix is oblique.
- Fixed a null reference exception in Path Tracing, Recursive Rendering and raytraced Global Illumination editors when no HDRP asset is present.
- Fix for NaNs on certain geometry with Lit shader -- [case 1210058](https://fogbugz.unity3d.com/f/cases/1210058/)
- Fixed an issue where ambient occlusion and screen space reflections editors would generate null ref exceptions when HDRP was not set as the current pipeline.
- Fixed a null reference exception in the probe UI when no HDRP asset is present.
- Fixed the outline example in the doc (sampling range was dependent on screen resolution)
- Fixed a null reference exception in the HDRI Sky editor when no HDRP asset is present.
- Fixed an issue where materials newly created from the contextual menu would have an invalid state, causing various problems until it was edited.
- Fixed transparent material created with ZWrite enabled (now it is disabled by default for new transparent materials)
- Fixed mouseover on Move and Rotate tool while DecalProjector is selected.
- Fixed wrong stencil state on some of the pixel shader versions of deferred shader.
- Fixed an issue where creating decals at runtime could cause a null reference exception.
- Fixed issue that displayed material migration dialog on the creation of new project.
- Fixed various issues with time and animated materials (cases 1210068, 1210064).
- Updated light explorer with latest changes to the Fog and fixed issues when no visual environment was present.
- Fixed not handleling properly the recieve SSR feature with ray traced reflections
- Shadow Atlas is no longer allocated for area lights when they are disabled in the shader config file.
- Avoid MRT Clear on PS4 as it is not implemented yet.
- Fixed runtime debug menu BitField control.
- Fixed the radius value used for ray traced directional light.
- Fixed compilation issues with the layered lit in ray tracing shaders.
- Fixed XR autotests viewport size rounding
- Fixed mip map slider knob displayed when cubemap have no mipmap
- Remove unnecessary skip of material upgrade dialog box.
- Fixed the profiling sample mismatch errors when enabling the profiler in play mode
- Fixed issue that caused NaNs in reflection probes on consoles.
- Fixed adjusting positive axis of Blend Distance slides the negative axis in the density volume component.
- Fixed the blend of reflections based on the weight.
- Fixed fallback for ray traced reflections when denoising is enabled.
- Fixed error spam issue with terrain detail terrainDetailUnsupported (cases 1211848)
- Fixed hardware dynamic resolution causing cropping/scaling issues in scene view (case 1158661)
- Fixed Wizard check order for `Hardware and OS` and `Direct3D12`
- Fix AO issue turning black when Far/Near plane distance is big.
- Fixed issue when opening lookdev and the lookdev volume have not been assigned yet.
- Improved memory usage of the sky system.
- Updated label in HDRP quality preference settings (case 1215100)
- Fixed Decal Projector gizmo not undoing properly (case 1216629)
- Fix a leak in the denoising of ray traced reflections.
- Fixed Alignment issue in Light Preset
- Fixed Environment Header in LightingWindow
- Fixed an issue where hair shader could write garbage in the diffuse lighting buffer, causing NaNs.
- Fixed an exposure issue with ray traced sub-surface scattering.
- Fixed runtime debug menu light hierarchy None not doing anything.
- Fixed the broken ShaderGraph preview when creating a new Lit graph.
- Fix indentation issue in preset of LayeredLit material.
- Fixed minor issues with cubemap preview in the inspector.
- Fixed wrong build error message when building for android on mac.
- Fixed an issue related to denoising ray trace area shadows.
- Fixed wrong build error message when building for android on mac.
- Fixed Wizard persistency of Direct3D12 change on domain reload.
- Fixed Wizard persistency of FixAll on domain reload.
- Fixed Wizard behaviour on domain reload.
- Fixed a potential source of NaN in planar reflection probe atlas.
- Fixed an issue with MipRatio debug mode showing _DebugMatCapTexture not being set.
- Fixed missing initialization of input params in Blit for VR.
- Fix Inf source in LTC for area lights.
- Fix issue with AO being misaligned when multiple view are visible.
- Fix issue that caused the clamp of camera rotation motion for motion blur to be ineffective.
- Fixed issue with AssetPostprocessors dependencies causing models to be imported twice when upgrading the package version.
- Fixed culling of lights with XR SDK
- Fixed memory stomp in shadow caching code, leading to overflow of Shadow request array and runtime errors.
- Fixed an issue related to transparent objects reading the ray traced indirect diffuse buffer
- Fixed an issue with filtering ray traced area lights when the intensity is high or there is an exposure.
- Fixed ill-formed include path in Depth Of Field shader.
- Fixed shader graph and ray tracing after the shader target PR.
- Fixed a bug in semi-transparent shadows (object further than the light casting shadows)
- Fix state enabled of default volume profile when in package.
- Fixed removal of MeshRenderer and MeshFilter on adding Light component.
- Fixed Ray Traced SubSurface Scattering not working with ray traced area lights
- Fixed Ray Traced SubSurface Scattering not working in forward mode.
- Fixed a bug in debug light volumes.
- Fixed a bug related to ray traced area light shadow history.
- Fixed an issue where fog sky color mode could sample NaNs in the sky cubemap.
- Fixed a leak in the PBR sky renderer.
- Added a tooltip to the Ambient Mode parameter in the Visual Envionment volume component.
- Static lighting sky now takes the default volume into account (this fixes discrepancies between baked and realtime lighting).
- Fixed a leak in the sky system.
- Removed MSAA Buffers allocation when lit shader mode is set to "deferred only".
- Fixed invalid cast for realtime reflection probes (case 1220504)
- Fixed invalid game view rendering when disabling all cameras in the scene (case 1105163)
- Hide reflection probes in the renderer components.
- Fixed infinite reload loop while displaying Light's Shadow's Link Light Layer in Inspector of Prefab Asset.
- Fixed the culling was not disposed error in build log.
- Fixed the cookie atlas size and planar atlas size being too big after an upgrade of the HDRP asset.
- Fixed transparent SSR for shader graph.
- Fixed an issue with emissive light meshes not being in the RAS.
- Fixed DXR player build
- Fixed the HDRP asset migration code not being called after an upgrade of the package
- Fixed draw renderers custom pass out of bound exception
- Fixed the PBR shader rendering in deferred
- Fixed some typos in debug menu (case 1224594)
- Fixed ray traced point and spot lights shadows not rejecting istory when semi-transparent or colored.
- Fixed a warning due to StaticLightingSky when reloading domain in some cases.
- Fixed the MaxLightCount being displayed when the light volume debug menu is on ColorAndEdge.
- Fixed issue with unclear naming of debug menu for decals.
- Fixed z-fighting in scene view when scene lighting is off (case 1203927)
- Fixed issue that prevented cubemap thumbnails from rendering (only on D3D11 and Metal).
- Fixed ray tracing with VR single-pass
- Fix an exception in ray tracing that happens if two LOD levels are using the same mesh renderer.
- Fixed error in the console when switching shader to decal in the material UI.
- Fixed an issue with refraction model and ray traced recursive rendering (case 1198578).
- Fixed an issue where a dynamic sky changing any frame may not update the ambient probe.
- Fixed cubemap thumbnail generation at project load time.
- Fixed cubemap thumbnail generation at project load time.
- Fixed XR culling with multiple cameras
- Fixed XR single-pass with Mock HMD plugin
- Fixed sRGB mismatch with XR SDK
- Fixed an issue where default volume would not update when switching profile.
- Fixed issue with uncached reflection probe cameras reseting the debug mode (case 1224601)
- Fixed an issue where AO override would not override specular occlusion.
- Fixed an issue where Volume inspector might not refresh correctly in some cases.
- Fixed render texture with XR
- Fixed issue with resources being accessed before initialization process has been performed completely.
- Half fixed shuriken particle light that cast shadows (only the first one will be correct)
- Fixed issue with atmospheric fog turning black if a planar reflection probe is placed below ground level. (case 1226588)
- Fixed custom pass GC alloc issue in CustomPassVolume.GetActiveVolumes().
- Fixed a bug where instanced shadergraph shaders wouldn't compile on PS4.
- Fixed an issue related to the envlightdatasrt not being bound in recursive rendering.
- Fixed shadow cascade tooltip when using the metric mode (case 1229232)
- Fixed how the area light influence volume is computed to match rasterization.
- Focus on Decal uses the extends of the projectors
- Fixed usage of light size data that are not available at runtime.
- Fixed the depth buffer copy made before custom pass after opaque and normal injection point.
- Fix for issue that prevented scene from being completely saved when baked reflection probes are present and lighting is set to auto generate.
- Fixed drag area width at left of Light's intensity field in Inspector.
- Fixed light type resolution when performing a reset on HDAdditionalLightData (case 1220931)
- Fixed reliance on atan2 undefined behavior in motion vector debug shader.
- Fixed an usage of a a compute buffer not bound (1229964)
- Fixed an issue where changing the default volume profile from another inspector would not update the default volume editor.
- Fix issues in the post process system with RenderTexture being invalid in some cases, causing rendering problems.
- Fixed an issue where unncessarily serialized members in StaticLightingSky component would change each time the scene is changed.
- Fixed a weird behavior in the scalable settings drawing when the space becomes tiny (1212045).
- Fixed a regression in the ray traced indirect diffuse due to the new probe system.
- Fix for range compression factor for probes going negative (now clamped to positive values).
- Fixed path validation when creating new volume profile (case 1229933)
- Fixed a bug where Decal Shader Graphs would not recieve reprojected Position, Normal, or Bitangent data. (1239921)
- Fix reflection hierarchy for CARPAINT in AxF.
- Fix precise fresnel for delta lights for SVBRDF in AxF.
- Fixed the debug exposure mode for display sky reflection and debug view baked lighting
- Fixed MSAA depth resolve when there is no motion vectors
- Fixed various object leaks in HDRP.
- Fixed compile error with XR SubsystemManager.
- Fix for assertion triggering sometimes when saving a newly created lit shader graph (case 1230996)
- Fixed culling of planar reflection probes that change position (case 1218651)
- Fixed null reference when processing lightprobe (case 1235285)
- Fix issue causing wrong planar reflection rendering when more than one camera is present.
- Fix black screen in XR when HDRP package is present but not used.
- Fixed an issue with the specularFGD term being used when the material has a clear coat (lit shader).
- Fixed white flash happening with auto-exposure in some cases (case 1223774)
- Fixed NaN which can appear with real time reflection and inf value
- Fixed an issue that was collapsing the volume components in the HDRP default settings
- Fixed warning about missing bound decal buffer
- Fixed shader warning on Xbox for ResolveStencilBuffer.compute.
- Fixed PBR shader ZTest rendering in deferred.
- Replaced commands incompatible with async compute in light list build process.
- Diffusion Profile and Material references in HDRP materials are now correctly exported to unity packages. Note that the diffusion profile or the material references need to be edited once before this can work properly.
- Fix MaterialBalls having same guid issue
- Fix spelling and grammatical errors in material samples
- Fixed unneeded cookie texture allocation for cone stop lights.
- Fixed scalarization code for contact shadows.
- Fixed volume debug in playmode
- Fixed issue when toggling anything in HDRP asset that will produce an error (case 1238155)
- Fixed shader warning in PCSS code when using Vulkan.
- Fixed decal that aren't working without Metal and Ambient Occlusion option enabled.
- Fixed an error about procedural sky being logged by mistake.
- Fixed shadowmask UI now correctly showing shadowmask disable
- Made more explicit the warning about raytracing and asynchronous compute. Also fixed the condition in which it appears.
- Fixed a null ref exception in static sky when the default volume profile is invalid.
- DXR: Fixed shader compilation error with shader graph and pathtracer
- Fixed SceneView Draw Modes not being properly updated after opening new scene view panels or changing the editor layout.
- VFX: Removed irrelevant queues in render queue selection from HDRP outputs
- VFX: Motion Vector are correctly renderered with MSAA [Case 1240754](https://issuetracker.unity3d.com/product/unity/issues/guid/1240754/)
- Fixed a cause of NaN when a normal of 0-length is generated (usually via shadergraph).
- Fixed issue with screen-space shadows not enabled properly when RT is disabled (case 1235821)
- Fixed a performance issue with stochastic ray traced area shadows.
- Fixed cookie texture not updated when changing an import settings (srgb for example).
- Fixed flickering of the game/scene view when lookdev is running.
- Fixed issue with reflection probes in realtime time mode with OnEnable baking having wrong lighting with sky set to dynamic (case 1238047).
- Fixed transparent motion vectors not working when in MSAA.
- Fix error when removing DecalProjector from component contextual menu (case 1243960)
- Fixed issue with post process when running in RGBA16 and an object with additive blending is in the scene.
- Fixed corrupted values on LayeredLit when using Vertex Color multiply mode to multiply and MSAA is activated.
- Fix conflicts with Handles manipulation when performing a Reset in DecalComponent (case 1238833)
- Fixed depth prepass and postpass being disabled after changing the shader in the material UI.
- Fixed issue with sceneview camera settings not being saved after Editor restart.
- Fixed issue when switching back to custom sensor type in physical camera settings (case 1244350).
- Fixed a null ref exception when running playmode tests with the render pipeline debug window opened.
- Fixed some GCAlloc in the debug window.
- Fixed shader graphs not casting semi-transparent and color shadows (case 1242617)
- Fixed thin refraction mode not working properly.
- Fixed assert on tests caused by probe culling results being requested when culling did not happen. (case 1246169)
- Fixed over consumption of GPU memory by the Physically Based Sky.
- Fixed an invalid rotation in Planar Reflection Probe editor display, that was causing an error message (case 1182022)
- Put more information in Camera background type tooltip and fixed inconsistent exposure behavior when changing bg type.
- Fixed issue that caused not all baked reflection to be deleted upon clicking "Clear Baked Data" in the lighting menu (case 1136080)
- Fixed an issue where asset preview could be rendered white because of static lighting sky.
- Fixed an issue where static lighting was not updated when removing the static lighting sky profile.
- Fixed the show cookie atlas debug mode not displaying correctly when enabling the clear cookie atlas option.
- Fixed various multi-editing issues when changing Emission parameters.
- Fixed error when undo a Reflection Probe removal in a prefab instance. (case 1244047)
- Fixed Microshadow not working correctly in deferred with LightLayers
- Tentative fix for missing include in depth of field shaders.
- Fixed the light overlap scene view draw mode (wasn't working at all).
- Fixed taaFrameIndex and XR tests 4052 and 4053
- Fixed the prefab integration of custom passes (Prefab Override Highlight not working as expected).
- Cloned volume profile from read only assets are created in the root of the project. (case 1154961)
- Fixed Wizard check on default volume profile to also check it is not the default one in package.
- Fix erroneous central depth sampling in TAA.
- Fixed light layers not correctly disabled when the lightlayers is set to Nothing and Lightlayers isn't enabled in HDRP Asset
- Fixed issue with Model Importer materials falling back to the Legacy default material instead of HDRP's default material when import happens at Editor startup.
- Fixed a wrong condition in CameraSwitcher, potentially causing out of bound exceptions.
- Fixed an issue where editing the Look Dev default profile would not reflect directly in the Look Dev window.
- Fixed a bug where the light list is not cleared but still used when resizing the RT.
- Fixed exposure debug shader with XR single-pass rendering.
- Fixed issues with scene view and transparent motion vectors.
- Fixed black screens for linux/HDRP (1246407)
- Fixed a vulkan and metal warning in the SSGI compute shader.
- Fixed an exception due to the color pyramid not allocated when SSGI is enabled.
- Fixed an issue with the first Depth history was incorrectly copied.
- Fixed path traced DoF focusing issue
- Fix an issue with the half resolution Mode (performance)
- Fix an issue with the color intensity of emissive for performance rtgi
- Fixed issue with rendering being mostly broken when target platform disables VR.
- Workaround an issue caused by GetKernelThreadGroupSizes  failing to retrieve correct group size.
- Fix issue with fast memory and rendergraph.
- Fixed transparent motion vector framesetting not sanitized.
- Fixed wrong order of post process frame settings.
- Fixed white flash when enabling SSR or SSGI.
- The ray traced indrect diffuse and RTGI were combined wrongly with the rest of the lighting (1254318).
- Fixed an exception happening when using RTSSS without using RTShadows.
- Fix inconsistencies with transparent motion vectors and opaque by allowing camera only transparent motion vectors.
- Fix reflection probe frame settings override
- Fixed certain shadow bias artifacts present in volumetric lighting (case 1231885).
- Fixed area light cookie not updated when switch the light type from a spot that had a cookie.
- Fixed issue with dynamic resolution updating when not in play mode.
- Fixed issue with Contrast Adaptive Sharpening upsample mode and preview camera.
- Fix issue causing blocky artifacts when decals affect metallic and are applied on material with specular color workflow.
- Fixed issue with depth pyramid generation and dynamic resolution.
- Fixed an issue where decals were duplicated in prefab isolation mode.
- Fixed an issue where rendering preview with MSAA might generate render graph errors.
- Fixed compile error in PS4 for planar reflection filtering.
- Fixed issue with blue line in prefabs for volume mode.
- Fixing the internsity being applied to RTAO too early leading to unexpected results (1254626).
- Fix issue that caused sky to incorrectly render when using a custom projection matrix.
- Fixed null reference exception when using depth pre/post pass in shadergraph with alpha clip in the material.
- Appropriately constraint blend distance of reflection probe while editing with the inspector (case 1248931)
- Fixed AxF handling of roughness for Blinn-Phong type materials
- Fixed AxF UI errors when surface type is switched to transparent
- Fixed a serialization issue, preventing quality level parameters to undo/redo and update scene view on change.
- Fixed an exception occuring when a camera doesn't have an HDAdditionalCameraData (1254383).
- Fixed ray tracing with XR single-pass.
- Fixed warning in HDAdditionalLightData OnValidate (cases 1250864, 1244578)
- Fixed a bug related to denoising ray traced reflections.
- Fixed nullref in the layered lit material inspector.
- Fixed an issue where manipulating the color wheels in a volume component would reset the cursor every time.
- Fixed an issue where static sky lighting would not be updated for a new scene until it's reloaded at least once.
- Fixed culling for decals when used in prefabs and edited in context.
- Force to rebake probe with missing baked texture. (1253367)
- Fix supported Mac platform detection to handle new major version (11.0) properly
- Fixed typo in the Render Pipeline Wizard under HDRP+VR
- Change transparent SSR name in frame settings to avoid clipping.
- Fixed missing include guards in shadow hlsl files.
- Repaint the scene view whenever the scene exposure override is changed.
- Fixed an error when clearing the SSGI history texture at creation time (1259930).
- Fixed alpha to mask reset when toggling alpha test in the material UI.
- Fixed an issue where opening the look dev window with the light theme would make the window blink and eventually crash unity.
- Fixed fallback for ray tracing and light layers (1258837).
- Fixed Sorting Priority not displayed correctly in the DrawRenderers custom pass UI.
- Fixed glitch in Project settings window when selecting diffusion profiles in material section (case 1253090)
- Fixed issue with light layers bigger than 8 (and above the supported range).
- Fixed issue with culling layer mask of area light's emissive mesh
- Fixed overused the atlas for Animated/Render Target Cookies (1259930).
- Fixed errors when switching area light to disk shape while an area emissive mesh was displayed.
- Fixed default frame settings MSAA toggle for reflection probes (case 1247631)
- Fixed the transparent SSR dependency not being properly disabled according to the asset dependencies (1260271).
- Fixed issue with completely black AO on double sided materials when normal mode is set to None.
- Fixed UI drawing of the quaternion (1251235)
- Fix an issue with the quality mode and perf mode on RTR and RTGI and getting rid of unwanted nans (1256923).
- Fixed unitialized ray tracing resources when using non-default HDRP asset (case 1259467).
- Fixed overused the atlas for Animated/Render Target Cookies (1259930).
- Fixed sky asserts with XR multipass
- Fixed for area light not updating baked light result when modifying with gizmo.
- Fixed robustness issue with GetOddNegativeScale() in ray tracing, which was impacting normal mapping (1261160).
- Fixed regression where moving face of the probe gizmo was not moving its position anymore.
- Fixed XR single-pass macros in tessellation shaders.
- Fixed path-traced subsurface scattering mixing with diffuse and specular BRDFs (1250601).
- Fixed custom pass re-ordering issues.
- Improved robustness of normal mapping when scale is 0, and mapping is extreme (normals in or below the tangent plane).
- Fixed XR Display providers not getting zNear and zFar plane distances passed to them when in HDRP.
- Fixed rendering breaking when disabling tonemapping in the frame settings.
- Fixed issue with serialization of exposure modes in volume profiles not being consistent between HDRP versions (case 1261385).
- Fixed issue with duplicate names in newly created sub-layers in the graphics compositor (case 1263093).
- Remove MSAA debug mode when renderpipeline asset has no MSAA
- Fixed some post processing using motion vectors when they are disabled
- Fixed the multiplier of the environement lights being overriden with a wrong value for ray tracing (1260311).
- Fixed a series of exceptions happening when trying to load an asset during wizard execution (1262171).
- Fixed an issue with Stacklit shader not compiling correctly in player with debug display on (1260579)
- Fixed couple issues in the dependence of building the ray tracing acceleration structure.
- Fix sun disk intensity
- Fixed unwanted ghosting for smooth surfaces.
- Fixing an issue in the recursive rendering flag texture usage.
- Fixed a missing dependecy for choosing to evaluate transparent SSR.
- Fixed issue that failed compilation when XR is disabled.
- Fixed a compilation error in the IES code.
- Fixed issue with dynamic resolution handler when no OnResolutionChange callback is specified.
- Fixed multiple volumes, planar reflection, and decal projector position when creating them from the menu.
- Reduced the number of global keyword used in deferredTile.shader
- Fixed incorrect processing of Ambient occlusion probe (9% error was introduced)
- Fixed multiedition of framesettings drop down (case 1270044)
- Fixed planar probe gizmo

### Changed
- Improve MIP selection for decals on Transparents
- Color buffer pyramid is not allocated anymore if neither refraction nor distortion are enabled
- Rename Emission Radius to Radius in UI in Point, Spot
- Angular Diameter parameter for directional light is no longuer an advanced property
- DXR: Remove Light Radius and Angular Diamater of Raytrace shadow. Angular Diameter and Radius are used instead.
- Remove MaxSmoothness parameters from UI for point, spot and directional light. The MaxSmoothness is now deduce from Radius Parameters
- DXR: Remove the Ray Tracing Environement Component. Add a Layer Mask to the ray Tracing volume components to define which objects are taken into account for each effect.
- Removed second cubemaps used for shadowing in lookdev
- Disable Physically Based Sky below ground
- Increase max limit of area light and reflection probe to 128
- Change default texture for detailmap to grey
- Optimize Shadow RT load on Tile based architecture platforms.
- Improved quality of SSAO.
- Moved RequestShadowMapRendering() back to public API.
- Update HDRP DXR Wizard with an option to automatically clone the hdrp config package and setup raytracing to 1 in shaders file.
- Added SceneSelection pass for TerrainLit shader.
- Simplified Light's type API regrouping the logic in one place (Check type in HDAdditionalLightData)
- The support of LOD CrossFade (Dithering transition) in master nodes now required to enable it in the master node settings (Save variant)
- Improved shadow bias, by removing constant depth bias and substituting it with slope-scale bias.
- Fix the default stencil values when a material is created from a SSS ShaderGraph.
- Tweak test asset to be compatible with XR: unlit SG material for canvas and double-side font material
- Slightly tweaked the behaviour of bloom when resolution is low to reduce artifacts.
- Hidden fields in Light Inspector that is not relevant while in BakingOnly mode.
- Changed parametrization of PCSS, now softness is derived from angular diameter (for directional lights) or shape radius (for point/spot lights) and min filter size is now in the [0..1] range.
- Moved the copy of the geometry history buffers to right after the depth mip chain generation.
- Rename "Luminance" to "Nits" in UX for physical light unit
- Rename FrameSettings "SkyLighting" to "SkyReflection"
- Reworked XR automated tests
- The ray traced screen space shadow history for directional, spot and point lights is discarded if the light transform has changed.
- Changed the behavior for ray tracing in case a mesh renderer has both transparent and opaque submeshes.
- Improve history buffer management
- Replaced PlayerSettings.virtualRealitySupported with XRGraphics.tryEnable.
- Remove redundant FrameSettings RealTimePlanarReflection
- Improved a bit the GC calls generated during the rendering.
- Material update is now only triggered when the relevant settings are touched in the shader graph master nodes
- Changed the way Sky Intensity (on Sky volume components) is handled. It's now a combo box where users can choose between Exposure, Multiplier or Lux (for HDRI sky only) instead of both multiplier and exposure being applied all the time. Added a new menu item to convert old profiles.
- Change how method for specular occlusions is decided on inspector shader (Lit, LitTesselation, LayeredLit, LayeredLitTessellation)
- Unlocked SSS, SSR, Motion Vectors and Distortion frame settings for reflections probes.
- Hide unused LOD settings in Quality Settings legacy window.
- Reduced the constrained distance for temporal reprojection of ray tracing denoising
- Removed shadow near plane from the Directional Light Shadow UI.
- Improved the performances of custom pass culling.
- The scene view camera now replicates the physical parameters from the camera tagged as "MainCamera".
- Reduced the number of GC.Alloc calls, one simple scene without plarnar / probes, it should be 0B.
- Renamed ProfilingSample to ProfilingScope and unified API. Added GPU Timings.
- Updated macros to be compatible with the new shader preprocessor.
- Ray tracing reflection temporal filtering is now done in pre-exposed space
- Search field selects the appropriate fields in both project settings panels 'HDRP Default Settings' and 'Quality/HDRP'
- Disabled the refraction and transmission map keywords if the material is opaque.
- Keep celestial bodies outside the atmosphere.
- Updated the MSAA documentation to specify what features HDRP supports MSAA for and what features it does not.
- Shader use for Runtime Debug Display are now correctly stripper when doing a release build
- Now each camera has its own Volume Stack. This allows Volume Parameters to be updated as early as possible and be ready for the whole frame without conflicts between cameras.
- Disable Async for SSR, SSAO and Contact shadow when aggregated ray tracing frame setting is on.
- Improved performance when entering play mode without domain reload by a factor of ~25
- Renamed the camera profiling sample to include the camera name
- Discarding the ray tracing history for AO, reflection, diffuse shadows and GI when the viewport size changes.
- Renamed the camera profiling sample to include the camera name
- Renamed the post processing graphic formats to match the new convention.
- The restart in Wizard for DXR will always be last fix from now on
- Refactoring pre-existing materials to share more shader code between rasterization and ray tracing.
- Setting a material's Refraction Model to Thin does not overwrite the Thickness and Transmission Absorption Distance anymore.
- Removed Wind textures from runtime as wind is no longer built into the pipeline
- Changed Shader Graph titles of master nodes to be more easily searchable ("HDRP/x" -> "x (HDRP)")
- Expose StartSinglePass() and StopSinglePass() as public interface for XRPass
- Replaced the Texture array for 2D cookies (spot, area and directional lights) and for planar reflections by an atlas.
- Moved the tier defining from the asset to the concerned volume components.
- Changing from a tier management to a "mode" management for reflection and GI and removing the ability to enable/disable deferred and ray bining (they are now implied by performance mode)
- The default FrameSettings for ScreenSpaceShadows is set to true for Camera in order to give a better workflow for DXR.
- Refactor internal usage of Stencil bits.
- Changed how the material upgrader works and added documentation for it.
- Custom passes now disable the stencil when overwriting the depth and not writing into it.
- Renamed the camera profiling sample to include the camera name
- Changed the way the shadow casting property of transparent and tranmissive materials is handeled for ray tracing.
- Changed inspector materials stencil setting code to have more sharing.
- Updated the default scene and default DXR scene and DefaultVolumeProfile.
- Changed the way the length parameter is used for ray traced contact shadows.
- Improved the coherency of PCSS blur between cascades.
- Updated VR checks in Wizard to reflect new XR System.
- Removing unused alpha threshold depth prepass and post pass for fabric shader graph.
- Transform result from CIE XYZ to sRGB color space in EvalSensitivity for iridescence.
- Moved BeginCameraRendering callback right before culling.
- Changed the visibility of the Indirect Lighting Controller component to public.
- Renamed the cubemap used for diffuse convolution to a more explicit name for the memory profiler.
- Improved behaviour of transmission color on transparent surfaces in path tracing.
- Light dimmer can now get values higher than one and was renamed to multiplier in the UI.
- Removed info box requesting volume component for Visual Environment and updated the documentation with the relevant information.
- Improved light selection oracle for light sampling in path tracing.
- Stripped ray tracing subsurface passes with ray tracing is not enabled.
- Remove LOD cross fade code for ray tracing shaders
- Removed legacy VR code
- Add range-based clipping to box lights (case 1178780)
- Improve area light culling (case 1085873)
- Light Hierarchy debug mode can now adjust Debug Exposure for visualizing high exposure scenes.
- Rejecting history for ray traced reflections based on a threshold evaluated on the neighborhood of the sampled history.
- Renamed "Environment" to "Reflection Probes" in tile/cluster debug menu.
- Utilities namespace is obsolete, moved its content to UnityEngine.Rendering (case 1204677)
- Obsolete Utilities namespace was removed, instead use UnityEngine.Rendering (case 1204677)
- Moved most of the compute shaders to the multi_compile API instead of multiple kernels.
- Use multi_compile API for deferred compute shader with shadow mask.
- Remove the raytracing rendering queue system to make recursive raytraced material work when raytracing is disabled
- Changed a few resources used by ray tracing shaders to be global resources (using register space1) for improved CPU performance.
- All custom pass volumes are now executed for one injection point instead of the first one.
- Hidden unsupported choice in emission in Materials
- Temporal Anti aliasing improvements.
- Optimized PrepareLightsForGPU (cost reduced by over 25%) and PrepareGPULightData (around twice as fast now).
- Moved scene view camera settings for HDRP from the preferences window to the scene view camera settings window.
- Updated shaders to be compatible with Microsoft's DXC.
- Debug exposure in debug menu have been replace to debug exposure compensation in EV100 space and is always visible.
- Further optimized PrepareLightsForGPU (3x faster with few shadows, 1.4x faster with a lot of shadows or equivalently cost reduced by 68% to 37%).
- Raytracing: Replaced the DIFFUSE_LIGHTING_ONLY multicompile by a uniform.
- Raytracing: Removed the dynamic lightmap multicompile.
- Raytracing: Remove the LOD cross fade multi compile for ray tracing.
- Cookie are now supported in lightmaper. All lights casting cookie and baked will now include cookie influence.
- Avoid building the mip chain a second time for SSR for transparent objects.
- Replaced "High Quality" Subsurface Scattering with a set of Quality Levels.
- Replaced "High Quality" Volumetric Lighting with "Screen Resolution Percentage" and "Volume Slice Count" on the Fog volume component.
- Merged material samples and shader samples
- Update material samples scene visuals
- Use multi_compile API for deferred compute shader with shadow mask.
- Made the StaticLightingSky class public so that users can change it by script for baking purpose.
- Shadowmask and realtime reflectoin probe property are hide in Quality settings
- Improved performance of reflection probe management when using a lot of probes.
- Ignoring the disable SSR flags for recursive rendering.
- Removed logic in the UI to disable parameters for contact shadows and fog volume components as it was going against the concept of the volume system.
- Fixed the sub surface mask not being taken into account when computing ray traced sub surface scattering.
- MSAA Within Forward Frame Setting is now enabled by default on Cameras when new Render Pipeline Asset is created
- Slightly changed the TAA anti-flicker mechanism so that it is more aggressive on almost static images (only on High preset for now).
- Changed default exposure compensation to 0.
- Refactored shadow caching system.
- Removed experimental namespace for ray tracing code.
- Increase limit for max numbers of lights in UX
- Removed direct use of BSDFData in the path tracing pass, delegated to the material instead.
- Pre-warm the RTHandle system to reduce the amount of memory allocations and the total memory needed at all points.
- DXR: Only read the geometric attributes that are required using the share pass info and shader graph defines.
- DXR: Dispatch binned rays in 1D instead of 2D.
- Lit and LayeredLit tessellation cross lod fade don't used dithering anymore between LOD but fade the tessellation height instead. Allow a smoother transition
- Changed the way planar reflections are filtered in order to be a bit more "physically based".
- Increased path tracing BSDFs roughness range from [0.001, 0.999] to [0.00001, 0.99999].
- Changing the default SSGI radius for the all configurations.
- Changed the default parameters for quality RTGI to match expected behavior.
- Add color clear pass while rendering XR occlusion mesh to avoid leaks.
- Only use one texture for ray traced reflection upscaling.
- Adjust the upscale radius based on the roughness value.
- DXR: Changed the way the filter size is decided for directional, point and spot shadows.
- Changed the default exposure mode to "Automatic (Histogram)", along with "Limit Min" to -4 and "Limit Max" to 16.
- Replaced the default scene system with the builtin Scene Template feature.
- Changed extensions of shader CAS include files.
- Making the planar probe atlas's format match the color buffer's format.
- Removing the planarReflectionCacheCompressed setting from asset.
- SHADERPASS for TransparentDepthPrepass and TransparentDepthPostpass identification is using respectively SHADERPASS_TRANSPARENT_DEPTH_PREPASS and SHADERPASS_TRANSPARENT_DEPTH_POSTPASS
- Moved the Parallax Occlusion Mapping node into Shader Graph.
- Renamed the debug name from SSAO to ScreenSpaceAmbientOcclusion (1254974).
- Added missing tooltips and improved the UI of the aperture control (case 1254916).
- Fixed wrong tooltips in the Dof Volume (case 1256641).
- The `CustomPassLoadCameraColor` and `CustomPassSampleCameraColor` functions now returns the correct color buffer when used in after post process instead of the color pyramid (which didn't had post processes).
- PBR Sky now doesn't go black when going below sea level, but it instead freezes calculation as if on the horizon.
- Fixed an issue with quality setting foldouts not opening when clicking on them (1253088).
- Shutter speed can now be changed by dragging the mouse over the UI label (case 1245007).
- Remove the 'Point Cube Size' for cookie, use the Cubemap size directly.
- VFXTarget with Unlit now allows EmissiveColor output to be consistent with HDRP unlit.
- Only building the RTAS if there is an effect that will require it (1262217).
- Fixed the first ray tracing frame not having the light cluster being set up properly (1260311).
- Render graph pre-setup for ray traced ambient occlusion.
- Avoid casting multiple rays and denoising for hard directional, point and spot ray traced shadows (1261040).
- Making sure the preview cameras do not use ray tracing effects due to a by design issue to build ray tracing acceleration structures (1262166).
- Preparing ray traced reflections for the render graph support (performance and quality).
- Preparing recursive rendering for the render graph port.
- Preparation pass for RTGI, temporal filter and diffuse denoiser for render graph.
- Updated the documentation for the DXR implementation.
- Changed the DXR wizard to support optional checks.
- Changed the DXR wizard steps.
- Preparation pass for RTSSS to be supported by render graph.
- Changed the color space of EmissiveColorLDR property on all shader. Was linear but should have been sRGB. Auto upgrade script handle the conversion.

## [7.1.1] - 2019-09-05

### Added
- Transparency Overdraw debug mode. Allows to visualize transparent objects draw calls as an "heat map".
- Enabled single-pass instancing support for XR SDK with new API cmd.SetInstanceMultiplier()
- XR settings are now available in the HDRP asset
- Support for Material Quality in Shader Graph
- Material Quality support selection in HDRP Asset
- Renamed XR shader macro from UNITY_STEREO_ASSIGN_COMPUTE_EYE_INDEX to UNITY_XR_ASSIGN_VIEW_INDEX
- Raytracing ShaderGraph node for HDRP shaders
- Custom passes volume component with 3 injection points: Before Rendering, Before Transparent and Before Post Process
- Alpha channel is now properly exported to camera render textures when using FP16 color buffer format
- Support for XR SDK mirror view modes
- HD Master nodes in Shader Graph now support Normal and Tangent modification in vertex stage.
- DepthOfFieldCoC option in the fullscreen debug modes.
- Added override Ambient Occlusion option on debug windows
- Added Custom Post Processes with 3 injection points: Before Transparent, Before Post Process and After Post Process
- Added draft of minimal interactive path tracing (experimental) based on DXR API - Support only 4 area light, lit and unlit shader (non-shadergraph)
- Small adjustments to TAA anti flicker (more aggressive on high values).

### Fixed
- Fixed wizard infinite loop on cancellation
- Fixed with compute shader error about too many threads in threadgroup on low GPU
- Fixed invalid contact shadow shaders being created on metal
- Fixed a bug where if Assembly.GetTypes throws an exception due to mis-versioned dlls, then no preprocessors are used in the shader stripper
- Fixed typo in AXF decal property preventing to compile
- Fixed reflection probe with XR single-pass and FPTL
- Fixed force gizmo shown when selecting camera in hierarchy
- Fixed issue with XR occlusion mesh and dynamic resolution
- Fixed an issue where lighting compute buffers were re-created with the wrong size when resizing the window, causing tile artefacts at the top of the screen.
- Fix FrameSettings names and tooltips
- Fixed error with XR SDK when the Editor is not in focus
- Fixed errors with RenderGraph, XR SDK and occlusion mesh
- Fixed shadow routines compilation errors when "real" type is a typedef on "half".
- Fixed toggle volumetric lighting in the light UI
- Fixed post-processing history reset handling rt-scale incorrectly
- Fixed crash with terrain and XR multi-pass
- Fixed ShaderGraph material synchronization issues
- Fixed a null reference exception when using an Emissive texture with Unlit shader (case 1181335)
- Fixed an issue where area lights and point lights where not counted separately with regards to max lights on screen (case 1183196)
- Fixed an SSR and Subsurface Scattering issue (appearing black) when using XR.

### Changed
- Update Wizard layout.
- Remove almost all Garbage collection call within a frame.
- Rename property AdditionalVeclocityChange to AddPrecomputeVelocity
- Call the End/Begin camera rendering callbacks for camera with customRender enabled
- Changeg framesettings migration order of postprocess flags as a pr for reflection settings flags have been backported to 2019.2
- Replaced usage of ENABLE_VR in XRSystem.cs by version defines based on the presence of the built-in VR and XR modules
- Added an update virtual function to the SkyRenderer class. This is called once per frame. This allows a given renderer to amortize heavy computation at the rate it chooses. Currently only the physically based sky implements this.
- Removed mandatory XRPass argument in HDCamera.GetOrCreate()
- Restored the HDCamera parameter to the sky rendering builtin parameters.
- Removed usage of StructuredBuffer for XR View Constants
- Expose Direct Specular Lighting control in FrameSettings
- Deprecated ExponentialFog and VolumetricFog volume components. Now there is only one exponential fog component (Fog) which can add Volumetric Fog as an option. Added a script in Edit -> Render Pipeline -> Upgrade Fog Volume Components.

## [7.0.1] - 2019-07-25

### Added
- Added option in the config package to disable globally Area Lights and to select shadow quality settings for the deferred pipeline.
- When shader log stripping is enabled, shader stripper statistics will be written at `Temp/shader-strip.json`
- Occlusion mesh support from XR SDK

### Fixed
- Fixed XR SDK mirror view blit, cleanup some XRTODO and removed XRDebug.cs
- Fixed culling for volumetrics with XR single-pass rendering
- Fix shadergraph material pass setup not called
- Fixed documentation links in component's Inspector header bar
- Cookies using the render texture output from a camera are now properly updated
- Allow in ShaderGraph to enable pre/post pass when the alpha clip is disabled

### Changed
- RenderQueue for Opaque now start at Background instead of Geometry.
- Clamp the area light size for scripting API when we change the light type
- Added a warning in the material UI when the diffusion profile assigned is not in the HDRP asset


## [7.0.0] - 2019-07-17

### Added
- `Fixed`, `Viewer`, and `Automatic` modes to compute the FOV used when rendering a `PlanarReflectionProbe`
- A checkbox to toggle the chrome gizmo of `ReflectionProbe`and `PlanarReflectionProbe`
- Added a Light layer in shadows that allow for objects to cast shadows without being affected by light (and vice versa).
- You can now access ShaderGraph blend states from the Material UI (for example, **Surface Type**, **Sorting Priority**, and **Blending Mode**). This change may break Materials that use a ShaderGraph, to fix them, select **Edit > Render Pipeline > Reset all ShaderGraph Scene Materials BlendStates**. This syncs the blendstates of you ShaderGraph master nodes with the Material properties.
- You can now control ZTest, ZWrite, and CullMode for transparent Materials.
- Materials that use Unlit Shaders or Unlit Master Node Shaders now cast shadows.
- Added an option to enable the ztest on **After Post Process** materials when TAA is disabled.
- Added a new SSAO (based on Ground Truth Ambient Occlusion algorithm) to replace the previous one.
- Added support for shadow tint on light
- BeginCameraRendering and EndCameraRendering callbacks are now called with probes
- Adding option to update shadow maps only On Enable and On Demand.
- Shader Graphs that use time-dependent vertex modification now generate correct motion vectors.
- Added option to allow a custom spot angle for spot light shadow maps.
- Added frame settings for individual post-processing effects
- Added dither transition between cascades for Low and Medium quality settings
- Added single-pass instancing support with XR SDK
- Added occlusion mesh support with XR SDK
- Added support of Alembic velocity to various shaders
- Added support for more than 2 views for single-pass instancing
- Added support for per punctual/directional light min roughness in StackLit
- Added mirror view support with XR SDK
- Added VR verification in HDRPWizard
- Added DXR verification in HDRPWizard
- Added feedbacks in UI of Volume regarding skies
- Cube LUT support in Tonemapping. Cube LUT helpers for external grading are available in the Post-processing Sample package.

### Fixed
- Fixed an issue with history buffers causing effects like TAA or auto exposure to flicker when more than one camera was visible in the editor
- The correct preview is displayed when selecting multiple `PlanarReflectionProbe`s
- Fixed volumetric rendering with camera-relative code and XR stereo instancing
- Fixed issue with flashing cyan due to async compilation of shader when selecting a mesh
- Fix texture type mismatch when the contact shadow are disabled (causing errors on IOS devices)
- Fixed Generate Shader Includes while in package
- Fixed issue when texture where deleted in ShadowCascadeGUI
- Fixed issue in FrameSettingsHistory when disabling a camera several time without enabling it in between.
- Fixed volumetric reprojection with camera-relative code and XR stereo instancing
- Added custom BaseShaderPreprocessor in HDEditorUtils.GetBaseShaderPreprocessorList()
- Fixed compile issue when USE_XR_SDK is not defined
- Fixed procedural sky sun disk intensity for high directional light intensities
- Fixed Decal mip level when using texture mip map streaming to avoid dropping to lowest permitted mip (now loading all mips)
- Fixed deferred shading for XR single-pass instancing after lightloop refactor
- Fixed cluster and material classification debug (material classification now works with compute as pixel shader lighting)
- Fixed IOS Nan by adding a maximun epsilon definition REAL_EPS that uses HALF_EPS when fp16 are used
- Removed unnecessary GC allocation in motion blur code
- Fixed locked UI with advanded influence volume inspector for probes
- Fixed invalid capture direction when rendering planar reflection probes
- Fixed Decal HTILE optimization with platform not supporting texture atomatic (Disable it)
- Fixed a crash in the build when the contact shadows are disabled
- Fixed camera rendering callbacks order (endCameraRendering was being called before the actual rendering)
- Fixed issue with wrong opaque blending settings for After Postprocess
- Fixed issue with Low resolution transparency on PS4
- Fixed a memory leak on volume profiles
- Fixed The Parallax Occlusion Mappping node in shader graph and it's UV input slot
- Fixed lighting with XR single-pass instancing by disabling deferred tiles
- Fixed the Bloom prefiltering pass
- Fixed post-processing effect relying on Unity's random number generator
- Fixed camera flickering when using TAA and selecting the camera in the editor
- Fixed issue with single shadow debug view and volumetrics
- Fixed most of the problems with light animation and timeline
- Fixed indirect deferred compute with XR single-pass instancing
- Fixed a slight omission in anisotropy calculations derived from HazeMapping in StackLit
- Improved stack computation numerical stability in StackLit
- Fix PBR master node always opaque (wrong blend modes for forward pass)
- Fixed TAA with XR single-pass instancing (missing macros)
- Fixed an issue causing Scene View selection wire gizmo to not appear when using HDRP Shader Graphs.
- Fixed wireframe rendering mode (case 1083989)
- Fixed the renderqueue not updated when the alpha clip is modified in the material UI.
- Fixed the PBR master node preview
- Remove the ReadOnly flag on Reflection Probe's cubemap assets during bake when there are no VCS active.
- Fixed an issue where setting a material debug view would not reset the other exclusive modes
- Spot light shapes are now correctly taken into account when baking
- Now the static lighting sky will correctly take the default values for non-overridden properties
- Fixed material albedo affecting the lux meter
- Extra test in deferred compute shading to avoid shading pixels that were not rendered by the current camera (for camera stacking)

### Changed
- Optimization: Reduce the group size of the deferred lighting pass from 16x16 to 8x8
- Replaced HDCamera.computePassCount by viewCount
- Removed xrInstancing flag in RTHandles (replaced by TextureXR.slices and TextureXR.dimensions)
- Refactor the HDRenderPipeline and lightloop code to preprare for high level rendergraph
- Removed the **Back Then Front Rendering** option in the fabric Master Node settings. Enabling this option previously did nothing.
- Changed shader type Real to translate to FP16 precision on some platforms.
- Shader framework refactor: Introduce CBSDF, EvaluateBSDF, IsNonZeroBSDF to replace BSDF functions
- Shader framework refactor:  GetBSDFAngles, LightEvaluation and SurfaceShading functions
- Replace ComputeMicroShadowing by GetAmbientOcclusionForMicroShadowing
- Rename WorldToTangent to TangentToWorld as it was incorrectly named
- Remove SunDisk and Sun Halo size from directional light
- Remove all obsolete wind code from shader
- Renamed DecalProjectorComponent into DecalProjector for API alignment.
- Improved the Volume UI and made them Global by default
- Remove very high quality shadow option
- Change default for shadow quality in Deferred to Medium
- Enlighten now use inverse squared falloff (before was using builtin falloff)
- Enlighten is now deprecated. Please use CPU or GPU lightmaper instead.
- Remove the name in the diffusion profile UI
- Changed how shadow map resolution scaling with distance is computed. Now it uses screen space area rather than light range.
- Updated MoreOptions display in UI
- Moved Display Area Light Emissive Mesh script API functions in the editor namespace
- direct strenght properties in ambient occlusion now affect direct specular as well
- Removed advanced Specular Occlusion control in StackLit: SSAO based SO control is hidden and fixed to behave like Lit, SPTD is the only HQ technique shown for baked SO.
- Shader framework refactor: Changed ClampRoughness signature to include PreLightData access.
- HDRPWizard window is now in Window > General > HD Render Pipeline Wizard
- Moved StaticLightingSky to LightingWindow
- Removes the current "Scene Settings" and replace them with "Sky & Fog Settings" (with Physically Based Sky and Volumetric Fog).
- Changed how cached shadow maps are placed inside the atlas to minimize re-rendering of them.

## [6.7.0-preview] - 2019-05-16

### Added
- Added ViewConstants StructuredBuffer to simplify XR rendering
- Added API to render specific settings during a frame
- Added stadia to the supported platforms (2019.3)
- Enabled cascade blends settings in the HD Shadow component
- Added Hardware Dynamic Resolution support.
- Added MatCap debug view to replace the no scene lighting debug view.
- Added clear GBuffer option in FrameSettings (default to false)
- Added preview for decal shader graph (Only albedo, normal and emission)
- Added exposure weight control for decal
- Screen Space Directional Shadow under a define option. Activated for ray tracing
- Added a new abstraction for RendererList that will help transition to Render Graph and future RendererList API
- Added multipass support for VR
- Added XR SDK integration (multipass only)
- Added Shader Graph samples for Hair, Fabric and Decal master nodes.
- Add fade distance, shadow fade distance and light layers to light explorer
- Add method to draw light layer drawer in a rect to HDEditorUtils

### Fixed
- Fixed deserialization crash at runtime
- Fixed for ShaderGraph Unlit masternode not writing velocity
- Fixed a crash when assiging a new HDRP asset with the 'Verify Saving Assets' option enabled
- Fixed exposure to properly support TEXTURE2D_X
- Fixed TerrainLit basemap texture generation
- Fixed a bug that caused nans when material classification was enabled and a tile contained one standard material + a material with transmission.
- Fixed gradient sky hash that was not using the exposure hash
- Fixed displayed default FrameSettings in HDRenderPipelineAsset wrongly updated on scripts reload.
- Fixed gradient sky hash that was not using the exposure hash.
- Fixed visualize cascade mode with exposure.
- Fixed (enabled) exposure on override lighting debug modes.
- Fixed issue with LightExplorer when volume have no profile
- Fixed issue with SSR for negative, infinite and NaN history values
- Fixed LightLayer in HDReflectionProbe and PlanarReflectionProbe inspector that was not displayed as a mask.
- Fixed NaN in transmission when the thickness and a color component of the scattering distance was to 0
- Fixed Light's ShadowMask multi-edition.
- Fixed motion blur and SMAA with VR single-pass instancing
- Fixed NaNs generated by phase functionsin volumetric lighting
- Fixed NaN issue with refraction effect and IOR of 1 at extreme grazing angle
- Fixed nan tracker not using the exposure
- Fixed sorting priority on lit and unlit materials
- Fixed null pointer exception when there are no AOVRequests defined on a camera
- Fixed dirty state of prefab using disabled ReflectionProbes
- Fixed an issue where gizmos and editor grid were not correctly depth tested
- Fixed created default scene prefab non editable due to wrong file extension.
- Fixed an issue where sky convolution was recomputed for nothing when a preview was visible (causing extreme slowness when fabric convolution is enabled)
- Fixed issue with decal that wheren't working currently in player
- Fixed missing stereo rendering macros in some fragment shaders
- Fixed exposure for ReflectionProbe and PlanarReflectionProbe gizmos
- Fixed single-pass instancing on PSVR
- Fixed Vulkan shader issue with Texture2DArray in ScreenSpaceShadow.compute by re-arranging code (workaround)
- Fixed camera-relative issue with lights and XR single-pass instancing
- Fixed single-pass instancing on Vulkan
- Fixed htile synchronization issue with shader graph decal
- Fixed Gizmos are not drawn in Camera preview
- Fixed pre-exposure for emissive decal
- Fixed wrong values computed in PreIntegrateFGD and in the generation of volumetric lighting data by forcing the use of fp32.
- Fixed NaNs arising during the hair lighting pass
- Fixed synchronization issue in decal HTile that occasionally caused rendering artifacts around decal borders
- Fixed QualitySettings getting marked as modified by HDRP (and thus checked out in Perforce)
- Fixed a bug with uninitialized values in light explorer
- Fixed issue with LOD transition
- Fixed shader warnings related to raytracing and TEXTURE2D_X

### Changed
- Refactor PixelCoordToViewDirWS to be VR compatible and to compute it only once per frame
- Modified the variants stripper to take in account multiple HDRP assets used in the build.
- Improve the ray biasing code to avoid self-intersections during the SSR traversal
- Update Pyramid Spot Light to better match emitted light volume.
- Moved _XRViewConstants out of UnityPerPassStereo constant buffer to fix issues with PSSL
- Removed GetPositionInput_Stereo() and single-pass (double-wide) rendering mode
- Changed label width of the frame settings to accommodate better existing options.
- SSR's Default FrameSettings for camera is now enable.
- Re-enabled the sharpening filter on Temporal Anti-aliasing
- Exposed HDEditorUtils.LightLayerMaskDrawer for integration in other packages and user scripting.
- Rename atmospheric scattering in FrameSettings to Fog
- The size modifier in the override for the culling sphere in Shadow Cascades now defaults to 0.6, which is the same as the formerly hardcoded value.
- Moved LOD Bias and Maximum LOD Level from Frame Setting section `Other` to `Rendering`
- ShaderGraph Decal that affect only emissive, only draw in emissive pass (was drawing in dbuffer pass too)
- Apply decal projector fade factor correctly on all attribut and for shader graph decal
- Move RenderTransparentDepthPostpass after all transparent
- Update exposure prepass to interleave XR single-pass instancing views in a checkerboard pattern
- Removed ScriptRuntimeVersion check in wizard.

## [6.6.0-preview] - 2019-04-01

### Added
- Added preliminary changes for XR deferred shading
- Added support of 111110 color buffer
- Added proper support for Recorder in HDRP
- Added depth offset input in shader graph master nodes
- Added a Parallax Occlusion Mapping node
- Added SMAA support
- Added Homothety and Symetry quick edition modifier on volume used in ReflectionProbe, PlanarReflectionProbe and DensityVolume
- Added multi-edition support for DecalProjectorComponent
- Improve hair shader
- Added the _ScreenToTargetScaleHistory uniform variable to be used when sampling HDRP RTHandle history buffers.
- Added settings in `FrameSettings` to change `QualitySettings.lodBias` and `QualitySettings.maximumLODLevel` during a rendering
- Added an exposure node to retrieve the current, inverse and previous frame exposure value.
- Added an HD scene color node which allow to sample the scene color with mips and a toggle to remove the exposure.
- Added safeguard on HD scene creation if default scene not set in the wizard
- Added Low res transparency rendering pass.

### Fixed
- Fixed HDRI sky intensity lux mode
- Fixed dynamic resolution for XR
- Fixed instance identifier semantic string used by Shader Graph
- Fixed null culling result occuring when changing scene that was causing crashes
- Fixed multi-edition light handles and inspector shapes
- Fixed light's LightLayer field when multi-editing
- Fixed normal blend edition handles on DensityVolume
- Fixed an issue with layered lit shader and height based blend where inactive layers would still have influence over the result
- Fixed multi-selection handles color for DensityVolume
- Fixed multi-edition inspector's blend distances for HDReflectionProbe, PlanarReflectionProbe and DensityVolume
- Fixed metric distance that changed along size in DensityVolume
- Fixed DensityVolume shape handles that have not same behaviour in advance and normal edition mode
- Fixed normal map blending in TerrainLit by only blending the derivatives
- Fixed Xbox One rendering just a grey screen instead of the scene
- Fixed probe handles for multiselection
- Fixed baked cubemap import settings for convolution
- Fixed regression causing crash when attempting to open HDRenderPipelineWizard without an HDRenderPipelineAsset setted
- Fixed FullScreenDebug modes: SSAO, SSR, Contact shadow, Prerefraction Color Pyramid, Final Color Pyramid
- Fixed volumetric rendering with stereo instancing
- Fixed shader warning
- Fixed missing resources in existing asset when updating package
- Fixed PBR master node preview in forward rendering or transparent surface
- Fixed deferred shading with stereo instancing
- Fixed "look at" edition mode of Rotation tool for DecalProjectorComponent
- Fixed issue when switching mode in ReflectionProbe and PlanarReflectionProbe
- Fixed issue where migratable component version where not always serialized when part of prefab's instance
- Fixed an issue where shadow would not be rendered properly when light layer are not enabled
- Fixed exposure weight on unlit materials
- Fixed Light intensity not played in the player when recorded with animation/timeline
- Fixed some issues when multi editing HDRenderPipelineAsset
- Fixed emission node breaking the main shader graph preview in certain conditions.
- Fixed checkout of baked probe asset when baking probes.
- Fixed invalid gizmo position for rotated ReflectionProbe
- Fixed multi-edition of material's SurfaceType and RenderingPath
- Fixed whole pipeline reconstruction on selecting for the first time or modifying other than the currently used HDRenderPipelineAsset
- Fixed single shadow debug mode
- Fixed global scale factor debug mode when scale > 1
- Fixed debug menu material overrides not getting applied to the Terrain Lit shader
- Fixed typo in computeLightVariants
- Fixed deferred pass with XR instancing by disabling ComputeLightEvaluation
- Fixed bloom resolution independence
- Fixed lens dirt intensity not behaving properly
- Fixed the Stop NaN feature
- Fixed some resources to handle more than 2 instanced views for XR
- Fixed issue with black screen (NaN) produced on old GPU hardware or intel GPU hardware with gaussian pyramid
- Fixed issue with disabled punctual light would still render when only directional light is present

### Changed
- DensityVolume scripting API will no longuer allow to change between advance and normal edition mode
- Disabled depth of field, lens distortion and panini projection in the scene view
- TerrainLit shaders and includes are reorganized and made simpler.
- TerrainLit shader GUI now allows custom properties to be displayed in the Terrain fold-out section.
- Optimize distortion pass with stencil
- Disable SceneSelectionPass in shader graph preview
- Control punctual light and area light shadow atlas separately
- Move SMAA anti-aliasing option to after Temporal Anti Aliasing one, to avoid problem with previously serialized project settings
- Optimize rendering with static only lighting and when no cullable lights/decals/density volumes are present.
- Updated handles for DecalProjectorComponent for enhanced spacial position readability and have edition mode for better SceneView management
- DecalProjectorComponent are now scale independent in order to have reliable metric unit (see new Size field for changing the size of the volume)
- Restructure code from HDCamera.Update() by adding UpdateAntialiasing() and UpdateViewConstants()
- Renamed velocity to motion vectors
- Objects rendered during the After Post Process pass while TAA is enabled will not benefit from existing depth buffer anymore. This is done to fix an issue where those object would wobble otherwise
- Removed usage of builtin unity matrix for shadow, shadow now use same constant than other view
- The default volume layer mask for cameras & probes is now `Default` instead of `Everything`

## [6.5.0-preview] - 2019-03-07

### Added
- Added depth-of-field support with stereo instancing
- Adding real time area light shadow support
- Added a new FrameSettings: Specular Lighting to toggle the specular during the rendering

### Fixed
- Fixed diffusion profile upgrade breaking package when upgrading to a new version
- Fixed decals cropped by gizmo not updating correctly if prefab
- Fixed an issue when enabling SSR on multiple view
- Fixed edition of the intensity's unit field while selecting multiple lights
- Fixed wrong calculation in soft voxelization for density volume
- Fixed gizmo not working correctly with pre-exposure
- Fixed issue with setting a not available RT when disabling motion vectors
- Fixed planar reflection when looking at mirror normal
- Fixed mutiselection issue with HDLight Inspector
- Fixed HDAdditionalCameraData data migration
- Fixed failing builds when light explorer window is open
- Fixed cascade shadows border sometime causing artefacts between cascades
- Restored shadows in the Cascade Shadow debug visualization
- `camera.RenderToCubemap` use proper face culling

### Changed
- When rendering reflection probe disable all specular lighting and for metals use fresnelF0 as diffuse color for bake lighting.

## [6.4.0-preview] - 2019-02-21

### Added
- VR: Added TextureXR system to selectively expand TEXTURE2D macros to texture array for single-pass stereo instancing + Convert textures call to these macros
- Added an unit selection dropdown next to shutter speed (camera)
- Added error helpbox when trying to use a sub volume component that require the current HDRenderPipelineAsset to support a feature that it is not supporting.
- Add mesh for tube light when display emissive mesh is enabled

### Fixed
- Fixed Light explorer. The volume explorer used `profile` instead of `sharedProfile` which instantiate a custom volume profile instead of editing the asset itself.
- Fixed UI issue where all is displayed using metric unit in shadow cascade and Percent is set in the unit field (happening when opening the inspector).
- Fixed inspector event error when double clicking on an asset (diffusion profile/material).
- Fixed nullref on layered material UI when the material is not an asset.
- Fixed nullref exception when undo/redo a light property.
- Fixed visual bug when area light handle size is 0.

### Changed
- Update UI for 32bit/16bit shadow precision settings in HDRP asset
- Object motion vectors have been disabled in all but the game view. Camera motion vectors are still enabled everywhere, allowing TAA and Motion Blur to work on static objects.
- Enable texture array by default for most rendering code on DX11 and unlock stereo instancing (DX11 only for now)

## [6.3.0-preview] - 2019-02-18

### Added
- Added emissive property for shader graph decals
- Added a diffusion profile override volume so the list of diffusion profile assets to use can be chanaged without affecting the HDRP asset
- Added a "Stop NaNs" option on cameras and in the Scene View preferences.
- Added metric display option in HDShadowSettings and improve clamping
- Added shader parameter mapping in DebugMenu
- Added scripting API to configure DebugData for DebugMenu

### Fixed
- Fixed decals in forward
- Fixed issue with stencil not correctly setup for various master node and shader for the depth pass, motion vector pass and GBuffer/Forward pass
- Fixed SRP batcher and metal
- Fixed culling and shadows for Pyramid, Box, Rectangle and Tube lights
- Fixed an issue where scissor render state leaking from the editor code caused partially black rendering

### Changed
- When a lit material has a clear coat mask that is not null, we now use the clear coat roughness to compute the screen space reflection.
- Diffusion profiles are now limited to one per asset and can be referenced in materials, shader graphs and vfx graphs. Materials will be upgraded automatically except if they are using a shader graph, in this case it will display an error message.

## [6.2.0-preview] - 2019-02-15

### Added
- Added help box listing feature supported in a given HDRenderPipelineAsset alongs with the drawbacks implied.
- Added cascade visualizer, supporting disabled handles when not overriding.

### Fixed
- Fixed post processing with stereo double-wide
- Fixed issue with Metal: Use sign bit to find the cache type instead of lowest bit.
- Fixed invalid state when creating a planar reflection for the first time
- Fix FrameSettings's LitShaderMode not restrained by supported LitShaderMode regression.

### Changed
- The default value roughness value for the clearcoat has been changed from 0.03 to 0.01
- Update default value of based color for master node
- Update Fabric Charlie Sheen lighting model - Remove Fresnel component that wasn't part of initial model + Remap smoothness to [0.0 - 0.6] range for more artist friendly parameter

### Changed
- Code refactor: all macros with ARGS have been swapped with macros with PARAM. This is because the ARGS macros were incorrectly named.

## [6.1.0-preview] - 2019-02-13

### Added
- Added support for post-processing anti-aliasing in the Scene View (FXAA and TAA). These can be set in Preferences.
- Added emissive property for decal material (non-shader graph)

### Fixed
- Fixed a few UI bugs with the color grading curves.
- Fixed "Post Processing" in the scene view not toggling post-processing effects
- Fixed bake only object with flag `ReflectionProbeStaticFlag` when baking a `ReflectionProbe`

### Changed
- Removed unsupported Clear Depth checkbox in Camera inspector
- Updated the toggle for advanced mode in inspectors.

## [6.0.0-preview] - 2019-02-23

### Added
- Added new API to perform a camera rendering
- Added support for hair master node (Double kajiya kay - Lambert)
- Added Reset behaviour in DebugMenu (ingame mapping is right joystick + B)
- Added Default HD scene at new scene creation while in HDRP
- Added Wizard helping to configure HDRP project
- Added new UI for decal material to allow remapping and scaling of some properties
- Added cascade shadow visualisation toggle in HD shadow settings
- Added icons for assets
- Added replace blending mode for distortion
- Added basic distance fade for density volumes
- Added decal master node for shader graph
- Added HD unlit master node (Cross Pipeline version is name Unlit)
- Added new Rendering Queue in materials
- Added post-processing V3 framework embed in HDRP, remove postprocess V2 framework
- Post-processing now uses the generic volume framework
-   New depth-of-field, bloom, panini projection effects, motion blur
-   Exposure is now done as a pre-exposition pass, the whole system has been revamped
-   Exposure now use EV100 everywhere in the UI (Sky, Emissive Light)
- Added emissive intensity (Luminance and EV100 control) control for Emissive
- Added pre-exposure weigth for Emissive
- Added an emissive color node and a slider to control the pre-exposure percentage of emission color
- Added physical camera support where applicable
- Added more color grading tools
- Added changelog level for Shader Variant stripping
- Added Debug mode for validation of material albedo and metalness/specularColor values
- Added a new dynamic mode for ambient probe and renamed BakingSky to StaticLightingSky
- Added command buffer parameter to all Bind() method of material
- Added Material validator in Render Pipeline Debug
- Added code to future support of DXR (not enabled)
- Added support of multiviewport
- Added HDRenderPipeline.RequestSkyEnvironmentUpdate function to force an update from script when sky is set to OnDemand
- Added a Lighting and BackLighting slots in Lit, StackLit, Fabric and Hair master nodes
- Added support for overriding terrain detail rendering shaders, via the render pipeline editor resources asset
- Added xrInstancing flag support to RTHandle
- Added support for cullmask for decal projectors
- Added software dynamic resolution support
- Added support for "After Post-Process" render pass for unlit shader
- Added support for textured rectangular area lights
- Added stereo instancing macros to MSAA shaders
- Added support for Quarter Res Raytraced Reflections (not enabled)
- Added fade factor for decal projectors.
- Added stereo instancing macros to most shaders used in VR
- Added multi edition support for HDRenderPipelineAsset

### Fixed
- Fixed logic to disable FPTL with stereo rendering
- Fixed stacklit transmission and sun highlight
- Fixed decals with stereo rendering
- Fixed sky with stereo rendering
- Fixed flip logic for postprocessing + VR
- Fixed copyStencilBuffer pass for some specific platforms
- Fixed point light shadow map culling that wasn't taking into account far plane
- Fixed usage of SSR with transparent on all master node
- Fixed SSR and microshadowing on fabric material
- Fixed blit pass for stereo rendering
- Fixed lightlist bounds for stereo rendering
- Fixed windows and in-game DebugMenu sync.
- Fixed FrameSettings' LitShaderMode sync when opening DebugMenu.
- Fixed Metal specific issues with decals, hitting a sampler limit and compiling AxF shader
- Fixed an issue with flipped depth buffer during postprocessing
- Fixed normal map use for shadow bias with forward lit - now use geometric normal
- Fixed transparent depth prepass and postpass access so they can be use without alpha clipping for lit shader
- Fixed support of alpha clip shadow for lit master node
- Fixed unlit master node not compiling
- Fixed issue with debug display of reflection probe
- Fixed issue with phong tessellations not working with lit shader
- Fixed issue with vertex displacement being affected by heightmap setting even if not heightmap where assign
- Fixed issue with density mode on Lit terrain producing NaN
- Fixed issue when going back and forth from Lit to LitTesselation for displacement mode
- Fixed issue with ambient occlusion incorrectly applied to emissiveColor with light layers in deferred
- Fixed issue with fabric convolution not using the correct convolved texture when fabric convolution is enabled
- Fixed issue with Thick mode for Transmission that was disabling transmission with directional light
- Fixed shutdown edge cases with HDRP tests
- Fixed slowdow when enabling Fabric convolution in HDRP asset
- Fixed specularAA not compiling in StackLit Master node
- Fixed material debug view with stereo rendering
- Fixed material's RenderQueue edition in default view.
- Fixed banding issues within volumetric density buffer
- Fixed missing multicompile for MSAA for AxF
- Fixed camera-relative support for stereo rendering
- Fixed remove sync with render thread when updating decal texture atlas.
- Fixed max number of keyword reach [256] issue. Several shader feature are now local
- Fixed Scene Color and Depth nodes
- Fixed SSR in forward
- Fixed custom editor of Unlit, HD Unlit and PBR shader graph master node
- Fixed issue with NewFrame not correctly calculated in Editor when switching scene
- Fixed issue with TerrainLit not compiling with depth only pass and normal buffer
- Fixed geometric normal use for shadow bias with PBR master node in forward
- Fixed instancing macro usage for decals
- Fixed error message when having more than one directional light casting shadow
- Fixed error when trying to display preview of Camera or PlanarReflectionProbe
- Fixed LOAD_TEXTURE2D_ARRAY_MSAA macro
- Fixed min-max and amplitude clamping value in inspector of vertex displacement materials
- Fixed issue with alpha shadow clip (was incorrectly clipping object shadow)
- Fixed an issue where sky cubemap would not be cleared correctly when setting the current sky to None
- Fixed a typo in Static Lighting Sky component UI
- Fixed issue with incorrect reset of RenderQueue when switching shader in inspector GUI
- Fixed issue with variant stripper stripping incorrectly some variants
- Fixed a case of ambient lighting flickering because of previews
- Fixed Decals when rendering multiple camera in a single frame
- Fixed cascade shadow count in shader
- Fixed issue with Stacklit shader with Haze effect
- Fixed an issue with the max sample count for the TAA
- Fixed post-process guard band for XR
- Fixed exposure of emissive of Unlit
- Fixed depth only and motion vector pass for Unlit not working correctly with MSAA
- Fixed an issue with stencil buffer copy causing unnecessary compute dispatches for lighting
- Fixed multi edition issue in FrameSettings
- Fixed issue with SRP batcher and DebugDisplay variant of lit shader
- Fixed issue with debug material mode not doing alpha test
- Fixed "Attempting to draw with missing UAV bindings" errors on Vulkan
- Fixed pre-exposure incorrectly apply to preview
- Fixed issue with duplicate 3D texture in 3D texture altas of volumetric?
- Fixed Camera rendering order (base on the depth parameter)
- Fixed shader graph decals not being cropped by gizmo
- Fixed "Attempting to draw with missing UAV bindings" errors on Vulkan.


### Changed
- ColorPyramid compute shader passes is swapped to pixel shader passes on platforms where the later is faster.
- Removing the simple lightloop used by the simple lit shader
- Whole refactor of reflection system: Planar and reflection probe
- Separated Passthrough from other RenderingPath
- Update several properties naming and caption based on feedback from documentation team
- Remove tile shader variant for transparent backface pass of lit shader
- Rename all HDRenderPipeline to HDRP folder for shaders
- Rename decal property label (based on doc team feedback)
- Lit shader mode now default to Deferred to reduce build time
- Update UI of Emission parameters in shaders
- Improve shader variant stripping including shader graph variant
- Refactored render loop to render realtime probes visible per camera
- Enable SRP batcher by default
- Shader code refactor: Rename LIGHTLOOP_SINGLE_PASS => LIGHTLOOP_DISABLE_TILE_AND_CLUSTER and clean all usage of LIGHTLOOP_TILE_PASS
- Shader code refactor: Move pragma definition of vertex and pixel shader inside pass + Move SURFACE_GRADIENT definition in XXXData.hlsl
- Micro-shadowing in Lit forward now use ambientOcclusion instead of SpecularOcclusion
- Upgraded FrameSettings workflow, DebugMenu and Inspector part relative to it
- Update build light list shader code to support 32 threads in wavefronts on some platforms
- LayeredLit layers' foldout are now grouped in one main foldout per layer
- Shadow alpha clip can now be enabled on lit shader and haor shader enven for opaque
- Temporal Antialiasing optimization for Xbox One X
- Parameter depthSlice on SetRenderTarget functions now defaults to -1 to bind the entire resource
- Rename SampleCameraDepth() functions to LoadCameraDepth() and SampleCameraDepth(), same for SampleCameraColor() functions
- Improved Motion Blur quality.
- Update stereo frame settings values for single-pass instancing and double-wide
- Rearrange FetchDepth functions to prepare for stereo-instancing
- Remove unused _ComputeEyeIndex
- Updated HDRenderPipelineAsset inspector
- Re-enable SRP batcher for metal

## [5.2.0-preview] - 2018-11-27

### Added
- Added option to run Contact Shadows and Volumetrics Voxelization stage in Async Compute
- Added camera freeze debug mode - Allow to visually see culling result for a camera
- Added support of Gizmo rendering before and after postprocess in Editor
- Added support of LuxAtDistance for punctual lights

### Fixed
- Fixed Debug.DrawLine and Debug.Ray call to work in game view
- Fixed DebugMenu's enum resetted on change
- Fixed divide by 0 in refraction causing NaN
- Fixed disable rough refraction support
- Fixed refraction, SSS and atmospheric scattering for VR
- Fixed forward clustered lighting for VR (double-wide).
- Fixed Light's UX to not allow negative intensity
- Fixed HDRenderPipelineAsset inspector broken when displaying its FrameSettings from project windows.
- Fixed forward clustered lighting for VR (double-wide).
- Fixed HDRenderPipelineAsset inspector broken when displaying its FrameSettings from project windows.
- Fixed Decals and SSR diable flags for all shader graph master node (Lit, Fabric, StackLit, PBR)
- Fixed Distortion blend mode for shader graph master node (Lit, StackLit)
- Fixed bent Normal for Fabric master node in shader graph
- Fixed PBR master node lightlayers
- Fixed shader stripping for built-in lit shaders.

### Changed
- Rename "Regular" in Diffusion profile UI "Thick Object"
- Changed VBuffer depth parametrization for volumetric from distanceRange to depthExtent - Require update of volumetric settings - Fog start at near plan
- SpotLight with box shape use Lux unit only

## [5.1.0-preview] - 2018-11-19

### Added

- Added a separate Editor resources file for resources Unity does not take when it builds a Player.
- You can now disable SSR on Materials in Shader Graph.
- Added support for MSAA when the Supported Lit Shader Mode is set to Both. Previously HDRP only supported MSAA for Forward mode.
- You can now override the emissive color of a Material when in debug mode.
- Exposed max light for Light Loop Settings in HDRP asset UI.
- HDRP no longer performs a NormalDBuffer pass update if there are no decals in the Scene.
- Added distant (fall-back) volumetric fog and improved the fog evaluation precision.
- Added an option to reflect sky in SSR.
- Added a y-axis offset for the PlanarReflectionProbe and offset tool.
- Exposed the option to run SSR and SSAO on async compute.
- Added support for the _GlossMapScale parameter in the Legacy to HDRP Material converter.
- Added wave intrinsic instructions for use in Shaders (for AMD GCN).


### Fixed
- Fixed sphere shaped influence handles clamping in Reflection Probes.
- Fixed Reflection Probe data migration for projects created before using HDRP.
- Fixed UI of Layered Material where Unity previously rendered the scrollbar above the Copy button.
- Fixed Material tessellations parameters Start fade distance and End fade distance. Originally, Unity clamped these values when you modified them.
- Fixed various distortion and refraction issues - handle a better fall-back.
- Fixed SSR for multiple views.
- Fixed SSR issues related to self-intersections.
- Fixed shape density volume handle speed.
- Fixed density volume shape handle moving too fast.
- Fixed the Camera velocity pass that we removed by mistake.
- Fixed some null pointer exceptions when disabling motion vectors support.
- Fixed viewports for both the Subsurface Scattering combine pass and the transparent depth prepass.
- Fixed the blend mode pop-up in the UI. It previously did not appear when you enabled pre-refraction.
- Fixed some null pointer exceptions that previously occurred when you disabled motion vectors support.
- Fixed Layered Lit UI issue with scrollbar.
- Fixed cubemap assignation on custom ReflectionProbe.
- Fixed Reflection Probes’ capture settings' shadow distance.
- Fixed an issue with the SRP batcher and Shader variables declaration.
- Fixed thickness and subsurface slots for fabric Shader master node that wasn't appearing with the right combination of flags.
- Fixed d3d debug layer warning.
- Fixed PCSS sampling quality.
- Fixed the Subsurface and transmission Material feature enabling for fabric Shader.
- Fixed the Shader Graph UV node’s dimensions when using it in a vertex Shader.
- Fixed the planar reflection mirror gizmo's rotation.
- Fixed HDRenderPipelineAsset's FrameSettings not showing the selected enum in the Inspector drop-down.
- Fixed an error with async compute.
- MSAA now supports transparency.
- The HDRP Material upgrader tool now converts metallic values correctly.
- Volumetrics now render in Reflection Probes.
- Fixed a crash that occurred whenever you set a viewport size to 0.
- Fixed the Camera physic parameter that the UI previously did not display.
- Fixed issue in pyramid shaped spotlight handles manipulation

### Changed

- Renamed Line shaped Lights to Tube Lights.
- HDRP now uses mean height fog parametrization.
- Shadow quality settings are set to All when you use HDRP (This setting is not visible in the UI when using SRP). This avoids Legacy Graphics Quality Settings disabling the shadows and give SRP full control over the Shadows instead.
- HDRP now internally uses premultiplied alpha for all fog.
- Updated default FrameSettings used for realtime Reflection Probes when you create a new HDRenderPipelineAsset.
- Remove multi-camera support. LWRP and HDRP will not support multi-camera layered rendering.
- Updated Shader Graph subshaders to use the new instancing define.
- Changed fog distance calculation from distance to plane to distance to sphere.
- Optimized forward rendering using AMD GCN by scalarizing the light loop.
- Changed the UI of the Light Editor.
- Change ordering of includes in HDRP Materials in order to reduce iteration time for faster compilation.
- Added a StackLit master node replacing the InspectorUI version. IMPORTANT: All previously authored StackLit Materials will be lost. You need to recreate them with the master node.

## [5.0.0-preview] - 2018-09-28

### Added
- Added occlusion mesh to depth prepass for VR (VR still disabled for now)
- Added a debug mode to display only one shadow at once
- Added controls for the highlight created by directional lights
- Added a light radius setting to punctual lights to soften light attenuation and simulate fill lighting
- Added a 'minRoughness' parameter to all non-area lights (was previously only available for certain light types)
- Added separate volumetric light/shadow dimmers
- Added per-pixel jitter to volumetrics to reduce aliasing artifacts
- Added a SurfaceShading.hlsl file, which implements material-agnostic shading functionality in an efficient manner
- Added support for shadow bias for thin object transmission
- Added FrameSettings to control realtime planar reflection
- Added control for SRPBatcher on HDRP Asset
- Added an option to clear the shadow atlases in the debug menu
- Added a color visualization of the shadow atlas rescale in debug mode
- Added support for disabling SSR on materials
- Added intrinsic for XBone
- Added new light volume debugging tool
- Added a new SSR debug view mode
- Added translaction's scale invariance on DensityVolume
- Added multiple supported LitShadermode and per renderer choice in case of both Forward and Deferred supported
- Added custom specular occlusion mode to Lit Shader Graph Master node

### Fixed
- Fixed a normal bias issue with Stacklit (Was causing light leaking)
- Fixed camera preview outputing an error when both scene and game view where display and play and exit was call
- Fixed override debug mode not apply correctly on static GI
- Fixed issue where XRGraphicsConfig values set in the asset inspector GUI weren't propagating correctly (VR still disabled for now)
- Fixed issue with tangent that was using SurfaceGradient instead of regular normal decoding
- Fixed wrong error message display when switching to unsupported target like IOS
- Fixed an issue with ambient occlusion texture sometimes not being created properly causing broken rendering
- Shadow near plane is no longer limited at 0.1
- Fixed decal draw order on transparent material
- Fixed an issue where sometime the lookup texture used for GGX convolution was broken, causing broken rendering
- Fixed an issue where you wouldn't see any fog for certain pipeline/scene configurations
- Fixed an issue with volumetric lighting where the anisotropy value of 0 would not result in perfectly isotropic lighting
- Fixed shadow bias when the atlas is rescaled
- Fixed shadow cascade sampling outside of the atlas when cascade count is inferior to 4
- Fixed shadow filter width in deferred rendering not matching shader config
- Fixed stereo sampling of depth texture in MSAA DepthValues.shader
- Fixed box light UI which allowed negative and zero sizes, thus causing NaNs
- Fixed stereo rendering in HDRISky.shader (VR)
- Fixed normal blend and blend sphere influence for reflection probe
- Fixed distortion filtering (was point filtering, now trilinear)
- Fixed contact shadow for large distance
- Fixed depth pyramid debug view mode
- Fixed sphere shaped influence handles clamping in reflection probes
- Fixed reflection probes data migration for project created before using hdrp
- Fixed ambient occlusion for Lit Master Node when slot is connected

### Changed
- Use samplerunity_ShadowMask instead of samplerunity_samplerLightmap for shadow mask
- Allow to resize reflection probe gizmo's size
- Improve quality of screen space shadow
- Remove support of projection model for ScreenSpaceLighting (SSR always use HiZ and refraction always Proxy)
- Remove all the debug mode from SSR that are obsolete now
- Expose frameSettings and Capture settings for reflection and planar probe
- Update UI for reflection probe, planar probe, camera and HDRP Asset
- Implement proper linear blending for volumetric lighting via deep compositing as described in the paper "Deep Compositing Using Lie Algebras"
- Changed  planar mapping to match terrain convention (XZ instead of ZX)
- XRGraphicsConfig is no longer Read/Write. Instead, it's read-only. This improves consistency of XR behavior between the legacy render pipeline and SRP
- Change reflection probe data migration code (to update old reflection probe to new one)
- Updated gizmo for ReflectionProbes
- Updated UI and Gizmo of DensityVolume

## [4.0.0-preview] - 2018-09-28

### Added
- Added a new TerrainLit shader that supports rendering of Unity terrains.
- Added controls for linear fade at the boundary of density volumes
- Added new API to control decals without monobehaviour object
- Improve Decal Gizmo
- Implement Screen Space Reflections (SSR) (alpha version, highly experimental)
- Add an option to invert the fade parameter on a Density Volume
- Added a Fabric shader (experimental) handling cotton and silk
- Added support for MSAA in forward only for opaque only
- Implement smoothness fade for SSR
- Added support for AxF shader (X-rite format - require special AxF importer from Unity not part of HDRP)
- Added control for sundisc on directional light (hack)
- Added a new HD Lit Master node that implements Lit shader support for Shader Graph
- Added Micro shadowing support (hack)
- Added an event on HDAdditionalCameraData for custom rendering
- HDRP Shader Graph shaders now support 4-channel UVs.

### Fixed
- Fixed an issue where sometimes the deferred shadow texture would not be valid, causing wrong rendering.
- Stencil test during decals normal buffer update is now properly applied
- Decals corectly update normal buffer in forward
- Fixed a normalization problem in reflection probe face fading causing artefacts in some cases
- Fix multi-selection behavior of Density Volumes overwriting the albedo value
- Fixed support of depth texture for RenderTexture. HDRP now correctly output depth to user depth buffer if RenderTexture request it.
- Fixed multi-selection behavior of Density Volumes overwriting the albedo value
- Fixed support of depth for RenderTexture. HDRP now correctly output depth to user depth buffer if RenderTexture request it.
- Fixed support of Gizmo in game view in the editor
- Fixed gizmo for spot light type
- Fixed issue with TileViewDebug mode being inversed in gameview
- Fixed an issue with SAMPLE_TEXTURECUBE_SHADOW macro
- Fixed issue with color picker not display correctly when game and scene view are visible at the same time
- Fixed an issue with reflection probe face fading
- Fixed camera motion vectors shader and associated matrices to update correctly for single-pass double-wide stereo rendering
- Fixed light attenuation functions when range attenuation is disabled
- Fixed shadow component algorithm fixup not dirtying the scene, so changes can be saved to disk.
- Fixed some GC leaks for HDRP
- Fixed contact shadow not affected by shadow dimmer
- Fixed GGX that works correctly for the roughness value of 0 (mean specular highlgiht will disappeard for perfect mirror, we rely on maxSmoothness instead to always have a highlight even on mirror surface)
- Add stereo support to ShaderPassForward.hlsl. Forward rendering now seems passable in limited test scenes with camera-relative rendering disabled.
- Add stereo support to ProceduralSky.shader and OpaqueAtmosphericScattering.shader.
- Added CullingGroupManager to fix more GC.Alloc's in HDRP
- Fixed rendering when multiple cameras render into the same render texture

### Changed
- Changed the way depth & color pyramids are built to be faster and better quality, thus improving the look of distortion and refraction.
- Stabilize the dithered LOD transition mask with respect to the camera rotation.
- Avoid multiple depth buffer copies when decals are present
- Refactor code related to the RT handle system (No more normal buffer manager)
- Remove deferred directional shadow and move evaluation before lightloop
- Add a function GetNormalForShadowBias() that material need to implement to return the normal used for normal shadow biasing
- Remove Jimenez Subsurface scattering code (This code was disabled by default, now remove to ease maintenance)
- Change Decal API, decal contribution is now done in Material. Require update of material using decal
- Move a lot of files from CoreRP to HDRP/CoreRP. All moved files weren't used by Ligthweight pipeline. Long term they could move back to CoreRP after CoreRP become out of preview
- Updated camera inspector UI
- Updated decal gizmo
- Optimization: The objects that are rendered in the Motion Vector Pass are not rendered in the prepass anymore
- Removed setting shader inclue path via old API, use package shader include paths
- The default value of 'maxSmoothness' for punctual lights has been changed to 0.99
- Modified deferred compute and vert/frag shaders for first steps towards stereo support
- Moved material specific Shader Graph files into corresponding material folders.
- Hide environment lighting settings when enabling HDRP (Settings are control from sceneSettings)
- Update all shader includes to use absolute path (allow users to create material in their Asset folder)
- Done a reorganization of the files (Move ShaderPass to RenderPipeline folder, Move all shadow related files to Lighting/Shadow and others)
- Improved performance and quality of Screen Space Shadows

## [3.3.0-preview] - 2018-01-01

### Added
- Added an error message to say to use Metal or Vulkan when trying to use OpenGL API
- Added a new Fabric shader model that supports Silk and Cotton/Wool
- Added a new HDRP Lighting Debug mode to visualize Light Volumes for Point, Spot, Line, Rectangular and Reflection Probes
- Add support for reflection probe light layers
- Improve quality of anisotropic on IBL

### Fixed
- Fix an issue where the screen where darken when rendering camera preview
- Fix display correct target platform when showing message to inform user that a platform is not supported
- Remove workaround for metal and vulkan in normal buffer encoding/decoding
- Fixed an issue with color picker not working in forward
- Fixed an issue where reseting HDLight do not reset all of its parameters
- Fixed shader compile warning in DebugLightVolumes.shader

### Changed
- Changed default reflection probe to be 256x256x6 and array size to be 64
- Removed dependence on the NdotL for thickness evaluation for translucency (based on artist's input)
- Increased the precision when comparing Planar or HD reflection probe volumes
- Remove various GC alloc in C#. Slightly better performance

## [3.2.0-preview] - 2018-01-01

### Added
- Added a luminance meter in the debug menu
- Added support of Light, reflection probe, emissive material, volume settings related to lighting to Lighting explorer
- Added support for 16bit shadows

### Fixed
- Fix issue with package upgrading (HDRP resources asset is now versionned to worarkound package manager limitation)
- Fix HDReflectionProbe offset displayed in gizmo different than what is affected.
- Fix decals getting into a state where they could not be removed or disabled.
- Fix lux meter mode - The lux meter isn't affected by the sky anymore
- Fix area light size reset when multi-selected
- Fix filter pass number in HDUtils.BlitQuad
- Fix Lux meter mode that was applying SSS
- Fix planar reflections that were not working with tile/cluster (olbique matrix)
- Fix debug menu at runtime not working after nested prefab PR come to trunk
- Fix scrolling issue in density volume

### Changed
- Shader code refactor: Split MaterialUtilities file in two parts BuiltinUtilities (independent of FragInputs) and MaterialUtilities (Dependent of FragInputs)
- Change screen space shadow rendertarget format from ARGB32 to RG16

## [3.1.0-preview] - 2018-01-01

### Added
- Decal now support per channel selection mask. There is now two mode. One with BaseColor, Normal and Smoothness and another one more expensive with BaseColor, Normal, Smoothness, Metal and AO. Control is on HDRP Asset. This may require to launch an update script for old scene: 'Edit/Render Pipeline/Single step upgrade script/Upgrade all DecalMaterial MaskBlendMode'.
- Decal now supports depth bias for decal mesh, to prevent z-fighting
- Decal material now supports draw order for decal projectors
- Added LightLayers support (Base on mask from renderers name RenderingLayers and mask from light name LightLayers - if they match, the light apply) - cost an extra GBuffer in deferred (more bandwidth)
- When LightLayers is enabled, the AmbientOclusion is store in the GBuffer in deferred path allowing to avoid double occlusion with SSAO. In forward the double occlusion is now always avoided.
- Added the possibility to add an override transform on the camera for volume interpolation
- Added desired lux intensity and auto multiplier for HDRI sky
- Added an option to disable light by type in the debug menu
- Added gradient sky
- Split EmissiveColor and bakeDiffuseLighting in forward avoiding the emissiveColor to be affect by SSAO
- Added a volume to control indirect light intensity
- Added EV 100 intensity unit for area lights
- Added support for RendererPriority on Renderer. This allow to control order of transparent rendering manually. HDRP have now two stage of sorting for transparent in addition to bact to front. Material have a priority then Renderer have a priority.
- Add Coupling of (HD)Camera and HDAdditionalCameraData for reset and remove in inspector contextual menu of Camera
- Add Coupling of (HD)ReflectionProbe and HDAdditionalReflectionData for reset and remove in inspector contextual menu of ReflectoinProbe
- Add macro to forbid unity_ObjectToWorld/unity_WorldToObject to be use as it doesn't handle camera relative rendering
- Add opacity control on contact shadow

### Fixed
- Fixed an issue with PreIntegratedFGD texture being sometimes destroyed and not regenerated causing rendering to break
- PostProcess input buffers are not copied anymore on PC if the viewport size matches the final render target size
- Fixed an issue when manipulating a lot of decals, it was displaying a lot of errors in the inspector
- Fixed capture material with reflection probe
- Refactored Constant Buffers to avoid hitting the maximum number of bound CBs in some cases.
- Fixed the light range affecting the transform scale when changed.
- Snap to grid now works for Decal projector resizing.
- Added a warning for 128x128 cookie texture without mipmaps
- Replace the sampler used for density volumes for correct wrap mode handling

### Changed
- Move Render Pipeline Debug "Windows from Windows->General-> Render Pipeline debug windows" to "Windows from Windows->Analysis-> Render Pipeline debug windows"
- Update detail map formula for smoothness and albedo, goal it to bright and dark perceptually and scale factor is use to control gradient speed
- Refactor the Upgrade material system. Now a material can be update from older version at any time. Call Edit/Render Pipeline/Upgrade all Materials to newer version
- Change name EnableDBuffer to EnableDecals at several place (shader, hdrp asset...), this require a call to Edit/Render Pipeline/Upgrade all Materials to newer version to have up to date material.
- Refactor shader code: BakeLightingData structure have been replace by BuiltinData. Lot of shader code have been remove/change.
- Refactor shader code: All GBuffer are now handled by the deferred material. Mean ShadowMask and LightLayers are control by lit material in lit.hlsl and not outside anymore. Lot of shader code have been remove/change.
- Refactor shader code: Rename GetBakedDiffuseLighting to ModifyBakedDiffuseLighting. This function now handle lighting model for transmission too. Lux meter debug mode is factor outisde.
- Refactor shader code: GetBakedDiffuseLighting is not call anymore in GBuffer or forward pass, including the ConvertSurfaceDataToBSDFData and GetPreLightData, this is done in ModifyBakedDiffuseLighting now
- Refactor shader code: Added a backBakeDiffuseLighting to BuiltinData to handle lighting for transmission
- Refactor shader code: Material must now call InitBuiltinData (Init all to zero + init bakeDiffuseLighting and backBakeDiffuseLighting ) and PostInitBuiltinData

## [3.0.0-preview] - 2018-01-01

### Fixed
- Fixed an issue with distortion that was using previous frame instead of current frame
- Fixed an issue where disabled light where not upgrade correctly to the new physical light unit system introduce in 2.0.5-preview

### Changed
- Update assembly definitions to output assemblies that match Unity naming convention (Unity.*).

## [2.0.5-preview] - 2018-01-01

### Added
- Add option supportDitheringCrossFade on HDRP Asset to allow to remove shader variant during player build if needed
- Add contact shadows for punctual lights (in additional shadow settings), only one light is allowed to cast contact shadows at the same time and so at each frame a dominant light is choosed among all light with contact shadows enabled.
- Add PCSS shadow filter support (from SRP Core)
- Exposed shadow budget parameters in HDRP asset
- Add an option to generate an emissive mesh for area lights (currently rectangle light only). The mesh fits the size, intensity and color of the light.
- Add an option to the HDRP asset to increase the resolution of volumetric lighting.
- Add additional ligth unit support for punctual light (Lumens, Candela) and area lights (Lumens, Luminance)
- Add dedicated Gizmo for the box Influence volume of HDReflectionProbe / PlanarReflectionProbe

### Changed
- Re-enable shadow mask mode in debug view
- SSS and Transmission code have been refactored to be able to share it between various material. Guidelines are in SubsurfaceScattering.hlsl
- Change code in area light with LTC for Lit shader. Magnitude is now take from FGD texture instead of a separate texture
- Improve camera relative rendering: We now apply camera translation on the model matrix, so before the TransformObjectToWorld(). Note: unity_WorldToObject and unity_ObjectToWorld must never be used directly.
- Rename positionWS to positionRWS (Camera relative world position) at a lot of places (mainly in interpolator and FragInputs). In case of custom shader user will be required to update their code.
- Rename positionWS, capturePositionWS, proxyPositionWS, influencePositionWS to positionRWS, capturePositionRWS, proxyPositionRWS, influencePositionRWS (Camera relative world position) in LightDefinition struct.
- Improve the quality of trilinear filtering of density volume textures.
- Improve UI for HDReflectionProbe / PlanarReflectionProbe

### Fixed
- Fixed a shader preprocessor issue when compiling DebugViewMaterialGBuffer.shader against Metal target
- Added a temporary workaround to Lit.hlsl to avoid broken lighting code with Metal/AMD
- Fixed issue when using more than one volume texture mask with density volumes.
- Fixed an error which prevented volumetric lighting from working if no density volumes with 3D textures were present.
- Fix contact shadows applied on transmission
- Fix issue with forward opaque lit shader variant being removed by the shader preprocessor
- Fixed compilation errors on platforms with limited XRSetting support.
- Fixed apply range attenuation option on punctual light
- Fixed issue with color temperature not take correctly into account with static lighting
- Don't display fog when diffuse lighting, specular lighting, or lux meter debug mode are enabled.

## [2.0.4-preview] - 2018-01-01

### Fixed
- Fix issue when disabling rough refraction and building a player. Was causing a crash.

## [2.0.3-preview] - 2018-01-01

### Added
- Increased debug color picker limit up to 260k lux

## [2.0.2-preview] - 2018-01-01

### Added
- Add Light -> Planar Reflection Probe command
- Added a false color mode in rendering debug
- Add support for mesh decals
- Add flag to disable projector decals on transparent geometry to save performance and decal texture atlas space
- Add ability to use decal diffuse map as mask only
- Add visualize all shadow masks in lighting debug
- Add export of normal and roughness buffer for forwardOnly and when in supportOnlyForward mode for forward
- Provide a define in lit.hlsl (FORWARD_MATERIAL_READ_FROM_WRITTEN_NORMAL_BUFFER) when output buffer normal is used to read the normal and roughness instead of caclulating it (can save performance, but lower quality due to compression)
- Add color swatch to decal material

### Changed
- Change Render -> Planar Reflection creation to 3D Object -> Mirror
- Change "Enable Reflector" name on SpotLight to "Angle Affect Intensity"
- Change prototype of BSDFData ConvertSurfaceDataToBSDFData(SurfaceData surfaceData) to BSDFData ConvertSurfaceDataToBSDFData(uint2 positionSS, SurfaceData surfaceData)

### Fixed
- Fix issue with StackLit in deferred mode with deferredDirectionalShadow due to GBuffer not being cleared. Gbuffer is still not clear and issue was fix with the new Output of normal buffer.
- Fixed an issue where interpolation volumes were not updated correctly for reflection captures.
- Fixed an exception in Light Loop settings UI

## [2.0.1-preview] - 2018-01-01

### Added
- Add stripper of shader variant when building a player. Save shader compile time.
- Disable per-object culling that was executed in C++ in HD whereas it was not used (Optimization)
- Enable texture streaming debugging (was not working before 2018.2)
- Added Screen Space Reflection with Proxy Projection Model
- Support correctly scene selection for alpha tested object
- Add per light shadow mask mode control (i.e shadow mask distance and shadow mask). It use the option NonLightmappedOnly
- Add geometric filtering to Lit shader (allow to reduce specular aliasing)
- Add shortcut to create DensityVolume and PlanarReflection in hierarchy
- Add a DefaultHDMirrorMaterial material for PlanarReflection
- Added a script to be able to upgrade material to newer version of HDRP
- Removed useless duplication of ForwardError passes.
- Add option to not compile any DEBUG_DISPLAY shader in the player (Faster build) call Support Runtime Debug display

### Changed
- Changed SupportForwardOnly to SupportOnlyForward in render pipeline settings
- Changed versioning variable name in HDAdditionalXXXData from m_version to version
- Create unique name when creating a game object in the rendering menu (i.e Density Volume(2))
- Re-organize various files and folder location to clean the repository
- Change Debug windows name and location. Now located at:  Windows -> General -> Render Pipeline Debug

### Removed
- Removed GlobalLightLoopSettings.maxPlanarReflectionProbes and instead use value of GlobalLightLoopSettings.planarReflectionProbeCacheSize
- Remove EmissiveIntensity parameter and change EmissiveColor to be HDR (Matching Builtin Unity behavior) - Data need to be updated - Launch Edit -> Single Step Upgrade Script -> Upgrade all Materials emissionColor

### Fixed
- Fix issue with LOD transition and instancing
- Fix discrepency between object motion vector and camera motion vector
- Fix issue with spot and dir light gizmo axis not highlighted correctly
- Fix potential crash while register debug windows inputs at startup
- Fix warning when creating Planar reflection
- Fix specular lighting debug mode (was rendering black)
- Allow projector decal with null material to allow to configure decal when HDRP is not set
- Decal atlas texture offset/scale is updated after allocations (used to be before so it was using date from previous frame)

## [0.0.0-preview] - 2018-01-01

### Added
- Configure the VolumetricLightingSystem code path to be on by default
- Trigger a build exception when trying to build an unsupported platform
- Introduce the VolumetricLightingController component, which can (and should) be placed on the camera, and allows one to control the near and the far plane of the V-Buffer (volumetric "froxel" buffer) along with the depth distribution (from logarithmic to linear)
- Add 3D texture support for DensityVolumes
- Add a better mapping of roughness to mipmap for planar reflection
- The VolumetricLightingSystem now uses RTHandles, which allows to save memory by sharing buffers between different cameras (history buffers are not shared), and reduce reallocation frequency by reallocating buffers only if the rendering resolution increases (and suballocating within existing buffers if the rendering resolution decreases)
- Add a Volumetric Dimmer slider to lights to control the intensity of the scattered volumetric lighting
- Add UV tiling and offset support for decals.
- Add mipmapping support for volume 3D mask textures

### Changed
- Default number of planar reflection change from 4 to 2
- Rename _MainDepthTexture to _CameraDepthTexture
- The VolumetricLightingController has been moved to the Interpolation Volume framework and now functions similarly to the VolumetricFog settings
- Update of UI of cookie, CubeCookie, Reflection probe and planar reflection probe to combo box
- Allow enabling/disabling shadows for area lights when they are set to baked.
- Hide applyRangeAttenuation and FadeDistance for directional shadow as they are not used

### Removed
- Remove Resource folder of PreIntegratedFGD and add the resource to RenderPipeline Asset

### Fixed
- Fix ConvertPhysicalLightIntensityToLightIntensity() function used when creating light from script to match HDLightEditor behavior
- Fix numerical issues with the default value of mean free path of volumetric fog
- Fix the bug preventing decals from coexisting with density volumes
- Fix issue with alpha tested geometry using planar/triplanar mapping not render correctly or flickering (due to being wrongly alpha tested in depth prepass)
- Fix meta pass with triplanar (was not handling correctly the normal)
- Fix preview when a planar reflection is present
- Fix Camera preview, it is now a Preview cameraType (was a SceneView)
- Fix handling unknown GPUShadowTypes in the shadow manager.
- Fix area light shapes sent as point lights to the baking backends when they are set to baked.
- Fix unnecessary division by PI for baked area lights.
- Fix line lights sent to the lightmappers. The backends don't support this light type.
- Fix issue with shadow mask framesettings not correctly taken into account when shadow mask is enabled for lighting.
- Fix directional light and shadow mask transition, they are now matching making smooth transition
- Fix banding issues caused by high intensity volumetric lighting
- Fix the debug window being emptied on SRP asset reload
- Fix issue with debug mode not correctly clearing the GBuffer in editor after a resize
- Fix issue with ResetMaterialKeyword not resetting correctly ToggleOff/Roggle Keyword
- Fix issue with motion vector not render correctly if there is no depth prepass in deferred

## [0.0.0-preview] - 2018-01-01

### Added
- Screen Space Refraction projection model (Proxy raycasting, HiZ raymarching)
- Screen Space Refraction settings as volume component
- Added buffered frame history per camera
- Port Global Density Volumes to the Interpolation Volume System.
- Optimize ImportanceSampleLambert() to not require the tangent frame.
- Generalize SampleVBuffer() to handle different sampling and reconstruction methods.
- Improve the quality of volumetric lighting reprojection.
- Optimize Morton Order code in the Subsurface Scattering pass.
- Planar Reflection Probe support roughness (gaussian convolution of captured probe)
- Use an atlas instead of a texture array for cluster transparent decals
- Add a debug view to visualize the decal atlas
- Only store decal textures to atlas if decal is visible, debounce out of memory decal atlas warning.
- Add manipulator gizmo on decal to improve authoring workflow
- Add a minimal StackLit material (work in progress, this version can be used as template to add new material)

### Changed
- EnableShadowMask in FrameSettings (But shadowMaskSupport still disable by default)
- Forced Planar Probe update modes to (Realtime, Every Update, Mirror Camera)
- Screen Space Refraction proxy model uses the proxy of the first environment light (Reflection probe/Planar probe) or the sky
- Moved RTHandle static methods to RTHandles
- Renamed RTHandle to RTHandleSystem.RTHandle
- Move code for PreIntegratedFDG (Lit.shader) into its dedicated folder to be share with other material
- Move code for LTCArea (Lit.shader) into its dedicated folder to be share with other material

### Removed
- Removed Planar Probe mirror plane position and normal fields in inspector, always display mirror plane and normal gizmos

### Fixed
- Fix fog flags in scene view is now taken into account
- Fix sky in preview windows that were disappearing after a load of a new level
- Fix numerical issues in IntersectRayAABB().
- Fix alpha blending of volumetric lighting with transparent objects.
- Fix the near plane of the V-Buffer causing out-of-bounds look-ups in the clustered data structure.
- Depth and color pyramid are properly computed and sampled when the camera renders inside a viewport of a RTHandle.
- Fix decal atlas debug view to work correctly when shadow atlas view is also enabled
- Fix TransparentSSR with non-rendergraph.
- Fix shader compilation warning on SSR compute shader.<|MERGE_RESOLUTION|>--- conflicted
+++ resolved
@@ -89,13 +89,10 @@
 - Change labels about scroll direction and cloud type.
 - Improved shadow cascade GUI drawing with pixel perfect, hover and focus functionalities.
 - Improving the screen space global illumination.
-<<<<<<< HEAD
 - Improved the Camera Inspector, new sections and better grouping of fields
-=======
 - Moving MaterialHeaderScopes to Core
 - Changed resolution (to match the render buffer) of the sky used for camera misses in Path Tracing. (case 1304114).
 - Tidy up of platform abstraction code for shader optimization.
->>>>>>> 0dfa7d2f
 
 ## [11.0.0] - 2020-10-21
 
