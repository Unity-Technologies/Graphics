--- conflicted
+++ resolved
@@ -11,14 +11,11 @@
 
 ### Fixed
 - Fixed probe volumes debug views.
-<<<<<<< HEAD
-- Fixed issue with image layers in the graphics compositor (case 1289936).
-=======
 - Fixed issue displaying wrong debug mode in runtime debug menu UI.
 - Fixed useless editor repaint when using lod bias.
 - Fixed multi-editing with new light intensity slider.
 - Fixed issue with density volumes flickering when editing shape box.
->>>>>>> 5eda76c1
+- Fixed issue with image layers in the graphics compositor (case 1289936).
 
 ## [10.2.0] - 2020-10-19
 
