# Changelog
All notable changes to this package will be documented in this file.

The format is based on [Keep a Changelog](http://keepachangelog.com/en/1.0.0/)
and this project adheres to [Semantic Versioning](http://semver.org/spec/v2.0.0.html).

## [10.1.0] - 2019-08-04

### Added
- Added an option to have only the metering mask displayed in the debug mode.
- Added a new mode to cluster visualization debug where users can see a slice instead of the cluster on opaque objects.
- Added ray traced reflection support for the render graph version of the pipeline.
- Added render graph support of RTAO and required denoisers.
- Added render graph support of RTGI.
- Added support of RTSSS and Recursive Rendering in the render graph mode.
- Added support of RT and screen space shadow for render graph.
- Added tooltips with the full name of the (graphics) compositor properties to properly show large names that otherwise are clipped by the UI (case 1263590)
- Added error message if a callback AOV allocation fail
- Added marker for all AOV request operation on GPU
- Added remapping options for Depth Pyramid debug view mode
- Added an option to support AOV shader at runtime in HDRP settings (case 1265070)
- Added support of SSGI in the render graph mode.
- Added option for 11-11-10 format for cube reflection probes.
- Added an optional check in the HDRP DXR Wizard to verify 64 bits target architecture
- Added option to display timing stats in the debug menu as an average over 1 second. 

### Fixed
- Fixed several issues with physically-based DoF (TAA ghosting of the CoC buffer, smooth layer transitions, etc)
- Fixed GPU hang on D3D12 on xbox. 
- Fixed game view artifacts on resizing when hardware dynamic resolution was enabled
- Fixed black line artifacts occurring when Lanczos upsampling was set for dynamic resolution
- Fixed Amplitude -> Min/Max parametrization conversion
- Fixed CoatMask block appearing when creating lit master node (case 1264632)
- Fixed issue with SceneEV100 debug mode indicator when rescaling the window.
- Fixed issue with PCSS filter being wrong on first frame. 
- Fixed issue with emissive mesh for area light not appearing in playmode if Reload Scene option is disabled in Enter Playmode Settings.
- Fixed issue when Reflection Probes are set to OnEnable and are never rendered if the probe is enabled when the camera is farther than the probe fade distance. 
- Fixed issue with sun icon being clipped in the look dev window. 
- Fixed error about layers when disabling emissive mesh for area lights.
- Fixed issue when the user deletes the composition graph or .asset in runtime (case 1263319)
- Fixed assertion failure when changing resolution to compositor layers after using AOVs (case 1265023) 
- Fixed flickering layers in graphics compositor (case 1264552)
- Fixed issue causing the editor field not updating the disc area light radius.
- Fixed issues that lead to cookie atlas to be updated every frame even if cached data was valid.
- Fixed an issue where world space UI was not emitted for reflection cameras in HDRP
- Fixed an issue with cookie texture atlas that would cause realtime textures to always update in the atlas even when the content did not change.
- Fixed an issue where only one of the two lookdev views would update when changing the default lookdev volume profile.
- Fixed a bug related to light cluster invalidation.
- Fixed shader warning in DofGather (case 1272931)
- Fixed AOV export of depth buffer which now correctly export linear depth (case 1265001)
- Fixed issue that caused the decal atlas to not be updated upon changing of the decal textures content.
- Fixed "Screen position out of view frustum" error when camera is at exactly the planar reflection probe location.
- Fixed Amplitude -> Min/Max parametrization conversion
- Fixed issue that allocated a small cookie for normal spot lights.
- Fixed issue when undoing a change in diffuse profile list after deleting the volume profile.
- Fixed custom pass re-ordering and removing.
- Fixed TAA issue and hardware dynamic resolution.
- Fixed a static lighting flickering issue caused by having an active planar probe in the scene while rendering inspector preview.
- Fixed an issue where even when set to OnDemand, the sky lighting would still be updated when changing sky parameters.
- Fixed an error message trigerred when a mesh has more than 32 sub-meshes (case 1274508).
- Fixed RTGI getting noisy for grazying angle geometry (case 1266462).
- Fixed an issue with TAA history management on pssl.
- Fixed the global illumination volume override having an unwanted advanced mode (case 1270459).
- Fixed screen space shadow option displayed on directional shadows while they shouldn't (case 1270537).
- Fixed the handling of undo and redo actions in the graphics compositor (cases 1268149, 1266212, 1265028)
- Fixed issue with composition graphs that include virtual textures, cubemaps and other non-2D textures (cases 1263347, 1265638).
- Fixed issues when selecting a new composition graph or setting it to None (cases 1263350, 1266202)
- Fixed ArgumentNullException when saving shader graphs after removing the compositor from the scene (case 1268658)
- Fixed issue with updating the compositor output when not in play mode (case 1266216)
- Fixed warning with area mesh (case 1268379)
- Fixed issue with diffusion profile not being updated upon reset of the editor. 
- Fixed an issue that lead to corrupted refraction in some scenarios on xbox.
- Fixed for light loop scalarization not happening. 
<<<<<<< HEAD
- Fixed "Screen position out of view frustum" error when camera is on exactly the planar reflection probe plane.
=======
- Fixed issue with stencil not being set in rendergraph mode.
- Fixed for post process being overridable in reflection probes even though it is not supported.
- Fixed RTGI in performance mode when light layers are enabled on the asset.
- Fixed SSS materials appearing black in matcap mode.
- Fixed a collision in the interaction of RTR and RTGI.
- Fix for lookdev toggling renderers that are set to non editable or are hidden in the inspector.
- Fixed issue with mipmap debug mode not properly resetting full screen mode (and viceversa). 
- Added unsupported message when using tile debug mode with MSAA.
- Fixed SSGI compilation issues on PS4.
>>>>>>> 5499f556

### Changed
- Preparation pass for RTSSShadows to be supported by render graph.
- Add tooltips with the full name of the (graphics) compositor properties to properly show large names that otherwise are clipped by the UI (case 1263590)
- Composition profile .asset files cannot be manually edited/reset by users (to avoid breaking things - case 1265631)
- Preparation pass for RTSSShadows to be supported by render graph.
- Changed the way the ray tracing property is displayed on the material (QOL 1265297).
- Exposed lens attenuation mode in default settings and remove it as a debug mode.
- Composition layers without any sub layers are now cleared to black to avoid confusion (case 1265061).
- Slight reduction of VGPR used by area light code.
- Changed thread group size for contact shadows (save 1.1ms on PS4)
- Make sure distortion stencil test happens before pixel shader is run.
- Small optimization that allows to skip motion vector prepping when the whole wave as velocity of 0.
- Improved performance to avoid generating coarse stencil buffer when not needed.
- Remove HTile generation for decals (faster without).
- Improving SSGI Filtering and fixing a blend issue with RTGI.
- Changed the Trackball UI so that it allows explicit numeric values.
- Reduce the G-buffer footprint of anisotropic materials
- Moved SSGI out of preview.
- Skip an unneeded depth buffer copy on consoles. 
- Replaced the Density Volume Texture Tool with the new 3D Texture Importer.
- Rename Raytracing Node to Raytracing Quality Keyword and rename high and low inputs as default and raytraced. All raytracing effects now use the raytraced mode but path tracing.

## [10.0.0] - 2019-06-10

### Added
- Ray tracing support for VR single-pass
- Added sharpen filter shader parameter and UI for TemporalAA to control image quality instead of hardcoded value
- Added frame settings option for custom post process and custom passes as well as custom color buffer format option.
- Add check in wizard on SRP Batcher enabled.
- Added default implementations of OnPreprocessMaterialDescription for FBX, Obj, Sketchup and 3DS file formats.
- Added custom pass fade radius
- Added after post process injection point for custom passes
- Added basic alpha compositing support - Alpha is available afterpostprocess when using FP16 buffer format.
- Added falloff distance on Reflection Probe and Planar Reflection Probe
- Added Backplate projection from the HDRISky
- Added Shadow Matte in UnlitMasterNode, which only received shadow without lighting
- Added hability to name LightLayers in HDRenderPipelineAsset
- Added a range compression factor for Reflection Probe and Planar Reflection Probe to avoid saturation of colors.
- Added path tracing support for directional, point and spot lights, as well as emission from Lit and Unlit.
- Added non temporal version of SSAO.
- Added more detailed ray tracing stats in the debug window
- Added Disc area light (bake only)
- Added a warning in the material UI to prevent transparent + subsurface-scattering combination.
- Added XR single-pass setting into HDRP asset
- Added a penumbra tint option for lights
- Added support for depth copy with XR SDK
- Added debug setting to Render Pipeline Debug Window to list the active XR views
- Added an option to filter the result of the volumetric lighting (off by default).
- Added a transmission multiplier for directional lights
- Added XR single-pass test mode to Render Pipeline Debug Window
- Added debug setting to Render Pipeline Window to list the active XR views
- Added a new refraction mode for the Lit shader (thin). Which is a box refraction with small thickness values
- Added the code to support Barn Doors for Area Lights based on a shaderconfig option.
- Added HDRPCameraBinder property binder for Visual Effect Graph
- Added "Celestial Body" controls to the Directional Light
- Added new parameters to the Physically Based Sky
- Added Reflections to the DXR Wizard
- Added the possibility to have ray traced colored and semi-transparent shadows on directional lights.
- Added a check in the custom post process template to throw an error if the default shader is not found.
- Exposed the debug overlay ratio in the debug menu.
- Added a separate frame settings for tonemapping alongside color grading.
- Added the receive fog option in the material UI for ShaderGraphs.
- Added a public virtual bool in the custom post processes API to specify if a post processes should be executed in the scene view.
- Added a menu option that checks scene issues with ray tracing. Also removed the previously existing warning at runtime.
- Added Contrast Adaptive Sharpen (CAS) Upscaling effect.
- Added APIs to update probe settings at runtime.
- Added documentation for the rayTracingSupported method in HDRP
- Added user-selectable format for the post processing passes.
- Added support for alpha channel in some post-processing passes (DoF, TAA, Uber).
- Added warnings in FrameSettings inspector when using DXR and atempting to use Asynchronous Execution.
- Exposed Stencil bits that can be used by the user.
- Added history rejection based on velocity of intersected objects for directional, point and spot lights.
- Added a affectsVolumetric field to the HDAdditionalLightData API to know if light affects volumetric fog.
- Add OS and Hardware check in the Wizard fixes for DXR.
- Added option to exclude camera motion from motion blur.
- Added semi-transparent shadows for point and spot lights.
- Added support for semi-transparent shadow for unlit shader and unlit shader graph.
- Added the alpha clip enabled toggle to the material UI for all HDRP shader graphs.
- Added Material Samples to explain how to use the lit shader features
- Added an initial implementation of ray traced sub surface scattering
- Added AssetPostprocessors and Shadergraphs to handle Arnold Standard Surface and 3DsMax Physical material import from FBX.
- Added support for Smoothness Fade start work when enabling ray traced reflections.
- Added Contact shadow, Micro shadows and Screen space refraction API documentation.
- Added script documentation for SSR, SSAO (ray tracing), GI, Light Cluster, RayTracingSettings, Ray Counters, etc.
- Added path tracing support for refraction and internal reflections.
- Added support for Thin Refraction Model and Lit's Clear Coat in Path Tracing.
- Added the Tint parameter to Sky Colored Fog.
- Added of Screen Space Reflections for Transparent materials
- Added a fallback for ray traced area light shadows in case the material is forward or the lit mode is forward.
- Added a new debug mode for light layers.
- Added an "enable" toggle to the SSR volume component.
- Added support for anisotropic specular lobes in path tracing.
- Added support for alpha clipping in path tracing.
- Added support for light cookies in path tracing.
- Added support for transparent shadows in path tracing.
- Added support for iridescence in path tracing.
- Added support for background color in path tracing.
- Added a path tracing test to the test suite.
- Added a warning and workaround instructions that appear when you enable XR single-pass after the first frame with the XR SDK.
- Added the exposure sliders to the planar reflection probe preview
- Added support for subsurface scattering in path tracing.
- Added a new mode that improves the filtering of ray traced shadows (directional, point and spot) based on the distance to the occluder.
- Added support of cookie baking and add support on Disc light.
- Added support for fog attenuation in path tracing.
- Added a new debug panel for volumes
- Added XR setting to control camera jitter for temporal effects
- Added an error message in the DrawRenderers custom pass when rendering opaque objects with an HDRP asset in DeferredOnly mode.
- Added API to enable proper recording of path traced scenes (with the Unity recorder or other tools).
- Added support for fog in Recursive rendering, ray traced reflections and ray traced indirect diffuse.
- Added an alpha blend option for recursive rendering
- Added support for stack lit for ray tracing effects.
- Added support for hair for ray tracing effects.
- Added support for alpha to coverage for HDRP shaders and shader graph
- Added support for Quality Levels to Subsurface Scattering.
- Added option to disable XR rendering on the camera settings.
- Added support for specular AA from geometric curvature in AxF
- Added support for baked AO (no input for now) in AxF
- Added an info box to warn about depth test artifacts when rendering object twice in custom passes with MSAA.
- Added a frame setting for alpha to mask.
- Added support for custom passes in the AOV API
- Added Light decomposition lighting debugging modes and support in AOV
- Added exposure compensation to Fixed exposure mode
- Added support for rasterized area light shadows in StackLit
- Added support for texture-weighted automatic exposure
- Added support for POM for emissive map
- Added alpha channel support in motion blur pass.
- Added the HDRP Compositor Tool (in Preview).
- Added a ray tracing mode option in the HDRP asset that allows to override and shader stripping.
- Added support for arbitrary resolution scaling of Volumetric Lighting to the Fog volume component.
- Added range attenuation for box-shaped spotlights.
- Added scenes for hair and fabric and decals with material samples
- Added fabric materials and textures
- Added information for fabric materials in fabric scene
- Added a DisplayInfo attribute to specify a name override and a display order for Volume Component fields (used only in default inspector for now).
- Added Min distance to contact shadows.
- Added support for Depth of Field in path tracing (by sampling the lens aperture).
- Added an API in HDRP to override the camera within the rendering of a frame (mainly for custom pass).
- Added a function (HDRenderPipeline.ResetRTHandleReferenceSize) to reset the reference size of RTHandle systems.
- Added support for AxF measurements importing into texture resources tilings.
- Added Layer parameter on Area Light to modify Layer of generated Emissive Mesh
- Added a flow map parameter to HDRI Sky
- Implemented ray traced reflections for transparent objects.
- Add a new parameter to control reflections in recursive rendering.
- Added an initial version of SSGI.
- Added Virtual Texturing cache settings to control the size of the Streaming Virtual Texturing caches.
- Added back-compatibility with builtin stereo matrices.
- Added CustomPassUtils API to simplify Blur, Copy and DrawRenderers custom passes.
- Added Histogram guided automatic exposure.
- Added few exposure debug modes.
- Added support for multiple path-traced views at once (e.g., scene and game views).
- Added support for 3DsMax's 2021 Simplified Physical Material from FBX files in the Model Importer.
- Added custom target mid grey for auto exposure.
- Added CustomPassUtils API to simplify Blur, Copy and DrawRenderers custom passes.
- Added an API in HDRP to override the camera within the rendering of a frame (mainly for custom pass).
- Added more custom pass API functions, mainly to render objects from another camera.
- Added support for transparent Unlit in path tracing.
- Added a minimal lit used for RTGI in peformance mode.
- Added procedural metering mask that can follow an object
- Added presets quality settings for RTAO and RTGI.
- Added an override for the shadow culling that allows better directional shadow maps in ray tracing effects (RTR, RTGI, RTSSS and RR).
- Added a Cloud Layer volume override.
- Added Fast Memory support for platform that support it.
- Added CPU and GPU timings for ray tracing effects.
- Added support to combine RTSSS and RTGI (1248733).
- Added IES Profile support for Point, Spot and Rectangular-Area lights
- Added support for multiple mapping modes in AxF.
- Add support of lightlayers on indirect lighting controller
- Added compute shader stripping.
- Added Cull Mode option for opaque materials and ShaderGraphs. 
- Added scene view exposure override.
- Added support for exposure curve remapping for min/max limits.
- Added presets for ray traced reflections.
- Added final image histogram debug view (both luminance and RGB).
- Added an example texture and rotation to the Cloud Layer volume override.
- Added an option to extend the camera culling for skinned mesh animation in ray tracing effects (1258547).
- Added decal layer system similar to light layer. Mesh will receive a decal when both decal layer mask matches.
- Added shader graph nodes for rendering a complex eye shader.
- Added more controls to contact shadows and increased quality in some parts. 
- Added a physically based option in DoF volume.
- Added API to check if a Camera, Light or ReflectionProbe is compatible with HDRP.
- Added path tracing test scene for normal mapping.
- Added missing API documentation.
- Remove CloudLayer
- Added quad overdraw and vertex density debug modes.

### Fixed
- fix when saved HDWizard window tab index out of range (1260273)
- Fix when rescale probe all direction below zero (1219246)
- Update documentation of HDRISky-Backplate, precise how to have Ambient Occlusion on the Backplate
- Sorting, undo, labels, layout in the Lighting Explorer.
- Fixed sky settings and materials in Shader Graph Samples package
- Fix/workaround a probable graphics driver bug in the GTAO shader.
- Fixed Hair and PBR shader graphs double sided modes
- Fixed an issue where updating an HDRP asset in the Quality setting panel would not recreate the pipeline.
- Fixed issue with point lights being considered even when occupying less than a pixel on screen (case 1183196)
- Fix a potential NaN source with iridescence (case 1183216)
- Fixed issue of spotlight breaking when minimizing the cone angle via the gizmo (case 1178279)
- Fixed issue that caused decals not to modify the roughness in the normal buffer, causing SSR to not behave correctly (case 1178336)
- Fixed lit transparent refraction with XR single-pass rendering
- Removed extra jitter for TemporalAA in VR
- Fixed ShaderGraph time in main preview
- Fixed issue on some UI elements in HDRP asset not expanding when clicking the arrow (case 1178369)
- Fixed alpha blending in custom post process
- Fixed the modification of the _AlphaCutoff property in the material UI when exposed with a ShaderGraph parameter.
- Fixed HDRP test `1218_Lit_DiffusionProfiles` on Vulkan.
- Fixed an issue where building a player in non-dev mode would generate render target error logs every frame
- Fixed crash when upgrading version of HDRP
- Fixed rendering issues with material previews
- Fixed NPE when using light module in Shuriken particle systems (1173348).
- Refresh cached shadow on editor changes
- Fixed light supported units caching (1182266)
- Fixed an issue where SSAO (that needs temporal reprojection) was still being rendered when Motion Vectors were not available (case 1184998)
- Fixed a nullref when modifying the height parameters inside the layered lit shader UI.
- Fixed Decal gizmo that become white after exiting play mode
- Fixed Decal pivot position to behave like a spotlight
- Fixed an issue where using the LightingOverrideMask would break sky reflection for regular cameras
- Fix DebugMenu FrameSettingsHistory persistency on close
- Fix DensityVolume, ReflectionProbe aned PlanarReflectionProbe advancedControl display
- Fix DXR scene serialization in wizard
- Fixed an issue where Previews would reallocate History Buffers every frame
- Fixed the SetLightLayer function in HDAdditionalLightData setting the wrong light layer
- Fix error first time a preview is created for planar
- Fixed an issue where SSR would use an incorrect roughness value on ForwardOnly (StackLit, AxF, Fabric, etc.) materials when the pipeline is configured to also allow deferred Lit.
- Fixed issues with light explorer (cases 1183468, 1183269)
- Fix dot colors in LayeredLit material inspector
- Fix undo not resetting all value when undoing the material affectation in LayerLit material
- Fix for issue that caused gizmos to render in render textures (case 1174395)
- Fixed the light emissive mesh not updated when the light was disabled/enabled
- Fixed light and shadow layer sync when setting the HDAdditionalLightData.lightlayersMask property
- Fixed a nullref when a custom post process component that was in the HDRP PP list is removed from the project
- Fixed issue that prevented decals from modifying specular occlusion (case 1178272).
- Fixed exposure of volumetric reprojection
- Fixed multi selection support for Scalable Settings in lights
- Fixed font shaders in test projects for VR by using a Shader Graph version
- Fixed refresh of baked cubemap by incrementing updateCount at the end of the bake (case 1158677).
- Fixed issue with rectangular area light when seen from the back
- Fixed decals not affecting lightmap/lightprobe
- Fixed zBufferParams with XR single-pass rendering
- Fixed moving objects not rendered in custom passes
- Fixed abstract classes listed in the + menu of the custom pass list
- Fixed custom pass that was rendered in previews
- Fixed precision error in zero value normals when applying decals (case 1181639)
- Fixed issue that triggered No Scene Lighting view in game view as well (case 1156102)
- Assign default volume profile when creating a new HDRP Asset
- Fixed fov to 0 in planar probe breaking the projection matrix (case 1182014)
- Fixed bugs with shadow caching
- Reassign the same camera for a realtime probe face render request to have appropriate history buffer during realtime probe rendering.
- Fixed issue causing wrong shading when normal map mode is Object space, no normal map is set, but a detail map is present (case 1143352)
- Fixed issue with decal and htile optimization
- Fixed TerrainLit shader compilation error regarding `_Control0_TexelSize` redefinition (case 1178480).
- Fixed warning about duplicate HDRuntimeReflectionSystem when configuring play mode without domain reload.
- Fixed an editor crash when multiple decal projectors were selected and some had null material
- Added all relevant fix actions to FixAll button in Wizard
- Moved FixAll button on top of the Wizard
- Fixed an issue where fog color was not pre-exposed correctly
- Fix priority order when custom passes are overlapping
- Fix cleanup not called when the custom pass GameObject is destroyed
- Replaced most instances of GraphicsSettings.renderPipelineAsset by GraphicsSettings.currentRenderPipeline. This should fix some parameters not working on Quality Settings overrides.
- Fixed an issue with Realtime GI not working on upgraded projects.
- Fixed issue with screen space shadows fallback texture was not set as a texture array.
- Fixed Pyramid Lights bounding box
- Fixed terrain heightmap default/null values and epsilons
- Fixed custom post-processing effects breaking when an abstract class inherited from `CustomPostProcessVolumeComponent`
- Fixed XR single-pass rendering in Editor by using ShaderConfig.s_XrMaxViews to allocate matrix array
- Multiple different skies rendered at the same time by different cameras are now handled correctly without flickering
- Fixed flickering issue happening when different volumes have shadow settings and multiple cameras are present.
- Fixed issue causing planar probes to disappear if there is no light in the scene.
- Fixed a number of issues with the prefab isolation mode (Volumes leaking from the main scene and reflection not working properly)
- Fixed an issue with fog volume component upgrade not working properly
- Fixed Spot light Pyramid Shape has shadow artifacts on aspect ratio values lower than 1
- Fixed issue with AO upsampling in XR
- Fixed camera without HDAdditionalCameraData component not rendering
- Removed the macro ENABLE_RAYTRACING for most of the ray tracing code
- Fixed prefab containing camera reloading in loop while selected in the Project view
- Fixed issue causing NaN wheh the Z scale of an object is set to 0.
- Fixed DXR shader passes attempting to render before pipeline loaded
- Fixed black ambient sky issue when importing a project after deleting Library.
- Fixed issue when upgrading a Standard transparent material (case 1186874)
- Fixed area light cookies not working properly with stack lit
- Fixed material render queue not updated when the shader is changed in the material inspector.
- Fixed a number of issues with full screen debug modes not reseting correctly when setting another mutually exclusive mode
- Fixed compile errors for platforms with no VR support
- Fixed an issue with volumetrics and RTHandle scaling (case 1155236)
- Fixed an issue where sky lighting might be updated uselessly
- Fixed issue preventing to allow setting decal material to none (case 1196129)
- Fixed XR multi-pass decals rendering
- Fixed several fields on Light Inspector that not supported Prefab overrides
- Fixed EOL for some files
- Fixed scene view rendering with volumetrics and XR enabled
- Fixed decals to work with multiple cameras
- Fixed optional clear of GBuffer (Was always on)
- Fixed render target clears with XR single-pass rendering
- Fixed HDRP samples file hierarchy
- Fixed Light units not matching light type
- Fixed QualitySettings panel not displaying HDRP Asset
- Fixed black reflection probes the first time loading a project
- Fixed y-flip in scene view with XR SDK
- Fixed Decal projectors do not immediately respond when parent object layer mask is changed in editor.
- Fixed y-flip in scene view with XR SDK
- Fixed a number of issues with Material Quality setting
- Fixed the transparent Cull Mode option in HD unlit master node settings only visible if double sided is ticked.
- Fixed an issue causing shadowed areas by contact shadows at the edge of far clip plane if contact shadow length is very close to far clip plane.
- Fixed editing a scalable settings will edit all loaded asset in memory instead of targetted asset.
- Fixed Planar reflection default viewer FOV
- Fixed flickering issues when moving the mouse in the editor with ray tracing on.
- Fixed the ShaderGraph main preview being black after switching to SSS in the master node settings
- Fixed custom fullscreen passes in VR
- Fixed camera culling masks not taken in account in custom pass volumes
- Fixed object not drawn in custom pass when using a DrawRenderers with an HDRP shader in a build.
- Fixed injection points for Custom Passes (AfterDepthAndNormal and BeforePreRefraction were missing)
- Fixed a enum to choose shader tags used for drawing objects (DepthPrepass or Forward) when there is no override material.
- Fixed lit objects in the BeforePreRefraction, BeforeTransparent and BeforePostProcess.
- Fixed the None option when binding custom pass render targets to allow binding only depth or color.
- Fixed custom pass buffers allocation so they are not allocated if they're not used.
- Fixed the Custom Pass entry in the volume create asset menu items.
- Fixed Prefab Overrides workflow on Camera.
- Fixed alignment issue in Preset for Camera.
- Fixed alignment issue in Physical part for Camera.
- Fixed FrameSettings multi-edition.
- Fixed a bug happening when denoising multiple ray traced light shadows
- Fixed minor naming issues in ShaderGraph settings
- VFX: Removed z-fight glitches that could appear when using deferred depth prepass and lit quad primitives
- VFX: Preserve specular option for lit outputs (matches HDRP lit shader)
- Fixed an issue with Metal Shader Compiler and GTAO shader for metal
- Fixed resources load issue while upgrading HDRP package.
- Fix LOD fade mask by accounting for field of view
- Fixed spot light missing from ray tracing indirect effects.
- Fixed a UI bug in the diffusion profile list after fixing them from the wizard.
- Fixed the hash collision when creating new diffusion profile assets.
- Fixed a light leaking issue with box light casting shadows (case 1184475)
- Fixed Cookie texture type in the cookie slot of lights (Now displays a warning because it is not supported).
- Fixed a nullref that happens when using the Shuriken particle light module
- Fixed alignment in Wizard
- Fixed text overflow in Wizard's helpbox
- Fixed Wizard button fix all that was not automatically grab all required fixes
- Fixed VR tab for MacOS in Wizard
- Fixed local config package workflow in Wizard
- Fixed issue with contact shadows shifting when MSAA is enabled.
- Fixed EV100 in the PBR sky
- Fixed an issue In URP where sometime the camera is not passed to the volume system and causes a null ref exception (case 1199388)
- Fixed nullref when releasing HDRP with custom pass disabled
- Fixed performance issue derived from copying stencil buffer.
- Fixed an editor freeze when importing a diffusion profile asset from a unity package.
- Fixed an exception when trying to reload a builtin resource.
- Fixed the light type intensity unit reset when switching the light type.
- Fixed compilation error related to define guards and CreateLayoutFromXrSdk()
- Fixed documentation link on CustomPassVolume.
- Fixed player build when HDRP is in the project but not assigned in the graphic settings.
- Fixed an issue where ambient probe would be black for the first face of a baked reflection probe
- VFX: Fixed Missing Reference to Visual Effect Graph Runtime Assembly
- Fixed an issue where rendering done by users in EndCameraRendering would be executed before the main render loop.
- Fixed Prefab Override in main scope of Volume.
- Fixed alignment issue in Presset of main scope of Volume.
- Fixed persistence of ShowChromeGizmo and moved it to toolbar for coherency in ReflectionProbe and PlanarReflectionProbe.
- Fixed Alignement issue in ReflectionProbe and PlanarReflectionProbe.
- Fixed Prefab override workflow issue in ReflectionProbe and PlanarReflectionProbe.
- Fixed empty MoreOptions and moved AdvancedManipulation in a dedicated location for coherency in ReflectionProbe and PlanarReflectionProbe.
- Fixed Prefab override workflow issue in DensityVolume.
- Fixed empty MoreOptions and moved AdvancedManipulation in a dedicated location for coherency in DensityVolume.
- Fix light limit counts specified on the HDRP asset
- Fixed Quality Settings for SSR, Contact Shadows and Ambient Occlusion volume components
- Fixed decalui deriving from hdshaderui instead of just shaderui
- Use DelayedIntField instead of IntField for scalable settings
- Fixed init of debug for FrameSettingsHistory on SceneView camera
- Added a fix script to handle the warning 'referenced script in (GameObject 'SceneIDMap') is missing'
- Fix Wizard load when none selected for RenderPipelineAsset
- Fixed TerrainLitGUI when per-pixel normal property is not present.
- Fixed rendering errors when enabling debug modes with custom passes
- Fix an issue that made PCSS dependent on Atlas resolution (not shadow map res)
- Fixing a bug whith histories when n>4 for ray traced shadows
- Fixing wrong behavior in ray traced shadows for mesh renderers if their cast shadow is shadow only or double sided
- Only tracing rays for shadow if the point is inside the code for spotlight shadows
- Only tracing rays if the point is inside the range for point lights
- Fixing ghosting issues when the screen space shadow  indexes change for a light with ray traced shadows
- Fixed an issue with stencil management and Xbox One build that caused corrupted output in deferred mode.
- Fixed a mismatch in behavior between the culling of shadow maps and ray traced point and spot light shadows
- Fixed recursive ray tracing not working anymore after intermediate buffer refactor.
- Fixed ray traced shadow denoising not working (history rejected all the time).
- Fixed shader warning on xbox one
- Fixed cookies not working for spot lights in ray traced reflections, ray traced GI and recursive rendering
- Fixed an inverted handling of CoatSmoothness for SSR in StackLit.
- Fixed missing distortion inputs in Lit and Unlit material UI.
- Fixed issue that propagated NaNs across multiple frames through the exposure texture.
- Fixed issue with Exclude from TAA stencil ignored.
- Fixed ray traced reflection exposure issue.
- Fixed issue with TAA history not initialising corretly scale factor for first frame
- Fixed issue with stencil test of material classification not using the correct Mask (causing false positive and bad performance with forward material in deferred)
- Fixed issue with History not reset when chaning antialiasing mode on camera
- Fixed issue with volumetric data not being initialized if default settings have volumetric and reprojection off.
- Fixed ray tracing reflection denoiser not applied in tier 1
- Fixed the vibility of ray tracing related methods.
- Fixed the diffusion profile list not saved when clicking the fix button in the material UI.
- Fixed crash when pushing bounce count higher than 1 for ray traced GI or reflections
- Fixed PCSS softness scale so that it better match ray traced reference for punctual lights.
- Fixed exposure management for the path tracer
- Fixed AxF material UI containing two advanced options settings.
- Fixed an issue where cached sky contexts were being destroyed wrongly, breaking lighting in the LookDev
- Fixed issue that clamped PCSS softness too early and not after distance scale.
- Fixed fog affect transparent on HD unlit master node
- Fixed custom post processes re-ordering not saved.
- Fixed NPE when using scalable settings
- Fixed an issue where PBR sky precomputation was reset incorrectly in some cases causing bad performance.
- Fixed a bug due to depth history begin overriden too soon
- Fixed CustomPassSampleCameraColor scale issue when called from Before Transparent injection point.
- Fixed corruption of AO in baked probes.
- Fixed issue with upgrade of projects that still had Very High as shadow filtering quality.
- Fixed issue that caused Distortion UI to appear in Lit.
- Fixed several issues with decal duplicating when editing them.
- Fixed initialization of volumetric buffer params (1204159)
- Fixed an issue where frame count was incorrectly reset for the game view, causing temporal processes to fail.
- Fixed Culling group was not disposed error.
- Fixed issues on some GPU that do not support gathers on integer textures.
- Fixed an issue with ambient probe not being initialized for the first frame after a domain reload for volumetric fog.
- Fixed the scene visibility of decal projectors and density volumes
- Fixed a leak in sky manager.
- Fixed an issue where entering playmode while the light editor is opened would produce null reference exceptions.
- Fixed the debug overlay overlapping the debug menu at runtime.
- Fixed an issue with the framecount when changing scene.
- Fixed errors that occurred when using invalid near and far clip plane values for planar reflections.
- Fixed issue with motion blur sample weighting function.
- Fixed motion vectors in MSAA.
- Fixed sun flare blending (case 1205862).
- Fixed a lot of issues related to ray traced screen space shadows.
- Fixed memory leak caused by apply distortion material not being disposed.
- Fixed Reflection probe incorrectly culled when moving its parent (case 1207660)
- Fixed a nullref when upgrading the Fog volume components while the volume is opened in the inspector.
- Fix issues where decals on PS4 would not correctly write out the tile mask causing bits of the decal to go missing.
- Use appropriate label width and text content so the label is completely visible
- Fixed an issue where final post process pass would not output the default alpha value of 1.0 when using 11_11_10 color buffer format.
- Fixed SSR issue after the MSAA Motion Vector fix.
- Fixed an issue with PCSS on directional light if punctual shadow atlas was not allocated.
- Fixed an issue where shadow resolution would be wrong on the first face of a baked reflection probe.
- Fixed issue with PCSS softness being incorrect for cascades different than the first one.
- Fixed custom post process not rendering when using multiple HDRP asset in quality settings
- Fixed probe gizmo missing id (case 1208975)
- Fixed a warning in raytracingshadowfilter.compute
- Fixed issue with AO breaking with small near plane values.
- Fixed custom post process Cleanup function not called in some cases.
- Fixed shader warning in AO code.
- Fixed a warning in simpledenoiser.compute
- Fixed tube and rectangle light culling to use their shape instead of their range as a bounding box.
- Fixed caused by using gather on a UINT texture in motion blur.
- Fix issue with ambient occlusion breaking when dynamic resolution is active.
- Fixed some possible NaN causes in Depth of Field.
- Fixed Custom Pass nullref due to the new Profiling Sample API changes
- Fixed the black/grey screen issue on after post process Custom Passes in non dev builds.
- Fixed particle lights.
- Improved behavior of lights and probe going over the HDRP asset limits.
- Fixed issue triggered when last punctual light is disabled and more than one camera is used.
- Fixed Custom Pass nullref due to the new Profiling Sample API changes
- Fixed the black/grey screen issue on after post process Custom Passes in non dev builds.
- Fixed XR rendering locked to vsync of main display with Standalone Player.
- Fixed custom pass cleanup not called at the right time when using multiple volumes.
- Fixed an issue on metal with edge of decal having artifact by delaying discard of fragments during decal projection
- Fixed various shader warning
- Fixing unnecessary memory allocations in the ray tracing cluster build
- Fixed duplicate column labels in LightEditor's light tab
- Fixed white and dark flashes on scenes with very high or very low exposure when Automatic Exposure is being used.
- Fixed an issue where passing a null ProfilingSampler would cause a null ref exception.
- Fixed memory leak in Sky when in matcap mode.
- Fixed compilation issues on platform that don't support VR.
- Fixed migration code called when we create a new HDRP asset.
- Fixed RemoveComponent on Camera contextual menu to not remove Camera while a component depend on it.
- Fixed an issue where ambient occlusion and screen space reflections editors would generate null ref exceptions when HDRP was not set as the current pipeline.
- Fixed a null reference exception in the probe UI when no HDRP asset is present.
- Fixed the outline example in the doc (sampling range was dependent on screen resolution)
- Fixed a null reference exception in the HDRI Sky editor when no HDRP asset is present.
- Fixed an issue where Decal Projectors created from script where rotated around the X axis by 90°.
- Fixed frustum used to compute Density Volumes visibility when projection matrix is oblique.
- Fixed a null reference exception in Path Tracing, Recursive Rendering and raytraced Global Illumination editors when no HDRP asset is present.
- Fix for NaNs on certain geometry with Lit shader -- [case 1210058](https://fogbugz.unity3d.com/f/cases/1210058/)
- Fixed an issue where ambient occlusion and screen space reflections editors would generate null ref exceptions when HDRP was not set as the current pipeline.
- Fixed a null reference exception in the probe UI when no HDRP asset is present.
- Fixed the outline example in the doc (sampling range was dependent on screen resolution)
- Fixed a null reference exception in the HDRI Sky editor when no HDRP asset is present.
- Fixed an issue where materials newly created from the contextual menu would have an invalid state, causing various problems until it was edited.
- Fixed transparent material created with ZWrite enabled (now it is disabled by default for new transparent materials)
- Fixed mouseover on Move and Rotate tool while DecalProjector is selected.
- Fixed wrong stencil state on some of the pixel shader versions of deferred shader.
- Fixed an issue where creating decals at runtime could cause a null reference exception.
- Fixed issue that displayed material migration dialog on the creation of new project.
- Fixed various issues with time and animated materials (cases 1210068, 1210064).
- Updated light explorer with latest changes to the Fog and fixed issues when no visual environment was present.
- Fixed not handleling properly the recieve SSR feature with ray traced reflections
- Shadow Atlas is no longer allocated for area lights when they are disabled in the shader config file.
- Avoid MRT Clear on PS4 as it is not implemented yet.
- Fixed runtime debug menu BitField control.
- Fixed the radius value used for ray traced directional light.
- Fixed compilation issues with the layered lit in ray tracing shaders.
- Fixed XR autotests viewport size rounding
- Fixed mip map slider knob displayed when cubemap have no mipmap
- Remove unnecessary skip of material upgrade dialog box.
- Fixed the profiling sample mismatch errors when enabling the profiler in play mode
- Fixed issue that caused NaNs in reflection probes on consoles.
- Fixed adjusting positive axis of Blend Distance slides the negative axis in the density volume component.
- Fixed the blend of reflections based on the weight.
- Fixed fallback for ray traced reflections when denoising is enabled.
- Fixed error spam issue with terrain detail terrainDetailUnsupported (cases 1211848)
- Fixed hardware dynamic resolution causing cropping/scaling issues in scene view (case 1158661)
- Fixed Wizard check order for `Hardware and OS` and `Direct3D12`
- Fix AO issue turning black when Far/Near plane distance is big.
- Fixed issue when opening lookdev and the lookdev volume have not been assigned yet.
- Improved memory usage of the sky system.
- Updated label in HDRP quality preference settings (case 1215100)
- Fixed Decal Projector gizmo not undoing properly (case 1216629)
- Fix a leak in the denoising of ray traced reflections.
- Fixed Alignment issue in Light Preset
- Fixed Environment Header in LightingWindow
- Fixed an issue where hair shader could write garbage in the diffuse lighting buffer, causing NaNs.
- Fixed an exposure issue with ray traced sub-surface scattering.
- Fixed runtime debug menu light hierarchy None not doing anything.
- Fixed the broken ShaderGraph preview when creating a new Lit graph.
- Fix indentation issue in preset of LayeredLit material.
- Fixed minor issues with cubemap preview in the inspector.
- Fixed wrong build error message when building for android on mac.
- Fixed an issue related to denoising ray trace area shadows.
- Fixed wrong build error message when building for android on mac.
- Fixed Wizard persistency of Direct3D12 change on domain reload.
- Fixed Wizard persistency of FixAll on domain reload.
- Fixed Wizard behaviour on domain reload.
- Fixed a potential source of NaN in planar reflection probe atlas.
- Fixed an issue with MipRatio debug mode showing _DebugMatCapTexture not being set.
- Fixed missing initialization of input params in Blit for VR.
- Fix Inf source in LTC for area lights.
- Fix issue with AO being misaligned when multiple view are visible.
- Fix issue that caused the clamp of camera rotation motion for motion blur to be ineffective.
- Fixed issue with AssetPostprocessors dependencies causing models to be imported twice when upgrading the package version.
- Fixed culling of lights with XR SDK
- Fixed memory stomp in shadow caching code, leading to overflow of Shadow request array and runtime errors.
- Fixed an issue related to transparent objects reading the ray traced indirect diffuse buffer
- Fixed an issue with filtering ray traced area lights when the intensity is high or there is an exposure.
- Fixed ill-formed include path in Depth Of Field shader.
- Fixed shader graph and ray tracing after the shader target PR.
- Fixed a bug in semi-transparent shadows (object further than the light casting shadows)
- Fix state enabled of default volume profile when in package.
- Fixed removal of MeshRenderer and MeshFilter on adding Light component.
- Fixed Ray Traced SubSurface Scattering not working with ray traced area lights
- Fixed Ray Traced SubSurface Scattering not working in forward mode.
- Fixed a bug in debug light volumes.
- Fixed a bug related to ray traced area light shadow history.
- Fixed an issue where fog sky color mode could sample NaNs in the sky cubemap.
- Fixed a leak in the PBR sky renderer.
- Added a tooltip to the Ambient Mode parameter in the Visual Envionment volume component.
- Static lighting sky now takes the default volume into account (this fixes discrepancies between baked and realtime lighting).
- Fixed a leak in the sky system.
- Removed MSAA Buffers allocation when lit shader mode is set to "deferred only".
- Fixed invalid cast for realtime reflection probes (case 1220504)
- Fixed invalid game view rendering when disabling all cameras in the scene (case 1105163)
- Hide reflection probes in the renderer components.
- Fixed infinite reload loop while displaying Light's Shadow's Link Light Layer in Inspector of Prefab Asset.
- Fixed the culling was not disposed error in build log.
- Fixed the cookie atlas size and planar atlas size being too big after an upgrade of the HDRP asset.
- Fixed transparent SSR for shader graph.
- Fixed an issue with emissive light meshes not being in the RAS.
- Fixed DXR player build
- Fixed the HDRP asset migration code not being called after an upgrade of the package
- Fixed draw renderers custom pass out of bound exception
- Fixed the PBR shader rendering in deferred
- Fixed some typos in debug menu (case 1224594)
- Fixed ray traced point and spot lights shadows not rejecting istory when semi-transparent or colored.
- Fixed a warning due to StaticLightingSky when reloading domain in some cases.
- Fixed the MaxLightCount being displayed when the light volume debug menu is on ColorAndEdge.
- Fixed issue with unclear naming of debug menu for decals.
- Fixed z-fighting in scene view when scene lighting is off (case 1203927)
- Fixed issue that prevented cubemap thumbnails from rendering (only on D3D11 and Metal).
- Fixed ray tracing with VR single-pass
- Fix an exception in ray tracing that happens if two LOD levels are using the same mesh renderer.
- Fixed error in the console when switching shader to decal in the material UI.
- Fixed an issue with refraction model and ray traced recursive rendering (case 1198578).
- Fixed an issue where a dynamic sky changing any frame may not update the ambient probe.
- Fixed cubemap thumbnail generation at project load time.
- Fixed cubemap thumbnail generation at project load time. 
- Fixed XR culling with multiple cameras
- Fixed XR single-pass with Mock HMD plugin
- Fixed sRGB mismatch with XR SDK
- Fixed an issue where default volume would not update when switching profile.
- Fixed issue with uncached reflection probe cameras reseting the debug mode (case 1224601) 
- Fixed an issue where AO override would not override specular occlusion.
- Fixed an issue where Volume inspector might not refresh correctly in some cases.
- Fixed render texture with XR
- Fixed issue with resources being accessed before initialization process has been performed completely. 
- Half fixed shuriken particle light that cast shadows (only the first one will be correct)
- Fixed issue with atmospheric fog turning black if a planar reflection probe is placed below ground level. (case 1226588)
- Fixed custom pass GC alloc issue in CustomPassVolume.GetActiveVolumes().
- Fixed a bug where instanced shadergraph shaders wouldn't compile on PS4.
- Fixed an issue related to the envlightdatasrt not being bound in recursive rendering.
- Fixed shadow cascade tooltip when using the metric mode (case 1229232)
- Fixed how the area light influence volume is computed to match rasterization.
- Focus on Decal uses the extends of the projectors
- Fixed usage of light size data that are not available at runtime.
- Fixed the depth buffer copy made before custom pass after opaque and normal injection point.
- Fix for issue that prevented scene from being completely saved when baked reflection probes are present and lighting is set to auto generate.
- Fixed drag area width at left of Light's intensity field in Inspector.
- Fixed light type resolution when performing a reset on HDAdditionalLightData (case 1220931)
- Fixed reliance on atan2 undefined behavior in motion vector debug shader.
- Fixed an usage of a a compute buffer not bound (1229964)
- Fixed an issue where changing the default volume profile from another inspector would not update the default volume editor.
- Fix issues in the post process system with RenderTexture being invalid in some cases, causing rendering problems.
- Fixed an issue where unncessarily serialized members in StaticLightingSky component would change each time the scene is changed.
- Fixed a weird behavior in the scalable settings drawing when the space becomes tiny (1212045).
- Fixed a regression in the ray traced indirect diffuse due to the new probe system.
- Fix for range compression factor for probes going negative (now clamped to positive values).
- Fixed path validation when creating new volume profile (case 1229933)
- Fixed a bug where Decal Shader Graphs would not recieve reprojected Position, Normal, or Bitangent data. (1239921)
- Fix reflection hierarchy for CARPAINT in AxF.
- Fix precise fresnel for delta lights for SVBRDF in AxF.
- Fixed the debug exposure mode for display sky reflection and debug view baked lighting
- Fixed MSAA depth resolve when there is no motion vectors
- Fixed various object leaks in HDRP.
- Fixed compile error with XR SubsystemManager.
- Fix for assertion triggering sometimes when saving a newly created lit shader graph (case 1230996)
- Fixed culling of planar reflection probes that change position (case 1218651)
- Fixed null reference when processing lightprobe (case 1235285)
- Fix issue causing wrong planar reflection rendering when more than one camera is present.
- Fix black screen in XR when HDRP package is present but not used.
- Fixed an issue with the specularFGD term being used when the material has a clear coat (lit shader).
- Fixed white flash happening with auto-exposure in some cases (case 1223774)
- Fixed NaN which can appear with real time reflection and inf value
- Fixed an issue that was collapsing the volume components in the HDRP default settings
- Fixed warning about missing bound decal buffer
- Fixed shader warning on Xbox for ResolveStencilBuffer.compute. 
- Fixed PBR shader ZTest rendering in deferred.
- Replaced commands incompatible with async compute in light list build process.
- Diffusion Profile and Material references in HDRP materials are now correctly exported to unity packages. Note that the diffusion profile or the material references need to be edited once before this can work properly.
- Fix MaterialBalls having same guid issue
- Fix spelling and grammatical errors in material samples
- Fixed unneeded cookie texture allocation for cone stop lights.
- Fixed scalarization code for contact shadows.
- Fixed volume debug in playmode
- Fixed issue when toggling anything in HDRP asset that will produce an error (case 1238155)
- Fixed shader warning in PCSS code when using Vulkan.
- Fixed decal that aren't working without Metal and Ambient Occlusion option enabled.
- Fixed an error about procedural sky being logged by mistake.
- Fixed shadowmask UI now correctly showing shadowmask disable
- Made more explicit the warning about raytracing and asynchronous compute. Also fixed the condition in which it appears.
- Fixed a null ref exception in static sky when the default volume profile is invalid.
- DXR: Fixed shader compilation error with shader graph and pathtracer
- Fixed SceneView Draw Modes not being properly updated after opening new scene view panels or changing the editor layout.
- VFX: Removed irrelevant queues in render queue selection from HDRP outputs
- VFX: Motion Vector are correctly renderered with MSAA [Case 1240754](https://issuetracker.unity3d.com/product/unity/issues/guid/1240754/)
- Fixed a cause of NaN when a normal of 0-length is generated (usually via shadergraph). 
- Fixed issue with screen-space shadows not enabled properly when RT is disabled (case 1235821)
- Fixed a performance issue with stochastic ray traced area shadows.
- Fixed cookie texture not updated when changing an import settings (srgb for example).
- Fixed flickering of the game/scene view when lookdev is running.
- Fixed issue with reflection probes in realtime time mode with OnEnable baking having wrong lighting with sky set to dynamic (case 1238047).
- Fixed transparent motion vectors not working when in MSAA.
- Fix error when removing DecalProjector from component contextual menu (case 1243960)
- Fixed issue with post process when running in RGBA16 and an object with additive blending is in the scene.
- Fixed corrupted values on LayeredLit when using Vertex Color multiply mode to multiply and MSAA is activated. 
- Fix conflicts with Handles manipulation when performing a Reset in DecalComponent (case 1238833)
- Fixed depth prepass and postpass being disabled after changing the shader in the material UI.
- Fixed issue with sceneview camera settings not being saved after Editor restart.
- Fixed issue when switching back to custom sensor type in physical camera settings (case 1244350).
- Fixed a null ref exception when running playmode tests with the render pipeline debug window opened.
- Fixed some GCAlloc in the debug window.
- Fixed shader graphs not casting semi-transparent and color shadows (case 1242617)
- Fixed thin refraction mode not working properly.
- Fixed assert on tests caused by probe culling results being requested when culling did not happen. (case 1246169) 
- Fixed over consumption of GPU memory by the Physically Based Sky.
- Fixed an invalid rotation in Planar Reflection Probe editor display, that was causing an error message (case 1182022)
- Put more information in Camera background type tooltip and fixed inconsistent exposure behavior when changing bg type.
- Fixed issue that caused not all baked reflection to be deleted upon clicking "Clear Baked Data" in the lighting menu (case 1136080)
- Fixed an issue where asset preview could be rendered white because of static lighting sky.
- Fixed an issue where static lighting was not updated when removing the static lighting sky profile.
- Fixed the show cookie atlas debug mode not displaying correctly when enabling the clear cookie atlas option.
- Fixed various multi-editing issues when changing Emission parameters.
- Fixed error when undo a Reflection Probe removal in a prefab instance. (case 1244047)
- Fixed Microshadow not working correctly in deferred with LightLayers
- Tentative fix for missing include in depth of field shaders.
- Fixed the light overlap scene view draw mode (wasn't working at all).
- Fixed taaFrameIndex and XR tests 4052 and 4053
- Fixed the prefab integration of custom passes (Prefab Override Highlight not working as expected).
- Cloned volume profile from read only assets are created in the root of the project. (case 1154961)
- Fixed Wizard check on default volume profile to also check it is not the default one in package.
- Fix erroneous central depth sampling in TAA.
- Fixed light layers not correctly disabled when the lightlayers is set to Nothing and Lightlayers isn't enabled in HDRP Asset
- Fixed issue with Model Importer materials falling back to the Legacy default material instead of HDRP's default material when import happens at Editor startup.
- Fixed a wrong condition in CameraSwitcher, potentially causing out of bound exceptions.
- Fixed an issue where editing the Look Dev default profile would not reflect directly in the Look Dev window.
- Fixed a bug where the light list is not cleared but still used when resizing the RT.
- Fixed exposure debug shader with XR single-pass rendering.
- Fixed issues with scene view and transparent motion vectors.
- Fixed black screens for linux/HDRP (1246407)
- Fixed a vulkan and metal warning in the SSGI compute shader.
- Fixed an exception due to the color pyramid not allocated when SSGI is enabled.
- Fixed an issue with the first Depth history was incorrectly copied.
- Fixed path traced DoF focusing issue
- Fix an issue with the half resolution Mode (performance)
- Fix an issue with the color intensity of emissive for performance rtgi
- Fixed issue with rendering being mostly broken when target platform disables VR. 
- Workaround an issue caused by GetKernelThreadGroupSizes  failing to retrieve correct group size. 
- Fix issue with fast memory and rendergraph. 
- Fixed transparent motion vector framesetting not sanitized.
- Fixed wrong order of post process frame settings.
- Fixed white flash when enabling SSR or SSGI.
- The ray traced indrect diffuse and RTGI were combined wrongly with the rest of the lighting (1254318).
- Fixed an exception happening when using RTSSS without using RTShadows.
- Fix inconsistencies with transparent motion vectors and opaque by allowing camera only transparent motion vectors.
- Fix reflection probe frame settings override
- Fixed certain shadow bias artifacts present in volumetric lighting (case 1231885).
- Fixed area light cookie not updated when switch the light type from a spot that had a cookie.
- Fixed issue with dynamic resolution updating when not in play mode.
- Fixed issue with Contrast Adaptive Sharpening upsample mode and preview camera.
- Fix issue causing blocky artifacts when decals affect metallic and are applied on material with specular color workflow.
- Fixed issue with depth pyramid generation and dynamic resolution.
- Fixed an issue where decals were duplicated in prefab isolation mode.
- Fixed an issue where rendering preview with MSAA might generate render graph errors.
- Fixed compile error in PS4 for planar reflection filtering.
- Fixed issue with blue line in prefabs for volume mode.
- Fixing the internsity being applied to RTAO too early leading to unexpected results (1254626).
- Fix issue that caused sky to incorrectly render when using a custom projection matrix.
- Fixed null reference exception when using depth pre/post pass in shadergraph with alpha clip in the material.
- Appropriately constraint blend distance of reflection probe while editing with the inspector (case 1248931)
- Fixed AxF handling of roughness for Blinn-Phong type materials
- Fixed AxF UI errors when surface type is switched to transparent
- Fixed a serialization issue, preventing quality level parameters to undo/redo and update scene view on change.
- Fixed an exception occuring when a camera doesn't have an HDAdditionalCameraData (1254383).
- Fixed ray tracing with XR single-pass.
- Fixed warning in HDAdditionalLightData OnValidate (cases 1250864, 1244578)
- Fixed a bug related to denoising ray traced reflections.
- Fixed nullref in the layered lit material inspector.
- Fixed an issue where manipulating the color wheels in a volume component would reset the cursor every time.
- Fixed an issue where static sky lighting would not be updated for a new scene until it's reloaded at least once.
- Fixed culling for decals when used in prefabs and edited in context.
- Force to rebake probe with missing baked texture. (1253367)
- Fix supported Mac platform detection to handle new major version (11.0) properly
- Fixed typo in the Render Pipeline Wizard under HDRP+VR
- Change transparent SSR name in frame settings to avoid clipping. 
- Fixed missing include guards in shadow hlsl files.
- Repaint the scene view whenever the scene exposure override is changed.
- Fixed an error when clearing the SSGI history texture at creation time (1259930).
- Fixed alpha to mask reset when toggling alpha test in the material UI.
- Fixed an issue where opening the look dev window with the light theme would make the window blink and eventually crash unity.
- Fixed fallback for ray tracing and light layers (1258837).
- Fixed Sorting Priority not displayed correctly in the DrawRenderers custom pass UI.
- Fixed glitch in Project settings window when selecting diffusion profiles in material section (case 1253090)
- Fixed issue with light layers bigger than 8 (and above the supported range). 
- Fixed issue with culling layer mask of area light's emissive mesh 
- Fixed overused the atlas for Animated/Render Target Cookies (1259930).
- Fixed errors when switching area light to disk shape while an area emissive mesh was displayed.
- Fixed default frame settings MSAA toggle for reflection probes (case 1247631)
- Fixed the transparent SSR dependency not being properly disabled according to the asset dependencies (1260271).
- Fixed issue with completely black AO on double sided materials when normal mode is set to None.
- Fixed UI drawing of the quaternion (1251235)
- Fix an issue with the quality mode and perf mode on RTR and RTGI and getting rid of unwanted nans (1256923).
- Fixed unitialized ray tracing resources when using non-default HDRP asset (case 1259467).
- Fixed overused the atlas for Animated/Render Target Cookies (1259930).
- Fixed sky asserts with XR multipass
- Fixed for area light not updating baked light result when modifying with gizmo.
- Fixed robustness issue with GetOddNegativeScale() in ray tracing, which was impacting normal mapping (1261160).
- Fixed regression where moving face of the probe gizmo was not moving its position anymore.
- Fixed XR single-pass macros in tessellation shaders.
- Fixed path-traced subsurface scattering mixing with diffuse and specular BRDFs (1250601).
- Fixed custom pass re-ordering issues.
- Improved robustness of normal mapping when scale is 0, and mapping is extreme (normals in or below the tangent plane).
- Fixed XR Display providers not getting zNear and zFar plane distances passed to them when in HDRP.
- Fixed rendering breaking when disabling tonemapping in the frame settings.
- Fixed issue with serialization of exposure modes in volume profiles not being consistent between HDRP versions (case 1261385).
- Fixed issue with duplicate names in newly created sub-layers in the graphics compositor (case 1263093).
- Remove MSAA debug mode when renderpipeline asset has no MSAA
- Fixed some post processing using motion vectors when they are disabled
- Fixed the multiplier of the environement lights being overriden with a wrong value for ray tracing (1260311).
- Fixed a series of exceptions happening when trying to load an asset during wizard execution (1262171).
- Fixed an issue with Stacklit shader not compiling correctly in player with debug display on (1260579)
- Fixed couple issues in the dependence of building the ray tracing acceleration structure.
- Fix sun disk intensity
- Fixed unwanted ghosting for smooth surfaces.
- Fixing an issue in the recursive rendering flag texture usage.
- Fixed a missing dependecy for choosing to evaluate transparent SSR.
- Fixed issue that failed compilation when XR is disabled.
- Fixed a compilation error in the IES code.
- Fixed issue with dynamic resolution handler when no OnResolutionChange callback is specified. 
- Fixed multiple volumes, planar reflection, and decal projector position when creating them from the menu.
- Reduced the number of global keyword used in deferredTile.shader
- Fixed incorrect processing of Ambient occlusion probe (9% error was introduced)
- Fixed multiedition of framesettings drop down (case 1270044)
- Fixed planar probe gizmo

### Changed
- Improve MIP selection for decals on Transparents
- Color buffer pyramid is not allocated anymore if neither refraction nor distortion are enabled
- Rename Emission Radius to Radius in UI in Point, Spot
- Angular Diameter parameter for directional light is no longuer an advanced property
- DXR: Remove Light Radius and Angular Diamater of Raytrace shadow. Angular Diameter and Radius are used instead.
- Remove MaxSmoothness parameters from UI for point, spot and directional light. The MaxSmoothness is now deduce from Radius Parameters
- DXR: Remove the Ray Tracing Environement Component. Add a Layer Mask to the ray Tracing volume components to define which objects are taken into account for each effect.
- Removed second cubemaps used for shadowing in lookdev
- Disable Physically Based Sky below ground
- Increase max limit of area light and reflection probe to 128
- Change default texture for detailmap to grey
- Optimize Shadow RT load on Tile based architecture platforms.
- Improved quality of SSAO.
- Moved RequestShadowMapRendering() back to public API.
- Update HDRP DXR Wizard with an option to automatically clone the hdrp config package and setup raytracing to 1 in shaders file.
- Added SceneSelection pass for TerrainLit shader.
- Simplified Light's type API regrouping the logic in one place (Check type in HDAdditionalLightData)
- The support of LOD CrossFade (Dithering transition) in master nodes now required to enable it in the master node settings (Save variant)
- Improved shadow bias, by removing constant depth bias and substituting it with slope-scale bias.
- Fix the default stencil values when a material is created from a SSS ShaderGraph.
- Tweak test asset to be compatible with XR: unlit SG material for canvas and double-side font material
- Slightly tweaked the behaviour of bloom when resolution is low to reduce artifacts.
- Hidden fields in Light Inspector that is not relevant while in BakingOnly mode.
- Changed parametrization of PCSS, now softness is derived from angular diameter (for directional lights) or shape radius (for point/spot lights) and min filter size is now in the [0..1] range.
- Moved the copy of the geometry history buffers to right after the depth mip chain generation.
- Rename "Luminance" to "Nits" in UX for physical light unit
- Rename FrameSettings "SkyLighting" to "SkyReflection"
- Reworked XR automated tests
- The ray traced screen space shadow history for directional, spot and point lights is discarded if the light transform has changed.
- Changed the behavior for ray tracing in case a mesh renderer has both transparent and opaque submeshes.
- Improve history buffer management
- Replaced PlayerSettings.virtualRealitySupported with XRGraphics.tryEnable.
- Remove redundant FrameSettings RealTimePlanarReflection
- Improved a bit the GC calls generated during the rendering.
- Material update is now only triggered when the relevant settings are touched in the shader graph master nodes
- Changed the way Sky Intensity (on Sky volume components) is handled. It's now a combo box where users can choose between Exposure, Multiplier or Lux (for HDRI sky only) instead of both multiplier and exposure being applied all the time. Added a new menu item to convert old profiles.
- Change how method for specular occlusions is decided on inspector shader (Lit, LitTesselation, LayeredLit, LayeredLitTessellation)
- Unlocked SSS, SSR, Motion Vectors and Distortion frame settings for reflections probes.
- Hide unused LOD settings in Quality Settings legacy window.
- Reduced the constrained distance for temporal reprojection of ray tracing denoising
- Removed shadow near plane from the Directional Light Shadow UI.
- Improved the performances of custom pass culling.
- The scene view camera now replicates the physical parameters from the camera tagged as "MainCamera".
- Reduced the number of GC.Alloc calls, one simple scene without plarnar / probes, it should be 0B.
- Renamed ProfilingSample to ProfilingScope and unified API. Added GPU Timings.
- Updated macros to be compatible with the new shader preprocessor.
- Ray tracing reflection temporal filtering is now done in pre-exposed space
- Search field selects the appropriate fields in both project settings panels 'HDRP Default Settings' and 'Quality/HDRP'
- Disabled the refraction and transmission map keywords if the material is opaque.
- Keep celestial bodies outside the atmosphere.
- Updated the MSAA documentation to specify what features HDRP supports MSAA for and what features it does not.
- Shader use for Runtime Debug Display are now correctly stripper when doing a release build
- Now each camera has its own Volume Stack. This allows Volume Parameters to be updated as early as possible and be ready for the whole frame without conflicts between cameras.
- Disable Async for SSR, SSAO and Contact shadow when aggregated ray tracing frame setting is on.
- Improved performance when entering play mode without domain reload by a factor of ~25
- Renamed the camera profiling sample to include the camera name
- Discarding the ray tracing history for AO, reflection, diffuse shadows and GI when the viewport size changes.
- Renamed the camera profiling sample to include the camera name
- Renamed the post processing graphic formats to match the new convention.
- The restart in Wizard for DXR will always be last fix from now on
- Refactoring pre-existing materials to share more shader code between rasterization and ray tracing.
- Setting a material's Refraction Model to Thin does not overwrite the Thickness and Transmission Absorption Distance anymore.
- Removed Wind textures from runtime as wind is no longer built into the pipeline
- Changed Shader Graph titles of master nodes to be more easily searchable ("HDRP/x" -> "x (HDRP)")
- Expose StartSinglePass() and StopSinglePass() as public interface for XRPass
- Replaced the Texture array for 2D cookies (spot, area and directional lights) and for planar reflections by an atlas.
- Moved the tier defining from the asset to the concerned volume components.
- Changing from a tier management to a "mode" management for reflection and GI and removing the ability to enable/disable deferred and ray bining (they are now implied by performance mode)
- The default FrameSettings for ScreenSpaceShadows is set to true for Camera in order to give a better workflow for DXR.
- Refactor internal usage of Stencil bits.
- Changed how the material upgrader works and added documentation for it.
- Custom passes now disable the stencil when overwriting the depth and not writing into it.
- Renamed the camera profiling sample to include the camera name
- Changed the way the shadow casting property of transparent and tranmissive materials is handeled for ray tracing.
- Changed inspector materials stencil setting code to have more sharing.
- Updated the default scene and default DXR scene and DefaultVolumeProfile.
- Changed the way the length parameter is used for ray traced contact shadows.
- Improved the coherency of PCSS blur between cascades.
- Updated VR checks in Wizard to reflect new XR System.
- Removing unused alpha threshold depth prepass and post pass for fabric shader graph.
- Transform result from CIE XYZ to sRGB color space in EvalSensitivity for iridescence.
- Moved BeginCameraRendering callback right before culling.
- Changed the visibility of the Indirect Lighting Controller component to public.
- Renamed the cubemap used for diffuse convolution to a more explicit name for the memory profiler.
- Improved behaviour of transmission color on transparent surfaces in path tracing.
- Light dimmer can now get values higher than one and was renamed to multiplier in the UI.
- Removed info box requesting volume component for Visual Environment and updated the documentation with the relevant information.
- Improved light selection oracle for light sampling in path tracing.
- Stripped ray tracing subsurface passes with ray tracing is not enabled.
- Remove LOD cross fade code for ray tracing shaders
- Removed legacy VR code
- Add range-based clipping to box lights (case 1178780)
- Improve area light culling (case 1085873)
- Light Hierarchy debug mode can now adjust Debug Exposure for visualizing high exposure scenes.
- Rejecting history for ray traced reflections based on a threshold evaluated on the neighborhood of the sampled history.
- Renamed "Environment" to "Reflection Probes" in tile/cluster debug menu.
- Utilities namespace is obsolete, moved its content to UnityEngine.Rendering (case 1204677)
- Obsolete Utilities namespace was removed, instead use UnityEngine.Rendering (case 1204677)
- Moved most of the compute shaders to the multi_compile API instead of multiple kernels.
- Use multi_compile API for deferred compute shader with shadow mask.
- Remove the raytracing rendering queue system to make recursive raytraced material work when raytracing is disabled
- Changed a few resources used by ray tracing shaders to be global resources (using register space1) for improved CPU performance.
- All custom pass volumes are now executed for one injection point instead of the first one.
- Hidden unsupported choice in emission in Materials
- Temporal Anti aliasing improvements.
- Optimized PrepareLightsForGPU (cost reduced by over 25%) and PrepareGPULightData (around twice as fast now).
- Moved scene view camera settings for HDRP from the preferences window to the scene view camera settings window.
- Updated shaders to be compatible with Microsoft's DXC.
- Debug exposure in debug menu have been replace to debug exposure compensation in EV100 space and is always visible.
- Further optimized PrepareLightsForGPU (3x faster with few shadows, 1.4x faster with a lot of shadows or equivalently cost reduced by 68% to 37%).
- Raytracing: Replaced the DIFFUSE_LIGHTING_ONLY multicompile by a uniform.
- Raytracing: Removed the dynamic lightmap multicompile.
- Raytracing: Remove the LOD cross fade multi compile for ray tracing.
- Cookie are now supported in lightmaper. All lights casting cookie and baked will now include cookie influence.
- Avoid building the mip chain a second time for SSR for transparent objects.
- Replaced "High Quality" Subsurface Scattering with a set of Quality Levels.
- Replaced "High Quality" Volumetric Lighting with "Screen Resolution Percentage" and "Volume Slice Count" on the Fog volume component.
- Merged material samples and shader samples
- Update material samples scene visuals
- Use multi_compile API for deferred compute shader with shadow mask.
- Made the StaticLightingSky class public so that users can change it by script for baking purpose.
- Shadowmask and realtime reflectoin probe property are hide in Quality settings
- Improved performance of reflection probe management when using a lot of probes.
- Ignoring the disable SSR flags for recursive rendering.
- Removed logic in the UI to disable parameters for contact shadows and fog volume components as it was going against the concept of the volume system.
- Fixed the sub surface mask not being taken into account when computing ray traced sub surface scattering.
- MSAA Within Forward Frame Setting is now enabled by default on Cameras when new Render Pipeline Asset is created
- Slightly changed the TAA anti-flicker mechanism so that it is more aggressive on almost static images (only on High preset for now).
- Changed default exposure compensation to 0.
- Refactored shadow caching system.
- Removed experimental namespace for ray tracing code.
- Increase limit for max numbers of lights in UX
- Removed direct use of BSDFData in the path tracing pass, delegated to the material instead.
- Pre-warm the RTHandle system to reduce the amount of memory allocations and the total memory needed at all points. 
- DXR: Only read the geometric attributes that are required using the share pass info and shader graph defines.
- DXR: Dispatch binned rays in 1D instead of 2D.
- Lit and LayeredLit tessellation cross lod fade don't used dithering anymore between LOD but fade the tessellation height instead. Allow a smoother transition
- Changed the way planar reflections are filtered in order to be a bit more "physically based".
- Increased path tracing BSDFs roughness range from [0.001, 0.999] to [0.00001, 0.99999].
- Changing the default SSGI radius for the all configurations.
- Changed the default parameters for quality RTGI to match expected behavior.
- Add color clear pass while rendering XR occlusion mesh to avoid leaks.
- Only use one texture for ray traced reflection upscaling.
- Adjust the upscale radius based on the roughness value.
- DXR: Changed the way the filter size is decided for directional, point and spot shadows.
- Changed the default exposure mode to "Automatic (Histogram)", along with "Limit Min" to -4 and "Limit Max" to 16.
- Replaced the default scene system with the builtin Scene Template feature.
- Changed extensions of shader CAS include files.
- Making the planar probe atlas's format match the color buffer's format.
- Removing the planarReflectionCacheCompressed setting from asset.
- SHADERPASS for TransparentDepthPrepass and TransparentDepthPostpass identification is using respectively SHADERPASS_TRANSPARENT_DEPTH_PREPASS and SHADERPASS_TRANSPARENT_DEPTH_POSTPASS
- Moved the Parallax Occlusion Mapping node into Shader Graph.
- Renamed the debug name from SSAO to ScreenSpaceAmbientOcclusion (1254974).
- Added missing tooltips and improved the UI of the aperture control (case 1254916).
- Fixed wrong tooltips in the Dof Volume (case 1256641).
- The `CustomPassLoadCameraColor` and `CustomPassSampleCameraColor` functions now returns the correct color buffer when used in after post process instead of the color pyramid (which didn't had post processes).
- PBR Sky now doesn't go black when going below sea level, but it instead freezes calculation as if on the horizon. 
- Fixed an issue with quality setting foldouts not opening when clicking on them (1253088).
- Shutter speed can now be changed by dragging the mouse over the UI label (case 1245007).
- Remove the 'Point Cube Size' for cookie, use the Cubemap size directly.
- VFXTarget with Unlit now allows EmissiveColor output to be consistent with HDRP unlit.
- Only building the RTAS if there is an effect that will require it (1262217).
- Fixed the first ray tracing frame not having the light cluster being set up properly (1260311).
- Render graph pre-setup for ray traced ambient occlusion.
- Avoid casting multiple rays and denoising for hard directional, point and spot ray traced shadows (1261040).
- Making sure the preview cameras do not use ray tracing effects due to a by design issue to build ray tracing acceleration structures (1262166).
- Preparing ray traced reflections for the render graph support (performance and quality).
- Preparing recursive rendering for the render graph port.
- Preparation pass for RTGI, temporal filter and diffuse denoiser for render graph.
- Updated the documentation for the DXR implementation.
- Changed the DXR wizard to support optional checks.
- Changed the DXR wizard steps.
- Preparation pass for RTSSS to be supported by render graph.
- Changed the color space of EmissiveColorLDR property on all shader. Was linear but should have been sRGB. Auto upgrade script handle the conversion.

## [7.1.1] - 2019-09-05

### Added
- Transparency Overdraw debug mode. Allows to visualize transparent objects draw calls as an "heat map".
- Enabled single-pass instancing support for XR SDK with new API cmd.SetInstanceMultiplier()
- XR settings are now available in the HDRP asset
- Support for Material Quality in Shader Graph
- Material Quality support selection in HDRP Asset
- Renamed XR shader macro from UNITY_STEREO_ASSIGN_COMPUTE_EYE_INDEX to UNITY_XR_ASSIGN_VIEW_INDEX
- Raytracing ShaderGraph node for HDRP shaders
- Custom passes volume component with 3 injection points: Before Rendering, Before Transparent and Before Post Process
- Alpha channel is now properly exported to camera render textures when using FP16 color buffer format
- Support for XR SDK mirror view modes
- HD Master nodes in Shader Graph now support Normal and Tangent modification in vertex stage.
- DepthOfFieldCoC option in the fullscreen debug modes.
- Added override Ambient Occlusion option on debug windows
- Added Custom Post Processes with 3 injection points: Before Transparent, Before Post Process and After Post Process
- Added draft of minimal interactive path tracing (experimental) based on DXR API - Support only 4 area light, lit and unlit shader (non-shadergraph)
- Small adjustments to TAA anti flicker (more aggressive on high values).

### Fixed
- Fixed wizard infinite loop on cancellation
- Fixed with compute shader error about too many threads in threadgroup on low GPU
- Fixed invalid contact shadow shaders being created on metal
- Fixed a bug where if Assembly.GetTypes throws an exception due to mis-versioned dlls, then no preprocessors are used in the shader stripper
- Fixed typo in AXF decal property preventing to compile
- Fixed reflection probe with XR single-pass and FPTL
- Fixed force gizmo shown when selecting camera in hierarchy
- Fixed issue with XR occlusion mesh and dynamic resolution
- Fixed an issue where lighting compute buffers were re-created with the wrong size when resizing the window, causing tile artefacts at the top of the screen.
- Fix FrameSettings names and tooltips
- Fixed error with XR SDK when the Editor is not in focus
- Fixed errors with RenderGraph, XR SDK and occlusion mesh
- Fixed shadow routines compilation errors when "real" type is a typedef on "half".
- Fixed toggle volumetric lighting in the light UI
- Fixed post-processing history reset handling rt-scale incorrectly
- Fixed crash with terrain and XR multi-pass
- Fixed ShaderGraph material synchronization issues
- Fixed a null reference exception when using an Emissive texture with Unlit shader (case 1181335)
- Fixed an issue where area lights and point lights where not counted separately with regards to max lights on screen (case 1183196)
- Fixed an SSR and Subsurface Scattering issue (appearing black) when using XR.

### Changed
- Update Wizard layout.
- Remove almost all Garbage collection call within a frame.
- Rename property AdditionalVeclocityChange to AddPrecomputeVelocity
- Call the End/Begin camera rendering callbacks for camera with customRender enabled
- Changeg framesettings migration order of postprocess flags as a pr for reflection settings flags have been backported to 2019.2
- Replaced usage of ENABLE_VR in XRSystem.cs by version defines based on the presence of the built-in VR and XR modules
- Added an update virtual function to the SkyRenderer class. This is called once per frame. This allows a given renderer to amortize heavy computation at the rate it chooses. Currently only the physically based sky implements this.
- Removed mandatory XRPass argument in HDCamera.GetOrCreate()
- Restored the HDCamera parameter to the sky rendering builtin parameters.
- Removed usage of StructuredBuffer for XR View Constants
- Expose Direct Specular Lighting control in FrameSettings
- Deprecated ExponentialFog and VolumetricFog volume components. Now there is only one exponential fog component (Fog) which can add Volumetric Fog as an option. Added a script in Edit -> Render Pipeline -> Upgrade Fog Volume Components.

## [7.0.1] - 2019-07-25

### Added
- Added option in the config package to disable globally Area Lights and to select shadow quality settings for the deferred pipeline.
- When shader log stripping is enabled, shader stripper statistics will be written at `Temp/shader-strip.json`
- Occlusion mesh support from XR SDK

### Fixed
- Fixed XR SDK mirror view blit, cleanup some XRTODO and removed XRDebug.cs
- Fixed culling for volumetrics with XR single-pass rendering
- Fix shadergraph material pass setup not called
- Fixed documentation links in component's Inspector header bar
- Cookies using the render texture output from a camera are now properly updated
- Allow in ShaderGraph to enable pre/post pass when the alpha clip is disabled

### Changed
- RenderQueue for Opaque now start at Background instead of Geometry.
- Clamp the area light size for scripting API when we change the light type
- Added a warning in the material UI when the diffusion profile assigned is not in the HDRP asset


## [7.0.0] - 2019-07-17

### Added
- `Fixed`, `Viewer`, and `Automatic` modes to compute the FOV used when rendering a `PlanarReflectionProbe`
- A checkbox to toggle the chrome gizmo of `ReflectionProbe`and `PlanarReflectionProbe`
- Added a Light layer in shadows that allow for objects to cast shadows without being affected by light (and vice versa).
- You can now access ShaderGraph blend states from the Material UI (for example, **Surface Type**, **Sorting Priority**, and **Blending Mode**). This change may break Materials that use a ShaderGraph, to fix them, select **Edit > Render Pipeline > Reset all ShaderGraph Scene Materials BlendStates**. This syncs the blendstates of you ShaderGraph master nodes with the Material properties.
- You can now control ZTest, ZWrite, and CullMode for transparent Materials.
- Materials that use Unlit Shaders or Unlit Master Node Shaders now cast shadows.
- Added an option to enable the ztest on **After Post Process** materials when TAA is disabled.
- Added a new SSAO (based on Ground Truth Ambient Occlusion algorithm) to replace the previous one.
- Added support for shadow tint on light
- BeginCameraRendering and EndCameraRendering callbacks are now called with probes
- Adding option to update shadow maps only On Enable and On Demand.
- Shader Graphs that use time-dependent vertex modification now generate correct motion vectors.
- Added option to allow a custom spot angle for spot light shadow maps.
- Added frame settings for individual post-processing effects
- Added dither transition between cascades for Low and Medium quality settings
- Added single-pass instancing support with XR SDK
- Added occlusion mesh support with XR SDK
- Added support of Alembic velocity to various shaders
- Added support for more than 2 views for single-pass instancing
- Added support for per punctual/directional light min roughness in StackLit
- Added mirror view support with XR SDK
- Added VR verification in HDRPWizard
- Added DXR verification in HDRPWizard
- Added feedbacks in UI of Volume regarding skies
- Cube LUT support in Tonemapping. Cube LUT helpers for external grading are available in the Post-processing Sample package.

### Fixed
- Fixed an issue with history buffers causing effects like TAA or auto exposure to flicker when more than one camera was visible in the editor
- The correct preview is displayed when selecting multiple `PlanarReflectionProbe`s
- Fixed volumetric rendering with camera-relative code and XR stereo instancing
- Fixed issue with flashing cyan due to async compilation of shader when selecting a mesh
- Fix texture type mismatch when the contact shadow are disabled (causing errors on IOS devices)
- Fixed Generate Shader Includes while in package
- Fixed issue when texture where deleted in ShadowCascadeGUI
- Fixed issue in FrameSettingsHistory when disabling a camera several time without enabling it in between.
- Fixed volumetric reprojection with camera-relative code and XR stereo instancing
- Added custom BaseShaderPreprocessor in HDEditorUtils.GetBaseShaderPreprocessorList()
- Fixed compile issue when USE_XR_SDK is not defined
- Fixed procedural sky sun disk intensity for high directional light intensities
- Fixed Decal mip level when using texture mip map streaming to avoid dropping to lowest permitted mip (now loading all mips)
- Fixed deferred shading for XR single-pass instancing after lightloop refactor
- Fixed cluster and material classification debug (material classification now works with compute as pixel shader lighting)
- Fixed IOS Nan by adding a maximun epsilon definition REAL_EPS that uses HALF_EPS when fp16 are used
- Removed unnecessary GC allocation in motion blur code
- Fixed locked UI with advanded influence volume inspector for probes
- Fixed invalid capture direction when rendering planar reflection probes
- Fixed Decal HTILE optimization with platform not supporting texture atomatic (Disable it)
- Fixed a crash in the build when the contact shadows are disabled
- Fixed camera rendering callbacks order (endCameraRendering was being called before the actual rendering)
- Fixed issue with wrong opaque blending settings for After Postprocess
- Fixed issue with Low resolution transparency on PS4
- Fixed a memory leak on volume profiles
- Fixed The Parallax Occlusion Mappping node in shader graph and it's UV input slot
- Fixed lighting with XR single-pass instancing by disabling deferred tiles
- Fixed the Bloom prefiltering pass
- Fixed post-processing effect relying on Unity's random number generator
- Fixed camera flickering when using TAA and selecting the camera in the editor
- Fixed issue with single shadow debug view and volumetrics
- Fixed most of the problems with light animation and timeline
- Fixed indirect deferred compute with XR single-pass instancing
- Fixed a slight omission in anisotropy calculations derived from HazeMapping in StackLit
- Improved stack computation numerical stability in StackLit
- Fix PBR master node always opaque (wrong blend modes for forward pass)
- Fixed TAA with XR single-pass instancing (missing macros)
- Fixed an issue causing Scene View selection wire gizmo to not appear when using HDRP Shader Graphs.
- Fixed wireframe rendering mode (case 1083989)
- Fixed the renderqueue not updated when the alpha clip is modified in the material UI.
- Fixed the PBR master node preview
- Remove the ReadOnly flag on Reflection Probe's cubemap assets during bake when there are no VCS active.
- Fixed an issue where setting a material debug view would not reset the other exclusive modes
- Spot light shapes are now correctly taken into account when baking
- Now the static lighting sky will correctly take the default values for non-overridden properties
- Fixed material albedo affecting the lux meter
- Extra test in deferred compute shading to avoid shading pixels that were not rendered by the current camera (for camera stacking)

### Changed
- Optimization: Reduce the group size of the deferred lighting pass from 16x16 to 8x8
- Replaced HDCamera.computePassCount by viewCount
- Removed xrInstancing flag in RTHandles (replaced by TextureXR.slices and TextureXR.dimensions)
- Refactor the HDRenderPipeline and lightloop code to preprare for high level rendergraph
- Removed the **Back Then Front Rendering** option in the fabric Master Node settings. Enabling this option previously did nothing.
- Shader type Real translates to FP16 precision on Nintendo Switch.
- Shader framework refactor: Introduce CBSDF, EvaluateBSDF, IsNonZeroBSDF to replace BSDF functions
- Shader framework refactor:  GetBSDFAngles, LightEvaluation and SurfaceShading functions
- Replace ComputeMicroShadowing by GetAmbientOcclusionForMicroShadowing
- Rename WorldToTangent to TangentToWorld as it was incorrectly named
- Remove SunDisk and Sun Halo size from directional light
- Remove all obsolete wind code from shader
- Renamed DecalProjectorComponent into DecalProjector for API alignment.
- Improved the Volume UI and made them Global by default
- Remove very high quality shadow option
- Change default for shadow quality in Deferred to Medium
- Enlighten now use inverse squared falloff (before was using builtin falloff)
- Enlighten is now deprecated. Please use CPU or GPU lightmaper instead.
- Remove the name in the diffusion profile UI
- Changed how shadow map resolution scaling with distance is computed. Now it uses screen space area rather than light range.
- Updated MoreOptions display in UI
- Moved Display Area Light Emissive Mesh script API functions in the editor namespace
- direct strenght properties in ambient occlusion now affect direct specular as well
- Removed advanced Specular Occlusion control in StackLit: SSAO based SO control is hidden and fixed to behave like Lit, SPTD is the only HQ technique shown for baked SO.
- Shader framework refactor: Changed ClampRoughness signature to include PreLightData access.
- HDRPWizard window is now in Window > General > HD Render Pipeline Wizard
- Moved StaticLightingSky to LightingWindow
- Removes the current "Scene Settings" and replace them with "Sky & Fog Settings" (with Physically Based Sky and Volumetric Fog).
- Changed how cached shadow maps are placed inside the atlas to minimize re-rendering of them.

## [6.7.0-preview] - 2019-05-16

### Added
- Added ViewConstants StructuredBuffer to simplify XR rendering
- Added API to render specific settings during a frame
- Added stadia to the supported platforms (2019.3)
- Enabled cascade blends settings in the HD Shadow component
- Added Hardware Dynamic Resolution support.
- Added MatCap debug view to replace the no scene lighting debug view.
- Added clear GBuffer option in FrameSettings (default to false)
- Added preview for decal shader graph (Only albedo, normal and emission)
- Added exposure weight control for decal
- Screen Space Directional Shadow under a define option. Activated for ray tracing
- Added a new abstraction for RendererList that will help transition to Render Graph and future RendererList API
- Added multipass support for VR
- Added XR SDK integration (multipass only)
- Added Shader Graph samples for Hair, Fabric and Decal master nodes.
- Add fade distance, shadow fade distance and light layers to light explorer
- Add method to draw light layer drawer in a rect to HDEditorUtils

### Fixed
- Fixed deserialization crash at runtime
- Fixed for ShaderGraph Unlit masternode not writing velocity
- Fixed a crash when assiging a new HDRP asset with the 'Verify Saving Assets' option enabled
- Fixed exposure to properly support TEXTURE2D_X
- Fixed TerrainLit basemap texture generation
- Fixed a bug that caused nans when material classification was enabled and a tile contained one standard material + a material with transmission.
- Fixed gradient sky hash that was not using the exposure hash
- Fixed displayed default FrameSettings in HDRenderPipelineAsset wrongly updated on scripts reload.
- Fixed gradient sky hash that was not using the exposure hash.
- Fixed visualize cascade mode with exposure.
- Fixed (enabled) exposure on override lighting debug modes.
- Fixed issue with LightExplorer when volume have no profile
- Fixed issue with SSR for negative, infinite and NaN history values
- Fixed LightLayer in HDReflectionProbe and PlanarReflectionProbe inspector that was not displayed as a mask.
- Fixed NaN in transmission when the thickness and a color component of the scattering distance was to 0
- Fixed Light's ShadowMask multi-edition.
- Fixed motion blur and SMAA with VR single-pass instancing
- Fixed NaNs generated by phase functionsin volumetric lighting
- Fixed NaN issue with refraction effect and IOR of 1 at extreme grazing angle
- Fixed nan tracker not using the exposure
- Fixed sorting priority on lit and unlit materials
- Fixed null pointer exception when there are no AOVRequests defined on a camera
- Fixed dirty state of prefab using disabled ReflectionProbes
- Fixed an issue where gizmos and editor grid were not correctly depth tested
- Fixed created default scene prefab non editable due to wrong file extension.
- Fixed an issue where sky convolution was recomputed for nothing when a preview was visible (causing extreme slowness when fabric convolution is enabled)
- Fixed issue with decal that wheren't working currently in player
- Fixed missing stereo rendering macros in some fragment shaders
- Fixed exposure for ReflectionProbe and PlanarReflectionProbe gizmos
- Fixed single-pass instancing on PSVR
- Fixed Vulkan shader issue with Texture2DArray in ScreenSpaceShadow.compute by re-arranging code (workaround)
- Fixed camera-relative issue with lights and XR single-pass instancing
- Fixed single-pass instancing on Vulkan
- Fixed htile synchronization issue with shader graph decal
- Fixed Gizmos are not drawn in Camera preview
- Fixed pre-exposure for emissive decal
- Fixed wrong values computed in PreIntegrateFGD and in the generation of volumetric lighting data by forcing the use of fp32.
- Fixed NaNs arising during the hair lighting pass
- Fixed synchronization issue in decal HTile that occasionally caused rendering artifacts around decal borders
- Fixed QualitySettings getting marked as modified by HDRP (and thus checked out in Perforce)
- Fixed a bug with uninitialized values in light explorer
- Fixed issue with LOD transition
- Fixed shader warnings related to raytracing and TEXTURE2D_X

### Changed
- Refactor PixelCoordToViewDirWS to be VR compatible and to compute it only once per frame
- Modified the variants stripper to take in account multiple HDRP assets used in the build.
- Improve the ray biasing code to avoid self-intersections during the SSR traversal
- Update Pyramid Spot Light to better match emitted light volume.
- Moved _XRViewConstants out of UnityPerPassStereo constant buffer to fix issues with PSSL
- Removed GetPositionInput_Stereo() and single-pass (double-wide) rendering mode
- Changed label width of the frame settings to accommodate better existing options.
- SSR's Default FrameSettings for camera is now enable.
- Re-enabled the sharpening filter on Temporal Anti-aliasing
- Exposed HDEditorUtils.LightLayerMaskDrawer for integration in other packages and user scripting.
- Rename atmospheric scattering in FrameSettings to Fog
- The size modifier in the override for the culling sphere in Shadow Cascades now defaults to 0.6, which is the same as the formerly hardcoded value.
- Moved LOD Bias and Maximum LOD Level from Frame Setting section `Other` to `Rendering`
- ShaderGraph Decal that affect only emissive, only draw in emissive pass (was drawing in dbuffer pass too)
- Apply decal projector fade factor correctly on all attribut and for shader graph decal
- Move RenderTransparentDepthPostpass after all transparent
- Update exposure prepass to interleave XR single-pass instancing views in a checkerboard pattern
- Removed ScriptRuntimeVersion check in wizard.

## [6.6.0-preview] - 2019-04-01

### Added
- Added preliminary changes for XR deferred shading
- Added support of 111110 color buffer
- Added proper support for Recorder in HDRP
- Added depth offset input in shader graph master nodes
- Added a Parallax Occlusion Mapping node
- Added SMAA support
- Added Homothety and Symetry quick edition modifier on volume used in ReflectionProbe, PlanarReflectionProbe and DensityVolume
- Added multi-edition support for DecalProjectorComponent
- Improve hair shader
- Added the _ScreenToTargetScaleHistory uniform variable to be used when sampling HDRP RTHandle history buffers.
- Added settings in `FrameSettings` to change `QualitySettings.lodBias` and `QualitySettings.maximumLODLevel` during a rendering
- Added an exposure node to retrieve the current, inverse and previous frame exposure value.
- Added an HD scene color node which allow to sample the scene color with mips and a toggle to remove the exposure.
- Added safeguard on HD scene creation if default scene not set in the wizard
- Added Low res transparency rendering pass.

### Fixed
- Fixed HDRI sky intensity lux mode
- Fixed dynamic resolution for XR
- Fixed instance identifier semantic string used by Shader Graph
- Fixed null culling result occuring when changing scene that was causing crashes
- Fixed multi-edition light handles and inspector shapes
- Fixed light's LightLayer field when multi-editing
- Fixed normal blend edition handles on DensityVolume
- Fixed an issue with layered lit shader and height based blend where inactive layers would still have influence over the result
- Fixed multi-selection handles color for DensityVolume
- Fixed multi-edition inspector's blend distances for HDReflectionProbe, PlanarReflectionProbe and DensityVolume
- Fixed metric distance that changed along size in DensityVolume
- Fixed DensityVolume shape handles that have not same behaviour in advance and normal edition mode
- Fixed normal map blending in TerrainLit by only blending the derivatives
- Fixed Xbox One rendering just a grey screen instead of the scene
- Fixed probe handles for multiselection
- Fixed baked cubemap import settings for convolution
- Fixed regression causing crash when attempting to open HDRenderPipelineWizard without an HDRenderPipelineAsset setted
- Fixed FullScreenDebug modes: SSAO, SSR, Contact shadow, Prerefraction Color Pyramid, Final Color Pyramid
- Fixed volumetric rendering with stereo instancing
- Fixed shader warning
- Fixed missing resources in existing asset when updating package
- Fixed PBR master node preview in forward rendering or transparent surface
- Fixed deferred shading with stereo instancing
- Fixed "look at" edition mode of Rotation tool for DecalProjectorComponent
- Fixed issue when switching mode in ReflectionProbe and PlanarReflectionProbe
- Fixed issue where migratable component version where not always serialized when part of prefab's instance
- Fixed an issue where shadow would not be rendered properly when light layer are not enabled
- Fixed exposure weight on unlit materials
- Fixed Light intensity not played in the player when recorded with animation/timeline
- Fixed some issues when multi editing HDRenderPipelineAsset
- Fixed emission node breaking the main shader graph preview in certain conditions.
- Fixed checkout of baked probe asset when baking probes.
- Fixed invalid gizmo position for rotated ReflectionProbe
- Fixed multi-edition of material's SurfaceType and RenderingPath
- Fixed whole pipeline reconstruction on selecting for the first time or modifying other than the currently used HDRenderPipelineAsset
- Fixed single shadow debug mode
- Fixed global scale factor debug mode when scale > 1
- Fixed debug menu material overrides not getting applied to the Terrain Lit shader
- Fixed typo in computeLightVariants
- Fixed deferred pass with XR instancing by disabling ComputeLightEvaluation
- Fixed bloom resolution independence
- Fixed lens dirt intensity not behaving properly
- Fixed the Stop NaN feature
- Fixed some resources to handle more than 2 instanced views for XR
- Fixed issue with black screen (NaN) produced on old GPU hardware or intel GPU hardware with gaussian pyramid
- Fixed issue with disabled punctual light would still render when only directional light is present

### Changed
- DensityVolume scripting API will no longuer allow to change between advance and normal edition mode
- Disabled depth of field, lens distortion and panini projection in the scene view
- TerrainLit shaders and includes are reorganized and made simpler.
- TerrainLit shader GUI now allows custom properties to be displayed in the Terrain fold-out section.
- Optimize distortion pass with stencil
- Disable SceneSelectionPass in shader graph preview
- Control punctual light and area light shadow atlas separately
- Move SMAA anti-aliasing option to after Temporal Anti Aliasing one, to avoid problem with previously serialized project settings
- Optimize rendering with static only lighting and when no cullable lights/decals/density volumes are present.
- Updated handles for DecalProjectorComponent for enhanced spacial position readability and have edition mode for better SceneView management
- DecalProjectorComponent are now scale independent in order to have reliable metric unit (see new Size field for changing the size of the volume)
- Restructure code from HDCamera.Update() by adding UpdateAntialiasing() and UpdateViewConstants()
- Renamed velocity to motion vectors
- Objects rendered during the After Post Process pass while TAA is enabled will not benefit from existing depth buffer anymore. This is done to fix an issue where those object would wobble otherwise
- Removed usage of builtin unity matrix for shadow, shadow now use same constant than other view
- The default volume layer mask for cameras & probes is now `Default` instead of `Everything`

## [6.5.0-preview] - 2019-03-07

### Added
- Added depth-of-field support with stereo instancing
- Adding real time area light shadow support
- Added a new FrameSettings: Specular Lighting to toggle the specular during the rendering

### Fixed
- Fixed diffusion profile upgrade breaking package when upgrading to a new version
- Fixed decals cropped by gizmo not updating correctly if prefab
- Fixed an issue when enabling SSR on multiple view
- Fixed edition of the intensity's unit field while selecting multiple lights
- Fixed wrong calculation in soft voxelization for density volume
- Fixed gizmo not working correctly with pre-exposure
- Fixed issue with setting a not available RT when disabling motion vectors
- Fixed planar reflection when looking at mirror normal
- Fixed mutiselection issue with HDLight Inspector
- Fixed HDAdditionalCameraData data migration
- Fixed failing builds when light explorer window is open
- Fixed cascade shadows border sometime causing artefacts between cascades
- Restored shadows in the Cascade Shadow debug visualization
- `camera.RenderToCubemap` use proper face culling

### Changed
- When rendering reflection probe disable all specular lighting and for metals use fresnelF0 as diffuse color for bake lighting.

## [6.4.0-preview] - 2019-02-21

### Added
- VR: Added TextureXR system to selectively expand TEXTURE2D macros to texture array for single-pass stereo instancing + Convert textures call to these macros
- Added an unit selection dropdown next to shutter speed (camera)
- Added error helpbox when trying to use a sub volume component that require the current HDRenderPipelineAsset to support a feature that it is not supporting.
- Add mesh for tube light when display emissive mesh is enabled

### Fixed
- Fixed Light explorer. The volume explorer used `profile` instead of `sharedProfile` which instantiate a custom volume profile instead of editing the asset itself.
- Fixed UI issue where all is displayed using metric unit in shadow cascade and Percent is set in the unit field (happening when opening the inspector).
- Fixed inspector event error when double clicking on an asset (diffusion profile/material).
- Fixed nullref on layered material UI when the material is not an asset.
- Fixed nullref exception when undo/redo a light property.
- Fixed visual bug when area light handle size is 0.

### Changed
- Update UI for 32bit/16bit shadow precision settings in HDRP asset
- Object motion vectors have been disabled in all but the game view. Camera motion vectors are still enabled everywhere, allowing TAA and Motion Blur to work on static objects.
- Enable texture array by default for most rendering code on DX11 and unlock stereo instancing (DX11 only for now)

## [6.3.0-preview] - 2019-02-18

### Added
- Added emissive property for shader graph decals
- Added a diffusion profile override volume so the list of diffusion profile assets to use can be chanaged without affecting the HDRP asset
- Added a "Stop NaNs" option on cameras and in the Scene View preferences.
- Added metric display option in HDShadowSettings and improve clamping
- Added shader parameter mapping in DebugMenu
- Added scripting API to configure DebugData for DebugMenu

### Fixed
- Fixed decals in forward
- Fixed issue with stencil not correctly setup for various master node and shader for the depth pass, motion vector pass and GBuffer/Forward pass
- Fixed SRP batcher and metal
- Fixed culling and shadows for Pyramid, Box, Rectangle and Tube lights
- Fixed an issue where scissor render state leaking from the editor code caused partially black rendering

### Changed
- When a lit material has a clear coat mask that is not null, we now use the clear coat roughness to compute the screen space reflection.
- Diffusion profiles are now limited to one per asset and can be referenced in materials, shader graphs and vfx graphs. Materials will be upgraded automatically except if they are using a shader graph, in this case it will display an error message.

## [6.2.0-preview] - 2019-02-15

### Added
- Added help box listing feature supported in a given HDRenderPipelineAsset alongs with the drawbacks implied.
- Added cascade visualizer, supporting disabled handles when not overriding.

### Fixed
- Fixed post processing with stereo double-wide
- Fixed issue with Metal: Use sign bit to find the cache type instead of lowest bit.
- Fixed invalid state when creating a planar reflection for the first time
- Fix FrameSettings's LitShaderMode not restrained by supported LitShaderMode regression.

### Changed
- The default value roughness value for the clearcoat has been changed from 0.03 to 0.01
- Update default value of based color for master node
- Update Fabric Charlie Sheen lighting model - Remove Fresnel component that wasn't part of initial model + Remap smoothness to [0.0 - 0.6] range for more artist friendly parameter

### Changed
- Code refactor: all macros with ARGS have been swapped with macros with PARAM. This is because the ARGS macros were incorrectly named.

## [6.1.0-preview] - 2019-02-13

### Added
- Added support for post-processing anti-aliasing in the Scene View (FXAA and TAA). These can be set in Preferences.
- Added emissive property for decal material (non-shader graph)

### Fixed
- Fixed a few UI bugs with the color grading curves.
- Fixed "Post Processing" in the scene view not toggling post-processing effects
- Fixed bake only object with flag `ReflectionProbeStaticFlag` when baking a `ReflectionProbe`

### Changed
- Removed unsupported Clear Depth checkbox in Camera inspector
- Updated the toggle for advanced mode in inspectors.

## [6.0.0-preview] - 2019-02-23

### Added
- Added new API to perform a camera rendering
- Added support for hair master node (Double kajiya kay - Lambert)
- Added Reset behaviour in DebugMenu (ingame mapping is right joystick + B)
- Added Default HD scene at new scene creation while in HDRP
- Added Wizard helping to configure HDRP project
- Added new UI for decal material to allow remapping and scaling of some properties
- Added cascade shadow visualisation toggle in HD shadow settings
- Added icons for assets
- Added replace blending mode for distortion
- Added basic distance fade for density volumes
- Added decal master node for shader graph
- Added HD unlit master node (Cross Pipeline version is name Unlit)
- Added new Rendering Queue in materials
- Added post-processing V3 framework embed in HDRP, remove postprocess V2 framework
- Post-processing now uses the generic volume framework
-   New depth-of-field, bloom, panini projection effects, motion blur
-   Exposure is now done as a pre-exposition pass, the whole system has been revamped
-   Exposure now use EV100 everywhere in the UI (Sky, Emissive Light)
- Added emissive intensity (Luminance and EV100 control) control for Emissive
- Added pre-exposure weigth for Emissive
- Added an emissive color node and a slider to control the pre-exposure percentage of emission color
- Added physical camera support where applicable
- Added more color grading tools
- Added changelog level for Shader Variant stripping
- Added Debug mode for validation of material albedo and metalness/specularColor values
- Added a new dynamic mode for ambient probe and renamed BakingSky to StaticLightingSky
- Added command buffer parameter to all Bind() method of material
- Added Material validator in Render Pipeline Debug
- Added code to future support of DXR (not enabled)
- Added support of multiviewport
- Added HDRenderPipeline.RequestSkyEnvironmentUpdate function to force an update from script when sky is set to OnDemand
- Added a Lighting and BackLighting slots in Lit, StackLit, Fabric and Hair master nodes
- Added support for overriding terrain detail rendering shaders, via the render pipeline editor resources asset
- Added xrInstancing flag support to RTHandle
- Added support for cullmask for decal projectors
- Added software dynamic resolution support
- Added support for "After Post-Process" render pass for unlit shader
- Added support for textured rectangular area lights
- Added stereo instancing macros to MSAA shaders
- Added support for Quarter Res Raytraced Reflections (not enabled)
- Added fade factor for decal projectors.
- Added stereo instancing macros to most shaders used in VR
- Added multi edition support for HDRenderPipelineAsset

### Fixed
- Fixed logic to disable FPTL with stereo rendering
- Fixed stacklit transmission and sun highlight
- Fixed decals with stereo rendering
- Fixed sky with stereo rendering
- Fixed flip logic for postprocessing + VR
- Fixed copyStencilBuffer pass for Switch
- Fixed point light shadow map culling that wasn't taking into account far plane
- Fixed usage of SSR with transparent on all master node
- Fixed SSR and microshadowing on fabric material
- Fixed blit pass for stereo rendering
- Fixed lightlist bounds for stereo rendering
- Fixed windows and in-game DebugMenu sync.
- Fixed FrameSettings' LitShaderMode sync when opening DebugMenu.
- Fixed Metal specific issues with decals, hitting a sampler limit and compiling AxF shader
- Fixed an issue with flipped depth buffer during postprocessing
- Fixed normal map use for shadow bias with forward lit - now use geometric normal
- Fixed transparent depth prepass and postpass access so they can be use without alpha clipping for lit shader
- Fixed support of alpha clip shadow for lit master node
- Fixed unlit master node not compiling
- Fixed issue with debug display of reflection probe
- Fixed issue with phong tessellations not working with lit shader
- Fixed issue with vertex displacement being affected by heightmap setting even if not heightmap where assign
- Fixed issue with density mode on Lit terrain producing NaN
- Fixed issue when going back and forth from Lit to LitTesselation for displacement mode
- Fixed issue with ambient occlusion incorrectly applied to emissiveColor with light layers in deferred
- Fixed issue with fabric convolution not using the correct convolved texture when fabric convolution is enabled
- Fixed issue with Thick mode for Transmission that was disabling transmission with directional light
- Fixed shutdown edge cases with HDRP tests
- Fixed slowdow when enabling Fabric convolution in HDRP asset
- Fixed specularAA not compiling in StackLit Master node
- Fixed material debug view with stereo rendering
- Fixed material's RenderQueue edition in default view.
- Fixed banding issues within volumetric density buffer
- Fixed missing multicompile for MSAA for AxF
- Fixed camera-relative support for stereo rendering
- Fixed remove sync with render thread when updating decal texture atlas.
- Fixed max number of keyword reach [256] issue. Several shader feature are now local
- Fixed Scene Color and Depth nodes
- Fixed SSR in forward
- Fixed custom editor of Unlit, HD Unlit and PBR shader graph master node
- Fixed issue with NewFrame not correctly calculated in Editor when switching scene
- Fixed issue with TerrainLit not compiling with depth only pass and normal buffer
- Fixed geometric normal use for shadow bias with PBR master node in forward
- Fixed instancing macro usage for decals
- Fixed error message when having more than one directional light casting shadow
- Fixed error when trying to display preview of Camera or PlanarReflectionProbe
- Fixed LOAD_TEXTURE2D_ARRAY_MSAA macro
- Fixed min-max and amplitude clamping value in inspector of vertex displacement materials
- Fixed issue with alpha shadow clip (was incorrectly clipping object shadow)
- Fixed an issue where sky cubemap would not be cleared correctly when setting the current sky to None
- Fixed a typo in Static Lighting Sky component UI
- Fixed issue with incorrect reset of RenderQueue when switching shader in inspector GUI
- Fixed issue with variant stripper stripping incorrectly some variants
- Fixed a case of ambient lighting flickering because of previews
- Fixed Decals when rendering multiple camera in a single frame
- Fixed cascade shadow count in shader
- Fixed issue with Stacklit shader with Haze effect
- Fixed an issue with the max sample count for the TAA
- Fixed post-process guard band for XR
- Fixed exposure of emissive of Unlit
- Fixed depth only and motion vector pass for Unlit not working correctly with MSAA
- Fixed an issue with stencil buffer copy causing unnecessary compute dispatches for lighting
- Fixed multi edition issue in FrameSettings
- Fixed issue with SRP batcher and DebugDisplay variant of lit shader
- Fixed issue with debug material mode not doing alpha test
- Fixed "Attempting to draw with missing UAV bindings" errors on Vulkan
- Fixed pre-exposure incorrectly apply to preview
- Fixed issue with duplicate 3D texture in 3D texture altas of volumetric?
- Fixed Camera rendering order (base on the depth parameter)
- Fixed shader graph decals not being cropped by gizmo
- Fixed "Attempting to draw with missing UAV bindings" errors on Vulkan.


### Changed
- ColorPyramid compute shader passes is swapped to pixel shader passes on platforms where the later is faster (Nintendo Switch).
- Removing the simple lightloop used by the simple lit shader
- Whole refactor of reflection system: Planar and reflection probe
- Separated Passthrough from other RenderingPath
- Update several properties naming and caption based on feedback from documentation team
- Remove tile shader variant for transparent backface pass of lit shader
- Rename all HDRenderPipeline to HDRP folder for shaders
- Rename decal property label (based on doc team feedback)
- Lit shader mode now default to Deferred to reduce build time
- Update UI of Emission parameters in shaders
- Improve shader variant stripping including shader graph variant
- Refactored render loop to render realtime probes visible per camera
- Enable SRP batcher by default
- Shader code refactor: Rename LIGHTLOOP_SINGLE_PASS => LIGHTLOOP_DISABLE_TILE_AND_CLUSTER and clean all usage of LIGHTLOOP_TILE_PASS
- Shader code refactor: Move pragma definition of vertex and pixel shader inside pass + Move SURFACE_GRADIENT definition in XXXData.hlsl
- Micro-shadowing in Lit forward now use ambientOcclusion instead of SpecularOcclusion
- Upgraded FrameSettings workflow, DebugMenu and Inspector part relative to it
- Update build light list shader code to support 32 threads in wavefronts on Switch
- LayeredLit layers' foldout are now grouped in one main foldout per layer
- Shadow alpha clip can now be enabled on lit shader and haor shader enven for opaque
- Temporal Antialiasing optimization for Xbox One X
- Parameter depthSlice on SetRenderTarget functions now defaults to -1 to bind the entire resource
- Rename SampleCameraDepth() functions to LoadCameraDepth() and SampleCameraDepth(), same for SampleCameraColor() functions
- Improved Motion Blur quality.
- Update stereo frame settings values for single-pass instancing and double-wide
- Rearrange FetchDepth functions to prepare for stereo-instancing
- Remove unused _ComputeEyeIndex
- Updated HDRenderPipelineAsset inspector
- Re-enable SRP batcher for metal

## [5.2.0-preview] - 2018-11-27

### Added
- Added option to run Contact Shadows and Volumetrics Voxelization stage in Async Compute
- Added camera freeze debug mode - Allow to visually see culling result for a camera
- Added support of Gizmo rendering before and after postprocess in Editor
- Added support of LuxAtDistance for punctual lights

### Fixed
- Fixed Debug.DrawLine and Debug.Ray call to work in game view
- Fixed DebugMenu's enum resetted on change
- Fixed divide by 0 in refraction causing NaN
- Fixed disable rough refraction support
- Fixed refraction, SSS and atmospheric scattering for VR
- Fixed forward clustered lighting for VR (double-wide).
- Fixed Light's UX to not allow negative intensity
- Fixed HDRenderPipelineAsset inspector broken when displaying its FrameSettings from project windows.
- Fixed forward clustered lighting for VR (double-wide).
- Fixed HDRenderPipelineAsset inspector broken when displaying its FrameSettings from project windows.
- Fixed Decals and SSR diable flags for all shader graph master node (Lit, Fabric, StackLit, PBR)
- Fixed Distortion blend mode for shader graph master node (Lit, StackLit)
- Fixed bent Normal for Fabric master node in shader graph
- Fixed PBR master node lightlayers
- Fixed shader stripping for built-in lit shaders.

### Changed
- Rename "Regular" in Diffusion profile UI "Thick Object"
- Changed VBuffer depth parametrization for volumetric from distanceRange to depthExtent - Require update of volumetric settings - Fog start at near plan
- SpotLight with box shape use Lux unit only

## [5.1.0-preview] - 2018-11-19

### Added

- Added a separate Editor resources file for resources Unity does not take when it builds a Player.
- You can now disable SSR on Materials in Shader Graph.
- Added support for MSAA when the Supported Lit Shader Mode is set to Both. Previously HDRP only supported MSAA for Forward mode.
- You can now override the emissive color of a Material when in debug mode.
- Exposed max light for Light Loop Settings in HDRP asset UI.
- HDRP no longer performs a NormalDBuffer pass update if there are no decals in the Scene.
- Added distant (fall-back) volumetric fog and improved the fog evaluation precision.
- Added an option to reflect sky in SSR.
- Added a y-axis offset for the PlanarReflectionProbe and offset tool.
- Exposed the option to run SSR and SSAO on async compute.
- Added support for the _GlossMapScale parameter in the Legacy to HDRP Material converter.
- Added wave intrinsic instructions for use in Shaders (for AMD GCN).


### Fixed
- Fixed sphere shaped influence handles clamping in Reflection Probes.
- Fixed Reflection Probe data migration for projects created before using HDRP.
- Fixed UI of Layered Material where Unity previously rendered the scrollbar above the Copy button.
- Fixed Material tessellations parameters Start fade distance and End fade distance. Originally, Unity clamped these values when you modified them.
- Fixed various distortion and refraction issues - handle a better fall-back.
- Fixed SSR for multiple views.
- Fixed SSR issues related to self-intersections.
- Fixed shape density volume handle speed.
- Fixed density volume shape handle moving too fast.
- Fixed the Camera velocity pass that we removed by mistake.
- Fixed some null pointer exceptions when disabling motion vectors support.
- Fixed viewports for both the Subsurface Scattering combine pass and the transparent depth prepass.
- Fixed the blend mode pop-up in the UI. It previously did not appear when you enabled pre-refraction.
- Fixed some null pointer exceptions that previously occurred when you disabled motion vectors support.
- Fixed Layered Lit UI issue with scrollbar.
- Fixed cubemap assignation on custom ReflectionProbe.
- Fixed Reflection Probes’ capture settings' shadow distance.
- Fixed an issue with the SRP batcher and Shader variables declaration.
- Fixed thickness and subsurface slots for fabric Shader master node that wasn't appearing with the right combination of flags.
- Fixed d3d debug layer warning.
- Fixed PCSS sampling quality.
- Fixed the Subsurface and transmission Material feature enabling for fabric Shader.
- Fixed the Shader Graph UV node’s dimensions when using it in a vertex Shader.
- Fixed the planar reflection mirror gizmo's rotation.
- Fixed HDRenderPipelineAsset's FrameSettings not showing the selected enum in the Inspector drop-down.
- Fixed an error with async compute.
- MSAA now supports transparency.
- The HDRP Material upgrader tool now converts metallic values correctly.
- Volumetrics now render in Reflection Probes.
- Fixed a crash that occurred whenever you set a viewport size to 0.
- Fixed the Camera physic parameter that the UI previously did not display.
- Fixed issue in pyramid shaped spotlight handles manipulation

### Changed

- Renamed Line shaped Lights to Tube Lights.
- HDRP now uses mean height fog parametrization.
- Shadow quality settings are set to All when you use HDRP (This setting is not visible in the UI when using SRP). This avoids Legacy Graphics Quality Settings disabling the shadows and give SRP full control over the Shadows instead.
- HDRP now internally uses premultiplied alpha for all fog.
- Updated default FrameSettings used for realtime Reflection Probes when you create a new HDRenderPipelineAsset.
- Remove multi-camera support. LWRP and HDRP will not support multi-camera layered rendering.
- Updated Shader Graph subshaders to use the new instancing define.
- Changed fog distance calculation from distance to plane to distance to sphere.
- Optimized forward rendering using AMD GCN by scalarizing the light loop.
- Changed the UI of the Light Editor.
- Change ordering of includes in HDRP Materials in order to reduce iteration time for faster compilation.
- Added a StackLit master node replacing the InspectorUI version. IMPORTANT: All previously authored StackLit Materials will be lost. You need to recreate them with the master node.

## [5.0.0-preview] - 2018-09-28

### Added
- Added occlusion mesh to depth prepass for VR (VR still disabled for now)
- Added a debug mode to display only one shadow at once
- Added controls for the highlight created by directional lights
- Added a light radius setting to punctual lights to soften light attenuation and simulate fill lighting
- Added a 'minRoughness' parameter to all non-area lights (was previously only available for certain light types)
- Added separate volumetric light/shadow dimmers
- Added per-pixel jitter to volumetrics to reduce aliasing artifacts
- Added a SurfaceShading.hlsl file, which implements material-agnostic shading functionality in an efficient manner
- Added support for shadow bias for thin object transmission
- Added FrameSettings to control realtime planar reflection
- Added control for SRPBatcher on HDRP Asset
- Added an option to clear the shadow atlases in the debug menu
- Added a color visualization of the shadow atlas rescale in debug mode
- Added support for disabling SSR on materials
- Added intrinsic for XBone
- Added new light volume debugging tool
- Added a new SSR debug view mode
- Added translaction's scale invariance on DensityVolume
- Added multiple supported LitShadermode and per renderer choice in case of both Forward and Deferred supported
- Added custom specular occlusion mode to Lit Shader Graph Master node

### Fixed
- Fixed a normal bias issue with Stacklit (Was causing light leaking)
- Fixed camera preview outputing an error when both scene and game view where display and play and exit was call
- Fixed override debug mode not apply correctly on static GI
- Fixed issue where XRGraphicsConfig values set in the asset inspector GUI weren't propagating correctly (VR still disabled for now)
- Fixed issue with tangent that was using SurfaceGradient instead of regular normal decoding
- Fixed wrong error message display when switching to unsupported target like IOS
- Fixed an issue with ambient occlusion texture sometimes not being created properly causing broken rendering
- Shadow near plane is no longer limited at 0.1
- Fixed decal draw order on transparent material
- Fixed an issue where sometime the lookup texture used for GGX convolution was broken, causing broken rendering
- Fixed an issue where you wouldn't see any fog for certain pipeline/scene configurations
- Fixed an issue with volumetric lighting where the anisotropy value of 0 would not result in perfectly isotropic lighting
- Fixed shadow bias when the atlas is rescaled
- Fixed shadow cascade sampling outside of the atlas when cascade count is inferior to 4
- Fixed shadow filter width in deferred rendering not matching shader config
- Fixed stereo sampling of depth texture in MSAA DepthValues.shader
- Fixed box light UI which allowed negative and zero sizes, thus causing NaNs
- Fixed stereo rendering in HDRISky.shader (VR)
- Fixed normal blend and blend sphere influence for reflection probe
- Fixed distortion filtering (was point filtering, now trilinear)
- Fixed contact shadow for large distance
- Fixed depth pyramid debug view mode
- Fixed sphere shaped influence handles clamping in reflection probes
- Fixed reflection probes data migration for project created before using hdrp
- Fixed ambient occlusion for Lit Master Node when slot is connected

### Changed
- Use samplerunity_ShadowMask instead of samplerunity_samplerLightmap for shadow mask
- Allow to resize reflection probe gizmo's size
- Improve quality of screen space shadow
- Remove support of projection model for ScreenSpaceLighting (SSR always use HiZ and refraction always Proxy)
- Remove all the debug mode from SSR that are obsolete now
- Expose frameSettings and Capture settings for reflection and planar probe
- Update UI for reflection probe, planar probe, camera and HDRP Asset
- Implement proper linear blending for volumetric lighting via deep compositing as described in the paper "Deep Compositing Using Lie Algebras"
- Changed  planar mapping to match terrain convention (XZ instead of ZX)
- XRGraphicsConfig is no longer Read/Write. Instead, it's read-only. This improves consistency of XR behavior between the legacy render pipeline and SRP
- Change reflection probe data migration code (to update old reflection probe to new one)
- Updated gizmo for ReflectionProbes
- Updated UI and Gizmo of DensityVolume

## [4.0.0-preview] - 2018-09-28

### Added
- Added a new TerrainLit shader that supports rendering of Unity terrains.
- Added controls for linear fade at the boundary of density volumes
- Added new API to control decals without monobehaviour object
- Improve Decal Gizmo
- Implement Screen Space Reflections (SSR) (alpha version, highly experimental)
- Add an option to invert the fade parameter on a Density Volume
- Added a Fabric shader (experimental) handling cotton and silk
- Added support for MSAA in forward only for opaque only
- Implement smoothness fade for SSR
- Added support for AxF shader (X-rite format - require special AxF importer from Unity not part of HDRP)
- Added control for sundisc on directional light (hack)
- Added a new HD Lit Master node that implements Lit shader support for Shader Graph
- Added Micro shadowing support (hack)
- Added an event on HDAdditionalCameraData for custom rendering
- HDRP Shader Graph shaders now support 4-channel UVs.

### Fixed
- Fixed an issue where sometimes the deferred shadow texture would not be valid, causing wrong rendering.
- Stencil test during decals normal buffer update is now properly applied
- Decals corectly update normal buffer in forward
- Fixed a normalization problem in reflection probe face fading causing artefacts in some cases
- Fix multi-selection behavior of Density Volumes overwriting the albedo value
- Fixed support of depth texture for RenderTexture. HDRP now correctly output depth to user depth buffer if RenderTexture request it.
- Fixed multi-selection behavior of Density Volumes overwriting the albedo value
- Fixed support of depth for RenderTexture. HDRP now correctly output depth to user depth buffer if RenderTexture request it.
- Fixed support of Gizmo in game view in the editor
- Fixed gizmo for spot light type
- Fixed issue with TileViewDebug mode being inversed in gameview
- Fixed an issue with SAMPLE_TEXTURECUBE_SHADOW macro
- Fixed issue with color picker not display correctly when game and scene view are visible at the same time
- Fixed an issue with reflection probe face fading
- Fixed camera motion vectors shader and associated matrices to update correctly for single-pass double-wide stereo rendering
- Fixed light attenuation functions when range attenuation is disabled
- Fixed shadow component algorithm fixup not dirtying the scene, so changes can be saved to disk.
- Fixed some GC leaks for HDRP
- Fixed contact shadow not affected by shadow dimmer
- Fixed GGX that works correctly for the roughness value of 0 (mean specular highlgiht will disappeard for perfect mirror, we rely on maxSmoothness instead to always have a highlight even on mirror surface)
- Add stereo support to ShaderPassForward.hlsl. Forward rendering now seems passable in limited test scenes with camera-relative rendering disabled.
- Add stereo support to ProceduralSky.shader and OpaqueAtmosphericScattering.shader.
- Added CullingGroupManager to fix more GC.Alloc's in HDRP
- Fixed rendering when multiple cameras render into the same render texture

### Changed
- Changed the way depth & color pyramids are built to be faster and better quality, thus improving the look of distortion and refraction.
- Stabilize the dithered LOD transition mask with respect to the camera rotation.
- Avoid multiple depth buffer copies when decals are present
- Refactor code related to the RT handle system (No more normal buffer manager)
- Remove deferred directional shadow and move evaluation before lightloop
- Add a function GetNormalForShadowBias() that material need to implement to return the normal used for normal shadow biasing
- Remove Jimenez Subsurface scattering code (This code was disabled by default, now remove to ease maintenance)
- Change Decal API, decal contribution is now done in Material. Require update of material using decal
- Move a lot of files from CoreRP to HDRP/CoreRP. All moved files weren't used by Ligthweight pipeline. Long term they could move back to CoreRP after CoreRP become out of preview
- Updated camera inspector UI
- Updated decal gizmo
- Optimization: The objects that are rendered in the Motion Vector Pass are not rendered in the prepass anymore
- Removed setting shader inclue path via old API, use package shader include paths
- The default value of 'maxSmoothness' for punctual lights has been changed to 0.99
- Modified deferred compute and vert/frag shaders for first steps towards stereo support
- Moved material specific Shader Graph files into corresponding material folders.
- Hide environment lighting settings when enabling HDRP (Settings are control from sceneSettings)
- Update all shader includes to use absolute path (allow users to create material in their Asset folder)
- Done a reorganization of the files (Move ShaderPass to RenderPipeline folder, Move all shadow related files to Lighting/Shadow and others)
- Improved performance and quality of Screen Space Shadows

## [3.3.0-preview] - 2018-01-01

### Added
- Added an error message to say to use Metal or Vulkan when trying to use OpenGL API
- Added a new Fabric shader model that supports Silk and Cotton/Wool
- Added a new HDRP Lighting Debug mode to visualize Light Volumes for Point, Spot, Line, Rectangular and Reflection Probes
- Add support for reflection probe light layers
- Improve quality of anisotropic on IBL

### Fixed
- Fix an issue where the screen where darken when rendering camera preview
- Fix display correct target platform when showing message to inform user that a platform is not supported
- Remove workaround for metal and vulkan in normal buffer encoding/decoding
- Fixed an issue with color picker not working in forward
- Fixed an issue where reseting HDLight do not reset all of its parameters
- Fixed shader compile warning in DebugLightVolumes.shader

### Changed
- Changed default reflection probe to be 256x256x6 and array size to be 64
- Removed dependence on the NdotL for thickness evaluation for translucency (based on artist's input)
- Increased the precision when comparing Planar or HD reflection probe volumes
- Remove various GC alloc in C#. Slightly better performance

## [3.2.0-preview] - 2018-01-01

### Added
- Added a luminance meter in the debug menu
- Added support of Light, reflection probe, emissive material, volume settings related to lighting to Lighting explorer
- Added support for 16bit shadows

### Fixed
- Fix issue with package upgrading (HDRP resources asset is now versionned to worarkound package manager limitation)
- Fix HDReflectionProbe offset displayed in gizmo different than what is affected.
- Fix decals getting into a state where they could not be removed or disabled.
- Fix lux meter mode - The lux meter isn't affected by the sky anymore
- Fix area light size reset when multi-selected
- Fix filter pass number in HDUtils.BlitQuad
- Fix Lux meter mode that was applying SSS
- Fix planar reflections that were not working with tile/cluster (olbique matrix)
- Fix debug menu at runtime not working after nested prefab PR come to trunk
- Fix scrolling issue in density volume

### Changed
- Shader code refactor: Split MaterialUtilities file in two parts BuiltinUtilities (independent of FragInputs) and MaterialUtilities (Dependent of FragInputs)
- Change screen space shadow rendertarget format from ARGB32 to RG16

## [3.1.0-preview] - 2018-01-01

### Added
- Decal now support per channel selection mask. There is now two mode. One with BaseColor, Normal and Smoothness and another one more expensive with BaseColor, Normal, Smoothness, Metal and AO. Control is on HDRP Asset. This may require to launch an update script for old scene: 'Edit/Render Pipeline/Single step upgrade script/Upgrade all DecalMaterial MaskBlendMode'.
- Decal now supports depth bias for decal mesh, to prevent z-fighting
- Decal material now supports draw order for decal projectors
- Added LightLayers support (Base on mask from renderers name RenderingLayers and mask from light name LightLayers - if they match, the light apply) - cost an extra GBuffer in deferred (more bandwidth)
- When LightLayers is enabled, the AmbientOclusion is store in the GBuffer in deferred path allowing to avoid double occlusion with SSAO. In forward the double occlusion is now always avoided.
- Added the possibility to add an override transform on the camera for volume interpolation
- Added desired lux intensity and auto multiplier for HDRI sky
- Added an option to disable light by type in the debug menu
- Added gradient sky
- Split EmissiveColor and bakeDiffuseLighting in forward avoiding the emissiveColor to be affect by SSAO
- Added a volume to control indirect light intensity
- Added EV 100 intensity unit for area lights
- Added support for RendererPriority on Renderer. This allow to control order of transparent rendering manually. HDRP have now two stage of sorting for transparent in addition to bact to front. Material have a priority then Renderer have a priority.
- Add Coupling of (HD)Camera and HDAdditionalCameraData for reset and remove in inspector contextual menu of Camera
- Add Coupling of (HD)ReflectionProbe and HDAdditionalReflectionData for reset and remove in inspector contextual menu of ReflectoinProbe
- Add macro to forbid unity_ObjectToWorld/unity_WorldToObject to be use as it doesn't handle camera relative rendering
- Add opacity control on contact shadow

### Fixed
- Fixed an issue with PreIntegratedFGD texture being sometimes destroyed and not regenerated causing rendering to break
- PostProcess input buffers are not copied anymore on PC if the viewport size matches the final render target size
- Fixed an issue when manipulating a lot of decals, it was displaying a lot of errors in the inspector
- Fixed capture material with reflection probe
- Refactored Constant Buffers to avoid hitting the maximum number of bound CBs in some cases.
- Fixed the light range affecting the transform scale when changed.
- Snap to grid now works for Decal projector resizing.
- Added a warning for 128x128 cookie texture without mipmaps
- Replace the sampler used for density volumes for correct wrap mode handling

### Changed
- Move Render Pipeline Debug "Windows from Windows->General-> Render Pipeline debug windows" to "Windows from Windows->Analysis-> Render Pipeline debug windows"
- Update detail map formula for smoothness and albedo, goal it to bright and dark perceptually and scale factor is use to control gradient speed
- Refactor the Upgrade material system. Now a material can be update from older version at any time. Call Edit/Render Pipeline/Upgrade all Materials to newer version
- Change name EnableDBuffer to EnableDecals at several place (shader, hdrp asset...), this require a call to Edit/Render Pipeline/Upgrade all Materials to newer version to have up to date material.
- Refactor shader code: BakeLightingData structure have been replace by BuiltinData. Lot of shader code have been remove/change.
- Refactor shader code: All GBuffer are now handled by the deferred material. Mean ShadowMask and LightLayers are control by lit material in lit.hlsl and not outside anymore. Lot of shader code have been remove/change.
- Refactor shader code: Rename GetBakedDiffuseLighting to ModifyBakedDiffuseLighting. This function now handle lighting model for transmission too. Lux meter debug mode is factor outisde.
- Refactor shader code: GetBakedDiffuseLighting is not call anymore in GBuffer or forward pass, including the ConvertSurfaceDataToBSDFData and GetPreLightData, this is done in ModifyBakedDiffuseLighting now
- Refactor shader code: Added a backBakeDiffuseLighting to BuiltinData to handle lighting for transmission
- Refactor shader code: Material must now call InitBuiltinData (Init all to zero + init bakeDiffuseLighting and backBakeDiffuseLighting ) and PostInitBuiltinData

## [3.0.0-preview] - 2018-01-01

### Fixed
- Fixed an issue with distortion that was using previous frame instead of current frame
- Fixed an issue where disabled light where not upgrade correctly to the new physical light unit system introduce in 2.0.5-preview

### Changed
- Update assembly definitions to output assemblies that match Unity naming convention (Unity.*).

## [2.0.5-preview] - 2018-01-01

### Added
- Add option supportDitheringCrossFade on HDRP Asset to allow to remove shader variant during player build if needed
- Add contact shadows for punctual lights (in additional shadow settings), only one light is allowed to cast contact shadows at the same time and so at each frame a dominant light is choosed among all light with contact shadows enabled.
- Add PCSS shadow filter support (from SRP Core)
- Exposed shadow budget parameters in HDRP asset
- Add an option to generate an emissive mesh for area lights (currently rectangle light only). The mesh fits the size, intensity and color of the light.
- Add an option to the HDRP asset to increase the resolution of volumetric lighting.
- Add additional ligth unit support for punctual light (Lumens, Candela) and area lights (Lumens, Luminance)
- Add dedicated Gizmo for the box Influence volume of HDReflectionProbe / PlanarReflectionProbe

### Changed
- Re-enable shadow mask mode in debug view
- SSS and Transmission code have been refactored to be able to share it between various material. Guidelines are in SubsurfaceScattering.hlsl
- Change code in area light with LTC for Lit shader. Magnitude is now take from FGD texture instead of a separate texture
- Improve camera relative rendering: We now apply camera translation on the model matrix, so before the TransformObjectToWorld(). Note: unity_WorldToObject and unity_ObjectToWorld must never be used directly.
- Rename positionWS to positionRWS (Camera relative world position) at a lot of places (mainly in interpolator and FragInputs). In case of custom shader user will be required to update their code.
- Rename positionWS, capturePositionWS, proxyPositionWS, influencePositionWS to positionRWS, capturePositionRWS, proxyPositionRWS, influencePositionRWS (Camera relative world position) in LightDefinition struct.
- Improve the quality of trilinear filtering of density volume textures.
- Improve UI for HDReflectionProbe / PlanarReflectionProbe

### Fixed
- Fixed a shader preprocessor issue when compiling DebugViewMaterialGBuffer.shader against Metal target
- Added a temporary workaround to Lit.hlsl to avoid broken lighting code with Metal/AMD
- Fixed issue when using more than one volume texture mask with density volumes.
- Fixed an error which prevented volumetric lighting from working if no density volumes with 3D textures were present.
- Fix contact shadows applied on transmission
- Fix issue with forward opaque lit shader variant being removed by the shader preprocessor
- Fixed compilation errors on Nintendo Switch (limited XRSetting support).
- Fixed apply range attenuation option on punctual light
- Fixed issue with color temperature not take correctly into account with static lighting
- Don't display fog when diffuse lighting, specular lighting, or lux meter debug mode are enabled.

## [2.0.4-preview] - 2018-01-01

### Fixed
- Fix issue when disabling rough refraction and building a player. Was causing a crash.

## [2.0.3-preview] - 2018-01-01

### Added
- Increased debug color picker limit up to 260k lux

## [2.0.2-preview] - 2018-01-01

### Added
- Add Light -> Planar Reflection Probe command
- Added a false color mode in rendering debug
- Add support for mesh decals
- Add flag to disable projector decals on transparent geometry to save performance and decal texture atlas space
- Add ability to use decal diffuse map as mask only
- Add visualize all shadow masks in lighting debug
- Add export of normal and roughness buffer for forwardOnly and when in supportOnlyForward mode for forward
- Provide a define in lit.hlsl (FORWARD_MATERIAL_READ_FROM_WRITTEN_NORMAL_BUFFER) when output buffer normal is used to read the normal and roughness instead of caclulating it (can save performance, but lower quality due to compression)
- Add color swatch to decal material

### Changed
- Change Render -> Planar Reflection creation to 3D Object -> Mirror
- Change "Enable Reflector" name on SpotLight to "Angle Affect Intensity"
- Change prototype of BSDFData ConvertSurfaceDataToBSDFData(SurfaceData surfaceData) to BSDFData ConvertSurfaceDataToBSDFData(uint2 positionSS, SurfaceData surfaceData)

### Fixed
- Fix issue with StackLit in deferred mode with deferredDirectionalShadow due to GBuffer not being cleared. Gbuffer is still not clear and issue was fix with the new Output of normal buffer.
- Fixed an issue where interpolation volumes were not updated correctly for reflection captures.
- Fixed an exception in Light Loop settings UI

## [2.0.1-preview] - 2018-01-01

### Added
- Add stripper of shader variant when building a player. Save shader compile time.
- Disable per-object culling that was executed in C++ in HD whereas it was not used (Optimization)
- Enable texture streaming debugging (was not working before 2018.2)
- Added Screen Space Reflection with Proxy Projection Model
- Support correctly scene selection for alpha tested object
- Add per light shadow mask mode control (i.e shadow mask distance and shadow mask). It use the option NonLightmappedOnly
- Add geometric filtering to Lit shader (allow to reduce specular aliasing)
- Add shortcut to create DensityVolume and PlanarReflection in hierarchy
- Add a DefaultHDMirrorMaterial material for PlanarReflection
- Added a script to be able to upgrade material to newer version of HDRP
- Removed useless duplication of ForwardError passes.
- Add option to not compile any DEBUG_DISPLAY shader in the player (Faster build) call Support Runtime Debug display

### Changed
- Changed SupportForwardOnly to SupportOnlyForward in render pipeline settings
- Changed versioning variable name in HDAdditionalXXXData from m_version to version
- Create unique name when creating a game object in the rendering menu (i.e Density Volume(2))
- Re-organize various files and folder location to clean the repository
- Change Debug windows name and location. Now located at:  Windows -> General -> Render Pipeline Debug

### Removed
- Removed GlobalLightLoopSettings.maxPlanarReflectionProbes and instead use value of GlobalLightLoopSettings.planarReflectionProbeCacheSize
- Remove EmissiveIntensity parameter and change EmissiveColor to be HDR (Matching Builtin Unity behavior) - Data need to be updated - Launch Edit -> Single Step Upgrade Script -> Upgrade all Materials emissionColor

### Fixed
- Fix issue with LOD transition and instancing
- Fix discrepency between object motion vector and camera motion vector
- Fix issue with spot and dir light gizmo axis not highlighted correctly
- Fix potential crash while register debug windows inputs at startup
- Fix warning when creating Planar reflection
- Fix specular lighting debug mode (was rendering black)
- Allow projector decal with null material to allow to configure decal when HDRP is not set
- Decal atlas texture offset/scale is updated after allocations (used to be before so it was using date from previous frame)

## [0.0.0-preview] - 2018-01-01

### Added
- Configure the VolumetricLightingSystem code path to be on by default
- Trigger a build exception when trying to build an unsupported platform
- Introduce the VolumetricLightingController component, which can (and should) be placed on the camera, and allows one to control the near and the far plane of the V-Buffer (volumetric "froxel" buffer) along with the depth distribution (from logarithmic to linear)
- Add 3D texture support for DensityVolumes
- Add a better mapping of roughness to mipmap for planar reflection
- The VolumetricLightingSystem now uses RTHandles, which allows to save memory by sharing buffers between different cameras (history buffers are not shared), and reduce reallocation frequency by reallocating buffers only if the rendering resolution increases (and suballocating within existing buffers if the rendering resolution decreases)
- Add a Volumetric Dimmer slider to lights to control the intensity of the scattered volumetric lighting
- Add UV tiling and offset support for decals.
- Add mipmapping support for volume 3D mask textures

### Changed
- Default number of planar reflection change from 4 to 2
- Rename _MainDepthTexture to _CameraDepthTexture
- The VolumetricLightingController has been moved to the Interpolation Volume framework and now functions similarly to the VolumetricFog settings
- Update of UI of cookie, CubeCookie, Reflection probe and planar reflection probe to combo box
- Allow enabling/disabling shadows for area lights when they are set to baked.
- Hide applyRangeAttenuation and FadeDistance for directional shadow as they are not used

### Removed
- Remove Resource folder of PreIntegratedFGD and add the resource to RenderPipeline Asset

### Fixed
- Fix ConvertPhysicalLightIntensityToLightIntensity() function used when creating light from script to match HDLightEditor behavior
- Fix numerical issues with the default value of mean free path of volumetric fog
- Fix the bug preventing decals from coexisting with density volumes
- Fix issue with alpha tested geometry using planar/triplanar mapping not render correctly or flickering (due to being wrongly alpha tested in depth prepass)
- Fix meta pass with triplanar (was not handling correctly the normal)
- Fix preview when a planar reflection is present
- Fix Camera preview, it is now a Preview cameraType (was a SceneView)
- Fix handling unknown GPUShadowTypes in the shadow manager.
- Fix area light shapes sent as point lights to the baking backends when they are set to baked.
- Fix unnecessary division by PI for baked area lights.
- Fix line lights sent to the lightmappers. The backends don't support this light type.
- Fix issue with shadow mask framesettings not correctly taken into account when shadow mask is enabled for lighting.
- Fix directional light and shadow mask transition, they are now matching making smooth transition
- Fix banding issues caused by high intensity volumetric lighting
- Fix the debug window being emptied on SRP asset reload
- Fix issue with debug mode not correctly clearing the GBuffer in editor after a resize
- Fix issue with ResetMaterialKeyword not resetting correctly ToggleOff/Roggle Keyword
- Fix issue with motion vector not render correctly if there is no depth prepass in deferred

## [0.0.0-preview] - 2018-01-01

### Added
- Screen Space Refraction projection model (Proxy raycasting, HiZ raymarching)
- Screen Space Refraction settings as volume component
- Added buffered frame history per camera
- Port Global Density Volumes to the Interpolation Volume System.
- Optimize ImportanceSampleLambert() to not require the tangent frame.
- Generalize SampleVBuffer() to handle different sampling and reconstruction methods.
- Improve the quality of volumetric lighting reprojection.
- Optimize Morton Order code in the Subsurface Scattering pass.
- Planar Reflection Probe support roughness (gaussian convolution of captured probe)
- Use an atlas instead of a texture array for cluster transparent decals
- Add a debug view to visualize the decal atlas
- Only store decal textures to atlas if decal is visible, debounce out of memory decal atlas warning.
- Add manipulator gizmo on decal to improve authoring workflow
- Add a minimal StackLit material (work in progress, this version can be used as template to add new material)

### Changed
- EnableShadowMask in FrameSettings (But shadowMaskSupport still disable by default)
- Forced Planar Probe update modes to (Realtime, Every Update, Mirror Camera)
- Screen Space Refraction proxy model uses the proxy of the first environment light (Reflection probe/Planar probe) or the sky
- Moved RTHandle static methods to RTHandles
- Renamed RTHandle to RTHandleSystem.RTHandle
- Move code for PreIntegratedFDG (Lit.shader) into its dedicated folder to be share with other material
- Move code for LTCArea (Lit.shader) into its dedicated folder to be share with other material

### Removed
- Removed Planar Probe mirror plane position and normal fields in inspector, always display mirror plane and normal gizmos

### Fixed
- Fix fog flags in scene view is now taken into account
- Fix sky in preview windows that were disappearing after a load of a new level
- Fix numerical issues in IntersectRayAABB().
- Fix alpha blending of volumetric lighting with transparent objects.
- Fix the near plane of the V-Buffer causing out-of-bounds look-ups in the clustered data structure.
- Depth and color pyramid are properly computed and sampled when the camera renders inside a viewport of a RTHandle.
- Fix decal atlas debug view to work correctly when shadow atlas view is also enabled<|MERGE_RESOLUTION|>--- conflicted
+++ resolved
@@ -71,9 +71,6 @@
 - Fixed issue with diffusion profile not being updated upon reset of the editor. 
 - Fixed an issue that lead to corrupted refraction in some scenarios on xbox.
 - Fixed for light loop scalarization not happening. 
-<<<<<<< HEAD
-- Fixed "Screen position out of view frustum" error when camera is on exactly the planar reflection probe plane.
-=======
 - Fixed issue with stencil not being set in rendergraph mode.
 - Fixed for post process being overridable in reflection probes even though it is not supported.
 - Fixed RTGI in performance mode when light layers are enabled on the asset.
@@ -83,7 +80,7 @@
 - Fixed issue with mipmap debug mode not properly resetting full screen mode (and viceversa). 
 - Added unsupported message when using tile debug mode with MSAA.
 - Fixed SSGI compilation issues on PS4.
->>>>>>> 5499f556
+- Fixed "Screen position out of view frustum" error when camera is on exactly the planar reflection probe plane.
 
 ### Changed
 - Preparation pass for RTSSShadows to be supported by render graph.
