# Changelog
All notable changes to this package will be documented in this file.

The format is based on [Keep a Changelog](http://keepachangelog.com/en/1.0.0/)
and this project adheres to [Semantic Versioning](http://semver.org/spec/v2.0.0.html).

## [10.8.0] - 2021-09-20

### Fixed
<<<<<<< HEAD
- Fixed error in SSGI when disabling decals (case 1365521).
=======
- Fixed diffusion profile being reset to default on SpeedTree8 materials with subsurface scattering enabled during import.
>>>>>>> 63e8aa56

## [10.7.0] - 2021-07-02

### Fixed
- Fixed an issue where bloom filtering was wrong when using multiple cameras
- Improved a bit the area cookie behavior for higher smoothness values to reduce artifacts.
- Fixed the incorrect value written to the VT feedback buffer when VT is not used.
- Fixed issue with sky settings being ignored when using the recorder and path tracing (case 1340507).
- Fixed distortion when resizing the graphics compositor window in builds (case 1328968).
- Fixed gbuffer depth debug mode for materials not rendered during the prepass.
- Fixed Vertex Color Mode documentation for layered lit shader.
- Fixed wobbling/tearing-like artifacts with SSAO.
- Fixed white flash with SSR when resetting camera history (case 1335263).
- Fixed VFX flag "Exclude From TAA" not working for some particle types.
- Prevent any unwanted light sync when not in HDRP (case 1217575)
- Fixed screen-space shadows with XR single-pass and camera relative rendering (1348260).
- Fixed objects disappearing from Lookdev window when entering playmode (case 1309368).
- Fixed tiled artifacts in refraction at borders between two reflection probes.
- Fixed the FreeCamera and SimpleCameraController mouse rotation unusable at low framerate (case 1340344).
- Fixed warning "Releasing render texture that is set to be RenderTexture.active!" on pipeline disposal / hdrp live editing.
- Fixed a nullref in volume system after deleting a volume object (case 1348374).
- Fixed update order in Graphics Compositor causing jumpy camera updates (case 1345566).
- Fixed material inspector that allowed setting intensity to an infinite value.
- Fixed issue when switching between non-persistent cameras when path tarcing is enabled (case 1337843).
- Fixed issue with the LayerMaskParameter class storing an erroneous mask value (case 1345515).
- Fixed issue with vertex color defaulting to 0.0 when not defined, in ray/path tracing (case 1348821).
- Fixed issue with a compute dispatch being with 0 threads on extremely small resolutions.
- Fixed incorrect light list indexing when TAA is enabled (case 1352444).
- Fixed Additional Velocity for Alembic not taking correctly into account vertex animation
- Fixed wrong LUT initialization in Wireframe mode.
- Fixed case where the SceneView don't refresh when using LightExplorer with a running and Paused game (1354129)
- Fixed a null ref exception when no opaque objects are rendered.
- Fixed issue with depth slope scale depth bias when a material uses depth offset.
- Fixed shadow sampling artifact when using the spot light shadow option 'custom spot angle'
- Fixed issue with fading in SSR applying fade factor twice, resulting in darkening of the image in the transition areas.
- Fixed error when disabling opaque objects on a camera with MSAA.
- Fixed sorting for mesh decals.
- Fixed AxF debug output in certain configurations (case 1333780).
- Fixed a warning when enabling tile/cluster debug.
- Fix recursive rendering transmittance over the sky (case 1323945).

## [10.6.0] - 2021-04-29

### Added
- Added support for lighting full screen debug mode in automated tests.
- Added Speed Tree 8 shader graph as default Speed Tree 8 shader for HDRP.
- Added support of motion vector buffer in custom postprocess
- Added a minimum motion vector length to the motion vector debug view.

### Fixed
- Fixed null reference exception in Raytracing SSS volume component.
- Fixed artifact appearing when diffuse and specular normal differ too much for eye shader with area lights
- Fixed LightCluster debug view for ray tracing.
- Fixed issue with RAS build fail when LOD was missing a renderer
- Fixed an issue where sometime a docked lookdev could be rendered at zero size and break.
- Fixed an issue where runtime debug window UI would leak game objects.
- Fixed NaNs when denoising pixels where the dot product between normal and view direction is near zero (case 1329624).
- Fixed ray traced reflections that were too dark for unlit materials. Reflections are now more consistent with the material emissiveness.
- Fixed pyramid color being incorrect when hardware dynamic resolution is enabled.
- Fixed SSR Accumulation with Offset with Viewport Rect Offset on Camera
- Fixed fog precision in some camera positions (case 1329603).
- Fixed contact shadows tile coordinates calculations.
- Fixed blocky looking bloom when dynamic resolution scaling was used.
- Fixed for wrong cached area ight initialization.
- Fixed an issue where auto baking of ambient and reflection probe done for builtin renderer would cause wrong baking in HDRP.
- Fixed the ray traced sub subsurface scattering debug mode not displaying only the RTSSS Data (case 1332904).
- Fixed for discrepancies in intensity and saturation between screen space refraction and probe refraction.
- Fixed a divide-by-zero warning for anisotropic shaders (Fabric, Lit).
- Fixed VfX lit particle AOV output color space.
- Fixed path traced transparent unlit material (case 1335500).
- Fixed support of Distortion with MSAA
- Fixed contact shadow debug views not displaying correctly upon resizing of view.
- Fixed white flash when camera is reset and SSR Accumulation mode is on.
- Fixed an issue with TAA causing objects not to render at extremely high far flip plane values.
- Fixed a memory leak related to not disposing of the RTAS at the end HDRP's lifecycle.
- Fixed overdraw in custom pass utils blur and Copy functions (case 1333648);
- Fixed invalid pass index 1 in DrawProcedural error.
- Fix for wrong cached area light initialization.
- Fixed an issue where enabling GPU Instancing on a ShaderGraph Material would cause compile failures [1338695].
- Make LitTessellation and LayeredLitTessellation fallback on Lit and LayeredLit respectively in DXR.
- Fixed reflection probes being injected into the ray tracing light cluster even if not baked (case 1329083).
- Fixed the double sided option moving when toggling it in the material UI (case 1328877).
- Fixed volumetric fog in planar reflections.
- Fixed error with motion blur and small render targets.
- Fixed issue with on-demand directional shadow maps looking broken when a reflection probe is updated at the same time.
- Fixed cropping issue with the compositor camera bridge (case 1340549).
- Fixed the transparent cutoff not working properly in semi-transparent and color shadows (case 1340234).
- Fixed object outline flickering with TAA.
- Fixed the shader graph files that was still dirty after the first save (case 1342039).
- Fixed cases in which object and camera motion vectors would cancel out, but didn't.
- Fixed HDRP material upgrade failing when there is a texture inside the builtin resources assigned in the material (case 1339865).
- Fixed custom pass volume not executed in scene view because of the volume culling mask.
- Fixed an issue with asymmetric projection matrices and fog / pathtracing. (case 1330290).

### Changed
- Display an info box and disable MSAA  asset entry when ray tracing is enabled.
- Changed light reset to preserve type.
- Ignore hybrid duplicated reflection probes during light baking.
- Updated the recursive rendering documentation (case 1338639).

## [10.5.0] - 2021-04-19

### Added
- Added a fallback for the ray traced directional shadow in case of a transmission (case 1307870).
- Added an info box for micro shadow editor (case 1322830).

### Fixed
- Fixed grey screen on playstation platform when histogram exposure is enabled but the curve mapping is not used.
- Fixed HDRPAsset loosing its reference to the ray tracing resources when clicking on a different quality level that doesn't have ray tracing (case 1320304).
- Fixed error message when having MSAA and Screen Space Shadows (case 1318698).
- Fixed Nans happening when the history render target is bigger than the current viewport (case 1321139).
- Fixed Tube and Disc lights mode selection (case 1317776)
- Fixed missing Update in Wizard's DXR Documentation
- Fixed multicamera rendering for Dynamic Resolution Scaling using dx12 hardware mode. Using a planar reflection probe (another render camera) should be safe.
- Fixed pixelated appearance of Contrast Adaptive Sharpen upscaler and several other issues when Hardware DRS is on
- Fixed warning fixed on ShadowLoop include (HDRISky and Unlit+ShadowMatte)
- Fixed SSR Precision for 4K Screens
- Fixed issue with gbuffer debug view when virtual texturing is enabled.
- Fixed volumetric fog noise due to sun light leaking (case 1319005)
- Fixed an issue with Decal normal blending producing NaNs.
- Fixed issue in wizard when resource folder don't exist
- Fixed issue with Decal projector edge on Metal (case 1286074)
- Fixed Render Graph Debug UI not refreshing correctly in the Render Pipeline Debugger.
- Fixed SSS materials in planar reflections (case 1319027).
- Fixed Decal's pivot edit mode 2D slider gizmo not supporting multi-edition
- Fixed an error on Xbox / PS4 with SubsurfaceScattering not binding the right texture
- Fix potential NaN on apply distortion pass.
- Fixed the camera controller in the template with the old input system (case 1326816).
- Fixed broken Lanczos filter artifacts on ps4, caused by a very aggressive epsilon (case 1328904)
- Fixed Decal's UV edit mode with negative UV
- Fixed issue with the color space of AOVs (case 1324759)
- Fixed issue with history buffers when using multiple AOVs (case 1323684).
- Fixed camera preview with multi selection (case 1324126).
- Fixed GBuffer clear option in FrameSettings not working
- Fixed usage of Panini Projection with floating point HDRP and Post Processing color buffers.
- Fixed a NaN generating in Area light code.
- Fixed CustomPassUtils scaling issues when used with RTHandles allocated from a RenderTexture.
- Fixed undo of some properties on light editor.
- Fixed material Emission properties not begin animated when recording an animation (case 1328108).
- Fixed issue with velocity rejection when using physically-based DoF

### Changed
- Reduced the maximal number of bounces for both RTGI and RTR (case 1318876).
- Updated Wizard to better handle RenderPipelineAsset in Quality Settings
- Disable TAA sharpening on alpha channel.
- Increased path tracing max samples from 4K to 16K (case 1327729).
- Changed ray tracing acceleration structure build, so that only meshes with HDRP materials are included (case 1322365).
- Default black texture XR is now opaque (alpha = 1).
- Changed default sidedness to double, when a mesh with a mix of single and double-sided materials is added to the ray tracing acceleration structure (case 1323451).

## [10.4.0] - 2021-03-11

### Added
- Added support for XboxSeries platform.
- Added an additional check in the "check scene for ray tracing" (case 1314963).
- Added shader graph unit test for IsFrontFace node

### Fixed
- Fixed model import by adding additional data if needed.
- Fixed an exception when opening the color picker in the material UI (case 1307143).
- Fixed lights shadow frustum near and far planes.
- Fixed various issues with non-temporal SSAO and rendergraph.
- Fixed white flashes on camera cuts on volumetric fog.
- Fixed light layer issue when performing editing on multiple lights.
- Fixed an issue where selection in a debug panel would reset when cycling through enum items.
- Fixed material keywords with fbx importer.
- Fixed lightmaps not working properly with shader graphs in ray traced reflections (case 1305335).
- Fixed skybox for ortho cameras.
- Fixed screen being over-exposed when changing very different skies.
- Fixed incorrect debug wireframe overlay on tessellated geometry (using littessellation), caused by the picking pass using an incorrect camera matrix.
- Fixed nullref in layered lit shader editor.
- Fixed issue with Depth of Field CoC debug view.
- Fixed an issue where first frame of SSAO could exhibit ghosting artefacts.
- Fixed an issue with the mipmap generation internal format after rendering format change.
- Fix crash on VolumeComponentWithQualityEditor when the current Pipeline is not HDRP
- Fixed performance issue with ShaderGraph and Alpha Test
- Fixed error when increasing the maximum planar reflection limit (case 1306530).
- Fixed alpha output in debug view and AOVs when using shadow matte (case 1311830).
- Fixed an issue with transparent meshes writing their depths and recursive rendering (case 1314409).
- Fixed issue with compositor custom pass hooks added/removed repeatedly (case 1315971).
- Fixed: SSR with transparent (case 1311088)
- Fixed decals in material debug display.
- Fixed nullref when adding a volume component in a Volume profile asset (case 1317156).
- Fixed decal normal for double sided materials (case 1312065).
- Fixed multiple HDRP Frame Settings panel issues: missing "Refraction" Frame Setting. Fixing ordering of Rough Distortion, it should now be under the Distortion setting.
- Fixed issue with automatic exposure settings not updating scene view.
- Fixed issue with velocity rejection in post-DoF TAA. Fixing this reduces ghosting (case 1304381).
- Fixed missing option to use POM on emissive for tessellated shaders.
- Fixed resize IES when already baked in the Atlas 1299233
- Fixed an issue in the planar reflection probe convolution.
- Fixed Rough Distortion frame setting not greyed out when Distortion is disabled in HDRP Asset
- Fixed ability to override AlphaToMask FrameSetting while camera in deferred lit shader mode
- Fixed issue with physically-based DoF computation and transparent materials with depth-writes ON.
- Fixed issue of accessing default frame setting stored in current HDRPAsset instead fo the default HDRPAsset
- Fixed SSGI frame setting not greyed out while SSGI is disabled in HDRP Asset
- Fixed HDRP material being constantly dirty.
- Fixed issue in path tracing, where objects would cast shadows even if not present in the path traced layers (case 1318857).
- Fixed SRP batcher not compatible with Decal (case 1311586)
- Fixed issue with different shadow atlas stomping on each other when they have same resolution.
- Fixed wrong color buffer being bound to pre refraction custom passes.
- Fixed issue in Probe Reference Volume authoring component triggering an asset reload on all operations.
- Fixed grey screen on playstation platform when histogram exposure is enabled but the curve mapping is not used.
- Fixed HDRPAsset loosing its reference to the ray tracing resources when clicking on a different quality level that doesn't have ray tracing (case 1320304).
- Fixed SRP batcher not compatible with Decal (case 1311586).
- Fixed error message when having MSAA and Screen Space Shadows (case 1318698).
- Fixed Nans happening when the history render target is bigger than the current viewport (case 1321139).
- Fixed Tube and Disc lights mode selection (case 1317776)
- Fixed preview camera updating the skybox material triggering GI baking (case 1314361/1314373).
- The default LookDev volume profile is now copied and referenced in the Asset folder instead of the package folder.
- Fixed SSS on console platforms.
- Assets going through the migration system are now dirtied.
- Fixed warning fixed on ShadowLoop include (HDRISky and Unlit+ShadowMatte)
- Fixed SSR Precision for 4K Screens
- Fixed issue with gbuffer debug view when virtual texturing is enabled.
- Fixed volumetric fog noise due to sun light leaking (case 1319005)
- Fixed an issue with Decal normal blending producing NaNs.
- Fixed issue in wizard when resource folder don't exist
- Fixed issue with Decal projector edge on Metal (case 1286074)
- Fixed Exposure Frame Settings control issues on Planar reflection probes (case 1312153). Dynamic reflections now keep their own exposure relative to their parent camera.
- Fixed multicamera rendering for Dynamic Resolution Scaling using dx12 hardware mode. Using a planar reflection probe (another render camera) should be safe.
- Fixed Render Graph Debug UI not refreshing correctly in the Render Pipeline Debugger.
- Fixed SSS materials in planar reflections (case 1319027).
- Fixed Decal's pivot edit mode 2D slider gizmo not supporting multi-edition
- Fixed missing Update in Wizard's DXR Documentation
- Fixed issue were the final image is inverted in the Y axis. Occurred only on final Player (non-dev for any platform) that use Dynamic Resolution Scaling with Contrast Adaptive Sharpening filter.
- Fixed a bug with Reflection Probe baking would result in an incorrect baking reusing other's Reflection Probe baking
- Fixed volumetric fog being visually chopped or missing when using hardware Dynamic Resolution Scaling.
- Fixed generation of the packed depth pyramid when hardware Dynamic Resolution Scaling is enabled.
- Fixed issue were the final image is inverted in the Y axis. Occurred only on final Player (non-dev for any platform) that use Dynamic Resolution Scaling with Contrast Adaptive Sharpening filter.
- Fixed a bug with Reflection Probe baking would result in an incorrect baking reusing other's Reflection Probe baking
- Fixed Decal's UV edit mode with negative UV
- Fixed issue with the color space of AOVs (case 1324759)
- Fixed issue with history buffers when using multiple AOVs (case 1323684).
- Fixed camera preview with multi selection (case 1324126).
- Fix potential NaN on apply distortion pass.
- Fixed the camera controller in the template with the old input system (case 1326816).
- Fixed broken Lanczos filter artifacts on ps4, caused by a very aggressive epsilon (case 1328904)
- Fixed global Settings ignore the path set via Fix All in HDRP wizard (case 1327978)
- Fixed issue with an assert getting triggered with OnDemand shadows.
- Fixed GBuffer clear option in FrameSettings not working
- Fixed usage of Panini Projection with floating point HDRP and Post Processing color buffers.
- Fixed a NaN generating in Area light code.
- Fixed CustomPassUtils scaling issues when used with RTHandles allocated from a RenderTexture.
- Fixed ResourceReloader that was not call anymore at pipeline construction
- Fixed undo of some properties on light editor.
- Fixed an issue where auto baking of ambient and reflection probe done for builtin renderer would cause wrong baking in HDRP.
- Fixed error when disabling opaque objects on a camera with MSAA.

### Changed
- Updated the tooltip for the Decal Angle Fade property (requires to enable Decal Layers in both HDRP asset and Frame settings) (case 1308048).
- Tidy up of platform abstraction code for shader optimization.
- Display a warning help box when decal atlas is out of size.
- Avoid unnecessary RenderGraphBuilder.ReadTexture in the "Set Final Target" pass

## [10.3.1] - 2021-01-26

Version Updated
The version number for this package has increased due to a version update of a related graphics package.

## [10.3.0] - 2020-12-01

### Added
- Added a slider to control the fallback value of the directional shadow when the cascade have no coverage.
- Added light unit slider for automatic and automatic histrogram exposure limits.
- Added View Bias for mesh decals.
- Added support for the PlayStation 5 platform.

### Fixed
- Fixed computation of geometric normal in path tracing (case 1293029).
- Fixed issues with path-traced volumetric scattering (cases 1295222, 1295234).
- Fixed issue with faulty shadow transition when view is close to an object under some aspect ratio conditions
- Fixed issue where some ShaderGraph generated shaders were not SRP compatible because of UnityPerMaterial cbuffer layout mismatches [1292501] (https://issuetracker.unity3d.com/issues/a2-some-translucent-plus-alphaclipping-shadergraphs-are-not-srp-batcher-compatible)
- Fixed issues with path-traced volumetric scattering (cases 1295222, 1295234)
- Fixed Rendergraph issue with virtual texturing and debug mode while in forward.
- Fixed wrong coat normal space in shader graph
- Fixed issue with faulty shadow transition when view is close to an object under some aspect ratio conditions
- Fixed NullPointerException when baking probes from the lighting window (case 1289680)
- Fixed volumetric fog with XR single-pass rendering.
- Fixed issues with first frame rendering when RenderGraph is used (auto exposure, AO)
- Fixed AOV api in render graph (case 1296605)
- Fixed a small discrepancy in the marker placement in light intensity sliders (case 1299750)
- Fixed issue with VT resolve pass rendergraph errors when opaque and transparent are disabled in frame settings.
- Fixed a bug in the sphere-aabb light cluster (case 1294767).
- Fixed issue when submitting SRPContext during EndCameraRendering.
- Fixed baked light being included into the ray tracing light cluster (case 1296203).
- Fixed enums UI for the shadergraph nodes.
- Fixed ShaderGraph stack blocks appearing when opening the settings in Hair and Eye ShaderGraphs.
- Fixed white screen when undoing in the editor.
- Fixed display of LOD Bias and maximum level in frame settings when using Quality Levels
- Fixed an issue when trying to open a look dev env library when Look Dev is not supported.
- Fixed shader graph not supporting indirectdxr multibounce (case 1294694).
- Fixed the planar depth texture not being properly created and rendered to (case 1299617).
- Fixed C# 8 compilation issue with turning on nullable checks (case 1300167)
- Fixed affects AO for deacl materials.
- Fixed case where material keywords would not get setup before usage.
- Fixed an issue with material using distortion from ShaderGraph init after Material creation (case 1294026)
- Fixed Clearcoat on Stacklit or Lit breaks when URP is imported into the project (case 1297806)
- VFX : Debug material view were rendering pink for albedo. (case 1290752)
- Fixed XR depth copy when using MSAA.
- Fixed GC allocations from XR occlusion mesh when using multipass.
- Fixed an issue with the frame count management for the volumetric fog (case 1299251).
- Fixed an issue with half res ssgi upscale.
- Fixed timing issues with accumulation motion blur
- Fixed register spilling on  FXC in light list shaders.
- Fixed issue with shadow mask and area lights.
- Fixed an issue with the capture callback (now includes post processing results).
- Fixed decal draw order for ShaderGraph decal materials.
- Fixed StackLit ShaderGraph surface option property block to only display energy conserving specular color option for the specular parametrization (case 1257050)
- Fixed missing BeginCameraRendering call for custom render mode of a Camera.
- Fixed LayerMask editor for volume parameters.
- Fixed the condition on temporal accumulation in the reflection denoiser (case 1303504).
- Fixed box light attenuation.
- Fixed after post process custom pass scale issue when dynamic resolution is enabled (case 1299194).
- Fixed an issue with light intensity prefab override application not visible in the inspector (case 1299563).
- Fixed Undo/Redo instability of light temperature.
- Fixed label style in pbr sky editor.
- Fixed side effect on styles during compositor rendering.
- Fixed size and spacing of compositor info boxes (case 1305652).
- Fixed spacing of UI widgets in the Graphics Compositor (case 1305638).
- Fixed undo-redo on layered lit editor.
- Fixed tesselation culling, big triangles using lit tesselation shader would dissapear when camera is too close to them (case 1299116)
- Fixed issue with compositor related custom passes still active after disabling the compositor (case 1305330)
- Fixed regression in Wizard that not fix runtime ressource anymore (case 1287627)
- Fixed error in Depth Of Field near radius blur calculation (case 1306228).
- Fixed a reload bug when using objects from the scene in the lookdev (case 1300916).
- Fixed some render texture leaks.
- Fixed light gizmo showing shadow near plane when shadows are disabled.
- Fixed path tracing alpha channel support (case 1304187).
- Fixed shadow matte not working with ambient occlusion when MSAA is enabled
- Fixed issues with compositor's undo (cases 1305633, 1307170).
- VFX : Debug material view incorrect depth test. (case 1293291)
- Fixed wrong shader / properties assignement to materials created from 3DsMax 2021 Physical Material. (case 1293576)
- Fixed Emissive color property from Autodesk Interactive materials not editable in Inspector. (case 1307234)
- Fixed exception when changing the current render pipeline to from HDRP to universal (case 1306291).
- Fixed an issue in shadergraph when switch from a RenderingPass (case 1307653)
- Fixed LookDev environment library assignement after leaving playmode.
- Fixed a locale issue with the diffusion profile property values in ShaderGraph on PC where comma is the decimal separator.
- Fixed error in the RTHandle scale of Depth Of Field when TAA is enabled.
- Fixed Quality Level set to the last one of the list after a Build (case 1307450)
- Fixed XR depth copy (case 1286908).
- Fixed Warnings about "SceneIdMap" missing script in eye material sample scene
- Fixed wizard checking FrameSettings not in HDRP Default Settings
- Fixed error when opening the default composition graph in the Graphics Compositor (case 1318933).
- Fixed issue were the final image is inverted in the Y axis. Occurred only on final Player (non-dev for any platform) that use Dynamic Resolution Scaling with Contrast Adaptive Sharpening filter.
- Fixed a bug with Reflection Probe baking would result in an incorrect baking reusing other's Reflection Probe baking
- Fixed volumetric fog being visually chopped or missing when using hardware Dynamic Resolution Scaling.
- Fixed generation of the packed depth pyramid when hardware Dynamic Resolution Scaling is enabled.
- Fixed null reference exception in Raytracing SSS volume component.
- Fixed artifact appearing when diffuse and specular normal differ too much for eye shader with area lights
- Fixed LightCluster debug view for ray tracing.
- Fixed issue with RAS build fail when LOD was missing a renderer
- Fixed an issue where sometime a docked lookdev could be rendered at zero size and break.
- Fixed an issue where runtime debug window UI would leak game objects.
- Fixed NaNs when denoising pixels where the dot product between normal and view direction is near zero (case 1329624).
- Fixed ray traced reflections that were too dark for unlit materials. Reflections are now more consistent with the material emissiveness.
- Fixed pyramid color being incorrect when hardware dynamic resolution is enabled.
- Fixed SSR Accumulation with Offset with Viewport Rect Offset on Camera
- Fixed fog precision in some camera positions (case 1329603).
- Fixed contact shadows tile coordinates calculations.
- Fixed blocky looking bloom when dynamic resolution scaling was used.
- Fixed issue with history buffer allocation for AOVs when the request does not come in first frame.

### Changed
- Now reflection probes cannot have SSAO, SSGI, SSR, ray tracing effects or volumetric reprojection.
- Rename HDRP sub menu in Assets/Create/Shader to HD Render Pipeline for consistency.
- Improved robustness of volumetric sampling in path tracing (case 1295187).
- Changed the message when the graphics device doesn't support ray tracing (case 1287355).
- When a Custom Pass Volume is disabled, the custom pass Cleanup() function is called, it allows to release resources when the volume isn't used anymore.
- Enable Reflector for Spotlight by default
- Changed the convergence time of ssgi to 16 frames and the preset value
- Changed the clamping approach for RTR and RTGI (in both perf and quality) to improve visual quality.
- Changed the warning message for ray traced area shadows (case 1303410).
- Disabled specular occlusion for what we consider medium and larger scale ao > 1.25 with a 25cm falloff interval.
- Change the source value for the ray tracing frame index iterator from m_FrameCount to the camera frame count (case 1301356).
- Removed backplate from rendering of lighting cubemap as it did not really work conceptually and caused artefacts.
- Transparent materials created by the Model Importer are set to not cast shadows. ( case 1295747)
- Change some light unit slider value ranges to better reflect the lighting scenario.
- Change the tooltip for color shadows and semi-transparent shadows (case 1307704).
- Cached the base types of Volume Manager to improve memory and cpu usage.

## [10.2.1] - 2020-11-30

### Added
- Added a warning when trying to bake with static lighting being in an invalid state.

### Fixed
- Fixed stylesheet reloading for LookDev window and Wizard window.
- Fixed XR single-pass rendering with legacy shaders using unity_StereoWorldSpaceCameraPos.
- Fixed issue displaying wrong debug mode in runtime debug menu UI.
- Fixed useless editor repaint when using lod bias.
- Fixed multi-editing with new light intensity slider.
- Fixed issue with density volumes flickering when editing shape box.
- Fixed issue with image layers in the graphics compositor (case 1289936).
- Fixed issue with angle fading when rotating decal projector.
- Fixed issue with gameview repaint in the graphics compositor (case 1290622).
- Fixed some labels being clipped in the Render Graph Viewer
- Fixed issue when decal projector material is none.
- Fixed the sampling of the normal buffer in the the forward transparent pass.
- Fixed bloom prefiltering tooltip.
- Fixed NullReferenceException when loading multipel scene async
- Fixed missing alpha blend state properties in Axf shader and update default stencil properties
- Fixed normal buffer not bound to custom pass anymore.
- Fixed issues with camera management in the graphics compositor (cases 1292548, 1292549).
- Fixed an issue where a warning about the static sky not being ready was wrongly displayed.
- Fixed the clear coat not being handled properly for SSR and RTR (case 1291654).
- Fixed ghosting in RTGI and RTAO when denoising is enabled and the RTHandle size is not equal to the Viewport size (case 1291654).
- Fixed alpha output when atmospheric scattering is enabled.
- Fixed issue with TAA history sharpening when view is downsampled.
- Fixed lookdev movement.
- Fixed volume component tooltips using the same parameter name.
- Fixed issue with saving some quality settings in volume overrides  (case 1293747)
- Fixed NullReferenceException in HDRenderPipeline.UpgradeResourcesIfNeeded (case 1292524)
- Fixed SSGI texture allocation when not using the RenderGraph.
- Fixed NullReference Exception when setting Max Shadows On Screen to 0 in the HDRP asset.
- Fixed path tracing accumulation not being reset when changing to a different frame of an animation.
- Fixed issue with saving some quality settings in volume overrides  (case 1293747)

### Changed
- Volume Manager now always tests scene culling masks. This was required to fix hybrid workflow.
- Now the screen space shadow is only used if the analytic value is valid.
- Distance based roughness is disabled by default and have a control
- Changed the name from the Depth Buffer Thickness to Depth Tolerance for SSGI (case 1301352).

## [10.2.0] - 2020-10-19

### Added
- Added a rough distortion frame setting and and info box on distortion materials.
- Adding support of 4 channel tex coords for ray tracing (case 1265309).
- Added a help button on the volume component toolbar for documentation.
- Added range remapping to metallic property for Lit and Decal shaders.
- Exposed the API to access HDRP shader pass names.
- Added the status check of default camera frame settings in the DXR wizard.
- Added frame setting for Virtual Texturing. 
- Added a fade distance for light influencing volumetric lighting.
- Adding an "Include For Ray Tracing" toggle on lights to allow the user to exclude them when ray tracing is enabled in the frame settings of a camera.
- Added fog volumetric scattering support for path tracing.
- Added new algorithm for SSR with temporal accumulation
- Added quality preset of the new volumetric fog parameters.
- Added missing documentation for unsupported SG RT nodes and light's include for raytracing attrbute.
- Added documentation for LODs not being supported by ray tracing.
- Added more options to control how the component of motion vectors coming from the camera transform will affect the motion blur with new clamping modes.
- Added anamorphism support for phsyical DoF, switched to blue noise sampling and fixed tiling artifacts.

### Fixed
- Fixed an issue where the Exposure Shader Graph node had clipped text. (case 1265057)
- Fixed an issue when rendering into texture where alpha would not default to 1.0 when using 11_11_10 color buffer in non-dev builds.
- Fixed issues with reordering and hiding graphics compositor layers (cases 1283903, 1285282, 1283886).
- Fixed the possibility to have a shader with a pre-refraction render queue and refraction enabled at the same time.
- Fixed a migration issue with the rendering queue in ShaderGraph when upgrading to 10.x;
- Fixed the object space matrices in shader graph for ray tracing.
- Changed the cornea refraction function to take a view dir in object space.
- Fixed upside down XR occlusion mesh.
- Fixed precision issue with the atmospheric fog.
- Fixed issue with TAA and no motion vectors.
- Fixed the stripping not working the terrain alphatest feature required for terrain holes (case 1205902).
- Fixed bounding box generation that resulted in incorrect light culling (case 3875925).
- VFX : Fix Emissive writing in Opaque Lit Output with PSSL platforms (case 273378).
- Fixed issue where pivot of DecalProjector was not aligned anymore on Transform position when manipulating the size of the projector from the Inspector.
- Fixed a null reference exception when creating a diffusion profile asset.
- Fixed the diffusion profile not being registered as a dependency of the ShaderGraph.
- Fixing exceptions in the console when putting the SSGI in low quality mode (render graph).
- Fixed NullRef Exception when decals are in the scene, no asset is set and HDRP wizard is run.
- Fixed issue with TAA causing bleeding of a view into another when multiple views are visible.
- Fix an issue that caused issues of usability of editor if a very high resolution is set by mistake and then reverted back to a smaller resolution.
- Fixed issue where Default Volume Profile Asset change in project settings was not added to the undo stack (case 1285268).
- Fixed undo after enabling compositor.
- Fixed the ray tracing shadow UI being displayed while it shouldn't (case 1286391).
- Fixed issues with physically-based DoF, improved speed and robustness 
- Fixed a warning happening when putting the range of lights to 0.
- Fixed issue when null parameters in a volume component would spam null reference errors. Produce a warning instead.
- Fixed volument component creation via script.
- Fixed GC allocs in render graph.
- Fixed scene picking passes.
- Fixed broken ray tracing light cluster full screen debug.
- Fixed dead code causing error.
- Fixed issue when dragging slider in inspector for ProjectionDepth.
- Fixed issue when resizing Inspector window that make the DecalProjector editor flickers.
- Fixed issue in DecalProjector editor when the Inspector window have a too small width: the size appears on 2 lines but the editor not let place for the second one.
- Fixed issue (null reference in console) when selecting a DensityVolume with rectangle selection.
- Fixed issue when linking the field of view with the focal length in physical camera
- Fixed supported platform build and error message.
- Fixed exceptions occuring when selecting mulitple decal projectors without materials assigned (case 1283659).
- Fixed LookDev error message when pipeline is not loaded.
- Properly reject history when enabling seond denoiser for RTGI.
- Fixed an issue that could cause objects to not be rendered when using Vulkan API.
- Fixed issue with lookdev shadows looking wrong upon exiting playmode. 
- Fixed temporary Editor freeze when selecting AOV output in graphics compositor (case 1288744).
- Fixed normal flip with double sided materials.
- Fixed shadow resolution settings level in the light explorer.
- Fixed the ShaderGraph being dirty after the first save.
- Fixed XR shadows culling
- Fixed Nans happening when upscaling the RTGI.
- Fixed the adjust weight operation not being done for the non-rendergraph pipeline.
- Fixed overlap with SSR Transparent default frame settings message on DXR Wizard.
- Fixed alpha channel in the stop NaNs and motion blur shaders.
- Fixed undo of duplicate environments in the look dev environment library.
- Fixed a ghosting issue with RTShadows (Sun, Point and Spot), RTAO and RTGI when the camera is moving fast.
- Fixed a SSGI denoiser bug for large scenes.
- Fixed a Nan issue with SSGI.
- Fixed an issue with IsFrontFace node in Shader Graph not working properly
- Fixed CustomPassUtils.RenderFrom* functions and CustomPassUtils.DisableSinglePassRendering struct in VR.
- Fixed custom pass markers not recorded when render graph was enabled.
- Fixed exceptions when unchecking "Big Tile Prepass" on the frame settings with render-graph.
- Fixed an issue causing errors in GenerateMaxZ when opaque objects or decals are disabled. 
- Fixed an issue with Bake button of Reflection Probe when in custom mode
- Fixed exceptions related to the debug display settings when changing the default frame settings.
- Fixed picking for materials with depth offset.
- Fixed issue with exposure history being uninitialized on second frame.
- Fixed issue when changing FoV with the physical camera fold-out closed.
- Fixed some labels being clipped in the Render Graph Viewer

### Changed
- Combined occlusion meshes into one to reduce draw calls and state changes with XR single-pass.
- Claryfied doc for the LayeredLit material.
- Various improvements for the Volumetric Fog.
- Use draggable fields for float scalable settings
- Migrated the fabric & hair shadergraph samples directly into the renderpipeline resources.
- Removed green coloration of the UV on the DecalProjector gizmo.
- Removed _BLENDMODE_PRESERVE_SPECULAR_LIGHTING keyword from shaders.
- Now the DXR wizard displays the name of the target asset that needs to be changed.
- Standardized naming for the option regarding Transparent objects being able to receive Screen Space Reflections.
- Making the reflection and refractions of cubemaps distance based.
- Changed Receive SSR to also controls Receive SSGI on opaque objects.
- Improved the punctual light shadow rescale algorithm.
- Changed the names of some of the parameters for the Eye Utils SG Nodes.
- Restored frame setting for async compute of contact shadows.
- Removed the possibility to have MSAA (through the frame settings) when ray tracing is active.
- Range handles for decal projector angle fading.
- Smoother angle fading for decal projector.

## [10.1.0] - 2020-10-12

### Added
- Added an option to have only the metering mask displayed in the debug mode.
- Added a new mode to cluster visualization debug where users can see a slice instead of the cluster on opaque objects.
- Added ray traced reflection support for the render graph version of the pipeline.
- Added render graph support of RTAO and required denoisers.
- Added render graph support of RTGI.
- Added support of RTSSS and Recursive Rendering in the render graph mode.
- Added support of RT and screen space shadow for render graph.
- Added tooltips with the full name of the (graphics) compositor properties to properly show large names that otherwise are clipped by the UI (case 1263590)
- Added error message if a callback AOV allocation fail
- Added marker for all AOV request operation on GPU
- Added remapping options for Depth Pyramid debug view mode
- Added an option to support AOV shader at runtime in HDRP settings (case 1265070)
- Added support of SSGI in the render graph mode.
- Added option for 11-11-10 format for cube reflection probes.
- Added an optional check in the HDRP DXR Wizard to verify 64 bits target architecture
- Added option to display timing stats in the debug menu as an average over 1 second. 
- Added a light unit slider to provide users more context when authoring physically based values.
- Added a way to check the normals through the material views.
- Added Simple mode to Earth Preset for PBR Sky
- Added the export of normals during the prepass for shadow matte for proper SSAO calculation.
- Added the usage of SSAO for shadow matte unlit shader graph.
- Added the support of input system V2
- Added a new volume component parameter to control the max ray length of directional lights(case 1279849).
- Added support for 'Pyramid' and 'Box' spot light shapes in path tracing.
- Added high quality prefiltering option for Bloom.
- Added support for camera relative ray tracing (and keeping non-camera relative ray tracing working)
- Added a rough refraction option on planar reflections.
- Added scalability settings for the planar reflection resolution.
- Added tests for AOV stacking and UI rendering in the graphics compositor.
- Added a new ray tracing only function that samples the specular part of the materials.
- Adding missing marker for ray tracing profiling (RaytracingDeferredLighting)
- Added the support of eye shader for ray tracing.
- Exposed Refraction Model to the material UI when using a Lit ShaderGraph.
- Added bounding sphere support to screen-space axis-aligned bounding box generation pass.

### Fixed
- Fixed several issues with physically-based DoF (TAA ghosting of the CoC buffer, smooth layer transitions, etc)
- Fixed GPU hang on D3D12 on xbox. 
- Fixed game view artifacts on resizing when hardware dynamic resolution was enabled
- Fixed black line artifacts occurring when Lanczos upsampling was set for dynamic resolution
- Fixed Amplitude -> Min/Max parametrization conversion
- Fixed CoatMask block appearing when creating lit master node (case 1264632)
- Fixed issue with SceneEV100 debug mode indicator when rescaling the window.
- Fixed issue with PCSS filter being wrong on first frame. 
- Fixed issue with emissive mesh for area light not appearing in playmode if Reload Scene option is disabled in Enter Playmode Settings.
- Fixed issue when Reflection Probes are set to OnEnable and are never rendered if the probe is enabled when the camera is farther than the probe fade distance. 
- Fixed issue with sun icon being clipped in the look dev window. 
- Fixed error about layers when disabling emissive mesh for area lights.
- Fixed issue when the user deletes the composition graph or .asset in runtime (case 1263319)
- Fixed assertion failure when changing resolution to compositor layers after using AOVs (case 1265023) 
- Fixed flickering layers in graphics compositor (case 1264552)
- Fixed issue causing the editor field not updating the disc area light radius.
- Fixed issues that lead to cookie atlas to be updated every frame even if cached data was valid.
- Fixed an issue where world space UI was not emitted for reflection cameras in HDRP
- Fixed an issue with cookie texture atlas that would cause realtime textures to always update in the atlas even when the content did not change.
- Fixed an issue where only one of the two lookdev views would update when changing the default lookdev volume profile.
- Fixed a bug related to light cluster invalidation.
- Fixed shader warning in DofGather (case 1272931)
- Fixed AOV export of depth buffer which now correctly export linear depth (case 1265001)
- Fixed issue that caused the decal atlas to not be updated upon changing of the decal textures content.
- Fixed "Screen position out of view frustum" error when camera is at exactly the planar reflection probe location.
- Fixed Amplitude -> Min/Max parametrization conversion
- Fixed issue that allocated a small cookie for normal spot lights.
- Fixed issue when undoing a change in diffuse profile list after deleting the volume profile.
- Fixed custom pass re-ordering and removing.
- Fixed TAA issue and hardware dynamic resolution.
- Fixed a static lighting flickering issue caused by having an active planar probe in the scene while rendering inspector preview.
- Fixed an issue where even when set to OnDemand, the sky lighting would still be updated when changing sky parameters.
- Fixed an error message trigerred when a mesh has more than 32 sub-meshes (case 1274508).
- Fixed RTGI getting noisy for grazying angle geometry (case 1266462).
- Fixed an issue with TAA history management on pssl.
- Fixed the global illumination volume override having an unwanted advanced mode (case 1270459).
- Fixed screen space shadow option displayed on directional shadows while they shouldn't (case 1270537).
- Fixed the handling of undo and redo actions in the graphics compositor (cases 1268149, 1266212, 1265028)
- Fixed issue with composition graphs that include virtual textures, cubemaps and other non-2D textures (cases 1263347, 1265638).
- Fixed issues when selecting a new composition graph or setting it to None (cases 1263350, 1266202)
- Fixed ArgumentNullException when saving shader graphs after removing the compositor from the scene (case 1268658)
- Fixed issue with updating the compositor output when not in play mode (case 1266216)
- Fixed warning with area mesh (case 1268379)
- Fixed issue with diffusion profile not being updated upon reset of the editor. 
- Fixed an issue that lead to corrupted refraction in some scenarios on xbox.
- Fixed for light loop scalarization not happening. 
- Fixed issue with stencil not being set in rendergraph mode.
- Fixed for post process being overridable in reflection probes even though it is not supported.
- Fixed RTGI in performance mode when light layers are enabled on the asset.
- Fixed SSS materials appearing black in matcap mode.
- Fixed a collision in the interaction of RTR and RTGI.
- Fix for lookdev toggling renderers that are set to non editable or are hidden in the inspector.
- Fixed issue with mipmap debug mode not properly resetting full screen mode (and viceversa). 
- Added unsupported message when using tile debug mode with MSAA.
- Fixed SSGI compilation issues on PS4.
- Fixed "Screen position out of view frustum" error when camera is on exactly the planar reflection probe plane.
- Workaround issue that caused objects using eye shader to not be rendered on xbox.
- Fixed GC allocation when using XR single-pass test mode.
- Fixed text in cascades shadow split being truncated.
- Fixed rendering of custom passes in the Custom Pass Volume inspector
- Force probe to render again if first time was during async shader compilation to avoid having cyan objects.
- Fixed for lookdev library field not being refreshed upon opening a library from the environment library inspector.
- Fixed serialization issue with matcap scale intensity.
- Close Add Override popup of Volume Inspector when the popup looses focus (case 1258571)
- Light quality setting for contact shadow set to on for High quality by default.
- Fixed an exception thrown when closing the look dev because there is no active SRP anymore.
- Fixed alignment of framesettings in HDRP Default Settings
- Fixed an exception thrown when closing the look dev because there is no active SRP anymore.
- Fixed an issue where entering playmode would close the LookDev window.
- Fixed issue with rendergraph on console failing on SSS pass.
- Fixed Cutoff not working properly with ray tracing shaders default and SG (case 1261292).
- Fixed shader compilation issue with Hair shader and debug display mode
- Fixed cubemap static preview not updated when the asset is imported.
- Fixed wizard DXR setup on non-DXR compatible devices.
- Fixed Custom Post Processes affecting preview cameras.
- Fixed issue with lens distortion breaking rendering.
- Fixed save popup appearing twice due to HDRP wizard.
- Fixed error when changing planar probe resolution.
- Fixed the dependecy of FrameSettings (MSAA, ClearGBuffer, DepthPrepassWithDeferred) (case 1277620).
- Fixed the usage of GUIEnable for volume components (case 1280018).
- Fixed the diffusion profile becoming invalid when hitting the reset (case 1269462).
- Fixed issue with MSAA resolve killing the alpha channel.
- Fixed a warning in materialevalulation
- Fixed an error when building the player.
- Fixed issue with box light not visible if range is below one and range attenuation is off.
- Fixed an issue that caused a null reference when deleting camera component in a prefab. (case 1244430)
- Fixed issue with bloom showing a thin black line after rescaling window. 
- Fixed rendergraph motion vector resolve.
- Fixed the Ray-Tracing related Debug Display not working in render graph mode.
- Fix nan in pbr sky
- Fixed Light skin not properly applied on the LookDev when switching from Dark Skin (case 1278802)
- Fixed accumulation on DX11
- Fixed issue with screen space UI not drawing on the graphics compositor (case 1279272).
- Fixed error Maximum allowed thread group count is 65535 when resolution is very high. 
- LOD meshes are now properly stripped based on the maximum lod value parameters contained in the HDRP asset.
- Fixed an inconsistency in the LOD group UI where LOD bias was not the right one.
- Fixed outlines in transitions between post-processed and plain regions in the graphics compositor (case 1278775).
- Fix decal being applied twice with LOD Crossfade.
- Fixed camera stacking for AOVs in the graphics compositor (case 1273223).
- Fixed backface selection on some shader not ignore correctly.
- Disable quad overdraw on ps4.
- Fixed error when resizing the graphics compositor's output and when re-adding a compositor in the scene
- Fixed issues with bloom, alpha and HDR layers in the compositor (case 1272621).
- Fixed alpha not having TAA applied to it.
- Fix issue with alpha output in forward.
- Fix compilation issue on Vulkan for shaders using high quality shadows in XR mode.
- Fixed wrong error message when fixing DXR resources from Wizard.
- Fixed compilation error of quad overdraw with double sided materials
- Fixed screen corruption on xbox when using TAA and Motion Blur with rendergraph. 
- Fixed UX issue in the graphics compositor related to clear depth and the defaults for new layers, add better tooltips and fix minor bugs (case 1283904)
- Fixed scene visibility not working for custom pass volumes.
- Fixed issue with several override entries in the runtime debug menu. 
- Fixed issue with rendergraph failing to execute every 30 minutes. 
- Fixed Lit ShaderGraph surface option property block to only display transmission and energy conserving specular color options for their proper material mode (case 1257050)
- Fixed nan in reflection probe when volumetric fog filtering is enabled, causing the whole probe to be invalid.
- Fixed Debug Color pixel became grey
- Fixed TAA flickering on the very edge of screen. 
- Fixed profiling scope for quality RTGI.
- Fixed the denoising and multi-sample not being used for smooth multibounce RTReflections.
- Fixed issue where multiple cameras would cause GC each frame.
- Fixed after post process rendering pass options not showing for unlit ShaderGraphs.
- Fixed null reference in the Undo callback of the graphics compositor 
- Fixed cullmode for SceneSelectionPass.
- Fixed issue that caused non-static object to not render at times in OnEnable reflection probes.
- Baked reflection probes now correctly use static sky for ambient lighting.

### Changed
- Preparation pass for RTSSShadows to be supported by render graph.
- Add tooltips with the full name of the (graphics) compositor properties to properly show large names that otherwise are clipped by the UI (case 1263590)
- Composition profile .asset files cannot be manually edited/reset by users (to avoid breaking things - case 1265631)
- Preparation pass for RTSSShadows to be supported by render graph.
- Changed the way the ray tracing property is displayed on the material (QOL 1265297).
- Exposed lens attenuation mode in default settings and remove it as a debug mode.
- Composition layers without any sub layers are now cleared to black to avoid confusion (case 1265061).
- Slight reduction of VGPR used by area light code.
- Changed thread group size for contact shadows (save 1.1ms on PS4)
- Make sure distortion stencil test happens before pixel shader is run.
- Small optimization that allows to skip motion vector prepping when the whole wave as velocity of 0.
- Improved performance to avoid generating coarse stencil buffer when not needed.
- Remove HTile generation for decals (faster without).
- Improving SSGI Filtering and fixing a blend issue with RTGI.
- Changed the Trackball UI so that it allows explicit numeric values.
- Reduce the G-buffer footprint of anisotropic materials
- Moved SSGI out of preview.
- Skip an unneeded depth buffer copy on consoles. 
- Replaced the Density Volume Texture Tool with the new 3D Texture Importer.
- Rename Raytracing Node to Raytracing Quality Keyword and rename high and low inputs as default and raytraced. All raytracing effects now use the raytraced mode but path tracing.
- Moved diffusion profile list to the HDRP default settings panel.
- Skip biquadratic resampling of vbuffer when volumetric fog filtering is enabled.
- Optimized Grain and sRGB Dithering.
- On platforms that allow it skip the first mip of the depth pyramid and compute it alongside the depth buffer used for low res transparents.
- When trying to install the local configuration package, if another one is already present the user is now asked whether they want to keep it or not.
- Improved MSAA color resolve to fix issues when very bright and very dark samples are resolved together.
- Improve performance of GPU light AABB generation
- Removed the max clamp value for the RTR, RTAO and RTGI's ray length (case 1279849).
- Meshes assigned with a decal material are not visible anymore in ray-tracing or path-tracing.
- Removed BLEND shader keywords.
- Remove a rendergraph debug option to clear resources on release from UI.
- added SV_PrimitiveID in the VaryingMesh structure for fulldebugscreenpass as well as primitiveID in FragInputs
- Changed which local frame is used for multi-bounce RTReflections.
- Move System Generated Values semantics out of VaryingsMesh structure.
- Other forms of FSAA are silently deactivated, when path tracing is on.
- Removed XRSystemTests. The GC verification is now done during playmode tests (case 1285012).
- SSR now uses the pre-refraction color pyramid.
- Various improvements for the Volumetric Fog.
- Optimizations for volumetric fog.

## [10.0.0] - 2019-06-10

### Added
- Ray tracing support for VR single-pass
- Added sharpen filter shader parameter and UI for TemporalAA to control image quality instead of hardcoded value
- Added frame settings option for custom post process and custom passes as well as custom color buffer format option.
- Add check in wizard on SRP Batcher enabled.
- Added default implementations of OnPreprocessMaterialDescription for FBX, Obj, Sketchup and 3DS file formats.
- Added custom pass fade radius
- Added after post process injection point for custom passes
- Added basic alpha compositing support - Alpha is available afterpostprocess when using FP16 buffer format.
- Added falloff distance on Reflection Probe and Planar Reflection Probe
- Added Backplate projection from the HDRISky
- Added Shadow Matte in UnlitMasterNode, which only received shadow without lighting
- Added hability to name LightLayers in HDRenderPipelineAsset
- Added a range compression factor for Reflection Probe and Planar Reflection Probe to avoid saturation of colors.
- Added path tracing support for directional, point and spot lights, as well as emission from Lit and Unlit.
- Added non temporal version of SSAO.
- Added more detailed ray tracing stats in the debug window
- Added Disc area light (bake only)
- Added a warning in the material UI to prevent transparent + subsurface-scattering combination.
- Added XR single-pass setting into HDRP asset
- Added a penumbra tint option for lights
- Added support for depth copy with XR SDK
- Added debug setting to Render Pipeline Debug Window to list the active XR views
- Added an option to filter the result of the volumetric lighting (off by default).
- Added a transmission multiplier for directional lights
- Added XR single-pass test mode to Render Pipeline Debug Window
- Added debug setting to Render Pipeline Window to list the active XR views
- Added a new refraction mode for the Lit shader (thin). Which is a box refraction with small thickness values
- Added the code to support Barn Doors for Area Lights based on a shaderconfig option.
- Added HDRPCameraBinder property binder for Visual Effect Graph
- Added "Celestial Body" controls to the Directional Light
- Added new parameters to the Physically Based Sky
- Added Reflections to the DXR Wizard
- Added the possibility to have ray traced colored and semi-transparent shadows on directional lights.
- Added a check in the custom post process template to throw an error if the default shader is not found.
- Exposed the debug overlay ratio in the debug menu.
- Added a separate frame settings for tonemapping alongside color grading.
- Added the receive fog option in the material UI for ShaderGraphs.
- Added a public virtual bool in the custom post processes API to specify if a post processes should be executed in the scene view.
- Added a menu option that checks scene issues with ray tracing. Also removed the previously existing warning at runtime.
- Added Contrast Adaptive Sharpen (CAS) Upscaling effect.
- Added APIs to update probe settings at runtime.
- Added documentation for the rayTracingSupported method in HDRP
- Added user-selectable format for the post processing passes.
- Added support for alpha channel in some post-processing passes (DoF, TAA, Uber).
- Added warnings in FrameSettings inspector when using DXR and atempting to use Asynchronous Execution.
- Exposed Stencil bits that can be used by the user.
- Added history rejection based on velocity of intersected objects for directional, point and spot lights.
- Added a affectsVolumetric field to the HDAdditionalLightData API to know if light affects volumetric fog.
- Add OS and Hardware check in the Wizard fixes for DXR.
- Added option to exclude camera motion from motion blur.
- Added semi-transparent shadows for point and spot lights.
- Added support for semi-transparent shadow for unlit shader and unlit shader graph.
- Added the alpha clip enabled toggle to the material UI for all HDRP shader graphs.
- Added Material Samples to explain how to use the lit shader features
- Added an initial implementation of ray traced sub surface scattering
- Added AssetPostprocessors and Shadergraphs to handle Arnold Standard Surface and 3DsMax Physical material import from FBX.
- Added support for Smoothness Fade start work when enabling ray traced reflections.
- Added Contact shadow, Micro shadows and Screen space refraction API documentation.
- Added script documentation for SSR, SSAO (ray tracing), GI, Light Cluster, RayTracingSettings, Ray Counters, etc.
- Added path tracing support for refraction and internal reflections.
- Added support for Thin Refraction Model and Lit's Clear Coat in Path Tracing.
- Added the Tint parameter to Sky Colored Fog.
- Added of Screen Space Reflections for Transparent materials
- Added a fallback for ray traced area light shadows in case the material is forward or the lit mode is forward.
- Added a new debug mode for light layers.
- Added an "enable" toggle to the SSR volume component.
- Added support for anisotropic specular lobes in path tracing.
- Added support for alpha clipping in path tracing.
- Added support for light cookies in path tracing.
- Added support for transparent shadows in path tracing.
- Added support for iridescence in path tracing.
- Added support for background color in path tracing.
- Added a path tracing test to the test suite.
- Added a warning and workaround instructions that appear when you enable XR single-pass after the first frame with the XR SDK.
- Added the exposure sliders to the planar reflection probe preview
- Added support for subsurface scattering in path tracing.
- Added a new mode that improves the filtering of ray traced shadows (directional, point and spot) based on the distance to the occluder.
- Added support of cookie baking and add support on Disc light.
- Added support for fog attenuation in path tracing.
- Added a new debug panel for volumes
- Added XR setting to control camera jitter for temporal effects
- Added an error message in the DrawRenderers custom pass when rendering opaque objects with an HDRP asset in DeferredOnly mode.
- Added API to enable proper recording of path traced scenes (with the Unity recorder or other tools).
- Added support for fog in Recursive rendering, ray traced reflections and ray traced indirect diffuse.
- Added an alpha blend option for recursive rendering
- Added support for stack lit for ray tracing effects.
- Added support for hair for ray tracing effects.
- Added support for alpha to coverage for HDRP shaders and shader graph
- Added support for Quality Levels to Subsurface Scattering.
- Added option to disable XR rendering on the camera settings.
- Added support for specular AA from geometric curvature in AxF
- Added support for baked AO (no input for now) in AxF
- Added an info box to warn about depth test artifacts when rendering object twice in custom passes with MSAA.
- Added a frame setting for alpha to mask.
- Added support for custom passes in the AOV API
- Added Light decomposition lighting debugging modes and support in AOV
- Added exposure compensation to Fixed exposure mode
- Added support for rasterized area light shadows in StackLit
- Added support for texture-weighted automatic exposure
- Added support for POM for emissive map
- Added alpha channel support in motion blur pass.
- Added the HDRP Compositor Tool (in Preview).
- Added a ray tracing mode option in the HDRP asset that allows to override and shader stripping.
- Added support for arbitrary resolution scaling of Volumetric Lighting to the Fog volume component.
- Added range attenuation for box-shaped spotlights.
- Added scenes for hair and fabric and decals with material samples
- Added fabric materials and textures
- Added information for fabric materials in fabric scene
- Added a DisplayInfo attribute to specify a name override and a display order for Volume Component fields (used only in default inspector for now).
- Added Min distance to contact shadows.
- Added support for Depth of Field in path tracing (by sampling the lens aperture).
- Added an API in HDRP to override the camera within the rendering of a frame (mainly for custom pass).
- Added a function (HDRenderPipeline.ResetRTHandleReferenceSize) to reset the reference size of RTHandle systems.
- Added support for AxF measurements importing into texture resources tilings.
- Added Layer parameter on Area Light to modify Layer of generated Emissive Mesh
- Added a flow map parameter to HDRI Sky
- Implemented ray traced reflections for transparent objects.
- Add a new parameter to control reflections in recursive rendering.
- Added an initial version of SSGI.
- Added Virtual Texturing cache settings to control the size of the Streaming Virtual Texturing caches.
- Added back-compatibility with builtin stereo matrices.
- Added CustomPassUtils API to simplify Blur, Copy and DrawRenderers custom passes.
- Added Histogram guided automatic exposure.
- Added few exposure debug modes.
- Added support for multiple path-traced views at once (e.g., scene and game views).
- Added support for 3DsMax's 2021 Simplified Physical Material from FBX files in the Model Importer.
- Added custom target mid grey for auto exposure.
- Added CustomPassUtils API to simplify Blur, Copy and DrawRenderers custom passes.
- Added an API in HDRP to override the camera within the rendering of a frame (mainly for custom pass).
- Added more custom pass API functions, mainly to render objects from another camera.
- Added support for transparent Unlit in path tracing.
- Added a minimal lit used for RTGI in peformance mode.
- Added procedural metering mask that can follow an object
- Added presets quality settings for RTAO and RTGI.
- Added an override for the shadow culling that allows better directional shadow maps in ray tracing effects (RTR, RTGI, RTSSS and RR).
- Added a Cloud Layer volume override.
- Added Fast Memory support for platform that support it.
- Added CPU and GPU timings for ray tracing effects.
- Added support to combine RTSSS and RTGI (1248733).
- Added IES Profile support for Point, Spot and Rectangular-Area lights
- Added support for multiple mapping modes in AxF.
- Add support of lightlayers on indirect lighting controller
- Added compute shader stripping.
- Added Cull Mode option for opaque materials and ShaderGraphs. 
- Added scene view exposure override.
- Added support for exposure curve remapping for min/max limits.
- Added presets for ray traced reflections.
- Added final image histogram debug view (both luminance and RGB).
- Added an example texture and rotation to the Cloud Layer volume override.
- Added an option to extend the camera culling for skinned mesh animation in ray tracing effects (1258547).
- Added decal layer system similar to light layer. Mesh will receive a decal when both decal layer mask matches.
- Added shader graph nodes for rendering a complex eye shader.
- Added more controls to contact shadows and increased quality in some parts. 
- Added a physically based option in DoF volume.
- Added API to check if a Camera, Light or ReflectionProbe is compatible with HDRP.
- Added path tracing test scene for normal mapping.
- Added missing API documentation.
- Remove CloudLayer
- Added quad overdraw and vertex density debug modes.

### Fixed
- fix when saved HDWizard window tab index out of range (1260273)
- Fix when rescale probe all direction below zero (1219246)
- Update documentation of HDRISky-Backplate, precise how to have Ambient Occlusion on the Backplate
- Sorting, undo, labels, layout in the Lighting Explorer.
- Fixed sky settings and materials in Shader Graph Samples package
- Fix/workaround a probable graphics driver bug in the GTAO shader.
- Fixed Hair and PBR shader graphs double sided modes
- Fixed an issue where updating an HDRP asset in the Quality setting panel would not recreate the pipeline.
- Fixed issue with point lights being considered even when occupying less than a pixel on screen (case 1183196)
- Fix a potential NaN source with iridescence (case 1183216)
- Fixed issue of spotlight breaking when minimizing the cone angle via the gizmo (case 1178279)
- Fixed issue that caused decals not to modify the roughness in the normal buffer, causing SSR to not behave correctly (case 1178336)
- Fixed lit transparent refraction with XR single-pass rendering
- Removed extra jitter for TemporalAA in VR
- Fixed ShaderGraph time in main preview
- Fixed issue on some UI elements in HDRP asset not expanding when clicking the arrow (case 1178369)
- Fixed alpha blending in custom post process
- Fixed the modification of the _AlphaCutoff property in the material UI when exposed with a ShaderGraph parameter.
- Fixed HDRP test `1218_Lit_DiffusionProfiles` on Vulkan.
- Fixed an issue where building a player in non-dev mode would generate render target error logs every frame
- Fixed crash when upgrading version of HDRP
- Fixed rendering issues with material previews
- Fixed NPE when using light module in Shuriken particle systems (1173348).
- Refresh cached shadow on editor changes
- Fixed light supported units caching (1182266)
- Fixed an issue where SSAO (that needs temporal reprojection) was still being rendered when Motion Vectors were not available (case 1184998)
- Fixed a nullref when modifying the height parameters inside the layered lit shader UI.
- Fixed Decal gizmo that become white after exiting play mode
- Fixed Decal pivot position to behave like a spotlight
- Fixed an issue where using the LightingOverrideMask would break sky reflection for regular cameras
- Fix DebugMenu FrameSettingsHistory persistency on close
- Fix DensityVolume, ReflectionProbe aned PlanarReflectionProbe advancedControl display
- Fix DXR scene serialization in wizard
- Fixed an issue where Previews would reallocate History Buffers every frame
- Fixed the SetLightLayer function in HDAdditionalLightData setting the wrong light layer
- Fix error first time a preview is created for planar
- Fixed an issue where SSR would use an incorrect roughness value on ForwardOnly (StackLit, AxF, Fabric, etc.) materials when the pipeline is configured to also allow deferred Lit.
- Fixed issues with light explorer (cases 1183468, 1183269)
- Fix dot colors in LayeredLit material inspector
- Fix undo not resetting all value when undoing the material affectation in LayerLit material
- Fix for issue that caused gizmos to render in render textures (case 1174395)
- Fixed the light emissive mesh not updated when the light was disabled/enabled
- Fixed light and shadow layer sync when setting the HDAdditionalLightData.lightlayersMask property
- Fixed a nullref when a custom post process component that was in the HDRP PP list is removed from the project
- Fixed issue that prevented decals from modifying specular occlusion (case 1178272).
- Fixed exposure of volumetric reprojection
- Fixed multi selection support for Scalable Settings in lights
- Fixed font shaders in test projects for VR by using a Shader Graph version
- Fixed refresh of baked cubemap by incrementing updateCount at the end of the bake (case 1158677).
- Fixed issue with rectangular area light when seen from the back
- Fixed decals not affecting lightmap/lightprobe
- Fixed zBufferParams with XR single-pass rendering
- Fixed moving objects not rendered in custom passes
- Fixed abstract classes listed in the + menu of the custom pass list
- Fixed custom pass that was rendered in previews
- Fixed precision error in zero value normals when applying decals (case 1181639)
- Fixed issue that triggered No Scene Lighting view in game view as well (case 1156102)
- Assign default volume profile when creating a new HDRP Asset
- Fixed fov to 0 in planar probe breaking the projection matrix (case 1182014)
- Fixed bugs with shadow caching
- Reassign the same camera for a realtime probe face render request to have appropriate history buffer during realtime probe rendering.
- Fixed issue causing wrong shading when normal map mode is Object space, no normal map is set, but a detail map is present (case 1143352)
- Fixed issue with decal and htile optimization
- Fixed TerrainLit shader compilation error regarding `_Control0_TexelSize` redefinition (case 1178480).
- Fixed warning about duplicate HDRuntimeReflectionSystem when configuring play mode without domain reload.
- Fixed an editor crash when multiple decal projectors were selected and some had null material
- Added all relevant fix actions to FixAll button in Wizard
- Moved FixAll button on top of the Wizard
- Fixed an issue where fog color was not pre-exposed correctly
- Fix priority order when custom passes are overlapping
- Fix cleanup not called when the custom pass GameObject is destroyed
- Replaced most instances of GraphicsSettings.renderPipelineAsset by GraphicsSettings.currentRenderPipeline. This should fix some parameters not working on Quality Settings overrides.
- Fixed an issue with Realtime GI not working on upgraded projects.
- Fixed issue with screen space shadows fallback texture was not set as a texture array.
- Fixed Pyramid Lights bounding box
- Fixed terrain heightmap default/null values and epsilons
- Fixed custom post-processing effects breaking when an abstract class inherited from `CustomPostProcessVolumeComponent`
- Fixed XR single-pass rendering in Editor by using ShaderConfig.s_XrMaxViews to allocate matrix array
- Multiple different skies rendered at the same time by different cameras are now handled correctly without flickering
- Fixed flickering issue happening when different volumes have shadow settings and multiple cameras are present.
- Fixed issue causing planar probes to disappear if there is no light in the scene.
- Fixed a number of issues with the prefab isolation mode (Volumes leaking from the main scene and reflection not working properly)
- Fixed an issue with fog volume component upgrade not working properly
- Fixed Spot light Pyramid Shape has shadow artifacts on aspect ratio values lower than 1
- Fixed issue with AO upsampling in XR
- Fixed camera without HDAdditionalCameraData component not rendering
- Removed the macro ENABLE_RAYTRACING for most of the ray tracing code
- Fixed prefab containing camera reloading in loop while selected in the Project view
- Fixed issue causing NaN wheh the Z scale of an object is set to 0.
- Fixed DXR shader passes attempting to render before pipeline loaded
- Fixed black ambient sky issue when importing a project after deleting Library.
- Fixed issue when upgrading a Standard transparent material (case 1186874)
- Fixed area light cookies not working properly with stack lit
- Fixed material render queue not updated when the shader is changed in the material inspector.
- Fixed a number of issues with full screen debug modes not reseting correctly when setting another mutually exclusive mode
- Fixed compile errors for platforms with no VR support
- Fixed an issue with volumetrics and RTHandle scaling (case 1155236)
- Fixed an issue where sky lighting might be updated uselessly
- Fixed issue preventing to allow setting decal material to none (case 1196129)
- Fixed XR multi-pass decals rendering
- Fixed several fields on Light Inspector that not supported Prefab overrides
- Fixed EOL for some files
- Fixed scene view rendering with volumetrics and XR enabled
- Fixed decals to work with multiple cameras
- Fixed optional clear of GBuffer (Was always on)
- Fixed render target clears with XR single-pass rendering
- Fixed HDRP samples file hierarchy
- Fixed Light units not matching light type
- Fixed QualitySettings panel not displaying HDRP Asset
- Fixed black reflection probes the first time loading a project
- Fixed y-flip in scene view with XR SDK
- Fixed Decal projectors do not immediately respond when parent object layer mask is changed in editor.
- Fixed y-flip in scene view with XR SDK
- Fixed a number of issues with Material Quality setting
- Fixed the transparent Cull Mode option in HD unlit master node settings only visible if double sided is ticked.
- Fixed an issue causing shadowed areas by contact shadows at the edge of far clip plane if contact shadow length is very close to far clip plane.
- Fixed editing a scalable settings will edit all loaded asset in memory instead of targetted asset.
- Fixed Planar reflection default viewer FOV
- Fixed flickering issues when moving the mouse in the editor with ray tracing on.
- Fixed the ShaderGraph main preview being black after switching to SSS in the master node settings
- Fixed custom fullscreen passes in VR
- Fixed camera culling masks not taken in account in custom pass volumes
- Fixed object not drawn in custom pass when using a DrawRenderers with an HDRP shader in a build.
- Fixed injection points for Custom Passes (AfterDepthAndNormal and BeforePreRefraction were missing)
- Fixed a enum to choose shader tags used for drawing objects (DepthPrepass or Forward) when there is no override material.
- Fixed lit objects in the BeforePreRefraction, BeforeTransparent and BeforePostProcess.
- Fixed the None option when binding custom pass render targets to allow binding only depth or color.
- Fixed custom pass buffers allocation so they are not allocated if they're not used.
- Fixed the Custom Pass entry in the volume create asset menu items.
- Fixed Prefab Overrides workflow on Camera.
- Fixed alignment issue in Preset for Camera.
- Fixed alignment issue in Physical part for Camera.
- Fixed FrameSettings multi-edition.
- Fixed a bug happening when denoising multiple ray traced light shadows
- Fixed minor naming issues in ShaderGraph settings
- VFX: Removed z-fight glitches that could appear when using deferred depth prepass and lit quad primitives
- VFX: Preserve specular option for lit outputs (matches HDRP lit shader)
- Fixed an issue with Metal Shader Compiler and GTAO shader for metal
- Fixed resources load issue while upgrading HDRP package.
- Fix LOD fade mask by accounting for field of view
- Fixed spot light missing from ray tracing indirect effects.
- Fixed a UI bug in the diffusion profile list after fixing them from the wizard.
- Fixed the hash collision when creating new diffusion profile assets.
- Fixed a light leaking issue with box light casting shadows (case 1184475)
- Fixed Cookie texture type in the cookie slot of lights (Now displays a warning because it is not supported).
- Fixed a nullref that happens when using the Shuriken particle light module
- Fixed alignment in Wizard
- Fixed text overflow in Wizard's helpbox
- Fixed Wizard button fix all that was not automatically grab all required fixes
- Fixed VR tab for MacOS in Wizard
- Fixed local config package workflow in Wizard
- Fixed issue with contact shadows shifting when MSAA is enabled.
- Fixed EV100 in the PBR sky
- Fixed an issue In URP where sometime the camera is not passed to the volume system and causes a null ref exception (case 1199388)
- Fixed nullref when releasing HDRP with custom pass disabled
- Fixed performance issue derived from copying stencil buffer.
- Fixed an editor freeze when importing a diffusion profile asset from a unity package.
- Fixed an exception when trying to reload a builtin resource.
- Fixed the light type intensity unit reset when switching the light type.
- Fixed compilation error related to define guards and CreateLayoutFromXrSdk()
- Fixed documentation link on CustomPassVolume.
- Fixed player build when HDRP is in the project but not assigned in the graphic settings.
- Fixed an issue where ambient probe would be black for the first face of a baked reflection probe
- VFX: Fixed Missing Reference to Visual Effect Graph Runtime Assembly
- Fixed an issue where rendering done by users in EndCameraRendering would be executed before the main render loop.
- Fixed Prefab Override in main scope of Volume.
- Fixed alignment issue in Presset of main scope of Volume.
- Fixed persistence of ShowChromeGizmo and moved it to toolbar for coherency in ReflectionProbe and PlanarReflectionProbe.
- Fixed Alignement issue in ReflectionProbe and PlanarReflectionProbe.
- Fixed Prefab override workflow issue in ReflectionProbe and PlanarReflectionProbe.
- Fixed empty MoreOptions and moved AdvancedManipulation in a dedicated location for coherency in ReflectionProbe and PlanarReflectionProbe.
- Fixed Prefab override workflow issue in DensityVolume.
- Fixed empty MoreOptions and moved AdvancedManipulation in a dedicated location for coherency in DensityVolume.
- Fix light limit counts specified on the HDRP asset
- Fixed Quality Settings for SSR, Contact Shadows and Ambient Occlusion volume components
- Fixed decalui deriving from hdshaderui instead of just shaderui
- Use DelayedIntField instead of IntField for scalable settings
- Fixed init of debug for FrameSettingsHistory on SceneView camera
- Added a fix script to handle the warning 'referenced script in (GameObject 'SceneIDMap') is missing'
- Fix Wizard load when none selected for RenderPipelineAsset
- Fixed TerrainLitGUI when per-pixel normal property is not present.
- Fixed rendering errors when enabling debug modes with custom passes
- Fix an issue that made PCSS dependent on Atlas resolution (not shadow map res)
- Fixing a bug whith histories when n>4 for ray traced shadows
- Fixing wrong behavior in ray traced shadows for mesh renderers if their cast shadow is shadow only or double sided
- Only tracing rays for shadow if the point is inside the code for spotlight shadows
- Only tracing rays if the point is inside the range for point lights
- Fixing ghosting issues when the screen space shadow  indexes change for a light with ray traced shadows
- Fixed an issue with stencil management and Xbox One build that caused corrupted output in deferred mode.
- Fixed a mismatch in behavior between the culling of shadow maps and ray traced point and spot light shadows
- Fixed recursive ray tracing not working anymore after intermediate buffer refactor.
- Fixed ray traced shadow denoising not working (history rejected all the time).
- Fixed shader warning on xbox one
- Fixed cookies not working for spot lights in ray traced reflections, ray traced GI and recursive rendering
- Fixed an inverted handling of CoatSmoothness for SSR in StackLit.
- Fixed missing distortion inputs in Lit and Unlit material UI.
- Fixed issue that propagated NaNs across multiple frames through the exposure texture.
- Fixed issue with Exclude from TAA stencil ignored.
- Fixed ray traced reflection exposure issue.
- Fixed issue with TAA history not initialising corretly scale factor for first frame
- Fixed issue with stencil test of material classification not using the correct Mask (causing false positive and bad performance with forward material in deferred)
- Fixed issue with History not reset when chaning antialiasing mode on camera
- Fixed issue with volumetric data not being initialized if default settings have volumetric and reprojection off.
- Fixed ray tracing reflection denoiser not applied in tier 1
- Fixed the vibility of ray tracing related methods.
- Fixed the diffusion profile list not saved when clicking the fix button in the material UI.
- Fixed crash when pushing bounce count higher than 1 for ray traced GI or reflections
- Fixed PCSS softness scale so that it better match ray traced reference for punctual lights.
- Fixed exposure management for the path tracer
- Fixed AxF material UI containing two advanced options settings.
- Fixed an issue where cached sky contexts were being destroyed wrongly, breaking lighting in the LookDev
- Fixed issue that clamped PCSS softness too early and not after distance scale.
- Fixed fog affect transparent on HD unlit master node
- Fixed custom post processes re-ordering not saved.
- Fixed NPE when using scalable settings
- Fixed an issue where PBR sky precomputation was reset incorrectly in some cases causing bad performance.
- Fixed a bug due to depth history begin overriden too soon
- Fixed CustomPassSampleCameraColor scale issue when called from Before Transparent injection point.
- Fixed corruption of AO in baked probes.
- Fixed issue with upgrade of projects that still had Very High as shadow filtering quality.
- Fixed issue that caused Distortion UI to appear in Lit.
- Fixed several issues with decal duplicating when editing them.
- Fixed initialization of volumetric buffer params (1204159)
- Fixed an issue where frame count was incorrectly reset for the game view, causing temporal processes to fail.
- Fixed Culling group was not disposed error.
- Fixed issues on some GPU that do not support gathers on integer textures.
- Fixed an issue with ambient probe not being initialized for the first frame after a domain reload for volumetric fog.
- Fixed the scene visibility of decal projectors and density volumes
- Fixed a leak in sky manager.
- Fixed an issue where entering playmode while the light editor is opened would produce null reference exceptions.
- Fixed the debug overlay overlapping the debug menu at runtime.
- Fixed an issue with the framecount when changing scene.
- Fixed errors that occurred when using invalid near and far clip plane values for planar reflections.
- Fixed issue with motion blur sample weighting function.
- Fixed motion vectors in MSAA.
- Fixed sun flare blending (case 1205862).
- Fixed a lot of issues related to ray traced screen space shadows.
- Fixed memory leak caused by apply distortion material not being disposed.
- Fixed Reflection probe incorrectly culled when moving its parent (case 1207660)
- Fixed a nullref when upgrading the Fog volume components while the volume is opened in the inspector.
- Fix issues where decals on PS4 would not correctly write out the tile mask causing bits of the decal to go missing.
- Use appropriate label width and text content so the label is completely visible
- Fixed an issue where final post process pass would not output the default alpha value of 1.0 when using 11_11_10 color buffer format.
- Fixed SSR issue after the MSAA Motion Vector fix.
- Fixed an issue with PCSS on directional light if punctual shadow atlas was not allocated.
- Fixed an issue where shadow resolution would be wrong on the first face of a baked reflection probe.
- Fixed issue with PCSS softness being incorrect for cascades different than the first one.
- Fixed custom post process not rendering when using multiple HDRP asset in quality settings
- Fixed probe gizmo missing id (case 1208975)
- Fixed a warning in raytracingshadowfilter.compute
- Fixed issue with AO breaking with small near plane values.
- Fixed custom post process Cleanup function not called in some cases.
- Fixed shader warning in AO code.
- Fixed a warning in simpledenoiser.compute
- Fixed tube and rectangle light culling to use their shape instead of their range as a bounding box.
- Fixed caused by using gather on a UINT texture in motion blur.
- Fix issue with ambient occlusion breaking when dynamic resolution is active.
- Fixed some possible NaN causes in Depth of Field.
- Fixed Custom Pass nullref due to the new Profiling Sample API changes
- Fixed the black/grey screen issue on after post process Custom Passes in non dev builds.
- Fixed particle lights.
- Improved behavior of lights and probe going over the HDRP asset limits.
- Fixed issue triggered when last punctual light is disabled and more than one camera is used.
- Fixed Custom Pass nullref due to the new Profiling Sample API changes
- Fixed the black/grey screen issue on after post process Custom Passes in non dev builds.
- Fixed XR rendering locked to vsync of main display with Standalone Player.
- Fixed custom pass cleanup not called at the right time when using multiple volumes.
- Fixed an issue on metal with edge of decal having artifact by delaying discard of fragments during decal projection
- Fixed various shader warning
- Fixing unnecessary memory allocations in the ray tracing cluster build
- Fixed duplicate column labels in LightEditor's light tab
- Fixed white and dark flashes on scenes with very high or very low exposure when Automatic Exposure is being used.
- Fixed an issue where passing a null ProfilingSampler would cause a null ref exception.
- Fixed memory leak in Sky when in matcap mode.
- Fixed compilation issues on platform that don't support VR.
- Fixed migration code called when we create a new HDRP asset.
- Fixed RemoveComponent on Camera contextual menu to not remove Camera while a component depend on it.
- Fixed an issue where ambient occlusion and screen space reflections editors would generate null ref exceptions when HDRP was not set as the current pipeline.
- Fixed a null reference exception in the probe UI when no HDRP asset is present.
- Fixed the outline example in the doc (sampling range was dependent on screen resolution)
- Fixed a null reference exception in the HDRI Sky editor when no HDRP asset is present.
- Fixed an issue where Decal Projectors created from script where rotated around the X axis by 90°.
- Fixed frustum used to compute Density Volumes visibility when projection matrix is oblique.
- Fixed a null reference exception in Path Tracing, Recursive Rendering and raytraced Global Illumination editors when no HDRP asset is present.
- Fix for NaNs on certain geometry with Lit shader -- [case 1210058](https://fogbugz.unity3d.com/f/cases/1210058/)
- Fixed an issue where ambient occlusion and screen space reflections editors would generate null ref exceptions when HDRP was not set as the current pipeline.
- Fixed a null reference exception in the probe UI when no HDRP asset is present.
- Fixed the outline example in the doc (sampling range was dependent on screen resolution)
- Fixed a null reference exception in the HDRI Sky editor when no HDRP asset is present.
- Fixed an issue where materials newly created from the contextual menu would have an invalid state, causing various problems until it was edited.
- Fixed transparent material created with ZWrite enabled (now it is disabled by default for new transparent materials)
- Fixed mouseover on Move and Rotate tool while DecalProjector is selected.
- Fixed wrong stencil state on some of the pixel shader versions of deferred shader.
- Fixed an issue where creating decals at runtime could cause a null reference exception.
- Fixed issue that displayed material migration dialog on the creation of new project.
- Fixed various issues with time and animated materials (cases 1210068, 1210064).
- Updated light explorer with latest changes to the Fog and fixed issues when no visual environment was present.
- Fixed not handleling properly the recieve SSR feature with ray traced reflections
- Shadow Atlas is no longer allocated for area lights when they are disabled in the shader config file.
- Avoid MRT Clear on PS4 as it is not implemented yet.
- Fixed runtime debug menu BitField control.
- Fixed the radius value used for ray traced directional light.
- Fixed compilation issues with the layered lit in ray tracing shaders.
- Fixed XR autotests viewport size rounding
- Fixed mip map slider knob displayed when cubemap have no mipmap
- Remove unnecessary skip of material upgrade dialog box.
- Fixed the profiling sample mismatch errors when enabling the profiler in play mode
- Fixed issue that caused NaNs in reflection probes on consoles.
- Fixed adjusting positive axis of Blend Distance slides the negative axis in the density volume component.
- Fixed the blend of reflections based on the weight.
- Fixed fallback for ray traced reflections when denoising is enabled.
- Fixed error spam issue with terrain detail terrainDetailUnsupported (cases 1211848)
- Fixed hardware dynamic resolution causing cropping/scaling issues in scene view (case 1158661)
- Fixed Wizard check order for `Hardware and OS` and `Direct3D12`
- Fix AO issue turning black when Far/Near plane distance is big.
- Fixed issue when opening lookdev and the lookdev volume have not been assigned yet.
- Improved memory usage of the sky system.
- Updated label in HDRP quality preference settings (case 1215100)
- Fixed Decal Projector gizmo not undoing properly (case 1216629)
- Fix a leak in the denoising of ray traced reflections.
- Fixed Alignment issue in Light Preset
- Fixed Environment Header in LightingWindow
- Fixed an issue where hair shader could write garbage in the diffuse lighting buffer, causing NaNs.
- Fixed an exposure issue with ray traced sub-surface scattering.
- Fixed runtime debug menu light hierarchy None not doing anything.
- Fixed the broken ShaderGraph preview when creating a new Lit graph.
- Fix indentation issue in preset of LayeredLit material.
- Fixed minor issues with cubemap preview in the inspector.
- Fixed wrong build error message when building for android on mac.
- Fixed an issue related to denoising ray trace area shadows.
- Fixed wrong build error message when building for android on mac.
- Fixed Wizard persistency of Direct3D12 change on domain reload.
- Fixed Wizard persistency of FixAll on domain reload.
- Fixed Wizard behaviour on domain reload.
- Fixed a potential source of NaN in planar reflection probe atlas.
- Fixed an issue with MipRatio debug mode showing _DebugMatCapTexture not being set.
- Fixed missing initialization of input params in Blit for VR.
- Fix Inf source in LTC for area lights.
- Fix issue with AO being misaligned when multiple view are visible.
- Fix issue that caused the clamp of camera rotation motion for motion blur to be ineffective.
- Fixed issue with AssetPostprocessors dependencies causing models to be imported twice when upgrading the package version.
- Fixed culling of lights with XR SDK
- Fixed memory stomp in shadow caching code, leading to overflow of Shadow request array and runtime errors.
- Fixed an issue related to transparent objects reading the ray traced indirect diffuse buffer
- Fixed an issue with filtering ray traced area lights when the intensity is high or there is an exposure.
- Fixed ill-formed include path in Depth Of Field shader.
- Fixed shader graph and ray tracing after the shader target PR.
- Fixed a bug in semi-transparent shadows (object further than the light casting shadows)
- Fix state enabled of default volume profile when in package.
- Fixed removal of MeshRenderer and MeshFilter on adding Light component.
- Fixed Ray Traced SubSurface Scattering not working with ray traced area lights
- Fixed Ray Traced SubSurface Scattering not working in forward mode.
- Fixed a bug in debug light volumes.
- Fixed a bug related to ray traced area light shadow history.
- Fixed an issue where fog sky color mode could sample NaNs in the sky cubemap.
- Fixed a leak in the PBR sky renderer.
- Added a tooltip to the Ambient Mode parameter in the Visual Envionment volume component.
- Static lighting sky now takes the default volume into account (this fixes discrepancies between baked and realtime lighting).
- Fixed a leak in the sky system.
- Removed MSAA Buffers allocation when lit shader mode is set to "deferred only".
- Fixed invalid cast for realtime reflection probes (case 1220504)
- Fixed invalid game view rendering when disabling all cameras in the scene (case 1105163)
- Hide reflection probes in the renderer components.
- Fixed infinite reload loop while displaying Light's Shadow's Link Light Layer in Inspector of Prefab Asset.
- Fixed the culling was not disposed error in build log.
- Fixed the cookie atlas size and planar atlas size being too big after an upgrade of the HDRP asset.
- Fixed transparent SSR for shader graph.
- Fixed an issue with emissive light meshes not being in the RAS.
- Fixed DXR player build
- Fixed the HDRP asset migration code not being called after an upgrade of the package
- Fixed draw renderers custom pass out of bound exception
- Fixed the PBR shader rendering in deferred
- Fixed some typos in debug menu (case 1224594)
- Fixed ray traced point and spot lights shadows not rejecting istory when semi-transparent or colored.
- Fixed a warning due to StaticLightingSky when reloading domain in some cases.
- Fixed the MaxLightCount being displayed when the light volume debug menu is on ColorAndEdge.
- Fixed issue with unclear naming of debug menu for decals.
- Fixed z-fighting in scene view when scene lighting is off (case 1203927)
- Fixed issue that prevented cubemap thumbnails from rendering (only on D3D11 and Metal).
- Fixed ray tracing with VR single-pass
- Fix an exception in ray tracing that happens if two LOD levels are using the same mesh renderer.
- Fixed error in the console when switching shader to decal in the material UI.
- Fixed an issue with refraction model and ray traced recursive rendering (case 1198578).
- Fixed an issue where a dynamic sky changing any frame may not update the ambient probe.
- Fixed cubemap thumbnail generation at project load time.
- Fixed cubemap thumbnail generation at project load time. 
- Fixed XR culling with multiple cameras
- Fixed XR single-pass with Mock HMD plugin
- Fixed sRGB mismatch with XR SDK
- Fixed an issue where default volume would not update when switching profile.
- Fixed issue with uncached reflection probe cameras reseting the debug mode (case 1224601) 
- Fixed an issue where AO override would not override specular occlusion.
- Fixed an issue where Volume inspector might not refresh correctly in some cases.
- Fixed render texture with XR
- Fixed issue with resources being accessed before initialization process has been performed completely. 
- Half fixed shuriken particle light that cast shadows (only the first one will be correct)
- Fixed issue with atmospheric fog turning black if a planar reflection probe is placed below ground level. (case 1226588)
- Fixed custom pass GC alloc issue in CustomPassVolume.GetActiveVolumes().
- Fixed a bug where instanced shadergraph shaders wouldn't compile on PS4.
- Fixed an issue related to the envlightdatasrt not being bound in recursive rendering.
- Fixed shadow cascade tooltip when using the metric mode (case 1229232)
- Fixed how the area light influence volume is computed to match rasterization.
- Focus on Decal uses the extends of the projectors
- Fixed usage of light size data that are not available at runtime.
- Fixed the depth buffer copy made before custom pass after opaque and normal injection point.
- Fix for issue that prevented scene from being completely saved when baked reflection probes are present and lighting is set to auto generate.
- Fixed drag area width at left of Light's intensity field in Inspector.
- Fixed light type resolution when performing a reset on HDAdditionalLightData (case 1220931)
- Fixed reliance on atan2 undefined behavior in motion vector debug shader.
- Fixed an usage of a a compute buffer not bound (1229964)
- Fixed an issue where changing the default volume profile from another inspector would not update the default volume editor.
- Fix issues in the post process system with RenderTexture being invalid in some cases, causing rendering problems.
- Fixed an issue where unncessarily serialized members in StaticLightingSky component would change each time the scene is changed.
- Fixed a weird behavior in the scalable settings drawing when the space becomes tiny (1212045).
- Fixed a regression in the ray traced indirect diffuse due to the new probe system.
- Fix for range compression factor for probes going negative (now clamped to positive values).
- Fixed path validation when creating new volume profile (case 1229933)
- Fixed a bug where Decal Shader Graphs would not recieve reprojected Position, Normal, or Bitangent data. (1239921)
- Fix reflection hierarchy for CARPAINT in AxF.
- Fix precise fresnel for delta lights for SVBRDF in AxF.
- Fixed the debug exposure mode for display sky reflection and debug view baked lighting
- Fixed MSAA depth resolve when there is no motion vectors
- Fixed various object leaks in HDRP.
- Fixed compile error with XR SubsystemManager.
- Fix for assertion triggering sometimes when saving a newly created lit shader graph (case 1230996)
- Fixed culling of planar reflection probes that change position (case 1218651)
- Fixed null reference when processing lightprobe (case 1235285)
- Fix issue causing wrong planar reflection rendering when more than one camera is present.
- Fix black screen in XR when HDRP package is present but not used.
- Fixed an issue with the specularFGD term being used when the material has a clear coat (lit shader).
- Fixed white flash happening with auto-exposure in some cases (case 1223774)
- Fixed NaN which can appear with real time reflection and inf value
- Fixed an issue that was collapsing the volume components in the HDRP default settings
- Fixed warning about missing bound decal buffer
- Fixed shader warning on Xbox for ResolveStencilBuffer.compute. 
- Fixed PBR shader ZTest rendering in deferred.
- Replaced commands incompatible with async compute in light list build process.
- Diffusion Profile and Material references in HDRP materials are now correctly exported to unity packages. Note that the diffusion profile or the material references need to be edited once before this can work properly.
- Fix MaterialBalls having same guid issue
- Fix spelling and grammatical errors in material samples
- Fixed unneeded cookie texture allocation for cone stop lights.
- Fixed scalarization code for contact shadows.
- Fixed volume debug in playmode
- Fixed issue when toggling anything in HDRP asset that will produce an error (case 1238155)
- Fixed shader warning in PCSS code when using Vulkan.
- Fixed decal that aren't working without Metal and Ambient Occlusion option enabled.
- Fixed an error about procedural sky being logged by mistake.
- Fixed shadowmask UI now correctly showing shadowmask disable
- Made more explicit the warning about raytracing and asynchronous compute. Also fixed the condition in which it appears.
- Fixed a null ref exception in static sky when the default volume profile is invalid.
- DXR: Fixed shader compilation error with shader graph and pathtracer
- Fixed SceneView Draw Modes not being properly updated after opening new scene view panels or changing the editor layout.
- VFX: Removed irrelevant queues in render queue selection from HDRP outputs
- VFX: Motion Vector are correctly renderered with MSAA [Case 1240754](https://issuetracker.unity3d.com/product/unity/issues/guid/1240754/)
- Fixed a cause of NaN when a normal of 0-length is generated (usually via shadergraph). 
- Fixed issue with screen-space shadows not enabled properly when RT is disabled (case 1235821)
- Fixed a performance issue with stochastic ray traced area shadows.
- Fixed cookie texture not updated when changing an import settings (srgb for example).
- Fixed flickering of the game/scene view when lookdev is running.
- Fixed issue with reflection probes in realtime time mode with OnEnable baking having wrong lighting with sky set to dynamic (case 1238047).
- Fixed transparent motion vectors not working when in MSAA.
- Fix error when removing DecalProjector from component contextual menu (case 1243960)
- Fixed issue with post process when running in RGBA16 and an object with additive blending is in the scene.
- Fixed corrupted values on LayeredLit when using Vertex Color multiply mode to multiply and MSAA is activated. 
- Fix conflicts with Handles manipulation when performing a Reset in DecalComponent (case 1238833)
- Fixed depth prepass and postpass being disabled after changing the shader in the material UI.
- Fixed issue with sceneview camera settings not being saved after Editor restart.
- Fixed issue when switching back to custom sensor type in physical camera settings (case 1244350).
- Fixed a null ref exception when running playmode tests with the render pipeline debug window opened.
- Fixed some GCAlloc in the debug window.
- Fixed shader graphs not casting semi-transparent and color shadows (case 1242617)
- Fixed thin refraction mode not working properly.
- Fixed assert on tests caused by probe culling results being requested when culling did not happen. (case 1246169) 
- Fixed over consumption of GPU memory by the Physically Based Sky.
- Fixed an invalid rotation in Planar Reflection Probe editor display, that was causing an error message (case 1182022)
- Put more information in Camera background type tooltip and fixed inconsistent exposure behavior when changing bg type.
- Fixed issue that caused not all baked reflection to be deleted upon clicking "Clear Baked Data" in the lighting menu (case 1136080)
- Fixed an issue where asset preview could be rendered white because of static lighting sky.
- Fixed an issue where static lighting was not updated when removing the static lighting sky profile.
- Fixed the show cookie atlas debug mode not displaying correctly when enabling the clear cookie atlas option.
- Fixed various multi-editing issues when changing Emission parameters.
- Fixed error when undo a Reflection Probe removal in a prefab instance. (case 1244047)
- Fixed Microshadow not working correctly in deferred with LightLayers
- Tentative fix for missing include in depth of field shaders.
- Fixed the light overlap scene view draw mode (wasn't working at all).
- Fixed taaFrameIndex and XR tests 4052 and 4053
- Fixed the prefab integration of custom passes (Prefab Override Highlight not working as expected).
- Cloned volume profile from read only assets are created in the root of the project. (case 1154961)
- Fixed Wizard check on default volume profile to also check it is not the default one in package.
- Fix erroneous central depth sampling in TAA.
- Fixed light layers not correctly disabled when the lightlayers is set to Nothing and Lightlayers isn't enabled in HDRP Asset
- Fixed issue with Model Importer materials falling back to the Legacy default material instead of HDRP's default material when import happens at Editor startup.
- Fixed a wrong condition in CameraSwitcher, potentially causing out of bound exceptions.
- Fixed an issue where editing the Look Dev default profile would not reflect directly in the Look Dev window.
- Fixed a bug where the light list is not cleared but still used when resizing the RT.
- Fixed exposure debug shader with XR single-pass rendering.
- Fixed issues with scene view and transparent motion vectors.
- Fixed black screens for linux/HDRP (1246407)
- Fixed a vulkan and metal warning in the SSGI compute shader.
- Fixed an exception due to the color pyramid not allocated when SSGI is enabled.
- Fixed an issue with the first Depth history was incorrectly copied.
- Fixed path traced DoF focusing issue
- Fix an issue with the half resolution Mode (performance)
- Fix an issue with the color intensity of emissive for performance rtgi
- Fixed issue with rendering being mostly broken when target platform disables VR. 
- Workaround an issue caused by GetKernelThreadGroupSizes  failing to retrieve correct group size. 
- Fix issue with fast memory and rendergraph. 
- Fixed transparent motion vector framesetting not sanitized.
- Fixed wrong order of post process frame settings.
- Fixed white flash when enabling SSR or SSGI.
- The ray traced indrect diffuse and RTGI were combined wrongly with the rest of the lighting (1254318).
- Fixed an exception happening when using RTSSS without using RTShadows.
- Fix inconsistencies with transparent motion vectors and opaque by allowing camera only transparent motion vectors.
- Fix reflection probe frame settings override
- Fixed certain shadow bias artifacts present in volumetric lighting (case 1231885).
- Fixed area light cookie not updated when switch the light type from a spot that had a cookie.
- Fixed issue with dynamic resolution updating when not in play mode.
- Fixed issue with Contrast Adaptive Sharpening upsample mode and preview camera.
- Fix issue causing blocky artifacts when decals affect metallic and are applied on material with specular color workflow.
- Fixed issue with depth pyramid generation and dynamic resolution.
- Fixed an issue where decals were duplicated in prefab isolation mode.
- Fixed an issue where rendering preview with MSAA might generate render graph errors.
- Fixed compile error in PS4 for planar reflection filtering.
- Fixed issue with blue line in prefabs for volume mode.
- Fixing the internsity being applied to RTAO too early leading to unexpected results (1254626).
- Fix issue that caused sky to incorrectly render when using a custom projection matrix.
- Fixed null reference exception when using depth pre/post pass in shadergraph with alpha clip in the material.
- Appropriately constraint blend distance of reflection probe while editing with the inspector (case 1248931)
- Fixed AxF handling of roughness for Blinn-Phong type materials
- Fixed AxF UI errors when surface type is switched to transparent
- Fixed a serialization issue, preventing quality level parameters to undo/redo and update scene view on change.
- Fixed an exception occuring when a camera doesn't have an HDAdditionalCameraData (1254383).
- Fixed ray tracing with XR single-pass.
- Fixed warning in HDAdditionalLightData OnValidate (cases 1250864, 1244578)
- Fixed a bug related to denoising ray traced reflections.
- Fixed nullref in the layered lit material inspector.
- Fixed an issue where manipulating the color wheels in a volume component would reset the cursor every time.
- Fixed an issue where static sky lighting would not be updated for a new scene until it's reloaded at least once.
- Fixed culling for decals when used in prefabs and edited in context.
- Force to rebake probe with missing baked texture. (1253367)
- Fix supported Mac platform detection to handle new major version (11.0) properly
- Fixed typo in the Render Pipeline Wizard under HDRP+VR
- Change transparent SSR name in frame settings to avoid clipping. 
- Fixed missing include guards in shadow hlsl files.
- Repaint the scene view whenever the scene exposure override is changed.
- Fixed an error when clearing the SSGI history texture at creation time (1259930).
- Fixed alpha to mask reset when toggling alpha test in the material UI.
- Fixed an issue where opening the look dev window with the light theme would make the window blink and eventually crash unity.
- Fixed fallback for ray tracing and light layers (1258837).
- Fixed Sorting Priority not displayed correctly in the DrawRenderers custom pass UI.
- Fixed glitch in Project settings window when selecting diffusion profiles in material section (case 1253090)
- Fixed issue with light layers bigger than 8 (and above the supported range). 
- Fixed issue with culling layer mask of area light's emissive mesh 
- Fixed overused the atlas for Animated/Render Target Cookies (1259930).
- Fixed errors when switching area light to disk shape while an area emissive mesh was displayed.
- Fixed default frame settings MSAA toggle for reflection probes (case 1247631)
- Fixed the transparent SSR dependency not being properly disabled according to the asset dependencies (1260271).
- Fixed issue with completely black AO on double sided materials when normal mode is set to None.
- Fixed UI drawing of the quaternion (1251235)
- Fix an issue with the quality mode and perf mode on RTR and RTGI and getting rid of unwanted nans (1256923).
- Fixed unitialized ray tracing resources when using non-default HDRP asset (case 1259467).
- Fixed overused the atlas for Animated/Render Target Cookies (1259930).
- Fixed sky asserts with XR multipass
- Fixed for area light not updating baked light result when modifying with gizmo.
- Fixed robustness issue with GetOddNegativeScale() in ray tracing, which was impacting normal mapping (1261160).
- Fixed regression where moving face of the probe gizmo was not moving its position anymore.
- Fixed XR single-pass macros in tessellation shaders.
- Fixed path-traced subsurface scattering mixing with diffuse and specular BRDFs (1250601).
- Fixed custom pass re-ordering issues.
- Improved robustness of normal mapping when scale is 0, and mapping is extreme (normals in or below the tangent plane).
- Fixed XR Display providers not getting zNear and zFar plane distances passed to them when in HDRP.
- Fixed rendering breaking when disabling tonemapping in the frame settings.
- Fixed issue with serialization of exposure modes in volume profiles not being consistent between HDRP versions (case 1261385).
- Fixed issue with duplicate names in newly created sub-layers in the graphics compositor (case 1263093).
- Remove MSAA debug mode when renderpipeline asset has no MSAA
- Fixed some post processing using motion vectors when they are disabled
- Fixed the multiplier of the environement lights being overriden with a wrong value for ray tracing (1260311).
- Fixed a series of exceptions happening when trying to load an asset during wizard execution (1262171).
- Fixed an issue with Stacklit shader not compiling correctly in player with debug display on (1260579)
- Fixed couple issues in the dependence of building the ray tracing acceleration structure.
- Fix sun disk intensity
- Fixed unwanted ghosting for smooth surfaces.
- Fixing an issue in the recursive rendering flag texture usage.
- Fixed a missing dependecy for choosing to evaluate transparent SSR.
- Fixed issue that failed compilation when XR is disabled.
- Fixed a compilation error in the IES code.
- Fixed issue with dynamic resolution handler when no OnResolutionChange callback is specified. 
- Fixed multiple volumes, planar reflection, and decal projector position when creating them from the menu.
- Reduced the number of global keyword used in deferredTile.shader
- Fixed incorrect processing of Ambient occlusion probe (9% error was introduced)
- Fixed multiedition of framesettings drop down (case 1270044)
- Fixed planar probe gizmo

### Changed
- Improve MIP selection for decals on Transparents
- Color buffer pyramid is not allocated anymore if neither refraction nor distortion are enabled
- Rename Emission Radius to Radius in UI in Point, Spot
- Angular Diameter parameter for directional light is no longuer an advanced property
- DXR: Remove Light Radius and Angular Diamater of Raytrace shadow. Angular Diameter and Radius are used instead.
- Remove MaxSmoothness parameters from UI for point, spot and directional light. The MaxSmoothness is now deduce from Radius Parameters
- DXR: Remove the Ray Tracing Environement Component. Add a Layer Mask to the ray Tracing volume components to define which objects are taken into account for each effect.
- Removed second cubemaps used for shadowing in lookdev
- Disable Physically Based Sky below ground
- Increase max limit of area light and reflection probe to 128
- Change default texture for detailmap to grey
- Optimize Shadow RT load on Tile based architecture platforms.
- Improved quality of SSAO.
- Moved RequestShadowMapRendering() back to public API.
- Update HDRP DXR Wizard with an option to automatically clone the hdrp config package and setup raytracing to 1 in shaders file.
- Added SceneSelection pass for TerrainLit shader.
- Simplified Light's type API regrouping the logic in one place (Check type in HDAdditionalLightData)
- The support of LOD CrossFade (Dithering transition) in master nodes now required to enable it in the master node settings (Save variant)
- Improved shadow bias, by removing constant depth bias and substituting it with slope-scale bias.
- Fix the default stencil values when a material is created from a SSS ShaderGraph.
- Tweak test asset to be compatible with XR: unlit SG material for canvas and double-side font material
- Slightly tweaked the behaviour of bloom when resolution is low to reduce artifacts.
- Hidden fields in Light Inspector that is not relevant while in BakingOnly mode.
- Changed parametrization of PCSS, now softness is derived from angular diameter (for directional lights) or shape radius (for point/spot lights) and min filter size is now in the [0..1] range.
- Moved the copy of the geometry history buffers to right after the depth mip chain generation.
- Rename "Luminance" to "Nits" in UX for physical light unit
- Rename FrameSettings "SkyLighting" to "SkyReflection"
- Reworked XR automated tests
- The ray traced screen space shadow history for directional, spot and point lights is discarded if the light transform has changed.
- Changed the behavior for ray tracing in case a mesh renderer has both transparent and opaque submeshes.
- Improve history buffer management
- Replaced PlayerSettings.virtualRealitySupported with XRGraphics.tryEnable.
- Remove redundant FrameSettings RealTimePlanarReflection
- Improved a bit the GC calls generated during the rendering.
- Material update is now only triggered when the relevant settings are touched in the shader graph master nodes
- Changed the way Sky Intensity (on Sky volume components) is handled. It's now a combo box where users can choose between Exposure, Multiplier or Lux (for HDRI sky only) instead of both multiplier and exposure being applied all the time. Added a new menu item to convert old profiles.
- Change how method for specular occlusions is decided on inspector shader (Lit, LitTesselation, LayeredLit, LayeredLitTessellation)
- Unlocked SSS, SSR, Motion Vectors and Distortion frame settings for reflections probes.
- Hide unused LOD settings in Quality Settings legacy window.
- Reduced the constrained distance for temporal reprojection of ray tracing denoising
- Removed shadow near plane from the Directional Light Shadow UI.
- Improved the performances of custom pass culling.
- The scene view camera now replicates the physical parameters from the camera tagged as "MainCamera".
- Reduced the number of GC.Alloc calls, one simple scene without plarnar / probes, it should be 0B.
- Renamed ProfilingSample to ProfilingScope and unified API. Added GPU Timings.
- Updated macros to be compatible with the new shader preprocessor.
- Ray tracing reflection temporal filtering is now done in pre-exposed space
- Search field selects the appropriate fields in both project settings panels 'HDRP Default Settings' and 'Quality/HDRP'
- Disabled the refraction and transmission map keywords if the material is opaque.
- Keep celestial bodies outside the atmosphere.
- Updated the MSAA documentation to specify what features HDRP supports MSAA for and what features it does not.
- Shader use for Runtime Debug Display are now correctly stripper when doing a release build
- Now each camera has its own Volume Stack. This allows Volume Parameters to be updated as early as possible and be ready for the whole frame without conflicts between cameras.
- Disable Async for SSR, SSAO and Contact shadow when aggregated ray tracing frame setting is on.
- Improved performance when entering play mode without domain reload by a factor of ~25
- Renamed the camera profiling sample to include the camera name
- Discarding the ray tracing history for AO, reflection, diffuse shadows and GI when the viewport size changes.
- Renamed the camera profiling sample to include the camera name
- Renamed the post processing graphic formats to match the new convention.
- The restart in Wizard for DXR will always be last fix from now on
- Refactoring pre-existing materials to share more shader code between rasterization and ray tracing.
- Setting a material's Refraction Model to Thin does not overwrite the Thickness and Transmission Absorption Distance anymore.
- Removed Wind textures from runtime as wind is no longer built into the pipeline
- Changed Shader Graph titles of master nodes to be more easily searchable ("HDRP/x" -> "x (HDRP)")
- Expose StartSinglePass() and StopSinglePass() as public interface for XRPass
- Replaced the Texture array for 2D cookies (spot, area and directional lights) and for planar reflections by an atlas.
- Moved the tier defining from the asset to the concerned volume components.
- Changing from a tier management to a "mode" management for reflection and GI and removing the ability to enable/disable deferred and ray bining (they are now implied by performance mode)
- The default FrameSettings for ScreenSpaceShadows is set to true for Camera in order to give a better workflow for DXR.
- Refactor internal usage of Stencil bits.
- Changed how the material upgrader works and added documentation for it.
- Custom passes now disable the stencil when overwriting the depth and not writing into it.
- Renamed the camera profiling sample to include the camera name
- Changed the way the shadow casting property of transparent and tranmissive materials is handeled for ray tracing.
- Changed inspector materials stencil setting code to have more sharing.
- Updated the default scene and default DXR scene and DefaultVolumeProfile.
- Changed the way the length parameter is used for ray traced contact shadows.
- Improved the coherency of PCSS blur between cascades.
- Updated VR checks in Wizard to reflect new XR System.
- Removing unused alpha threshold depth prepass and post pass for fabric shader graph.
- Transform result from CIE XYZ to sRGB color space in EvalSensitivity for iridescence.
- Moved BeginCameraRendering callback right before culling.
- Changed the visibility of the Indirect Lighting Controller component to public.
- Renamed the cubemap used for diffuse convolution to a more explicit name for the memory profiler.
- Improved behaviour of transmission color on transparent surfaces in path tracing.
- Light dimmer can now get values higher than one and was renamed to multiplier in the UI.
- Removed info box requesting volume component for Visual Environment and updated the documentation with the relevant information.
- Improved light selection oracle for light sampling in path tracing.
- Stripped ray tracing subsurface passes with ray tracing is not enabled.
- Remove LOD cross fade code for ray tracing shaders
- Removed legacy VR code
- Add range-based clipping to box lights (case 1178780)
- Improve area light culling (case 1085873)
- Light Hierarchy debug mode can now adjust Debug Exposure for visualizing high exposure scenes.
- Rejecting history for ray traced reflections based on a threshold evaluated on the neighborhood of the sampled history.
- Renamed "Environment" to "Reflection Probes" in tile/cluster debug menu.
- Utilities namespace is obsolete, moved its content to UnityEngine.Rendering (case 1204677)
- Obsolete Utilities namespace was removed, instead use UnityEngine.Rendering (case 1204677)
- Moved most of the compute shaders to the multi_compile API instead of multiple kernels.
- Use multi_compile API for deferred compute shader with shadow mask.
- Remove the raytracing rendering queue system to make recursive raytraced material work when raytracing is disabled
- Changed a few resources used by ray tracing shaders to be global resources (using register space1) for improved CPU performance.
- All custom pass volumes are now executed for one injection point instead of the first one.
- Hidden unsupported choice in emission in Materials
- Temporal Anti aliasing improvements.
- Optimized PrepareLightsForGPU (cost reduced by over 25%) and PrepareGPULightData (around twice as fast now).
- Moved scene view camera settings for HDRP from the preferences window to the scene view camera settings window.
- Updated shaders to be compatible with Microsoft's DXC.
- Debug exposure in debug menu have been replace to debug exposure compensation in EV100 space and is always visible.
- Further optimized PrepareLightsForGPU (3x faster with few shadows, 1.4x faster with a lot of shadows or equivalently cost reduced by 68% to 37%).
- Raytracing: Replaced the DIFFUSE_LIGHTING_ONLY multicompile by a uniform.
- Raytracing: Removed the dynamic lightmap multicompile.
- Raytracing: Remove the LOD cross fade multi compile for ray tracing.
- Cookie are now supported in lightmaper. All lights casting cookie and baked will now include cookie influence.
- Avoid building the mip chain a second time for SSR for transparent objects.
- Replaced "High Quality" Subsurface Scattering with a set of Quality Levels.
- Replaced "High Quality" Volumetric Lighting with "Screen Resolution Percentage" and "Volume Slice Count" on the Fog volume component.
- Merged material samples and shader samples
- Update material samples scene visuals
- Use multi_compile API for deferred compute shader with shadow mask.
- Made the StaticLightingSky class public so that users can change it by script for baking purpose.
- Shadowmask and realtime reflectoin probe property are hide in Quality settings
- Improved performance of reflection probe management when using a lot of probes.
- Ignoring the disable SSR flags for recursive rendering.
- Removed logic in the UI to disable parameters for contact shadows and fog volume components as it was going against the concept of the volume system.
- Fixed the sub surface mask not being taken into account when computing ray traced sub surface scattering.
- MSAA Within Forward Frame Setting is now enabled by default on Cameras when new Render Pipeline Asset is created
- Slightly changed the TAA anti-flicker mechanism so that it is more aggressive on almost static images (only on High preset for now).
- Changed default exposure compensation to 0.
- Refactored shadow caching system.
- Removed experimental namespace for ray tracing code.
- Increase limit for max numbers of lights in UX
- Removed direct use of BSDFData in the path tracing pass, delegated to the material instead.
- Pre-warm the RTHandle system to reduce the amount of memory allocations and the total memory needed at all points. 
- DXR: Only read the geometric attributes that are required using the share pass info and shader graph defines.
- DXR: Dispatch binned rays in 1D instead of 2D.
- Lit and LayeredLit tessellation cross lod fade don't used dithering anymore between LOD but fade the tessellation height instead. Allow a smoother transition
- Changed the way planar reflections are filtered in order to be a bit more "physically based".
- Increased path tracing BSDFs roughness range from [0.001, 0.999] to [0.00001, 0.99999].
- Changing the default SSGI radius for the all configurations.
- Changed the default parameters for quality RTGI to match expected behavior.
- Add color clear pass while rendering XR occlusion mesh to avoid leaks.
- Only use one texture for ray traced reflection upscaling.
- Adjust the upscale radius based on the roughness value.
- DXR: Changed the way the filter size is decided for directional, point and spot shadows.
- Changed the default exposure mode to "Automatic (Histogram)", along with "Limit Min" to -4 and "Limit Max" to 16.
- Replaced the default scene system with the builtin Scene Template feature.
- Changed extensions of shader CAS include files.
- Making the planar probe atlas's format match the color buffer's format.
- Removing the planarReflectionCacheCompressed setting from asset.
- SHADERPASS for TransparentDepthPrepass and TransparentDepthPostpass identification is using respectively SHADERPASS_TRANSPARENT_DEPTH_PREPASS and SHADERPASS_TRANSPARENT_DEPTH_POSTPASS
- Moved the Parallax Occlusion Mapping node into Shader Graph.
- Renamed the debug name from SSAO to ScreenSpaceAmbientOcclusion (1254974).
- Added missing tooltips and improved the UI of the aperture control (case 1254916).
- Fixed wrong tooltips in the Dof Volume (case 1256641).
- The `CustomPassLoadCameraColor` and `CustomPassSampleCameraColor` functions now returns the correct color buffer when used in after post process instead of the color pyramid (which didn't had post processes).
- PBR Sky now doesn't go black when going below sea level, but it instead freezes calculation as if on the horizon. 
- Fixed an issue with quality setting foldouts not opening when clicking on them (1253088).
- Shutter speed can now be changed by dragging the mouse over the UI label (case 1245007).
- Remove the 'Point Cube Size' for cookie, use the Cubemap size directly.
- VFXTarget with Unlit now allows EmissiveColor output to be consistent with HDRP unlit.
- Only building the RTAS if there is an effect that will require it (1262217).
- Fixed the first ray tracing frame not having the light cluster being set up properly (1260311).
- Render graph pre-setup for ray traced ambient occlusion.
- Avoid casting multiple rays and denoising for hard directional, point and spot ray traced shadows (1261040).
- Making sure the preview cameras do not use ray tracing effects due to a by design issue to build ray tracing acceleration structures (1262166).
- Preparing ray traced reflections for the render graph support (performance and quality).
- Preparing recursive rendering for the render graph port.
- Preparation pass for RTGI, temporal filter and diffuse denoiser for render graph.
- Updated the documentation for the DXR implementation.
- Changed the DXR wizard to support optional checks.
- Changed the DXR wizard steps.
- Preparation pass for RTSSS to be supported by render graph.
- Changed the color space of EmissiveColorLDR property on all shader. Was linear but should have been sRGB. Auto upgrade script handle the conversion.

## [7.1.1] - 2019-09-05

### Added
- Transparency Overdraw debug mode. Allows to visualize transparent objects draw calls as an "heat map".
- Enabled single-pass instancing support for XR SDK with new API cmd.SetInstanceMultiplier()
- XR settings are now available in the HDRP asset
- Support for Material Quality in Shader Graph
- Material Quality support selection in HDRP Asset
- Renamed XR shader macro from UNITY_STEREO_ASSIGN_COMPUTE_EYE_INDEX to UNITY_XR_ASSIGN_VIEW_INDEX
- Raytracing ShaderGraph node for HDRP shaders
- Custom passes volume component with 3 injection points: Before Rendering, Before Transparent and Before Post Process
- Alpha channel is now properly exported to camera render textures when using FP16 color buffer format
- Support for XR SDK mirror view modes
- HD Master nodes in Shader Graph now support Normal and Tangent modification in vertex stage.
- DepthOfFieldCoC option in the fullscreen debug modes.
- Added override Ambient Occlusion option on debug windows
- Added Custom Post Processes with 3 injection points: Before Transparent, Before Post Process and After Post Process
- Added draft of minimal interactive path tracing (experimental) based on DXR API - Support only 4 area light, lit and unlit shader (non-shadergraph)
- Small adjustments to TAA anti flicker (more aggressive on high values).

### Fixed
- Fixed wizard infinite loop on cancellation
- Fixed with compute shader error about too many threads in threadgroup on low GPU
- Fixed invalid contact shadow shaders being created on metal
- Fixed a bug where if Assembly.GetTypes throws an exception due to mis-versioned dlls, then no preprocessors are used in the shader stripper
- Fixed typo in AXF decal property preventing to compile
- Fixed reflection probe with XR single-pass and FPTL
- Fixed force gizmo shown when selecting camera in hierarchy
- Fixed issue with XR occlusion mesh and dynamic resolution
- Fixed an issue where lighting compute buffers were re-created with the wrong size when resizing the window, causing tile artefacts at the top of the screen.
- Fix FrameSettings names and tooltips
- Fixed error with XR SDK when the Editor is not in focus
- Fixed errors with RenderGraph, XR SDK and occlusion mesh
- Fixed shadow routines compilation errors when "real" type is a typedef on "half".
- Fixed toggle volumetric lighting in the light UI
- Fixed post-processing history reset handling rt-scale incorrectly
- Fixed crash with terrain and XR multi-pass
- Fixed ShaderGraph material synchronization issues
- Fixed a null reference exception when using an Emissive texture with Unlit shader (case 1181335)
- Fixed an issue where area lights and point lights where not counted separately with regards to max lights on screen (case 1183196)
- Fixed an SSR and Subsurface Scattering issue (appearing black) when using XR.

### Changed
- Update Wizard layout.
- Remove almost all Garbage collection call within a frame.
- Rename property AdditionalVeclocityChange to AddPrecomputeVelocity
- Call the End/Begin camera rendering callbacks for camera with customRender enabled
- Changeg framesettings migration order of postprocess flags as a pr for reflection settings flags have been backported to 2019.2
- Replaced usage of ENABLE_VR in XRSystem.cs by version defines based on the presence of the built-in VR and XR modules
- Added an update virtual function to the SkyRenderer class. This is called once per frame. This allows a given renderer to amortize heavy computation at the rate it chooses. Currently only the physically based sky implements this.
- Removed mandatory XRPass argument in HDCamera.GetOrCreate()
- Restored the HDCamera parameter to the sky rendering builtin parameters.
- Removed usage of StructuredBuffer for XR View Constants
- Expose Direct Specular Lighting control in FrameSettings
- Deprecated ExponentialFog and VolumetricFog volume components. Now there is only one exponential fog component (Fog) which can add Volumetric Fog as an option. Added a script in Edit -> Render Pipeline -> Upgrade Fog Volume Components.

## [7.0.1] - 2019-07-25

### Added
- Added option in the config package to disable globally Area Lights and to select shadow quality settings for the deferred pipeline.
- When shader log stripping is enabled, shader stripper statistics will be written at `Temp/shader-strip.json`
- Occlusion mesh support from XR SDK

### Fixed
- Fixed XR SDK mirror view blit, cleanup some XRTODO and removed XRDebug.cs
- Fixed culling for volumetrics with XR single-pass rendering
- Fix shadergraph material pass setup not called
- Fixed documentation links in component's Inspector header bar
- Cookies using the render texture output from a camera are now properly updated
- Allow in ShaderGraph to enable pre/post pass when the alpha clip is disabled

### Changed
- RenderQueue for Opaque now start at Background instead of Geometry.
- Clamp the area light size for scripting API when we change the light type
- Added a warning in the material UI when the diffusion profile assigned is not in the HDRP asset


## [7.0.0] - 2019-07-17

### Added
- `Fixed`, `Viewer`, and `Automatic` modes to compute the FOV used when rendering a `PlanarReflectionProbe`
- A checkbox to toggle the chrome gizmo of `ReflectionProbe`and `PlanarReflectionProbe`
- Added a Light layer in shadows that allow for objects to cast shadows without being affected by light (and vice versa).
- You can now access ShaderGraph blend states from the Material UI (for example, **Surface Type**, **Sorting Priority**, and **Blending Mode**). This change may break Materials that use a ShaderGraph, to fix them, select **Edit > Render Pipeline > Reset all ShaderGraph Scene Materials BlendStates**. This syncs the blendstates of you ShaderGraph master nodes with the Material properties.
- You can now control ZTest, ZWrite, and CullMode for transparent Materials.
- Materials that use Unlit Shaders or Unlit Master Node Shaders now cast shadows.
- Added an option to enable the ztest on **After Post Process** materials when TAA is disabled.
- Added a new SSAO (based on Ground Truth Ambient Occlusion algorithm) to replace the previous one.
- Added support for shadow tint on light
- BeginCameraRendering and EndCameraRendering callbacks are now called with probes
- Adding option to update shadow maps only On Enable and On Demand.
- Shader Graphs that use time-dependent vertex modification now generate correct motion vectors.
- Added option to allow a custom spot angle for spot light shadow maps.
- Added frame settings for individual post-processing effects
- Added dither transition between cascades for Low and Medium quality settings
- Added single-pass instancing support with XR SDK
- Added occlusion mesh support with XR SDK
- Added support of Alembic velocity to various shaders
- Added support for more than 2 views for single-pass instancing
- Added support for per punctual/directional light min roughness in StackLit
- Added mirror view support with XR SDK
- Added VR verification in HDRPWizard
- Added DXR verification in HDRPWizard
- Added feedbacks in UI of Volume regarding skies
- Cube LUT support in Tonemapping. Cube LUT helpers for external grading are available in the Post-processing Sample package.

### Fixed
- Fixed an issue with history buffers causing effects like TAA or auto exposure to flicker when more than one camera was visible in the editor
- The correct preview is displayed when selecting multiple `PlanarReflectionProbe`s
- Fixed volumetric rendering with camera-relative code and XR stereo instancing
- Fixed issue with flashing cyan due to async compilation of shader when selecting a mesh
- Fix texture type mismatch when the contact shadow are disabled (causing errors on IOS devices)
- Fixed Generate Shader Includes while in package
- Fixed issue when texture where deleted in ShadowCascadeGUI
- Fixed issue in FrameSettingsHistory when disabling a camera several time without enabling it in between.
- Fixed volumetric reprojection with camera-relative code and XR stereo instancing
- Added custom BaseShaderPreprocessor in HDEditorUtils.GetBaseShaderPreprocessorList()
- Fixed compile issue when USE_XR_SDK is not defined
- Fixed procedural sky sun disk intensity for high directional light intensities
- Fixed Decal mip level when using texture mip map streaming to avoid dropping to lowest permitted mip (now loading all mips)
- Fixed deferred shading for XR single-pass instancing after lightloop refactor
- Fixed cluster and material classification debug (material classification now works with compute as pixel shader lighting)
- Fixed IOS Nan by adding a maximun epsilon definition REAL_EPS that uses HALF_EPS when fp16 are used
- Removed unnecessary GC allocation in motion blur code
- Fixed locked UI with advanded influence volume inspector for probes
- Fixed invalid capture direction when rendering planar reflection probes
- Fixed Decal HTILE optimization with platform not supporting texture atomatic (Disable it)
- Fixed a crash in the build when the contact shadows are disabled
- Fixed camera rendering callbacks order (endCameraRendering was being called before the actual rendering)
- Fixed issue with wrong opaque blending settings for After Postprocess
- Fixed issue with Low resolution transparency on PS4
- Fixed a memory leak on volume profiles
- Fixed The Parallax Occlusion Mappping node in shader graph and it's UV input slot
- Fixed lighting with XR single-pass instancing by disabling deferred tiles
- Fixed the Bloom prefiltering pass
- Fixed post-processing effect relying on Unity's random number generator
- Fixed camera flickering when using TAA and selecting the camera in the editor
- Fixed issue with single shadow debug view and volumetrics
- Fixed most of the problems with light animation and timeline
- Fixed indirect deferred compute with XR single-pass instancing
- Fixed a slight omission in anisotropy calculations derived from HazeMapping in StackLit
- Improved stack computation numerical stability in StackLit
- Fix PBR master node always opaque (wrong blend modes for forward pass)
- Fixed TAA with XR single-pass instancing (missing macros)
- Fixed an issue causing Scene View selection wire gizmo to not appear when using HDRP Shader Graphs.
- Fixed wireframe rendering mode (case 1083989)
- Fixed the renderqueue not updated when the alpha clip is modified in the material UI.
- Fixed the PBR master node preview
- Remove the ReadOnly flag on Reflection Probe's cubemap assets during bake when there are no VCS active.
- Fixed an issue where setting a material debug view would not reset the other exclusive modes
- Spot light shapes are now correctly taken into account when baking
- Now the static lighting sky will correctly take the default values for non-overridden properties
- Fixed material albedo affecting the lux meter
- Extra test in deferred compute shading to avoid shading pixels that were not rendered by the current camera (for camera stacking)

### Changed
- Optimization: Reduce the group size of the deferred lighting pass from 16x16 to 8x8
- Replaced HDCamera.computePassCount by viewCount
- Removed xrInstancing flag in RTHandles (replaced by TextureXR.slices and TextureXR.dimensions)
- Refactor the HDRenderPipeline and lightloop code to preprare for high level rendergraph
- Removed the **Back Then Front Rendering** option in the fabric Master Node settings. Enabling this option previously did nothing.
- Shader type Real translates to FP16 precision on Nintendo Switch.
- Shader framework refactor: Introduce CBSDF, EvaluateBSDF, IsNonZeroBSDF to replace BSDF functions
- Shader framework refactor:  GetBSDFAngles, LightEvaluation and SurfaceShading functions
- Replace ComputeMicroShadowing by GetAmbientOcclusionForMicroShadowing
- Rename WorldToTangent to TangentToWorld as it was incorrectly named
- Remove SunDisk and Sun Halo size from directional light
- Remove all obsolete wind code from shader
- Renamed DecalProjectorComponent into DecalProjector for API alignment.
- Improved the Volume UI and made them Global by default
- Remove very high quality shadow option
- Change default for shadow quality in Deferred to Medium
- Enlighten now use inverse squared falloff (before was using builtin falloff)
- Enlighten is now deprecated. Please use CPU or GPU lightmaper instead.
- Remove the name in the diffusion profile UI
- Changed how shadow map resolution scaling with distance is computed. Now it uses screen space area rather than light range.
- Updated MoreOptions display in UI
- Moved Display Area Light Emissive Mesh script API functions in the editor namespace
- direct strenght properties in ambient occlusion now affect direct specular as well
- Removed advanced Specular Occlusion control in StackLit: SSAO based SO control is hidden and fixed to behave like Lit, SPTD is the only HQ technique shown for baked SO.
- Shader framework refactor: Changed ClampRoughness signature to include PreLightData access.
- HDRPWizard window is now in Window > General > HD Render Pipeline Wizard
- Moved StaticLightingSky to LightingWindow
- Removes the current "Scene Settings" and replace them with "Sky & Fog Settings" (with Physically Based Sky and Volumetric Fog).
- Changed how cached shadow maps are placed inside the atlas to minimize re-rendering of them.

## [6.7.0-preview] - 2019-05-16

### Added
- Added ViewConstants StructuredBuffer to simplify XR rendering
- Added API to render specific settings during a frame
- Added stadia to the supported platforms (2019.3)
- Enabled cascade blends settings in the HD Shadow component
- Added Hardware Dynamic Resolution support.
- Added MatCap debug view to replace the no scene lighting debug view.
- Added clear GBuffer option in FrameSettings (default to false)
- Added preview for decal shader graph (Only albedo, normal and emission)
- Added exposure weight control for decal
- Screen Space Directional Shadow under a define option. Activated for ray tracing
- Added a new abstraction for RendererList that will help transition to Render Graph and future RendererList API
- Added multipass support for VR
- Added XR SDK integration (multipass only)
- Added Shader Graph samples for Hair, Fabric and Decal master nodes.
- Add fade distance, shadow fade distance and light layers to light explorer
- Add method to draw light layer drawer in a rect to HDEditorUtils

### Fixed
- Fixed deserialization crash at runtime
- Fixed for ShaderGraph Unlit masternode not writing velocity
- Fixed a crash when assiging a new HDRP asset with the 'Verify Saving Assets' option enabled
- Fixed exposure to properly support TEXTURE2D_X
- Fixed TerrainLit basemap texture generation
- Fixed a bug that caused nans when material classification was enabled and a tile contained one standard material + a material with transmission.
- Fixed gradient sky hash that was not using the exposure hash
- Fixed displayed default FrameSettings in HDRenderPipelineAsset wrongly updated on scripts reload.
- Fixed gradient sky hash that was not using the exposure hash.
- Fixed visualize cascade mode with exposure.
- Fixed (enabled) exposure on override lighting debug modes.
- Fixed issue with LightExplorer when volume have no profile
- Fixed issue with SSR for negative, infinite and NaN history values
- Fixed LightLayer in HDReflectionProbe and PlanarReflectionProbe inspector that was not displayed as a mask.
- Fixed NaN in transmission when the thickness and a color component of the scattering distance was to 0
- Fixed Light's ShadowMask multi-edition.
- Fixed motion blur and SMAA with VR single-pass instancing
- Fixed NaNs generated by phase functionsin volumetric lighting
- Fixed NaN issue with refraction effect and IOR of 1 at extreme grazing angle
- Fixed nan tracker not using the exposure
- Fixed sorting priority on lit and unlit materials
- Fixed null pointer exception when there are no AOVRequests defined on a camera
- Fixed dirty state of prefab using disabled ReflectionProbes
- Fixed an issue where gizmos and editor grid were not correctly depth tested
- Fixed created default scene prefab non editable due to wrong file extension.
- Fixed an issue where sky convolution was recomputed for nothing when a preview was visible (causing extreme slowness when fabric convolution is enabled)
- Fixed issue with decal that wheren't working currently in player
- Fixed missing stereo rendering macros in some fragment shaders
- Fixed exposure for ReflectionProbe and PlanarReflectionProbe gizmos
- Fixed single-pass instancing on PSVR
- Fixed Vulkan shader issue with Texture2DArray in ScreenSpaceShadow.compute by re-arranging code (workaround)
- Fixed camera-relative issue with lights and XR single-pass instancing
- Fixed single-pass instancing on Vulkan
- Fixed htile synchronization issue with shader graph decal
- Fixed Gizmos are not drawn in Camera preview
- Fixed pre-exposure for emissive decal
- Fixed wrong values computed in PreIntegrateFGD and in the generation of volumetric lighting data by forcing the use of fp32.
- Fixed NaNs arising during the hair lighting pass
- Fixed synchronization issue in decal HTile that occasionally caused rendering artifacts around decal borders
- Fixed QualitySettings getting marked as modified by HDRP (and thus checked out in Perforce)
- Fixed a bug with uninitialized values in light explorer
- Fixed issue with LOD transition
- Fixed shader warnings related to raytracing and TEXTURE2D_X

### Changed
- Refactor PixelCoordToViewDirWS to be VR compatible and to compute it only once per frame
- Modified the variants stripper to take in account multiple HDRP assets used in the build.
- Improve the ray biasing code to avoid self-intersections during the SSR traversal
- Update Pyramid Spot Light to better match emitted light volume.
- Moved _XRViewConstants out of UnityPerPassStereo constant buffer to fix issues with PSSL
- Removed GetPositionInput_Stereo() and single-pass (double-wide) rendering mode
- Changed label width of the frame settings to accommodate better existing options.
- SSR's Default FrameSettings for camera is now enable.
- Re-enabled the sharpening filter on Temporal Anti-aliasing
- Exposed HDEditorUtils.LightLayerMaskDrawer for integration in other packages and user scripting.
- Rename atmospheric scattering in FrameSettings to Fog
- The size modifier in the override for the culling sphere in Shadow Cascades now defaults to 0.6, which is the same as the formerly hardcoded value.
- Moved LOD Bias and Maximum LOD Level from Frame Setting section `Other` to `Rendering`
- ShaderGraph Decal that affect only emissive, only draw in emissive pass (was drawing in dbuffer pass too)
- Apply decal projector fade factor correctly on all attribut and for shader graph decal
- Move RenderTransparentDepthPostpass after all transparent
- Update exposure prepass to interleave XR single-pass instancing views in a checkerboard pattern
- Removed ScriptRuntimeVersion check in wizard.

## [6.6.0-preview] - 2019-04-01

### Added
- Added preliminary changes for XR deferred shading
- Added support of 111110 color buffer
- Added proper support for Recorder in HDRP
- Added depth offset input in shader graph master nodes
- Added a Parallax Occlusion Mapping node
- Added SMAA support
- Added Homothety and Symetry quick edition modifier on volume used in ReflectionProbe, PlanarReflectionProbe and DensityVolume
- Added multi-edition support for DecalProjectorComponent
- Improve hair shader
- Added the _ScreenToTargetScaleHistory uniform variable to be used when sampling HDRP RTHandle history buffers.
- Added settings in `FrameSettings` to change `QualitySettings.lodBias` and `QualitySettings.maximumLODLevel` during a rendering
- Added an exposure node to retrieve the current, inverse and previous frame exposure value.
- Added an HD scene color node which allow to sample the scene color with mips and a toggle to remove the exposure.
- Added safeguard on HD scene creation if default scene not set in the wizard
- Added Low res transparency rendering pass.

### Fixed
- Fixed HDRI sky intensity lux mode
- Fixed dynamic resolution for XR
- Fixed instance identifier semantic string used by Shader Graph
- Fixed null culling result occuring when changing scene that was causing crashes
- Fixed multi-edition light handles and inspector shapes
- Fixed light's LightLayer field when multi-editing
- Fixed normal blend edition handles on DensityVolume
- Fixed an issue with layered lit shader and height based blend where inactive layers would still have influence over the result
- Fixed multi-selection handles color for DensityVolume
- Fixed multi-edition inspector's blend distances for HDReflectionProbe, PlanarReflectionProbe and DensityVolume
- Fixed metric distance that changed along size in DensityVolume
- Fixed DensityVolume shape handles that have not same behaviour in advance and normal edition mode
- Fixed normal map blending in TerrainLit by only blending the derivatives
- Fixed Xbox One rendering just a grey screen instead of the scene
- Fixed probe handles for multiselection
- Fixed baked cubemap import settings for convolution
- Fixed regression causing crash when attempting to open HDRenderPipelineWizard without an HDRenderPipelineAsset setted
- Fixed FullScreenDebug modes: SSAO, SSR, Contact shadow, Prerefraction Color Pyramid, Final Color Pyramid
- Fixed volumetric rendering with stereo instancing
- Fixed shader warning
- Fixed missing resources in existing asset when updating package
- Fixed PBR master node preview in forward rendering or transparent surface
- Fixed deferred shading with stereo instancing
- Fixed "look at" edition mode of Rotation tool for DecalProjectorComponent
- Fixed issue when switching mode in ReflectionProbe and PlanarReflectionProbe
- Fixed issue where migratable component version where not always serialized when part of prefab's instance
- Fixed an issue where shadow would not be rendered properly when light layer are not enabled
- Fixed exposure weight on unlit materials
- Fixed Light intensity not played in the player when recorded with animation/timeline
- Fixed some issues when multi editing HDRenderPipelineAsset
- Fixed emission node breaking the main shader graph preview in certain conditions.
- Fixed checkout of baked probe asset when baking probes.
- Fixed invalid gizmo position for rotated ReflectionProbe
- Fixed multi-edition of material's SurfaceType and RenderingPath
- Fixed whole pipeline reconstruction on selecting for the first time or modifying other than the currently used HDRenderPipelineAsset
- Fixed single shadow debug mode
- Fixed global scale factor debug mode when scale > 1
- Fixed debug menu material overrides not getting applied to the Terrain Lit shader
- Fixed typo in computeLightVariants
- Fixed deferred pass with XR instancing by disabling ComputeLightEvaluation
- Fixed bloom resolution independence
- Fixed lens dirt intensity not behaving properly
- Fixed the Stop NaN feature
- Fixed some resources to handle more than 2 instanced views for XR
- Fixed issue with black screen (NaN) produced on old GPU hardware or intel GPU hardware with gaussian pyramid
- Fixed issue with disabled punctual light would still render when only directional light is present

### Changed
- DensityVolume scripting API will no longuer allow to change between advance and normal edition mode
- Disabled depth of field, lens distortion and panini projection in the scene view
- TerrainLit shaders and includes are reorganized and made simpler.
- TerrainLit shader GUI now allows custom properties to be displayed in the Terrain fold-out section.
- Optimize distortion pass with stencil
- Disable SceneSelectionPass in shader graph preview
- Control punctual light and area light shadow atlas separately
- Move SMAA anti-aliasing option to after Temporal Anti Aliasing one, to avoid problem with previously serialized project settings
- Optimize rendering with static only lighting and when no cullable lights/decals/density volumes are present.
- Updated handles for DecalProjectorComponent for enhanced spacial position readability and have edition mode for better SceneView management
- DecalProjectorComponent are now scale independent in order to have reliable metric unit (see new Size field for changing the size of the volume)
- Restructure code from HDCamera.Update() by adding UpdateAntialiasing() and UpdateViewConstants()
- Renamed velocity to motion vectors
- Objects rendered during the After Post Process pass while TAA is enabled will not benefit from existing depth buffer anymore. This is done to fix an issue where those object would wobble otherwise
- Removed usage of builtin unity matrix for shadow, shadow now use same constant than other view
- The default volume layer mask for cameras & probes is now `Default` instead of `Everything`

## [6.5.0-preview] - 2019-03-07

### Added
- Added depth-of-field support with stereo instancing
- Adding real time area light shadow support
- Added a new FrameSettings: Specular Lighting to toggle the specular during the rendering

### Fixed
- Fixed diffusion profile upgrade breaking package when upgrading to a new version
- Fixed decals cropped by gizmo not updating correctly if prefab
- Fixed an issue when enabling SSR on multiple view
- Fixed edition of the intensity's unit field while selecting multiple lights
- Fixed wrong calculation in soft voxelization for density volume
- Fixed gizmo not working correctly with pre-exposure
- Fixed issue with setting a not available RT when disabling motion vectors
- Fixed planar reflection when looking at mirror normal
- Fixed mutiselection issue with HDLight Inspector
- Fixed HDAdditionalCameraData data migration
- Fixed failing builds when light explorer window is open
- Fixed cascade shadows border sometime causing artefacts between cascades
- Restored shadows in the Cascade Shadow debug visualization
- `camera.RenderToCubemap` use proper face culling

### Changed
- When rendering reflection probe disable all specular lighting and for metals use fresnelF0 as diffuse color for bake lighting.

## [6.4.0-preview] - 2019-02-21

### Added
- VR: Added TextureXR system to selectively expand TEXTURE2D macros to texture array for single-pass stereo instancing + Convert textures call to these macros
- Added an unit selection dropdown next to shutter speed (camera)
- Added error helpbox when trying to use a sub volume component that require the current HDRenderPipelineAsset to support a feature that it is not supporting.
- Add mesh for tube light when display emissive mesh is enabled

### Fixed
- Fixed Light explorer. The volume explorer used `profile` instead of `sharedProfile` which instantiate a custom volume profile instead of editing the asset itself.
- Fixed UI issue where all is displayed using metric unit in shadow cascade and Percent is set in the unit field (happening when opening the inspector).
- Fixed inspector event error when double clicking on an asset (diffusion profile/material).
- Fixed nullref on layered material UI when the material is not an asset.
- Fixed nullref exception when undo/redo a light property.
- Fixed visual bug when area light handle size is 0.

### Changed
- Update UI for 32bit/16bit shadow precision settings in HDRP asset
- Object motion vectors have been disabled in all but the game view. Camera motion vectors are still enabled everywhere, allowing TAA and Motion Blur to work on static objects.
- Enable texture array by default for most rendering code on DX11 and unlock stereo instancing (DX11 only for now)

## [6.3.0-preview] - 2019-02-18

### Added
- Added emissive property for shader graph decals
- Added a diffusion profile override volume so the list of diffusion profile assets to use can be chanaged without affecting the HDRP asset
- Added a "Stop NaNs" option on cameras and in the Scene View preferences.
- Added metric display option in HDShadowSettings and improve clamping
- Added shader parameter mapping in DebugMenu
- Added scripting API to configure DebugData for DebugMenu

### Fixed
- Fixed decals in forward
- Fixed issue with stencil not correctly setup for various master node and shader for the depth pass, motion vector pass and GBuffer/Forward pass
- Fixed SRP batcher and metal
- Fixed culling and shadows for Pyramid, Box, Rectangle and Tube lights
- Fixed an issue where scissor render state leaking from the editor code caused partially black rendering

### Changed
- When a lit material has a clear coat mask that is not null, we now use the clear coat roughness to compute the screen space reflection.
- Diffusion profiles are now limited to one per asset and can be referenced in materials, shader graphs and vfx graphs. Materials will be upgraded automatically except if they are using a shader graph, in this case it will display an error message.

## [6.2.0-preview] - 2019-02-15

### Added
- Added help box listing feature supported in a given HDRenderPipelineAsset alongs with the drawbacks implied.
- Added cascade visualizer, supporting disabled handles when not overriding.

### Fixed
- Fixed post processing with stereo double-wide
- Fixed issue with Metal: Use sign bit to find the cache type instead of lowest bit.
- Fixed invalid state when creating a planar reflection for the first time
- Fix FrameSettings's LitShaderMode not restrained by supported LitShaderMode regression.

### Changed
- The default value roughness value for the clearcoat has been changed from 0.03 to 0.01
- Update default value of based color for master node
- Update Fabric Charlie Sheen lighting model - Remove Fresnel component that wasn't part of initial model + Remap smoothness to [0.0 - 0.6] range for more artist friendly parameter

### Changed
- Code refactor: all macros with ARGS have been swapped with macros with PARAM. This is because the ARGS macros were incorrectly named.

## [6.1.0-preview] - 2019-02-13

### Added
- Added support for post-processing anti-aliasing in the Scene View (FXAA and TAA). These can be set in Preferences.
- Added emissive property for decal material (non-shader graph)

### Fixed
- Fixed a few UI bugs with the color grading curves.
- Fixed "Post Processing" in the scene view not toggling post-processing effects
- Fixed bake only object with flag `ReflectionProbeStaticFlag` when baking a `ReflectionProbe`

### Changed
- Removed unsupported Clear Depth checkbox in Camera inspector
- Updated the toggle for advanced mode in inspectors.

## [6.0.0-preview] - 2019-02-23

### Added
- Added new API to perform a camera rendering
- Added support for hair master node (Double kajiya kay - Lambert)
- Added Reset behaviour in DebugMenu (ingame mapping is right joystick + B)
- Added Default HD scene at new scene creation while in HDRP
- Added Wizard helping to configure HDRP project
- Added new UI for decal material to allow remapping and scaling of some properties
- Added cascade shadow visualisation toggle in HD shadow settings
- Added icons for assets
- Added replace blending mode for distortion
- Added basic distance fade for density volumes
- Added decal master node for shader graph
- Added HD unlit master node (Cross Pipeline version is name Unlit)
- Added new Rendering Queue in materials
- Added post-processing V3 framework embed in HDRP, remove postprocess V2 framework
- Post-processing now uses the generic volume framework
-   New depth-of-field, bloom, panini projection effects, motion blur
-   Exposure is now done as a pre-exposition pass, the whole system has been revamped
-   Exposure now use EV100 everywhere in the UI (Sky, Emissive Light)
- Added emissive intensity (Luminance and EV100 control) control for Emissive
- Added pre-exposure weigth for Emissive
- Added an emissive color node and a slider to control the pre-exposure percentage of emission color
- Added physical camera support where applicable
- Added more color grading tools
- Added changelog level for Shader Variant stripping
- Added Debug mode for validation of material albedo and metalness/specularColor values
- Added a new dynamic mode for ambient probe and renamed BakingSky to StaticLightingSky
- Added command buffer parameter to all Bind() method of material
- Added Material validator in Render Pipeline Debug
- Added code to future support of DXR (not enabled)
- Added support of multiviewport
- Added HDRenderPipeline.RequestSkyEnvironmentUpdate function to force an update from script when sky is set to OnDemand
- Added a Lighting and BackLighting slots in Lit, StackLit, Fabric and Hair master nodes
- Added support for overriding terrain detail rendering shaders, via the render pipeline editor resources asset
- Added xrInstancing flag support to RTHandle
- Added support for cullmask for decal projectors
- Added software dynamic resolution support
- Added support for "After Post-Process" render pass for unlit shader
- Added support for textured rectangular area lights
- Added stereo instancing macros to MSAA shaders
- Added support for Quarter Res Raytraced Reflections (not enabled)
- Added fade factor for decal projectors.
- Added stereo instancing macros to most shaders used in VR
- Added multi edition support for HDRenderPipelineAsset

### Fixed
- Fixed logic to disable FPTL with stereo rendering
- Fixed stacklit transmission and sun highlight
- Fixed decals with stereo rendering
- Fixed sky with stereo rendering
- Fixed flip logic for postprocessing + VR
- Fixed copyStencilBuffer pass for Switch
- Fixed point light shadow map culling that wasn't taking into account far plane
- Fixed usage of SSR with transparent on all master node
- Fixed SSR and microshadowing on fabric material
- Fixed blit pass for stereo rendering
- Fixed lightlist bounds for stereo rendering
- Fixed windows and in-game DebugMenu sync.
- Fixed FrameSettings' LitShaderMode sync when opening DebugMenu.
- Fixed Metal specific issues with decals, hitting a sampler limit and compiling AxF shader
- Fixed an issue with flipped depth buffer during postprocessing
- Fixed normal map use for shadow bias with forward lit - now use geometric normal
- Fixed transparent depth prepass and postpass access so they can be use without alpha clipping for lit shader
- Fixed support of alpha clip shadow for lit master node
- Fixed unlit master node not compiling
- Fixed issue with debug display of reflection probe
- Fixed issue with phong tessellations not working with lit shader
- Fixed issue with vertex displacement being affected by heightmap setting even if not heightmap where assign
- Fixed issue with density mode on Lit terrain producing NaN
- Fixed issue when going back and forth from Lit to LitTesselation for displacement mode
- Fixed issue with ambient occlusion incorrectly applied to emissiveColor with light layers in deferred
- Fixed issue with fabric convolution not using the correct convolved texture when fabric convolution is enabled
- Fixed issue with Thick mode for Transmission that was disabling transmission with directional light
- Fixed shutdown edge cases with HDRP tests
- Fixed slowdow when enabling Fabric convolution in HDRP asset
- Fixed specularAA not compiling in StackLit Master node
- Fixed material debug view with stereo rendering
- Fixed material's RenderQueue edition in default view.
- Fixed banding issues within volumetric density buffer
- Fixed missing multicompile for MSAA for AxF
- Fixed camera-relative support for stereo rendering
- Fixed remove sync with render thread when updating decal texture atlas.
- Fixed max number of keyword reach [256] issue. Several shader feature are now local
- Fixed Scene Color and Depth nodes
- Fixed SSR in forward
- Fixed custom editor of Unlit, HD Unlit and PBR shader graph master node
- Fixed issue with NewFrame not correctly calculated in Editor when switching scene
- Fixed issue with TerrainLit not compiling with depth only pass and normal buffer
- Fixed geometric normal use for shadow bias with PBR master node in forward
- Fixed instancing macro usage for decals
- Fixed error message when having more than one directional light casting shadow
- Fixed error when trying to display preview of Camera or PlanarReflectionProbe
- Fixed LOAD_TEXTURE2D_ARRAY_MSAA macro
- Fixed min-max and amplitude clamping value in inspector of vertex displacement materials
- Fixed issue with alpha shadow clip (was incorrectly clipping object shadow)
- Fixed an issue where sky cubemap would not be cleared correctly when setting the current sky to None
- Fixed a typo in Static Lighting Sky component UI
- Fixed issue with incorrect reset of RenderQueue when switching shader in inspector GUI
- Fixed issue with variant stripper stripping incorrectly some variants
- Fixed a case of ambient lighting flickering because of previews
- Fixed Decals when rendering multiple camera in a single frame
- Fixed cascade shadow count in shader
- Fixed issue with Stacklit shader with Haze effect
- Fixed an issue with the max sample count for the TAA
- Fixed post-process guard band for XR
- Fixed exposure of emissive of Unlit
- Fixed depth only and motion vector pass for Unlit not working correctly with MSAA
- Fixed an issue with stencil buffer copy causing unnecessary compute dispatches for lighting
- Fixed multi edition issue in FrameSettings
- Fixed issue with SRP batcher and DebugDisplay variant of lit shader
- Fixed issue with debug material mode not doing alpha test
- Fixed "Attempting to draw with missing UAV bindings" errors on Vulkan
- Fixed pre-exposure incorrectly apply to preview
- Fixed issue with duplicate 3D texture in 3D texture altas of volumetric?
- Fixed Camera rendering order (base on the depth parameter)
- Fixed shader graph decals not being cropped by gizmo
- Fixed "Attempting to draw with missing UAV bindings" errors on Vulkan.


### Changed
- ColorPyramid compute shader passes is swapped to pixel shader passes on platforms where the later is faster (Nintendo Switch).
- Removing the simple lightloop used by the simple lit shader
- Whole refactor of reflection system: Planar and reflection probe
- Separated Passthrough from other RenderingPath
- Update several properties naming and caption based on feedback from documentation team
- Remove tile shader variant for transparent backface pass of lit shader
- Rename all HDRenderPipeline to HDRP folder for shaders
- Rename decal property label (based on doc team feedback)
- Lit shader mode now default to Deferred to reduce build time
- Update UI of Emission parameters in shaders
- Improve shader variant stripping including shader graph variant
- Refactored render loop to render realtime probes visible per camera
- Enable SRP batcher by default
- Shader code refactor: Rename LIGHTLOOP_SINGLE_PASS => LIGHTLOOP_DISABLE_TILE_AND_CLUSTER and clean all usage of LIGHTLOOP_TILE_PASS
- Shader code refactor: Move pragma definition of vertex and pixel shader inside pass + Move SURFACE_GRADIENT definition in XXXData.hlsl
- Micro-shadowing in Lit forward now use ambientOcclusion instead of SpecularOcclusion
- Upgraded FrameSettings workflow, DebugMenu and Inspector part relative to it
- Update build light list shader code to support 32 threads in wavefronts on Switch
- LayeredLit layers' foldout are now grouped in one main foldout per layer
- Shadow alpha clip can now be enabled on lit shader and haor shader enven for opaque
- Temporal Antialiasing optimization for Xbox One X
- Parameter depthSlice on SetRenderTarget functions now defaults to -1 to bind the entire resource
- Rename SampleCameraDepth() functions to LoadCameraDepth() and SampleCameraDepth(), same for SampleCameraColor() functions
- Improved Motion Blur quality.
- Update stereo frame settings values for single-pass instancing and double-wide
- Rearrange FetchDepth functions to prepare for stereo-instancing
- Remove unused _ComputeEyeIndex
- Updated HDRenderPipelineAsset inspector
- Re-enable SRP batcher for metal

## [5.2.0-preview] - 2018-11-27

### Added
- Added option to run Contact Shadows and Volumetrics Voxelization stage in Async Compute
- Added camera freeze debug mode - Allow to visually see culling result for a camera
- Added support of Gizmo rendering before and after postprocess in Editor
- Added support of LuxAtDistance for punctual lights

### Fixed
- Fixed Debug.DrawLine and Debug.Ray call to work in game view
- Fixed DebugMenu's enum resetted on change
- Fixed divide by 0 in refraction causing NaN
- Fixed disable rough refraction support
- Fixed refraction, SSS and atmospheric scattering for VR
- Fixed forward clustered lighting for VR (double-wide).
- Fixed Light's UX to not allow negative intensity
- Fixed HDRenderPipelineAsset inspector broken when displaying its FrameSettings from project windows.
- Fixed forward clustered lighting for VR (double-wide).
- Fixed HDRenderPipelineAsset inspector broken when displaying its FrameSettings from project windows.
- Fixed Decals and SSR diable flags for all shader graph master node (Lit, Fabric, StackLit, PBR)
- Fixed Distortion blend mode for shader graph master node (Lit, StackLit)
- Fixed bent Normal for Fabric master node in shader graph
- Fixed PBR master node lightlayers
- Fixed shader stripping for built-in lit shaders.

### Changed
- Rename "Regular" in Diffusion profile UI "Thick Object"
- Changed VBuffer depth parametrization for volumetric from distanceRange to depthExtent - Require update of volumetric settings - Fog start at near plan
- SpotLight with box shape use Lux unit only

## [5.1.0-preview] - 2018-11-19

### Added

- Added a separate Editor resources file for resources Unity does not take when it builds a Player.
- You can now disable SSR on Materials in Shader Graph.
- Added support for MSAA when the Supported Lit Shader Mode is set to Both. Previously HDRP only supported MSAA for Forward mode.
- You can now override the emissive color of a Material when in debug mode.
- Exposed max light for Light Loop Settings in HDRP asset UI.
- HDRP no longer performs a NormalDBuffer pass update if there are no decals in the Scene.
- Added distant (fall-back) volumetric fog and improved the fog evaluation precision.
- Added an option to reflect sky in SSR.
- Added a y-axis offset for the PlanarReflectionProbe and offset tool.
- Exposed the option to run SSR and SSAO on async compute.
- Added support for the _GlossMapScale parameter in the Legacy to HDRP Material converter.
- Added wave intrinsic instructions for use in Shaders (for AMD GCN).


### Fixed
- Fixed sphere shaped influence handles clamping in Reflection Probes.
- Fixed Reflection Probe data migration for projects created before using HDRP.
- Fixed UI of Layered Material where Unity previously rendered the scrollbar above the Copy button.
- Fixed Material tessellations parameters Start fade distance and End fade distance. Originally, Unity clamped these values when you modified them.
- Fixed various distortion and refraction issues - handle a better fall-back.
- Fixed SSR for multiple views.
- Fixed SSR issues related to self-intersections.
- Fixed shape density volume handle speed.
- Fixed density volume shape handle moving too fast.
- Fixed the Camera velocity pass that we removed by mistake.
- Fixed some null pointer exceptions when disabling motion vectors support.
- Fixed viewports for both the Subsurface Scattering combine pass and the transparent depth prepass.
- Fixed the blend mode pop-up in the UI. It previously did not appear when you enabled pre-refraction.
- Fixed some null pointer exceptions that previously occurred when you disabled motion vectors support.
- Fixed Layered Lit UI issue with scrollbar.
- Fixed cubemap assignation on custom ReflectionProbe.
- Fixed Reflection Probes’ capture settings' shadow distance.
- Fixed an issue with the SRP batcher and Shader variables declaration.
- Fixed thickness and subsurface slots for fabric Shader master node that wasn't appearing with the right combination of flags.
- Fixed d3d debug layer warning.
- Fixed PCSS sampling quality.
- Fixed the Subsurface and transmission Material feature enabling for fabric Shader.
- Fixed the Shader Graph UV node’s dimensions when using it in a vertex Shader.
- Fixed the planar reflection mirror gizmo's rotation.
- Fixed HDRenderPipelineAsset's FrameSettings not showing the selected enum in the Inspector drop-down.
- Fixed an error with async compute.
- MSAA now supports transparency.
- The HDRP Material upgrader tool now converts metallic values correctly.
- Volumetrics now render in Reflection Probes.
- Fixed a crash that occurred whenever you set a viewport size to 0.
- Fixed the Camera physic parameter that the UI previously did not display.
- Fixed issue in pyramid shaped spotlight handles manipulation

### Changed

- Renamed Line shaped Lights to Tube Lights.
- HDRP now uses mean height fog parametrization.
- Shadow quality settings are set to All when you use HDRP (This setting is not visible in the UI when using SRP). This avoids Legacy Graphics Quality Settings disabling the shadows and give SRP full control over the Shadows instead.
- HDRP now internally uses premultiplied alpha for all fog.
- Updated default FrameSettings used for realtime Reflection Probes when you create a new HDRenderPipelineAsset.
- Remove multi-camera support. LWRP and HDRP will not support multi-camera layered rendering.
- Updated Shader Graph subshaders to use the new instancing define.
- Changed fog distance calculation from distance to plane to distance to sphere.
- Optimized forward rendering using AMD GCN by scalarizing the light loop.
- Changed the UI of the Light Editor.
- Change ordering of includes in HDRP Materials in order to reduce iteration time for faster compilation.
- Added a StackLit master node replacing the InspectorUI version. IMPORTANT: All previously authored StackLit Materials will be lost. You need to recreate them with the master node.

## [5.0.0-preview] - 2018-09-28

### Added
- Added occlusion mesh to depth prepass for VR (VR still disabled for now)
- Added a debug mode to display only one shadow at once
- Added controls for the highlight created by directional lights
- Added a light radius setting to punctual lights to soften light attenuation and simulate fill lighting
- Added a 'minRoughness' parameter to all non-area lights (was previously only available for certain light types)
- Added separate volumetric light/shadow dimmers
- Added per-pixel jitter to volumetrics to reduce aliasing artifacts
- Added a SurfaceShading.hlsl file, which implements material-agnostic shading functionality in an efficient manner
- Added support for shadow bias for thin object transmission
- Added FrameSettings to control realtime planar reflection
- Added control for SRPBatcher on HDRP Asset
- Added an option to clear the shadow atlases in the debug menu
- Added a color visualization of the shadow atlas rescale in debug mode
- Added support for disabling SSR on materials
- Added intrinsic for XBone
- Added new light volume debugging tool
- Added a new SSR debug view mode
- Added translaction's scale invariance on DensityVolume
- Added multiple supported LitShadermode and per renderer choice in case of both Forward and Deferred supported
- Added custom specular occlusion mode to Lit Shader Graph Master node

### Fixed
- Fixed a normal bias issue with Stacklit (Was causing light leaking)
- Fixed camera preview outputing an error when both scene and game view where display and play and exit was call
- Fixed override debug mode not apply correctly on static GI
- Fixed issue where XRGraphicsConfig values set in the asset inspector GUI weren't propagating correctly (VR still disabled for now)
- Fixed issue with tangent that was using SurfaceGradient instead of regular normal decoding
- Fixed wrong error message display when switching to unsupported target like IOS
- Fixed an issue with ambient occlusion texture sometimes not being created properly causing broken rendering
- Shadow near plane is no longer limited at 0.1
- Fixed decal draw order on transparent material
- Fixed an issue where sometime the lookup texture used for GGX convolution was broken, causing broken rendering
- Fixed an issue where you wouldn't see any fog for certain pipeline/scene configurations
- Fixed an issue with volumetric lighting where the anisotropy value of 0 would not result in perfectly isotropic lighting
- Fixed shadow bias when the atlas is rescaled
- Fixed shadow cascade sampling outside of the atlas when cascade count is inferior to 4
- Fixed shadow filter width in deferred rendering not matching shader config
- Fixed stereo sampling of depth texture in MSAA DepthValues.shader
- Fixed box light UI which allowed negative and zero sizes, thus causing NaNs
- Fixed stereo rendering in HDRISky.shader (VR)
- Fixed normal blend and blend sphere influence for reflection probe
- Fixed distortion filtering (was point filtering, now trilinear)
- Fixed contact shadow for large distance
- Fixed depth pyramid debug view mode
- Fixed sphere shaped influence handles clamping in reflection probes
- Fixed reflection probes data migration for project created before using hdrp
- Fixed ambient occlusion for Lit Master Node when slot is connected

### Changed
- Use samplerunity_ShadowMask instead of samplerunity_samplerLightmap for shadow mask
- Allow to resize reflection probe gizmo's size
- Improve quality of screen space shadow
- Remove support of projection model for ScreenSpaceLighting (SSR always use HiZ and refraction always Proxy)
- Remove all the debug mode from SSR that are obsolete now
- Expose frameSettings and Capture settings for reflection and planar probe
- Update UI for reflection probe, planar probe, camera and HDRP Asset
- Implement proper linear blending for volumetric lighting via deep compositing as described in the paper "Deep Compositing Using Lie Algebras"
- Changed  planar mapping to match terrain convention (XZ instead of ZX)
- XRGraphicsConfig is no longer Read/Write. Instead, it's read-only. This improves consistency of XR behavior between the legacy render pipeline and SRP
- Change reflection probe data migration code (to update old reflection probe to new one)
- Updated gizmo for ReflectionProbes
- Updated UI and Gizmo of DensityVolume

## [4.0.0-preview] - 2018-09-28

### Added
- Added a new TerrainLit shader that supports rendering of Unity terrains.
- Added controls for linear fade at the boundary of density volumes
- Added new API to control decals without monobehaviour object
- Improve Decal Gizmo
- Implement Screen Space Reflections (SSR) (alpha version, highly experimental)
- Add an option to invert the fade parameter on a Density Volume
- Added a Fabric shader (experimental) handling cotton and silk
- Added support for MSAA in forward only for opaque only
- Implement smoothness fade for SSR
- Added support for AxF shader (X-rite format - require special AxF importer from Unity not part of HDRP)
- Added control for sundisc on directional light (hack)
- Added a new HD Lit Master node that implements Lit shader support for Shader Graph
- Added Micro shadowing support (hack)
- Added an event on HDAdditionalCameraData for custom rendering
- HDRP Shader Graph shaders now support 4-channel UVs.

### Fixed
- Fixed an issue where sometimes the deferred shadow texture would not be valid, causing wrong rendering.
- Stencil test during decals normal buffer update is now properly applied
- Decals corectly update normal buffer in forward
- Fixed a normalization problem in reflection probe face fading causing artefacts in some cases
- Fix multi-selection behavior of Density Volumes overwriting the albedo value
- Fixed support of depth texture for RenderTexture. HDRP now correctly output depth to user depth buffer if RenderTexture request it.
- Fixed multi-selection behavior of Density Volumes overwriting the albedo value
- Fixed support of depth for RenderTexture. HDRP now correctly output depth to user depth buffer if RenderTexture request it.
- Fixed support of Gizmo in game view in the editor
- Fixed gizmo for spot light type
- Fixed issue with TileViewDebug mode being inversed in gameview
- Fixed an issue with SAMPLE_TEXTURECUBE_SHADOW macro
- Fixed issue with color picker not display correctly when game and scene view are visible at the same time
- Fixed an issue with reflection probe face fading
- Fixed camera motion vectors shader and associated matrices to update correctly for single-pass double-wide stereo rendering
- Fixed light attenuation functions when range attenuation is disabled
- Fixed shadow component algorithm fixup not dirtying the scene, so changes can be saved to disk.
- Fixed some GC leaks for HDRP
- Fixed contact shadow not affected by shadow dimmer
- Fixed GGX that works correctly for the roughness value of 0 (mean specular highlgiht will disappeard for perfect mirror, we rely on maxSmoothness instead to always have a highlight even on mirror surface)
- Add stereo support to ShaderPassForward.hlsl. Forward rendering now seems passable in limited test scenes with camera-relative rendering disabled.
- Add stereo support to ProceduralSky.shader and OpaqueAtmosphericScattering.shader.
- Added CullingGroupManager to fix more GC.Alloc's in HDRP
- Fixed rendering when multiple cameras render into the same render texture

### Changed
- Changed the way depth & color pyramids are built to be faster and better quality, thus improving the look of distortion and refraction.
- Stabilize the dithered LOD transition mask with respect to the camera rotation.
- Avoid multiple depth buffer copies when decals are present
- Refactor code related to the RT handle system (No more normal buffer manager)
- Remove deferred directional shadow and move evaluation before lightloop
- Add a function GetNormalForShadowBias() that material need to implement to return the normal used for normal shadow biasing
- Remove Jimenez Subsurface scattering code (This code was disabled by default, now remove to ease maintenance)
- Change Decal API, decal contribution is now done in Material. Require update of material using decal
- Move a lot of files from CoreRP to HDRP/CoreRP. All moved files weren't used by Ligthweight pipeline. Long term they could move back to CoreRP after CoreRP become out of preview
- Updated camera inspector UI
- Updated decal gizmo
- Optimization: The objects that are rendered in the Motion Vector Pass are not rendered in the prepass anymore
- Removed setting shader inclue path via old API, use package shader include paths
- The default value of 'maxSmoothness' for punctual lights has been changed to 0.99
- Modified deferred compute and vert/frag shaders for first steps towards stereo support
- Moved material specific Shader Graph files into corresponding material folders.
- Hide environment lighting settings when enabling HDRP (Settings are control from sceneSettings)
- Update all shader includes to use absolute path (allow users to create material in their Asset folder)
- Done a reorganization of the files (Move ShaderPass to RenderPipeline folder, Move all shadow related files to Lighting/Shadow and others)
- Improved performance and quality of Screen Space Shadows

## [3.3.0-preview] - 2018-01-01

### Added
- Added an error message to say to use Metal or Vulkan when trying to use OpenGL API
- Added a new Fabric shader model that supports Silk and Cotton/Wool
- Added a new HDRP Lighting Debug mode to visualize Light Volumes for Point, Spot, Line, Rectangular and Reflection Probes
- Add support for reflection probe light layers
- Improve quality of anisotropic on IBL

### Fixed
- Fix an issue where the screen where darken when rendering camera preview
- Fix display correct target platform when showing message to inform user that a platform is not supported
- Remove workaround for metal and vulkan in normal buffer encoding/decoding
- Fixed an issue with color picker not working in forward
- Fixed an issue where reseting HDLight do not reset all of its parameters
- Fixed shader compile warning in DebugLightVolumes.shader

### Changed
- Changed default reflection probe to be 256x256x6 and array size to be 64
- Removed dependence on the NdotL for thickness evaluation for translucency (based on artist's input)
- Increased the precision when comparing Planar or HD reflection probe volumes
- Remove various GC alloc in C#. Slightly better performance

## [3.2.0-preview] - 2018-01-01

### Added
- Added a luminance meter in the debug menu
- Added support of Light, reflection probe, emissive material, volume settings related to lighting to Lighting explorer
- Added support for 16bit shadows

### Fixed
- Fix issue with package upgrading (HDRP resources asset is now versionned to worarkound package manager limitation)
- Fix HDReflectionProbe offset displayed in gizmo different than what is affected.
- Fix decals getting into a state where they could not be removed or disabled.
- Fix lux meter mode - The lux meter isn't affected by the sky anymore
- Fix area light size reset when multi-selected
- Fix filter pass number in HDUtils.BlitQuad
- Fix Lux meter mode that was applying SSS
- Fix planar reflections that were not working with tile/cluster (olbique matrix)
- Fix debug menu at runtime not working after nested prefab PR come to trunk
- Fix scrolling issue in density volume

### Changed
- Shader code refactor: Split MaterialUtilities file in two parts BuiltinUtilities (independent of FragInputs) and MaterialUtilities (Dependent of FragInputs)
- Change screen space shadow rendertarget format from ARGB32 to RG16

## [3.1.0-preview] - 2018-01-01

### Added
- Decal now support per channel selection mask. There is now two mode. One with BaseColor, Normal and Smoothness and another one more expensive with BaseColor, Normal, Smoothness, Metal and AO. Control is on HDRP Asset. This may require to launch an update script for old scene: 'Edit/Render Pipeline/Single step upgrade script/Upgrade all DecalMaterial MaskBlendMode'.
- Decal now supports depth bias for decal mesh, to prevent z-fighting
- Decal material now supports draw order for decal projectors
- Added LightLayers support (Base on mask from renderers name RenderingLayers and mask from light name LightLayers - if they match, the light apply) - cost an extra GBuffer in deferred (more bandwidth)
- When LightLayers is enabled, the AmbientOclusion is store in the GBuffer in deferred path allowing to avoid double occlusion with SSAO. In forward the double occlusion is now always avoided.
- Added the possibility to add an override transform on the camera for volume interpolation
- Added desired lux intensity and auto multiplier for HDRI sky
- Added an option to disable light by type in the debug menu
- Added gradient sky
- Split EmissiveColor and bakeDiffuseLighting in forward avoiding the emissiveColor to be affect by SSAO
- Added a volume to control indirect light intensity
- Added EV 100 intensity unit for area lights
- Added support for RendererPriority on Renderer. This allow to control order of transparent rendering manually. HDRP have now two stage of sorting for transparent in addition to bact to front. Material have a priority then Renderer have a priority.
- Add Coupling of (HD)Camera and HDAdditionalCameraData for reset and remove in inspector contextual menu of Camera
- Add Coupling of (HD)ReflectionProbe and HDAdditionalReflectionData for reset and remove in inspector contextual menu of ReflectoinProbe
- Add macro to forbid unity_ObjectToWorld/unity_WorldToObject to be use as it doesn't handle camera relative rendering
- Add opacity control on contact shadow

### Fixed
- Fixed an issue with PreIntegratedFGD texture being sometimes destroyed and not regenerated causing rendering to break
- PostProcess input buffers are not copied anymore on PC if the viewport size matches the final render target size
- Fixed an issue when manipulating a lot of decals, it was displaying a lot of errors in the inspector
- Fixed capture material with reflection probe
- Refactored Constant Buffers to avoid hitting the maximum number of bound CBs in some cases.
- Fixed the light range affecting the transform scale when changed.
- Snap to grid now works for Decal projector resizing.
- Added a warning for 128x128 cookie texture without mipmaps
- Replace the sampler used for density volumes for correct wrap mode handling

### Changed
- Move Render Pipeline Debug "Windows from Windows->General-> Render Pipeline debug windows" to "Windows from Windows->Analysis-> Render Pipeline debug windows"
- Update detail map formula for smoothness and albedo, goal it to bright and dark perceptually and scale factor is use to control gradient speed
- Refactor the Upgrade material system. Now a material can be update from older version at any time. Call Edit/Render Pipeline/Upgrade all Materials to newer version
- Change name EnableDBuffer to EnableDecals at several place (shader, hdrp asset...), this require a call to Edit/Render Pipeline/Upgrade all Materials to newer version to have up to date material.
- Refactor shader code: BakeLightingData structure have been replace by BuiltinData. Lot of shader code have been remove/change.
- Refactor shader code: All GBuffer are now handled by the deferred material. Mean ShadowMask and LightLayers are control by lit material in lit.hlsl and not outside anymore. Lot of shader code have been remove/change.
- Refactor shader code: Rename GetBakedDiffuseLighting to ModifyBakedDiffuseLighting. This function now handle lighting model for transmission too. Lux meter debug mode is factor outisde.
- Refactor shader code: GetBakedDiffuseLighting is not call anymore in GBuffer or forward pass, including the ConvertSurfaceDataToBSDFData and GetPreLightData, this is done in ModifyBakedDiffuseLighting now
- Refactor shader code: Added a backBakeDiffuseLighting to BuiltinData to handle lighting for transmission
- Refactor shader code: Material must now call InitBuiltinData (Init all to zero + init bakeDiffuseLighting and backBakeDiffuseLighting ) and PostInitBuiltinData

## [3.0.0-preview] - 2018-01-01

### Fixed
- Fixed an issue with distortion that was using previous frame instead of current frame
- Fixed an issue where disabled light where not upgrade correctly to the new physical light unit system introduce in 2.0.5-preview

### Changed
- Update assembly definitions to output assemblies that match Unity naming convention (Unity.*).

## [2.0.5-preview] - 2018-01-01

### Added
- Add option supportDitheringCrossFade on HDRP Asset to allow to remove shader variant during player build if needed
- Add contact shadows for punctual lights (in additional shadow settings), only one light is allowed to cast contact shadows at the same time and so at each frame a dominant light is choosed among all light with contact shadows enabled.
- Add PCSS shadow filter support (from SRP Core)
- Exposed shadow budget parameters in HDRP asset
- Add an option to generate an emissive mesh for area lights (currently rectangle light only). The mesh fits the size, intensity and color of the light.
- Add an option to the HDRP asset to increase the resolution of volumetric lighting.
- Add additional ligth unit support for punctual light (Lumens, Candela) and area lights (Lumens, Luminance)
- Add dedicated Gizmo for the box Influence volume of HDReflectionProbe / PlanarReflectionProbe

### Changed
- Re-enable shadow mask mode in debug view
- SSS and Transmission code have been refactored to be able to share it between various material. Guidelines are in SubsurfaceScattering.hlsl
- Change code in area light with LTC for Lit shader. Magnitude is now take from FGD texture instead of a separate texture
- Improve camera relative rendering: We now apply camera translation on the model matrix, so before the TransformObjectToWorld(). Note: unity_WorldToObject and unity_ObjectToWorld must never be used directly.
- Rename positionWS to positionRWS (Camera relative world position) at a lot of places (mainly in interpolator and FragInputs). In case of custom shader user will be required to update their code.
- Rename positionWS, capturePositionWS, proxyPositionWS, influencePositionWS to positionRWS, capturePositionRWS, proxyPositionRWS, influencePositionRWS (Camera relative world position) in LightDefinition struct.
- Improve the quality of trilinear filtering of density volume textures.
- Improve UI for HDReflectionProbe / PlanarReflectionProbe

### Fixed
- Fixed a shader preprocessor issue when compiling DebugViewMaterialGBuffer.shader against Metal target
- Added a temporary workaround to Lit.hlsl to avoid broken lighting code with Metal/AMD
- Fixed issue when using more than one volume texture mask with density volumes.
- Fixed an error which prevented volumetric lighting from working if no density volumes with 3D textures were present.
- Fix contact shadows applied on transmission
- Fix issue with forward opaque lit shader variant being removed by the shader preprocessor
- Fixed compilation errors on Nintendo Switch (limited XRSetting support).
- Fixed apply range attenuation option on punctual light
- Fixed issue with color temperature not take correctly into account with static lighting
- Don't display fog when diffuse lighting, specular lighting, or lux meter debug mode are enabled.

## [2.0.4-preview] - 2018-01-01

### Fixed
- Fix issue when disabling rough refraction and building a player. Was causing a crash.

## [2.0.3-preview] - 2018-01-01

### Added
- Increased debug color picker limit up to 260k lux

## [2.0.2-preview] - 2018-01-01

### Added
- Add Light -> Planar Reflection Probe command
- Added a false color mode in rendering debug
- Add support for mesh decals
- Add flag to disable projector decals on transparent geometry to save performance and decal texture atlas space
- Add ability to use decal diffuse map as mask only
- Add visualize all shadow masks in lighting debug
- Add export of normal and roughness buffer for forwardOnly and when in supportOnlyForward mode for forward
- Provide a define in lit.hlsl (FORWARD_MATERIAL_READ_FROM_WRITTEN_NORMAL_BUFFER) when output buffer normal is used to read the normal and roughness instead of caclulating it (can save performance, but lower quality due to compression)
- Add color swatch to decal material

### Changed
- Change Render -> Planar Reflection creation to 3D Object -> Mirror
- Change "Enable Reflector" name on SpotLight to "Angle Affect Intensity"
- Change prototype of BSDFData ConvertSurfaceDataToBSDFData(SurfaceData surfaceData) to BSDFData ConvertSurfaceDataToBSDFData(uint2 positionSS, SurfaceData surfaceData)

### Fixed
- Fix issue with StackLit in deferred mode with deferredDirectionalShadow due to GBuffer not being cleared. Gbuffer is still not clear and issue was fix with the new Output of normal buffer.
- Fixed an issue where interpolation volumes were not updated correctly for reflection captures.
- Fixed an exception in Light Loop settings UI

## [2.0.1-preview] - 2018-01-01

### Added
- Add stripper of shader variant when building a player. Save shader compile time.
- Disable per-object culling that was executed in C++ in HD whereas it was not used (Optimization)
- Enable texture streaming debugging (was not working before 2018.2)
- Added Screen Space Reflection with Proxy Projection Model
- Support correctly scene selection for alpha tested object
- Add per light shadow mask mode control (i.e shadow mask distance and shadow mask). It use the option NonLightmappedOnly
- Add geometric filtering to Lit shader (allow to reduce specular aliasing)
- Add shortcut to create DensityVolume and PlanarReflection in hierarchy
- Add a DefaultHDMirrorMaterial material for PlanarReflection
- Added a script to be able to upgrade material to newer version of HDRP
- Removed useless duplication of ForwardError passes.
- Add option to not compile any DEBUG_DISPLAY shader in the player (Faster build) call Support Runtime Debug display

### Changed
- Changed SupportForwardOnly to SupportOnlyForward in render pipeline settings
- Changed versioning variable name in HDAdditionalXXXData from m_version to version
- Create unique name when creating a game object in the rendering menu (i.e Density Volume(2))
- Re-organize various files and folder location to clean the repository
- Change Debug windows name and location. Now located at:  Windows -> General -> Render Pipeline Debug

### Removed
- Removed GlobalLightLoopSettings.maxPlanarReflectionProbes and instead use value of GlobalLightLoopSettings.planarReflectionProbeCacheSize
- Remove EmissiveIntensity parameter and change EmissiveColor to be HDR (Matching Builtin Unity behavior) - Data need to be updated - Launch Edit -> Single Step Upgrade Script -> Upgrade all Materials emissionColor

### Fixed
- Fix issue with LOD transition and instancing
- Fix discrepency between object motion vector and camera motion vector
- Fix issue with spot and dir light gizmo axis not highlighted correctly
- Fix potential crash while register debug windows inputs at startup
- Fix warning when creating Planar reflection
- Fix specular lighting debug mode (was rendering black)
- Allow projector decal with null material to allow to configure decal when HDRP is not set
- Decal atlas texture offset/scale is updated after allocations (used to be before so it was using date from previous frame)

## [0.0.0-preview] - 2018-01-01

### Added
- Configure the VolumetricLightingSystem code path to be on by default
- Trigger a build exception when trying to build an unsupported platform
- Introduce the VolumetricLightingController component, which can (and should) be placed on the camera, and allows one to control the near and the far plane of the V-Buffer (volumetric "froxel" buffer) along with the depth distribution (from logarithmic to linear)
- Add 3D texture support for DensityVolumes
- Add a better mapping of roughness to mipmap for planar reflection
- The VolumetricLightingSystem now uses RTHandles, which allows to save memory by sharing buffers between different cameras (history buffers are not shared), and reduce reallocation frequency by reallocating buffers only if the rendering resolution increases (and suballocating within existing buffers if the rendering resolution decreases)
- Add a Volumetric Dimmer slider to lights to control the intensity of the scattered volumetric lighting
- Add UV tiling and offset support for decals.
- Add mipmapping support for volume 3D mask textures

### Changed
- Default number of planar reflection change from 4 to 2
- Rename _MainDepthTexture to _CameraDepthTexture
- The VolumetricLightingController has been moved to the Interpolation Volume framework and now functions similarly to the VolumetricFog settings
- Update of UI of cookie, CubeCookie, Reflection probe and planar reflection probe to combo box
- Allow enabling/disabling shadows for area lights when they are set to baked.
- Hide applyRangeAttenuation and FadeDistance for directional shadow as they are not used

### Removed
- Remove Resource folder of PreIntegratedFGD and add the resource to RenderPipeline Asset

### Fixed
- Fix ConvertPhysicalLightIntensityToLightIntensity() function used when creating light from script to match HDLightEditor behavior
- Fix numerical issues with the default value of mean free path of volumetric fog
- Fix the bug preventing decals from coexisting with density volumes
- Fix issue with alpha tested geometry using planar/triplanar mapping not render correctly or flickering (due to being wrongly alpha tested in depth prepass)
- Fix meta pass with triplanar (was not handling correctly the normal)
- Fix preview when a planar reflection is present
- Fix Camera preview, it is now a Preview cameraType (was a SceneView)
- Fix handling unknown GPUShadowTypes in the shadow manager.
- Fix area light shapes sent as point lights to the baking backends when they are set to baked.
- Fix unnecessary division by PI for baked area lights.
- Fix line lights sent to the lightmappers. The backends don't support this light type.
- Fix issue with shadow mask framesettings not correctly taken into account when shadow mask is enabled for lighting.
- Fix directional light and shadow mask transition, they are now matching making smooth transition
- Fix banding issues caused by high intensity volumetric lighting
- Fix the debug window being emptied on SRP asset reload
- Fix issue with debug mode not correctly clearing the GBuffer in editor after a resize
- Fix issue with ResetMaterialKeyword not resetting correctly ToggleOff/Roggle Keyword
- Fix issue with motion vector not render correctly if there is no depth prepass in deferred

## [0.0.0-preview] - 2018-01-01

### Added
- Screen Space Refraction projection model (Proxy raycasting, HiZ raymarching)
- Screen Space Refraction settings as volume component
- Added buffered frame history per camera
- Port Global Density Volumes to the Interpolation Volume System.
- Optimize ImportanceSampleLambert() to not require the tangent frame.
- Generalize SampleVBuffer() to handle different sampling and reconstruction methods.
- Improve the quality of volumetric lighting reprojection.
- Optimize Morton Order code in the Subsurface Scattering pass.
- Planar Reflection Probe support roughness (gaussian convolution of captured probe)
- Use an atlas instead of a texture array for cluster transparent decals
- Add a debug view to visualize the decal atlas
- Only store decal textures to atlas if decal is visible, debounce out of memory decal atlas warning.
- Add manipulator gizmo on decal to improve authoring workflow
- Add a minimal StackLit material (work in progress, this version can be used as template to add new material)

### Changed
- EnableShadowMask in FrameSettings (But shadowMaskSupport still disable by default)
- Forced Planar Probe update modes to (Realtime, Every Update, Mirror Camera)
- Screen Space Refraction proxy model uses the proxy of the first environment light (Reflection probe/Planar probe) or the sky
- Moved RTHandle static methods to RTHandles
- Renamed RTHandle to RTHandleSystem.RTHandle
- Move code for PreIntegratedFDG (Lit.shader) into its dedicated folder to be share with other material
- Move code for LTCArea (Lit.shader) into its dedicated folder to be share with other material

### Removed
- Removed Planar Probe mirror plane position and normal fields in inspector, always display mirror plane and normal gizmos

### Fixed
- Fix fog flags in scene view is now taken into account
- Fix sky in preview windows that were disappearing after a load of a new level
- Fix numerical issues in IntersectRayAABB().
- Fix alpha blending of volumetric lighting with transparent objects.
- Fix the near plane of the V-Buffer causing out-of-bounds look-ups in the clustered data structure.
- Depth and color pyramid are properly computed and sampled when the camera renders inside a viewport of a RTHandle.
- Fix decal atlas debug view to work correctly when shadow atlas view is also enabled
- Fix TransparentSSR with non-rendergraph.
- Fix shader compilation warning on SSR compute shader.<|MERGE_RESOLUTION|>--- conflicted
+++ resolved
@@ -7,11 +7,8 @@
 ## [10.8.0] - 2021-09-20
 
 ### Fixed
-<<<<<<< HEAD
+- Fixed diffusion profile being reset to default on SpeedTree8 materials with subsurface scattering enabled during import.
 - Fixed error in SSGI when disabling decals (case 1365521).
-=======
-- Fixed diffusion profile being reset to default on SpeedTree8 materials with subsurface scattering enabled during import.
->>>>>>> 63e8aa56
 
 ## [10.7.0] - 2021-07-02
 
