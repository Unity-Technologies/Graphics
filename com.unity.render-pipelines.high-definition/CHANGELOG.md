--- conflicted
+++ resolved
@@ -10,14 +10,11 @@
 
 ### Fixed
 - Fixed an issue where the Exposure Shader Graph node had clipped text. (case 1265057)
-<<<<<<< HEAD
-- Fixed upside down XR occlusion mesh.
-=======
 - Fixed an issue when rendering into texture where alpha would not default to 1.0 when using 11_11_10 color buffer in non-dev builds.
 - Fixed issues with reordering and hiding graphics compositor layers (cases 1283903, 1285282, 1283886).
 - Fixed the possibility to have a shader with a pre-refraction render queue and refraction enabled at the same time.
 - Fixed a migration issue with the rendering queue in ShaderGraph when upgrading to 10.x;
->>>>>>> a99c6582
+- Fixed upside down XR occlusion mesh.
 
 ### Changed
 - Combined occlusion meshes into one to reduce draw calls and state changes with XR single-pass.
