--- conflicted
+++ resolved
@@ -66,13 +66,10 @@
 - Fixed loss of persistency of ratio between pivot position and size when sliding by 0 in DecalProjector inspector (case 1308338)
 - Fixed nullref when adding a volume component in a Volume profile asset (case 1317156).
 - Fixed decal normal for double sided materials (case 1312065).
-<<<<<<< HEAD
-- Fixed missing option to use POM on emissive for tessellated shaders.
-=======
 - Fixed multiple HDRP Frame Settings panel issues: missing "Refraction" Frame Setting. Fixing ordering of Rough Distortion, it should now be under the Distortion setting.
 - Fixed issue with automatic exposure settings not updating scene view.
 - Fixed issue with velocity rejection in post-DoF TAA. Fixing this reduces ghosting (case 1304381).
->>>>>>> 559dada2
+- Fixed missing option to use POM on emissive for tessellated shaders.
 
 ### Changed
 - Changed Window/Render Pipeline/HD Render Pipeline Wizard to Window/Rendering/HDRP Wizard
