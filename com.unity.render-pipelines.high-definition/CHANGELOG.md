﻿# Changelog
All notable changes to this package will be documented in this file.

The format is based on [Keep a Changelog](http://keepachangelog.com/en/1.0.0/)
and this project adheres to [Semantic Versioning](http://semver.org/spec/v2.0.0.html).

## [8.3.1] - 2020-07-23

### Added
- Added a warning when trying to bake with static lighting being in an invalid state.

### Fixed
- Fixed issue in Material Postprocess which may fail due to empty SubAsset.
- Fixed a null ref exception when baking reflection probes.
- Fixed TAA issue and hardware dynamic resolution.
- Fixed an issue where look dev lighting would go black when a new scene is loaded.
- Fixed warning in HDAdditionalLightData OnValidate (cases 1250864, 1244578)
- Fixed sky asserts with XR multipass
- Fixed XR Display providers not getting zNear and zFar plane distances passed to them when in HDRP.
- Fixed issue that failed compilation when XR is disabled.
- Fixed issue with dynamic resolution handler when no OnResolutionChange callback is specified. 
- Fixed error about layers when disabling emissive mesh for area lights.
- Fixed issue with sun icon being clipped in the look dev window. 
- Fixed lookdev toggling renderers that are set to non editable or are hidden in the inspector.
- Fixed issue causing the editor field not updating the disc area light radius.
- Fixed an issue where only one of the two lookdev views would update when changing the default lookdev volume profile.
- Fixed issue that caused the decal atlas to not be updated upon changing of the decal textures content.
- Fixed "Screen position out of view frustum" error when camera is at exactly the planar reflection probe location.
- Fixed issue with diffusion profile not being updated upon reset of the editor. 
- Fixed Amplitude -> Min/Max parametrization conversion
- Fixed an issue that lead to corrupted refraction in some scenarios on xbox.
- Fixed issue when undoing a change in diffuse profile list after deleting the volume profile.
- Fixed a static lighting flickering issue caused by having an active planar probe in the scene while rendering inspector preview.
- Fixed an issue where even when set to OnDemand, the sky lighting would still be updated when changing sky parameters.
- Fixed SSS materials appearing black in matcap mode.
- Fixed rendering of custom passes in the Custom Pass Volume inspector
- Fixed issue with volume manager trying to access a null volume.
- Fixed issue with bloom showing a thin black line after rescaling window. 
- Fixed an issue that caused a null reference when deleting camera component in a prefab. (case 1244430)
- Fixed nan in pbr sky
- Fixed Light skin not properly applied on the LookDev when switching from Dark Skin (case 1278802)
- Fixed Custom Post Processes affecting preview cameras.
- Fixed issue with box light not visible if range is below one and range attenuation is off.
- Fixed serialization issue with matcap scale intensity.
- Fixed error Maximum allowed thread group count is 65535 when resolution is very high. 
- Fixed XR shadows culling
- Fixed volument component creation via script.
- Fixed shadow resolution settings level in the light explorer.
- Fixed issue when changing FoV with the physical camera fold-out closed.
- Fixed issue with exposure history being uninitialized on second frame.

### Changed
- Remove MSAA debug mode when renderpipeline asset has no MSAA
- Reduced the number of global keyword used in deferredTile.shader
- Removed XRSystemTests. The GC verification is now done during playmode tests (case 1285012).

## [8.2.0] - 2020-07-08

### Added
- Added a function (HDRenderPipeline.ResetRTHandleReferenceSize) to reset the reference size of RTHandle systems.
- Added support for AxF measurements importing into texture resources tilings.
- Added Layer parameter on Area Light to modify Layer of generated Emissive Mesh
- Added support for multiple mapping modes in AxF.
- Add support of lightlayers on indirect lighting controller

### Fixed
- Fixed issue with reflection probes in realtime time mode with OnEnable baking having wrong lighting with sky set to dynamic (case 1238047).
- Fixed corrupted values on LayeredLit when using Vertex Color multiply mode to multiply and MSAA is activated. 
- Fixed a cause of NaN when a normal of 0-length is generated (usually via shadergraph).
- Fixed a bug where not all entries were generated for the Attributes Struct in Shader Graph shaders. (case 1250275)
- VFX: Removed irrelevant queues in render queue selection from HDRP outputs
- VFX: Motion Vector are correctly renderered with MSAA [Case 1240754](https://issuetracker.unity3d.com/product/unity/issues/guid/1240754/)
- Fixed shadowmask UI now correctly showing shadowmask disable
- Fixed the indirect diffuse texture not being ignored when it should (ray tracing disabled).
- Fixed a performance issue with stochastic ray traced area shadows.
- Made more explicit the warning about raytracing and asynchronous compute. Also fixed the condition in which it appears.
- Fixed a null ref exception in static sky when the default volume profile is invalid.
- Fixed flickering of the game/scene view when lookdev is running.
- Fixed some GCAlloc in the debug window.
- Removed logic in the UI to disable parameters for contact shadows and fog volume components as it was going against the concept of the volume system.
- Fixed over consumption of GPU memory by the Physically Based Sky.
- Put more information in Camera background type tooltip and fixed inconsistent exposure behavior when changing bg type.
- Fixed an issue where asset preview could be rendered white because of static lighting sky.
- Fixed an issue where static lighting was not updated when removing the static lighting sky profile.
- Fixed SceneView Draw Modes not being properly updated after opening new scene view panels or changing the editor layout.
- Fixed depth prepass and postpass being disabled after changing the shader in the material UI.
- Fix an issue in reading the gbuffer for ray traced subsurface scattering (case 1248358).
- Fixed an issue where editing the Look Dev default profile would not reflect directly in the Look Dev window.
- Fixed an issue where manipulating the color wheels in a volume component would reset the cursor every time.
- Fixed an issue where static sky lighting would not be updated for a new scene until it's reloaded at least once.
- Fixed missing include guards in shadow hlsl files.
- Fixed issue with light layers bigger than 8 (and above the supported range). 
- Fixed an issue where decals were duplicated in prefab isolation mode.
- Fixed the valid TRS test failing due to variable not being initialized to the identity matrix in RTShadows (1220600).
- Fixed cookie texture not updated when changing an import settings (srgb for example).
- Fixed transparent motion vectors not working when in MSAA.
- Fixed an invalid rotation in Planar Reflection Probe editor display, that was causing an error message (case 1182022)
- Fix conflicts with Handles manipulation when performing a Reset in DecalComponent (case 1238833)
- Fix error when removing DecalProjector from component contextual menu (case 1243960)
- Fixed issue when switching back to custom sensor type in physical camera settings (case 1244350).
- Fixed the prefab integration of custom passes (Prefab Override Highlight not working as expected).
- Fixed issue with post process when running in RGBA16 and an object with additive blending is in the scene.
- Fixed issue with sceneview camera settings not being saved after Editor restart.
- Fixed issue that caused not all baked reflection to be deleted upon clicking "Clear Baked Data" in the lighting menu (case 1136080)
- Fixed the light overlap scene view draw mode (wasn't working at all).
- Fixed error when undo a Reflection Probe removal in a prefab instance. (case 1244047)
- Fixed various multi-editing issues when changing Emission parameters.
- Fixed issue that prevented cubemap thumbnails from rendering (only on D3D11 and Metal).
- Fixed Microshadow not working correctly in deferred with LightLayers
- Tentative fix for missing include in depth of field shaders.
- Fixed Wizard check on default volume profile to also check it is not the default one in package.
- Fixed light layers not correctly disabled when the lightlayers is set to Nothing and Lightlayers isn't enabled in HDRP Asset
- Fixed AxF handling of roughness for Blinn-Phong type materials
- Fixed AxF UI errors when surface type is switched to transparent
- Fixed a bug where connections to the `Normal` slot on *Stack Lit Master* node would be lost when changing normal space. 
- Fix issue that caused sky to incorrectly render when using a custom projection matrix.
- Fixed issue with completely black AO on double sided materials when normal mode is set to None.
- Fixed issue with culling layer mask of area light's emissive mesh 
- Fixed UI drawing of the quaternion (1251235)
- The `CustomPassLoadCameraColor` and `CustomPassSampleCameraColor` functions now returns the correct color buffer when used in after post process instead of the color pyramid (which didn't had post processes).
- Fixed for area light not updating baked light result when modifying with gizmo.
- Fixed issue with white flash when enabling SSR.
- Fix inconsistencies with transparent motion vectors and opaque by allowing camera only transparent motion vectors.
- Fixed issue with depth pyramid generation and dynamic resolution.
- Fixed a serialization issue, preventing quality level parameters to undo/redo and update scene view on change.
- Fixed an issue where opening the look dev window with the light theme would make the window blink and eventually crash unity.
- Fixed culling for decals when used in prefabs and edited in context.
- Fixed XR single-pass macros in tessellation shaders.
- Fixed regression where moving face of the probe gizmo was not moving its position anymore.
<<<<<<< HEAD
- Remove MSAA debug mode when renderpipeline asset has no MSAA
=======
>>>>>>> 749a3689

### Changed
- Shadowmask and realtime reflection probe property are hide in Quality settings
- Made the StaticLightingSky class public so that users can change it by script for baking purpose.
- Changed default exposure compensation to 0.
- Improved performance of reflection probe management when using a lot of probes.
- MSAA Within Forward Frame Setting is now enabled by default on Cameras when new Render Pipeline Asset is created
- Cloned volume profile from read only assets are created in the root of the project. (case 1154961)
- Lit and LayeredLit tessellation cross lod fade don't used dithering anymore between LOD but fade the tessellation height instead. Allow a smoother transition

## [8.1.0] - 2020-04-21

### Added
- Add XR setting to control camera jitter for temporal effects #6259
- Added an error message in the DrawRenderers custom pass when rendering opaque objects with an HDRP asset in DeferredOnly mode.
- Added support for specular AA from geometric curvature in AxF
- Added support for baked AO (no input for now) in AxF
- Added an info box to warn about depth test artifacts when rendering object twice in custom passes with MSAA.
- Added support for rasterized area light shadows in StackLit
- Added Light decomposition lighting debugging modes and support in AOV
- Added exposure compensation to Fixed exposure mode
- Added range attenuation for box-shaped spotlights.
- Added Min distance to contact shadows.
- Added scenes for hair and fabric and decals with material samples
- Added fabric materials and textures
- Added information for fabric materials in fabric scene

### Fixed
- Fixed an issue where a dynamic sky changing any frame may not update the ambient probe.
- Fixed an issue where default volume would not update when switching profile.
- Fixed an issue where AO override would not override specular occlusion.
- Fixed an issue where Volume inspector might not refresh correctly in some cases.
- Fixed an issue related to the envlightdatasrt not being bound in recursive rendering.
- Fixed issue with uncached reflection probe cameras reseting the debug mode (case 1224601)
- Fixed issue with atmospheric fog turning black if a planar reflection probe is placed below ground level. (case 1226588)
- Fix when rescale probe all direction below zero (1219246)
- Fixed issue with resources being accessed before initialization process has been performed completely. 
- Fixed render texture with XR
- Fixed sRGB mismatch with XR SDK
- Fixed XR single-pass with Mock HMD plugin
- Fixed XR culling with multiple cameras
- Fixed shadow cascade tooltip when using the metric mode (case 1229232)
- Focus on Decal uses the extends of the projectors
- Fixed how the area light influence volume is computed to match rasterization.
- Fixed usage of light size data that are not available at runtime.
- Fixed light type resolution when performing a reset on HDAdditionalLightData (case 1220931)
- Fixed drag area width at left of Light's intensity field in Inspector.
- Fix for issue that prevented scene from being completely saved when baked reflection probes are present and lighting is set to auto generate.
- Fixed the depth buffer copy made before custom pass after opaque and normal injection point.
- Fixed a weird behavior in the scalable settings drawing when the space becomes tiny (1212045).
- Fixed an usage of a a compute buffer not bound (1229964)
- Fixed an issue where unncessarily serialized members in StaticLightingSky component would change each time the scene is changed.
- Fix issues in the post process system with RenderTexture being invalid in some cases, causing rendering problems.
- Fixed an issue where changing the default volume profile from another inspector would not update the default volume editor.
- Fixed path validation when creating new volume profile (case 1229933)
- Fix for range compression factor for probes going negative (now clamped to positive values).
- Fixed various object leaks in HDRP.
- Fix for assertion triggering sometimes when saving a newly created lit shader graph (case 1230996)
- Fixed MSAA depth resolve when there is no motion vectors
- Fix issue causing wrong planar reflection rendering when more than one camera is present.
- Fixed culling of planar reflection probes that change position (case 1218651)
- Fixed null reference when processing lightprobe (case 1235285)
- Fix black screen in XR when HDRP package is present but not used.
- Fixed white flash happening with auto-exposure in some cases (case 1223774)
- Fixed NaN which can appear with real time reflection and inf value
- Fixed raytracing shader compilation on Metal
- Fixed an issue that was collapsing the volume components in the HDRP default settings
- Fixed warning about missing bound decal buffer
- Fixed the debug exposure mode for display sky reflection and debug view baked lighting
- Fixed shader warning on Xbox for ResolveStencilBuffer.compute. 
- Fixed unneeded cookie texture allocation for cone stop lights.
- Fixed issue when toggling anything in HDRP asset that will produce an error (case 1238155)
- Fixed scalarization code for contact shadows
- Fix MaterialBalls having same guid issue
- Fix spelling and grammatical errors in material samples
- Fixed issues with scene view and transparent motion vectors.
- Pre-warm the RTHandle system to reduce the amount of memory allocations and the total memory needed at all points. 
- Workaround an issue caused by GetKernelThreadGroupSizes  failing to retrieve correct group size. 
- Fixed transparent motion vector framesetting not sanitized.
- Fix reflection probe frame settings override
- Fixed wrong order of post process frame settings.
- Force to rebake probe with missing baked texture. (1253367)
- Fix issue causing blocky artifacts when decals affect metallic and are applied on material with specular color workflow.
- Appropriately constraint blend distance of reflection probe while editing with the inspector (case 1248931)
- Fixed errors when switching area light to disk shape while an area emissive mesh was displayed.
- PBR Sky now doesn't go black when going below sea level, but it instead freezes calculation as if on the horizon. 
- Fixed UI drawing of the quaternion (1251235)
- Fixed taaFrameIndex and XR tests 4052 and 4053

### Changed
- Rejecting history for ray traced reflections based on a threshold evaluated on the neighborhood of the sampled history.
- Renamed "Environment" to "Reflection Probes" in tile/cluster debug menu.
- Utilities namespace is obsolete, moved its content to UnityEngine.Rendering (case 1204677)
- All custom pass volumes are now executed for one injection point instead of the first one.
- Optimized PrepareLightsForGPU (cost reduced by over 25%) and PrepareGPULightData (around twice as fast now).
- Rejecting history for ray traced reflections based on a threshold evaluated on the neighborhood of the sampled history.
- Renamed "Environment" to "Reflection Probes" in tile/cluster debug menu.
- Debug exposure in debug menu have been replace to debug exposure compensation in EV100 space and is always visible.
- Cookie are now supported in lightmaper. All lights casting cookie and baked will now include cookie influence.
- Diffusion Profile and Material references in HDRP materials are now correctly exported to unity packages. Note that the diffusion profile or the material references need to be edited once before this can work properly.

## [8.0.1] - 2020-02-25

Version Updated
The version number for this package has increased due to a version update of a related graphics package.

## [8.0.0] - 2020-02-25

Version Updated
The version number for this package has increased due to a version update of a related graphics package.

## [7.3.0] - 2020-03-11

### Added
- Added the exposure sliders to the planar reflection probe preview
- Added a warning and workaround instructions that appear when you enable XR single-pass after the first frame with the XR SDK.
- Added an "enable" toggle to the SSR volume component.

### Fixed
- Fixed issue with AssetPostprocessors dependencies causing models to be imported twice when upgrading the package version.
- Fix player build DX12
- Fix issue with AO being misaligned when multiple view are visible.
- Fix issue that caused the clamp of camera rotation motion for motion blur to be ineffective.
- Fixed culling of lights with XR SDK
- Fixed memory stomp in shadow caching code, leading to overflow of Shadow request array and runtime errors.
- Fixed an issue related to transparent objects reading the ray traced indirect diffuse buffer
- Fixed an issue with filtering ray traced area lights when the intensity is high or there is an exposure.
- Fixed ill-formed include path in Depth Of Field shader.
- Fixed a bug in semi-transparent shadows (object further than the light casting shadows)
- Fix state enabled of default volume profile when in package.
- Fixed removal of MeshRenderer and MeshFilter on adding Light component. 
- Fixed a bug in debug light volumes.
- Fixed the culling was not disposed error in build log.
- Fixed an issue where fog sky color mode could sample NaNs in the sky cubemap.
- Fixed a leak in the PBR sky renderer.
- Added a tooltip to the Ambient Mode parameter in the Visual Envionment volume component.
- Static lighting sky now takes the default volume into account (this fixes discrepancies between baked and realtime lighting).
- Fixed a leak in the sky system.
- Hide reflection probes in the renderer components.
- Removed MSAA Buffers allocation when lit shader mode is set to "deferred only".
- Fixed invalid cast for realtime reflection probes (case 1220504)
- Fixed invalid game view rendering when disabling all cameras in the scene (case 1105163)
- Fixed infinite reload loop while displaying Light's Shadow's Link Light Layer in Inspector of Prefab Asset.
- Fixed the cookie atlas size and planar atlas size being too big after an upgrade of the HDRP asset.
- Fixed alpha clipping test (comparison was '>', now '>=')
- Fixed preview camera (eg. shader graph preview) when path tracing is on
- Fixed DXR player build
- Fixed compilation issue with linux vulkan and raytrace shader
- Fixed the HDRP asset migration code not being called after an upgrade of the package
- Fixed draw renderers custom pass out of bound exception
- Fixed an issue with emissive light meshes not being in the RAS.
- Fixed a warning due to StaticLightingSky when reloading domain in some cases.
- Fixed the MaxLightCount being displayed when the light volume debug menu is on ColorAndEdge.
- Fix an exception in case two LOD levels are using the same mesh renderer.
- Fixed error in the console when switching shader to decal in the material UI.
- Fixed z-fighting in scene view when scene lighting is off (case 1203927)
- Fixed some typos in debug menu (case 1224594)
- Fixed an issue with refraction model and ray traced recursive rendering (case 1198578).
- Fixed cubemap thumbnail generation at project load time. 
- Half fixed shuriken particle light that cast shadows (only the first one will be correct)
- Fixed an issue with the specularFGD term being used when the material has a clear coat (lit shader).

### Changed
- Renamed the cubemap used for diffuse convolution to a more explicit name for the memory profiler.
- Light dimmer can now get values higher than one and was renamed to multiplier in the UI. 
- Removed info box requesting volume component for Visual Environment and updated the documentation with the relevant information.
- Add range-based clipping to box lights (case 1178780)
- Improve area light culling (case 1085873)
- Light Hierarchy debug mode can now adjust Debug Exposure for visualizing high exposure scenes.
- Changed the diffusion profile warning on the material to an info and changed the message to be more precise.

## [7.2.0] - 2020-02-10

### Added
- Added the possibility to have ray traced colored and semi-transparent shadows on directional lights.
- Exposed the debug overlay ratio in the debug menu.
- Added a separate frame settings for tonemapping alongside color grading.
- Added the receive fog option in the material UI for ShaderGraphs.
- Added a public virtual bool in the custom post processes API to specify if a post processes should be executed in the scene view.
- Added a menu option that checks scene issues with ray tracing. Also removed the previously existing warning at runtime.
- Added Contrast Adaptive Sharpen (CAS) Upscaling effect.
- Added APIs to update probe settings at runtime.
- Added documentation for the rayTracingSupported method in HDRP
- Added user-selectable format for the post processing passes. 
- Added support for alpha channel in some post-processing passes (DoF, TAA, Uber).
- Added warnings in FrameSettings inspector when using DXR and atempting to use Asynchronous Execution.
- Exposed Stencil bits that can be used by the user.
- Added history rejection based on velocity of intersected objects for directional, point and spot lights.
- Added a affectsVolumetric field to the HDAdditionalLightData API to know if light affects volumetric fog.
- Add OS and Hardware check in the Wizard fixes for DXR.
- Added option to exclude camera motion from motion blur.
- Added semi-transparent shadows for point and spot lights.
- Added support for semi-transparent shadow for unlit shader and unlit shader graph.
- Added the alpha clip enabled toggle to the material UI for all HDRP shader graphs.
- Added Material Samples to explain how to use the lit shader features
- Added an initial implementation of ray traced sub surface scattering
- Added AssetPostprocessors and Shadergraphs to handle Arnold Standard Surface and 3DsMax Physical material import from FBX. 
- Added support for Smoothness Fade start work when enabling ray traced reflections.
- Added Contact shadow, Micro shadows and Screen space refraction API documentation.
- Added script documentation for SSR, SSAO (ray tracing), GI, Light Cluster, RayTracingSettings, Ray Counters, etc.
- Added path tracing support for refraction and internal reflections.
- Added support for Thin Refraction Model and Lit's Clear Coat in Path Tracing.
- Added the Tint parameter to Sky Colored Fog.

### Fixed
- Update documentation of HDRISky-Backplate, precise how to have Ambient Occlusion on the Backplate
- Fixed TerrainLitGUI when per-pixel normal property is not present.
- Fixed a bug due to depth history begin overriden too soon
- Fixed issue that caused Distortion UI to appear in Lit.
- Fixed several issues with decal duplicating when editing them.
- Fixed initialization of volumetric buffer params (1204159)
- Fixed an issue where frame count was incorrectly reset for the game view, causing temporal processes to fail.
- Fixed Culling group was not disposed error.
- Fixed issues on some GPU that do not support gathers on integer textures.
- Fixed an issue with ambient probe not being initialized for the first frame after a domain reload for volumetric fog.
- Fixed the scene visibility of decal projectors and density volumes
- Fixed a leak in sky manager.
- Fixed an issue where entering playmode while the light editor is opened would produce null reference exceptions.
- Fixed the debug overlay overlapping the debug menu at runtime.
- Fixed an issue with the framecount when changing scene.
- Fixed errors that occurred when using invalid near and far clip plane values for planar reflections.
- Fixed issue with motion blur sample weighting function.
- Fixed motion vectors in MSAA.
- Fixed sun flare blending (case 1205862).
- Fixed a lot of issues related to ray traced screen space shadows.
- Fixed memory leak caused by apply distortion material not being disposed.
- Fixed Reflection probe incorrectly culled when moving its parent (case 1207660)
- Fixed a nullref when upgrading the Fog volume components while the volume is opened in the inspector.
- Fix issues where decals on PS4 would not correctly write out the tile mask causing bits of the decal to go missing.
- Use appropriate label width and text content so the label is completely visible
- Fixed an issue where final post process pass would not output the default alpha value of 1.0 when using 11_11_10 color buffer format.
- Fixed SSR issue after the MSAA Motion Vector fix.
- Fixed an issue with PCSS on directional light if punctual shadow atlas was not allocated.
- Fixed an issue where shadow resolution would be wrong on the first face of a baked reflection probe.
- Fixed issue with PCSS softness being incorrect for cascades different than the first one.
- Fixed custom post process not rendering when using multiple HDRP asset in quality settings
- Fixed probe gizmo missing id (case 1208975)
- Fixed a warning in raytracingshadowfilter.compute
- Fixed issue with AO breaking with small near plane values.
- Fixed custom post process Cleanup function not called in some cases.
- Fixed shader warning in AO code.
- Fixed a warning in simpledenoiser.compute
- Fixed tube and rectangle light culling to use their shape instead of their range as a bounding box.
- Fixed caused by using gather on a UINT texture in motion blur. 
- Fix issue with ambient occlusion breaking when dynamic resolution is active.
- Fixed some possible NaN causes in Depth of Field.
- Fixed Custom Pass nullref due to the new Profiling Sample API changes
- Fixed the black/grey screen issue on after post process Custom Passes in non dev builds.
- Fixed particle lights.
- Improved behavior of lights and probe going over the HDRP asset limits.
- Fixed issue triggered when last punctual light is disabled and more than one camera is used.
- Fixed Custom Pass nullref due to the new Profiling Sample API changes
- Fixed the black/grey screen issue on after post process Custom Passes in non dev builds.
- Fixed XR rendering locked to vsync of main display with Standalone Player.
- Fixed custom pass cleanup not called at the right time when using multiple volumes.
- Fixed an issue on metal with edge of decal having artifact by delaying discard of fragments during decal projection
- Fixed various shader warning
- Fixing unnecessary memory allocations in the ray tracing cluster build
- Fixed duplicate column labels in LightEditor's light tab
- Fixed white and dark flashes on scenes with very high or very low exposure when Automatic Exposure is being used.
- Fixed an issue where passing a null ProfilingSampler would cause a null ref exception.
- Fixed memory leak in Sky when in matcap mode.
- Fixed compilation issues on platform that don't support VR.
- Fixed migration code called when we create a new HDRP asset.
- Fixed RemoveComponent on Camera contextual menu to not remove Camera while a component depend on it.
- Fixed an issue where ambient occlusion and screen space reflections editors would generate null ref exceptions when HDRP was not set as the current pipeline.
- Fixed a null reference exception in the probe UI when no HDRP asset is present.
- Fixed the outline example in the doc (sampling range was dependent on screen resolution)
- Fixed a null reference exception in the HDRI Sky editor when no HDRP asset is present.
- Fixed an issue where Decal Projectors created from script where rotated around the X axis by 90°.
- Fixed frustum used to compute Density Volumes visibility when projection matrix is oblique.
- Fixed a null reference exception in Path Tracing, Recursive Rendering and raytraced Global Illumination editors when no HDRP asset is present.
- Fix for NaNs on certain geometry with Lit shader -- [case 1210058](https://fogbugz.unity3d.com/f/cases/1210058/)
- Fixed an issue where ambient occlusion and screen space reflections editors would generate null ref exceptions when HDRP was not set as the current pipeline.
- Fixed a null reference exception in the probe UI when no HDRP asset is present.
- Fixed the outline example in the doc (sampling range was dependent on screen resolution)
- Fixed a null reference exception in the HDRI Sky editor when no HDRP asset is present.
- Fixed an issue where materials newly created from the contextual menu would have an invalid state, causing various problems until it was edited.
- Fixed transparent material created with ZWrite enabled (now it is disabled by default for new transparent materials)
- Fixed mouseover on Move and Rotate tool while DecalProjector is selected.
- Fixed wrong stencil state on some of the pixel shader versions of deferred shader.
- Fixed an issue where creating decals at runtime could cause a null reference exception.
- Fixed issue that displayed material migration dialog on the creation of new project.
- Fixed various issues with time and animated materials (cases 1210068, 1210064).
- Updated light explorer with latest changes to the Fog and fixed issues when no visual environment was present.
- Fixed not handleling properly the recieve SSR feature with ray traced reflections
- Shadow Atlas is no longer allocated for area lights when they are disabled in the shader config file.
- Avoid MRT Clear on PS4 as it is not implemented yet.
- Fixed runtime debug menu BitField control.
- Fixed the radius value used for ray traced directional light.
- Fixed compilation issues with the layered lit in ray tracing shaders.
- Fixed XR autotests viewport size rounding
- Fixed mip map slider knob displayed when cubemap have no mipmap
- Remove unnecessary skip of material upgrade dialog box.
- Fixed the profiling sample mismatch errors when enabling the profiler in play mode
- Fixed issue that caused NaNs in reflection probes on consoles.
- Fixed adjusting positive axis of Blend Distance slides the negative axis in the density volume component.
- Fixed the blend of reflections based on the weight.
- Fixed fallback for ray traced reflections when denoising is enabled.
- Fixed error spam issue with terrain detail terrainDetailUnsupported (cases 1211848)
- Fixed hardware dynamic resolution causing cropping/scaling issues in scene view (case 1158661)
- Fixed Wizard check order for `Hardware and OS` and `Direct3D12`
- Fix AO issue turning black when Far/Near plane distance is big.
- Fixed issue when opening lookdev and the lookdev volume have not been assigned yet.
- Improved memory usage of the sky system.
- Updated label in HDRP quality preference settings (case 1215100)
- Fixed Decal Projector gizmo not undoing properly (case 1216629)
- Fix a leak in the denoising of ray traced reflections.
- Fixed Alignment issue in Light Preset
- Fixed Environment Header in LightingWindow
- Fixed an issue where hair shader could write garbage in the diffuse lighting buffer, causing NaNs.
- Fixed an exposure issue with ray traced sub-surface scattering.
- Fixed runtime debug menu light hierarchy None not doing anything.
- Fixed the broken ShaderGraph preview when creating a new Lit graph.
- Fix indentation issue in preset of LayeredLit material.
- Fixed minor issues with cubemap preview in the inspector.
- Fixed wrong build error message when building for android on mac.
- Fixed an issue related to denoising ray trace area shadows.
- Fixed wrong build error message when building for android on mac.
- Fixed Wizard persistency of Direct3D12 change on domain reload.
- Fixed Wizard persistency of FixAll on domain reload.
- Fixed Wizard behaviour on domain reload.
- Fixed a potential source of NaN in planar reflection probe atlas.
- Fixed an issue with MipRatio debug mode showing _DebugMatCapTexture not being set.
- Fixed missing initialization of input params in Blit for VR.
- Fix Inf source in LTC for area lights.
- Fix supported Mac platform detection to handle new major version (11.0) properly

### Changed
- Hide unused LOD settings in Quality Settings legacy window.
- Reduced the constrained distance for temporal reprojection of ray tracing denoising
- Removed shadow near plane from the Directional Light Shadow UI.
- Improved the performances of custom pass culling.
- The scene view camera now replicates the physical parameters from the camera tagged as "MainCamera".
- Reduced the number of GC.Alloc calls, one simple scene without plarnar / probes, it should be 0B.
- Renamed ProfilingSample to ProfilingScope and unified API. Added GPU Timings.
- Updated macros to be compatible with the new shader preprocessor.
- Ray tracing reflection temporal filtering is now done in pre-exposed space
- Search field selects the appropriate fields in both project settings panels 'HDRP Default Settings' and 'Quality/HDRP'
- Disabled the refraction and transmission map keywords if the material is opaque.
- Keep celestial bodies outside the atmosphere.
- Updated the MSAA documentation to specify what features HDRP supports MSAA for and what features it does not.
- Shader use for Runtime Debug Display are now correctly stripper when doing a release build
- Now each camera has its own Volume Stack. This allows Volume Parameters to be updated as early as possible and be ready for the whole frame without conflicts between cameras.
- Disable Async for SSR, SSAO and Contact shadow when aggregated ray tracing frame setting is on.
- Improved performance when entering play mode without domain reload by a factor of ~25
- Renamed the camera profiling sample to include the camera name
- Discarding the ray tracing history for AO, reflection, diffuse shadows and GI when the viewport size changes.
- Renamed the camera profiling sample to include the camera name
- Renamed the post processing graphic formats to match the new convention.
- The restart in Wizard for DXR will always be last fix from now on
- Refactoring pre-existing materials to share more shader code between rasterization and ray tracing.
- Setting a material's Refraction Model to Thin does not overwrite the Thickness and Transmission Absorption Distance anymore.
- Removed Wind textures from runtime as wind is no longer built into the pipeline
- Changed Shader Graph titles of master nodes to be more easily searchable ("HDRP/x" -> "x (HDRP)")
- Expose StartSinglePass() and StopSinglePass() as public interface for XRPass
- Replaced the Texture array for 2D cookies (spot, area and directional lights) and for planar reflections by an atlas.
- Moved the tier defining from the asset to the concerned volume components.
- Changing from a tier management to a "mode" management for reflection and GI and removing the ability to enable/disable deferred and ray bining (they are now implied by performance mode)
- The default FrameSettings for ScreenSpaceShadows is set to true for Camera in order to give a better workflow for DXR.
- Refactor internal usage of Stencil bits.
- Changed how the material upgrader works and added documentation for it.
- Custom passes now disable the stencil when overwriting the depth and not writing into it.
- Renamed the camera profiling sample to include the camera name
- Changed the way the shadow casting property of transparent and tranmissive materials is handeled for ray tracing.
- Changed inspector materials stencil setting code to have more sharing.
- Updated the default scene and default DXR scene and DefaultVolumeProfile.
- Changed the way the length parameter is used for ray traced contact shadows.
- Improved the coherency of PCSS blur between cascades.
- Updated VR checks in Wizard to reflect new XR System.
- Removing unused alpha threshold depth prepass and post pass for fabric shader graph.
- Transform result from CIE XYZ to sRGB color space in EvalSensitivity for iridescence.
- Hide the Probes section in the Renderer editos because it was unused.
- Moved BeginCameraRendering callback right before culling.
- Changed the visibility of the Indirect Lighting Controller component to public.

## [7.1.8] - 2020-01-20

### Fixed
- Fixed white and dark flashes on scenes with very high or very low exposure when Automatic Exposure is being used.
- Fixed memory leak in Sky when in matcap mode.
	
### Changed
- On Xbox and PS4 you will also need to download the com.unity.render-pipeline.platform (ps4 or xboxone) package from the appropriate platform developer forum

## [7.1.7] - 2019-12-11

### Added
- Added a check in the custom post process template to throw an error if the default shader is not found.

### Fixed
- Fixed rendering errors when enabling debug modes with custom passes
- Fix an issue that made PCSS dependent on Atlas resolution (not shadow map res)
- Fixing a bug whith histories when n>4 for ray traced shadows
- Fixing wrong behavior in ray traced shadows for mesh renderers if their cast shadow is shadow only or double sided
- Only tracing rays for shadow if the point is inside the code for spotlight shadows
- Only tracing rays if the point is inside the range for point lights
- Fixing ghosting issues when the screen space shadow  indexes change for a light with ray traced shadows
- Fixed an issue with stencil management and Xbox One build that caused corrupted output in deferred mode.
- Fixed a mismatch in behavior between the culling of shadow maps and ray traced point and spot light shadows
- Fixed recursive ray tracing not working anymore after intermediate buffer refactor.
- Fixed ray traced shadow denoising not working (history rejected all the time).
- Fixed shader warning on xbox one
- Fixed cookies not working for spot lights in ray traced reflections, ray traced GI and recursive rendering
- Fixed an inverted handling of CoatSmoothness for SSR in StackLit.
- Fixed missing distortion inputs in Lit and Unlit material UI.
- Fixed issue that propagated NaNs across multiple frames through the exposure texture. 
- Fixed issue with Exclude from TAA stencil ignored. 
- Fixed ray traced reflection exposure issue.
- Fixed issue with TAA history not initialising corretly scale factor for first frame
- Fixed issue with stencil test of material classification not using the correct Mask (causing false positive and bad performance with forward material in deferred)
- Fixed issue with History not reset when chaning antialiasing mode on camera
- Fixed issue with volumetric data not being initialized if default settings have volumetric and reprojection off. 
- Fixed ray tracing reflection denoiser not applied in tier 1
- Fixed the vibility of ray tracing related methods.
- Fixed the diffusion profile list not saved when clicking the fix button in the material UI.
- Fixed crash when pushing bounce count higher than 1 for ray traced GI or reflections
- Fixed PCSS softness scale so that it better match ray traced reference for punctual lights. 
- Fixed exposure management for the path tracer
- Fixed AxF material UI containing two advanced options settings.
- Fixed an issue where cached sky contexts were being destroyed wrongly, breaking lighting in the LookDev
- Fixed issue that clamped PCSS softness too early and not after distance scale.
- Fixed fog affect transparent on HD unlit master node
- Fixed custom post processes re-ordering not saved.
- Fixed NPE when using scalable settings
- Fixed an issue where PBR sky precomputation was reset incorrectly in some cases causing bad performance.
- Fixed a bug in dxr due to depth history begin overriden too soon
- Fixed CustomPassSampleCameraColor scale issue when called from Before Transparent injection point.
- Fixed corruption of AO in baked probes.
- Fixed issue with upgrade of projects that still had Very High as shadow filtering quality.
- Removed shadow near plane from the Directional Light Shadow UI.
- Fixed performance issue with performances of custom pass culling.

## [7.1.6] - 2019-11-22

### Added
- Added Backplate projection from the HDRISky
- Added Shadow Matte in UnlitMasterNode, which only received shadow without lighting
- Added support for depth copy with XR SDK
- Added debug setting to Render Pipeline Debug Window to list the active XR views
- Added an option to filter the result of the volumetric lighting (off by default).
- Added a transmission multiplier for directional lights
- Added XR single-pass test mode to Render Pipeline Debug Window
- Added debug setting to Render Pipeline Window to list the active XR views
- Added a new refraction mode for the Lit shader (thin). Which is a box refraction with small thickness values
- Added the code to support Barn Doors for Area Lights based on a shaderconfig option.
- Added HDRPCameraBinder property binder for Visual Effect Graph
- Added "Celestial Body" controls to the Directional Light
- Added new parameters to the Physically Based Sky
- Added Reflections to the DXR Wizard

### Fixed
- Fixed y-flip in scene view with XR SDK
- Fixed Decal projectors do not immediately respond when parent object layer mask is changed in editor.
- Fixed y-flip in scene view with XR SDK
- Fixed a number of issues with Material Quality setting
- Fixed the transparent Cull Mode option in HD unlit master node settings only visible if double sided is ticked.
- Fixed an issue causing shadowed areas by contact shadows at the edge of far clip plane if contact shadow length is very close to far clip plane.
- Fixed editing a scalable settings will edit all loaded asset in memory instead of targetted asset.
- Fixed Planar reflection default viewer FOV
- Fixed flickering issues when moving the mouse in the editor with ray tracing on.
- Fixed the ShaderGraph main preview being black after switching to SSS in the master node settings
- Fixed custom fullscreen passes in VR
- Fixed camera culling masks not taken in account in custom pass volumes
- Fixed object not drawn in custom pass when using a DrawRenderers with an HDRP shader in a build.
- Fixed injection points for Custom Passes (AfterDepthAndNormal and BeforePreRefraction were missing)
- Fixed a enum to choose shader tags used for drawing objects (DepthPrepass or Forward) when there is no override material.
- Fixed lit objects in the BeforePreRefraction, BeforeTransparent and BeforePostProcess.
- Fixed the None option when binding custom pass render targets to allow binding only depth or color.
- Fixed custom pass buffers allocation so they are not allocated if they're not used.
- Fixed the Custom Pass entry in the volume create asset menu items.
- Fixed Prefab Overrides workflow on Camera.
- Fixed alignment issue in Preset for Camera.
- Fixed alignment issue in Physical part for Camera.
- Fixed FrameSettings multi-edition.
- Fixed a bug happening when denoising multiple ray traced light shadows
- Fixed minor naming issues in ShaderGraph settings
- Fixed an issue with Metal Shader Compiler and GTAO shader for metal
- Fixed resources load issue while upgrading HDRP package.
- Fixed LOD fade mask by accounting for field of view
- Fixed spot light missing from ray tracing indirect effects.
- Fixed a UI bug in the diffusion profile list after fixing them from the wizard.
- Fixed the hash collision when creating new diffusion profile assets.
- Fixed a light leaking issue with box light casting shadows (case 1184475)
- Fixed Cookie texture type in the cookie slot of lights (Now displays a warning because it is not supported).
- Fixed a nullref that happens when using the Shuriken particle light module
- Fixed alignment in Wizard
- Fixed text overflow in Wizard's helpbox
- Fixed Wizard button fix all that was not automatically grab all required fixes
- Fixed VR tab for MacOS in Wizard
- Fixed local config package workflow in Wizard
- Fixed issue with contact shadows shifting when MSAA is enabled.
- Fixed EV100 in the PBR sky
- Fixed an issue In URP where sometime the camera is not passed to the volume system and causes a null ref exception (case 1199388)
- Fixed nullref when releasing HDRP with custom pass disabled
- Fixed performance issue derived from copying stencil buffer.
- Fixed an editor freeze when importing a diffusion profile asset from a unity package.
- Fixed an exception when trying to reload a builtin resource.
- Fixed the light type intensity unit reset when switching the light type.
- Fixed compilation error related to define guards and CreateLayoutFromXrSdk()
- Fixed documentation link on CustomPassVolume.
- Fixed player build when HDRP is in the project but not assigned in the graphic settings.
- Fixed an issue where ambient probe would be black for the first face of a baked reflection probe
- VFX: Fixed Missing Reference to Visual Effect Graph Runtime Assembly
- Fixed an issue where rendering done by users in EndCameraRendering would be executed before the main render loop.
- Fixed Prefab Override in main scope of Volume.
- Fixed alignment issue in Presset of main scope of Volume.
- Fixed persistence of ShowChromeGizmo and moved it to toolbar for coherency in ReflectionProbe and PlanarReflectionProbe.
- Fixed Alignement issue in ReflectionProbe and PlanarReflectionProbe.
- Fixed Prefab override workflow issue in ReflectionProbe and PlanarReflectionProbe.
- Fixed empty MoreOptions and moved AdvancedManipulation in a dedicated location for coherency in ReflectionProbe and PlanarReflectionProbe.
- Fixed Prefab override workflow issue in DensityVolume.
- Fixed empty MoreOptions and moved AdvancedManipulation in a dedicated location for coherency in DensityVolume.
- Fix light limit counts specified on the HDRP asset
- Fixed Quality Settings for SSR, Contact Shadows and Ambient Occlusion volume components
- Fixed decalui deriving from hdshaderui instead of just shaderui
- Use DelayedIntField instead of IntField for scalable settings

### Changed
- Reworked XR automated tests
- The ray traced screen space shadow history for directional, spot and point lights is discarded if the light transform has changed.
- Changed the behavior for ray tracing in case a mesh renderer has both transparent and opaque submeshes.
- Improve history buffer management
- Replaced PlayerSettings.virtualRealitySupported with XRGraphics.tryEnable.
- Remove redundant FrameSettings RealTimePlanarReflection
- Improved a bit the GC calls generated during the rendering.
- Material update is now only triggered when the relevant settings are touched in the shader graph master nodes
- Changed the way Sky Intensity (on Sky volume components) is handled. It's now a combo box where users can choose between Exposure, Multiplier or Lux (for HDRI sky only) instead of both multiplier and exposure being applied all the time. Added a new menu item to convert old profiles.
- Change how method for specular occlusions is decided on inspector shader (Lit, LitTesselation, LayeredLit, LayeredLitTessellation)
- Unlocked SSS, SSR, Motion Vectors and Distortion frame settings for reflections probes.

## [7.1.5] - 2019-11-15

### Fixed
- Fixed black reflection probes the first time loading a project

## [7.1.4] - 2019-11-13

### Added
- Added XR single-pass setting into HDRP asset
- Added a penumbra tint option for lights

### Fixed
- Fixed EOL for some files
- Fixed scene view rendering with volumetrics and XR enabled
- Fixed decals to work with multiple cameras
- Fixed optional clear of GBuffer (Was always on)
- Fixed render target clears with XR single-pass rendering
- Fixed HDRP samples file hierarchy
- Fixed Light units not matching light type
- Fixed QualitySettings panel not displaying HDRP Asset

### Changed
- Changed parametrization of PCSS, now softness is derived from angular diameter (for directional lights) or shape radius (for point/spot lights) and min filter size is now in the [0..1] range.
- Moved the copy of the geometry history buffers to right after the depth mip chain generation.
- Rename "Luminance" to "Nits" in UX for physical light unit
- Rename FrameSettings "SkyLighting" to "SkyReflection"

## [7.1.3] - 2019-11-04

### Added
- Ray tracing support for VR single-pass
- Added sharpen filter shader parameter and UI for TemporalAA to control image quality instead of hardcoded value
- Added frame settings option for custom post process and custom passes as well as custom color buffer format option.
- Add check in wizard on SRP Batcher enabled.
- Added default implementations of OnPreprocessMaterialDescription for FBX, Obj, Sketchup and 3DS file formats.
- Added custom pass fade radius
- Added after post process injection point for custom passes
- Added basic alpha compositing support - Alpha is available afterpostprocess when using FP16 buffer format.
- Added falloff distance on Reflection Probe and Planar Reflection Probe
- Added hability to name LightLayers in HDRenderPipelineAsset
- Added a range compression factor for Reflection Probe and Planar Reflection Probe to avoid saturation of colors.
- Added path tracing support for directional, point and spot lights, as well as emission from Lit and Unlit.
- Added non temporal version of SSAO.
- Added more detailed ray tracing stats in the debug window
- Added Disc area light (bake only)
- Added a warning in the material UI to prevent transparent + subsurface-scattering combination.

### Fixed
- Sorting, undo, labels, layout in the Lighting Explorer.
- Fixed sky settings and materials in Shader Graph Samples package
- Fixed light supported units caching (1182266)
- Fixed an issue where SSAO (that needs temporal reprojection) was still being rendered when Motion Vectors were not available (case 1184998)
- Fixed a nullref when modifying the height parameters inside the layered lit shader UI.
- Fixed Decal gizmo that become white after exiting play mode
- Fixed Decal pivot position to behave like a spotlight
- Fixed an issue where using the LightingOverrideMask would break sky reflection for regular cameras
- Fix DebugMenu FrameSettingsHistory persistency on close
- Fix DensityVolume, ReflectionProbe aned PlanarReflectionProbe advancedControl display
- Fix DXR scene serialization in wizard
- Fixed an issue where Previews would reallocate History Buffers every frame
- Fixed the SetLightLayer function in HDAdditionalLightData setting the wrong light layer
- Fix error first time a preview is created for planar
- Fixed an issue where SSR would use an incorrect roughness value on ForwardOnly (StackLit, AxF, Fabric, etc.) materials when the pipeline is configured to also allow deferred Lit.
- Fixed issues with light explorer (cases 1183468, 1183269)
- Fix dot colors in LayeredLit material inspector
- Fix undo not resetting all value when undoing the material affectation in LayerLit material
- Fix for issue that caused gizmos to render in render textures (case 1174395)
- Fixed the light emissive mesh not updated when the light was disabled/enabled
- Fixed light and shadow layer sync when setting the HDAdditionalLightData.lightlayersMask property
- Fixed a nullref when a custom post process component that was in the HDRP PP list is removed from the project
- Fixed issue that prevented decals from modifying specular occlusion (case 1178272).
- Fixed exposure of volumetric reprojection
- Fixed multi selection support for Scalable Settings in lights
- Fixed font shaders in test projects for VR by using a Shader Graph version
- Fixed refresh of baked cubemap by incrementing updateCount at the end of the bake (case 1158677).
- Fixed issue with rectangular area light when seen from the back
- Fixed decals not affecting lightmap/lightprobe
- Fixed zBufferParams with XR single-pass rendering
- Fixed moving objects not rendered in custom passes
- Fixed abstract classes listed in the + menu of the custom pass list
- Fixed custom pass that was rendered in previews
- Fixed precision error in zero value normals when applying decals (case 1181639)
- Fixed issue that triggered No Scene Lighting view in game view as well (case 1156102)
- Assign default volume profile when creating a new HDRP Asset
- Fixed fov to 0 in planar probe breaking the projection matrix (case 1182014)
- Fixed bugs with shadow caching
- Reassign the same camera for a realtime probe face render request to have appropriate history buffer during realtime probe rendering.
- Fixed issue causing wrong shading when normal map mode is Object space, no normal map is set, but a detail map is present (case 1143352)
- Fixed issue with decal and htile optimization
- Fixed TerrainLit shader compilation error regarding `_Control0_TexelSize` redefinition (case 1178480).
- Fixed warning about duplicate HDRuntimeReflectionSystem when configuring play mode without domain reload.
- Fixed an editor crash when multiple decal projectors were selected and some had null material
- Added all relevant fix actions to FixAll button in Wizard
- Moved FixAll button on top of the Wizard
- Fixed an issue where fog color was not pre-exposed correctly
- Fix priority order when custom passes are overlapping
- Fix cleanup not called when the custom pass GameObject is destroyed
- Replaced most instances of GraphicsSettings.renderPipelineAsset by GraphicsSettings.currentRenderPipeline. This should fix some parameters not working on Quality Settings overrides.
- Fixed an issue with Realtime GI not working on upgraded projects.
- Fixed issue with screen space shadows fallback texture was not set as a texture array.
- Fixed Pyramid Lights bounding box
- Fixed terrain heightmap default/null values and epsilons
- Fixed custom post-processing effects breaking when an abstract class inherited from `CustomPostProcessVolumeComponent`
- Fixed XR single-pass rendering in Editor by using ShaderConfig.s_XrMaxViews to allocate matrix array
- Multiple different skies rendered at the same time by different cameras are now handled correctly without flickering
- Fixed flickering issue happening when different volumes have shadow settings and multiple cameras are present. 
- Fixed issue causing planar probes to disappear if there is no light in the scene.
- Fixed a number of issues with the prefab isolation mode (Volumes leaking from the main scene and reflection not working properly)
- Fixed an issue with fog volume component upgrade not working properly
- Fixed Spot light Pyramid Shape has shadow artifacts on aspect ratio values lower than 1
- Fixed issue with AO upsampling in XR
- Fixed camera without HDAdditionalCameraData component not rendering
- Removed the macro ENABLE_RAYTRACING for most of the ray tracing code
- Fixed prefab containing camera reloading in loop while selected in the Project view
- Fixed issue causing NaN wheh the Z scale of an object is set to 0.
- Fixed DXR shader passes attempting to render before pipeline loaded
- Fixed black ambient sky issue when importing a project after deleting Library.
- Fixed issue when upgrading a Standard transparent material (case 1186874)
- Fixed area light cookies not working properly with stack lit
- Fixed material render queue not updated when the shader is changed in the material inspector.
- Fixed a number of issues with full screen debug modes not reseting correctly when setting another mutually exclusive mode
- Fixed compile errors for platforms with no VR support
- Fixed an issue with volumetrics and RTHandle scaling (case 1155236)
- Fixed an issue where sky lighting might be updated uselessly
- Fixed issue preventing to allow setting decal material to none (case 1196129)
- Fixed XR multi-pass decals rendering
- Fixed several fields on Light Inspector that not supported Prefab overrides
- VFX: Removed z-fight glitches that could appear when using deferred depth prepass and lit quad primitives
- VFX: Preserve specular option for lit outputs (matches HDRP lit shader)
- Fixed init of debug for FrameSettingsHistory on SceneView camera
- Added a fix script to handle the warning 'referenced script in (GameObject 'SceneIDMap') is missing'
- Fix Wizard load when none selected for RenderPipelineAsset
- Fixed issue with unclear naming of debug menu for decals.

### Changed
- Color buffer pyramid is not allocated anymore if neither refraction nor distortion are enabled
- Rename Emission Radius to Radius in UI in Point, Spot
- Angular Diameter parameter for directional light is no longuer an advanced property
- DXR: Remove Light Radius and Angular Diamater of Raytrace shadow. Angular Diameter and Radius are used instead.
- Remove MaxSmoothness parameters from UI for point, spot and directional light. The MaxSmoothness is now deduce from Radius Parameters
- DXR: Remove the Ray Tracing Environement Component. Add a Layer Mask to the ray Tracing volume components to define which objects are taken into account for each effect.
- Removed second cubemaps used for shadowing in lookdev
- Disable Physically Based Sky below ground
- Increase max limit of area light and reflection probe to 128
- Change default texture for detailmap to grey
- Optimize Shadow RT load on Tile based architecture platforms. 
- Improved quality of SSAO.
- Moved RequestShadowMapRendering() back to public API.
- Update HDRP DXR Wizard with an option to automatically clone the hdrp config package and setup raytracing to 1 in shaders file.
- Added SceneSelection pass for TerrainLit shader.
- Simplified Light's type API regrouping the logic in one place (Check type in HDAdditionalLightData)
- The support of LOD CrossFade (Dithering transition) in master nodes now required to enable it in the master node settings (Save variant)
- Improved shadow bias, by removing constant depth bias and substituting it with slope-scale bias. 
- Fix the default stencil values when a material is created from a SSS ShaderGraph.
- Tweak test asset to be compatible with XR: unlit SG material for canvas and double-side font material
- Slightly tweaked the behaviour of bloom when resolution is low to reduce artifacts.
- Hidden fields in Light Inspector that is not relevant while in BakingOnly mode.

## [7.1.2] - 2019-09-19

### Fixed
- Fix/workaround a probable graphics driver bug in the GTAO shader.
- Fixed Hair and PBR shader graphs double sided modes
- Fixed an issue where updating an HDRP asset in the Quality setting panel would not recreate the pipeline.
- Fixed issue with point lights being considered even when occupying less than a pixel on screen (case 1183196)
- Fix a potential NaN source with iridescence (case 1183216)
- Fixed issue of spotlight breaking when minimizing the cone angle via the gizmo (case 1178279)
- Fixed issue that caused decals not to modify the roughness in the normal buffer, causing SSR to not behave correctly (case 1178336)
- Fixed lit transparent refraction with XR single-pass rendering
- Removed extra jitter for TemporalAA in VR
- Fixed ShaderGraph time in main preview
- Fixed issue on some UI elements in HDRP asset not expanding when clicking the arrow (case 1178369)
- Fixed alpha blending in custom post process
- Fixed the modification of the _AlphaCutoff property in the material UI when exposed with a ShaderGraph parameter.
- Fixed HDRP test `1218_Lit_DiffusionProfiles` on Vulkan.
- Fixed an issue where building a player in non-dev mode would generate render target error logs every frame
- Fixed crash when upgrading version of HDRP
- Fixed rendering issues with material previews
- Fixed NPE when using light module in Shuriken particle systems (1173348).
- Refresh cached shadow on editor changes

## [7.1.1] - 2019-09-05

### Added
- Transparency Overdraw debug mode. Allows to visualize transparent objects draw calls as an "heat map".
- Enabled single-pass instancing support for XR SDK with new API cmd.SetInstanceMultiplier()
- XR settings are now available in the HDRP asset
- Support for Material Quality in Shader Graph
- Material Quality support selection in HDRP Asset
- Renamed XR shader macro from UNITY_STEREO_ASSIGN_COMPUTE_EYE_INDEX to UNITY_XR_ASSIGN_VIEW_INDEX
- Raytracing ShaderGraph node for HDRP shaders
- Custom passes volume component with 3 injection points: Before Rendering, Before Transparent and Before Post Process
- Alpha channel is now properly exported to camera render textures when using FP16 color buffer format
- Support for XR SDK mirror view modes
- HD Master nodes in Shader Graph now support Normal and Tangent modification in vertex stage.
- DepthOfFieldCoC option in the fullscreen debug modes.
- Added override Ambient Occlusion option on debug windows
- Added Custom Post Processes with 3 injection points: Before Transparent, Before Post Process and After Post Process
- Added draft of minimal interactive path tracing (experimental) based on DXR API - Support only 4 area light, lit and unlit shader (non-shadergraph)

### Fixed
- Fixed wizard infinite loop on cancellation
- Fixed with compute shader error about too many threads in threadgroup on low GPU
- Fixed invalid contact shadow shaders being created on metal
- Fixed a bug where if Assembly.GetTypes throws an exception due to mis-versioned dlls, then no preprocessors are used in the shader stripper
- Fixed typo in AXF decal property preventing to compile
- Fixed reflection probe with XR single-pass and FPTL
- Fixed force gizmo shown when selecting camera in hierarchy
- Fixed issue with XR occlusion mesh and dynamic resolution
- Fixed an issue where lighting compute buffers were re-created with the wrong size when resizing the window, causing tile artefacts at the top of the screen.
- Fix FrameSettings names and tooltips
- Fixed error with XR SDK when the Editor is not in focus
- Fixed errors with RenderGraph, XR SDK and occlusion mesh
- Fixed shadow routines compilation errors when "real" type is a typedef on "half".
- Fixed toggle volumetric lighting in the light UI
- Fixed post-processing history reset handling rt-scale incorrectly
- Fixed crash with terrain and XR multi-pass
- Fixed ShaderGraph material synchronization issues
- Fixed a null reference exception when using an Emissive texture with Unlit shader (case 1181335)
- Fixed an issue where area lights and point lights where not counted separately with regards to max lights on screen (case 1183196)
- Fixed an SSR and Subsurface Scattering issue (appearing black) when using XR.

### Changed
- Update Wizard layout.
- Remove almost all Garbage collection call within a frame.
- Rename property AdditionalVeclocityChange to AddPrecomputeVelocity
- Call the End/Begin camera rendering callbacks for camera with customRender enabled
- Changeg framesettings migration order of postprocess flags as a pr for reflection settings flags have been backported to 2019.2
- Replaced usage of ENABLE_VR in XRSystem.cs by version defines based on the presence of the built-in VR and XR modules
- Added an update virtual function to the SkyRenderer class. This is called once per frame. This allows a given renderer to amortize heavy computation at the rate it chooses. Currently only the physically based sky implements this.
- Removed mandatory XRPass argument in HDCamera.GetOrCreate()
- Restored the HDCamera parameter to the sky rendering builtin parameters.
- Removed usage of StructuredBuffer for XR View Constants
- Expose Direct Specular Lighting control in FrameSettings
- Deprecated ExponentialFog and VolumetricFog volume components. Now there is only one exponential fog component (Fog) which can add Volumetric Fog as an option. Added a script in Edit -> Render Pipeline -> Upgrade Fog Volume Components.

## [7.0.1] - 2019-07-25

### Added
- Added option in the config package to disable globally Area Lights and to select shadow quality settings for the deferred pipeline.
- When shader log stripping is enabled, shader stripper statistics will be written at `Temp/shader-strip.json`
- Occlusion mesh support from XR SDK

### Fixed
- Fixed XR SDK mirror view blit, cleanup some XRTODO and removed XRDebug.cs
- Fixed culling for volumetrics with XR single-pass rendering
- Fix shadergraph material pass setup not called
- Fixed documentation links in component's Inspector header bar
- Cookies using the render texture output from a camera are now properly updated
- Allow in ShaderGraph to enable pre/post pass when the alpha clip is disabled

### Changed
- RenderQueue for Opaque now start at Background instead of Geometry.
- Clamp the area light size for scripting API when we change the light type
- Added a warning in the material UI when the diffusion profile assigned is not in the HDRP asset


## [7.0.0] - 2019-07-17

### Added
- `Fixed`, `Viewer`, and `Automatic` modes to compute the FOV used when rendering a `PlanarReflectionProbe`
- A checkbox to toggle the chrome gizmo of `ReflectionProbe`and `PlanarReflectionProbe`
- Added a Light layer in shadows that allow for objects to cast shadows without being affected by light (and vice versa).
- You can now access ShaderGraph blend states from the Material UI (for example, **Surface Type**, **Sorting Priority**, and **Blending Mode**). This change may break Materials that use a ShaderGraph, to fix them, select **Edit > Render Pipeline > Reset all ShaderGraph Scene Materials BlendStates**. This syncs the blendstates of you ShaderGraph master nodes with the Material properties.
- You can now control ZTest, ZWrite, and CullMode for transparent Materials.
- Materials that use Unlit Shaders or Unlit Master Node Shaders now cast shadows.
- Added an option to enable the ztest on **After Post Process** materials when TAA is disabled.
- Added a new SSAO (based on Ground Truth Ambient Occlusion algorithm) to replace the previous one.
- Added support for shadow tint on light
- BeginCameraRendering and EndCameraRendering callbacks are now called with probes
- Adding option to update shadow maps only On Enable and On Demand.
- Shader Graphs that use time-dependent vertex modification now generate correct motion vectors.
- Added option to allow a custom spot angle for spot light shadow maps.
- Added frame settings for individual post-processing effects
- Added dither transition between cascades for Low and Medium quality settings
- Added single-pass instancing support with XR SDK
- Added occlusion mesh support with XR SDK
- Added support of Alembic velocity to various shaders
- Added support for more than 2 views for single-pass instancing
- Added support for per punctual/directional light min roughness in StackLit
- Added mirror view support with XR SDK
- Added VR verification in HDRPWizard
- Added DXR verification in HDRPWizard
- Added feedbacks in UI of Volume regarding skies
- Cube LUT support in Tonemapping. Cube LUT helpers for external grading are available in the Post-processing Sample package.

### Fixed
- Fixed an issue with history buffers causing effects like TAA or auto exposure to flicker when more than one camera was visible in the editor
- The correct preview is displayed when selecting multiple `PlanarReflectionProbe`s
- Fixed volumetric rendering with camera-relative code and XR stereo instancing
- Fixed issue with flashing cyan due to async compilation of shader when selecting a mesh
- Fix texture type mismatch when the contact shadow are disabled (causing errors on IOS devices)
- Fixed Generate Shader Includes while in package
- Fixed issue when texture where deleted in ShadowCascadeGUI
- Fixed issue in FrameSettingsHistory when disabling a camera several time without enabling it in between.
- Fixed volumetric reprojection with camera-relative code and XR stereo instancing
- Added custom BaseShaderPreprocessor in HDEditorUtils.GetBaseShaderPreprocessorList()
- Fixed compile issue when USE_XR_SDK is not defined
- Fixed procedural sky sun disk intensity for high directional light intensities
- Fixed Decal mip level when using texture mip map streaming to avoid dropping to lowest permitted mip (now loading all mips)
- Fixed deferred shading for XR single-pass instancing after lightloop refactor
- Fixed cluster and material classification debug (material classification now works with compute as pixel shader lighting)
- Fixed IOS Nan by adding a maximun epsilon definition REAL_EPS that uses HALF_EPS when fp16 are used
- Removed unnecessary GC allocation in motion blur code
- Fixed locked UI with advanded influence volume inspector for probes
- Fixed invalid capture direction when rendering planar reflection probes
- Fixed Decal HTILE optimization with platform not supporting texture atomatic (Disable it)
- Fixed a crash in the build when the contact shadows are disabled
- Fixed camera rendering callbacks order (endCameraRendering was being called before the actual rendering)
- Fixed issue with wrong opaque blending settings for After Postprocess
- Fixed issue with Low resolution transparency on PS4
- Fixed a memory leak on volume profiles
- Fixed The Parallax Occlusion Mappping node in shader graph and it's UV input slot
- Fixed lighting with XR single-pass instancing by disabling deferred tiles
- Fixed the Bloom prefiltering pass
- Fixed post-processing effect relying on Unity's random number generator
- Fixed camera flickering when using TAA and selecting the camera in the editor
- Fixed issue with single shadow debug view and volumetrics
- Fixed most of the problems with light animation and timeline
- Fixed indirect deferred compute with XR single-pass instancing
- Fixed a slight omission in anisotropy calculations derived from HazeMapping in StackLit
- Improved stack computation numerical stability in StackLit
- Fix PBR master node always opaque (wrong blend modes for forward pass)
- Fixed TAA with XR single-pass instancing (missing macros)
- Fixed an issue causing Scene View selection wire gizmo to not appear when using HDRP Shader Graphs.
- Fixed wireframe rendering mode (case 1083989)
- Fixed the renderqueue not updated when the alpha clip is modified in the material UI.
- Fixed the PBR master node preview
- Remove the ReadOnly flag on Reflection Probe's cubemap assets during bake when there are no VCS active.
- Fixed an issue where setting a material debug view would not reset the other exclusive modes
- Spot light shapes are now correctly taken into account when baking
- Now the static lighting sky will correctly take the default values for non-overridden properties
- Fixed material albedo affecting the lux meter
- Extra test in deferred compute shading to avoid shading pixels that were not rendered by the current camera (for camera stacking)

### Changed
- Optimization: Reduce the group size of the deferred lighting pass from 16x16 to 8x8
- Replaced HDCamera.computePassCount by viewCount
- Removed xrInstancing flag in RTHandles (replaced by TextureXR.slices and TextureXR.dimensions)
- Refactor the HDRenderPipeline and lightloop code to preprare for high level rendergraph
- Removed the **Back Then Front Rendering** option in the fabric Master Node settings. Enabling this option previously did nothing.
- Shader type Real translates to FP16 precision on Nintendo Switch.
- Shader framework refactor: Introduce CBSDF, EvaluateBSDF, IsNonZeroBSDF to replace BSDF functions
- Shader framework refactor:  GetBSDFAngles, LightEvaluation and SurfaceShading functions
- Replace ComputeMicroShadowing by GetAmbientOcclusionForMicroShadowing
- Rename WorldToTangent to TangentToWorld as it was incorrectly named
- Remove SunDisk and Sun Halo size from directional light
- Remove all obsolete wind code from shader
- Renamed DecalProjectorComponent into DecalProjector for API alignment.
- Improved the Volume UI and made them Global by default
- Remove very high quality shadow option
- Change default for shadow quality in Deferred to Medium
- Enlighten now use inverse squared falloff (before was using builtin falloff)
- Enlighten is now deprecated. Please use CPU or GPU lightmaper instead.
- Remove the name in the diffusion profile UI
- Changed how shadow map resolution scaling with distance is computed. Now it uses screen space area rather than light range.
- Updated MoreOptions display in UI
- Moved Display Area Light Emissive Mesh script API functions in the editor namespace
- direct strenght properties in ambient occlusion now affect direct specular as well
- Removed advanced Specular Occlusion control in StackLit: SSAO based SO control is hidden and fixed to behave like Lit, SPTD is the only HQ technique shown for baked SO.
- Shader framework refactor: Changed ClampRoughness signature to include PreLightData access.
- HDRPWizard window is now in Window > General > HD Render Pipeline Wizard
- Moved StaticLightingSky to LightingWindow
- Removes the current "Scene Settings" and replace them with "Sky & Fog Settings" (with Physically Based Sky and Volumetric Fog).
- Changed how cached shadow maps are placed inside the atlas to minimize re-rendering of them.

## [6.7.0-preview] - 2019-05-16

### Added
- Added ViewConstants StructuredBuffer to simplify XR rendering
- Added API to render specific settings during a frame
- Added stadia to the supported platforms (2019.3)
- Enabled cascade blends settings in the HD Shadow component
- Added Hardware Dynamic Resolution support.
- Added MatCap debug view to replace the no scene lighting debug view.
- Added clear GBuffer option in FrameSettings (default to false)
- Added preview for decal shader graph (Only albedo, normal and emission)
- Added exposure weight control for decal
- Screen Space Directional Shadow under a define option. Activated for ray tracing
- Added a new abstraction for RendererList that will help transition to Render Graph and future RendererList API
- Added multipass support for VR
- Added XR SDK integration (multipass only)
- Added Shader Graph samples for Hair, Fabric and Decal master nodes.
- Add fade distance, shadow fade distance and light layers to light explorer
- Add method to draw light layer drawer in a rect to HDEditorUtils

### Fixed
- Fixed deserialization crash at runtime
- Fixed for ShaderGraph Unlit masternode not writing velocity
- Fixed a crash when assiging a new HDRP asset with the 'Verify Saving Assets' option enabled
- Fixed exposure to properly support TEXTURE2D_X
- Fixed TerrainLit basemap texture generation
- Fixed a bug that caused nans when material classification was enabled and a tile contained one standard material + a material with transmission.
- Fixed gradient sky hash that was not using the exposure hash
- Fixed displayed default FrameSettings in HDRenderPipelineAsset wrongly updated on scripts reload.
- Fixed gradient sky hash that was not using the exposure hash.
- Fixed visualize cascade mode with exposure.
- Fixed (enabled) exposure on override lighting debug modes.
- Fixed issue with LightExplorer when volume have no profile
- Fixed issue with SSR for negative, infinite and NaN history values
- Fixed LightLayer in HDReflectionProbe and PlanarReflectionProbe inspector that was not displayed as a mask.
- Fixed NaN in transmission when the thickness and a color component of the scattering distance was to 0
- Fixed Light's ShadowMask multi-edition.
- Fixed motion blur and SMAA with VR single-pass instancing
- Fixed NaNs generated by phase functionsin volumetric lighting
- Fixed NaN issue with refraction effect and IOR of 1 at extreme grazing angle
- Fixed nan tracker not using the exposure
- Fixed sorting priority on lit and unlit materials
- Fixed null pointer exception when there are no AOVRequests defined on a camera
- Fixed dirty state of prefab using disabled ReflectionProbes
- Fixed an issue where gizmos and editor grid were not correctly depth tested
- Fixed created default scene prefab non editable due to wrong file extension.
- Fixed an issue where sky convolution was recomputed for nothing when a preview was visible (causing extreme slowness when fabric convolution is enabled)
- Fixed issue with decal that wheren't working currently in player
- Fixed missing stereo rendering macros in some fragment shaders
- Fixed exposure for ReflectionProbe and PlanarReflectionProbe gizmos
- Fixed single-pass instancing on PSVR
- Fixed Vulkan shader issue with Texture2DArray in ScreenSpaceShadow.compute by re-arranging code (workaround)
- Fixed camera-relative issue with lights and XR single-pass instancing
- Fixed single-pass instancing on Vulkan
- Fixed htile synchronization issue with shader graph decal
- Fixed Gizmos are not drawn in Camera preview
- Fixed pre-exposure for emissive decal
- Fixed wrong values computed in PreIntegrateFGD and in the generation of volumetric lighting data by forcing the use of fp32.
- Fixed NaNs arising during the hair lighting pass
- Fixed synchronization issue in decal HTile that occasionally caused rendering artifacts around decal borders
- Fixed QualitySettings getting marked as modified by HDRP (and thus checked out in Perforce)
- Fixed a bug with uninitialized values in light explorer
- Fixed issue with LOD transition
- Fixed shader warnings related to raytracing and TEXTURE2D_X

### Changed
- Refactor PixelCoordToViewDirWS to be VR compatible and to compute it only once per frame
- Modified the variants stripper to take in account multiple HDRP assets used in the build.
- Improve the ray biasing code to avoid self-intersections during the SSR traversal
- Update Pyramid Spot Light to better match emitted light volume.
- Moved _XRViewConstants out of UnityPerPassStereo constant buffer to fix issues with PSSL
- Removed GetPositionInput_Stereo() and single-pass (double-wide) rendering mode
- Changed label width of the frame settings to accommodate better existing options.
- SSR's Default FrameSettings for camera is now enable.
- Re-enabled the sharpening filter on Temporal Anti-aliasing
- Exposed HDEditorUtils.LightLayerMaskDrawer for integration in other packages and user scripting.
- Rename atmospheric scattering in FrameSettings to Fog
- The size modifier in the override for the culling sphere in Shadow Cascades now defaults to 0.6, which is the same as the formerly hardcoded value.
- Moved LOD Bias and Maximum LOD Level from Frame Setting section `Other` to `Rendering`
- ShaderGraph Decal that affect only emissive, only draw in emissive pass (was drawing in dbuffer pass too)
- Apply decal projector fade factor correctly on all attribut and for shader graph decal
- Move RenderTransparentDepthPostpass after all transparent
- Update exposure prepass to interleave XR single-pass instancing views in a checkerboard pattern
- Removed ScriptRuntimeVersion check in wizard.

## [6.6.0-preview] - 2019-04-01

### Added
- Added preliminary changes for XR deferred shading
- Added support of 111110 color buffer
- Added proper support for Recorder in HDRP
- Added depth offset input in shader graph master nodes
- Added a Parallax Occlusion Mapping node
- Added SMAA support
- Added Homothety and Symetry quick edition modifier on volume used in ReflectionProbe, PlanarReflectionProbe and DensityVolume
- Added multi-edition support for DecalProjectorComponent
- Improve hair shader
- Added the _ScreenToTargetScaleHistory uniform variable to be used when sampling HDRP RTHandle history buffers.
- Added settings in `FrameSettings` to change `QualitySettings.lodBias` and `QualitySettings.maximumLODLevel` during a rendering
- Added an exposure node to retrieve the current, inverse and previous frame exposure value.
- Added an HD scene color node which allow to sample the scene color with mips and a toggle to remove the exposure.
- Added safeguard on HD scene creation if default scene not set in the wizard
- Added Low res transparency rendering pass.

### Fixed
- Fixed HDRI sky intensity lux mode
- Fixed dynamic resolution for XR
- Fixed instance identifier semantic string used by Shader Graph
- Fixed null culling result occuring when changing scene that was causing crashes
- Fixed multi-edition light handles and inspector shapes
- Fixed light's LightLayer field when multi-editing
- Fixed normal blend edition handles on DensityVolume
- Fixed an issue with layered lit shader and height based blend where inactive layers would still have influence over the result
- Fixed multi-selection handles color for DensityVolume
- Fixed multi-edition inspector's blend distances for HDReflectionProbe, PlanarReflectionProbe and DensityVolume
- Fixed metric distance that changed along size in DensityVolume
- Fixed DensityVolume shape handles that have not same behaviour in advance and normal edition mode
- Fixed normal map blending in TerrainLit by only blending the derivatives
- Fixed Xbox One rendering just a grey screen instead of the scene
- Fixed probe handles for multiselection
- Fixed baked cubemap import settings for convolution
- Fixed regression causing crash when attempting to open HDRenderPipelineWizard without an HDRenderPipelineAsset setted
- Fixed FullScreenDebug modes: SSAO, SSR, Contact shadow, Prerefraction Color Pyramid, Final Color Pyramid
- Fixed volumetric rendering with stereo instancing
- Fixed shader warning
- Fixed missing resources in existing asset when updating package
- Fixed PBR master node preview in forward rendering or transparent surface
- Fixed deferred shading with stereo instancing
- Fixed "look at" edition mode of Rotation tool for DecalProjectorComponent
- Fixed issue when switching mode in ReflectionProbe and PlanarReflectionProbe
- Fixed issue where migratable component version where not always serialized when part of prefab's instance
- Fixed an issue where shadow would not be rendered properly when light layer are not enabled
- Fixed exposure weight on unlit materials
- Fixed Light intensity not played in the player when recorded with animation/timeline
- Fixed some issues when multi editing HDRenderPipelineAsset
- Fixed emission node breaking the main shader graph preview in certain conditions.
- Fixed checkout of baked probe asset when baking probes.
- Fixed invalid gizmo position for rotated ReflectionProbe
- Fixed multi-edition of material's SurfaceType and RenderingPath
- Fixed whole pipeline reconstruction on selecting for the first time or modifying other than the currently used HDRenderPipelineAsset
- Fixed single shadow debug mode
- Fixed global scale factor debug mode when scale > 1
- Fixed debug menu material overrides not getting applied to the Terrain Lit shader
- Fixed typo in computeLightVariants
- Fixed deferred pass with XR instancing by disabling ComputeLightEvaluation
- Fixed bloom resolution independence
- Fixed lens dirt intensity not behaving properly
- Fixed the Stop NaN feature
- Fixed some resources to handle more than 2 instanced views for XR
- Fixed issue with black screen (NaN) produced on old GPU hardware or intel GPU hardware with gaussian pyramid
- Fixed issue with disabled punctual light would still render when only directional light is present

### Changed
- DensityVolume scripting API will no longuer allow to change between advance and normal edition mode
- Disabled depth of field, lens distortion and panini projection in the scene view
- TerrainLit shaders and includes are reorganized and made simpler.
- TerrainLit shader GUI now allows custom properties to be displayed in the Terrain fold-out section.
- Optimize distortion pass with stencil
- Disable SceneSelectionPass in shader graph preview
- Control punctual light and area light shadow atlas separately
- Move SMAA anti-aliasing option to after Temporal Anti Aliasing one, to avoid problem with previously serialized project settings
- Optimize rendering with static only lighting and when no cullable lights/decals/density volumes are present.
- Updated handles for DecalProjectorComponent for enhanced spacial position readability and have edition mode for better SceneView management
- DecalProjectorComponent are now scale independent in order to have reliable metric unit (see new Size field for changing the size of the volume)
- Restructure code from HDCamera.Update() by adding UpdateAntialiasing() and UpdateViewConstants()
- Renamed velocity to motion vectors
- Objects rendered during the After Post Process pass while TAA is enabled will not benefit from existing depth buffer anymore. This is done to fix an issue where those object would wobble otherwise
- Removed usage of builtin unity matrix for shadow, shadow now use same constant than other view
- The default volume layer mask for cameras & probes is now `Default` instead of `Everything`

## [6.5.0-preview] - 2019-03-07

### Added
- Added depth-of-field support with stereo instancing
- Adding real time area light shadow support
- Added a new FrameSettings: Specular Lighting to toggle the specular during the rendering

### Fixed
- Fixed diffusion profile upgrade breaking package when upgrading to a new version
- Fixed decals cropped by gizmo not updating correctly if prefab
- Fixed an issue when enabling SSR on multiple view
- Fixed edition of the intensity's unit field while selecting multiple lights
- Fixed wrong calculation in soft voxelization for density volume
- Fixed gizmo not working correctly with pre-exposure
- Fixed issue with setting a not available RT when disabling motion vectors
- Fixed planar reflection when looking at mirror normal
- Fixed mutiselection issue with HDLight Inspector
- Fixed HDAdditionalCameraData data migration
- Fixed failing builds when light explorer window is open
- Fixed cascade shadows border sometime causing artefacts between cascades
- Restored shadows in the Cascade Shadow debug visualization
- `camera.RenderToCubemap` use proper face culling

### Changed
- When rendering reflection probe disable all specular lighting and for metals use fresnelF0 as diffuse color for bake lighting.

## [6.4.0-preview] - 2019-02-21

### Added
- VR: Added TextureXR system to selectively expand TEXTURE2D macros to texture array for single-pass stereo instancing + Convert textures call to these macros
- Added an unit selection dropdown next to shutter speed (camera)
- Added error helpbox when trying to use a sub volume component that require the current HDRenderPipelineAsset to support a feature that it is not supporting.
- Add mesh for tube light when display emissive mesh is enabled

### Fixed
- Fixed Light explorer. The volume explorer used `profile` instead of `sharedProfile` which instantiate a custom volume profile instead of editing the asset itself.
- Fixed UI issue where all is displayed using metric unit in shadow cascade and Percent is set in the unit field (happening when opening the inspector).
- Fixed inspector event error when double clicking on an asset (diffusion profile/material).
- Fixed nullref on layered material UI when the material is not an asset.
- Fixed nullref exception when undo/redo a light property.
- Fixed visual bug when area light handle size is 0.

### Changed
- Update UI for 32bit/16bit shadow precision settings in HDRP asset
- Object motion vectors have been disabled in all but the game view. Camera motion vectors are still enabled everywhere, allowing TAA and Motion Blur to work on static objects.
- Enable texture array by default for most rendering code on DX11 and unlock stereo instancing (DX11 only for now)

## [6.3.0-preview] - 2019-02-18

### Added
- Added emissive property for shader graph decals
- Added a diffusion profile override volume so the list of diffusion profile assets to use can be chanaged without affecting the HDRP asset
- Added a "Stop NaNs" option on cameras and in the Scene View preferences.
- Added metric display option in HDShadowSettings and improve clamping
- Added shader parameter mapping in DebugMenu
- Added scripting API to configure DebugData for DebugMenu

### Fixed
- Fixed decals in forward
- Fixed issue with stencil not correctly setup for various master node and shader for the depth pass, motion vector pass and GBuffer/Forward pass
- Fixed SRP batcher and metal
- Fixed culling and shadows for Pyramid, Box, Rectangle and Tube lights
- Fixed an issue where scissor render state leaking from the editor code caused partially black rendering

### Changed
- When a lit material has a clear coat mask that is not null, we now use the clear coat roughness to compute the screen space reflection.
- Diffusion profiles are now limited to one per asset and can be referenced in materials, shader graphs and vfx graphs. Materials will be upgraded automatically except if they are using a shader graph, in this case it will display an error message.

## [6.2.0-preview] - 2019-02-15

### Added
- Added help box listing feature supported in a given HDRenderPipelineAsset alongs with the drawbacks implied.
- Added cascade visualizer, supporting disabled handles when not overriding.

### Fixed
- Fixed post processing with stereo double-wide
- Fixed issue with Metal: Use sign bit to find the cache type instead of lowest bit.
- Fixed invalid state when creating a planar reflection for the first time
- Fix FrameSettings's LitShaderMode not restrained by supported LitShaderMode regression.

### Changed
- The default value roughness value for the clearcoat has been changed from 0.03 to 0.01
- Update default value of based color for master node
- Update Fabric Charlie Sheen lighting model - Remove Fresnel component that wasn't part of initial model + Remap smoothness to [0.0 - 0.6] range for more artist friendly parameter

### Changed
- Code refactor: all macros with ARGS have been swapped with macros with PARAM. This is because the ARGS macros were incorrectly named.

## [6.1.0-preview] - 2019-02-13

### Added
- Added support for post-processing anti-aliasing in the Scene View (FXAA and TAA). These can be set in Preferences.
- Added emissive property for decal material (non-shader graph)

### Fixed
- Fixed a few UI bugs with the color grading curves.
- Fixed "Post Processing" in the scene view not toggling post-processing effects
- Fixed bake only object with flag `ReflectionProbeStaticFlag` when baking a `ReflectionProbe`

### Changed
- Removed unsupported Clear Depth checkbox in Camera inspector
- Updated the toggle for advanced mode in inspectors.

## [6.0.0-preview] - 2019-02-23

### Added
- Added new API to perform a camera rendering
- Added support for hair master node (Double kajiya kay - Lambert)
- Added Reset behaviour in DebugMenu (ingame mapping is right joystick + B)
- Added Default HD scene at new scene creation while in HDRP
- Added Wizard helping to configure HDRP project
- Added new UI for decal material to allow remapping and scaling of some properties
- Added cascade shadow visualisation toggle in HD shadow settings
- Added icons for assets
- Added replace blending mode for distortion
- Added basic distance fade for density volumes
- Added decal master node for shader graph
- Added HD unlit master node (Cross Pipeline version is name Unlit)
- Added new Rendering Queue in materials
- Added post-processing V3 framework embed in HDRP, remove postprocess V2 framework
- Post-processing now uses the generic volume framework
-   New depth-of-field, bloom, panini projection effects, motion blur
-   Exposure is now done as a pre-exposition pass, the whole system has been revamped
-   Exposure now use EV100 everywhere in the UI (Sky, Emissive Light)
- Added emissive intensity (Luminance and EV100 control) control for Emissive
- Added pre-exposure weigth for Emissive
- Added an emissive color node and a slider to control the pre-exposure percentage of emission color
- Added physical camera support where applicable
- Added more color grading tools
- Added changelog level for Shader Variant stripping
- Added Debug mode for validation of material albedo and metalness/specularColor values
- Added a new dynamic mode for ambient probe and renamed BakingSky to StaticLightingSky
- Added command buffer parameter to all Bind() method of material
- Added Material validator in Render Pipeline Debug
- Added code to future support of DXR (not enabled)
- Added support of multiviewport
- Added HDRenderPipeline.RequestSkyEnvironmentUpdate function to force an update from script when sky is set to OnDemand
- Added a Lighting and BackLighting slots in Lit, StackLit, Fabric and Hair master nodes
- Added support for overriding terrain detail rendering shaders, via the render pipeline editor resources asset
- Added xrInstancing flag support to RTHandle
- Added support for cullmask for decal projectors
- Added software dynamic resolution support
- Added support for "After Post-Process" render pass for unlit shader
- Added support for textured rectangular area lights
- Added stereo instancing macros to MSAA shaders
- Added support for Quarter Res Raytraced Reflections (not enabled)
- Added fade factor for decal projectors.
- Added stereo instancing macros to most shaders used in VR
- Added multi edition support for HDRenderPipelineAsset

### Fixed
- Fixed logic to disable FPTL with stereo rendering
- Fixed stacklit transmission and sun highlight
- Fixed decals with stereo rendering
- Fixed sky with stereo rendering
- Fixed flip logic for postprocessing + VR
- Fixed copyStencilBuffer pass for Switch
- Fixed point light shadow map culling that wasn't taking into account far plane
- Fixed usage of SSR with transparent on all master node
- Fixed SSR and microshadowing on fabric material
- Fixed blit pass for stereo rendering
- Fixed lightlist bounds for stereo rendering
- Fixed windows and in-game DebugMenu sync.
- Fixed FrameSettings' LitShaderMode sync when opening DebugMenu.
- Fixed Metal specific issues with decals, hitting a sampler limit and compiling AxF shader
- Fixed an issue with flipped depth buffer during postprocessing
- Fixed normal map use for shadow bias with forward lit - now use geometric normal
- Fixed transparent depth prepass and postpass access so they can be use without alpha clipping for lit shader
- Fixed support of alpha clip shadow for lit master node
- Fixed unlit master node not compiling
- Fixed issue with debug display of reflection probe
- Fixed issue with phong tessellations not working with lit shader
- Fixed issue with vertex displacement being affected by heightmap setting even if not heightmap where assign
- Fixed issue with density mode on Lit terrain producing NaN
- Fixed issue when going back and forth from Lit to LitTesselation for displacement mode
- Fixed issue with ambient occlusion incorrectly applied to emissiveColor with light layers in deferred
- Fixed issue with fabric convolution not using the correct convolved texture when fabric convolution is enabled
- Fixed issue with Thick mode for Transmission that was disabling transmission with directional light
- Fixed shutdown edge cases with HDRP tests
- Fixed slowdow when enabling Fabric convolution in HDRP asset
- Fixed specularAA not compiling in StackLit Master node
- Fixed material debug view with stereo rendering
- Fixed material's RenderQueue edition in default view.
- Fixed banding issues within volumetric density buffer
- Fixed missing multicompile for MSAA for AxF
- Fixed camera-relative support for stereo rendering
- Fixed remove sync with render thread when updating decal texture atlas.
- Fixed max number of keyword reach [256] issue. Several shader feature are now local
- Fixed Scene Color and Depth nodes
- Fixed SSR in forward
- Fixed custom editor of Unlit, HD Unlit and PBR shader graph master node
- Fixed issue with NewFrame not correctly calculated in Editor when switching scene
- Fixed issue with TerrainLit not compiling with depth only pass and normal buffer
- Fixed geometric normal use for shadow bias with PBR master node in forward
- Fixed instancing macro usage for decals
- Fixed error message when having more than one directional light casting shadow
- Fixed error when trying to display preview of Camera or PlanarReflectionProbe
- Fixed LOAD_TEXTURE2D_ARRAY_MSAA macro
- Fixed min-max and amplitude clamping value in inspector of vertex displacement materials
- Fixed issue with alpha shadow clip (was incorrectly clipping object shadow)
- Fixed an issue where sky cubemap would not be cleared correctly when setting the current sky to None
- Fixed a typo in Static Lighting Sky component UI
- Fixed issue with incorrect reset of RenderQueue when switching shader in inspector GUI
- Fixed issue with variant stripper stripping incorrectly some variants
- Fixed a case of ambient lighting flickering because of previews
- Fixed Decals when rendering multiple camera in a single frame
- Fixed cascade shadow count in shader
- Fixed issue with Stacklit shader with Haze effect
- Fixed an issue with the max sample count for the TAA
- Fixed post-process guard band for XR
- Fixed exposure of emissive of Unlit
- Fixed depth only and motion vector pass for Unlit not working correctly with MSAA
- Fixed an issue with stencil buffer copy causing unnecessary compute dispatches for lighting
- Fixed multi edition issue in FrameSettings
- Fixed issue with SRP batcher and DebugDisplay variant of lit shader
- Fixed issue with debug material mode not doing alpha test
- Fixed "Attempting to draw with missing UAV bindings" errors on Vulkan
- Fixed pre-exposure incorrectly apply to preview
- Fixed issue with duplicate 3D texture in 3D texture altas of volumetric?
- Fixed Camera rendering order (base on the depth parameter)
- Fixed shader graph decals not being cropped by gizmo
- Fixed "Attempting to draw with missing UAV bindings" errors on Vulkan.


### Changed
- ColorPyramid compute shader passes is swapped to pixel shader passes on platforms where the later is faster (Nintendo Switch).
- Removing the simple lightloop used by the simple lit shader
- Whole refactor of reflection system: Planar and reflection probe
- Separated Passthrough from other RenderingPath
- Update several properties naming and caption based on feedback from documentation team
- Remove tile shader variant for transparent backface pass of lit shader
- Rename all HDRenderPipeline to HDRP folder for shaders
- Rename decal property label (based on doc team feedback)
- Lit shader mode now default to Deferred to reduce build time
- Update UI of Emission parameters in shaders
- Improve shader variant stripping including shader graph variant
- Refactored render loop to render realtime probes visible per camera
- Enable SRP batcher by default
- Shader code refactor: Rename LIGHTLOOP_SINGLE_PASS => LIGHTLOOP_DISABLE_TILE_AND_CLUSTER and clean all usage of LIGHTLOOP_TILE_PASS
- Shader code refactor: Move pragma definition of vertex and pixel shader inside pass + Move SURFACE_GRADIENT definition in XXXData.hlsl
- Micro-shadowing in Lit forward now use ambientOcclusion instead of SpecularOcclusion
- Upgraded FrameSettings workflow, DebugMenu and Inspector part relative to it
- Update build light list shader code to support 32 threads in wavefronts on Switch
- LayeredLit layers' foldout are now grouped in one main foldout per layer
- Shadow alpha clip can now be enabled on lit shader and haor shader enven for opaque
- Temporal Antialiasing optimization for Xbox One X
- Parameter depthSlice on SetRenderTarget functions now defaults to -1 to bind the entire resource
- Rename SampleCameraDepth() functions to LoadCameraDepth() and SampleCameraDepth(), same for SampleCameraColor() functions
- Improved Motion Blur quality.
- Update stereo frame settings values for single-pass instancing and double-wide
- Rearrange FetchDepth functions to prepare for stereo-instancing
- Remove unused _ComputeEyeIndex
- Updated HDRenderPipelineAsset inspector
- Re-enable SRP batcher for metal

## [5.2.0-preview] - 2018-11-27

### Added
- Added option to run Contact Shadows and Volumetrics Voxelization stage in Async Compute
- Added camera freeze debug mode - Allow to visually see culling result for a camera
- Added support of Gizmo rendering before and after postprocess in Editor
- Added support of LuxAtDistance for punctual lights

### Fixed
- Fixed Debug.DrawLine and Debug.Ray call to work in game view
- Fixed DebugMenu's enum resetted on change
- Fixed divide by 0 in refraction causing NaN
- Fixed disable rough refraction support
- Fixed refraction, SSS and atmospheric scattering for VR
- Fixed forward clustered lighting for VR (double-wide).
- Fixed Light's UX to not allow negative intensity
- Fixed HDRenderPipelineAsset inspector broken when displaying its FrameSettings from project windows.
- Fixed forward clustered lighting for VR (double-wide).
- Fixed HDRenderPipelineAsset inspector broken when displaying its FrameSettings from project windows.
- Fixed Decals and SSR diable flags for all shader graph master node (Lit, Fabric, StackLit, PBR)
- Fixed Distortion blend mode for shader graph master node (Lit, StackLit)
- Fixed bent Normal for Fabric master node in shader graph
- Fixed PBR master node lightlayers
- Fixed shader stripping for built-in lit shaders.

### Changed
- Rename "Regular" in Diffusion profile UI "Thick Object"
- Changed VBuffer depth parametrization for volumetric from distanceRange to depthExtent - Require update of volumetric settings - Fog start at near plan
- SpotLight with box shape use Lux unit only

## [5.1.0-preview] - 2018-11-19

### Added

- Added a separate Editor resources file for resources Unity does not take when it builds a Player.
- You can now disable SSR on Materials in Shader Graph.
- Added support for MSAA when the Supported Lit Shader Mode is set to Both. Previously HDRP only supported MSAA for Forward mode.
- You can now override the emissive color of a Material when in debug mode.
- Exposed max light for Light Loop Settings in HDRP asset UI.
- HDRP no longer performs a NormalDBuffer pass update if there are no decals in the Scene.
- Added distant (fall-back) volumetric fog and improved the fog evaluation precision.
- Added an option to reflect sky in SSR.
- Added a y-axis offset for the PlanarReflectionProbe and offset tool.
- Exposed the option to run SSR and SSAO on async compute.
- Added support for the _GlossMapScale parameter in the Legacy to HDRP Material converter.
- Added wave intrinsic instructions for use in Shaders (for AMD GCN).


### Fixed
- Fixed sphere shaped influence handles clamping in Reflection Probes.
- Fixed Reflection Probe data migration for projects created before using HDRP.
- Fixed UI of Layered Material where Unity previously rendered the scrollbar above the Copy button.
- Fixed Material tessellations parameters Start fade distance and End fade distance. Originally, Unity clamped these values when you modified them.
- Fixed various distortion and refraction issues - handle a better fall-back.
- Fixed SSR for multiple views.
- Fixed SSR issues related to self-intersections.
- Fixed shape density volume handle speed.
- Fixed density volume shape handle moving too fast.
- Fixed the Camera velocity pass that we removed by mistake.
- Fixed some null pointer exceptions when disabling motion vectors support.
- Fixed viewports for both the Subsurface Scattering combine pass and the transparent depth prepass.
- Fixed the blend mode pop-up in the UI. It previously did not appear when you enabled pre-refraction.
- Fixed some null pointer exceptions that previously occurred when you disabled motion vectors support.
- Fixed Layered Lit UI issue with scrollbar.
- Fixed cubemap assignation on custom ReflectionProbe.
- Fixed Reflection Probes’ capture settings' shadow distance.
- Fixed an issue with the SRP batcher and Shader variables declaration.
- Fixed thickness and subsurface slots for fabric Shader master node that wasn't appearing with the right combination of flags.
- Fixed d3d debug layer warning.
- Fixed PCSS sampling quality.
- Fixed the Subsurface and transmission Material feature enabling for fabric Shader.
- Fixed the Shader Graph UV node’s dimensions when using it in a vertex Shader.
- Fixed the planar reflection mirror gizmo's rotation.
- Fixed HDRenderPipelineAsset's FrameSettings not showing the selected enum in the Inspector drop-down.
- Fixed an error with async compute.
- MSAA now supports transparency.
- The HDRP Material upgrader tool now converts metallic values correctly.
- Volumetrics now render in Reflection Probes.
- Fixed a crash that occurred whenever you set a viewport size to 0.
- Fixed the Camera physic parameter that the UI previously did not display.
- Fixed issue in pyramid shaped spotlight handles manipulation

### Changed

- Renamed Line shaped Lights to Tube Lights.
- HDRP now uses mean height fog parametrization.
- Shadow quality settings are set to All when you use HDRP (This setting is not visible in the UI when using SRP). This avoids Legacy Graphics Quality Settings disabling the shadows and give SRP full control over the Shadows instead.
- HDRP now internally uses premultiplied alpha for all fog.
- Updated default FrameSettings used for realtime Reflection Probes when you create a new HDRenderPipelineAsset.
- Remove multi-camera support. LWRP and HDRP will not support multi-camera layered rendering.
- Updated Shader Graph subshaders to use the new instancing define.
- Changed fog distance calculation from distance to plane to distance to sphere.
- Optimized forward rendering using AMD GCN by scalarizing the light loop.
- Changed the UI of the Light Editor.
- Change ordering of includes in HDRP Materials in order to reduce iteration time for faster compilation.
- Added a StackLit master node replacing the InspectorUI version. IMPORTANT: All previously authored StackLit Materials will be lost. You need to recreate them with the master node.

## [5.0.0-preview] - 2018-09-28

### Added
- Added occlusion mesh to depth prepass for VR (VR still disabled for now)
- Added a debug mode to display only one shadow at once
- Added controls for the highlight created by directional lights
- Added a light radius setting to punctual lights to soften light attenuation and simulate fill lighting
- Added a 'minRoughness' parameter to all non-area lights (was previously only available for certain light types)
- Added separate volumetric light/shadow dimmers
- Added per-pixel jitter to volumetrics to reduce aliasing artifacts
- Added a SurfaceShading.hlsl file, which implements material-agnostic shading functionality in an efficient manner
- Added support for shadow bias for thin object transmission
- Added FrameSettings to control realtime planar reflection
- Added control for SRPBatcher on HDRP Asset
- Added an option to clear the shadow atlases in the debug menu
- Added a color visualization of the shadow atlas rescale in debug mode
- Added support for disabling SSR on materials
- Added intrinsic for XBone
- Added new light volume debugging tool
- Added a new SSR debug view mode
- Added translaction's scale invariance on DensityVolume
- Added multiple supported LitShadermode and per renderer choice in case of both Forward and Deferred supported
- Added custom specular occlusion mode to Lit Shader Graph Master node

### Fixed
- Fixed a normal bias issue with Stacklit (Was causing light leaking)
- Fixed camera preview outputing an error when both scene and game view where display and play and exit was call
- Fixed override debug mode not apply correctly on static GI
- Fixed issue where XRGraphicsConfig values set in the asset inspector GUI weren't propagating correctly (VR still disabled for now)
- Fixed issue with tangent that was using SurfaceGradient instead of regular normal decoding
- Fixed wrong error message display when switching to unsupported target like IOS
- Fixed an issue with ambient occlusion texture sometimes not being created properly causing broken rendering
- Shadow near plane is no longer limited at 0.1
- Fixed decal draw order on transparent material
- Fixed an issue where sometime the lookup texture used for GGX convolution was broken, causing broken rendering
- Fixed an issue where you wouldn't see any fog for certain pipeline/scene configurations
- Fixed an issue with volumetric lighting where the anisotropy value of 0 would not result in perfectly isotropic lighting
- Fixed shadow bias when the atlas is rescaled
- Fixed shadow cascade sampling outside of the atlas when cascade count is inferior to 4
- Fixed shadow filter width in deferred rendering not matching shader config
- Fixed stereo sampling of depth texture in MSAA DepthValues.shader
- Fixed box light UI which allowed negative and zero sizes, thus causing NaNs
- Fixed stereo rendering in HDRISky.shader (VR)
- Fixed normal blend and blend sphere influence for reflection probe
- Fixed distortion filtering (was point filtering, now trilinear)
- Fixed contact shadow for large distance
- Fixed depth pyramid debug view mode
- Fixed sphere shaped influence handles clamping in reflection probes
- Fixed reflection probes data migration for project created before using hdrp
- Fixed ambient occlusion for Lit Master Node when slot is connected

### Changed
- Use samplerunity_ShadowMask instead of samplerunity_samplerLightmap for shadow mask
- Allow to resize reflection probe gizmo's size
- Improve quality of screen space shadow
- Remove support of projection model for ScreenSpaceLighting (SSR always use HiZ and refraction always Proxy)
- Remove all the debug mode from SSR that are obsolete now
- Expose frameSettings and Capture settings for reflection and planar probe
- Update UI for reflection probe, planar probe, camera and HDRP Asset
- Implement proper linear blending for volumetric lighting via deep compositing as described in the paper "Deep Compositing Using Lie Algebras"
- Changed  planar mapping to match terrain convention (XZ instead of ZX)
- XRGraphicsConfig is no longer Read/Write. Instead, it's read-only. This improves consistency of XR behavior between the legacy render pipeline and SRP
- Change reflection probe data migration code (to update old reflection probe to new one)
- Updated gizmo for ReflectionProbes
- Updated UI and Gizmo of DensityVolume

## [4.0.0-preview] - 2018-09-28

### Added
- Added a new TerrainLit shader that supports rendering of Unity terrains.
- Added controls for linear fade at the boundary of density volumes
- Added new API to control decals without monobehaviour object
- Improve Decal Gizmo
- Implement Screen Space Reflections (SSR) (alpha version, highly experimental)
- Add an option to invert the fade parameter on a Density Volume
- Added a Fabric shader (experimental) handling cotton and silk
- Added support for MSAA in forward only for opaque only
- Implement smoothness fade for SSR
- Added support for AxF shader (X-rite format - require special AxF importer from Unity not part of HDRP)
- Added control for sundisc on directional light (hack)
- Added a new HD Lit Master node that implements Lit shader support for Shader Graph
- Added Micro shadowing support (hack)
- Added an event on HDAdditionalCameraData for custom rendering
- HDRP Shader Graph shaders now support 4-channel UVs.

### Fixed
- Fixed an issue where sometimes the deferred shadow texture would not be valid, causing wrong rendering.
- Stencil test during decals normal buffer update is now properly applied
- Decals corectly update normal buffer in forward
- Fixed a normalization problem in reflection probe face fading causing artefacts in some cases
- Fix multi-selection behavior of Density Volumes overwriting the albedo value
- Fixed support of depth texture for RenderTexture. HDRP now correctly output depth to user depth buffer if RenderTexture request it.
- Fixed multi-selection behavior of Density Volumes overwriting the albedo value
- Fixed support of depth for RenderTexture. HDRP now correctly output depth to user depth buffer if RenderTexture request it.
- Fixed support of Gizmo in game view in the editor
- Fixed gizmo for spot light type
- Fixed issue with TileViewDebug mode being inversed in gameview
- Fixed an issue with SAMPLE_TEXTURECUBE_SHADOW macro
- Fixed issue with color picker not display correctly when game and scene view are visible at the same time
- Fixed an issue with reflection probe face fading
- Fixed camera motion vectors shader and associated matrices to update correctly for single-pass double-wide stereo rendering
- Fixed light attenuation functions when range attenuation is disabled
- Fixed shadow component algorithm fixup not dirtying the scene, so changes can be saved to disk.
- Fixed some GC leaks for HDRP
- Fixed contact shadow not affected by shadow dimmer
- Fixed GGX that works correctly for the roughness value of 0 (mean specular highlgiht will disappeard for perfect mirror, we rely on maxSmoothness instead to always have a highlight even on mirror surface)
- Add stereo support to ShaderPassForward.hlsl. Forward rendering now seems passable in limited test scenes with camera-relative rendering disabled.
- Add stereo support to ProceduralSky.shader and OpaqueAtmosphericScattering.shader.
- Added CullingGroupManager to fix more GC.Alloc's in HDRP
- Fixed rendering when multiple cameras render into the same render texture

### Changed
- Changed the way depth & color pyramids are built to be faster and better quality, thus improving the look of distortion and refraction.
- Stabilize the dithered LOD transition mask with respect to the camera rotation.
- Avoid multiple depth buffer copies when decals are present
- Refactor code related to the RT handle system (No more normal buffer manager)
- Remove deferred directional shadow and move evaluation before lightloop
- Add a function GetNormalForShadowBias() that material need to implement to return the normal used for normal shadow biasing
- Remove Jimenez Subsurface scattering code (This code was disabled by default, now remove to ease maintenance)
- Change Decal API, decal contribution is now done in Material. Require update of material using decal
- Move a lot of files from CoreRP to HDRP/CoreRP. All moved files weren't used by Ligthweight pipeline. Long term they could move back to CoreRP after CoreRP become out of preview
- Updated camera inspector UI
- Updated decal gizmo
- Optimization: The objects that are rendered in the Motion Vector Pass are not rendered in the prepass anymore
- Removed setting shader inclue path via old API, use package shader include paths
- The default value of 'maxSmoothness' for punctual lights has been changed to 0.99
- Modified deferred compute and vert/frag shaders for first steps towards stereo support
- Moved material specific Shader Graph files into corresponding material folders.
- Hide environment lighting settings when enabling HDRP (Settings are control from sceneSettings)
- Update all shader includes to use absolute path (allow users to create material in their Asset folder)
- Done a reorganization of the files (Move ShaderPass to RenderPipeline folder, Move all shadow related files to Lighting/Shadow and others)
- Improved performance and quality of Screen Space Shadows

## [3.3.0-preview] - 2018-01-01

### Added
- Added an error message to say to use Metal or Vulkan when trying to use OpenGL API
- Added a new Fabric shader model that supports Silk and Cotton/Wool
- Added a new HDRP Lighting Debug mode to visualize Light Volumes for Point, Spot, Line, Rectangular and Reflection Probes
- Add support for reflection probe light layers
- Improve quality of anisotropic on IBL

### Fixed
- Fix an issue where the screen where darken when rendering camera preview
- Fix display correct target platform when showing message to inform user that a platform is not supported
- Remove workaround for metal and vulkan in normal buffer encoding/decoding
- Fixed an issue with color picker not working in forward
- Fixed an issue where reseting HDLight do not reset all of its parameters
- Fixed shader compile warning in DebugLightVolumes.shader

### Changed
- Changed default reflection probe to be 256x256x6 and array size to be 64
- Removed dependence on the NdotL for thickness evaluation for translucency (based on artist's input)
- Increased the precision when comparing Planar or HD reflection probe volumes
- Remove various GC alloc in C#. Slightly better performance

## [3.2.0-preview] - 2018-01-01

### Added
- Added a luminance meter in the debug menu
- Added support of Light, reflection probe, emissive material, volume settings related to lighting to Lighting explorer
- Added support for 16bit shadows

### Fixed
- Fix issue with package upgrading (HDRP resources asset is now versionned to worarkound package manager limitation)
- Fix HDReflectionProbe offset displayed in gizmo different than what is affected.
- Fix decals getting into a state where they could not be removed or disabled.
- Fix lux meter mode - The lux meter isn't affected by the sky anymore
- Fix area light size reset when multi-selected
- Fix filter pass number in HDUtils.BlitQuad
- Fix Lux meter mode that was applying SSS
- Fix planar reflections that were not working with tile/cluster (olbique matrix)
- Fix debug menu at runtime not working after nested prefab PR come to trunk
- Fix scrolling issue in density volume

### Changed
- Shader code refactor: Split MaterialUtilities file in two parts BuiltinUtilities (independent of FragInputs) and MaterialUtilities (Dependent of FragInputs)
- Change screen space shadow rendertarget format from ARGB32 to RG16

## [3.1.0-preview] - 2018-01-01

### Added
- Decal now support per channel selection mask. There is now two mode. One with BaseColor, Normal and Smoothness and another one more expensive with BaseColor, Normal, Smoothness, Metal and AO. Control is on HDRP Asset. This may require to launch an update script for old scene: 'Edit/Render Pipeline/Single step upgrade script/Upgrade all DecalMaterial MaskBlendMode'.
- Decal now supports depth bias for decal mesh, to prevent z-fighting
- Decal material now supports draw order for decal projectors
- Added LightLayers support (Base on mask from renderers name RenderingLayers and mask from light name LightLayers - if they match, the light apply) - cost an extra GBuffer in deferred (more bandwidth)
- When LightLayers is enabled, the AmbientOclusion is store in the GBuffer in deferred path allowing to avoid double occlusion with SSAO. In forward the double occlusion is now always avoided.
- Added the possibility to add an override transform on the camera for volume interpolation
- Added desired lux intensity and auto multiplier for HDRI sky
- Added an option to disable light by type in the debug menu
- Added gradient sky
- Split EmissiveColor and bakeDiffuseLighting in forward avoiding the emissiveColor to be affect by SSAO
- Added a volume to control indirect light intensity
- Added EV 100 intensity unit for area lights
- Added support for RendererPriority on Renderer. This allow to control order of transparent rendering manually. HDRP have now two stage of sorting for transparent in addition to bact to front. Material have a priority then Renderer have a priority.
- Add Coupling of (HD)Camera and HDAdditionalCameraData for reset and remove in inspector contextual menu of Camera
- Add Coupling of (HD)ReflectionProbe and HDAdditionalReflectionData for reset and remove in inspector contextual menu of ReflectoinProbe
- Add macro to forbid unity_ObjectToWorld/unity_WorldToObject to be use as it doesn't handle camera relative rendering
- Add opacity control on contact shadow

### Fixed
- Fixed an issue with PreIntegratedFGD texture being sometimes destroyed and not regenerated causing rendering to break
- PostProcess input buffers are not copied anymore on PC if the viewport size matches the final render target size
- Fixed an issue when manipulating a lot of decals, it was displaying a lot of errors in the inspector
- Fixed capture material with reflection probe
- Refactored Constant Buffers to avoid hitting the maximum number of bound CBs in some cases.
- Fixed the light range affecting the transform scale when changed.
- Snap to grid now works for Decal projector resizing.
- Added a warning for 128x128 cookie texture without mipmaps
- Replace the sampler used for density volumes for correct wrap mode handling

### Changed
- Move Render Pipeline Debug "Windows from Windows->General-> Render Pipeline debug windows" to "Windows from Windows->Analysis-> Render Pipeline debug windows"
- Update detail map formula for smoothness and albedo, goal it to bright and dark perceptually and scale factor is use to control gradient speed
- Refactor the Upgrade material system. Now a material can be update from older version at any time. Call Edit/Render Pipeline/Upgrade all Materials to newer version
- Change name EnableDBuffer to EnableDecals at several place (shader, hdrp asset...), this require a call to Edit/Render Pipeline/Upgrade all Materials to newer version to have up to date material.
- Refactor shader code: BakeLightingData structure have been replace by BuiltinData. Lot of shader code have been remove/change.
- Refactor shader code: All GBuffer are now handled by the deferred material. Mean ShadowMask and LightLayers are control by lit material in lit.hlsl and not outside anymore. Lot of shader code have been remove/change.
- Refactor shader code: Rename GetBakedDiffuseLighting to ModifyBakedDiffuseLighting. This function now handle lighting model for transmission too. Lux meter debug mode is factor outisde.
- Refactor shader code: GetBakedDiffuseLighting is not call anymore in GBuffer or forward pass, including the ConvertSurfaceDataToBSDFData and GetPreLightData, this is done in ModifyBakedDiffuseLighting now
- Refactor shader code: Added a backBakeDiffuseLighting to BuiltinData to handle lighting for transmission
- Refactor shader code: Material must now call InitBuiltinData (Init all to zero + init bakeDiffuseLighting and backBakeDiffuseLighting ) and PostInitBuiltinData

## [3.0.0-preview] - 2018-01-01

### Fixed
- Fixed an issue with distortion that was using previous frame instead of current frame
- Fixed an issue where disabled light where not upgrade correctly to the new physical light unit system introduce in 2.0.5-preview

### Changed
- Update assembly definitions to output assemblies that match Unity naming convention (Unity.*).

## [2.0.5-preview] - 2018-01-01

### Added
- Add option supportDitheringCrossFade on HDRP Asset to allow to remove shader variant during player build if needed
- Add contact shadows for punctual lights (in additional shadow settings), only one light is allowed to cast contact shadows at the same time and so at each frame a dominant light is choosed among all light with contact shadows enabled.
- Add PCSS shadow filter support (from SRP Core)
- Exposed shadow budget parameters in HDRP asset
- Add an option to generate an emissive mesh for area lights (currently rectangle light only). The mesh fits the size, intensity and color of the light.
- Add an option to the HDRP asset to increase the resolution of volumetric lighting.
- Add additional ligth unit support for punctual light (Lumens, Candela) and area lights (Lumens, Luminance)
- Add dedicated Gizmo for the box Influence volume of HDReflectionProbe / PlanarReflectionProbe

### Changed
- Re-enable shadow mask mode in debug view
- SSS and Transmission code have been refactored to be able to share it between various material. Guidelines are in SubsurfaceScattering.hlsl
- Change code in area light with LTC for Lit shader. Magnitude is now take from FGD texture instead of a separate texture
- Improve camera relative rendering: We now apply camera translation on the model matrix, so before the TransformObjectToWorld(). Note: unity_WorldToObject and unity_ObjectToWorld must never be used directly.
- Rename positionWS to positionRWS (Camera relative world position) at a lot of places (mainly in interpolator and FragInputs). In case of custom shader user will be required to update their code.
- Rename positionWS, capturePositionWS, proxyPositionWS, influencePositionWS to positionRWS, capturePositionRWS, proxyPositionRWS, influencePositionRWS (Camera relative world position) in LightDefinition struct.
- Improve the quality of trilinear filtering of density volume textures.
- Improve UI for HDReflectionProbe / PlanarReflectionProbe

### Fixed
- Fixed a shader preprocessor issue when compiling DebugViewMaterialGBuffer.shader against Metal target
- Added a temporary workaround to Lit.hlsl to avoid broken lighting code with Metal/AMD
- Fixed issue when using more than one volume texture mask with density volumes.
- Fixed an error which prevented volumetric lighting from working if no density volumes with 3D textures were present.
- Fix contact shadows applied on transmission
- Fix issue with forward opaque lit shader variant being removed by the shader preprocessor
- Fixed compilation errors on Nintendo Switch (limited XRSetting support).
- Fixed apply range attenuation option on punctual light
- Fixed issue with color temperature not take correctly into account with static lighting
- Don't display fog when diffuse lighting, specular lighting, or lux meter debug mode are enabled.

## [2.0.4-preview] - 2018-01-01

### Fixed
- Fix issue when disabling rough refraction and building a player. Was causing a crash.

## [2.0.3-preview] - 2018-01-01

### Added
- Increased debug color picker limit up to 260k lux

## [2.0.2-preview] - 2018-01-01

### Added
- Add Light -> Planar Reflection Probe command
- Added a false color mode in rendering debug
- Add support for mesh decals
- Add flag to disable projector decals on transparent geometry to save performance and decal texture atlas space
- Add ability to use decal diffuse map as mask only
- Add visualize all shadow masks in lighting debug
- Add export of normal and roughness buffer for forwardOnly and when in supportOnlyForward mode for forward
- Provide a define in lit.hlsl (FORWARD_MATERIAL_READ_FROM_WRITTEN_NORMAL_BUFFER) when output buffer normal is used to read the normal and roughness instead of caclulating it (can save performance, but lower quality due to compression)
- Add color swatch to decal material

### Changed
- Change Render -> Planar Reflection creation to 3D Object -> Mirror
- Change "Enable Reflector" name on SpotLight to "Angle Affect Intensity"
- Change prototype of BSDFData ConvertSurfaceDataToBSDFData(SurfaceData surfaceData) to BSDFData ConvertSurfaceDataToBSDFData(uint2 positionSS, SurfaceData surfaceData)

### Fixed
- Fix issue with StackLit in deferred mode with deferredDirectionalShadow due to GBuffer not being cleared. Gbuffer is still not clear and issue was fix with the new Output of normal buffer.
- Fixed an issue where interpolation volumes were not updated correctly for reflection captures.
- Fixed an exception in Light Loop settings UI

## [2.0.1-preview] - 2018-01-01

### Added
- Add stripper of shader variant when building a player. Save shader compile time.
- Disable per-object culling that was executed in C++ in HD whereas it was not used (Optimization)
- Enable texture streaming debugging (was not working before 2018.2)
- Added Screen Space Reflection with Proxy Projection Model
- Support correctly scene selection for alpha tested object
- Add per light shadow mask mode control (i.e shadow mask distance and shadow mask). It use the option NonLightmappedOnly
- Add geometric filtering to Lit shader (allow to reduce specular aliasing)
- Add shortcut to create DensityVolume and PlanarReflection in hierarchy
- Add a DefaultHDMirrorMaterial material for PlanarReflection
- Added a script to be able to upgrade material to newer version of HDRP
- Removed useless duplication of ForwardError passes.
- Add option to not compile any DEBUG_DISPLAY shader in the player (Faster build) call Support Runtime Debug display

### Changed
- Changed SupportForwardOnly to SupportOnlyForward in render pipeline settings
- Changed versioning variable name in HDAdditionalXXXData from m_version to version
- Create unique name when creating a game object in the rendering menu (i.e Density Volume(2))
- Re-organize various files and folder location to clean the repository
- Change Debug windows name and location. Now located at:  Windows -> General -> Render Pipeline Debug

### Removed
- Removed GlobalLightLoopSettings.maxPlanarReflectionProbes and instead use value of GlobalLightLoopSettings.planarReflectionProbeCacheSize
- Remove EmissiveIntensity parameter and change EmissiveColor to be HDR (Matching Builtin Unity behavior) - Data need to be updated - Launch Edit -> Single Step Upgrade Script -> Upgrade all Materials emissionColor

### Fixed
- Fix issue with LOD transition and instancing
- Fix discrepency between object motion vector and camera motion vector
- Fix issue with spot and dir light gizmo axis not highlighted correctly
- Fix potential crash while register debug windows inputs at startup
- Fix warning when creating Planar reflection
- Fix specular lighting debug mode (was rendering black)
- Allow projector decal with null material to allow to configure decal when HDRP is not set
- Decal atlas texture offset/scale is updated after allocations (used to be before so it was using date from previous frame)

## [0.0.0-preview] - 2018-01-01

### Added
- Configure the VolumetricLightingSystem code path to be on by default
- Trigger a build exception when trying to build an unsupported platform
- Introduce the VolumetricLightingController component, which can (and should) be placed on the camera, and allows one to control the near and the far plane of the V-Buffer (volumetric "froxel" buffer) along with the depth distribution (from logarithmic to linear)
- Add 3D texture support for DensityVolumes
- Add a better mapping of roughness to mipmap for planar reflection
- The VolumetricLightingSystem now uses RTHandles, which allows to save memory by sharing buffers between different cameras (history buffers are not shared), and reduce reallocation frequency by reallocating buffers only if the rendering resolution increases (and suballocating within existing buffers if the rendering resolution decreases)
- Add a Volumetric Dimmer slider to lights to control the intensity of the scattered volumetric lighting
- Add UV tiling and offset support for decals.
- Add mipmapping support for volume 3D mask textures

### Changed
- Default number of planar reflection change from 4 to 2
- Rename _MainDepthTexture to _CameraDepthTexture
- The VolumetricLightingController has been moved to the Interpolation Volume framework and now functions similarly to the VolumetricFog settings
- Update of UI of cookie, CubeCookie, Reflection probe and planar reflection probe to combo box
- Allow enabling/disabling shadows for area lights when they are set to baked.
- Hide applyRangeAttenuation and FadeDistance for directional shadow as they are not used

### Removed
- Remove Resource folder of PreIntegratedFGD and add the resource to RenderPipeline Asset

### Fixed
- Fix ConvertPhysicalLightIntensityToLightIntensity() function used when creating light from script to match HDLightEditor behavior
- Fix numerical issues with the default value of mean free path of volumetric fog
- Fix the bug preventing decals from coexisting with density volumes
- Fix issue with alpha tested geometry using planar/triplanar mapping not render correctly or flickering (due to being wrongly alpha tested in depth prepass)
- Fix meta pass with triplanar (was not handling correctly the normal)
- Fix preview when a planar reflection is present
- Fix Camera preview, it is now a Preview cameraType (was a SceneView)
- Fix handling unknown GPUShadowTypes in the shadow manager.
- Fix area light shapes sent as point lights to the baking backends when they are set to baked.
- Fix unnecessary division by PI for baked area lights.
- Fix line lights sent to the lightmappers. The backends don't support this light type.
- Fix issue with shadow mask framesettings not correctly taken into account when shadow mask is enabled for lighting.
- Fix directional light and shadow mask transition, they are now matching making smooth transition
- Fix banding issues caused by high intensity volumetric lighting
- Fix the debug window being emptied on SRP asset reload
- Fix issue with debug mode not correctly clearing the GBuffer in editor after a resize
- Fix issue with ResetMaterialKeyword not resetting correctly ToggleOff/Roggle Keyword
- Fix issue with motion vector not render correctly if there is no depth prepass in deferred

## [0.0.0-preview] - 2018-01-01

### Added
- Screen Space Refraction projection model (Proxy raycasting, HiZ raymarching)
- Screen Space Refraction settings as volume component
- Added buffered frame history per camera
- Port Global Density Volumes to the Interpolation Volume System.
- Optimize ImportanceSampleLambert() to not require the tangent frame.
- Generalize SampleVBuffer() to handle different sampling and reconstruction methods.
- Improve the quality of volumetric lighting reprojection.
- Optimize Morton Order code in the Subsurface Scattering pass.
- Planar Reflection Probe support roughness (gaussian convolution of captured probe)
- Use an atlas instead of a texture array for cluster transparent decals
- Add a debug view to visualize the decal atlas
- Only store decal textures to atlas if decal is visible, debounce out of memory decal atlas warning.
- Add manipulator gizmo on decal to improve authoring workflow
- Add a minimal StackLit material (work in progress, this version can be used as template to add new material)

### Changed
- EnableShadowMask in FrameSettings (But shadowMaskSupport still disable by default)
- Forced Planar Probe update modes to (Realtime, Every Update, Mirror Camera)
- Screen Space Refraction proxy model uses the proxy of the first environment light (Reflection probe/Planar probe) or the sky
- Moved RTHandle static methods to RTHandles
- Renamed RTHandle to RTHandleSystem.RTHandle
- Move code for PreIntegratedFDG (Lit.shader) into its dedicated folder to be share with other material
- Move code for LTCArea (Lit.shader) into its dedicated folder to be share with other material

### Removed
- Removed Planar Probe mirror plane position and normal fields in inspector, always display mirror plane and normal gizmos

### Fixed
- Fix fog flags in scene view is now taken into account
- Fix sky in preview windows that were disappearing after a load of a new level
- Fix numerical issues in IntersectRayAABB().
- Fix alpha blending of volumetric lighting with transparent objects.
- Fix the near plane of the V-Buffer causing out-of-bounds look-ups in the clustered data structure.
- Depth and color pyramid are properly computed and sampled when the camera renders inside a viewport of a RTHandle.
- Fix decal atlas debug view to work correctly when shadow atlas view is also enabled<|MERGE_RESOLUTION|>--- conflicted
+++ resolved
@@ -127,10 +127,6 @@
 - Fixed culling for decals when used in prefabs and edited in context.
 - Fixed XR single-pass macros in tessellation shaders.
 - Fixed regression where moving face of the probe gizmo was not moving its position anymore.
-<<<<<<< HEAD
-- Remove MSAA debug mode when renderpipeline asset has no MSAA
-=======
->>>>>>> 749a3689
 
 ### Changed
 - Shadowmask and realtime reflection probe property are hide in Quality settings
