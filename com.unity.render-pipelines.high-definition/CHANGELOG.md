# Changelog
All notable changes to this package will be documented in this file.

The format is based on [Keep a Changelog](http://keepachangelog.com/en/1.0.0/)
and this project adheres to [Semantic Versioning](http://semver.org/spec/v2.0.0.html).

## [Unreleased]

### Added
- Added a function (HDRenderPipeline.ResetRTHandleReferenceSize) to reset the reference size of RTHandle systems.

### Fixed
- Fixed shadowmask UI now correctly showing shadowmask disable
- Fixed the indirect diffuse texture not being ignored when it should (ray tracing disabled).
- Fixed a performance issue with stochastic ray traced area shadows.
- Made more explicit the warning about raytracing and asynchronous compute. Also fixed the condition in which it appears.
- Fixed a null ref exception in static sky when the default volume profile is invalid.
- Fixed an error about procedural sky being logged by mistake.
- Fixed flickering of the game/scene view when lookdev is running.
- Fixed some GCAlloc in the debug window.
- Removed logic in the UI to disable parameters for contact shadows and fog volume components as it was going against the concept of the volume system.
<<<<<<< HEAD
- Put more information in Camera background type tooltip and fixed inconsistent exposure behavior when changing bg type.
=======
- Fixed over consumption of GPU memory by the Physically Based Sky.
>>>>>>> 1668c2b5

### Changed
- Shadowmask and realtime reflection probe property are hide in Quality settings
- Made the StaticLightingSky class public so that users can change it by script for baking purpose.

## [8.1.0] - 2020-04-21

### Added
- Add XR setting to control camera jitter for temporal effects #6259
- Added an error message in the DrawRenderers custom pass when rendering opaque objects with an HDRP asset in DeferredOnly mode.
- Added support for specular AA from geometric curvature in AxF
- Added support for baked AO (no input for now) in AxF
- Added an info box to warn about depth test artifacts when rendering object twice in custom passes with MSAA.
- Added support for rasterized area light shadows in StackLit
- Added Light decomposition lighting debugging modes and support in AOV
- Added exposure compensation to Fixed exposure mode
- Added range attenuation for box-shaped spotlights.
- Added Min distance to contact shadows.
- Added scenes for hair and fabric and decals with material samples
- Added fabric materials and textures
- Added information for fabric materials in fabric scene

### Fixed
- Fixed an issue where a dynamic sky changing any frame may not update the ambient probe.
- Fixed an issue where default volume would not update when switching profile.
- Fixed an issue where AO override would not override specular occlusion.
- Fixed an issue where Volume inspector might not refresh correctly in some cases.
- Fixed an issue related to the envlightdatasrt not being bound in recursive rendering.
- Fixed issue with uncached reflection probe cameras reseting the debug mode (case 1224601)
- Fixed issue with atmospheric fog turning black if a planar reflection probe is placed below ground level. (case 1226588)
- Fix when rescale probe all direction below zero (1219246)
- Fixed issue with resources being accessed before initialization process has been performed completely. 
- Fixed render texture with XR
- Fixed sRGB mismatch with XR SDK
- Fixed XR single-pass with Mock HMD plugin
- Fixed XR culling with multiple cameras
- Fixed shadow cascade tooltip when using the metric mode (case 1229232)
- Focus on Decal uses the extends of the projectors
- Fixed how the area light influence volume is computed to match rasterization.
- Fixed usage of light size data that are not available at runtime.
- Fixed light type resolution when performing a reset on HDAdditionalLightData (case 1220931)
- Fixed drag area width at left of Light's intensity field in Inspector.
- Fix for issue that prevented scene from being completely saved when baked reflection probes are present and lighting is set to auto generate.
- Fixed the depth buffer copy made before custom pass after opaque and normal injection point.
- Fixed a weird behavior in the scalable settings drawing when the space becomes tiny (1212045).
- Fixed an usage of a a compute buffer not bound (1229964)
- Fixed an issue where unncessarily serialized members in StaticLightingSky component would change each time the scene is changed.
- Fix issues in the post process system with RenderTexture being invalid in some cases, causing rendering problems.
- Fixed an issue where changing the default volume profile from another inspector would not update the default volume editor.
- Fixed path validation when creating new volume profile (case 1229933)
- Fix for range compression factor for probes going negative (now clamped to positive values).
- Fixed various object leaks in HDRP.
- Fix for assertion triggering sometimes when saving a newly created lit shader graph (case 1230996)
- Fixed MSAA depth resolve when there is no motion vectors
- Fix issue causing wrong planar reflection rendering when more than one camera is present.
- Fixed culling of planar reflection probes that change position (case 1218651)
- Fixed null reference when processing lightprobe (case 1235285)
- Fix black screen in XR when HDRP package is present but not used.
- Fixed white flash happening with auto-exposure in some cases (case 1223774)
- Fixed NaN which can appear with real time reflection and inf value
- Fixed raytracing shader compilation on Metal
- Fixed an issue that was collapsing the volume components in the HDRP default settings
- Fixed warning about missing bound decal buffer
- Fixed the debug exposure mode for display sky reflection and debug view baked lighting
- Fixed shader warning on Xbox for ResolveStencilBuffer.compute. 
- Fixed unneeded cookie texture allocation for cone stop lights.
- Fixed issue when toggling anything in HDRP asset that will produce an error (case 1238155)
- Fixed scalarization code for contact shadows
- Fix MaterialBalls having same guid issue
- Fix spelling and grammatical errors in material samples
- Fixed depth prepass and postpass being disabled after changing the shader in the material UI.

### Changed
- Rejecting history for ray traced reflections based on a threshold evaluated on the neighborhood of the sampled history.
- Renamed "Environment" to "Reflection Probes" in tile/cluster debug menu.
- Utilities namespace is obsolete, moved its content to UnityEngine.Rendering (case 1204677)
- All custom pass volumes are now executed for one injection point instead of the first one.
- Optimized PrepareLightsForGPU (cost reduced by over 25%) and PrepareGPULightData (around twice as fast now).
- Rejecting history for ray traced reflections based on a threshold evaluated on the neighborhood of the sampled history.
- Renamed "Environment" to "Reflection Probes" in tile/cluster debug menu.
- Debug exposure in debug menu have been replace to debug exposure compensation in EV100 space and is always visible.
- Cookie are now supported in lightmaper. All lights casting cookie and baked will now include cookie influence.
- Diffusion Profile and Material references in HDRP materials are now correctly exported to unity packages. Note that the diffusion profile or the material references need to be edited once before this can work properly.
- Shadowmask and realtime reflection probe property are hide in Quality settings

## [8.0.1] - 2020-02-25

Version Updated
The version number for this package has increased due to a version update of a related graphics package.

## [8.0.0] - 2020-02-25

Version Updated
The version number for this package has increased due to a version update of a related graphics package.

## [7.3.0] - 2020-03-11

### Added
- Added the exposure sliders to the planar reflection probe preview
- Added a warning and workaround instructions that appear when you enable XR single-pass after the first frame with the XR SDK.
- Added an "enable" toggle to the SSR volume component.

### Fixed
- Fixed issue with AssetPostprocessors dependencies causing models to be imported twice when upgrading the package version.
- Fix player build DX12
- Fix issue with AO being misaligned when multiple view are visible.
- Fix issue that caused the clamp of camera rotation motion for motion blur to be ineffective.
- Fixed culling of lights with XR SDK
- Fixed memory stomp in shadow caching code, leading to overflow of Shadow request array and runtime errors.
- Fixed an issue related to transparent objects reading the ray traced indirect diffuse buffer
- Fixed an issue with filtering ray traced area lights when the intensity is high or there is an exposure.
- Fixed ill-formed include path in Depth Of Field shader.
- Fixed a bug in semi-transparent shadows (object further than the light casting shadows)
- Fix state enabled of default volume profile when in package.
- Fixed removal of MeshRenderer and MeshFilter on adding Light component. 
- Fixed a bug in debug light volumes.
- Fixed the culling was not disposed error in build log.
- Fixed an issue where fog sky color mode could sample NaNs in the sky cubemap.
- Fixed a leak in the PBR sky renderer.
- Added a tooltip to the Ambient Mode parameter in the Visual Envionment volume component.
- Static lighting sky now takes the default volume into account (this fixes discrepancies between baked and realtime lighting).
- Fixed a leak in the sky system.
- Hide reflection probes in the renderer components.
- Removed MSAA Buffers allocation when lit shader mode is set to "deferred only".
- Fixed invalid cast for realtime reflection probes (case 1220504)
- Fixed invalid game view rendering when disabling all cameras in the scene (case 1105163)
- Fixed infinite reload loop while displaying Light's Shadow's Link Light Layer in Inspector of Prefab Asset.
- Fixed the cookie atlas size and planar atlas size being too big after an upgrade of the HDRP asset.
- Fixed alpha clipping test (comparison was '>', now '>=')
- Fixed preview camera (eg. shader graph preview) when path tracing is on
- Fixed DXR player build
- Fixed compilation issue with linux vulkan and raytrace shader
- Fixed the HDRP asset migration code not being called after an upgrade of the package
- Fixed draw renderers custom pass out of bound exception
- Fixed an issue with emissive light meshes not being in the RAS.
- Fixed a warning due to StaticLightingSky when reloading domain in some cases.
- Fixed the MaxLightCount being displayed when the light volume debug menu is on ColorAndEdge.
- Fix an exception in case two LOD levels are using the same mesh renderer.
- Fixed error in the console when switching shader to decal in the material UI.
- Fixed z-fighting in scene view when scene lighting is off (case 1203927)
- Fixed some typos in debug menu (case 1224594)
- Fixed an issue with refraction model and ray traced recursive rendering (case 1198578).
- Fixed cubemap thumbnail generation at project load time. 
- Half fixed shuriken particle light that cast shadows (only the first one will be correct)
- Fixed an issue with the specularFGD term being used when the material has a clear coat (lit shader).

### Changed
- Renamed the cubemap used for diffuse convolution to a more explicit name for the memory profiler.
- Light dimmer can now get values higher than one and was renamed to multiplier in the UI. 
- Removed info box requesting volume component for Visual Environment and updated the documentation with the relevant information.
- Add range-based clipping to box lights (case 1178780)
- Improve area light culling (case 1085873)
- Light Hierarchy debug mode can now adjust Debug Exposure for visualizing high exposure scenes.
- Changed the diffusion profile warning on the material to an info and changed the message to be more precise.

## [7.2.0] - 2020-02-10

### Added
- Added the possibility to have ray traced colored and semi-transparent shadows on directional lights.
- Exposed the debug overlay ratio in the debug menu.
- Added a separate frame settings for tonemapping alongside color grading.
- Added the receive fog option in the material UI for ShaderGraphs.
- Added a public virtual bool in the custom post processes API to specify if a post processes should be executed in the scene view.
- Added a menu option that checks scene issues with ray tracing. Also removed the previously existing warning at runtime.
- Added Contrast Adaptive Sharpen (CAS) Upscaling effect.
- Added APIs to update probe settings at runtime.
- Added documentation for the rayTracingSupported method in HDRP
- Added user-selectable format for the post processing passes. 
- Added support for alpha channel in some post-processing passes (DoF, TAA, Uber).
- Added warnings in FrameSettings inspector when using DXR and atempting to use Asynchronous Execution.
- Exposed Stencil bits that can be used by the user.
- Added history rejection based on velocity of intersected objects for directional, point and spot lights.
- Added a affectsVolumetric field to the HDAdditionalLightData API to know if light affects volumetric fog.
- Add OS and Hardware check in the Wizard fixes for DXR.
- Added option to exclude camera motion from motion blur.
- Added semi-transparent shadows for point and spot lights.
- Added support for semi-transparent shadow for unlit shader and unlit shader graph.
- Added the alpha clip enabled toggle to the material UI for all HDRP shader graphs.
- Added Material Samples to explain how to use the lit shader features
- Added an initial implementation of ray traced sub surface scattering
- Added AssetPostprocessors and Shadergraphs to handle Arnold Standard Surface and 3DsMax Physical material import from FBX. 
- Added support for Smoothness Fade start work when enabling ray traced reflections.
- Added Contact shadow, Micro shadows and Screen space refraction API documentation.
- Added script documentation for SSR, SSAO (ray tracing), GI, Light Cluster, RayTracingSettings, Ray Counters, etc.
- Added path tracing support for refraction and internal reflections.
- Added support for Thin Refraction Model and Lit's Clear Coat in Path Tracing.
- Added the Tint parameter to Sky Colored Fog.

### Fixed
- Update documentation of HDRISky-Backplate, precise how to have Ambient Occlusion on the Backplate
- Fixed TerrainLitGUI when per-pixel normal property is not present.
- Fixed a bug due to depth history begin overriden too soon
- Fixed issue that caused Distortion UI to appear in Lit.
- Fixed several issues with decal duplicating when editing them.
- Fixed initialization of volumetric buffer params (1204159)
- Fixed an issue where frame count was incorrectly reset for the game view, causing temporal processes to fail.
- Fixed Culling group was not disposed error.
- Fixed issues on some GPU that do not support gathers on integer textures.
- Fixed an issue with ambient probe not being initialized for the first frame after a domain reload for volumetric fog.
- Fixed the scene visibility of decal projectors and density volumes
- Fixed a leak in sky manager.
- Fixed an issue where entering playmode while the light editor is opened would produce null reference exceptions.
- Fixed the debug overlay overlapping the debug menu at runtime.
- Fixed an issue with the framecount when changing scene.
- Fixed errors that occurred when using invalid near and far clip plane values for planar reflections.
- Fixed issue with motion blur sample weighting function.
- Fixed motion vectors in MSAA.
- Fixed sun flare blending (case 1205862).
- Fixed a lot of issues related to ray traced screen space shadows.
- Fixed memory leak caused by apply distortion material not being disposed.
- Fixed Reflection probe incorrectly culled when moving its parent (case 1207660)
- Fixed a nullref when upgrading the Fog volume components while the volume is opened in the inspector.
- Fix issues where decals on PS4 would not correctly write out the tile mask causing bits of the decal to go missing.
- Use appropriate label width and text content so the label is completely visible
- Fixed an issue where final post process pass would not output the default alpha value of 1.0 when using 11_11_10 color buffer format.
- Fixed SSR issue after the MSAA Motion Vector fix.
- Fixed an issue with PCSS on directional light if punctual shadow atlas was not allocated.
- Fixed an issue where shadow resolution would be wrong on the first face of a baked reflection probe.
- Fixed issue with PCSS softness being incorrect for cascades different than the first one.
- Fixed custom post process not rendering when using multiple HDRP asset in quality settings
- Fixed probe gizmo missing id (case 1208975)
- Fixed a warning in raytracingshadowfilter.compute
- Fixed issue with AO breaking with small near plane values.
- Fixed custom post process Cleanup function not called in some cases.
- Fixed shader warning in AO code.
- Fixed a warning in simpledenoiser.compute
- Fixed tube and rectangle light culling to use their shape instead of their range as a bounding box.
- Fixed caused by using gather on a UINT texture in motion blur. 
- Fix issue with ambient occlusion breaking when dynamic resolution is active.
- Fixed some possible NaN causes in Depth of Field.
- Fixed Custom Pass nullref due to the new Profiling Sample API changes
- Fixed the black/grey screen issue on after post process Custom Passes in non dev builds.
- Fixed particle lights.
- Improved behavior of lights and probe going over the HDRP asset limits.
- Fixed issue triggered when last punctual light is disabled and more than one camera is used.
- Fixed Custom Pass nullref due to the new Profiling Sample API changes
- Fixed the black/grey screen issue on after post process Custom Passes in non dev builds.
- Fixed XR rendering locked to vsync of main display with Standalone Player.
- Fixed custom pass cleanup not called at the right time when using multiple volumes.
- Fixed an issue on metal with edge of decal having artifact by delaying discard of fragments during decal projection
- Fixed various shader warning
- Fixing unnecessary memory allocations in the ray tracing cluster build
- Fixed duplicate column labels in LightEditor's light tab
- Fixed white and dark flashes on scenes with very high or very low exposure when Automatic Exposure is being used.
- Fixed an issue where passing a null ProfilingSampler would cause a null ref exception.
- Fixed memory leak in Sky when in matcap mode.
- Fixed compilation issues on platform that don't support VR.
- Fixed migration code called when we create a new HDRP asset.
- Fixed RemoveComponent on Camera contextual menu to not remove Camera while a component depend on it.
- Fixed an issue where ambient occlusion and screen space reflections editors would generate null ref exceptions when HDRP was not set as the current pipeline.
- Fixed a null reference exception in the probe UI when no HDRP asset is present.
- Fixed the outline example in the doc (sampling range was dependent on screen resolution)
- Fixed a null reference exception in the HDRI Sky editor when no HDRP asset is present.
- Fixed an issue where Decal Projectors created from script where rotated around the X axis by 90°.
- Fixed frustum used to compute Density Volumes visibility when projection matrix is oblique.
- Fixed a null reference exception in Path Tracing, Recursive Rendering and raytraced Global Illumination editors when no HDRP asset is present.
- Fix for NaNs on certain geometry with Lit shader -- [case 1210058](https://fogbugz.unity3d.com/f/cases/1210058/)
- Fixed an issue where ambient occlusion and screen space reflections editors would generate null ref exceptions when HDRP was not set as the current pipeline.
- Fixed a null reference exception in the probe UI when no HDRP asset is present.
- Fixed the outline example in the doc (sampling range was dependent on screen resolution)
- Fixed a null reference exception in the HDRI Sky editor when no HDRP asset is present.
- Fixed an issue where materials newly created from the contextual menu would have an invalid state, causing various problems until it was edited.
- Fixed transparent material created with ZWrite enabled (now it is disabled by default for new transparent materials)
- Fixed mouseover on Move and Rotate tool while DecalProjector is selected.
- Fixed wrong stencil state on some of the pixel shader versions of deferred shader.
- Fixed an issue where creating decals at runtime could cause a null reference exception.
- Fixed issue that displayed material migration dialog on the creation of new project.
- Fixed various issues with time and animated materials (cases 1210068, 1210064).
- Updated light explorer with latest changes to the Fog and fixed issues when no visual environment was present.
- Fixed not handleling properly the recieve SSR feature with ray traced reflections
- Shadow Atlas is no longer allocated for area lights when they are disabled in the shader config file.
- Avoid MRT Clear on PS4 as it is not implemented yet.
- Fixed runtime debug menu BitField control.
- Fixed the radius value used for ray traced directional light.
- Fixed compilation issues with the layered lit in ray tracing shaders.
- Fixed XR autotests viewport size rounding
- Fixed mip map slider knob displayed when cubemap have no mipmap
- Remove unnecessary skip of material upgrade dialog box.
- Fixed the profiling sample mismatch errors when enabling the profiler in play mode
- Fixed issue that caused NaNs in reflection probes on consoles.
- Fixed adjusting positive axis of Blend Distance slides the negative axis in the density volume component.
- Fixed the blend of reflections based on the weight.
- Fixed fallback for ray traced reflections when denoising is enabled.
- Fixed error spam issue with terrain detail terrainDetailUnsupported (cases 1211848)
- Fixed hardware dynamic resolution causing cropping/scaling issues in scene view (case 1158661)
- Fixed Wizard check order for `Hardware and OS` and `Direct3D12`
- Fix AO issue turning black when Far/Near plane distance is big.
- Fixed issue when opening lookdev and the lookdev volume have not been assigned yet.
- Improved memory usage of the sky system.
- Updated label in HDRP quality preference settings (case 1215100)
- Fixed Decal Projector gizmo not undoing properly (case 1216629)
- Fix a leak in the denoising of ray traced reflections.
- Fixed Alignment issue in Light Preset
- Fixed Environment Header in LightingWindow
- Fixed an issue where hair shader could write garbage in the diffuse lighting buffer, causing NaNs.
- Fixed an exposure issue with ray traced sub-surface scattering.
- Fixed runtime debug menu light hierarchy None not doing anything.
- Fixed the broken ShaderGraph preview when creating a new Lit graph.
- Fix indentation issue in preset of LayeredLit material.
- Fixed minor issues with cubemap preview in the inspector.
- Fixed wrong build error message when building for android on mac.
- Fixed an issue related to denoising ray trace area shadows.
- Fixed wrong build error message when building for android on mac.
- Fixed Wizard persistency of Direct3D12 change on domain reload.
- Fixed Wizard persistency of FixAll on domain reload.
- Fixed Wizard behaviour on domain reload.
- Fixed a potential source of NaN in planar reflection probe atlas.
- Fixed an issue with MipRatio debug mode showing _DebugMatCapTexture not being set.
- Fixed missing initialization of input params in Blit for VR.
- Fix Inf source in LTC for area lights.

### Changed
- Hide unused LOD settings in Quality Settings legacy window.
- Reduced the constrained distance for temporal reprojection of ray tracing denoising
- Removed shadow near plane from the Directional Light Shadow UI.
- Improved the performances of custom pass culling.
- The scene view camera now replicates the physical parameters from the camera tagged as "MainCamera".
- Reduced the number of GC.Alloc calls, one simple scene without plarnar / probes, it should be 0B.
- Renamed ProfilingSample to ProfilingScope and unified API. Added GPU Timings.
- Updated macros to be compatible with the new shader preprocessor.
- Ray tracing reflection temporal filtering is now done in pre-exposed space
- Search field selects the appropriate fields in both project settings panels 'HDRP Default Settings' and 'Quality/HDRP'
- Disabled the refraction and transmission map keywords if the material is opaque.
- Keep celestial bodies outside the atmosphere.
- Updated the MSAA documentation to specify what features HDRP supports MSAA for and what features it does not.
- Shader use for Runtime Debug Display are now correctly stripper when doing a release build
- Now each camera has its own Volume Stack. This allows Volume Parameters to be updated as early as possible and be ready for the whole frame without conflicts between cameras.
- Disable Async for SSR, SSAO and Contact shadow when aggregated ray tracing frame setting is on.
- Improved performance when entering play mode without domain reload by a factor of ~25
- Renamed the camera profiling sample to include the camera name
- Discarding the ray tracing history for AO, reflection, diffuse shadows and GI when the viewport size changes.
- Renamed the camera profiling sample to include the camera name
- Renamed the post processing graphic formats to match the new convention.
- The restart in Wizard for DXR will always be last fix from now on
- Refactoring pre-existing materials to share more shader code between rasterization and ray tracing.
- Setting a material's Refraction Model to Thin does not overwrite the Thickness and Transmission Absorption Distance anymore.
- Removed Wind textures from runtime as wind is no longer built into the pipeline
- Changed Shader Graph titles of master nodes to be more easily searchable ("HDRP/x" -> "x (HDRP)")
- Expose StartSinglePass() and StopSinglePass() as public interface for XRPass
- Replaced the Texture array for 2D cookies (spot, area and directional lights) and for planar reflections by an atlas.
- Moved the tier defining from the asset to the concerned volume components.
- Changing from a tier management to a "mode" management for reflection and GI and removing the ability to enable/disable deferred and ray bining (they are now implied by performance mode)
- The default FrameSettings for ScreenSpaceShadows is set to true for Camera in order to give a better workflow for DXR.
- Refactor internal usage of Stencil bits.
- Changed how the material upgrader works and added documentation for it.
- Custom passes now disable the stencil when overwriting the depth and not writing into it.
- Renamed the camera profiling sample to include the camera name
- Changed the way the shadow casting property of transparent and tranmissive materials is handeled for ray tracing.
- Changed inspector materials stencil setting code to have more sharing.
- Updated the default scene and default DXR scene and DefaultVolumeProfile.
- Changed the way the length parameter is used for ray traced contact shadows.
- Improved the coherency of PCSS blur between cascades.
- Updated VR checks in Wizard to reflect new XR System.
- Removing unused alpha threshold depth prepass and post pass for fabric shader graph.
- Transform result from CIE XYZ to sRGB color space in EvalSensitivity for iridescence.
- Hide the Probes section in the Renderer editos because it was unused.
- Moved BeginCameraRendering callback right before culling.
- Changed the visibility of the Indirect Lighting Controller component to public.

## [7.1.8] - 2020-01-20

### Fixed
- Fixed white and dark flashes on scenes with very high or very low exposure when Automatic Exposure is being used.
- Fixed memory leak in Sky when in matcap mode.
	
### Changed
- On Xbox and PS4 you will also need to download the com.unity.render-pipeline.platform (ps4 or xboxone) package from the appropriate platform developer forum

## [7.1.7] - 2019-12-11

### Added
- Added a check in the custom post process template to throw an error if the default shader is not found.

### Fixed
- Fixed rendering errors when enabling debug modes with custom passes
- Fix an issue that made PCSS dependent on Atlas resolution (not shadow map res)
- Fixing a bug whith histories when n>4 for ray traced shadows
- Fixing wrong behavior in ray traced shadows for mesh renderers if their cast shadow is shadow only or double sided
- Only tracing rays for shadow if the point is inside the code for spotlight shadows
- Only tracing rays if the point is inside the range for point lights
- Fixing ghosting issues when the screen space shadow  indexes change for a light with ray traced shadows
- Fixed an issue with stencil management and Xbox One build that caused corrupted output in deferred mode.
- Fixed a mismatch in behavior between the culling of shadow maps and ray traced point and spot light shadows
- Fixed recursive ray tracing not working anymore after intermediate buffer refactor.
- Fixed ray traced shadow denoising not working (history rejected all the time).
- Fixed shader warning on xbox one
- Fixed cookies not working for spot lights in ray traced reflections, ray traced GI and recursive rendering
- Fixed an inverted handling of CoatSmoothness for SSR in StackLit.
- Fixed missing distortion inputs in Lit and Unlit material UI.
- Fixed issue that propagated NaNs across multiple frames through the exposure texture. 
- Fixed issue with Exclude from TAA stencil ignored. 
- Fixed ray traced reflection exposure issue.
- Fixed issue with TAA history not initialising corretly scale factor for first frame
- Fixed issue with stencil test of material classification not using the correct Mask (causing false positive and bad performance with forward material in deferred)
- Fixed issue with History not reset when chaning antialiasing mode on camera
- Fixed issue with volumetric data not being initialized if default settings have volumetric and reprojection off. 
- Fixed ray tracing reflection denoiser not applied in tier 1
- Fixed the vibility of ray tracing related methods.
- Fixed the diffusion profile list not saved when clicking the fix button in the material UI.
- Fixed crash when pushing bounce count higher than 1 for ray traced GI or reflections
- Fixed PCSS softness scale so that it better match ray traced reference for punctual lights. 
- Fixed exposure management for the path tracer
- Fixed AxF material UI containing two advanced options settings.
- Fixed an issue where cached sky contexts were being destroyed wrongly, breaking lighting in the LookDev
- Fixed issue that clamped PCSS softness too early and not after distance scale.
- Fixed fog affect transparent on HD unlit master node
- Fixed custom post processes re-ordering not saved.
- Fixed NPE when using scalable settings
- Fixed an issue where PBR sky precomputation was reset incorrectly in some cases causing bad performance.
- Fixed a bug in dxr due to depth history begin overriden too soon
- Fixed CustomPassSampleCameraColor scale issue when called from Before Transparent injection point.
- Fixed corruption of AO in baked probes.
- Fixed issue with upgrade of projects that still had Very High as shadow filtering quality.
- Removed shadow near plane from the Directional Light Shadow UI.
- Fixed performance issue with performances of custom pass culling.

## [7.1.6] - 2019-11-22

### Added
- Added Backplate projection from the HDRISky
- Added Shadow Matte in UnlitMasterNode, which only received shadow without lighting
- Added support for depth copy with XR SDK
- Added debug setting to Render Pipeline Debug Window to list the active XR views
- Added an option to filter the result of the volumetric lighting (off by default).
- Added a transmission multiplier for directional lights
- Added XR single-pass test mode to Render Pipeline Debug Window
- Added debug setting to Render Pipeline Window to list the active XR views
- Added a new refraction mode for the Lit shader (thin). Which is a box refraction with small thickness values
- Added the code to support Barn Doors for Area Lights based on a shaderconfig option.
- Added HDRPCameraBinder property binder for Visual Effect Graph
- Added "Celestial Body" controls to the Directional Light
- Added new parameters to the Physically Based Sky
- Added Reflections to the DXR Wizard

### Fixed
- Fixed y-flip in scene view with XR SDK
- Fixed Decal projectors do not immediately respond when parent object layer mask is changed in editor.
- Fixed y-flip in scene view with XR SDK
- Fixed a number of issues with Material Quality setting
- Fixed the transparent Cull Mode option in HD unlit master node settings only visible if double sided is ticked.
- Fixed an issue causing shadowed areas by contact shadows at the edge of far clip plane if contact shadow length is very close to far clip plane.
- Fixed editing a scalable settings will edit all loaded asset in memory instead of targetted asset.
- Fixed Planar reflection default viewer FOV
- Fixed flickering issues when moving the mouse in the editor with ray tracing on.
- Fixed the ShaderGraph main preview being black after switching to SSS in the master node settings
- Fixed custom fullscreen passes in VR
- Fixed camera culling masks not taken in account in custom pass volumes
- Fixed object not drawn in custom pass when using a DrawRenderers with an HDRP shader in a build.
- Fixed injection points for Custom Passes (AfterDepthAndNormal and BeforePreRefraction were missing)
- Fixed a enum to choose shader tags used for drawing objects (DepthPrepass or Forward) when there is no override material.
- Fixed lit objects in the BeforePreRefraction, BeforeTransparent and BeforePostProcess.
- Fixed the None option when binding custom pass render targets to allow binding only depth or color.
- Fixed custom pass buffers allocation so they are not allocated if they're not used.
- Fixed the Custom Pass entry in the volume create asset menu items.
- Fixed Prefab Overrides workflow on Camera.
- Fixed alignment issue in Preset for Camera.
- Fixed alignment issue in Physical part for Camera.
- Fixed FrameSettings multi-edition.
- Fixed a bug happening when denoising multiple ray traced light shadows
- Fixed minor naming issues in ShaderGraph settings
- Fixed an issue with Metal Shader Compiler and GTAO shader for metal
- Fixed resources load issue while upgrading HDRP package.
- Fixed LOD fade mask by accounting for field of view
- Fixed spot light missing from ray tracing indirect effects.
- Fixed a UI bug in the diffusion profile list after fixing them from the wizard.
- Fixed the hash collision when creating new diffusion profile assets.
- Fixed a light leaking issue with box light casting shadows (case 1184475)
- Fixed Cookie texture type in the cookie slot of lights (Now displays a warning because it is not supported).
- Fixed a nullref that happens when using the Shuriken particle light module
- Fixed alignment in Wizard
- Fixed text overflow in Wizard's helpbox
- Fixed Wizard button fix all that was not automatically grab all required fixes
- Fixed VR tab for MacOS in Wizard
- Fixed local config package workflow in Wizard
- Fixed issue with contact shadows shifting when MSAA is enabled.
- Fixed EV100 in the PBR sky
- Fixed an issue In URP where sometime the camera is not passed to the volume system and causes a null ref exception (case 1199388)
- Fixed nullref when releasing HDRP with custom pass disabled
- Fixed performance issue derived from copying stencil buffer.
- Fixed an editor freeze when importing a diffusion profile asset from a unity package.
- Fixed an exception when trying to reload a builtin resource.
- Fixed the light type intensity unit reset when switching the light type.
- Fixed compilation error related to define guards and CreateLayoutFromXrSdk()
- Fixed documentation link on CustomPassVolume.
- Fixed player build when HDRP is in the project but not assigned in the graphic settings.
- Fixed an issue where ambient probe would be black for the first face of a baked reflection probe
- VFX: Fixed Missing Reference to Visual Effect Graph Runtime Assembly
- Fixed an issue where rendering done by users in EndCameraRendering would be executed before the main render loop.
- Fixed Prefab Override in main scope of Volume.
- Fixed alignment issue in Presset of main scope of Volume.
- Fixed persistence of ShowChromeGizmo and moved it to toolbar for coherency in ReflectionProbe and PlanarReflectionProbe.
- Fixed Alignement issue in ReflectionProbe and PlanarReflectionProbe.
- Fixed Prefab override workflow issue in ReflectionProbe and PlanarReflectionProbe.
- Fixed empty MoreOptions and moved AdvancedManipulation in a dedicated location for coherency in ReflectionProbe and PlanarReflectionProbe.
- Fixed Prefab override workflow issue in DensityVolume.
- Fixed empty MoreOptions and moved AdvancedManipulation in a dedicated location for coherency in DensityVolume.
- Fix light limit counts specified on the HDRP asset
- Fixed Quality Settings for SSR, Contact Shadows and Ambient Occlusion volume components
- Fixed decalui deriving from hdshaderui instead of just shaderui
- Use DelayedIntField instead of IntField for scalable settings

### Changed
- Reworked XR automated tests
- The ray traced screen space shadow history for directional, spot and point lights is discarded if the light transform has changed.
- Changed the behavior for ray tracing in case a mesh renderer has both transparent and opaque submeshes.
- Improve history buffer management
- Replaced PlayerSettings.virtualRealitySupported with XRGraphics.tryEnable.
- Remove redundant FrameSettings RealTimePlanarReflection
- Improved a bit the GC calls generated during the rendering.
- Material update is now only triggered when the relevant settings are touched in the shader graph master nodes
- Changed the way Sky Intensity (on Sky volume components) is handled. It's now a combo box where users can choose between Exposure, Multiplier or Lux (for HDRI sky only) instead of both multiplier and exposure being applied all the time. Added a new menu item to convert old profiles.
- Change how method for specular occlusions is decided on inspector shader (Lit, LitTesselation, LayeredLit, LayeredLitTessellation)
- Unlocked SSS, SSR, Motion Vectors and Distortion frame settings for reflections probes.

## [7.1.5] - 2019-11-15

### Fixed
- Fixed black reflection probes the first time loading a project

## [7.1.4] - 2019-11-13

### Added
- Added XR single-pass setting into HDRP asset
- Added a penumbra tint option for lights

### Fixed
- Fixed EOL for some files
- Fixed scene view rendering with volumetrics and XR enabled
- Fixed decals to work with multiple cameras
- Fixed optional clear of GBuffer (Was always on)
- Fixed render target clears with XR single-pass rendering
- Fixed HDRP samples file hierarchy
- Fixed Light units not matching light type
- Fixed QualitySettings panel not displaying HDRP Asset

### Changed
- Changed parametrization of PCSS, now softness is derived from angular diameter (for directional lights) or shape radius (for point/spot lights) and min filter size is now in the [0..1] range.
- Moved the copy of the geometry history buffers to right after the depth mip chain generation.
- Rename "Luminance" to "Nits" in UX for physical light unit
- Rename FrameSettings "SkyLighting" to "SkyReflection"

## [7.1.3] - 2019-11-04

### Added
- Ray tracing support for VR single-pass
- Added sharpen filter shader parameter and UI for TemporalAA to control image quality instead of hardcoded value
- Added frame settings option for custom post process and custom passes as well as custom color buffer format option.
- Add check in wizard on SRP Batcher enabled.
- Added default implementations of OnPreprocessMaterialDescription for FBX, Obj, Sketchup and 3DS file formats.
- Added custom pass fade radius
- Added after post process injection point for custom passes
- Added basic alpha compositing support - Alpha is available afterpostprocess when using FP16 buffer format.
- Added falloff distance on Reflection Probe and Planar Reflection Probe
- Added hability to name LightLayers in HDRenderPipelineAsset
- Added a range compression factor for Reflection Probe and Planar Reflection Probe to avoid saturation of colors.
- Added path tracing support for directional, point and spot lights, as well as emission from Lit and Unlit.
- Added non temporal version of SSAO.
- Added more detailed ray tracing stats in the debug window
- Added Disc area light (bake only)
- Added a warning in the material UI to prevent transparent + subsurface-scattering combination.

### Fixed
- Sorting, undo, labels, layout in the Lighting Explorer.
- Fixed sky settings and materials in Shader Graph Samples package
- Fixed light supported units caching (1182266)
- Fixed an issue where SSAO (that needs temporal reprojection) was still being rendered when Motion Vectors were not available (case 1184998)
- Fixed a nullref when modifying the height parameters inside the layered lit shader UI.
- Fixed Decal gizmo that become white after exiting play mode
- Fixed Decal pivot position to behave like a spotlight
- Fixed an issue where using the LightingOverrideMask would break sky reflection for regular cameras
- Fix DebugMenu FrameSettingsHistory persistency on close
- Fix DensityVolume, ReflectionProbe aned PlanarReflectionProbe advancedControl display
- Fix DXR scene serialization in wizard
- Fixed an issue where Previews would reallocate History Buffers every frame
- Fixed the SetLightLayer function in HDAdditionalLightData setting the wrong light layer
- Fix error first time a preview is created for planar
- Fixed an issue where SSR would use an incorrect roughness value on ForwardOnly (StackLit, AxF, Fabric, etc.) materials when the pipeline is configured to also allow deferred Lit.
- Fixed issues with light explorer (cases 1183468, 1183269)
- Fix dot colors in LayeredLit material inspector
- Fix undo not resetting all value when undoing the material affectation in LayerLit material
- Fix for issue that caused gizmos to render in render textures (case 1174395)
- Fixed the light emissive mesh not updated when the light was disabled/enabled
- Fixed light and shadow layer sync when setting the HDAdditionalLightData.lightlayersMask property
- Fixed a nullref when a custom post process component that was in the HDRP PP list is removed from the project
- Fixed issue that prevented decals from modifying specular occlusion (case 1178272).
- Fixed exposure of volumetric reprojection
- Fixed multi selection support for Scalable Settings in lights
- Fixed font shaders in test projects for VR by using a Shader Graph version
- Fixed refresh of baked cubemap by incrementing updateCount at the end of the bake (case 1158677).
- Fixed issue with rectangular area light when seen from the back
- Fixed decals not affecting lightmap/lightprobe
- Fixed zBufferParams with XR single-pass rendering
- Fixed moving objects not rendered in custom passes
- Fixed abstract classes listed in the + menu of the custom pass list
- Fixed custom pass that was rendered in previews
- Fixed precision error in zero value normals when applying decals (case 1181639)
- Fixed issue that triggered No Scene Lighting view in game view as well (case 1156102)
- Assign default volume profile when creating a new HDRP Asset
- Fixed fov to 0 in planar probe breaking the projection matrix (case 1182014)
- Fixed bugs with shadow caching
- Reassign the same camera for a realtime probe face render request to have appropriate history buffer during realtime probe rendering.
- Fixed issue causing wrong shading when normal map mode is Object space, no normal map is set, but a detail map is present (case 1143352)
- Fixed issue with decal and htile optimization
- Fixed TerrainLit shader compilation error regarding `_Control0_TexelSize` redefinition (case 1178480).
- Fixed warning about duplicate HDRuntimeReflectionSystem when configuring play mode without domain reload.
- Fixed an editor crash when multiple decal projectors were selected and some had null material
- Added all relevant fix actions to FixAll button in Wizard
- Moved FixAll button on top of the Wizard
- Fixed an issue where fog color was not pre-exposed correctly
- Fix priority order when custom passes are overlapping
- Fix cleanup not called when the custom pass GameObject is destroyed
- Replaced most instances of GraphicsSettings.renderPipelineAsset by GraphicsSettings.currentRenderPipeline. This should fix some parameters not working on Quality Settings overrides.
- Fixed an issue with Realtime GI not working on upgraded projects.
- Fixed issue with screen space shadows fallback texture was not set as a texture array.
- Fixed Pyramid Lights bounding box
- Fixed terrain heightmap default/null values and epsilons
- Fixed custom post-processing effects breaking when an abstract class inherited from `CustomPostProcessVolumeComponent`
- Fixed XR single-pass rendering in Editor by using ShaderConfig.s_XrMaxViews to allocate matrix array
- Multiple different skies rendered at the same time by different cameras are now handled correctly without flickering
- Fixed flickering issue happening when different volumes have shadow settings and multiple cameras are present. 
- Fixed issue causing planar probes to disappear if there is no light in the scene.
- Fixed a number of issues with the prefab isolation mode (Volumes leaking from the main scene and reflection not working properly)
- Fixed an issue with fog volume component upgrade not working properly
- Fixed Spot light Pyramid Shape has shadow artifacts on aspect ratio values lower than 1
- Fixed issue with AO upsampling in XR
- Fixed camera without HDAdditionalCameraData component not rendering
- Removed the macro ENABLE_RAYTRACING for most of the ray tracing code
- Fixed prefab containing camera reloading in loop while selected in the Project view
- Fixed issue causing NaN wheh the Z scale of an object is set to 0.
- Fixed DXR shader passes attempting to render before pipeline loaded
- Fixed black ambient sky issue when importing a project after deleting Library.
- Fixed issue when upgrading a Standard transparent material (case 1186874)
- Fixed area light cookies not working properly with stack lit
- Fixed material render queue not updated when the shader is changed in the material inspector.
- Fixed a number of issues with full screen debug modes not reseting correctly when setting another mutually exclusive mode
- Fixed compile errors for platforms with no VR support
- Fixed an issue with volumetrics and RTHandle scaling (case 1155236)
- Fixed an issue where sky lighting might be updated uselessly
- Fixed issue preventing to allow setting decal material to none (case 1196129)
- Fixed XR multi-pass decals rendering
- Fixed several fields on Light Inspector that not supported Prefab overrides
- VFX: Removed z-fight glitches that could appear when using deferred depth prepass and lit quad primitives
- VFX: Preserve specular option for lit outputs (matches HDRP lit shader)
- Fixed init of debug for FrameSettingsHistory on SceneView camera
- Added a fix script to handle the warning 'referenced script in (GameObject 'SceneIDMap') is missing'
- Fix Wizard load when none selected for RenderPipelineAsset
- Fixed issue with unclear naming of debug menu for decals.
- Fixed issue with reflection probes in realtime time mode with OnEnable baking having wrong lighting with sky set to dynamic (case 1238047).

### Changed
- Color buffer pyramid is not allocated anymore if neither refraction nor distortion are enabled
- Rename Emission Radius to Radius in UI in Point, Spot
- Angular Diameter parameter for directional light is no longuer an advanced property
- DXR: Remove Light Radius and Angular Diamater of Raytrace shadow. Angular Diameter and Radius are used instead.
- Remove MaxSmoothness parameters from UI for point, spot and directional light. The MaxSmoothness is now deduce from Radius Parameters
- DXR: Remove the Ray Tracing Environement Component. Add a Layer Mask to the ray Tracing volume components to define which objects are taken into account for each effect.
- Removed second cubemaps used for shadowing in lookdev
- Disable Physically Based Sky below ground
- Increase max limit of area light and reflection probe to 128
- Change default texture for detailmap to grey
- Optimize Shadow RT load on Tile based architecture platforms. 
- Improved quality of SSAO.
- Moved RequestShadowMapRendering() back to public API.
- Update HDRP DXR Wizard with an option to automatically clone the hdrp config package and setup raytracing to 1 in shaders file.
- Added SceneSelection pass for TerrainLit shader.
- Simplified Light's type API regrouping the logic in one place (Check type in HDAdditionalLightData)
- The support of LOD CrossFade (Dithering transition) in master nodes now required to enable it in the master node settings (Save variant)
- Improved shadow bias, by removing constant depth bias and substituting it with slope-scale bias. 
- Fix the default stencil values when a material is created from a SSS ShaderGraph.
- Tweak test asset to be compatible with XR: unlit SG material for canvas and double-side font material
- Slightly tweaked the behaviour of bloom when resolution is low to reduce artifacts.
- Hidden fields in Light Inspector that is not relevant while in BakingOnly mode.

## [7.1.2] - 2019-09-19

### Fixed
- Fix/workaround a probable graphics driver bug in the GTAO shader.
- Fixed Hair and PBR shader graphs double sided modes
- Fixed an issue where updating an HDRP asset in the Quality setting panel would not recreate the pipeline.
- Fixed issue with point lights being considered even when occupying less than a pixel on screen (case 1183196)
- Fix a potential NaN source with iridescence (case 1183216)
- Fixed issue of spotlight breaking when minimizing the cone angle via the gizmo (case 1178279)
- Fixed issue that caused decals not to modify the roughness in the normal buffer, causing SSR to not behave correctly (case 1178336)
- Fixed lit transparent refraction with XR single-pass rendering
- Removed extra jitter for TemporalAA in VR
- Fixed ShaderGraph time in main preview
- Fixed issue on some UI elements in HDRP asset not expanding when clicking the arrow (case 1178369)
- Fixed alpha blending in custom post process
- Fixed the modification of the _AlphaCutoff property in the material UI when exposed with a ShaderGraph parameter.
- Fixed HDRP test `1218_Lit_DiffusionProfiles` on Vulkan.
- Fixed an issue where building a player in non-dev mode would generate render target error logs every frame
- Fixed crash when upgrading version of HDRP
- Fixed rendering issues with material previews
- Fixed NPE when using light module in Shuriken particle systems (1173348).
- Refresh cached shadow on editor changes

## [7.1.1] - 2019-09-05

### Added
- Transparency Overdraw debug mode. Allows to visualize transparent objects draw calls as an "heat map".
- Enabled single-pass instancing support for XR SDK with new API cmd.SetInstanceMultiplier()
- XR settings are now available in the HDRP asset
- Support for Material Quality in Shader Graph
- Material Quality support selection in HDRP Asset
- Renamed XR shader macro from UNITY_STEREO_ASSIGN_COMPUTE_EYE_INDEX to UNITY_XR_ASSIGN_VIEW_INDEX
- Raytracing ShaderGraph node for HDRP shaders
- Custom passes volume component with 3 injection points: Before Rendering, Before Transparent and Before Post Process
- Alpha channel is now properly exported to camera render textures when using FP16 color buffer format
- Support for XR SDK mirror view modes
- HD Master nodes in Shader Graph now support Normal and Tangent modification in vertex stage.
- DepthOfFieldCoC option in the fullscreen debug modes.
- Added override Ambient Occlusion option on debug windows
- Added Custom Post Processes with 3 injection points: Before Transparent, Before Post Process and After Post Process
- Added draft of minimal interactive path tracing (experimental) based on DXR API - Support only 4 area light, lit and unlit shader (non-shadergraph)

### Fixed
- Fixed wizard infinite loop on cancellation
- Fixed with compute shader error about too many threads in threadgroup on low GPU
- Fixed invalid contact shadow shaders being created on metal
- Fixed a bug where if Assembly.GetTypes throws an exception due to mis-versioned dlls, then no preprocessors are used in the shader stripper
- Fixed typo in AXF decal property preventing to compile
- Fixed reflection probe with XR single-pass and FPTL
- Fixed force gizmo shown when selecting camera in hierarchy
- Fixed issue with XR occlusion mesh and dynamic resolution
- Fixed an issue where lighting compute buffers were re-created with the wrong size when resizing the window, causing tile artefacts at the top of the screen.
- Fix FrameSettings names and tooltips
- Fixed error with XR SDK when the Editor is not in focus
- Fixed errors with RenderGraph, XR SDK and occlusion mesh
- Fixed shadow routines compilation errors when "real" type is a typedef on "half".
- Fixed toggle volumetric lighting in the light UI
- Fixed post-processing history reset handling rt-scale incorrectly
- Fixed crash with terrain and XR multi-pass
- Fixed ShaderGraph material synchronization issues
- Fixed a null reference exception when using an Emissive texture with Unlit shader (case 1181335)
- Fixed an issue where area lights and point lights where not counted separately with regards to max lights on screen (case 1183196)
- Fixed an SSR and Subsurface Scattering issue (appearing black) when using XR.

### Changed
- Update Wizard layout.
- Remove almost all Garbage collection call within a frame.
- Rename property AdditionalVeclocityChange to AddPrecomputeVelocity
- Call the End/Begin camera rendering callbacks for camera with customRender enabled
- Changeg framesettings migration order of postprocess flags as a pr for reflection settings flags have been backported to 2019.2
- Replaced usage of ENABLE_VR in XRSystem.cs by version defines based on the presence of the built-in VR and XR modules
- Added an update virtual function to the SkyRenderer class. This is called once per frame. This allows a given renderer to amortize heavy computation at the rate it chooses. Currently only the physically based sky implements this.
- Removed mandatory XRPass argument in HDCamera.GetOrCreate()
- Restored the HDCamera parameter to the sky rendering builtin parameters.
- Removed usage of StructuredBuffer for XR View Constants
- Expose Direct Specular Lighting control in FrameSettings
- Deprecated ExponentialFog and VolumetricFog volume components. Now there is only one exponential fog component (Fog) which can add Volumetric Fog as an option. Added a script in Edit -> Render Pipeline -> Upgrade Fog Volume Components.

## [7.0.1] - 2019-07-25

### Added
- Added option in the config package to disable globally Area Lights and to select shadow quality settings for the deferred pipeline.
- When shader log stripping is enabled, shader stripper statistics will be written at `Temp/shader-strip.json`
- Occlusion mesh support from XR SDK

### Fixed
- Fixed XR SDK mirror view blit, cleanup some XRTODO and removed XRDebug.cs
- Fixed culling for volumetrics with XR single-pass rendering
- Fix shadergraph material pass setup not called
- Fixed documentation links in component's Inspector header bar
- Cookies using the render texture output from a camera are now properly updated
- Allow in ShaderGraph to enable pre/post pass when the alpha clip is disabled

### Changed
- RenderQueue for Opaque now start at Background instead of Geometry.
- Clamp the area light size for scripting API when we change the light type
- Added a warning in the material UI when the diffusion profile assigned is not in the HDRP asset


## [7.0.0] - 2019-07-17

### Added
- `Fixed`, `Viewer`, and `Automatic` modes to compute the FOV used when rendering a `PlanarReflectionProbe`
- A checkbox to toggle the chrome gizmo of `ReflectionProbe`and `PlanarReflectionProbe`
- Added a Light layer in shadows that allow for objects to cast shadows without being affected by light (and vice versa).
- You can now access ShaderGraph blend states from the Material UI (for example, **Surface Type**, **Sorting Priority**, and **Blending Mode**). This change may break Materials that use a ShaderGraph, to fix them, select **Edit > Render Pipeline > Reset all ShaderGraph Scene Materials BlendStates**. This syncs the blendstates of you ShaderGraph master nodes with the Material properties.
- You can now control ZTest, ZWrite, and CullMode for transparent Materials.
- Materials that use Unlit Shaders or Unlit Master Node Shaders now cast shadows.
- Added an option to enable the ztest on **After Post Process** materials when TAA is disabled.
- Added a new SSAO (based on Ground Truth Ambient Occlusion algorithm) to replace the previous one.
- Added support for shadow tint on light
- BeginCameraRendering and EndCameraRendering callbacks are now called with probes
- Adding option to update shadow maps only On Enable and On Demand.
- Shader Graphs that use time-dependent vertex modification now generate correct motion vectors.
- Added option to allow a custom spot angle for spot light shadow maps.
- Added frame settings for individual post-processing effects
- Added dither transition between cascades for Low and Medium quality settings
- Added single-pass instancing support with XR SDK
- Added occlusion mesh support with XR SDK
- Added support of Alembic velocity to various shaders
- Added support for more than 2 views for single-pass instancing
- Added support for per punctual/directional light min roughness in StackLit
- Added mirror view support with XR SDK
- Added VR verification in HDRPWizard
- Added DXR verification in HDRPWizard
- Added feedbacks in UI of Volume regarding skies
- Cube LUT support in Tonemapping. Cube LUT helpers for external grading are available in the Post-processing Sample package.

### Fixed
- Fixed an issue with history buffers causing effects like TAA or auto exposure to flicker when more than one camera was visible in the editor
- The correct preview is displayed when selecting multiple `PlanarReflectionProbe`s
- Fixed volumetric rendering with camera-relative code and XR stereo instancing
- Fixed issue with flashing cyan due to async compilation of shader when selecting a mesh
- Fix texture type mismatch when the contact shadow are disabled (causing errors on IOS devices)
- Fixed Generate Shader Includes while in package
- Fixed issue when texture where deleted in ShadowCascadeGUI
- Fixed issue in FrameSettingsHistory when disabling a camera several time without enabling it in between.
- Fixed volumetric reprojection with camera-relative code and XR stereo instancing
- Added custom BaseShaderPreprocessor in HDEditorUtils.GetBaseShaderPreprocessorList()
- Fixed compile issue when USE_XR_SDK is not defined
- Fixed procedural sky sun disk intensity for high directional light intensities
- Fixed Decal mip level when using texture mip map streaming to avoid dropping to lowest permitted mip (now loading all mips)
- Fixed deferred shading for XR single-pass instancing after lightloop refactor
- Fixed cluster and material classification debug (material classification now works with compute as pixel shader lighting)
- Fixed IOS Nan by adding a maximun epsilon definition REAL_EPS that uses HALF_EPS when fp16 are used
- Removed unnecessary GC allocation in motion blur code
- Fixed locked UI with advanded influence volume inspector for probes
- Fixed invalid capture direction when rendering planar reflection probes
- Fixed Decal HTILE optimization with platform not supporting texture atomatic (Disable it)
- Fixed a crash in the build when the contact shadows are disabled
- Fixed camera rendering callbacks order (endCameraRendering was being called before the actual rendering)
- Fixed issue with wrong opaque blending settings for After Postprocess
- Fixed issue with Low resolution transparency on PS4
- Fixed a memory leak on volume profiles
- Fixed The Parallax Occlusion Mappping node in shader graph and it's UV input slot
- Fixed lighting with XR single-pass instancing by disabling deferred tiles
- Fixed the Bloom prefiltering pass
- Fixed post-processing effect relying on Unity's random number generator
- Fixed camera flickering when using TAA and selecting the camera in the editor
- Fixed issue with single shadow debug view and volumetrics
- Fixed most of the problems with light animation and timeline
- Fixed indirect deferred compute with XR single-pass instancing
- Fixed a slight omission in anisotropy calculations derived from HazeMapping in StackLit
- Improved stack computation numerical stability in StackLit
- Fix PBR master node always opaque (wrong blend modes for forward pass)
- Fixed TAA with XR single-pass instancing (missing macros)
- Fixed an issue causing Scene View selection wire gizmo to not appear when using HDRP Shader Graphs.
- Fixed wireframe rendering mode (case 1083989)
- Fixed the renderqueue not updated when the alpha clip is modified in the material UI.
- Fixed the PBR master node preview
- Remove the ReadOnly flag on Reflection Probe's cubemap assets during bake when there are no VCS active.
- Fixed an issue where setting a material debug view would not reset the other exclusive modes
- Spot light shapes are now correctly taken into account when baking
- Now the static lighting sky will correctly take the default values for non-overridden properties
- Fixed material albedo affecting the lux meter
- Extra test in deferred compute shading to avoid shading pixels that were not rendered by the current camera (for camera stacking)

### Changed
- Optimization: Reduce the group size of the deferred lighting pass from 16x16 to 8x8
- Replaced HDCamera.computePassCount by viewCount
- Removed xrInstancing flag in RTHandles (replaced by TextureXR.slices and TextureXR.dimensions)
- Refactor the HDRenderPipeline and lightloop code to preprare for high level rendergraph
- Removed the **Back Then Front Rendering** option in the fabric Master Node settings. Enabling this option previously did nothing.
- Shader type Real translates to FP16 precision on Nintendo Switch.
- Shader framework refactor: Introduce CBSDF, EvaluateBSDF, IsNonZeroBSDF to replace BSDF functions
- Shader framework refactor:  GetBSDFAngles, LightEvaluation and SurfaceShading functions
- Replace ComputeMicroShadowing by GetAmbientOcclusionForMicroShadowing
- Rename WorldToTangent to TangentToWorld as it was incorrectly named
- Remove SunDisk and Sun Halo size from directional light
- Remove all obsolete wind code from shader
- Renamed DecalProjectorComponent into DecalProjector for API alignment.
- Improved the Volume UI and made them Global by default
- Remove very high quality shadow option
- Change default for shadow quality in Deferred to Medium
- Enlighten now use inverse squared falloff (before was using builtin falloff)
- Enlighten is now deprecated. Please use CPU or GPU lightmaper instead.
- Remove the name in the diffusion profile UI
- Changed how shadow map resolution scaling with distance is computed. Now it uses screen space area rather than light range.
- Updated MoreOptions display in UI
- Moved Display Area Light Emissive Mesh script API functions in the editor namespace
- direct strenght properties in ambient occlusion now affect direct specular as well
- Removed advanced Specular Occlusion control in StackLit: SSAO based SO control is hidden and fixed to behave like Lit, SPTD is the only HQ technique shown for baked SO.
- Shader framework refactor: Changed ClampRoughness signature to include PreLightData access.
- HDRPWizard window is now in Window > General > HD Render Pipeline Wizard
- Moved StaticLightingSky to LightingWindow
- Removes the current "Scene Settings" and replace them with "Sky & Fog Settings" (with Physically Based Sky and Volumetric Fog).
- Changed how cached shadow maps are placed inside the atlas to minimize re-rendering of them.

## [6.7.0-preview] - 2019-05-16

### Added
- Added ViewConstants StructuredBuffer to simplify XR rendering
- Added API to render specific settings during a frame
- Added stadia to the supported platforms (2019.3)
- Enabled cascade blends settings in the HD Shadow component
- Added Hardware Dynamic Resolution support.
- Added MatCap debug view to replace the no scene lighting debug view.
- Added clear GBuffer option in FrameSettings (default to false)
- Added preview for decal shader graph (Only albedo, normal and emission)
- Added exposure weight control for decal
- Screen Space Directional Shadow under a define option. Activated for ray tracing
- Added a new abstraction for RendererList that will help transition to Render Graph and future RendererList API
- Added multipass support for VR
- Added XR SDK integration (multipass only)
- Added Shader Graph samples for Hair, Fabric and Decal master nodes.
- Add fade distance, shadow fade distance and light layers to light explorer
- Add method to draw light layer drawer in a rect to HDEditorUtils

### Fixed
- Fixed deserialization crash at runtime
- Fixed for ShaderGraph Unlit masternode not writing velocity
- Fixed a crash when assiging a new HDRP asset with the 'Verify Saving Assets' option enabled
- Fixed exposure to properly support TEXTURE2D_X
- Fixed TerrainLit basemap texture generation
- Fixed a bug that caused nans when material classification was enabled and a tile contained one standard material + a material with transmission.
- Fixed gradient sky hash that was not using the exposure hash
- Fixed displayed default FrameSettings in HDRenderPipelineAsset wrongly updated on scripts reload.
- Fixed gradient sky hash that was not using the exposure hash.
- Fixed visualize cascade mode with exposure.
- Fixed (enabled) exposure on override lighting debug modes.
- Fixed issue with LightExplorer when volume have no profile
- Fixed issue with SSR for negative, infinite and NaN history values
- Fixed LightLayer in HDReflectionProbe and PlanarReflectionProbe inspector that was not displayed as a mask.
- Fixed NaN in transmission when the thickness and a color component of the scattering distance was to 0
- Fixed Light's ShadowMask multi-edition.
- Fixed motion blur and SMAA with VR single-pass instancing
- Fixed NaNs generated by phase functionsin volumetric lighting
- Fixed NaN issue with refraction effect and IOR of 1 at extreme grazing angle
- Fixed nan tracker not using the exposure
- Fixed sorting priority on lit and unlit materials
- Fixed null pointer exception when there are no AOVRequests defined on a camera
- Fixed dirty state of prefab using disabled ReflectionProbes
- Fixed an issue where gizmos and editor grid were not correctly depth tested
- Fixed created default scene prefab non editable due to wrong file extension.
- Fixed an issue where sky convolution was recomputed for nothing when a preview was visible (causing extreme slowness when fabric convolution is enabled)
- Fixed issue with decal that wheren't working currently in player
- Fixed missing stereo rendering macros in some fragment shaders
- Fixed exposure for ReflectionProbe and PlanarReflectionProbe gizmos
- Fixed single-pass instancing on PSVR
- Fixed Vulkan shader issue with Texture2DArray in ScreenSpaceShadow.compute by re-arranging code (workaround)
- Fixed camera-relative issue with lights and XR single-pass instancing
- Fixed single-pass instancing on Vulkan
- Fixed htile synchronization issue with shader graph decal
- Fixed Gizmos are not drawn in Camera preview
- Fixed pre-exposure for emissive decal
- Fixed wrong values computed in PreIntegrateFGD and in the generation of volumetric lighting data by forcing the use of fp32.
- Fixed NaNs arising during the hair lighting pass
- Fixed synchronization issue in decal HTile that occasionally caused rendering artifacts around decal borders
- Fixed QualitySettings getting marked as modified by HDRP (and thus checked out in Perforce)
- Fixed a bug with uninitialized values in light explorer
- Fixed issue with LOD transition
- Fixed shader warnings related to raytracing and TEXTURE2D_X

### Changed
- Refactor PixelCoordToViewDirWS to be VR compatible and to compute it only once per frame
- Modified the variants stripper to take in account multiple HDRP assets used in the build.
- Improve the ray biasing code to avoid self-intersections during the SSR traversal
- Update Pyramid Spot Light to better match emitted light volume.
- Moved _XRViewConstants out of UnityPerPassStereo constant buffer to fix issues with PSSL
- Removed GetPositionInput_Stereo() and single-pass (double-wide) rendering mode
- Changed label width of the frame settings to accommodate better existing options.
- SSR's Default FrameSettings for camera is now enable.
- Re-enabled the sharpening filter on Temporal Anti-aliasing
- Exposed HDEditorUtils.LightLayerMaskDrawer for integration in other packages and user scripting.
- Rename atmospheric scattering in FrameSettings to Fog
- The size modifier in the override for the culling sphere in Shadow Cascades now defaults to 0.6, which is the same as the formerly hardcoded value.
- Moved LOD Bias and Maximum LOD Level from Frame Setting section `Other` to `Rendering`
- ShaderGraph Decal that affect only emissive, only draw in emissive pass (was drawing in dbuffer pass too)
- Apply decal projector fade factor correctly on all attribut and for shader graph decal
- Move RenderTransparentDepthPostpass after all transparent
- Update exposure prepass to interleave XR single-pass instancing views in a checkerboard pattern
- Removed ScriptRuntimeVersion check in wizard.

## [6.6.0-preview] - 2019-04-01

### Added
- Added preliminary changes for XR deferred shading
- Added support of 111110 color buffer
- Added proper support for Recorder in HDRP
- Added depth offset input in shader graph master nodes
- Added a Parallax Occlusion Mapping node
- Added SMAA support
- Added Homothety and Symetry quick edition modifier on volume used in ReflectionProbe, PlanarReflectionProbe and DensityVolume
- Added multi-edition support for DecalProjectorComponent
- Improve hair shader
- Added the _ScreenToTargetScaleHistory uniform variable to be used when sampling HDRP RTHandle history buffers.
- Added settings in `FrameSettings` to change `QualitySettings.lodBias` and `QualitySettings.maximumLODLevel` during a rendering
- Added an exposure node to retrieve the current, inverse and previous frame exposure value.
- Added an HD scene color node which allow to sample the scene color with mips and a toggle to remove the exposure.
- Added safeguard on HD scene creation if default scene not set in the wizard
- Added Low res transparency rendering pass.

### Fixed
- Fixed HDRI sky intensity lux mode
- Fixed dynamic resolution for XR
- Fixed instance identifier semantic string used by Shader Graph
- Fixed null culling result occuring when changing scene that was causing crashes
- Fixed multi-edition light handles and inspector shapes
- Fixed light's LightLayer field when multi-editing
- Fixed normal blend edition handles on DensityVolume
- Fixed an issue with layered lit shader and height based blend where inactive layers would still have influence over the result
- Fixed multi-selection handles color for DensityVolume
- Fixed multi-edition inspector's blend distances for HDReflectionProbe, PlanarReflectionProbe and DensityVolume
- Fixed metric distance that changed along size in DensityVolume
- Fixed DensityVolume shape handles that have not same behaviour in advance and normal edition mode
- Fixed normal map blending in TerrainLit by only blending the derivatives
- Fixed Xbox One rendering just a grey screen instead of the scene
- Fixed probe handles for multiselection
- Fixed baked cubemap import settings for convolution
- Fixed regression causing crash when attempting to open HDRenderPipelineWizard without an HDRenderPipelineAsset setted
- Fixed FullScreenDebug modes: SSAO, SSR, Contact shadow, Prerefraction Color Pyramid, Final Color Pyramid
- Fixed volumetric rendering with stereo instancing
- Fixed shader warning
- Fixed missing resources in existing asset when updating package
- Fixed PBR master node preview in forward rendering or transparent surface
- Fixed deferred shading with stereo instancing
- Fixed "look at" edition mode of Rotation tool for DecalProjectorComponent
- Fixed issue when switching mode in ReflectionProbe and PlanarReflectionProbe
- Fixed issue where migratable component version where not always serialized when part of prefab's instance
- Fixed an issue where shadow would not be rendered properly when light layer are not enabled
- Fixed exposure weight on unlit materials
- Fixed Light intensity not played in the player when recorded with animation/timeline
- Fixed some issues when multi editing HDRenderPipelineAsset
- Fixed emission node breaking the main shader graph preview in certain conditions.
- Fixed checkout of baked probe asset when baking probes.
- Fixed invalid gizmo position for rotated ReflectionProbe
- Fixed multi-edition of material's SurfaceType and RenderingPath
- Fixed whole pipeline reconstruction on selecting for the first time or modifying other than the currently used HDRenderPipelineAsset
- Fixed single shadow debug mode
- Fixed global scale factor debug mode when scale > 1
- Fixed debug menu material overrides not getting applied to the Terrain Lit shader
- Fixed typo in computeLightVariants
- Fixed deferred pass with XR instancing by disabling ComputeLightEvaluation
- Fixed bloom resolution independence
- Fixed lens dirt intensity not behaving properly
- Fixed the Stop NaN feature
- Fixed some resources to handle more than 2 instanced views for XR
- Fixed issue with black screen (NaN) produced on old GPU hardware or intel GPU hardware with gaussian pyramid
- Fixed issue with disabled punctual light would still render when only directional light is present

### Changed
- DensityVolume scripting API will no longuer allow to change between advance and normal edition mode
- Disabled depth of field, lens distortion and panini projection in the scene view
- TerrainLit shaders and includes are reorganized and made simpler.
- TerrainLit shader GUI now allows custom properties to be displayed in the Terrain fold-out section.
- Optimize distortion pass with stencil
- Disable SceneSelectionPass in shader graph preview
- Control punctual light and area light shadow atlas separately
- Move SMAA anti-aliasing option to after Temporal Anti Aliasing one, to avoid problem with previously serialized project settings
- Optimize rendering with static only lighting and when no cullable lights/decals/density volumes are present.
- Updated handles for DecalProjectorComponent for enhanced spacial position readability and have edition mode for better SceneView management
- DecalProjectorComponent are now scale independent in order to have reliable metric unit (see new Size field for changing the size of the volume)
- Restructure code from HDCamera.Update() by adding UpdateAntialiasing() and UpdateViewConstants()
- Renamed velocity to motion vectors
- Objects rendered during the After Post Process pass while TAA is enabled will not benefit from existing depth buffer anymore. This is done to fix an issue where those object would wobble otherwise
- Removed usage of builtin unity matrix for shadow, shadow now use same constant than other view
- The default volume layer mask for cameras & probes is now `Default` instead of `Everything`

## [6.5.0-preview] - 2019-03-07

### Added
- Added depth-of-field support with stereo instancing
- Adding real time area light shadow support
- Added a new FrameSettings: Specular Lighting to toggle the specular during the rendering

### Fixed
- Fixed diffusion profile upgrade breaking package when upgrading to a new version
- Fixed decals cropped by gizmo not updating correctly if prefab
- Fixed an issue when enabling SSR on multiple view
- Fixed edition of the intensity's unit field while selecting multiple lights
- Fixed wrong calculation in soft voxelization for density volume
- Fixed gizmo not working correctly with pre-exposure
- Fixed issue with setting a not available RT when disabling motion vectors
- Fixed planar reflection when looking at mirror normal
- Fixed mutiselection issue with HDLight Inspector
- Fixed HDAdditionalCameraData data migration
- Fixed failing builds when light explorer window is open
- Fixed cascade shadows border sometime causing artefacts between cascades
- Restored shadows in the Cascade Shadow debug visualization
- `camera.RenderToCubemap` use proper face culling

### Changed
- When rendering reflection probe disable all specular lighting and for metals use fresnelF0 as diffuse color for bake lighting.

## [6.4.0-preview] - 2019-02-21

### Added
- VR: Added TextureXR system to selectively expand TEXTURE2D macros to texture array for single-pass stereo instancing + Convert textures call to these macros
- Added an unit selection dropdown next to shutter speed (camera)
- Added error helpbox when trying to use a sub volume component that require the current HDRenderPipelineAsset to support a feature that it is not supporting.
- Add mesh for tube light when display emissive mesh is enabled

### Fixed
- Fixed Light explorer. The volume explorer used `profile` instead of `sharedProfile` which instantiate a custom volume profile instead of editing the asset itself.
- Fixed UI issue where all is displayed using metric unit in shadow cascade and Percent is set in the unit field (happening when opening the inspector).
- Fixed inspector event error when double clicking on an asset (diffusion profile/material).
- Fixed nullref on layered material UI when the material is not an asset.
- Fixed nullref exception when undo/redo a light property.
- Fixed visual bug when area light handle size is 0.

### Changed
- Update UI for 32bit/16bit shadow precision settings in HDRP asset
- Object motion vectors have been disabled in all but the game view. Camera motion vectors are still enabled everywhere, allowing TAA and Motion Blur to work on static objects.
- Enable texture array by default for most rendering code on DX11 and unlock stereo instancing (DX11 only for now)

## [6.3.0-preview] - 2019-02-18

### Added
- Added emissive property for shader graph decals
- Added a diffusion profile override volume so the list of diffusion profile assets to use can be chanaged without affecting the HDRP asset
- Added a "Stop NaNs" option on cameras and in the Scene View preferences.
- Added metric display option in HDShadowSettings and improve clamping
- Added shader parameter mapping in DebugMenu
- Added scripting API to configure DebugData for DebugMenu

### Fixed
- Fixed decals in forward
- Fixed issue with stencil not correctly setup for various master node and shader for the depth pass, motion vector pass and GBuffer/Forward pass
- Fixed SRP batcher and metal
- Fixed culling and shadows for Pyramid, Box, Rectangle and Tube lights
- Fixed an issue where scissor render state leaking from the editor code caused partially black rendering

### Changed
- When a lit material has a clear coat mask that is not null, we now use the clear coat roughness to compute the screen space reflection.
- Diffusion profiles are now limited to one per asset and can be referenced in materials, shader graphs and vfx graphs. Materials will be upgraded automatically except if they are using a shader graph, in this case it will display an error message.

## [6.2.0-preview] - 2019-02-15

### Added
- Added help box listing feature supported in a given HDRenderPipelineAsset alongs with the drawbacks implied.
- Added cascade visualizer, supporting disabled handles when not overriding.

### Fixed
- Fixed post processing with stereo double-wide
- Fixed issue with Metal: Use sign bit to find the cache type instead of lowest bit.
- Fixed invalid state when creating a planar reflection for the first time
- Fix FrameSettings's LitShaderMode not restrained by supported LitShaderMode regression.

### Changed
- The default value roughness value for the clearcoat has been changed from 0.03 to 0.01
- Update default value of based color for master node
- Update Fabric Charlie Sheen lighting model - Remove Fresnel component that wasn't part of initial model + Remap smoothness to [0.0 - 0.6] range for more artist friendly parameter

### Changed
- Code refactor: all macros with ARGS have been swapped with macros with PARAM. This is because the ARGS macros were incorrectly named.

## [6.1.0-preview] - 2019-02-13

### Added
- Added support for post-processing anti-aliasing in the Scene View (FXAA and TAA). These can be set in Preferences.
- Added emissive property for decal material (non-shader graph)

### Fixed
- Fixed a few UI bugs with the color grading curves.
- Fixed "Post Processing" in the scene view not toggling post-processing effects
- Fixed bake only object with flag `ReflectionProbeStaticFlag` when baking a `ReflectionProbe`

### Changed
- Removed unsupported Clear Depth checkbox in Camera inspector
- Updated the toggle for advanced mode in inspectors.

## [6.0.0-preview] - 2019-02-23

### Added
- Added new API to perform a camera rendering
- Added support for hair master node (Double kajiya kay - Lambert)
- Added Reset behaviour in DebugMenu (ingame mapping is right joystick + B)
- Added Default HD scene at new scene creation while in HDRP
- Added Wizard helping to configure HDRP project
- Added new UI for decal material to allow remapping and scaling of some properties
- Added cascade shadow visualisation toggle in HD shadow settings
- Added icons for assets
- Added replace blending mode for distortion
- Added basic distance fade for density volumes
- Added decal master node for shader graph
- Added HD unlit master node (Cross Pipeline version is name Unlit)
- Added new Rendering Queue in materials
- Added post-processing V3 framework embed in HDRP, remove postprocess V2 framework
- Post-processing now uses the generic volume framework
-   New depth-of-field, bloom, panini projection effects, motion blur
-   Exposure is now done as a pre-exposition pass, the whole system has been revamped
-   Exposure now use EV100 everywhere in the UI (Sky, Emissive Light)
- Added emissive intensity (Luminance and EV100 control) control for Emissive
- Added pre-exposure weigth for Emissive
- Added an emissive color node and a slider to control the pre-exposure percentage of emission color
- Added physical camera support where applicable
- Added more color grading tools
- Added changelog level for Shader Variant stripping
- Added Debug mode for validation of material albedo and metalness/specularColor values
- Added a new dynamic mode for ambient probe and renamed BakingSky to StaticLightingSky
- Added command buffer parameter to all Bind() method of material
- Added Material validator in Render Pipeline Debug
- Added code to future support of DXR (not enabled)
- Added support of multiviewport
- Added HDRenderPipeline.RequestSkyEnvironmentUpdate function to force an update from script when sky is set to OnDemand
- Added a Lighting and BackLighting slots in Lit, StackLit, Fabric and Hair master nodes
- Added support for overriding terrain detail rendering shaders, via the render pipeline editor resources asset
- Added xrInstancing flag support to RTHandle
- Added support for cullmask for decal projectors
- Added software dynamic resolution support
- Added support for "After Post-Process" render pass for unlit shader
- Added support for textured rectangular area lights
- Added stereo instancing macros to MSAA shaders
- Added support for Quarter Res Raytraced Reflections (not enabled)
- Added fade factor for decal projectors.
- Added stereo instancing macros to most shaders used in VR
- Added multi edition support for HDRenderPipelineAsset

### Fixed
- Fixed logic to disable FPTL with stereo rendering
- Fixed stacklit transmission and sun highlight
- Fixed decals with stereo rendering
- Fixed sky with stereo rendering
- Fixed flip logic for postprocessing + VR
- Fixed copyStencilBuffer pass for Switch
- Fixed point light shadow map culling that wasn't taking into account far plane
- Fixed usage of SSR with transparent on all master node
- Fixed SSR and microshadowing on fabric material
- Fixed blit pass for stereo rendering
- Fixed lightlist bounds for stereo rendering
- Fixed windows and in-game DebugMenu sync.
- Fixed FrameSettings' LitShaderMode sync when opening DebugMenu.
- Fixed Metal specific issues with decals, hitting a sampler limit and compiling AxF shader
- Fixed an issue with flipped depth buffer during postprocessing
- Fixed normal map use for shadow bias with forward lit - now use geometric normal
- Fixed transparent depth prepass and postpass access so they can be use without alpha clipping for lit shader
- Fixed support of alpha clip shadow for lit master node
- Fixed unlit master node not compiling
- Fixed issue with debug display of reflection probe
- Fixed issue with phong tessellations not working with lit shader
- Fixed issue with vertex displacement being affected by heightmap setting even if not heightmap where assign
- Fixed issue with density mode on Lit terrain producing NaN
- Fixed issue when going back and forth from Lit to LitTesselation for displacement mode
- Fixed issue with ambient occlusion incorrectly applied to emissiveColor with light layers in deferred
- Fixed issue with fabric convolution not using the correct convolved texture when fabric convolution is enabled
- Fixed issue with Thick mode for Transmission that was disabling transmission with directional light
- Fixed shutdown edge cases with HDRP tests
- Fixed slowdow when enabling Fabric convolution in HDRP asset
- Fixed specularAA not compiling in StackLit Master node
- Fixed material debug view with stereo rendering
- Fixed material's RenderQueue edition in default view.
- Fixed banding issues within volumetric density buffer
- Fixed missing multicompile for MSAA for AxF
- Fixed camera-relative support for stereo rendering
- Fixed remove sync with render thread when updating decal texture atlas.
- Fixed max number of keyword reach [256] issue. Several shader feature are now local
- Fixed Scene Color and Depth nodes
- Fixed SSR in forward
- Fixed custom editor of Unlit, HD Unlit and PBR shader graph master node
- Fixed issue with NewFrame not correctly calculated in Editor when switching scene
- Fixed issue with TerrainLit not compiling with depth only pass and normal buffer
- Fixed geometric normal use for shadow bias with PBR master node in forward
- Fixed instancing macro usage for decals
- Fixed error message when having more than one directional light casting shadow
- Fixed error when trying to display preview of Camera or PlanarReflectionProbe
- Fixed LOAD_TEXTURE2D_ARRAY_MSAA macro
- Fixed min-max and amplitude clamping value in inspector of vertex displacement materials
- Fixed issue with alpha shadow clip (was incorrectly clipping object shadow)
- Fixed an issue where sky cubemap would not be cleared correctly when setting the current sky to None
- Fixed a typo in Static Lighting Sky component UI
- Fixed issue with incorrect reset of RenderQueue when switching shader in inspector GUI
- Fixed issue with variant stripper stripping incorrectly some variants
- Fixed a case of ambient lighting flickering because of previews
- Fixed Decals when rendering multiple camera in a single frame
- Fixed cascade shadow count in shader
- Fixed issue with Stacklit shader with Haze effect
- Fixed an issue with the max sample count for the TAA
- Fixed post-process guard band for XR
- Fixed exposure of emissive of Unlit
- Fixed depth only and motion vector pass for Unlit not working correctly with MSAA
- Fixed an issue with stencil buffer copy causing unnecessary compute dispatches for lighting
- Fixed multi edition issue in FrameSettings
- Fixed issue with SRP batcher and DebugDisplay variant of lit shader
- Fixed issue with debug material mode not doing alpha test
- Fixed "Attempting to draw with missing UAV bindings" errors on Vulkan
- Fixed pre-exposure incorrectly apply to preview
- Fixed issue with duplicate 3D texture in 3D texture altas of volumetric?
- Fixed Camera rendering order (base on the depth parameter)
- Fixed shader graph decals not being cropped by gizmo
- Fixed "Attempting to draw with missing UAV bindings" errors on Vulkan.


### Changed
- ColorPyramid compute shader passes is swapped to pixel shader passes on platforms where the later is faster (Nintendo Switch).
- Removing the simple lightloop used by the simple lit shader
- Whole refactor of reflection system: Planar and reflection probe
- Separated Passthrough from other RenderingPath
- Update several properties naming and caption based on feedback from documentation team
- Remove tile shader variant for transparent backface pass of lit shader
- Rename all HDRenderPipeline to HDRP folder for shaders
- Rename decal property label (based on doc team feedback)
- Lit shader mode now default to Deferred to reduce build time
- Update UI of Emission parameters in shaders
- Improve shader variant stripping including shader graph variant
- Refactored render loop to render realtime probes visible per camera
- Enable SRP batcher by default
- Shader code refactor: Rename LIGHTLOOP_SINGLE_PASS => LIGHTLOOP_DISABLE_TILE_AND_CLUSTER and clean all usage of LIGHTLOOP_TILE_PASS
- Shader code refactor: Move pragma definition of vertex and pixel shader inside pass + Move SURFACE_GRADIENT definition in XXXData.hlsl
- Micro-shadowing in Lit forward now use ambientOcclusion instead of SpecularOcclusion
- Upgraded FrameSettings workflow, DebugMenu and Inspector part relative to it
- Update build light list shader code to support 32 threads in wavefronts on Switch
- LayeredLit layers' foldout are now grouped in one main foldout per layer
- Shadow alpha clip can now be enabled on lit shader and haor shader enven for opaque
- Temporal Antialiasing optimization for Xbox One X
- Parameter depthSlice on SetRenderTarget functions now defaults to -1 to bind the entire resource
- Rename SampleCameraDepth() functions to LoadCameraDepth() and SampleCameraDepth(), same for SampleCameraColor() functions
- Improved Motion Blur quality.
- Update stereo frame settings values for single-pass instancing and double-wide
- Rearrange FetchDepth functions to prepare for stereo-instancing
- Remove unused _ComputeEyeIndex
- Updated HDRenderPipelineAsset inspector
- Re-enable SRP batcher for metal

## [5.2.0-preview] - 2018-11-27

### Added
- Added option to run Contact Shadows and Volumetrics Voxelization stage in Async Compute
- Added camera freeze debug mode - Allow to visually see culling result for a camera
- Added support of Gizmo rendering before and after postprocess in Editor
- Added support of LuxAtDistance for punctual lights

### Fixed
- Fixed Debug.DrawLine and Debug.Ray call to work in game view
- Fixed DebugMenu's enum resetted on change
- Fixed divide by 0 in refraction causing NaN
- Fixed disable rough refraction support
- Fixed refraction, SSS and atmospheric scattering for VR
- Fixed forward clustered lighting for VR (double-wide).
- Fixed Light's UX to not allow negative intensity
- Fixed HDRenderPipelineAsset inspector broken when displaying its FrameSettings from project windows.
- Fixed forward clustered lighting for VR (double-wide).
- Fixed HDRenderPipelineAsset inspector broken when displaying its FrameSettings from project windows.
- Fixed Decals and SSR diable flags for all shader graph master node (Lit, Fabric, StackLit, PBR)
- Fixed Distortion blend mode for shader graph master node (Lit, StackLit)
- Fixed bent Normal for Fabric master node in shader graph
- Fixed PBR master node lightlayers
- Fixed shader stripping for built-in lit shaders.

### Changed
- Rename "Regular" in Diffusion profile UI "Thick Object"
- Changed VBuffer depth parametrization for volumetric from distanceRange to depthExtent - Require update of volumetric settings - Fog start at near plan
- SpotLight with box shape use Lux unit only

## [5.1.0-preview] - 2018-11-19

### Added

- Added a separate Editor resources file for resources Unity does not take when it builds a Player.
- You can now disable SSR on Materials in Shader Graph.
- Added support for MSAA when the Supported Lit Shader Mode is set to Both. Previously HDRP only supported MSAA for Forward mode.
- You can now override the emissive color of a Material when in debug mode.
- Exposed max light for Light Loop Settings in HDRP asset UI.
- HDRP no longer performs a NormalDBuffer pass update if there are no decals in the Scene.
- Added distant (fall-back) volumetric fog and improved the fog evaluation precision.
- Added an option to reflect sky in SSR.
- Added a y-axis offset for the PlanarReflectionProbe and offset tool.
- Exposed the option to run SSR and SSAO on async compute.
- Added support for the _GlossMapScale parameter in the Legacy to HDRP Material converter.
- Added wave intrinsic instructions for use in Shaders (for AMD GCN).


### Fixed
- Fixed sphere shaped influence handles clamping in Reflection Probes.
- Fixed Reflection Probe data migration for projects created before using HDRP.
- Fixed UI of Layered Material where Unity previously rendered the scrollbar above the Copy button.
- Fixed Material tessellations parameters Start fade distance and End fade distance. Originally, Unity clamped these values when you modified them.
- Fixed various distortion and refraction issues - handle a better fall-back.
- Fixed SSR for multiple views.
- Fixed SSR issues related to self-intersections.
- Fixed shape density volume handle speed.
- Fixed density volume shape handle moving too fast.
- Fixed the Camera velocity pass that we removed by mistake.
- Fixed some null pointer exceptions when disabling motion vectors support.
- Fixed viewports for both the Subsurface Scattering combine pass and the transparent depth prepass.
- Fixed the blend mode pop-up in the UI. It previously did not appear when you enabled pre-refraction.
- Fixed some null pointer exceptions that previously occurred when you disabled motion vectors support.
- Fixed Layered Lit UI issue with scrollbar.
- Fixed cubemap assignation on custom ReflectionProbe.
- Fixed Reflection Probes’ capture settings' shadow distance.
- Fixed an issue with the SRP batcher and Shader variables declaration.
- Fixed thickness and subsurface slots for fabric Shader master node that wasn't appearing with the right combination of flags.
- Fixed d3d debug layer warning.
- Fixed PCSS sampling quality.
- Fixed the Subsurface and transmission Material feature enabling for fabric Shader.
- Fixed the Shader Graph UV node’s dimensions when using it in a vertex Shader.
- Fixed the planar reflection mirror gizmo's rotation.
- Fixed HDRenderPipelineAsset's FrameSettings not showing the selected enum in the Inspector drop-down.
- Fixed an error with async compute.
- MSAA now supports transparency.
- The HDRP Material upgrader tool now converts metallic values correctly.
- Volumetrics now render in Reflection Probes.
- Fixed a crash that occurred whenever you set a viewport size to 0.
- Fixed the Camera physic parameter that the UI previously did not display.
- Fixed issue in pyramid shaped spotlight handles manipulation

### Changed

- Renamed Line shaped Lights to Tube Lights.
- HDRP now uses mean height fog parametrization.
- Shadow quality settings are set to All when you use HDRP (This setting is not visible in the UI when using SRP). This avoids Legacy Graphics Quality Settings disabling the shadows and give SRP full control over the Shadows instead.
- HDRP now internally uses premultiplied alpha for all fog.
- Updated default FrameSettings used for realtime Reflection Probes when you create a new HDRenderPipelineAsset.
- Remove multi-camera support. LWRP and HDRP will not support multi-camera layered rendering.
- Updated Shader Graph subshaders to use the new instancing define.
- Changed fog distance calculation from distance to plane to distance to sphere.
- Optimized forward rendering using AMD GCN by scalarizing the light loop.
- Changed the UI of the Light Editor.
- Change ordering of includes in HDRP Materials in order to reduce iteration time for faster compilation.
- Added a StackLit master node replacing the InspectorUI version. IMPORTANT: All previously authored StackLit Materials will be lost. You need to recreate them with the master node.

## [5.0.0-preview] - 2018-09-28

### Added
- Added occlusion mesh to depth prepass for VR (VR still disabled for now)
- Added a debug mode to display only one shadow at once
- Added controls for the highlight created by directional lights
- Added a light radius setting to punctual lights to soften light attenuation and simulate fill lighting
- Added a 'minRoughness' parameter to all non-area lights (was previously only available for certain light types)
- Added separate volumetric light/shadow dimmers
- Added per-pixel jitter to volumetrics to reduce aliasing artifacts
- Added a SurfaceShading.hlsl file, which implements material-agnostic shading functionality in an efficient manner
- Added support for shadow bias for thin object transmission
- Added FrameSettings to control realtime planar reflection
- Added control for SRPBatcher on HDRP Asset
- Added an option to clear the shadow atlases in the debug menu
- Added a color visualization of the shadow atlas rescale in debug mode
- Added support for disabling SSR on materials
- Added intrinsic for XBone
- Added new light volume debugging tool
- Added a new SSR debug view mode
- Added translaction's scale invariance on DensityVolume
- Added multiple supported LitShadermode and per renderer choice in case of both Forward and Deferred supported
- Added custom specular occlusion mode to Lit Shader Graph Master node

### Fixed
- Fixed a normal bias issue with Stacklit (Was causing light leaking)
- Fixed camera preview outputing an error when both scene and game view where display and play and exit was call
- Fixed override debug mode not apply correctly on static GI
- Fixed issue where XRGraphicsConfig values set in the asset inspector GUI weren't propagating correctly (VR still disabled for now)
- Fixed issue with tangent that was using SurfaceGradient instead of regular normal decoding
- Fixed wrong error message display when switching to unsupported target like IOS
- Fixed an issue with ambient occlusion texture sometimes not being created properly causing broken rendering
- Shadow near plane is no longer limited at 0.1
- Fixed decal draw order on transparent material
- Fixed an issue where sometime the lookup texture used for GGX convolution was broken, causing broken rendering
- Fixed an issue where you wouldn't see any fog for certain pipeline/scene configurations
- Fixed an issue with volumetric lighting where the anisotropy value of 0 would not result in perfectly isotropic lighting
- Fixed shadow bias when the atlas is rescaled
- Fixed shadow cascade sampling outside of the atlas when cascade count is inferior to 4
- Fixed shadow filter width in deferred rendering not matching shader config
- Fixed stereo sampling of depth texture in MSAA DepthValues.shader
- Fixed box light UI which allowed negative and zero sizes, thus causing NaNs
- Fixed stereo rendering in HDRISky.shader (VR)
- Fixed normal blend and blend sphere influence for reflection probe
- Fixed distortion filtering (was point filtering, now trilinear)
- Fixed contact shadow for large distance
- Fixed depth pyramid debug view mode
- Fixed sphere shaped influence handles clamping in reflection probes
- Fixed reflection probes data migration for project created before using hdrp
- Fixed ambient occlusion for Lit Master Node when slot is connected

### Changed
- Use samplerunity_ShadowMask instead of samplerunity_samplerLightmap for shadow mask
- Allow to resize reflection probe gizmo's size
- Improve quality of screen space shadow
- Remove support of projection model for ScreenSpaceLighting (SSR always use HiZ and refraction always Proxy)
- Remove all the debug mode from SSR that are obsolete now
- Expose frameSettings and Capture settings for reflection and planar probe
- Update UI for reflection probe, planar probe, camera and HDRP Asset
- Implement proper linear blending for volumetric lighting via deep compositing as described in the paper "Deep Compositing Using Lie Algebras"
- Changed  planar mapping to match terrain convention (XZ instead of ZX)
- XRGraphicsConfig is no longer Read/Write. Instead, it's read-only. This improves consistency of XR behavior between the legacy render pipeline and SRP
- Change reflection probe data migration code (to update old reflection probe to new one)
- Updated gizmo for ReflectionProbes
- Updated UI and Gizmo of DensityVolume

## [4.0.0-preview] - 2018-09-28

### Added
- Added a new TerrainLit shader that supports rendering of Unity terrains.
- Added controls for linear fade at the boundary of density volumes
- Added new API to control decals without monobehaviour object
- Improve Decal Gizmo
- Implement Screen Space Reflections (SSR) (alpha version, highly experimental)
- Add an option to invert the fade parameter on a Density Volume
- Added a Fabric shader (experimental) handling cotton and silk
- Added support for MSAA in forward only for opaque only
- Implement smoothness fade for SSR
- Added support for AxF shader (X-rite format - require special AxF importer from Unity not part of HDRP)
- Added control for sundisc on directional light (hack)
- Added a new HD Lit Master node that implements Lit shader support for Shader Graph
- Added Micro shadowing support (hack)
- Added an event on HDAdditionalCameraData for custom rendering
- HDRP Shader Graph shaders now support 4-channel UVs.

### Fixed
- Fixed an issue where sometimes the deferred shadow texture would not be valid, causing wrong rendering.
- Stencil test during decals normal buffer update is now properly applied
- Decals corectly update normal buffer in forward
- Fixed a normalization problem in reflection probe face fading causing artefacts in some cases
- Fix multi-selection behavior of Density Volumes overwriting the albedo value
- Fixed support of depth texture for RenderTexture. HDRP now correctly output depth to user depth buffer if RenderTexture request it.
- Fixed multi-selection behavior of Density Volumes overwriting the albedo value
- Fixed support of depth for RenderTexture. HDRP now correctly output depth to user depth buffer if RenderTexture request it.
- Fixed support of Gizmo in game view in the editor
- Fixed gizmo for spot light type
- Fixed issue with TileViewDebug mode being inversed in gameview
- Fixed an issue with SAMPLE_TEXTURECUBE_SHADOW macro
- Fixed issue with color picker not display correctly when game and scene view are visible at the same time
- Fixed an issue with reflection probe face fading
- Fixed camera motion vectors shader and associated matrices to update correctly for single-pass double-wide stereo rendering
- Fixed light attenuation functions when range attenuation is disabled
- Fixed shadow component algorithm fixup not dirtying the scene, so changes can be saved to disk.
- Fixed some GC leaks for HDRP
- Fixed contact shadow not affected by shadow dimmer
- Fixed GGX that works correctly for the roughness value of 0 (mean specular highlgiht will disappeard for perfect mirror, we rely on maxSmoothness instead to always have a highlight even on mirror surface)
- Add stereo support to ShaderPassForward.hlsl. Forward rendering now seems passable in limited test scenes with camera-relative rendering disabled.
- Add stereo support to ProceduralSky.shader and OpaqueAtmosphericScattering.shader.
- Added CullingGroupManager to fix more GC.Alloc's in HDRP
- Fixed rendering when multiple cameras render into the same render texture

### Changed
- Changed the way depth & color pyramids are built to be faster and better quality, thus improving the look of distortion and refraction.
- Stabilize the dithered LOD transition mask with respect to the camera rotation.
- Avoid multiple depth buffer copies when decals are present
- Refactor code related to the RT handle system (No more normal buffer manager)
- Remove deferred directional shadow and move evaluation before lightloop
- Add a function GetNormalForShadowBias() that material need to implement to return the normal used for normal shadow biasing
- Remove Jimenez Subsurface scattering code (This code was disabled by default, now remove to ease maintenance)
- Change Decal API, decal contribution is now done in Material. Require update of material using decal
- Move a lot of files from CoreRP to HDRP/CoreRP. All moved files weren't used by Ligthweight pipeline. Long term they could move back to CoreRP after CoreRP become out of preview
- Updated camera inspector UI
- Updated decal gizmo
- Optimization: The objects that are rendered in the Motion Vector Pass are not rendered in the prepass anymore
- Removed setting shader inclue path via old API, use package shader include paths
- The default value of 'maxSmoothness' for punctual lights has been changed to 0.99
- Modified deferred compute and vert/frag shaders for first steps towards stereo support
- Moved material specific Shader Graph files into corresponding material folders.
- Hide environment lighting settings when enabling HDRP (Settings are control from sceneSettings)
- Update all shader includes to use absolute path (allow users to create material in their Asset folder)
- Done a reorganization of the files (Move ShaderPass to RenderPipeline folder, Move all shadow related files to Lighting/Shadow and others)
- Improved performance and quality of Screen Space Shadows

## [3.3.0-preview] - 2018-01-01

### Added
- Added an error message to say to use Metal or Vulkan when trying to use OpenGL API
- Added a new Fabric shader model that supports Silk and Cotton/Wool
- Added a new HDRP Lighting Debug mode to visualize Light Volumes for Point, Spot, Line, Rectangular and Reflection Probes
- Add support for reflection probe light layers
- Improve quality of anisotropic on IBL

### Fixed
- Fix an issue where the screen where darken when rendering camera preview
- Fix display correct target platform when showing message to inform user that a platform is not supported
- Remove workaround for metal and vulkan in normal buffer encoding/decoding
- Fixed an issue with color picker not working in forward
- Fixed an issue where reseting HDLight do not reset all of its parameters
- Fixed shader compile warning in DebugLightVolumes.shader

### Changed
- Changed default reflection probe to be 256x256x6 and array size to be 64
- Removed dependence on the NdotL for thickness evaluation for translucency (based on artist's input)
- Increased the precision when comparing Planar or HD reflection probe volumes
- Remove various GC alloc in C#. Slightly better performance

## [3.2.0-preview] - 2018-01-01

### Added
- Added a luminance meter in the debug menu
- Added support of Light, reflection probe, emissive material, volume settings related to lighting to Lighting explorer
- Added support for 16bit shadows

### Fixed
- Fix issue with package upgrading (HDRP resources asset is now versionned to worarkound package manager limitation)
- Fix HDReflectionProbe offset displayed in gizmo different than what is affected.
- Fix decals getting into a state where they could not be removed or disabled.
- Fix lux meter mode - The lux meter isn't affected by the sky anymore
- Fix area light size reset when multi-selected
- Fix filter pass number in HDUtils.BlitQuad
- Fix Lux meter mode that was applying SSS
- Fix planar reflections that were not working with tile/cluster (olbique matrix)
- Fix debug menu at runtime not working after nested prefab PR come to trunk
- Fix scrolling issue in density volume

### Changed
- Shader code refactor: Split MaterialUtilities file in two parts BuiltinUtilities (independent of FragInputs) and MaterialUtilities (Dependent of FragInputs)
- Change screen space shadow rendertarget format from ARGB32 to RG16

## [3.1.0-preview] - 2018-01-01

### Added
- Decal now support per channel selection mask. There is now two mode. One with BaseColor, Normal and Smoothness and another one more expensive with BaseColor, Normal, Smoothness, Metal and AO. Control is on HDRP Asset. This may require to launch an update script for old scene: 'Edit/Render Pipeline/Single step upgrade script/Upgrade all DecalMaterial MaskBlendMode'.
- Decal now supports depth bias for decal mesh, to prevent z-fighting
- Decal material now supports draw order for decal projectors
- Added LightLayers support (Base on mask from renderers name RenderingLayers and mask from light name LightLayers - if they match, the light apply) - cost an extra GBuffer in deferred (more bandwidth)
- When LightLayers is enabled, the AmbientOclusion is store in the GBuffer in deferred path allowing to avoid double occlusion with SSAO. In forward the double occlusion is now always avoided.
- Added the possibility to add an override transform on the camera for volume interpolation
- Added desired lux intensity and auto multiplier for HDRI sky
- Added an option to disable light by type in the debug menu
- Added gradient sky
- Split EmissiveColor and bakeDiffuseLighting in forward avoiding the emissiveColor to be affect by SSAO
- Added a volume to control indirect light intensity
- Added EV 100 intensity unit for area lights
- Added support for RendererPriority on Renderer. This allow to control order of transparent rendering manually. HDRP have now two stage of sorting for transparent in addition to bact to front. Material have a priority then Renderer have a priority.
- Add Coupling of (HD)Camera and HDAdditionalCameraData for reset and remove in inspector contextual menu of Camera
- Add Coupling of (HD)ReflectionProbe and HDAdditionalReflectionData for reset and remove in inspector contextual menu of ReflectoinProbe
- Add macro to forbid unity_ObjectToWorld/unity_WorldToObject to be use as it doesn't handle camera relative rendering
- Add opacity control on contact shadow

### Fixed
- Fixed an issue with PreIntegratedFGD texture being sometimes destroyed and not regenerated causing rendering to break
- PostProcess input buffers are not copied anymore on PC if the viewport size matches the final render target size
- Fixed an issue when manipulating a lot of decals, it was displaying a lot of errors in the inspector
- Fixed capture material with reflection probe
- Refactored Constant Buffers to avoid hitting the maximum number of bound CBs in some cases.
- Fixed the light range affecting the transform scale when changed.
- Snap to grid now works for Decal projector resizing.
- Added a warning for 128x128 cookie texture without mipmaps
- Replace the sampler used for density volumes for correct wrap mode handling

### Changed
- Move Render Pipeline Debug "Windows from Windows->General-> Render Pipeline debug windows" to "Windows from Windows->Analysis-> Render Pipeline debug windows"
- Update detail map formula for smoothness and albedo, goal it to bright and dark perceptually and scale factor is use to control gradient speed
- Refactor the Upgrade material system. Now a material can be update from older version at any time. Call Edit/Render Pipeline/Upgrade all Materials to newer version
- Change name EnableDBuffer to EnableDecals at several place (shader, hdrp asset...), this require a call to Edit/Render Pipeline/Upgrade all Materials to newer version to have up to date material.
- Refactor shader code: BakeLightingData structure have been replace by BuiltinData. Lot of shader code have been remove/change.
- Refactor shader code: All GBuffer are now handled by the deferred material. Mean ShadowMask and LightLayers are control by lit material in lit.hlsl and not outside anymore. Lot of shader code have been remove/change.
- Refactor shader code: Rename GetBakedDiffuseLighting to ModifyBakedDiffuseLighting. This function now handle lighting model for transmission too. Lux meter debug mode is factor outisde.
- Refactor shader code: GetBakedDiffuseLighting is not call anymore in GBuffer or forward pass, including the ConvertSurfaceDataToBSDFData and GetPreLightData, this is done in ModifyBakedDiffuseLighting now
- Refactor shader code: Added a backBakeDiffuseLighting to BuiltinData to handle lighting for transmission
- Refactor shader code: Material must now call InitBuiltinData (Init all to zero + init bakeDiffuseLighting and backBakeDiffuseLighting ) and PostInitBuiltinData

## [3.0.0-preview] - 2018-01-01

### Fixed
- Fixed an issue with distortion that was using previous frame instead of current frame
- Fixed an issue where disabled light where not upgrade correctly to the new physical light unit system introduce in 2.0.5-preview

### Changed
- Update assembly definitions to output assemblies that match Unity naming convention (Unity.*).

## [2.0.5-preview] - 2018-01-01

### Added
- Add option supportDitheringCrossFade on HDRP Asset to allow to remove shader variant during player build if needed
- Add contact shadows for punctual lights (in additional shadow settings), only one light is allowed to cast contact shadows at the same time and so at each frame a dominant light is choosed among all light with contact shadows enabled.
- Add PCSS shadow filter support (from SRP Core)
- Exposed shadow budget parameters in HDRP asset
- Add an option to generate an emissive mesh for area lights (currently rectangle light only). The mesh fits the size, intensity and color of the light.
- Add an option to the HDRP asset to increase the resolution of volumetric lighting.
- Add additional ligth unit support for punctual light (Lumens, Candela) and area lights (Lumens, Luminance)
- Add dedicated Gizmo for the box Influence volume of HDReflectionProbe / PlanarReflectionProbe

### Changed
- Re-enable shadow mask mode in debug view
- SSS and Transmission code have been refactored to be able to share it between various material. Guidelines are in SubsurfaceScattering.hlsl
- Change code in area light with LTC for Lit shader. Magnitude is now take from FGD texture instead of a separate texture
- Improve camera relative rendering: We now apply camera translation on the model matrix, so before the TransformObjectToWorld(). Note: unity_WorldToObject and unity_ObjectToWorld must never be used directly.
- Rename positionWS to positionRWS (Camera relative world position) at a lot of places (mainly in interpolator and FragInputs). In case of custom shader user will be required to update their code.
- Rename positionWS, capturePositionWS, proxyPositionWS, influencePositionWS to positionRWS, capturePositionRWS, proxyPositionRWS, influencePositionRWS (Camera relative world position) in LightDefinition struct.
- Improve the quality of trilinear filtering of density volume textures.
- Improve UI for HDReflectionProbe / PlanarReflectionProbe

### Fixed
- Fixed a shader preprocessor issue when compiling DebugViewMaterialGBuffer.shader against Metal target
- Added a temporary workaround to Lit.hlsl to avoid broken lighting code with Metal/AMD
- Fixed issue when using more than one volume texture mask with density volumes.
- Fixed an error which prevented volumetric lighting from working if no density volumes with 3D textures were present.
- Fix contact shadows applied on transmission
- Fix issue with forward opaque lit shader variant being removed by the shader preprocessor
- Fixed compilation errors on Nintendo Switch (limited XRSetting support).
- Fixed apply range attenuation option on punctual light
- Fixed issue with color temperature not take correctly into account with static lighting
- Don't display fog when diffuse lighting, specular lighting, or lux meter debug mode are enabled.

## [2.0.4-preview] - 2018-01-01

### Fixed
- Fix issue when disabling rough refraction and building a player. Was causing a crash.

## [2.0.3-preview] - 2018-01-01

### Added
- Increased debug color picker limit up to 260k lux

## [2.0.2-preview] - 2018-01-01

### Added
- Add Light -> Planar Reflection Probe command
- Added a false color mode in rendering debug
- Add support for mesh decals
- Add flag to disable projector decals on transparent geometry to save performance and decal texture atlas space
- Add ability to use decal diffuse map as mask only
- Add visualize all shadow masks in lighting debug
- Add export of normal and roughness buffer for forwardOnly and when in supportOnlyForward mode for forward
- Provide a define in lit.hlsl (FORWARD_MATERIAL_READ_FROM_WRITTEN_NORMAL_BUFFER) when output buffer normal is used to read the normal and roughness instead of caclulating it (can save performance, but lower quality due to compression)
- Add color swatch to decal material

### Changed
- Change Render -> Planar Reflection creation to 3D Object -> Mirror
- Change "Enable Reflector" name on SpotLight to "Angle Affect Intensity"
- Change prototype of BSDFData ConvertSurfaceDataToBSDFData(SurfaceData surfaceData) to BSDFData ConvertSurfaceDataToBSDFData(uint2 positionSS, SurfaceData surfaceData)

### Fixed
- Fix issue with StackLit in deferred mode with deferredDirectionalShadow due to GBuffer not being cleared. Gbuffer is still not clear and issue was fix with the new Output of normal buffer.
- Fixed an issue where interpolation volumes were not updated correctly for reflection captures.
- Fixed an exception in Light Loop settings UI

## [2.0.1-preview] - 2018-01-01

### Added
- Add stripper of shader variant when building a player. Save shader compile time.
- Disable per-object culling that was executed in C++ in HD whereas it was not used (Optimization)
- Enable texture streaming debugging (was not working before 2018.2)
- Added Screen Space Reflection with Proxy Projection Model
- Support correctly scene selection for alpha tested object
- Add per light shadow mask mode control (i.e shadow mask distance and shadow mask). It use the option NonLightmappedOnly
- Add geometric filtering to Lit shader (allow to reduce specular aliasing)
- Add shortcut to create DensityVolume and PlanarReflection in hierarchy
- Add a DefaultHDMirrorMaterial material for PlanarReflection
- Added a script to be able to upgrade material to newer version of HDRP
- Removed useless duplication of ForwardError passes.
- Add option to not compile any DEBUG_DISPLAY shader in the player (Faster build) call Support Runtime Debug display

### Changed
- Changed SupportForwardOnly to SupportOnlyForward in render pipeline settings
- Changed versioning variable name in HDAdditionalXXXData from m_version to version
- Create unique name when creating a game object in the rendering menu (i.e Density Volume(2))
- Re-organize various files and folder location to clean the repository
- Change Debug windows name and location. Now located at:  Windows -> General -> Render Pipeline Debug

### Removed
- Removed GlobalLightLoopSettings.maxPlanarReflectionProbes and instead use value of GlobalLightLoopSettings.planarReflectionProbeCacheSize
- Remove EmissiveIntensity parameter and change EmissiveColor to be HDR (Matching Builtin Unity behavior) - Data need to be updated - Launch Edit -> Single Step Upgrade Script -> Upgrade all Materials emissionColor

### Fixed
- Fix issue with LOD transition and instancing
- Fix discrepency between object motion vector and camera motion vector
- Fix issue with spot and dir light gizmo axis not highlighted correctly
- Fix potential crash while register debug windows inputs at startup
- Fix warning when creating Planar reflection
- Fix specular lighting debug mode (was rendering black)
- Allow projector decal with null material to allow to configure decal when HDRP is not set
- Decal atlas texture offset/scale is updated after allocations (used to be before so it was using date from previous frame)

## [0.0.0-preview] - 2018-01-01

### Added
- Configure the VolumetricLightingSystem code path to be on by default
- Trigger a build exception when trying to build an unsupported platform
- Introduce the VolumetricLightingController component, which can (and should) be placed on the camera, and allows one to control the near and the far plane of the V-Buffer (volumetric "froxel" buffer) along with the depth distribution (from logarithmic to linear)
- Add 3D texture support for DensityVolumes
- Add a better mapping of roughness to mipmap for planar reflection
- The VolumetricLightingSystem now uses RTHandles, which allows to save memory by sharing buffers between different cameras (history buffers are not shared), and reduce reallocation frequency by reallocating buffers only if the rendering resolution increases (and suballocating within existing buffers if the rendering resolution decreases)
- Add a Volumetric Dimmer slider to lights to control the intensity of the scattered volumetric lighting
- Add UV tiling and offset support for decals.
- Add mipmapping support for volume 3D mask textures

### Changed
- Default number of planar reflection change from 4 to 2
- Rename _MainDepthTexture to _CameraDepthTexture
- The VolumetricLightingController has been moved to the Interpolation Volume framework and now functions similarly to the VolumetricFog settings
- Update of UI of cookie, CubeCookie, Reflection probe and planar reflection probe to combo box
- Allow enabling/disabling shadows for area lights when they are set to baked.
- Hide applyRangeAttenuation and FadeDistance for directional shadow as they are not used

### Removed
- Remove Resource folder of PreIntegratedFGD and add the resource to RenderPipeline Asset

### Fixed
- Fix ConvertPhysicalLightIntensityToLightIntensity() function used when creating light from script to match HDLightEditor behavior
- Fix numerical issues with the default value of mean free path of volumetric fog
- Fix the bug preventing decals from coexisting with density volumes
- Fix issue with alpha tested geometry using planar/triplanar mapping not render correctly or flickering (due to being wrongly alpha tested in depth prepass)
- Fix meta pass with triplanar (was not handling correctly the normal)
- Fix preview when a planar reflection is present
- Fix Camera preview, it is now a Preview cameraType (was a SceneView)
- Fix handling unknown GPUShadowTypes in the shadow manager.
- Fix area light shapes sent as point lights to the baking backends when they are set to baked.
- Fix unnecessary division by PI for baked area lights.
- Fix line lights sent to the lightmappers. The backends don't support this light type.
- Fix issue with shadow mask framesettings not correctly taken into account when shadow mask is enabled for lighting.
- Fix directional light and shadow mask transition, they are now matching making smooth transition
- Fix banding issues caused by high intensity volumetric lighting
- Fix the debug window being emptied on SRP asset reload
- Fix issue with debug mode not correctly clearing the GBuffer in editor after a resize
- Fix issue with ResetMaterialKeyword not resetting correctly ToggleOff/Roggle Keyword
- Fix issue with motion vector not render correctly if there is no depth prepass in deferred

## [0.0.0-preview] - 2018-01-01

### Added
- Screen Space Refraction projection model (Proxy raycasting, HiZ raymarching)
- Screen Space Refraction settings as volume component
- Added buffered frame history per camera
- Port Global Density Volumes to the Interpolation Volume System.
- Optimize ImportanceSampleLambert() to not require the tangent frame.
- Generalize SampleVBuffer() to handle different sampling and reconstruction methods.
- Improve the quality of volumetric lighting reprojection.
- Optimize Morton Order code in the Subsurface Scattering pass.
- Planar Reflection Probe support roughness (gaussian convolution of captured probe)
- Use an atlas instead of a texture array for cluster transparent decals
- Add a debug view to visualize the decal atlas
- Only store decal textures to atlas if decal is visible, debounce out of memory decal atlas warning.
- Add manipulator gizmo on decal to improve authoring workflow
- Add a minimal StackLit material (work in progress, this version can be used as template to add new material)

### Changed
- EnableShadowMask in FrameSettings (But shadowMaskSupport still disable by default)
- Forced Planar Probe update modes to (Realtime, Every Update, Mirror Camera)
- Screen Space Refraction proxy model uses the proxy of the first environment light (Reflection probe/Planar probe) or the sky
- Moved RTHandle static methods to RTHandles
- Renamed RTHandle to RTHandleSystem.RTHandle
- Move code for PreIntegratedFDG (Lit.shader) into its dedicated folder to be share with other material
- Move code for LTCArea (Lit.shader) into its dedicated folder to be share with other material

### Removed
- Removed Planar Probe mirror plane position and normal fields in inspector, always display mirror plane and normal gizmos

### Fixed
- Fix fog flags in scene view is now taken into account
- Fix sky in preview windows that were disappearing after a load of a new level
- Fix numerical issues in IntersectRayAABB().
- Fix alpha blending of volumetric lighting with transparent objects.
- Fix the near plane of the V-Buffer causing out-of-bounds look-ups in the clustered data structure.
- Depth and color pyramid are properly computed and sampled when the camera renders inside a viewport of a RTHandle.
- Fix decal atlas debug view to work correctly when shadow atlas view is also enabled<|MERGE_RESOLUTION|>--- conflicted
+++ resolved
@@ -19,11 +19,8 @@
 - Fixed flickering of the game/scene view when lookdev is running.
 - Fixed some GCAlloc in the debug window.
 - Removed logic in the UI to disable parameters for contact shadows and fog volume components as it was going against the concept of the volume system.
-<<<<<<< HEAD
+- Fixed over consumption of GPU memory by the Physically Based Sky.
 - Put more information in Camera background type tooltip and fixed inconsistent exposure behavior when changing bg type.
-=======
-- Fixed over consumption of GPU memory by the Physically Based Sky.
->>>>>>> 1668c2b5
 
 ### Changed
 - Shadowmask and realtime reflection probe property are hide in Quality settings
