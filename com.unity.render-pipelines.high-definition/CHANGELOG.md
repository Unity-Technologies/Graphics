--- conflicted
+++ resolved
@@ -132,17 +132,13 @@
 - Added Histogram guided automatic exposure.
 - Added few exposure debug modes.
 - Added support for multiple path-traced views at once (e.g., scene and game views).
-<<<<<<< HEAD
-- Added a minimal lit used for RTGI in peformance mode.
-- Dispatch binned rays in 1D instead of 2D.
-=======
 - Added support for 3DsMax's 2021 Simplified Physical Material from FBX files in the Model Importer.
 - Added custom target mid grey for auto exposure.
 - Added CustomPassUtils API to simplify Blur, Copy and DrawRenderers custom passes.
 - Added an API in HDRP to override the camera within the rendering of a frame (mainly for custom pass).
 - Added more custom pass API functions, mainly to render objects from another camera.
 - Added support for transparent Unlit in path tracing.
->>>>>>> 3e4cc5ce
+- Added a minimal lit used for RTGI in peformance mode.
 
 ### Fixed
 - Fix when rescale probe all direction below zero (1219246)
@@ -640,16 +636,13 @@
 - Fixed an issue where editing the Look Dev default profile would not reflect directly in the Look Dev window.
 - Fixed a bug where the light list is not cleared but still used when resizing the RT.
 - Fixed exposure debug shader with XR single-pass rendering.
-<<<<<<< HEAD
-- Fix an issue with the half resolution Mode (performance)
-- Fix an issue with the color intensity of emissive for performance rtgi
-=======
 - Fixed issues with scene view and transparent motion vectors.
 - Fixed a vulkan and metal warning in the SSGI compute shader.
 - Fixed an exception due to the color pyramid not allocated when SSGI is enabled.
 - Fixed an issue with the first Depth history was incorrectly copied.
 - Fixed path traced DoF focusing issue
->>>>>>> 3e4cc5ce
+- Fix an issue with the half resolution Mode (performance)
+- Fix an issue with the color intensity of emissive for performance rtgi
 
 ### Changed
 - Improve MIP selection for decals on Transparents
@@ -783,13 +776,11 @@
 - Changed default exposure compensation to 0.
 - Refactored shadow caching system.
 - Removed experimental namespace for ray tracing code.
-<<<<<<< HEAD
-- Only read the geometric attributes that are required using the share pass info and shader graph defines.
-=======
 - Increase limit for max numbers of lights in UX
 - Removed direct use of BSDFData in the path tracing pass, delegated to the material instead.
 - Pre-warm the RTHandle system to reduce the amount of memory allocations and the total memory needed at all points. 
->>>>>>> 3e4cc5ce
+- DXR: Only read the geometric attributes that are required using the share pass info and shader graph defines.
+- DXR: Dispatch binned rays in 1D instead of 2D.
 
 ## [7.1.1] - 2019-09-05
 
