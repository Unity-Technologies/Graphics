# Changelog
All notable changes to this package will be documented in this file.

The format is based on [Keep a Changelog](http://keepachangelog.com/en/1.0.0/)
and this project adheres to [Semantic Versioning](http://semver.org/spec/v2.0.0.html).

## [10.2.0] - 2020-10-19

### Added

### Fixed
- Fixed an issue where the Exposure Shader Graph node had clipped text. (case 1265057)
- Fixed an issue when rendering into texture where alpha would not default to 1.0 when using 11_11_10 color buffer in non-dev builds.
- Fixed issues with reordering and hiding graphics compositor layers (cases 1283903, 1285282, 1283886).

### Changed

## [10.1.0] - 2020-10-12

### Added
- Added an option to have only the metering mask displayed in the debug mode.
- Added a new mode to cluster visualization debug where users can see a slice instead of the cluster on opaque objects.
- Added ray traced reflection support for the render graph version of the pipeline.
- Added render graph support of RTAO and required denoisers.
- Added render graph support of RTGI.
- Added support of RTSSS and Recursive Rendering in the render graph mode.
- Added support of RT and screen space shadow for render graph.
- Added tooltips with the full name of the (graphics) compositor properties to properly show large names that otherwise are clipped by the UI (case 1263590)
- Added error message if a callback AOV allocation fail
- Added marker for all AOV request operation on GPU
- Added remapping options for Depth Pyramid debug view mode
- Added an option to support AOV shader at runtime in HDRP settings (case 1265070)
- Added support of SSGI in the render graph mode.
- Added option for 11-11-10 format for cube reflection probes.
- Added an optional check in the HDRP DXR Wizard to verify 64 bits target architecture
- Added option to display timing stats in the debug menu as an average over 1 second. 
- Added a light unit slider to provide users more context when authoring physically based values.
- Added a way to check the normals through the material views.
- Added Simple mode to Earth Preset for PBR Sky
- Added the export of normals during the prepass for shadow matte for proper SSAO calculation.
- Added the usage of SSAO for shadow matte unlit shader graph.
- Added the support of input system V2
- Added a new volume component parameter to control the max ray length of directional lights(case 1279849).
- Added support for 'Pyramid' and 'Box' spot light shapes in path tracing.
- Added high quality prefiltering option for Bloom.
- Added support for camera relative ray tracing (and keeping non-camera relative ray tracing working)
- Added a rough refraction option on planar reflections.
- Added scalability settings for the planar reflection resolution.
- Added tests for AOV stacking and UI rendering in the graphics compositor.
- Added a new ray tracing only function that samples the specular part of the materials.
- Adding missing marker for ray tracing profiling (RaytracingDeferredLighting)
- Added the support of eye shader for ray tracing.
- Exposed Refraction Model to the material UI when using a Lit ShaderGraph.

### Fixed
- Fixed several issues with physically-based DoF (TAA ghosting of the CoC buffer, smooth layer transitions, etc)
- Fixed GPU hang on D3D12 on xbox. 
- Fixed game view artifacts on resizing when hardware dynamic resolution was enabled
- Fixed black line artifacts occurring when Lanczos upsampling was set for dynamic resolution
- Fixed Amplitude -> Min/Max parametrization conversion
- Fixed CoatMask block appearing when creating lit master node (case 1264632)
- Fixed issue with SceneEV100 debug mode indicator when rescaling the window.
- Fixed issue with PCSS filter being wrong on first frame. 
- Fixed issue with emissive mesh for area light not appearing in playmode if Reload Scene option is disabled in Enter Playmode Settings.
- Fixed issue when Reflection Probes are set to OnEnable and are never rendered if the probe is enabled when the camera is farther than the probe fade distance. 
- Fixed issue with sun icon being clipped in the look dev window. 
- Fixed error about layers when disabling emissive mesh for area lights.
- Fixed issue when the user deletes the composition graph or .asset in runtime (case 1263319)
- Fixed assertion failure when changing resolution to compositor layers after using AOVs (case 1265023) 
- Fixed flickering layers in graphics compositor (case 1264552)
- Fixed issue causing the editor field not updating the disc area light radius.
- Fixed issues that lead to cookie atlas to be updated every frame even if cached data was valid.
- Fixed an issue where world space UI was not emitted for reflection cameras in HDRP
- Fixed an issue with cookie texture atlas that would cause realtime textures to always update in the atlas even when the content did not change.
- Fixed an issue where only one of the two lookdev views would update when changing the default lookdev volume profile.
- Fixed a bug related to light cluster invalidation.
- Fixed shader warning in DofGather (case 1272931)
- Fixed AOV export of depth buffer which now correctly export linear depth (case 1265001)
- Fixed issue that caused the decal atlas to not be updated upon changing of the decal textures content.
- Fixed "Screen position out of view frustum" error when camera is at exactly the planar reflection probe location.
- Fixed Amplitude -> Min/Max parametrization conversion
- Fixed issue that allocated a small cookie for normal spot lights.
- Fixed issue when undoing a change in diffuse profile list after deleting the volume profile.
- Fixed custom pass re-ordering and removing.
- Fixed TAA issue and hardware dynamic resolution.
- Fixed a static lighting flickering issue caused by having an active planar probe in the scene while rendering inspector preview.
- Fixed an issue where even when set to OnDemand, the sky lighting would still be updated when changing sky parameters.
- Fixed an error message trigerred when a mesh has more than 32 sub-meshes (case 1274508).
- Fixed RTGI getting noisy for grazying angle geometry (case 1266462).
- Fixed an issue with TAA history management on pssl.
- Fixed the global illumination volume override having an unwanted advanced mode (case 1270459).
- Fixed screen space shadow option displayed on directional shadows while they shouldn't (case 1270537).
- Fixed the handling of undo and redo actions in the graphics compositor (cases 1268149, 1266212, 1265028)
- Fixed issue with composition graphs that include virtual textures, cubemaps and other non-2D textures (cases 1263347, 1265638).
- Fixed issues when selecting a new composition graph or setting it to None (cases 1263350, 1266202)
- Fixed ArgumentNullException when saving shader graphs after removing the compositor from the scene (case 1268658)
- Fixed issue with updating the compositor output when not in play mode (case 1266216)
- Fixed warning with area mesh (case 1268379)
- Fixed issue with diffusion profile not being updated upon reset of the editor. 
- Fixed an issue that lead to corrupted refraction in some scenarios on xbox.
- Fixed for light loop scalarization not happening. 
- Fixed issue with stencil not being set in rendergraph mode.
- Fixed for post process being overridable in reflection probes even though it is not supported.
- Fixed RTGI in performance mode when light layers are enabled on the asset.
- Fixed SSS materials appearing black in matcap mode.
- Fixed a collision in the interaction of RTR and RTGI.
- Fix for lookdev toggling renderers that are set to non editable or are hidden in the inspector.
- Fixed issue with mipmap debug mode not properly resetting full screen mode (and viceversa). 
- Added unsupported message when using tile debug mode with MSAA.
- Fixed SSGI compilation issues on PS4.
- Fixed "Screen position out of view frustum" error when camera is on exactly the planar reflection probe plane.
- Workaround issue that caused objects using eye shader to not be rendered on xbox.
- Fixed GC allocation when using XR single-pass test mode.
- Fixed text in cascades shadow split being truncated.
- Fixed rendering of custom passes in the Custom Pass Volume inspector
- Force probe to render again if first time was during async shader compilation to avoid having cyan objects.
- Fixed for lookdev library field not being refreshed upon opening a library from the environment library inspector.
- Fixed serialization issue with matcap scale intensity.
- Close Add Override popup of Volume Inspector when the popup looses focus (case 1258571)
- Light quality setting for contact shadow set to on for High quality by default.
- Fixed an exception thrown when closing the look dev because there is no active SRP anymore.
- Fixed alignment of framesettings in HDRP Default Settings
- Fixed an exception thrown when closing the look dev because there is no active SRP anymore.
- Fixed an issue where entering playmode would close the LookDev window.
- Fixed issue with rendergraph on console failing on SSS pass.
- Fixed Cutoff not working properly with ray tracing shaders default and SG (case 1261292).
- Fixed shader compilation issue with Hair shader and debug display mode
- Fixed cubemap static preview not updated when the asset is imported.
- Fixed wizard DXR setup on non-DXR compatible devices.
- Fixed Custom Post Processes affecting preview cameras.
- Fixed issue with lens distortion breaking rendering.
- Fixed save popup appearing twice due to HDRP wizard.
- Fixed error when changing planar probe resolution.
- Fixed the dependecy of FrameSettings (MSAA, ClearGBuffer, DepthPrepassWithDeferred) (case 1277620).
- Fixed the usage of GUIEnable for volume components (case 1280018).
- Fixed the diffusion profile becoming invalid when hitting the reset (case 1269462).
- Fixed issue with MSAA resolve killing the alpha channel.
- Fixed a warning in materialevalulation
- Fixed an error when building the player.
- Fixed issue with box light not visible if range is below one and range attenuation is off.
- Fixed an issue that caused a null reference when deleting camera component in a prefab. (case 1244430)
- Fixed issue with bloom showing a thin black line after rescaling window. 
- Fixed rendergraph motion vector resolve.
- Fixed the Ray-Tracing related Debug Display not working in render graph mode.
- Fix nan in pbr sky
- Fixed Light skin not properly applied on the LookDev when switching from Dark Skin (case 1278802)
- Fixed accumulation on DX11
- Fixed issue with screen space UI not drawing on the graphics compositor (case 1279272).
- Fixed error Maximum allowed thread group count is 65535 when resolution is very high. 
- LOD meshes are now properly stripped based on the maximum lod value parameters contained in the HDRP asset.
- Fixed an inconsistency in the LOD group UI where LOD bias was not the right one.
- Fixed outlines in transitions between post-processed and plain regions in the graphics compositor (case 1278775).
- Fix decal being applied twice with LOD Crossfade.
- Fixed camera stacking for AOVs in the graphics compositor (case 1273223).
- Fixed backface selection on some shader not ignore correctly.
- Disable quad overdraw on ps4.
- Fixed error when resizing the graphics compositor's output and when re-adding a compositor in the scene
- Fixed issues with bloom, alpha and HDR layers in the compositor (case 1272621).
- Fixed alpha not having TAA applied to it.
- Fix issue with alpha output in forward.
- Fix compilation issue on Vulkan for shaders using high quality shadows in XR mode.
- Fixed wrong error message when fixing DXR resources from Wizard.
- Fixed compilation error of quad overdraw with double sided materials
- Fixed screen corruption on xbox when using TAA and Motion Blur with rendergraph. 
- Fixed UX issue in the graphics compositor related to clear depth and the defaults for new layers, add better tooltips and fix minor bugs (case 1283904)
- Fixed scene visibility not working for custom pass volumes.
- Fixed issue with several override entries in the runtime debug menu. 
- Fixed issue with rendergraph failing to execute every 30 minutes. 
- Fixed Lit ShaderGraph surface option property block to only display transmission and energy conserving specular color options for their proper material mode (case 1257050)
- Fixed nan in reflection probe when volumetric fog filtering is enabled, causing the whole probe to be invalid.
- Fixed Debug Color pixel became grey
- Fixed TAA flickering on the very edge of screen. 
- Fixed profiling scope for quality RTGI.
- Fixed the denoising and multi-sample not being used for smooth multibounce RTReflections.
- Fixed issue where multiple cameras would cause GC each frame.
- Fixed after post process rendering pass options not showing for unlit ShaderGraphs.
- Fixed null reference in the Undo callback of the graphics compositor 
- Fixed cullmode for SceneSelectionPass.
- Fixed issue that caused non-static object to not render at times in OnEnable reflection probes.
<<<<<<< HEAD
- Fixed the possibility to have a shader with a pre-refraction render queue and refraction enabled at the same time.
- Fixed a migration issue with the rendering queue in ShaderGraph when upgrading to 10.x;
=======
- Baked reflection probes now correctly use static sky for ambient lighting.
>>>>>>> 405459c7

### Changed
- Preparation pass for RTSSShadows to be supported by render graph.
- Add tooltips with the full name of the (graphics) compositor properties to properly show large names that otherwise are clipped by the UI (case 1263590)
- Composition profile .asset files cannot be manually edited/reset by users (to avoid breaking things - case 1265631)
- Preparation pass for RTSSShadows to be supported by render graph.
- Changed the way the ray tracing property is displayed on the material (QOL 1265297).
- Exposed lens attenuation mode in default settings and remove it as a debug mode.
- Composition layers without any sub layers are now cleared to black to avoid confusion (case 1265061).
- Slight reduction of VGPR used by area light code.
- Changed thread group size for contact shadows (save 1.1ms on PS4)
- Make sure distortion stencil test happens before pixel shader is run.
- Small optimization that allows to skip motion vector prepping when the whole wave as velocity of 0.
- Improved performance to avoid generating coarse stencil buffer when not needed.
- Remove HTile generation for decals (faster without).
- Improving SSGI Filtering and fixing a blend issue with RTGI.
- Changed the Trackball UI so that it allows explicit numeric values.
- Reduce the G-buffer footprint of anisotropic materials
- Moved SSGI out of preview.
- Skip an unneeded depth buffer copy on consoles. 
- Replaced the Density Volume Texture Tool with the new 3D Texture Importer.
- Rename Raytracing Node to Raytracing Quality Keyword and rename high and low inputs as default and raytraced. All raytracing effects now use the raytraced mode but path tracing.
- Moved diffusion profile list to the HDRP default settings panel.
- Skip biquadratic resampling of vbuffer when volumetric fog filtering is enabled.
- Optimized Grain and sRGB Dithering.
- On platforms that allow it skip the first mip of the depth pyramid and compute it alongside the depth buffer used for low res transparents.
- When trying to install the local configuration package, if another one is already present the user is now asked whether they want to keep it or not.
- Improved MSAA color resolve to fix issues when very bright and very dark samples are resolved together.
- Improve performance of GPU light AABB generation
- Removed the max clamp value for the RTR, RTAO and RTGI's ray length (case 1279849).
- Meshes assigned with a decal material are not visible anymore in ray-tracing or path-tracing.
- Removed BLEND shader keywords.
- Remove a rendergraph debug option to clear resources on release from UI.
- added SV_PrimitiveID in the VaryingMesh structure for fulldebugscreenpass as well as primitiveID in FragInputs
- Changed which local frame is used for multi-bounce RTReflections.
- Move System Generated Values semantics out of VaryingsMesh structure.
- Other forms of FSAA are silently deactivated, when path tracing is on.
- Removed XRSystemTests. The GC verification is now done during playmode tests (case 1285012).

## [10.0.0] - 2019-06-10

### Added
- Ray tracing support for VR single-pass
- Added sharpen filter shader parameter and UI for TemporalAA to control image quality instead of hardcoded value
- Added frame settings option for custom post process and custom passes as well as custom color buffer format option.
- Add check in wizard on SRP Batcher enabled.
- Added default implementations of OnPreprocessMaterialDescription for FBX, Obj, Sketchup and 3DS file formats.
- Added custom pass fade radius
- Added after post process injection point for custom passes
- Added basic alpha compositing support - Alpha is available afterpostprocess when using FP16 buffer format.
- Added falloff distance on Reflection Probe and Planar Reflection Probe
- Added Backplate projection from the HDRISky
- Added Shadow Matte in UnlitMasterNode, which only received shadow without lighting
- Added hability to name LightLayers in HDRenderPipelineAsset
- Added a range compression factor for Reflection Probe and Planar Reflection Probe to avoid saturation of colors.
- Added path tracing support for directional, point and spot lights, as well as emission from Lit and Unlit.
- Added non temporal version of SSAO.
- Added more detailed ray tracing stats in the debug window
- Added Disc area light (bake only)
- Added a warning in the material UI to prevent transparent + subsurface-scattering combination.
- Added XR single-pass setting into HDRP asset
- Added a penumbra tint option for lights
- Added support for depth copy with XR SDK
- Added debug setting to Render Pipeline Debug Window to list the active XR views
- Added an option to filter the result of the volumetric lighting (off by default).
- Added a transmission multiplier for directional lights
- Added XR single-pass test mode to Render Pipeline Debug Window
- Added debug setting to Render Pipeline Window to list the active XR views
- Added a new refraction mode for the Lit shader (thin). Which is a box refraction with small thickness values
- Added the code to support Barn Doors for Area Lights based on a shaderconfig option.
- Added HDRPCameraBinder property binder for Visual Effect Graph
- Added "Celestial Body" controls to the Directional Light
- Added new parameters to the Physically Based Sky
- Added Reflections to the DXR Wizard
- Added the possibility to have ray traced colored and semi-transparent shadows on directional lights.
- Added a check in the custom post process template to throw an error if the default shader is not found.
- Exposed the debug overlay ratio in the debug menu.
- Added a separate frame settings for tonemapping alongside color grading.
- Added the receive fog option in the material UI for ShaderGraphs.
- Added a public virtual bool in the custom post processes API to specify if a post processes should be executed in the scene view.
- Added a menu option that checks scene issues with ray tracing. Also removed the previously existing warning at runtime.
- Added Contrast Adaptive Sharpen (CAS) Upscaling effect.
- Added APIs to update probe settings at runtime.
- Added documentation for the rayTracingSupported method in HDRP
- Added user-selectable format for the post processing passes.
- Added support for alpha channel in some post-processing passes (DoF, TAA, Uber).
- Added warnings in FrameSettings inspector when using DXR and atempting to use Asynchronous Execution.
- Exposed Stencil bits that can be used by the user.
- Added history rejection based on velocity of intersected objects for directional, point and spot lights.
- Added a affectsVolumetric field to the HDAdditionalLightData API to know if light affects volumetric fog.
- Add OS and Hardware check in the Wizard fixes for DXR.
- Added option to exclude camera motion from motion blur.
- Added semi-transparent shadows for point and spot lights.
- Added support for semi-transparent shadow for unlit shader and unlit shader graph.
- Added the alpha clip enabled toggle to the material UI for all HDRP shader graphs.
- Added Material Samples to explain how to use the lit shader features
- Added an initial implementation of ray traced sub surface scattering
- Added AssetPostprocessors and Shadergraphs to handle Arnold Standard Surface and 3DsMax Physical material import from FBX.
- Added support for Smoothness Fade start work when enabling ray traced reflections.
- Added Contact shadow, Micro shadows and Screen space refraction API documentation.
- Added script documentation for SSR, SSAO (ray tracing), GI, Light Cluster, RayTracingSettings, Ray Counters, etc.
- Added path tracing support for refraction and internal reflections.
- Added support for Thin Refraction Model and Lit's Clear Coat in Path Tracing.
- Added the Tint parameter to Sky Colored Fog.
- Added of Screen Space Reflections for Transparent materials
- Added a fallback for ray traced area light shadows in case the material is forward or the lit mode is forward.
- Added a new debug mode for light layers.
- Added an "enable" toggle to the SSR volume component.
- Added support for anisotropic specular lobes in path tracing.
- Added support for alpha clipping in path tracing.
- Added support for light cookies in path tracing.
- Added support for transparent shadows in path tracing.
- Added support for iridescence in path tracing.
- Added support for background color in path tracing.
- Added a path tracing test to the test suite.
- Added a warning and workaround instructions that appear when you enable XR single-pass after the first frame with the XR SDK.
- Added the exposure sliders to the planar reflection probe preview
- Added support for subsurface scattering in path tracing.
- Added a new mode that improves the filtering of ray traced shadows (directional, point and spot) based on the distance to the occluder.
- Added support of cookie baking and add support on Disc light.
- Added support for fog attenuation in path tracing.
- Added a new debug panel for volumes
- Added XR setting to control camera jitter for temporal effects
- Added an error message in the DrawRenderers custom pass when rendering opaque objects with an HDRP asset in DeferredOnly mode.
- Added API to enable proper recording of path traced scenes (with the Unity recorder or other tools).
- Added support for fog in Recursive rendering, ray traced reflections and ray traced indirect diffuse.
- Added an alpha blend option for recursive rendering
- Added support for stack lit for ray tracing effects.
- Added support for hair for ray tracing effects.
- Added support for alpha to coverage for HDRP shaders and shader graph
- Added support for Quality Levels to Subsurface Scattering.
- Added option to disable XR rendering on the camera settings.
- Added support for specular AA from geometric curvature in AxF
- Added support for baked AO (no input for now) in AxF
- Added an info box to warn about depth test artifacts when rendering object twice in custom passes with MSAA.
- Added a frame setting for alpha to mask.
- Added support for custom passes in the AOV API
- Added Light decomposition lighting debugging modes and support in AOV
- Added exposure compensation to Fixed exposure mode
- Added support for rasterized area light shadows in StackLit
- Added support for texture-weighted automatic exposure
- Added support for POM for emissive map
- Added alpha channel support in motion blur pass.
- Added the HDRP Compositor Tool (in Preview).
- Added a ray tracing mode option in the HDRP asset that allows to override and shader stripping.
- Added support for arbitrary resolution scaling of Volumetric Lighting to the Fog volume component.
- Added range attenuation for box-shaped spotlights.
- Added scenes for hair and fabric and decals with material samples
- Added fabric materials and textures
- Added information for fabric materials in fabric scene
- Added a DisplayInfo attribute to specify a name override and a display order for Volume Component fields (used only in default inspector for now).
- Added Min distance to contact shadows.
- Added support for Depth of Field in path tracing (by sampling the lens aperture).
- Added an API in HDRP to override the camera within the rendering of a frame (mainly for custom pass).
- Added a function (HDRenderPipeline.ResetRTHandleReferenceSize) to reset the reference size of RTHandle systems.
- Added support for AxF measurements importing into texture resources tilings.
- Added Layer parameter on Area Light to modify Layer of generated Emissive Mesh
- Added a flow map parameter to HDRI Sky
- Implemented ray traced reflections for transparent objects.
- Add a new parameter to control reflections in recursive rendering.
- Added an initial version of SSGI.
- Added Virtual Texturing cache settings to control the size of the Streaming Virtual Texturing caches.
- Added back-compatibility with builtin stereo matrices.
- Added CustomPassUtils API to simplify Blur, Copy and DrawRenderers custom passes.
- Added Histogram guided automatic exposure.
- Added few exposure debug modes.
- Added support for multiple path-traced views at once (e.g., scene and game views).
- Added support for 3DsMax's 2021 Simplified Physical Material from FBX files in the Model Importer.
- Added custom target mid grey for auto exposure.
- Added CustomPassUtils API to simplify Blur, Copy and DrawRenderers custom passes.
- Added an API in HDRP to override the camera within the rendering of a frame (mainly for custom pass).
- Added more custom pass API functions, mainly to render objects from another camera.
- Added support for transparent Unlit in path tracing.
- Added a minimal lit used for RTGI in peformance mode.
- Added procedural metering mask that can follow an object
- Added presets quality settings for RTAO and RTGI.
- Added an override for the shadow culling that allows better directional shadow maps in ray tracing effects (RTR, RTGI, RTSSS and RR).
- Added a Cloud Layer volume override.
- Added Fast Memory support for platform that support it.
- Added CPU and GPU timings for ray tracing effects.
- Added support to combine RTSSS and RTGI (1248733).
- Added IES Profile support for Point, Spot and Rectangular-Area lights
- Added support for multiple mapping modes in AxF.
- Add support of lightlayers on indirect lighting controller
- Added compute shader stripping.
- Added Cull Mode option for opaque materials and ShaderGraphs. 
- Added scene view exposure override.
- Added support for exposure curve remapping for min/max limits.
- Added presets for ray traced reflections.
- Added final image histogram debug view (both luminance and RGB).
- Added an example texture and rotation to the Cloud Layer volume override.
- Added an option to extend the camera culling for skinned mesh animation in ray tracing effects (1258547).
- Added decal layer system similar to light layer. Mesh will receive a decal when both decal layer mask matches.
- Added shader graph nodes for rendering a complex eye shader.
- Added more controls to contact shadows and increased quality in some parts. 
- Added a physically based option in DoF volume.
- Added API to check if a Camera, Light or ReflectionProbe is compatible with HDRP.
- Added path tracing test scene for normal mapping.
- Added missing API documentation.
- Remove CloudLayer
- Added quad overdraw and vertex density debug modes.

### Fixed
- fix when saved HDWizard window tab index out of range (1260273)
- Fix when rescale probe all direction below zero (1219246)
- Update documentation of HDRISky-Backplate, precise how to have Ambient Occlusion on the Backplate
- Sorting, undo, labels, layout in the Lighting Explorer.
- Fixed sky settings and materials in Shader Graph Samples package
- Fix/workaround a probable graphics driver bug in the GTAO shader.
- Fixed Hair and PBR shader graphs double sided modes
- Fixed an issue where updating an HDRP asset in the Quality setting panel would not recreate the pipeline.
- Fixed issue with point lights being considered even when occupying less than a pixel on screen (case 1183196)
- Fix a potential NaN source with iridescence (case 1183216)
- Fixed issue of spotlight breaking when minimizing the cone angle via the gizmo (case 1178279)
- Fixed issue that caused decals not to modify the roughness in the normal buffer, causing SSR to not behave correctly (case 1178336)
- Fixed lit transparent refraction with XR single-pass rendering
- Removed extra jitter for TemporalAA in VR
- Fixed ShaderGraph time in main preview
- Fixed issue on some UI elements in HDRP asset not expanding when clicking the arrow (case 1178369)
- Fixed alpha blending in custom post process
- Fixed the modification of the _AlphaCutoff property in the material UI when exposed with a ShaderGraph parameter.
- Fixed HDRP test `1218_Lit_DiffusionProfiles` on Vulkan.
- Fixed an issue where building a player in non-dev mode would generate render target error logs every frame
- Fixed crash when upgrading version of HDRP
- Fixed rendering issues with material previews
- Fixed NPE when using light module in Shuriken particle systems (1173348).
- Refresh cached shadow on editor changes
- Fixed light supported units caching (1182266)
- Fixed an issue where SSAO (that needs temporal reprojection) was still being rendered when Motion Vectors were not available (case 1184998)
- Fixed a nullref when modifying the height parameters inside the layered lit shader UI.
- Fixed Decal gizmo that become white after exiting play mode
- Fixed Decal pivot position to behave like a spotlight
- Fixed an issue where using the LightingOverrideMask would break sky reflection for regular cameras
- Fix DebugMenu FrameSettingsHistory persistency on close
- Fix DensityVolume, ReflectionProbe aned PlanarReflectionProbe advancedControl display
- Fix DXR scene serialization in wizard
- Fixed an issue where Previews would reallocate History Buffers every frame
- Fixed the SetLightLayer function in HDAdditionalLightData setting the wrong light layer
- Fix error first time a preview is created for planar
- Fixed an issue where SSR would use an incorrect roughness value on ForwardOnly (StackLit, AxF, Fabric, etc.) materials when the pipeline is configured to also allow deferred Lit.
- Fixed issues with light explorer (cases 1183468, 1183269)
- Fix dot colors in LayeredLit material inspector
- Fix undo not resetting all value when undoing the material affectation in LayerLit material
- Fix for issue that caused gizmos to render in render textures (case 1174395)
- Fixed the light emissive mesh not updated when the light was disabled/enabled
- Fixed light and shadow layer sync when setting the HDAdditionalLightData.lightlayersMask property
- Fixed a nullref when a custom post process component that was in the HDRP PP list is removed from the project
- Fixed issue that prevented decals from modifying specular occlusion (case 1178272).
- Fixed exposure of volumetric reprojection
- Fixed multi selection support for Scalable Settings in lights
- Fixed font shaders in test projects for VR by using a Shader Graph version
- Fixed refresh of baked cubemap by incrementing updateCount at the end of the bake (case 1158677).
- Fixed issue with rectangular area light when seen from the back
- Fixed decals not affecting lightmap/lightprobe
- Fixed zBufferParams with XR single-pass rendering
- Fixed moving objects not rendered in custom passes
- Fixed abstract classes listed in the + menu of the custom pass list
- Fixed custom pass that was rendered in previews
- Fixed precision error in zero value normals when applying decals (case 1181639)
- Fixed issue that triggered No Scene Lighting view in game view as well (case 1156102)
- Assign default volume profile when creating a new HDRP Asset
- Fixed fov to 0 in planar probe breaking the projection matrix (case 1182014)
- Fixed bugs with shadow caching
- Reassign the same camera for a realtime probe face render request to have appropriate history buffer during realtime probe rendering.
- Fixed issue causing wrong shading when normal map mode is Object space, no normal map is set, but a detail map is present (case 1143352)
- Fixed issue with decal and htile optimization
- Fixed TerrainLit shader compilation error regarding `_Control0_TexelSize` redefinition (case 1178480).
- Fixed warning about duplicate HDRuntimeReflectionSystem when configuring play mode without domain reload.
- Fixed an editor crash when multiple decal projectors were selected and some had null material
- Added all relevant fix actions to FixAll button in Wizard
- Moved FixAll button on top of the Wizard
- Fixed an issue where fog color was not pre-exposed correctly
- Fix priority order when custom passes are overlapping
- Fix cleanup not called when the custom pass GameObject is destroyed
- Replaced most instances of GraphicsSettings.renderPipelineAsset by GraphicsSettings.currentRenderPipeline. This should fix some parameters not working on Quality Settings overrides.
- Fixed an issue with Realtime GI not working on upgraded projects.
- Fixed issue with screen space shadows fallback texture was not set as a texture array.
- Fixed Pyramid Lights bounding box
- Fixed terrain heightmap default/null values and epsilons
- Fixed custom post-processing effects breaking when an abstract class inherited from `CustomPostProcessVolumeComponent`
- Fixed XR single-pass rendering in Editor by using ShaderConfig.s_XrMaxViews to allocate matrix array
- Multiple different skies rendered at the same time by different cameras are now handled correctly without flickering
- Fixed flickering issue happening when different volumes have shadow settings and multiple cameras are present.
- Fixed issue causing planar probes to disappear if there is no light in the scene.
- Fixed a number of issues with the prefab isolation mode (Volumes leaking from the main scene and reflection not working properly)
- Fixed an issue with fog volume component upgrade not working properly
- Fixed Spot light Pyramid Shape has shadow artifacts on aspect ratio values lower than 1
- Fixed issue with AO upsampling in XR
- Fixed camera without HDAdditionalCameraData component not rendering
- Removed the macro ENABLE_RAYTRACING for most of the ray tracing code
- Fixed prefab containing camera reloading in loop while selected in the Project view
- Fixed issue causing NaN wheh the Z scale of an object is set to 0.
- Fixed DXR shader passes attempting to render before pipeline loaded
- Fixed black ambient sky issue when importing a project after deleting Library.
- Fixed issue when upgrading a Standard transparent material (case 1186874)
- Fixed area light cookies not working properly with stack lit
- Fixed material render queue not updated when the shader is changed in the material inspector.
- Fixed a number of issues with full screen debug modes not reseting correctly when setting another mutually exclusive mode
- Fixed compile errors for platforms with no VR support
- Fixed an issue with volumetrics and RTHandle scaling (case 1155236)
- Fixed an issue where sky lighting might be updated uselessly
- Fixed issue preventing to allow setting decal material to none (case 1196129)
- Fixed XR multi-pass decals rendering
- Fixed several fields on Light Inspector that not supported Prefab overrides
- Fixed EOL for some files
- Fixed scene view rendering with volumetrics and XR enabled
- Fixed decals to work with multiple cameras
- Fixed optional clear of GBuffer (Was always on)
- Fixed render target clears with XR single-pass rendering
- Fixed HDRP samples file hierarchy
- Fixed Light units not matching light type
- Fixed QualitySettings panel not displaying HDRP Asset
- Fixed black reflection probes the first time loading a project
- Fixed y-flip in scene view with XR SDK
- Fixed Decal projectors do not immediately respond when parent object layer mask is changed in editor.
- Fixed y-flip in scene view with XR SDK
- Fixed a number of issues with Material Quality setting
- Fixed the transparent Cull Mode option in HD unlit master node settings only visible if double sided is ticked.
- Fixed an issue causing shadowed areas by contact shadows at the edge of far clip plane if contact shadow length is very close to far clip plane.
- Fixed editing a scalable settings will edit all loaded asset in memory instead of targetted asset.
- Fixed Planar reflection default viewer FOV
- Fixed flickering issues when moving the mouse in the editor with ray tracing on.
- Fixed the ShaderGraph main preview being black after switching to SSS in the master node settings
- Fixed custom fullscreen passes in VR
- Fixed camera culling masks not taken in account in custom pass volumes
- Fixed object not drawn in custom pass when using a DrawRenderers with an HDRP shader in a build.
- Fixed injection points for Custom Passes (AfterDepthAndNormal and BeforePreRefraction were missing)
- Fixed a enum to choose shader tags used for drawing objects (DepthPrepass or Forward) when there is no override material.
- Fixed lit objects in the BeforePreRefraction, BeforeTransparent and BeforePostProcess.
- Fixed the None option when binding custom pass render targets to allow binding only depth or color.
- Fixed custom pass buffers allocation so they are not allocated if they're not used.
- Fixed the Custom Pass entry in the volume create asset menu items.
- Fixed Prefab Overrides workflow on Camera.
- Fixed alignment issue in Preset for Camera.
- Fixed alignment issue in Physical part for Camera.
- Fixed FrameSettings multi-edition.
- Fixed a bug happening when denoising multiple ray traced light shadows
- Fixed minor naming issues in ShaderGraph settings
- VFX: Removed z-fight glitches that could appear when using deferred depth prepass and lit quad primitives
- VFX: Preserve specular option for lit outputs (matches HDRP lit shader)
- Fixed an issue with Metal Shader Compiler and GTAO shader for metal
- Fixed resources load issue while upgrading HDRP package.
- Fix LOD fade mask by accounting for field of view
- Fixed spot light missing from ray tracing indirect effects.
- Fixed a UI bug in the diffusion profile list after fixing them from the wizard.
- Fixed the hash collision when creating new diffusion profile assets.
- Fixed a light leaking issue with box light casting shadows (case 1184475)
- Fixed Cookie texture type in the cookie slot of lights (Now displays a warning because it is not supported).
- Fixed a nullref that happens when using the Shuriken particle light module
- Fixed alignment in Wizard
- Fixed text overflow in Wizard's helpbox
- Fixed Wizard button fix all that was not automatically grab all required fixes
- Fixed VR tab for MacOS in Wizard
- Fixed local config package workflow in Wizard
- Fixed issue with contact shadows shifting when MSAA is enabled.
- Fixed EV100 in the PBR sky
- Fixed an issue In URP where sometime the camera is not passed to the volume system and causes a null ref exception (case 1199388)
- Fixed nullref when releasing HDRP with custom pass disabled
- Fixed performance issue derived from copying stencil buffer.
- Fixed an editor freeze when importing a diffusion profile asset from a unity package.
- Fixed an exception when trying to reload a builtin resource.
- Fixed the light type intensity unit reset when switching the light type.
- Fixed compilation error related to define guards and CreateLayoutFromXrSdk()
- Fixed documentation link on CustomPassVolume.
- Fixed player build when HDRP is in the project but not assigned in the graphic settings.
- Fixed an issue where ambient probe would be black for the first face of a baked reflection probe
- VFX: Fixed Missing Reference to Visual Effect Graph Runtime Assembly
- Fixed an issue where rendering done by users in EndCameraRendering would be executed before the main render loop.
- Fixed Prefab Override in main scope of Volume.
- Fixed alignment issue in Presset of main scope of Volume.
- Fixed persistence of ShowChromeGizmo and moved it to toolbar for coherency in ReflectionProbe and PlanarReflectionProbe.
- Fixed Alignement issue in ReflectionProbe and PlanarReflectionProbe.
- Fixed Prefab override workflow issue in ReflectionProbe and PlanarReflectionProbe.
- Fixed empty MoreOptions and moved AdvancedManipulation in a dedicated location for coherency in ReflectionProbe and PlanarReflectionProbe.
- Fixed Prefab override workflow issue in DensityVolume.
- Fixed empty MoreOptions and moved AdvancedManipulation in a dedicated location for coherency in DensityVolume.
- Fix light limit counts specified on the HDRP asset
- Fixed Quality Settings for SSR, Contact Shadows and Ambient Occlusion volume components
- Fixed decalui deriving from hdshaderui instead of just shaderui
- Use DelayedIntField instead of IntField for scalable settings
- Fixed init of debug for FrameSettingsHistory on SceneView camera
- Added a fix script to handle the warning 'referenced script in (GameObject 'SceneIDMap') is missing'
- Fix Wizard load when none selected for RenderPipelineAsset
- Fixed TerrainLitGUI when per-pixel normal property is not present.
- Fixed rendering errors when enabling debug modes with custom passes
- Fix an issue that made PCSS dependent on Atlas resolution (not shadow map res)
- Fixing a bug whith histories when n>4 for ray traced shadows
- Fixing wrong behavior in ray traced shadows for mesh renderers if their cast shadow is shadow only or double sided
- Only tracing rays for shadow if the point is inside the code for spotlight shadows
- Only tracing rays if the point is inside the range for point lights
- Fixing ghosting issues when the screen space shadow  indexes change for a light with ray traced shadows
- Fixed an issue with stencil management and Xbox One build that caused corrupted output in deferred mode.
- Fixed a mismatch in behavior between the culling of shadow maps and ray traced point and spot light shadows
- Fixed recursive ray tracing not working anymore after intermediate buffer refactor.
- Fixed ray traced shadow denoising not working (history rejected all the time).
- Fixed shader warning on xbox one
- Fixed cookies not working for spot lights in ray traced reflections, ray traced GI and recursive rendering
- Fixed an inverted handling of CoatSmoothness for SSR in StackLit.
- Fixed missing distortion inputs in Lit and Unlit material UI.
- Fixed issue that propagated NaNs across multiple frames through the exposure texture.
- Fixed issue with Exclude from TAA stencil ignored.
- Fixed ray traced reflection exposure issue.
- Fixed issue with TAA history not initialising corretly scale factor for first frame
- Fixed issue with stencil test of material classification not using the correct Mask (causing false positive and bad performance with forward material in deferred)
- Fixed issue with History not reset when chaning antialiasing mode on camera
- Fixed issue with volumetric data not being initialized if default settings have volumetric and reprojection off.
- Fixed ray tracing reflection denoiser not applied in tier 1
- Fixed the vibility of ray tracing related methods.
- Fixed the diffusion profile list not saved when clicking the fix button in the material UI.
- Fixed crash when pushing bounce count higher than 1 for ray traced GI or reflections
- Fixed PCSS softness scale so that it better match ray traced reference for punctual lights.
- Fixed exposure management for the path tracer
- Fixed AxF material UI containing two advanced options settings.
- Fixed an issue where cached sky contexts were being destroyed wrongly, breaking lighting in the LookDev
- Fixed issue that clamped PCSS softness too early and not after distance scale.
- Fixed fog affect transparent on HD unlit master node
- Fixed custom post processes re-ordering not saved.
- Fixed NPE when using scalable settings
- Fixed an issue where PBR sky precomputation was reset incorrectly in some cases causing bad performance.
- Fixed a bug due to depth history begin overriden too soon
- Fixed CustomPassSampleCameraColor scale issue when called from Before Transparent injection point.
- Fixed corruption of AO in baked probes.
- Fixed issue with upgrade of projects that still had Very High as shadow filtering quality.
- Fixed issue that caused Distortion UI to appear in Lit.
- Fixed several issues with decal duplicating when editing them.
- Fixed initialization of volumetric buffer params (1204159)
- Fixed an issue where frame count was incorrectly reset for the game view, causing temporal processes to fail.
- Fixed Culling group was not disposed error.
- Fixed issues on some GPU that do not support gathers on integer textures.
- Fixed an issue with ambient probe not being initialized for the first frame after a domain reload for volumetric fog.
- Fixed the scene visibility of decal projectors and density volumes
- Fixed a leak in sky manager.
- Fixed an issue where entering playmode while the light editor is opened would produce null reference exceptions.
- Fixed the debug overlay overlapping the debug menu at runtime.
- Fixed an issue with the framecount when changing scene.
- Fixed errors that occurred when using invalid near and far clip plane values for planar reflections.
- Fixed issue with motion blur sample weighting function.
- Fixed motion vectors in MSAA.
- Fixed sun flare blending (case 1205862).
- Fixed a lot of issues related to ray traced screen space shadows.
- Fixed memory leak caused by apply distortion material not being disposed.
- Fixed Reflection probe incorrectly culled when moving its parent (case 1207660)
- Fixed a nullref when upgrading the Fog volume components while the volume is opened in the inspector.
- Fix issues where decals on PS4 would not correctly write out the tile mask causing bits of the decal to go missing.
- Use appropriate label width and text content so the label is completely visible
- Fixed an issue where final post process pass would not output the default alpha value of 1.0 when using 11_11_10 color buffer format.
- Fixed SSR issue after the MSAA Motion Vector fix.
- Fixed an issue with PCSS on directional light if punctual shadow atlas was not allocated.
- Fixed an issue where shadow resolution would be wrong on the first face of a baked reflection probe.
- Fixed issue with PCSS softness being incorrect for cascades different than the first one.
- Fixed custom post process not rendering when using multiple HDRP asset in quality settings
- Fixed probe gizmo missing id (case 1208975)
- Fixed a warning in raytracingshadowfilter.compute
- Fixed issue with AO breaking with small near plane values.
- Fixed custom post process Cleanup function not called in some cases.
- Fixed shader warning in AO code.
- Fixed a warning in simpledenoiser.compute
- Fixed tube and rectangle light culling to use their shape instead of their range as a bounding box.
- Fixed caused by using gather on a UINT texture in motion blur.
- Fix issue with ambient occlusion breaking when dynamic resolution is active.
- Fixed some possible NaN causes in Depth of Field.
- Fixed Custom Pass nullref due to the new Profiling Sample API changes
- Fixed the black/grey screen issue on after post process Custom Passes in non dev builds.
- Fixed particle lights.
- Improved behavior of lights and probe going over the HDRP asset limits.
- Fixed issue triggered when last punctual light is disabled and more than one camera is used.
- Fixed Custom Pass nullref due to the new Profiling Sample API changes
- Fixed the black/grey screen issue on after post process Custom Passes in non dev builds.
- Fixed XR rendering locked to vsync of main display with Standalone Player.
- Fixed custom pass cleanup not called at the right time when using multiple volumes.
- Fixed an issue on metal with edge of decal having artifact by delaying discard of fragments during decal projection
- Fixed various shader warning
- Fixing unnecessary memory allocations in the ray tracing cluster build
- Fixed duplicate column labels in LightEditor's light tab
- Fixed white and dark flashes on scenes with very high or very low exposure when Automatic Exposure is being used.
- Fixed an issue where passing a null ProfilingSampler would cause a null ref exception.
- Fixed memory leak in Sky when in matcap mode.
- Fixed compilation issues on platform that don't support VR.
- Fixed migration code called when we create a new HDRP asset.
- Fixed RemoveComponent on Camera contextual menu to not remove Camera while a component depend on it.
- Fixed an issue where ambient occlusion and screen space reflections editors would generate null ref exceptions when HDRP was not set as the current pipeline.
- Fixed a null reference exception in the probe UI when no HDRP asset is present.
- Fixed the outline example in the doc (sampling range was dependent on screen resolution)
- Fixed a null reference exception in the HDRI Sky editor when no HDRP asset is present.
- Fixed an issue where Decal Projectors created from script where rotated around the X axis by 90°.
- Fixed frustum used to compute Density Volumes visibility when projection matrix is oblique.
- Fixed a null reference exception in Path Tracing, Recursive Rendering and raytraced Global Illumination editors when no HDRP asset is present.
- Fix for NaNs on certain geometry with Lit shader -- [case 1210058](https://fogbugz.unity3d.com/f/cases/1210058/)
- Fixed an issue where ambient occlusion and screen space reflections editors would generate null ref exceptions when HDRP was not set as the current pipeline.
- Fixed a null reference exception in the probe UI when no HDRP asset is present.
- Fixed the outline example in the doc (sampling range was dependent on screen resolution)
- Fixed a null reference exception in the HDRI Sky editor when no HDRP asset is present.
- Fixed an issue where materials newly created from the contextual menu would have an invalid state, causing various problems until it was edited.
- Fixed transparent material created with ZWrite enabled (now it is disabled by default for new transparent materials)
- Fixed mouseover on Move and Rotate tool while DecalProjector is selected.
- Fixed wrong stencil state on some of the pixel shader versions of deferred shader.
- Fixed an issue where creating decals at runtime could cause a null reference exception.
- Fixed issue that displayed material migration dialog on the creation of new project.
- Fixed various issues with time and animated materials (cases 1210068, 1210064).
- Updated light explorer with latest changes to the Fog and fixed issues when no visual environment was present.
- Fixed not handleling properly the recieve SSR feature with ray traced reflections
- Shadow Atlas is no longer allocated for area lights when they are disabled in the shader config file.
- Avoid MRT Clear on PS4 as it is not implemented yet.
- Fixed runtime debug menu BitField control.
- Fixed the radius value used for ray traced directional light.
- Fixed compilation issues with the layered lit in ray tracing shaders.
- Fixed XR autotests viewport size rounding
- Fixed mip map slider knob displayed when cubemap have no mipmap
- Remove unnecessary skip of material upgrade dialog box.
- Fixed the profiling sample mismatch errors when enabling the profiler in play mode
- Fixed issue that caused NaNs in reflection probes on consoles.
- Fixed adjusting positive axis of Blend Distance slides the negative axis in the density volume component.
- Fixed the blend of reflections based on the weight.
- Fixed fallback for ray traced reflections when denoising is enabled.
- Fixed error spam issue with terrain detail terrainDetailUnsupported (cases 1211848)
- Fixed hardware dynamic resolution causing cropping/scaling issues in scene view (case 1158661)
- Fixed Wizard check order for `Hardware and OS` and `Direct3D12`
- Fix AO issue turning black when Far/Near plane distance is big.
- Fixed issue when opening lookdev and the lookdev volume have not been assigned yet.
- Improved memory usage of the sky system.
- Updated label in HDRP quality preference settings (case 1215100)
- Fixed Decal Projector gizmo not undoing properly (case 1216629)
- Fix a leak in the denoising of ray traced reflections.
- Fixed Alignment issue in Light Preset
- Fixed Environment Header in LightingWindow
- Fixed an issue where hair shader could write garbage in the diffuse lighting buffer, causing NaNs.
- Fixed an exposure issue with ray traced sub-surface scattering.
- Fixed runtime debug menu light hierarchy None not doing anything.
- Fixed the broken ShaderGraph preview when creating a new Lit graph.
- Fix indentation issue in preset of LayeredLit material.
- Fixed minor issues with cubemap preview in the inspector.
- Fixed wrong build error message when building for android on mac.
- Fixed an issue related to denoising ray trace area shadows.
- Fixed wrong build error message when building for android on mac.
- Fixed Wizard persistency of Direct3D12 change on domain reload.
- Fixed Wizard persistency of FixAll on domain reload.
- Fixed Wizard behaviour on domain reload.
- Fixed a potential source of NaN in planar reflection probe atlas.
- Fixed an issue with MipRatio debug mode showing _DebugMatCapTexture not being set.
- Fixed missing initialization of input params in Blit for VR.
- Fix Inf source in LTC for area lights.
- Fix issue with AO being misaligned when multiple view are visible.
- Fix issue that caused the clamp of camera rotation motion for motion blur to be ineffective.
- Fixed issue with AssetPostprocessors dependencies causing models to be imported twice when upgrading the package version.
- Fixed culling of lights with XR SDK
- Fixed memory stomp in shadow caching code, leading to overflow of Shadow request array and runtime errors.
- Fixed an issue related to transparent objects reading the ray traced indirect diffuse buffer
- Fixed an issue with filtering ray traced area lights when the intensity is high or there is an exposure.
- Fixed ill-formed include path in Depth Of Field shader.
- Fixed shader graph and ray tracing after the shader target PR.
- Fixed a bug in semi-transparent shadows (object further than the light casting shadows)
- Fix state enabled of default volume profile when in package.
- Fixed removal of MeshRenderer and MeshFilter on adding Light component.
- Fixed Ray Traced SubSurface Scattering not working with ray traced area lights
- Fixed Ray Traced SubSurface Scattering not working in forward mode.
- Fixed a bug in debug light volumes.
- Fixed a bug related to ray traced area light shadow history.
- Fixed an issue where fog sky color mode could sample NaNs in the sky cubemap.
- Fixed a leak in the PBR sky renderer.
- Added a tooltip to the Ambient Mode parameter in the Visual Envionment volume component.
- Static lighting sky now takes the default volume into account (this fixes discrepancies between baked and realtime lighting).
- Fixed a leak in the sky system.
- Removed MSAA Buffers allocation when lit shader mode is set to "deferred only".
- Fixed invalid cast for realtime reflection probes (case 1220504)
- Fixed invalid game view rendering when disabling all cameras in the scene (case 1105163)
- Hide reflection probes in the renderer components.
- Fixed infinite reload loop while displaying Light's Shadow's Link Light Layer in Inspector of Prefab Asset.
- Fixed the culling was not disposed error in build log.
- Fixed the cookie atlas size and planar atlas size being too big after an upgrade of the HDRP asset.
- Fixed transparent SSR for shader graph.
- Fixed an issue with emissive light meshes not being in the RAS.
- Fixed DXR player build
- Fixed the HDRP asset migration code not being called after an upgrade of the package
- Fixed draw renderers custom pass out of bound exception
- Fixed the PBR shader rendering in deferred
- Fixed some typos in debug menu (case 1224594)
- Fixed ray traced point and spot lights shadows not rejecting istory when semi-transparent or colored.
- Fixed a warning due to StaticLightingSky when reloading domain in some cases.
- Fixed the MaxLightCount being displayed when the light volume debug menu is on ColorAndEdge.
- Fixed issue with unclear naming of debug menu for decals.
- Fixed z-fighting in scene view when scene lighting is off (case 1203927)
- Fixed issue that prevented cubemap thumbnails from rendering (only on D3D11 and Metal).
- Fixed ray tracing with VR single-pass
- Fix an exception in ray tracing that happens if two LOD levels are using the same mesh renderer.
- Fixed error in the console when switching shader to decal in the material UI.
- Fixed an issue with refraction model and ray traced recursive rendering (case 1198578).
- Fixed an issue where a dynamic sky changing any frame may not update the ambient probe.
- Fixed cubemap thumbnail generation at project load time.
- Fixed cubemap thumbnail generation at project load time. 
- Fixed XR culling with multiple cameras
- Fixed XR single-pass with Mock HMD plugin
- Fixed sRGB mismatch with XR SDK
- Fixed an issue where default volume would not update when switching profile.
- Fixed issue with uncached reflection probe cameras reseting the debug mode (case 1224601) 
- Fixed an issue where AO override would not override specular occlusion.
- Fixed an issue where Volume inspector might not refresh correctly in some cases.
- Fixed render texture with XR
- Fixed issue with resources being accessed before initialization process has been performed completely. 
- Half fixed shuriken particle light that cast shadows (only the first one will be correct)
- Fixed issue with atmospheric fog turning black if a planar reflection probe is placed below ground level. (case 1226588)
- Fixed custom pass GC alloc issue in CustomPassVolume.GetActiveVolumes().
- Fixed a bug where instanced shadergraph shaders wouldn't compile on PS4.
- Fixed an issue related to the envlightdatasrt not being bound in recursive rendering.
- Fixed shadow cascade tooltip when using the metric mode (case 1229232)
- Fixed how the area light influence volume is computed to match rasterization.
- Focus on Decal uses the extends of the projectors
- Fixed usage of light size data that are not available at runtime.
- Fixed the depth buffer copy made before custom pass after opaque and normal injection point.
- Fix for issue that prevented scene from being completely saved when baked reflection probes are present and lighting is set to auto generate.
- Fixed drag area width at left of Light's intensity field in Inspector.
- Fixed light type resolution when performing a reset on HDAdditionalLightData (case 1220931)
- Fixed reliance on atan2 undefined behavior in motion vector debug shader.
- Fixed an usage of a a compute buffer not bound (1229964)
- Fixed an issue where changing the default volume profile from another inspector would not update the default volume editor.
- Fix issues in the post process system with RenderTexture being invalid in some cases, causing rendering problems.
- Fixed an issue where unncessarily serialized members in StaticLightingSky component would change each time the scene is changed.
- Fixed a weird behavior in the scalable settings drawing when the space becomes tiny (1212045).
- Fixed a regression in the ray traced indirect diffuse due to the new probe system.
- Fix for range compression factor for probes going negative (now clamped to positive values).
- Fixed path validation when creating new volume profile (case 1229933)
- Fixed a bug where Decal Shader Graphs would not recieve reprojected Position, Normal, or Bitangent data. (1239921)
- Fix reflection hierarchy for CARPAINT in AxF.
- Fix precise fresnel for delta lights for SVBRDF in AxF.
- Fixed the debug exposure mode for display sky reflection and debug view baked lighting
- Fixed MSAA depth resolve when there is no motion vectors
- Fixed various object leaks in HDRP.
- Fixed compile error with XR SubsystemManager.
- Fix for assertion triggering sometimes when saving a newly created lit shader graph (case 1230996)
- Fixed culling of planar reflection probes that change position (case 1218651)
- Fixed null reference when processing lightprobe (case 1235285)
- Fix issue causing wrong planar reflection rendering when more than one camera is present.
- Fix black screen in XR when HDRP package is present but not used.
- Fixed an issue with the specularFGD term being used when the material has a clear coat (lit shader).
- Fixed white flash happening with auto-exposure in some cases (case 1223774)
- Fixed NaN which can appear with real time reflection and inf value
- Fixed an issue that was collapsing the volume components in the HDRP default settings
- Fixed warning about missing bound decal buffer
- Fixed shader warning on Xbox for ResolveStencilBuffer.compute. 
- Fixed PBR shader ZTest rendering in deferred.
- Replaced commands incompatible with async compute in light list build process.
- Diffusion Profile and Material references in HDRP materials are now correctly exported to unity packages. Note that the diffusion profile or the material references need to be edited once before this can work properly.
- Fix MaterialBalls having same guid issue
- Fix spelling and grammatical errors in material samples
- Fixed unneeded cookie texture allocation for cone stop lights.
- Fixed scalarization code for contact shadows.
- Fixed volume debug in playmode
- Fixed issue when toggling anything in HDRP asset that will produce an error (case 1238155)
- Fixed shader warning in PCSS code when using Vulkan.
- Fixed decal that aren't working without Metal and Ambient Occlusion option enabled.
- Fixed an error about procedural sky being logged by mistake.
- Fixed shadowmask UI now correctly showing shadowmask disable
- Made more explicit the warning about raytracing and asynchronous compute. Also fixed the condition in which it appears.
- Fixed a null ref exception in static sky when the default volume profile is invalid.
- DXR: Fixed shader compilation error with shader graph and pathtracer
- Fixed SceneView Draw Modes not being properly updated after opening new scene view panels or changing the editor layout.
- VFX: Removed irrelevant queues in render queue selection from HDRP outputs
- VFX: Motion Vector are correctly renderered with MSAA [Case 1240754](https://issuetracker.unity3d.com/product/unity/issues/guid/1240754/)
- Fixed a cause of NaN when a normal of 0-length is generated (usually via shadergraph). 
- Fixed issue with screen-space shadows not enabled properly when RT is disabled (case 1235821)
- Fixed a performance issue with stochastic ray traced area shadows.
- Fixed cookie texture not updated when changing an import settings (srgb for example).
- Fixed flickering of the game/scene view when lookdev is running.
- Fixed issue with reflection probes in realtime time mode with OnEnable baking having wrong lighting with sky set to dynamic (case 1238047).
- Fixed transparent motion vectors not working when in MSAA.
- Fix error when removing DecalProjector from component contextual menu (case 1243960)
- Fixed issue with post process when running in RGBA16 and an object with additive blending is in the scene.
- Fixed corrupted values on LayeredLit when using Vertex Color multiply mode to multiply and MSAA is activated. 
- Fix conflicts with Handles manipulation when performing a Reset in DecalComponent (case 1238833)
- Fixed depth prepass and postpass being disabled after changing the shader in the material UI.
- Fixed issue with sceneview camera settings not being saved after Editor restart.
- Fixed issue when switching back to custom sensor type in physical camera settings (case 1244350).
- Fixed a null ref exception when running playmode tests with the render pipeline debug window opened.
- Fixed some GCAlloc in the debug window.
- Fixed shader graphs not casting semi-transparent and color shadows (case 1242617)
- Fixed thin refraction mode not working properly.
- Fixed assert on tests caused by probe culling results being requested when culling did not happen. (case 1246169) 
- Fixed over consumption of GPU memory by the Physically Based Sky.
- Fixed an invalid rotation in Planar Reflection Probe editor display, that was causing an error message (case 1182022)
- Put more information in Camera background type tooltip and fixed inconsistent exposure behavior when changing bg type.
- Fixed issue that caused not all baked reflection to be deleted upon clicking "Clear Baked Data" in the lighting menu (case 1136080)
- Fixed an issue where asset preview could be rendered white because of static lighting sky.
- Fixed an issue where static lighting was not updated when removing the static lighting sky profile.
- Fixed the show cookie atlas debug mode not displaying correctly when enabling the clear cookie atlas option.
- Fixed various multi-editing issues when changing Emission parameters.
- Fixed error when undo a Reflection Probe removal in a prefab instance. (case 1244047)
- Fixed Microshadow not working correctly in deferred with LightLayers
- Tentative fix for missing include in depth of field shaders.
- Fixed the light overlap scene view draw mode (wasn't working at all).
- Fixed taaFrameIndex and XR tests 4052 and 4053
- Fixed the prefab integration of custom passes (Prefab Override Highlight not working as expected).
- Cloned volume profile from read only assets are created in the root of the project. (case 1154961)
- Fixed Wizard check on default volume profile to also check it is not the default one in package.
- Fix erroneous central depth sampling in TAA.
- Fixed light layers not correctly disabled when the lightlayers is set to Nothing and Lightlayers isn't enabled in HDRP Asset
- Fixed issue with Model Importer materials falling back to the Legacy default material instead of HDRP's default material when import happens at Editor startup.
- Fixed a wrong condition in CameraSwitcher, potentially causing out of bound exceptions.
- Fixed an issue where editing the Look Dev default profile would not reflect directly in the Look Dev window.
- Fixed a bug where the light list is not cleared but still used when resizing the RT.
- Fixed exposure debug shader with XR single-pass rendering.
- Fixed issues with scene view and transparent motion vectors.
- Fixed black screens for linux/HDRP (1246407)
- Fixed a vulkan and metal warning in the SSGI compute shader.
- Fixed an exception due to the color pyramid not allocated when SSGI is enabled.
- Fixed an issue with the first Depth history was incorrectly copied.
- Fixed path traced DoF focusing issue
- Fix an issue with the half resolution Mode (performance)
- Fix an issue with the color intensity of emissive for performance rtgi
- Fixed issue with rendering being mostly broken when target platform disables VR. 
- Workaround an issue caused by GetKernelThreadGroupSizes  failing to retrieve correct group size. 
- Fix issue with fast memory and rendergraph. 
- Fixed transparent motion vector framesetting not sanitized.
- Fixed wrong order of post process frame settings.
- Fixed white flash when enabling SSR or SSGI.
- The ray traced indrect diffuse and RTGI were combined wrongly with the rest of the lighting (1254318).
- Fixed an exception happening when using RTSSS without using RTShadows.
- Fix inconsistencies with transparent motion vectors and opaque by allowing camera only transparent motion vectors.
- Fix reflection probe frame settings override
- Fixed certain shadow bias artifacts present in volumetric lighting (case 1231885).
- Fixed area light cookie not updated when switch the light type from a spot that had a cookie.
- Fixed issue with dynamic resolution updating when not in play mode.
- Fixed issue with Contrast Adaptive Sharpening upsample mode and preview camera.
- Fix issue causing blocky artifacts when decals affect metallic and are applied on material with specular color workflow.
- Fixed issue with depth pyramid generation and dynamic resolution.
- Fixed an issue where decals were duplicated in prefab isolation mode.
- Fixed an issue where rendering preview with MSAA might generate render graph errors.
- Fixed compile error in PS4 for planar reflection filtering.
- Fixed issue with blue line in prefabs for volume mode.
- Fixing the internsity being applied to RTAO too early leading to unexpected results (1254626).
- Fix issue that caused sky to incorrectly render when using a custom projection matrix.
- Fixed null reference exception when using depth pre/post pass in shadergraph with alpha clip in the material.
- Appropriately constraint blend distance of reflection probe while editing with the inspector (case 1248931)
- Fixed AxF handling of roughness for Blinn-Phong type materials
- Fixed AxF UI errors when surface type is switched to transparent
- Fixed a serialization issue, preventing quality level parameters to undo/redo and update scene view on change.
- Fixed an exception occuring when a camera doesn't have an HDAdditionalCameraData (1254383).
- Fixed ray tracing with XR single-pass.
- Fixed warning in HDAdditionalLightData OnValidate (cases 1250864, 1244578)
- Fixed a bug related to denoising ray traced reflections.
- Fixed nullref in the layered lit material inspector.
- Fixed an issue where manipulating the color wheels in a volume component would reset the cursor every time.
- Fixed an issue where static sky lighting would not be updated for a new scene until it's reloaded at least once.
- Fixed culling for decals when used in prefabs and edited in context.
- Force to rebake probe with missing baked texture. (1253367)
- Fix supported Mac platform detection to handle new major version (11.0) properly
- Fixed typo in the Render Pipeline Wizard under HDRP+VR
- Change transparent SSR name in frame settings to avoid clipping. 
- Fixed missing include guards in shadow hlsl files.
- Repaint the scene view whenever the scene exposure override is changed.
- Fixed an error when clearing the SSGI history texture at creation time (1259930).
- Fixed alpha to mask reset when toggling alpha test in the material UI.
- Fixed an issue where opening the look dev window with the light theme would make the window blink and eventually crash unity.
- Fixed fallback for ray tracing and light layers (1258837).
- Fixed Sorting Priority not displayed correctly in the DrawRenderers custom pass UI.
- Fixed glitch in Project settings window when selecting diffusion profiles in material section (case 1253090)
- Fixed issue with light layers bigger than 8 (and above the supported range). 
- Fixed issue with culling layer mask of area light's emissive mesh 
- Fixed overused the atlas for Animated/Render Target Cookies (1259930).
- Fixed errors when switching area light to disk shape while an area emissive mesh was displayed.
- Fixed default frame settings MSAA toggle for reflection probes (case 1247631)
- Fixed the transparent SSR dependency not being properly disabled according to the asset dependencies (1260271).
- Fixed issue with completely black AO on double sided materials when normal mode is set to None.
- Fixed UI drawing of the quaternion (1251235)
- Fix an issue with the quality mode and perf mode on RTR and RTGI and getting rid of unwanted nans (1256923).
- Fixed unitialized ray tracing resources when using non-default HDRP asset (case 1259467).
- Fixed overused the atlas for Animated/Render Target Cookies (1259930).
- Fixed sky asserts with XR multipass
- Fixed for area light not updating baked light result when modifying with gizmo.
- Fixed robustness issue with GetOddNegativeScale() in ray tracing, which was impacting normal mapping (1261160).
- Fixed regression where moving face of the probe gizmo was not moving its position anymore.
- Fixed XR single-pass macros in tessellation shaders.
- Fixed path-traced subsurface scattering mixing with diffuse and specular BRDFs (1250601).
- Fixed custom pass re-ordering issues.
- Improved robustness of normal mapping when scale is 0, and mapping is extreme (normals in or below the tangent plane).
- Fixed XR Display providers not getting zNear and zFar plane distances passed to them when in HDRP.
- Fixed rendering breaking when disabling tonemapping in the frame settings.
- Fixed issue with serialization of exposure modes in volume profiles not being consistent between HDRP versions (case 1261385).
- Fixed issue with duplicate names in newly created sub-layers in the graphics compositor (case 1263093).
- Remove MSAA debug mode when renderpipeline asset has no MSAA
- Fixed some post processing using motion vectors when they are disabled
- Fixed the multiplier of the environement lights being overriden with a wrong value for ray tracing (1260311).
- Fixed a series of exceptions happening when trying to load an asset during wizard execution (1262171).
- Fixed an issue with Stacklit shader not compiling correctly in player with debug display on (1260579)
- Fixed couple issues in the dependence of building the ray tracing acceleration structure.
- Fix sun disk intensity
- Fixed unwanted ghosting for smooth surfaces.
- Fixing an issue in the recursive rendering flag texture usage.
- Fixed a missing dependecy for choosing to evaluate transparent SSR.
- Fixed issue that failed compilation when XR is disabled.
- Fixed a compilation error in the IES code.
- Fixed issue with dynamic resolution handler when no OnResolutionChange callback is specified. 
- Fixed multiple volumes, planar reflection, and decal projector position when creating them from the menu.
- Reduced the number of global keyword used in deferredTile.shader
- Fixed incorrect processing of Ambient occlusion probe (9% error was introduced)
- Fixed multiedition of framesettings drop down (case 1270044)
- Fixed planar probe gizmo

### Changed
- Improve MIP selection for decals on Transparents
- Color buffer pyramid is not allocated anymore if neither refraction nor distortion are enabled
- Rename Emission Radius to Radius in UI in Point, Spot
- Angular Diameter parameter for directional light is no longuer an advanced property
- DXR: Remove Light Radius and Angular Diamater of Raytrace shadow. Angular Diameter and Radius are used instead.
- Remove MaxSmoothness parameters from UI for point, spot and directional light. The MaxSmoothness is now deduce from Radius Parameters
- DXR: Remove the Ray Tracing Environement Component. Add a Layer Mask to the ray Tracing volume components to define which objects are taken into account for each effect.
- Removed second cubemaps used for shadowing in lookdev
- Disable Physically Based Sky below ground
- Increase max limit of area light and reflection probe to 128
- Change default texture for detailmap to grey
- Optimize Shadow RT load on Tile based architecture platforms.
- Improved quality of SSAO.
- Moved RequestShadowMapRendering() back to public API.
- Update HDRP DXR Wizard with an option to automatically clone the hdrp config package and setup raytracing to 1 in shaders file.
- Added SceneSelection pass for TerrainLit shader.
- Simplified Light's type API regrouping the logic in one place (Check type in HDAdditionalLightData)
- The support of LOD CrossFade (Dithering transition) in master nodes now required to enable it in the master node settings (Save variant)
- Improved shadow bias, by removing constant depth bias and substituting it with slope-scale bias.
- Fix the default stencil values when a material is created from a SSS ShaderGraph.
- Tweak test asset to be compatible with XR: unlit SG material for canvas and double-side font material
- Slightly tweaked the behaviour of bloom when resolution is low to reduce artifacts.
- Hidden fields in Light Inspector that is not relevant while in BakingOnly mode.
- Changed parametrization of PCSS, now softness is derived from angular diameter (for directional lights) or shape radius (for point/spot lights) and min filter size is now in the [0..1] range.
- Moved the copy of the geometry history buffers to right after the depth mip chain generation.
- Rename "Luminance" to "Nits" in UX for physical light unit
- Rename FrameSettings "SkyLighting" to "SkyReflection"
- Reworked XR automated tests
- The ray traced screen space shadow history for directional, spot and point lights is discarded if the light transform has changed.
- Changed the behavior for ray tracing in case a mesh renderer has both transparent and opaque submeshes.
- Improve history buffer management
- Replaced PlayerSettings.virtualRealitySupported with XRGraphics.tryEnable.
- Remove redundant FrameSettings RealTimePlanarReflection
- Improved a bit the GC calls generated during the rendering.
- Material update is now only triggered when the relevant settings are touched in the shader graph master nodes
- Changed the way Sky Intensity (on Sky volume components) is handled. It's now a combo box where users can choose between Exposure, Multiplier or Lux (for HDRI sky only) instead of both multiplier and exposure being applied all the time. Added a new menu item to convert old profiles.
- Change how method for specular occlusions is decided on inspector shader (Lit, LitTesselation, LayeredLit, LayeredLitTessellation)
- Unlocked SSS, SSR, Motion Vectors and Distortion frame settings for reflections probes.
- Hide unused LOD settings in Quality Settings legacy window.
- Reduced the constrained distance for temporal reprojection of ray tracing denoising
- Removed shadow near plane from the Directional Light Shadow UI.
- Improved the performances of custom pass culling.
- The scene view camera now replicates the physical parameters from the camera tagged as "MainCamera".
- Reduced the number of GC.Alloc calls, one simple scene without plarnar / probes, it should be 0B.
- Renamed ProfilingSample to ProfilingScope and unified API. Added GPU Timings.
- Updated macros to be compatible with the new shader preprocessor.
- Ray tracing reflection temporal filtering is now done in pre-exposed space
- Search field selects the appropriate fields in both project settings panels 'HDRP Default Settings' and 'Quality/HDRP'
- Disabled the refraction and transmission map keywords if the material is opaque.
- Keep celestial bodies outside the atmosphere.
- Updated the MSAA documentation to specify what features HDRP supports MSAA for and what features it does not.
- Shader use for Runtime Debug Display are now correctly stripper when doing a release build
- Now each camera has its own Volume Stack. This allows Volume Parameters to be updated as early as possible and be ready for the whole frame without conflicts between cameras.
- Disable Async for SSR, SSAO and Contact shadow when aggregated ray tracing frame setting is on.
- Improved performance when entering play mode without domain reload by a factor of ~25
- Renamed the camera profiling sample to include the camera name
- Discarding the ray tracing history for AO, reflection, diffuse shadows and GI when the viewport size changes.
- Renamed the camera profiling sample to include the camera name
- Renamed the post processing graphic formats to match the new convention.
- The restart in Wizard for DXR will always be last fix from now on
- Refactoring pre-existing materials to share more shader code between rasterization and ray tracing.
- Setting a material's Refraction Model to Thin does not overwrite the Thickness and Transmission Absorption Distance anymore.
- Removed Wind textures from runtime as wind is no longer built into the pipeline
- Changed Shader Graph titles of master nodes to be more easily searchable ("HDRP/x" -> "x (HDRP)")
- Expose StartSinglePass() and StopSinglePass() as public interface for XRPass
- Replaced the Texture array for 2D cookies (spot, area and directional lights) and for planar reflections by an atlas.
- Moved the tier defining from the asset to the concerned volume components.
- Changing from a tier management to a "mode" management for reflection and GI and removing the ability to enable/disable deferred and ray bining (they are now implied by performance mode)
- The default FrameSettings for ScreenSpaceShadows is set to true for Camera in order to give a better workflow for DXR.
- Refactor internal usage of Stencil bits.
- Changed how the material upgrader works and added documentation for it.
- Custom passes now disable the stencil when overwriting the depth and not writing into it.
- Renamed the camera profiling sample to include the camera name
- Changed the way the shadow casting property of transparent and tranmissive materials is handeled for ray tracing.
- Changed inspector materials stencil setting code to have more sharing.
- Updated the default scene and default DXR scene and DefaultVolumeProfile.
- Changed the way the length parameter is used for ray traced contact shadows.
- Improved the coherency of PCSS blur between cascades.
- Updated VR checks in Wizard to reflect new XR System.
- Removing unused alpha threshold depth prepass and post pass for fabric shader graph.
- Transform result from CIE XYZ to sRGB color space in EvalSensitivity for iridescence.
- Moved BeginCameraRendering callback right before culling.
- Changed the visibility of the Indirect Lighting Controller component to public.
- Renamed the cubemap used for diffuse convolution to a more explicit name for the memory profiler.
- Improved behaviour of transmission color on transparent surfaces in path tracing.
- Light dimmer can now get values higher than one and was renamed to multiplier in the UI.
- Removed info box requesting volume component for Visual Environment and updated the documentation with the relevant information.
- Improved light selection oracle for light sampling in path tracing.
- Stripped ray tracing subsurface passes with ray tracing is not enabled.
- Remove LOD cross fade code for ray tracing shaders
- Removed legacy VR code
- Add range-based clipping to box lights (case 1178780)
- Improve area light culling (case 1085873)
- Light Hierarchy debug mode can now adjust Debug Exposure for visualizing high exposure scenes.
- Rejecting history for ray traced reflections based on a threshold evaluated on the neighborhood of the sampled history.
- Renamed "Environment" to "Reflection Probes" in tile/cluster debug menu.
- Utilities namespace is obsolete, moved its content to UnityEngine.Rendering (case 1204677)
- Obsolete Utilities namespace was removed, instead use UnityEngine.Rendering (case 1204677)
- Moved most of the compute shaders to the multi_compile API instead of multiple kernels.
- Use multi_compile API for deferred compute shader with shadow mask.
- Remove the raytracing rendering queue system to make recursive raytraced material work when raytracing is disabled
- Changed a few resources used by ray tracing shaders to be global resources (using register space1) for improved CPU performance.
- All custom pass volumes are now executed for one injection point instead of the first one.
- Hidden unsupported choice in emission in Materials
- Temporal Anti aliasing improvements.
- Optimized PrepareLightsForGPU (cost reduced by over 25%) and PrepareGPULightData (around twice as fast now).
- Moved scene view camera settings for HDRP from the preferences window to the scene view camera settings window.
- Updated shaders to be compatible with Microsoft's DXC.
- Debug exposure in debug menu have been replace to debug exposure compensation in EV100 space and is always visible.
- Further optimized PrepareLightsForGPU (3x faster with few shadows, 1.4x faster with a lot of shadows or equivalently cost reduced by 68% to 37%).
- Raytracing: Replaced the DIFFUSE_LIGHTING_ONLY multicompile by a uniform.
- Raytracing: Removed the dynamic lightmap multicompile.
- Raytracing: Remove the LOD cross fade multi compile for ray tracing.
- Cookie are now supported in lightmaper. All lights casting cookie and baked will now include cookie influence.
- Avoid building the mip chain a second time for SSR for transparent objects.
- Replaced "High Quality" Subsurface Scattering with a set of Quality Levels.
- Replaced "High Quality" Volumetric Lighting with "Screen Resolution Percentage" and "Volume Slice Count" on the Fog volume component.
- Merged material samples and shader samples
- Update material samples scene visuals
- Use multi_compile API for deferred compute shader with shadow mask.
- Made the StaticLightingSky class public so that users can change it by script for baking purpose.
- Shadowmask and realtime reflectoin probe property are hide in Quality settings
- Improved performance of reflection probe management when using a lot of probes.
- Ignoring the disable SSR flags for recursive rendering.
- Removed logic in the UI to disable parameters for contact shadows and fog volume components as it was going against the concept of the volume system.
- Fixed the sub surface mask not being taken into account when computing ray traced sub surface scattering.
- MSAA Within Forward Frame Setting is now enabled by default on Cameras when new Render Pipeline Asset is created
- Slightly changed the TAA anti-flicker mechanism so that it is more aggressive on almost static images (only on High preset for now).
- Changed default exposure compensation to 0.
- Refactored shadow caching system.
- Removed experimental namespace for ray tracing code.
- Increase limit for max numbers of lights in UX
- Removed direct use of BSDFData in the path tracing pass, delegated to the material instead.
- Pre-warm the RTHandle system to reduce the amount of memory allocations and the total memory needed at all points. 
- DXR: Only read the geometric attributes that are required using the share pass info and shader graph defines.
- DXR: Dispatch binned rays in 1D instead of 2D.
- Lit and LayeredLit tessellation cross lod fade don't used dithering anymore between LOD but fade the tessellation height instead. Allow a smoother transition
- Changed the way planar reflections are filtered in order to be a bit more "physically based".
- Increased path tracing BSDFs roughness range from [0.001, 0.999] to [0.00001, 0.99999].
- Changing the default SSGI radius for the all configurations.
- Changed the default parameters for quality RTGI to match expected behavior.
- Add color clear pass while rendering XR occlusion mesh to avoid leaks.
- Only use one texture for ray traced reflection upscaling.
- Adjust the upscale radius based on the roughness value.
- DXR: Changed the way the filter size is decided for directional, point and spot shadows.
- Changed the default exposure mode to "Automatic (Histogram)", along with "Limit Min" to -4 and "Limit Max" to 16.
- Replaced the default scene system with the builtin Scene Template feature.
- Changed extensions of shader CAS include files.
- Making the planar probe atlas's format match the color buffer's format.
- Removing the planarReflectionCacheCompressed setting from asset.
- SHADERPASS for TransparentDepthPrepass and TransparentDepthPostpass identification is using respectively SHADERPASS_TRANSPARENT_DEPTH_PREPASS and SHADERPASS_TRANSPARENT_DEPTH_POSTPASS
- Moved the Parallax Occlusion Mapping node into Shader Graph.
- Renamed the debug name from SSAO to ScreenSpaceAmbientOcclusion (1254974).
- Added missing tooltips and improved the UI of the aperture control (case 1254916).
- Fixed wrong tooltips in the Dof Volume (case 1256641).
- The `CustomPassLoadCameraColor` and `CustomPassSampleCameraColor` functions now returns the correct color buffer when used in after post process instead of the color pyramid (which didn't had post processes).
- PBR Sky now doesn't go black when going below sea level, but it instead freezes calculation as if on the horizon. 
- Fixed an issue with quality setting foldouts not opening when clicking on them (1253088).
- Shutter speed can now be changed by dragging the mouse over the UI label (case 1245007).
- Remove the 'Point Cube Size' for cookie, use the Cubemap size directly.
- VFXTarget with Unlit now allows EmissiveColor output to be consistent with HDRP unlit.
- Only building the RTAS if there is an effect that will require it (1262217).
- Fixed the first ray tracing frame not having the light cluster being set up properly (1260311).
- Render graph pre-setup for ray traced ambient occlusion.
- Avoid casting multiple rays and denoising for hard directional, point and spot ray traced shadows (1261040).
- Making sure the preview cameras do not use ray tracing effects due to a by design issue to build ray tracing acceleration structures (1262166).
- Preparing ray traced reflections for the render graph support (performance and quality).
- Preparing recursive rendering for the render graph port.
- Preparation pass for RTGI, temporal filter and diffuse denoiser for render graph.
- Updated the documentation for the DXR implementation.
- Changed the DXR wizard to support optional checks.
- Changed the DXR wizard steps.
- Preparation pass for RTSSS to be supported by render graph.
- Changed the color space of EmissiveColorLDR property on all shader. Was linear but should have been sRGB. Auto upgrade script handle the conversion.

## [7.1.1] - 2019-09-05

### Added
- Transparency Overdraw debug mode. Allows to visualize transparent objects draw calls as an "heat map".
- Enabled single-pass instancing support for XR SDK with new API cmd.SetInstanceMultiplier()
- XR settings are now available in the HDRP asset
- Support for Material Quality in Shader Graph
- Material Quality support selection in HDRP Asset
- Renamed XR shader macro from UNITY_STEREO_ASSIGN_COMPUTE_EYE_INDEX to UNITY_XR_ASSIGN_VIEW_INDEX
- Raytracing ShaderGraph node for HDRP shaders
- Custom passes volume component with 3 injection points: Before Rendering, Before Transparent and Before Post Process
- Alpha channel is now properly exported to camera render textures when using FP16 color buffer format
- Support for XR SDK mirror view modes
- HD Master nodes in Shader Graph now support Normal and Tangent modification in vertex stage.
- DepthOfFieldCoC option in the fullscreen debug modes.
- Added override Ambient Occlusion option on debug windows
- Added Custom Post Processes with 3 injection points: Before Transparent, Before Post Process and After Post Process
- Added draft of minimal interactive path tracing (experimental) based on DXR API - Support only 4 area light, lit and unlit shader (non-shadergraph)
- Small adjustments to TAA anti flicker (more aggressive on high values).

### Fixed
- Fixed wizard infinite loop on cancellation
- Fixed with compute shader error about too many threads in threadgroup on low GPU
- Fixed invalid contact shadow shaders being created on metal
- Fixed a bug where if Assembly.GetTypes throws an exception due to mis-versioned dlls, then no preprocessors are used in the shader stripper
- Fixed typo in AXF decal property preventing to compile
- Fixed reflection probe with XR single-pass and FPTL
- Fixed force gizmo shown when selecting camera in hierarchy
- Fixed issue with XR occlusion mesh and dynamic resolution
- Fixed an issue where lighting compute buffers were re-created with the wrong size when resizing the window, causing tile artefacts at the top of the screen.
- Fix FrameSettings names and tooltips
- Fixed error with XR SDK when the Editor is not in focus
- Fixed errors with RenderGraph, XR SDK and occlusion mesh
- Fixed shadow routines compilation errors when "real" type is a typedef on "half".
- Fixed toggle volumetric lighting in the light UI
- Fixed post-processing history reset handling rt-scale incorrectly
- Fixed crash with terrain and XR multi-pass
- Fixed ShaderGraph material synchronization issues
- Fixed a null reference exception when using an Emissive texture with Unlit shader (case 1181335)
- Fixed an issue where area lights and point lights where not counted separately with regards to max lights on screen (case 1183196)
- Fixed an SSR and Subsurface Scattering issue (appearing black) when using XR.

### Changed
- Update Wizard layout.
- Remove almost all Garbage collection call within a frame.
- Rename property AdditionalVeclocityChange to AddPrecomputeVelocity
- Call the End/Begin camera rendering callbacks for camera with customRender enabled
- Changeg framesettings migration order of postprocess flags as a pr for reflection settings flags have been backported to 2019.2
- Replaced usage of ENABLE_VR in XRSystem.cs by version defines based on the presence of the built-in VR and XR modules
- Added an update virtual function to the SkyRenderer class. This is called once per frame. This allows a given renderer to amortize heavy computation at the rate it chooses. Currently only the physically based sky implements this.
- Removed mandatory XRPass argument in HDCamera.GetOrCreate()
- Restored the HDCamera parameter to the sky rendering builtin parameters.
- Removed usage of StructuredBuffer for XR View Constants
- Expose Direct Specular Lighting control in FrameSettings
- Deprecated ExponentialFog and VolumetricFog volume components. Now there is only one exponential fog component (Fog) which can add Volumetric Fog as an option. Added a script in Edit -> Render Pipeline -> Upgrade Fog Volume Components.

## [7.0.1] - 2019-07-25

### Added
- Added option in the config package to disable globally Area Lights and to select shadow quality settings for the deferred pipeline.
- When shader log stripping is enabled, shader stripper statistics will be written at `Temp/shader-strip.json`
- Occlusion mesh support from XR SDK

### Fixed
- Fixed XR SDK mirror view blit, cleanup some XRTODO and removed XRDebug.cs
- Fixed culling for volumetrics with XR single-pass rendering
- Fix shadergraph material pass setup not called
- Fixed documentation links in component's Inspector header bar
- Cookies using the render texture output from a camera are now properly updated
- Allow in ShaderGraph to enable pre/post pass when the alpha clip is disabled

### Changed
- RenderQueue for Opaque now start at Background instead of Geometry.
- Clamp the area light size for scripting API when we change the light type
- Added a warning in the material UI when the diffusion profile assigned is not in the HDRP asset


## [7.0.0] - 2019-07-17

### Added
- `Fixed`, `Viewer`, and `Automatic` modes to compute the FOV used when rendering a `PlanarReflectionProbe`
- A checkbox to toggle the chrome gizmo of `ReflectionProbe`and `PlanarReflectionProbe`
- Added a Light layer in shadows that allow for objects to cast shadows without being affected by light (and vice versa).
- You can now access ShaderGraph blend states from the Material UI (for example, **Surface Type**, **Sorting Priority**, and **Blending Mode**). This change may break Materials that use a ShaderGraph, to fix them, select **Edit > Render Pipeline > Reset all ShaderGraph Scene Materials BlendStates**. This syncs the blendstates of you ShaderGraph master nodes with the Material properties.
- You can now control ZTest, ZWrite, and CullMode for transparent Materials.
- Materials that use Unlit Shaders or Unlit Master Node Shaders now cast shadows.
- Added an option to enable the ztest on **After Post Process** materials when TAA is disabled.
- Added a new SSAO (based on Ground Truth Ambient Occlusion algorithm) to replace the previous one.
- Added support for shadow tint on light
- BeginCameraRendering and EndCameraRendering callbacks are now called with probes
- Adding option to update shadow maps only On Enable and On Demand.
- Shader Graphs that use time-dependent vertex modification now generate correct motion vectors.
- Added option to allow a custom spot angle for spot light shadow maps.
- Added frame settings for individual post-processing effects
- Added dither transition between cascades for Low and Medium quality settings
- Added single-pass instancing support with XR SDK
- Added occlusion mesh support with XR SDK
- Added support of Alembic velocity to various shaders
- Added support for more than 2 views for single-pass instancing
- Added support for per punctual/directional light min roughness in StackLit
- Added mirror view support with XR SDK
- Added VR verification in HDRPWizard
- Added DXR verification in HDRPWizard
- Added feedbacks in UI of Volume regarding skies
- Cube LUT support in Tonemapping. Cube LUT helpers for external grading are available in the Post-processing Sample package.

### Fixed
- Fixed an issue with history buffers causing effects like TAA or auto exposure to flicker when more than one camera was visible in the editor
- The correct preview is displayed when selecting multiple `PlanarReflectionProbe`s
- Fixed volumetric rendering with camera-relative code and XR stereo instancing
- Fixed issue with flashing cyan due to async compilation of shader when selecting a mesh
- Fix texture type mismatch when the contact shadow are disabled (causing errors on IOS devices)
- Fixed Generate Shader Includes while in package
- Fixed issue when texture where deleted in ShadowCascadeGUI
- Fixed issue in FrameSettingsHistory when disabling a camera several time without enabling it in between.
- Fixed volumetric reprojection with camera-relative code and XR stereo instancing
- Added custom BaseShaderPreprocessor in HDEditorUtils.GetBaseShaderPreprocessorList()
- Fixed compile issue when USE_XR_SDK is not defined
- Fixed procedural sky sun disk intensity for high directional light intensities
- Fixed Decal mip level when using texture mip map streaming to avoid dropping to lowest permitted mip (now loading all mips)
- Fixed deferred shading for XR single-pass instancing after lightloop refactor
- Fixed cluster and material classification debug (material classification now works with compute as pixel shader lighting)
- Fixed IOS Nan by adding a maximun epsilon definition REAL_EPS that uses HALF_EPS when fp16 are used
- Removed unnecessary GC allocation in motion blur code
- Fixed locked UI with advanded influence volume inspector for probes
- Fixed invalid capture direction when rendering planar reflection probes
- Fixed Decal HTILE optimization with platform not supporting texture atomatic (Disable it)
- Fixed a crash in the build when the contact shadows are disabled
- Fixed camera rendering callbacks order (endCameraRendering was being called before the actual rendering)
- Fixed issue with wrong opaque blending settings for After Postprocess
- Fixed issue with Low resolution transparency on PS4
- Fixed a memory leak on volume profiles
- Fixed The Parallax Occlusion Mappping node in shader graph and it's UV input slot
- Fixed lighting with XR single-pass instancing by disabling deferred tiles
- Fixed the Bloom prefiltering pass
- Fixed post-processing effect relying on Unity's random number generator
- Fixed camera flickering when using TAA and selecting the camera in the editor
- Fixed issue with single shadow debug view and volumetrics
- Fixed most of the problems with light animation and timeline
- Fixed indirect deferred compute with XR single-pass instancing
- Fixed a slight omission in anisotropy calculations derived from HazeMapping in StackLit
- Improved stack computation numerical stability in StackLit
- Fix PBR master node always opaque (wrong blend modes for forward pass)
- Fixed TAA with XR single-pass instancing (missing macros)
- Fixed an issue causing Scene View selection wire gizmo to not appear when using HDRP Shader Graphs.
- Fixed wireframe rendering mode (case 1083989)
- Fixed the renderqueue not updated when the alpha clip is modified in the material UI.
- Fixed the PBR master node preview
- Remove the ReadOnly flag on Reflection Probe's cubemap assets during bake when there are no VCS active.
- Fixed an issue where setting a material debug view would not reset the other exclusive modes
- Spot light shapes are now correctly taken into account when baking
- Now the static lighting sky will correctly take the default values for non-overridden properties
- Fixed material albedo affecting the lux meter
- Extra test in deferred compute shading to avoid shading pixels that were not rendered by the current camera (for camera stacking)

### Changed
- Optimization: Reduce the group size of the deferred lighting pass from 16x16 to 8x8
- Replaced HDCamera.computePassCount by viewCount
- Removed xrInstancing flag in RTHandles (replaced by TextureXR.slices and TextureXR.dimensions)
- Refactor the HDRenderPipeline and lightloop code to preprare for high level rendergraph
- Removed the **Back Then Front Rendering** option in the fabric Master Node settings. Enabling this option previously did nothing.
- Shader type Real translates to FP16 precision on Nintendo Switch.
- Shader framework refactor: Introduce CBSDF, EvaluateBSDF, IsNonZeroBSDF to replace BSDF functions
- Shader framework refactor:  GetBSDFAngles, LightEvaluation and SurfaceShading functions
- Replace ComputeMicroShadowing by GetAmbientOcclusionForMicroShadowing
- Rename WorldToTangent to TangentToWorld as it was incorrectly named
- Remove SunDisk and Sun Halo size from directional light
- Remove all obsolete wind code from shader
- Renamed DecalProjectorComponent into DecalProjector for API alignment.
- Improved the Volume UI and made them Global by default
- Remove very high quality shadow option
- Change default for shadow quality in Deferred to Medium
- Enlighten now use inverse squared falloff (before was using builtin falloff)
- Enlighten is now deprecated. Please use CPU or GPU lightmaper instead.
- Remove the name in the diffusion profile UI
- Changed how shadow map resolution scaling with distance is computed. Now it uses screen space area rather than light range.
- Updated MoreOptions display in UI
- Moved Display Area Light Emissive Mesh script API functions in the editor namespace
- direct strenght properties in ambient occlusion now affect direct specular as well
- Removed advanced Specular Occlusion control in StackLit: SSAO based SO control is hidden and fixed to behave like Lit, SPTD is the only HQ technique shown for baked SO.
- Shader framework refactor: Changed ClampRoughness signature to include PreLightData access.
- HDRPWizard window is now in Window > General > HD Render Pipeline Wizard
- Moved StaticLightingSky to LightingWindow
- Removes the current "Scene Settings" and replace them with "Sky & Fog Settings" (with Physically Based Sky and Volumetric Fog).
- Changed how cached shadow maps are placed inside the atlas to minimize re-rendering of them.

## [6.7.0-preview] - 2019-05-16

### Added
- Added ViewConstants StructuredBuffer to simplify XR rendering
- Added API to render specific settings during a frame
- Added stadia to the supported platforms (2019.3)
- Enabled cascade blends settings in the HD Shadow component
- Added Hardware Dynamic Resolution support.
- Added MatCap debug view to replace the no scene lighting debug view.
- Added clear GBuffer option in FrameSettings (default to false)
- Added preview for decal shader graph (Only albedo, normal and emission)
- Added exposure weight control for decal
- Screen Space Directional Shadow under a define option. Activated for ray tracing
- Added a new abstraction for RendererList that will help transition to Render Graph and future RendererList API
- Added multipass support for VR
- Added XR SDK integration (multipass only)
- Added Shader Graph samples for Hair, Fabric and Decal master nodes.
- Add fade distance, shadow fade distance and light layers to light explorer
- Add method to draw light layer drawer in a rect to HDEditorUtils

### Fixed
- Fixed deserialization crash at runtime
- Fixed for ShaderGraph Unlit masternode not writing velocity
- Fixed a crash when assiging a new HDRP asset with the 'Verify Saving Assets' option enabled
- Fixed exposure to properly support TEXTURE2D_X
- Fixed TerrainLit basemap texture generation
- Fixed a bug that caused nans when material classification was enabled and a tile contained one standard material + a material with transmission.
- Fixed gradient sky hash that was not using the exposure hash
- Fixed displayed default FrameSettings in HDRenderPipelineAsset wrongly updated on scripts reload.
- Fixed gradient sky hash that was not using the exposure hash.
- Fixed visualize cascade mode with exposure.
- Fixed (enabled) exposure on override lighting debug modes.
- Fixed issue with LightExplorer when volume have no profile
- Fixed issue with SSR for negative, infinite and NaN history values
- Fixed LightLayer in HDReflectionProbe and PlanarReflectionProbe inspector that was not displayed as a mask.
- Fixed NaN in transmission when the thickness and a color component of the scattering distance was to 0
- Fixed Light's ShadowMask multi-edition.
- Fixed motion blur and SMAA with VR single-pass instancing
- Fixed NaNs generated by phase functionsin volumetric lighting
- Fixed NaN issue with refraction effect and IOR of 1 at extreme grazing angle
- Fixed nan tracker not using the exposure
- Fixed sorting priority on lit and unlit materials
- Fixed null pointer exception when there are no AOVRequests defined on a camera
- Fixed dirty state of prefab using disabled ReflectionProbes
- Fixed an issue where gizmos and editor grid were not correctly depth tested
- Fixed created default scene prefab non editable due to wrong file extension.
- Fixed an issue where sky convolution was recomputed for nothing when a preview was visible (causing extreme slowness when fabric convolution is enabled)
- Fixed issue with decal that wheren't working currently in player
- Fixed missing stereo rendering macros in some fragment shaders
- Fixed exposure for ReflectionProbe and PlanarReflectionProbe gizmos
- Fixed single-pass instancing on PSVR
- Fixed Vulkan shader issue with Texture2DArray in ScreenSpaceShadow.compute by re-arranging code (workaround)
- Fixed camera-relative issue with lights and XR single-pass instancing
- Fixed single-pass instancing on Vulkan
- Fixed htile synchronization issue with shader graph decal
- Fixed Gizmos are not drawn in Camera preview
- Fixed pre-exposure for emissive decal
- Fixed wrong values computed in PreIntegrateFGD and in the generation of volumetric lighting data by forcing the use of fp32.
- Fixed NaNs arising during the hair lighting pass
- Fixed synchronization issue in decal HTile that occasionally caused rendering artifacts around decal borders
- Fixed QualitySettings getting marked as modified by HDRP (and thus checked out in Perforce)
- Fixed a bug with uninitialized values in light explorer
- Fixed issue with LOD transition
- Fixed shader warnings related to raytracing and TEXTURE2D_X

### Changed
- Refactor PixelCoordToViewDirWS to be VR compatible and to compute it only once per frame
- Modified the variants stripper to take in account multiple HDRP assets used in the build.
- Improve the ray biasing code to avoid self-intersections during the SSR traversal
- Update Pyramid Spot Light to better match emitted light volume.
- Moved _XRViewConstants out of UnityPerPassStereo constant buffer to fix issues with PSSL
- Removed GetPositionInput_Stereo() and single-pass (double-wide) rendering mode
- Changed label width of the frame settings to accommodate better existing options.
- SSR's Default FrameSettings for camera is now enable.
- Re-enabled the sharpening filter on Temporal Anti-aliasing
- Exposed HDEditorUtils.LightLayerMaskDrawer for integration in other packages and user scripting.
- Rename atmospheric scattering in FrameSettings to Fog
- The size modifier in the override for the culling sphere in Shadow Cascades now defaults to 0.6, which is the same as the formerly hardcoded value.
- Moved LOD Bias and Maximum LOD Level from Frame Setting section `Other` to `Rendering`
- ShaderGraph Decal that affect only emissive, only draw in emissive pass (was drawing in dbuffer pass too)
- Apply decal projector fade factor correctly on all attribut and for shader graph decal
- Move RenderTransparentDepthPostpass after all transparent
- Update exposure prepass to interleave XR single-pass instancing views in a checkerboard pattern
- Removed ScriptRuntimeVersion check in wizard.

## [6.6.0-preview] - 2019-04-01

### Added
- Added preliminary changes for XR deferred shading
- Added support of 111110 color buffer
- Added proper support for Recorder in HDRP
- Added depth offset input in shader graph master nodes
- Added a Parallax Occlusion Mapping node
- Added SMAA support
- Added Homothety and Symetry quick edition modifier on volume used in ReflectionProbe, PlanarReflectionProbe and DensityVolume
- Added multi-edition support for DecalProjectorComponent
- Improve hair shader
- Added the _ScreenToTargetScaleHistory uniform variable to be used when sampling HDRP RTHandle history buffers.
- Added settings in `FrameSettings` to change `QualitySettings.lodBias` and `QualitySettings.maximumLODLevel` during a rendering
- Added an exposure node to retrieve the current, inverse and previous frame exposure value.
- Added an HD scene color node which allow to sample the scene color with mips and a toggle to remove the exposure.
- Added safeguard on HD scene creation if default scene not set in the wizard
- Added Low res transparency rendering pass.

### Fixed
- Fixed HDRI sky intensity lux mode
- Fixed dynamic resolution for XR
- Fixed instance identifier semantic string used by Shader Graph
- Fixed null culling result occuring when changing scene that was causing crashes
- Fixed multi-edition light handles and inspector shapes
- Fixed light's LightLayer field when multi-editing
- Fixed normal blend edition handles on DensityVolume
- Fixed an issue with layered lit shader and height based blend where inactive layers would still have influence over the result
- Fixed multi-selection handles color for DensityVolume
- Fixed multi-edition inspector's blend distances for HDReflectionProbe, PlanarReflectionProbe and DensityVolume
- Fixed metric distance that changed along size in DensityVolume
- Fixed DensityVolume shape handles that have not same behaviour in advance and normal edition mode
- Fixed normal map blending in TerrainLit by only blending the derivatives
- Fixed Xbox One rendering just a grey screen instead of the scene
- Fixed probe handles for multiselection
- Fixed baked cubemap import settings for convolution
- Fixed regression causing crash when attempting to open HDRenderPipelineWizard without an HDRenderPipelineAsset setted
- Fixed FullScreenDebug modes: SSAO, SSR, Contact shadow, Prerefraction Color Pyramid, Final Color Pyramid
- Fixed volumetric rendering with stereo instancing
- Fixed shader warning
- Fixed missing resources in existing asset when updating package
- Fixed PBR master node preview in forward rendering or transparent surface
- Fixed deferred shading with stereo instancing
- Fixed "look at" edition mode of Rotation tool for DecalProjectorComponent
- Fixed issue when switching mode in ReflectionProbe and PlanarReflectionProbe
- Fixed issue where migratable component version where not always serialized when part of prefab's instance
- Fixed an issue where shadow would not be rendered properly when light layer are not enabled
- Fixed exposure weight on unlit materials
- Fixed Light intensity not played in the player when recorded with animation/timeline
- Fixed some issues when multi editing HDRenderPipelineAsset
- Fixed emission node breaking the main shader graph preview in certain conditions.
- Fixed checkout of baked probe asset when baking probes.
- Fixed invalid gizmo position for rotated ReflectionProbe
- Fixed multi-edition of material's SurfaceType and RenderingPath
- Fixed whole pipeline reconstruction on selecting for the first time or modifying other than the currently used HDRenderPipelineAsset
- Fixed single shadow debug mode
- Fixed global scale factor debug mode when scale > 1
- Fixed debug menu material overrides not getting applied to the Terrain Lit shader
- Fixed typo in computeLightVariants
- Fixed deferred pass with XR instancing by disabling ComputeLightEvaluation
- Fixed bloom resolution independence
- Fixed lens dirt intensity not behaving properly
- Fixed the Stop NaN feature
- Fixed some resources to handle more than 2 instanced views for XR
- Fixed issue with black screen (NaN) produced on old GPU hardware or intel GPU hardware with gaussian pyramid
- Fixed issue with disabled punctual light would still render when only directional light is present

### Changed
- DensityVolume scripting API will no longuer allow to change between advance and normal edition mode
- Disabled depth of field, lens distortion and panini projection in the scene view
- TerrainLit shaders and includes are reorganized and made simpler.
- TerrainLit shader GUI now allows custom properties to be displayed in the Terrain fold-out section.
- Optimize distortion pass with stencil
- Disable SceneSelectionPass in shader graph preview
- Control punctual light and area light shadow atlas separately
- Move SMAA anti-aliasing option to after Temporal Anti Aliasing one, to avoid problem with previously serialized project settings
- Optimize rendering with static only lighting and when no cullable lights/decals/density volumes are present.
- Updated handles for DecalProjectorComponent for enhanced spacial position readability and have edition mode for better SceneView management
- DecalProjectorComponent are now scale independent in order to have reliable metric unit (see new Size field for changing the size of the volume)
- Restructure code from HDCamera.Update() by adding UpdateAntialiasing() and UpdateViewConstants()
- Renamed velocity to motion vectors
- Objects rendered during the After Post Process pass while TAA is enabled will not benefit from existing depth buffer anymore. This is done to fix an issue where those object would wobble otherwise
- Removed usage of builtin unity matrix for shadow, shadow now use same constant than other view
- The default volume layer mask for cameras & probes is now `Default` instead of `Everything`

## [6.5.0-preview] - 2019-03-07

### Added
- Added depth-of-field support with stereo instancing
- Adding real time area light shadow support
- Added a new FrameSettings: Specular Lighting to toggle the specular during the rendering

### Fixed
- Fixed diffusion profile upgrade breaking package when upgrading to a new version
- Fixed decals cropped by gizmo not updating correctly if prefab
- Fixed an issue when enabling SSR on multiple view
- Fixed edition of the intensity's unit field while selecting multiple lights
- Fixed wrong calculation in soft voxelization for density volume
- Fixed gizmo not working correctly with pre-exposure
- Fixed issue with setting a not available RT when disabling motion vectors
- Fixed planar reflection when looking at mirror normal
- Fixed mutiselection issue with HDLight Inspector
- Fixed HDAdditionalCameraData data migration
- Fixed failing builds when light explorer window is open
- Fixed cascade shadows border sometime causing artefacts between cascades
- Restored shadows in the Cascade Shadow debug visualization
- `camera.RenderToCubemap` use proper face culling

### Changed
- When rendering reflection probe disable all specular lighting and for metals use fresnelF0 as diffuse color for bake lighting.

## [6.4.0-preview] - 2019-02-21

### Added
- VR: Added TextureXR system to selectively expand TEXTURE2D macros to texture array for single-pass stereo instancing + Convert textures call to these macros
- Added an unit selection dropdown next to shutter speed (camera)
- Added error helpbox when trying to use a sub volume component that require the current HDRenderPipelineAsset to support a feature that it is not supporting.
- Add mesh for tube light when display emissive mesh is enabled

### Fixed
- Fixed Light explorer. The volume explorer used `profile` instead of `sharedProfile` which instantiate a custom volume profile instead of editing the asset itself.
- Fixed UI issue where all is displayed using metric unit in shadow cascade and Percent is set in the unit field (happening when opening the inspector).
- Fixed inspector event error when double clicking on an asset (diffusion profile/material).
- Fixed nullref on layered material UI when the material is not an asset.
- Fixed nullref exception when undo/redo a light property.
- Fixed visual bug when area light handle size is 0.

### Changed
- Update UI for 32bit/16bit shadow precision settings in HDRP asset
- Object motion vectors have been disabled in all but the game view. Camera motion vectors are still enabled everywhere, allowing TAA and Motion Blur to work on static objects.
- Enable texture array by default for most rendering code on DX11 and unlock stereo instancing (DX11 only for now)

## [6.3.0-preview] - 2019-02-18

### Added
- Added emissive property for shader graph decals
- Added a diffusion profile override volume so the list of diffusion profile assets to use can be chanaged without affecting the HDRP asset
- Added a "Stop NaNs" option on cameras and in the Scene View preferences.
- Added metric display option in HDShadowSettings and improve clamping
- Added shader parameter mapping in DebugMenu
- Added scripting API to configure DebugData for DebugMenu

### Fixed
- Fixed decals in forward
- Fixed issue with stencil not correctly setup for various master node and shader for the depth pass, motion vector pass and GBuffer/Forward pass
- Fixed SRP batcher and metal
- Fixed culling and shadows for Pyramid, Box, Rectangle and Tube lights
- Fixed an issue where scissor render state leaking from the editor code caused partially black rendering

### Changed
- When a lit material has a clear coat mask that is not null, we now use the clear coat roughness to compute the screen space reflection.
- Diffusion profiles are now limited to one per asset and can be referenced in materials, shader graphs and vfx graphs. Materials will be upgraded automatically except if they are using a shader graph, in this case it will display an error message.

## [6.2.0-preview] - 2019-02-15

### Added
- Added help box listing feature supported in a given HDRenderPipelineAsset alongs with the drawbacks implied.
- Added cascade visualizer, supporting disabled handles when not overriding.

### Fixed
- Fixed post processing with stereo double-wide
- Fixed issue with Metal: Use sign bit to find the cache type instead of lowest bit.
- Fixed invalid state when creating a planar reflection for the first time
- Fix FrameSettings's LitShaderMode not restrained by supported LitShaderMode regression.

### Changed
- The default value roughness value for the clearcoat has been changed from 0.03 to 0.01
- Update default value of based color for master node
- Update Fabric Charlie Sheen lighting model - Remove Fresnel component that wasn't part of initial model + Remap smoothness to [0.0 - 0.6] range for more artist friendly parameter

### Changed
- Code refactor: all macros with ARGS have been swapped with macros with PARAM. This is because the ARGS macros were incorrectly named.

## [6.1.0-preview] - 2019-02-13

### Added
- Added support for post-processing anti-aliasing in the Scene View (FXAA and TAA). These can be set in Preferences.
- Added emissive property for decal material (non-shader graph)

### Fixed
- Fixed a few UI bugs with the color grading curves.
- Fixed "Post Processing" in the scene view not toggling post-processing effects
- Fixed bake only object with flag `ReflectionProbeStaticFlag` when baking a `ReflectionProbe`

### Changed
- Removed unsupported Clear Depth checkbox in Camera inspector
- Updated the toggle for advanced mode in inspectors.

## [6.0.0-preview] - 2019-02-23

### Added
- Added new API to perform a camera rendering
- Added support for hair master node (Double kajiya kay - Lambert)
- Added Reset behaviour in DebugMenu (ingame mapping is right joystick + B)
- Added Default HD scene at new scene creation while in HDRP
- Added Wizard helping to configure HDRP project
- Added new UI for decal material to allow remapping and scaling of some properties
- Added cascade shadow visualisation toggle in HD shadow settings
- Added icons for assets
- Added replace blending mode for distortion
- Added basic distance fade for density volumes
- Added decal master node for shader graph
- Added HD unlit master node (Cross Pipeline version is name Unlit)
- Added new Rendering Queue in materials
- Added post-processing V3 framework embed in HDRP, remove postprocess V2 framework
- Post-processing now uses the generic volume framework
-   New depth-of-field, bloom, panini projection effects, motion blur
-   Exposure is now done as a pre-exposition pass, the whole system has been revamped
-   Exposure now use EV100 everywhere in the UI (Sky, Emissive Light)
- Added emissive intensity (Luminance and EV100 control) control for Emissive
- Added pre-exposure weigth for Emissive
- Added an emissive color node and a slider to control the pre-exposure percentage of emission color
- Added physical camera support where applicable
- Added more color grading tools
- Added changelog level for Shader Variant stripping
- Added Debug mode for validation of material albedo and metalness/specularColor values
- Added a new dynamic mode for ambient probe and renamed BakingSky to StaticLightingSky
- Added command buffer parameter to all Bind() method of material
- Added Material validator in Render Pipeline Debug
- Added code to future support of DXR (not enabled)
- Added support of multiviewport
- Added HDRenderPipeline.RequestSkyEnvironmentUpdate function to force an update from script when sky is set to OnDemand
- Added a Lighting and BackLighting slots in Lit, StackLit, Fabric and Hair master nodes
- Added support for overriding terrain detail rendering shaders, via the render pipeline editor resources asset
- Added xrInstancing flag support to RTHandle
- Added support for cullmask for decal projectors
- Added software dynamic resolution support
- Added support for "After Post-Process" render pass for unlit shader
- Added support for textured rectangular area lights
- Added stereo instancing macros to MSAA shaders
- Added support for Quarter Res Raytraced Reflections (not enabled)
- Added fade factor for decal projectors.
- Added stereo instancing macros to most shaders used in VR
- Added multi edition support for HDRenderPipelineAsset

### Fixed
- Fixed logic to disable FPTL with stereo rendering
- Fixed stacklit transmission and sun highlight
- Fixed decals with stereo rendering
- Fixed sky with stereo rendering
- Fixed flip logic for postprocessing + VR
- Fixed copyStencilBuffer pass for Switch
- Fixed point light shadow map culling that wasn't taking into account far plane
- Fixed usage of SSR with transparent on all master node
- Fixed SSR and microshadowing on fabric material
- Fixed blit pass for stereo rendering
- Fixed lightlist bounds for stereo rendering
- Fixed windows and in-game DebugMenu sync.
- Fixed FrameSettings' LitShaderMode sync when opening DebugMenu.
- Fixed Metal specific issues with decals, hitting a sampler limit and compiling AxF shader
- Fixed an issue with flipped depth buffer during postprocessing
- Fixed normal map use for shadow bias with forward lit - now use geometric normal
- Fixed transparent depth prepass and postpass access so they can be use without alpha clipping for lit shader
- Fixed support of alpha clip shadow for lit master node
- Fixed unlit master node not compiling
- Fixed issue with debug display of reflection probe
- Fixed issue with phong tessellations not working with lit shader
- Fixed issue with vertex displacement being affected by heightmap setting even if not heightmap where assign
- Fixed issue with density mode on Lit terrain producing NaN
- Fixed issue when going back and forth from Lit to LitTesselation for displacement mode
- Fixed issue with ambient occlusion incorrectly applied to emissiveColor with light layers in deferred
- Fixed issue with fabric convolution not using the correct convolved texture when fabric convolution is enabled
- Fixed issue with Thick mode for Transmission that was disabling transmission with directional light
- Fixed shutdown edge cases with HDRP tests
- Fixed slowdow when enabling Fabric convolution in HDRP asset
- Fixed specularAA not compiling in StackLit Master node
- Fixed material debug view with stereo rendering
- Fixed material's RenderQueue edition in default view.
- Fixed banding issues within volumetric density buffer
- Fixed missing multicompile for MSAA for AxF
- Fixed camera-relative support for stereo rendering
- Fixed remove sync with render thread when updating decal texture atlas.
- Fixed max number of keyword reach [256] issue. Several shader feature are now local
- Fixed Scene Color and Depth nodes
- Fixed SSR in forward
- Fixed custom editor of Unlit, HD Unlit and PBR shader graph master node
- Fixed issue with NewFrame not correctly calculated in Editor when switching scene
- Fixed issue with TerrainLit not compiling with depth only pass and normal buffer
- Fixed geometric normal use for shadow bias with PBR master node in forward
- Fixed instancing macro usage for decals
- Fixed error message when having more than one directional light casting shadow
- Fixed error when trying to display preview of Camera or PlanarReflectionProbe
- Fixed LOAD_TEXTURE2D_ARRAY_MSAA macro
- Fixed min-max and amplitude clamping value in inspector of vertex displacement materials
- Fixed issue with alpha shadow clip (was incorrectly clipping object shadow)
- Fixed an issue where sky cubemap would not be cleared correctly when setting the current sky to None
- Fixed a typo in Static Lighting Sky component UI
- Fixed issue with incorrect reset of RenderQueue when switching shader in inspector GUI
- Fixed issue with variant stripper stripping incorrectly some variants
- Fixed a case of ambient lighting flickering because of previews
- Fixed Decals when rendering multiple camera in a single frame
- Fixed cascade shadow count in shader
- Fixed issue with Stacklit shader with Haze effect
- Fixed an issue with the max sample count for the TAA
- Fixed post-process guard band for XR
- Fixed exposure of emissive of Unlit
- Fixed depth only and motion vector pass for Unlit not working correctly with MSAA
- Fixed an issue with stencil buffer copy causing unnecessary compute dispatches for lighting
- Fixed multi edition issue in FrameSettings
- Fixed issue with SRP batcher and DebugDisplay variant of lit shader
- Fixed issue with debug material mode not doing alpha test
- Fixed "Attempting to draw with missing UAV bindings" errors on Vulkan
- Fixed pre-exposure incorrectly apply to preview
- Fixed issue with duplicate 3D texture in 3D texture altas of volumetric?
- Fixed Camera rendering order (base on the depth parameter)
- Fixed shader graph decals not being cropped by gizmo
- Fixed "Attempting to draw with missing UAV bindings" errors on Vulkan.


### Changed
- ColorPyramid compute shader passes is swapped to pixel shader passes on platforms where the later is faster (Nintendo Switch).
- Removing the simple lightloop used by the simple lit shader
- Whole refactor of reflection system: Planar and reflection probe
- Separated Passthrough from other RenderingPath
- Update several properties naming and caption based on feedback from documentation team
- Remove tile shader variant for transparent backface pass of lit shader
- Rename all HDRenderPipeline to HDRP folder for shaders
- Rename decal property label (based on doc team feedback)
- Lit shader mode now default to Deferred to reduce build time
- Update UI of Emission parameters in shaders
- Improve shader variant stripping including shader graph variant
- Refactored render loop to render realtime probes visible per camera
- Enable SRP batcher by default
- Shader code refactor: Rename LIGHTLOOP_SINGLE_PASS => LIGHTLOOP_DISABLE_TILE_AND_CLUSTER and clean all usage of LIGHTLOOP_TILE_PASS
- Shader code refactor: Move pragma definition of vertex and pixel shader inside pass + Move SURFACE_GRADIENT definition in XXXData.hlsl
- Micro-shadowing in Lit forward now use ambientOcclusion instead of SpecularOcclusion
- Upgraded FrameSettings workflow, DebugMenu and Inspector part relative to it
- Update build light list shader code to support 32 threads in wavefronts on Switch
- LayeredLit layers' foldout are now grouped in one main foldout per layer
- Shadow alpha clip can now be enabled on lit shader and haor shader enven for opaque
- Temporal Antialiasing optimization for Xbox One X
- Parameter depthSlice on SetRenderTarget functions now defaults to -1 to bind the entire resource
- Rename SampleCameraDepth() functions to LoadCameraDepth() and SampleCameraDepth(), same for SampleCameraColor() functions
- Improved Motion Blur quality.
- Update stereo frame settings values for single-pass instancing and double-wide
- Rearrange FetchDepth functions to prepare for stereo-instancing
- Remove unused _ComputeEyeIndex
- Updated HDRenderPipelineAsset inspector
- Re-enable SRP batcher for metal

## [5.2.0-preview] - 2018-11-27

### Added
- Added option to run Contact Shadows and Volumetrics Voxelization stage in Async Compute
- Added camera freeze debug mode - Allow to visually see culling result for a camera
- Added support of Gizmo rendering before and after postprocess in Editor
- Added support of LuxAtDistance for punctual lights

### Fixed
- Fixed Debug.DrawLine and Debug.Ray call to work in game view
- Fixed DebugMenu's enum resetted on change
- Fixed divide by 0 in refraction causing NaN
- Fixed disable rough refraction support
- Fixed refraction, SSS and atmospheric scattering for VR
- Fixed forward clustered lighting for VR (double-wide).
- Fixed Light's UX to not allow negative intensity
- Fixed HDRenderPipelineAsset inspector broken when displaying its FrameSettings from project windows.
- Fixed forward clustered lighting for VR (double-wide).
- Fixed HDRenderPipelineAsset inspector broken when displaying its FrameSettings from project windows.
- Fixed Decals and SSR diable flags for all shader graph master node (Lit, Fabric, StackLit, PBR)
- Fixed Distortion blend mode for shader graph master node (Lit, StackLit)
- Fixed bent Normal for Fabric master node in shader graph
- Fixed PBR master node lightlayers
- Fixed shader stripping for built-in lit shaders.

### Changed
- Rename "Regular" in Diffusion profile UI "Thick Object"
- Changed VBuffer depth parametrization for volumetric from distanceRange to depthExtent - Require update of volumetric settings - Fog start at near plan
- SpotLight with box shape use Lux unit only

## [5.1.0-preview] - 2018-11-19

### Added

- Added a separate Editor resources file for resources Unity does not take when it builds a Player.
- You can now disable SSR on Materials in Shader Graph.
- Added support for MSAA when the Supported Lit Shader Mode is set to Both. Previously HDRP only supported MSAA for Forward mode.
- You can now override the emissive color of a Material when in debug mode.
- Exposed max light for Light Loop Settings in HDRP asset UI.
- HDRP no longer performs a NormalDBuffer pass update if there are no decals in the Scene.
- Added distant (fall-back) volumetric fog and improved the fog evaluation precision.
- Added an option to reflect sky in SSR.
- Added a y-axis offset for the PlanarReflectionProbe and offset tool.
- Exposed the option to run SSR and SSAO on async compute.
- Added support for the _GlossMapScale parameter in the Legacy to HDRP Material converter.
- Added wave intrinsic instructions for use in Shaders (for AMD GCN).


### Fixed
- Fixed sphere shaped influence handles clamping in Reflection Probes.
- Fixed Reflection Probe data migration for projects created before using HDRP.
- Fixed UI of Layered Material where Unity previously rendered the scrollbar above the Copy button.
- Fixed Material tessellations parameters Start fade distance and End fade distance. Originally, Unity clamped these values when you modified them.
- Fixed various distortion and refraction issues - handle a better fall-back.
- Fixed SSR for multiple views.
- Fixed SSR issues related to self-intersections.
- Fixed shape density volume handle speed.
- Fixed density volume shape handle moving too fast.
- Fixed the Camera velocity pass that we removed by mistake.
- Fixed some null pointer exceptions when disabling motion vectors support.
- Fixed viewports for both the Subsurface Scattering combine pass and the transparent depth prepass.
- Fixed the blend mode pop-up in the UI. It previously did not appear when you enabled pre-refraction.
- Fixed some null pointer exceptions that previously occurred when you disabled motion vectors support.
- Fixed Layered Lit UI issue with scrollbar.
- Fixed cubemap assignation on custom ReflectionProbe.
- Fixed Reflection Probes’ capture settings' shadow distance.
- Fixed an issue with the SRP batcher and Shader variables declaration.
- Fixed thickness and subsurface slots for fabric Shader master node that wasn't appearing with the right combination of flags.
- Fixed d3d debug layer warning.
- Fixed PCSS sampling quality.
- Fixed the Subsurface and transmission Material feature enabling for fabric Shader.
- Fixed the Shader Graph UV node’s dimensions when using it in a vertex Shader.
- Fixed the planar reflection mirror gizmo's rotation.
- Fixed HDRenderPipelineAsset's FrameSettings not showing the selected enum in the Inspector drop-down.
- Fixed an error with async compute.
- MSAA now supports transparency.
- The HDRP Material upgrader tool now converts metallic values correctly.
- Volumetrics now render in Reflection Probes.
- Fixed a crash that occurred whenever you set a viewport size to 0.
- Fixed the Camera physic parameter that the UI previously did not display.
- Fixed issue in pyramid shaped spotlight handles manipulation

### Changed

- Renamed Line shaped Lights to Tube Lights.
- HDRP now uses mean height fog parametrization.
- Shadow quality settings are set to All when you use HDRP (This setting is not visible in the UI when using SRP). This avoids Legacy Graphics Quality Settings disabling the shadows and give SRP full control over the Shadows instead.
- HDRP now internally uses premultiplied alpha for all fog.
- Updated default FrameSettings used for realtime Reflection Probes when you create a new HDRenderPipelineAsset.
- Remove multi-camera support. LWRP and HDRP will not support multi-camera layered rendering.
- Updated Shader Graph subshaders to use the new instancing define.
- Changed fog distance calculation from distance to plane to distance to sphere.
- Optimized forward rendering using AMD GCN by scalarizing the light loop.
- Changed the UI of the Light Editor.
- Change ordering of includes in HDRP Materials in order to reduce iteration time for faster compilation.
- Added a StackLit master node replacing the InspectorUI version. IMPORTANT: All previously authored StackLit Materials will be lost. You need to recreate them with the master node.

## [5.0.0-preview] - 2018-09-28

### Added
- Added occlusion mesh to depth prepass for VR (VR still disabled for now)
- Added a debug mode to display only one shadow at once
- Added controls for the highlight created by directional lights
- Added a light radius setting to punctual lights to soften light attenuation and simulate fill lighting
- Added a 'minRoughness' parameter to all non-area lights (was previously only available for certain light types)
- Added separate volumetric light/shadow dimmers
- Added per-pixel jitter to volumetrics to reduce aliasing artifacts
- Added a SurfaceShading.hlsl file, which implements material-agnostic shading functionality in an efficient manner
- Added support for shadow bias for thin object transmission
- Added FrameSettings to control realtime planar reflection
- Added control for SRPBatcher on HDRP Asset
- Added an option to clear the shadow atlases in the debug menu
- Added a color visualization of the shadow atlas rescale in debug mode
- Added support for disabling SSR on materials
- Added intrinsic for XBone
- Added new light volume debugging tool
- Added a new SSR debug view mode
- Added translaction's scale invariance on DensityVolume
- Added multiple supported LitShadermode and per renderer choice in case of both Forward and Deferred supported
- Added custom specular occlusion mode to Lit Shader Graph Master node

### Fixed
- Fixed a normal bias issue with Stacklit (Was causing light leaking)
- Fixed camera preview outputing an error when both scene and game view where display and play and exit was call
- Fixed override debug mode not apply correctly on static GI
- Fixed issue where XRGraphicsConfig values set in the asset inspector GUI weren't propagating correctly (VR still disabled for now)
- Fixed issue with tangent that was using SurfaceGradient instead of regular normal decoding
- Fixed wrong error message display when switching to unsupported target like IOS
- Fixed an issue with ambient occlusion texture sometimes not being created properly causing broken rendering
- Shadow near plane is no longer limited at 0.1
- Fixed decal draw order on transparent material
- Fixed an issue where sometime the lookup texture used for GGX convolution was broken, causing broken rendering
- Fixed an issue where you wouldn't see any fog for certain pipeline/scene configurations
- Fixed an issue with volumetric lighting where the anisotropy value of 0 would not result in perfectly isotropic lighting
- Fixed shadow bias when the atlas is rescaled
- Fixed shadow cascade sampling outside of the atlas when cascade count is inferior to 4
- Fixed shadow filter width in deferred rendering not matching shader config
- Fixed stereo sampling of depth texture in MSAA DepthValues.shader
- Fixed box light UI which allowed negative and zero sizes, thus causing NaNs
- Fixed stereo rendering in HDRISky.shader (VR)
- Fixed normal blend and blend sphere influence for reflection probe
- Fixed distortion filtering (was point filtering, now trilinear)
- Fixed contact shadow for large distance
- Fixed depth pyramid debug view mode
- Fixed sphere shaped influence handles clamping in reflection probes
- Fixed reflection probes data migration for project created before using hdrp
- Fixed ambient occlusion for Lit Master Node when slot is connected

### Changed
- Use samplerunity_ShadowMask instead of samplerunity_samplerLightmap for shadow mask
- Allow to resize reflection probe gizmo's size
- Improve quality of screen space shadow
- Remove support of projection model for ScreenSpaceLighting (SSR always use HiZ and refraction always Proxy)
- Remove all the debug mode from SSR that are obsolete now
- Expose frameSettings and Capture settings for reflection and planar probe
- Update UI for reflection probe, planar probe, camera and HDRP Asset
- Implement proper linear blending for volumetric lighting via deep compositing as described in the paper "Deep Compositing Using Lie Algebras"
- Changed  planar mapping to match terrain convention (XZ instead of ZX)
- XRGraphicsConfig is no longer Read/Write. Instead, it's read-only. This improves consistency of XR behavior between the legacy render pipeline and SRP
- Change reflection probe data migration code (to update old reflection probe to new one)
- Updated gizmo for ReflectionProbes
- Updated UI and Gizmo of DensityVolume

## [4.0.0-preview] - 2018-09-28

### Added
- Added a new TerrainLit shader that supports rendering of Unity terrains.
- Added controls for linear fade at the boundary of density volumes
- Added new API to control decals without monobehaviour object
- Improve Decal Gizmo
- Implement Screen Space Reflections (SSR) (alpha version, highly experimental)
- Add an option to invert the fade parameter on a Density Volume
- Added a Fabric shader (experimental) handling cotton and silk
- Added support for MSAA in forward only for opaque only
- Implement smoothness fade for SSR
- Added support for AxF shader (X-rite format - require special AxF importer from Unity not part of HDRP)
- Added control for sundisc on directional light (hack)
- Added a new HD Lit Master node that implements Lit shader support for Shader Graph
- Added Micro shadowing support (hack)
- Added an event on HDAdditionalCameraData for custom rendering
- HDRP Shader Graph shaders now support 4-channel UVs.

### Fixed
- Fixed an issue where sometimes the deferred shadow texture would not be valid, causing wrong rendering.
- Stencil test during decals normal buffer update is now properly applied
- Decals corectly update normal buffer in forward
- Fixed a normalization problem in reflection probe face fading causing artefacts in some cases
- Fix multi-selection behavior of Density Volumes overwriting the albedo value
- Fixed support of depth texture for RenderTexture. HDRP now correctly output depth to user depth buffer if RenderTexture request it.
- Fixed multi-selection behavior of Density Volumes overwriting the albedo value
- Fixed support of depth for RenderTexture. HDRP now correctly output depth to user depth buffer if RenderTexture request it.
- Fixed support of Gizmo in game view in the editor
- Fixed gizmo for spot light type
- Fixed issue with TileViewDebug mode being inversed in gameview
- Fixed an issue with SAMPLE_TEXTURECUBE_SHADOW macro
- Fixed issue with color picker not display correctly when game and scene view are visible at the same time
- Fixed an issue with reflection probe face fading
- Fixed camera motion vectors shader and associated matrices to update correctly for single-pass double-wide stereo rendering
- Fixed light attenuation functions when range attenuation is disabled
- Fixed shadow component algorithm fixup not dirtying the scene, so changes can be saved to disk.
- Fixed some GC leaks for HDRP
- Fixed contact shadow not affected by shadow dimmer
- Fixed GGX that works correctly for the roughness value of 0 (mean specular highlgiht will disappeard for perfect mirror, we rely on maxSmoothness instead to always have a highlight even on mirror surface)
- Add stereo support to ShaderPassForward.hlsl. Forward rendering now seems passable in limited test scenes with camera-relative rendering disabled.
- Add stereo support to ProceduralSky.shader and OpaqueAtmosphericScattering.shader.
- Added CullingGroupManager to fix more GC.Alloc's in HDRP
- Fixed rendering when multiple cameras render into the same render texture

### Changed
- Changed the way depth & color pyramids are built to be faster and better quality, thus improving the look of distortion and refraction.
- Stabilize the dithered LOD transition mask with respect to the camera rotation.
- Avoid multiple depth buffer copies when decals are present
- Refactor code related to the RT handle system (No more normal buffer manager)
- Remove deferred directional shadow and move evaluation before lightloop
- Add a function GetNormalForShadowBias() that material need to implement to return the normal used for normal shadow biasing
- Remove Jimenez Subsurface scattering code (This code was disabled by default, now remove to ease maintenance)
- Change Decal API, decal contribution is now done in Material. Require update of material using decal
- Move a lot of files from CoreRP to HDRP/CoreRP. All moved files weren't used by Ligthweight pipeline. Long term they could move back to CoreRP after CoreRP become out of preview
- Updated camera inspector UI
- Updated decal gizmo
- Optimization: The objects that are rendered in the Motion Vector Pass are not rendered in the prepass anymore
- Removed setting shader inclue path via old API, use package shader include paths
- The default value of 'maxSmoothness' for punctual lights has been changed to 0.99
- Modified deferred compute and vert/frag shaders for first steps towards stereo support
- Moved material specific Shader Graph files into corresponding material folders.
- Hide environment lighting settings when enabling HDRP (Settings are control from sceneSettings)
- Update all shader includes to use absolute path (allow users to create material in their Asset folder)
- Done a reorganization of the files (Move ShaderPass to RenderPipeline folder, Move all shadow related files to Lighting/Shadow and others)
- Improved performance and quality of Screen Space Shadows

## [3.3.0-preview] - 2018-01-01

### Added
- Added an error message to say to use Metal or Vulkan when trying to use OpenGL API
- Added a new Fabric shader model that supports Silk and Cotton/Wool
- Added a new HDRP Lighting Debug mode to visualize Light Volumes for Point, Spot, Line, Rectangular and Reflection Probes
- Add support for reflection probe light layers
- Improve quality of anisotropic on IBL

### Fixed
- Fix an issue where the screen where darken when rendering camera preview
- Fix display correct target platform when showing message to inform user that a platform is not supported
- Remove workaround for metal and vulkan in normal buffer encoding/decoding
- Fixed an issue with color picker not working in forward
- Fixed an issue where reseting HDLight do not reset all of its parameters
- Fixed shader compile warning in DebugLightVolumes.shader

### Changed
- Changed default reflection probe to be 256x256x6 and array size to be 64
- Removed dependence on the NdotL for thickness evaluation for translucency (based on artist's input)
- Increased the precision when comparing Planar or HD reflection probe volumes
- Remove various GC alloc in C#. Slightly better performance

## [3.2.0-preview] - 2018-01-01

### Added
- Added a luminance meter in the debug menu
- Added support of Light, reflection probe, emissive material, volume settings related to lighting to Lighting explorer
- Added support for 16bit shadows

### Fixed
- Fix issue with package upgrading (HDRP resources asset is now versionned to worarkound package manager limitation)
- Fix HDReflectionProbe offset displayed in gizmo different than what is affected.
- Fix decals getting into a state where they could not be removed or disabled.
- Fix lux meter mode - The lux meter isn't affected by the sky anymore
- Fix area light size reset when multi-selected
- Fix filter pass number in HDUtils.BlitQuad
- Fix Lux meter mode that was applying SSS
- Fix planar reflections that were not working with tile/cluster (olbique matrix)
- Fix debug menu at runtime not working after nested prefab PR come to trunk
- Fix scrolling issue in density volume

### Changed
- Shader code refactor: Split MaterialUtilities file in two parts BuiltinUtilities (independent of FragInputs) and MaterialUtilities (Dependent of FragInputs)
- Change screen space shadow rendertarget format from ARGB32 to RG16

## [3.1.0-preview] - 2018-01-01

### Added
- Decal now support per channel selection mask. There is now two mode. One with BaseColor, Normal and Smoothness and another one more expensive with BaseColor, Normal, Smoothness, Metal and AO. Control is on HDRP Asset. This may require to launch an update script for old scene: 'Edit/Render Pipeline/Single step upgrade script/Upgrade all DecalMaterial MaskBlendMode'.
- Decal now supports depth bias for decal mesh, to prevent z-fighting
- Decal material now supports draw order for decal projectors
- Added LightLayers support (Base on mask from renderers name RenderingLayers and mask from light name LightLayers - if they match, the light apply) - cost an extra GBuffer in deferred (more bandwidth)
- When LightLayers is enabled, the AmbientOclusion is store in the GBuffer in deferred path allowing to avoid double occlusion with SSAO. In forward the double occlusion is now always avoided.
- Added the possibility to add an override transform on the camera for volume interpolation
- Added desired lux intensity and auto multiplier for HDRI sky
- Added an option to disable light by type in the debug menu
- Added gradient sky
- Split EmissiveColor and bakeDiffuseLighting in forward avoiding the emissiveColor to be affect by SSAO
- Added a volume to control indirect light intensity
- Added EV 100 intensity unit for area lights
- Added support for RendererPriority on Renderer. This allow to control order of transparent rendering manually. HDRP have now two stage of sorting for transparent in addition to bact to front. Material have a priority then Renderer have a priority.
- Add Coupling of (HD)Camera and HDAdditionalCameraData for reset and remove in inspector contextual menu of Camera
- Add Coupling of (HD)ReflectionProbe and HDAdditionalReflectionData for reset and remove in inspector contextual menu of ReflectoinProbe
- Add macro to forbid unity_ObjectToWorld/unity_WorldToObject to be use as it doesn't handle camera relative rendering
- Add opacity control on contact shadow

### Fixed
- Fixed an issue with PreIntegratedFGD texture being sometimes destroyed and not regenerated causing rendering to break
- PostProcess input buffers are not copied anymore on PC if the viewport size matches the final render target size
- Fixed an issue when manipulating a lot of decals, it was displaying a lot of errors in the inspector
- Fixed capture material with reflection probe
- Refactored Constant Buffers to avoid hitting the maximum number of bound CBs in some cases.
- Fixed the light range affecting the transform scale when changed.
- Snap to grid now works for Decal projector resizing.
- Added a warning for 128x128 cookie texture without mipmaps
- Replace the sampler used for density volumes for correct wrap mode handling

### Changed
- Move Render Pipeline Debug "Windows from Windows->General-> Render Pipeline debug windows" to "Windows from Windows->Analysis-> Render Pipeline debug windows"
- Update detail map formula for smoothness and albedo, goal it to bright and dark perceptually and scale factor is use to control gradient speed
- Refactor the Upgrade material system. Now a material can be update from older version at any time. Call Edit/Render Pipeline/Upgrade all Materials to newer version
- Change name EnableDBuffer to EnableDecals at several place (shader, hdrp asset...), this require a call to Edit/Render Pipeline/Upgrade all Materials to newer version to have up to date material.
- Refactor shader code: BakeLightingData structure have been replace by BuiltinData. Lot of shader code have been remove/change.
- Refactor shader code: All GBuffer are now handled by the deferred material. Mean ShadowMask and LightLayers are control by lit material in lit.hlsl and not outside anymore. Lot of shader code have been remove/change.
- Refactor shader code: Rename GetBakedDiffuseLighting to ModifyBakedDiffuseLighting. This function now handle lighting model for transmission too. Lux meter debug mode is factor outisde.
- Refactor shader code: GetBakedDiffuseLighting is not call anymore in GBuffer or forward pass, including the ConvertSurfaceDataToBSDFData and GetPreLightData, this is done in ModifyBakedDiffuseLighting now
- Refactor shader code: Added a backBakeDiffuseLighting to BuiltinData to handle lighting for transmission
- Refactor shader code: Material must now call InitBuiltinData (Init all to zero + init bakeDiffuseLighting and backBakeDiffuseLighting ) and PostInitBuiltinData

## [3.0.0-preview] - 2018-01-01

### Fixed
- Fixed an issue with distortion that was using previous frame instead of current frame
- Fixed an issue where disabled light where not upgrade correctly to the new physical light unit system introduce in 2.0.5-preview

### Changed
- Update assembly definitions to output assemblies that match Unity naming convention (Unity.*).

## [2.0.5-preview] - 2018-01-01

### Added
- Add option supportDitheringCrossFade on HDRP Asset to allow to remove shader variant during player build if needed
- Add contact shadows for punctual lights (in additional shadow settings), only one light is allowed to cast contact shadows at the same time and so at each frame a dominant light is choosed among all light with contact shadows enabled.
- Add PCSS shadow filter support (from SRP Core)
- Exposed shadow budget parameters in HDRP asset
- Add an option to generate an emissive mesh for area lights (currently rectangle light only). The mesh fits the size, intensity and color of the light.
- Add an option to the HDRP asset to increase the resolution of volumetric lighting.
- Add additional ligth unit support for punctual light (Lumens, Candela) and area lights (Lumens, Luminance)
- Add dedicated Gizmo for the box Influence volume of HDReflectionProbe / PlanarReflectionProbe

### Changed
- Re-enable shadow mask mode in debug view
- SSS and Transmission code have been refactored to be able to share it between various material. Guidelines are in SubsurfaceScattering.hlsl
- Change code in area light with LTC for Lit shader. Magnitude is now take from FGD texture instead of a separate texture
- Improve camera relative rendering: We now apply camera translation on the model matrix, so before the TransformObjectToWorld(). Note: unity_WorldToObject and unity_ObjectToWorld must never be used directly.
- Rename positionWS to positionRWS (Camera relative world position) at a lot of places (mainly in interpolator and FragInputs). In case of custom shader user will be required to update their code.
- Rename positionWS, capturePositionWS, proxyPositionWS, influencePositionWS to positionRWS, capturePositionRWS, proxyPositionRWS, influencePositionRWS (Camera relative world position) in LightDefinition struct.
- Improve the quality of trilinear filtering of density volume textures.
- Improve UI for HDReflectionProbe / PlanarReflectionProbe

### Fixed
- Fixed a shader preprocessor issue when compiling DebugViewMaterialGBuffer.shader against Metal target
- Added a temporary workaround to Lit.hlsl to avoid broken lighting code with Metal/AMD
- Fixed issue when using more than one volume texture mask with density volumes.
- Fixed an error which prevented volumetric lighting from working if no density volumes with 3D textures were present.
- Fix contact shadows applied on transmission
- Fix issue with forward opaque lit shader variant being removed by the shader preprocessor
- Fixed compilation errors on Nintendo Switch (limited XRSetting support).
- Fixed apply range attenuation option on punctual light
- Fixed issue with color temperature not take correctly into account with static lighting
- Don't display fog when diffuse lighting, specular lighting, or lux meter debug mode are enabled.

## [2.0.4-preview] - 2018-01-01

### Fixed
- Fix issue when disabling rough refraction and building a player. Was causing a crash.

## [2.0.3-preview] - 2018-01-01

### Added
- Increased debug color picker limit up to 260k lux

## [2.0.2-preview] - 2018-01-01

### Added
- Add Light -> Planar Reflection Probe command
- Added a false color mode in rendering debug
- Add support for mesh decals
- Add flag to disable projector decals on transparent geometry to save performance and decal texture atlas space
- Add ability to use decal diffuse map as mask only
- Add visualize all shadow masks in lighting debug
- Add export of normal and roughness buffer for forwardOnly and when in supportOnlyForward mode for forward
- Provide a define in lit.hlsl (FORWARD_MATERIAL_READ_FROM_WRITTEN_NORMAL_BUFFER) when output buffer normal is used to read the normal and roughness instead of caclulating it (can save performance, but lower quality due to compression)
- Add color swatch to decal material

### Changed
- Change Render -> Planar Reflection creation to 3D Object -> Mirror
- Change "Enable Reflector" name on SpotLight to "Angle Affect Intensity"
- Change prototype of BSDFData ConvertSurfaceDataToBSDFData(SurfaceData surfaceData) to BSDFData ConvertSurfaceDataToBSDFData(uint2 positionSS, SurfaceData surfaceData)

### Fixed
- Fix issue with StackLit in deferred mode with deferredDirectionalShadow due to GBuffer not being cleared. Gbuffer is still not clear and issue was fix with the new Output of normal buffer.
- Fixed an issue where interpolation volumes were not updated correctly for reflection captures.
- Fixed an exception in Light Loop settings UI

## [2.0.1-preview] - 2018-01-01

### Added
- Add stripper of shader variant when building a player. Save shader compile time.
- Disable per-object culling that was executed in C++ in HD whereas it was not used (Optimization)
- Enable texture streaming debugging (was not working before 2018.2)
- Added Screen Space Reflection with Proxy Projection Model
- Support correctly scene selection for alpha tested object
- Add per light shadow mask mode control (i.e shadow mask distance and shadow mask). It use the option NonLightmappedOnly
- Add geometric filtering to Lit shader (allow to reduce specular aliasing)
- Add shortcut to create DensityVolume and PlanarReflection in hierarchy
- Add a DefaultHDMirrorMaterial material for PlanarReflection
- Added a script to be able to upgrade material to newer version of HDRP
- Removed useless duplication of ForwardError passes.
- Add option to not compile any DEBUG_DISPLAY shader in the player (Faster build) call Support Runtime Debug display

### Changed
- Changed SupportForwardOnly to SupportOnlyForward in render pipeline settings
- Changed versioning variable name in HDAdditionalXXXData from m_version to version
- Create unique name when creating a game object in the rendering menu (i.e Density Volume(2))
- Re-organize various files and folder location to clean the repository
- Change Debug windows name and location. Now located at:  Windows -> General -> Render Pipeline Debug

### Removed
- Removed GlobalLightLoopSettings.maxPlanarReflectionProbes and instead use value of GlobalLightLoopSettings.planarReflectionProbeCacheSize
- Remove EmissiveIntensity parameter and change EmissiveColor to be HDR (Matching Builtin Unity behavior) - Data need to be updated - Launch Edit -> Single Step Upgrade Script -> Upgrade all Materials emissionColor

### Fixed
- Fix issue with LOD transition and instancing
- Fix discrepency between object motion vector and camera motion vector
- Fix issue with spot and dir light gizmo axis not highlighted correctly
- Fix potential crash while register debug windows inputs at startup
- Fix warning when creating Planar reflection
- Fix specular lighting debug mode (was rendering black)
- Allow projector decal with null material to allow to configure decal when HDRP is not set
- Decal atlas texture offset/scale is updated after allocations (used to be before so it was using date from previous frame)

## [0.0.0-preview] - 2018-01-01

### Added
- Configure the VolumetricLightingSystem code path to be on by default
- Trigger a build exception when trying to build an unsupported platform
- Introduce the VolumetricLightingController component, which can (and should) be placed on the camera, and allows one to control the near and the far plane of the V-Buffer (volumetric "froxel" buffer) along with the depth distribution (from logarithmic to linear)
- Add 3D texture support for DensityVolumes
- Add a better mapping of roughness to mipmap for planar reflection
- The VolumetricLightingSystem now uses RTHandles, which allows to save memory by sharing buffers between different cameras (history buffers are not shared), and reduce reallocation frequency by reallocating buffers only if the rendering resolution increases (and suballocating within existing buffers if the rendering resolution decreases)
- Add a Volumetric Dimmer slider to lights to control the intensity of the scattered volumetric lighting
- Add UV tiling and offset support for decals.
- Add mipmapping support for volume 3D mask textures

### Changed
- Default number of planar reflection change from 4 to 2
- Rename _MainDepthTexture to _CameraDepthTexture
- The VolumetricLightingController has been moved to the Interpolation Volume framework and now functions similarly to the VolumetricFog settings
- Update of UI of cookie, CubeCookie, Reflection probe and planar reflection probe to combo box
- Allow enabling/disabling shadows for area lights when they are set to baked.
- Hide applyRangeAttenuation and FadeDistance for directional shadow as they are not used

### Removed
- Remove Resource folder of PreIntegratedFGD and add the resource to RenderPipeline Asset

### Fixed
- Fix ConvertPhysicalLightIntensityToLightIntensity() function used when creating light from script to match HDLightEditor behavior
- Fix numerical issues with the default value of mean free path of volumetric fog
- Fix the bug preventing decals from coexisting with density volumes
- Fix issue with alpha tested geometry using planar/triplanar mapping not render correctly or flickering (due to being wrongly alpha tested in depth prepass)
- Fix meta pass with triplanar (was not handling correctly the normal)
- Fix preview when a planar reflection is present
- Fix Camera preview, it is now a Preview cameraType (was a SceneView)
- Fix handling unknown GPUShadowTypes in the shadow manager.
- Fix area light shapes sent as point lights to the baking backends when they are set to baked.
- Fix unnecessary division by PI for baked area lights.
- Fix line lights sent to the lightmappers. The backends don't support this light type.
- Fix issue with shadow mask framesettings not correctly taken into account when shadow mask is enabled for lighting.
- Fix directional light and shadow mask transition, they are now matching making smooth transition
- Fix banding issues caused by high intensity volumetric lighting
- Fix the debug window being emptied on SRP asset reload
- Fix issue with debug mode not correctly clearing the GBuffer in editor after a resize
- Fix issue with ResetMaterialKeyword not resetting correctly ToggleOff/Roggle Keyword
- Fix issue with motion vector not render correctly if there is no depth prepass in deferred

## [0.0.0-preview] - 2018-01-01

### Added
- Screen Space Refraction projection model (Proxy raycasting, HiZ raymarching)
- Screen Space Refraction settings as volume component
- Added buffered frame history per camera
- Port Global Density Volumes to the Interpolation Volume System.
- Optimize ImportanceSampleLambert() to not require the tangent frame.
- Generalize SampleVBuffer() to handle different sampling and reconstruction methods.
- Improve the quality of volumetric lighting reprojection.
- Optimize Morton Order code in the Subsurface Scattering pass.
- Planar Reflection Probe support roughness (gaussian convolution of captured probe)
- Use an atlas instead of a texture array for cluster transparent decals
- Add a debug view to visualize the decal atlas
- Only store decal textures to atlas if decal is visible, debounce out of memory decal atlas warning.
- Add manipulator gizmo on decal to improve authoring workflow
- Add a minimal StackLit material (work in progress, this version can be used as template to add new material)

### Changed
- EnableShadowMask in FrameSettings (But shadowMaskSupport still disable by default)
- Forced Planar Probe update modes to (Realtime, Every Update, Mirror Camera)
- Screen Space Refraction proxy model uses the proxy of the first environment light (Reflection probe/Planar probe) or the sky
- Moved RTHandle static methods to RTHandles
- Renamed RTHandle to RTHandleSystem.RTHandle
- Move code for PreIntegratedFDG (Lit.shader) into its dedicated folder to be share with other material
- Move code for LTCArea (Lit.shader) into its dedicated folder to be share with other material

### Removed
- Removed Planar Probe mirror plane position and normal fields in inspector, always display mirror plane and normal gizmos

### Fixed
- Fix fog flags in scene view is now taken into account
- Fix sky in preview windows that were disappearing after a load of a new level
- Fix numerical issues in IntersectRayAABB().
- Fix alpha blending of volumetric lighting with transparent objects.
- Fix the near plane of the V-Buffer causing out-of-bounds look-ups in the clustered data structure.
- Depth and color pyramid are properly computed and sampled when the camera renders inside a viewport of a RTHandle.
- Fix decal atlas debug view to work correctly when shadow atlas view is also enabled<|MERGE_RESOLUTION|>--- conflicted
+++ resolved
@@ -12,6 +12,8 @@
 - Fixed an issue where the Exposure Shader Graph node had clipped text. (case 1265057)
 - Fixed an issue when rendering into texture where alpha would not default to 1.0 when using 11_11_10 color buffer in non-dev builds.
 - Fixed issues with reordering and hiding graphics compositor layers (cases 1283903, 1285282, 1283886).
+- Fixed the possibility to have a shader with a pre-refraction render queue and refraction enabled at the same time.
+- Fixed a migration issue with the rendering queue in ShaderGraph when upgrading to 10.x;
 
 ### Changed
 
@@ -177,12 +179,7 @@
 - Fixed null reference in the Undo callback of the graphics compositor 
 - Fixed cullmode for SceneSelectionPass.
 - Fixed issue that caused non-static object to not render at times in OnEnable reflection probes.
-<<<<<<< HEAD
-- Fixed the possibility to have a shader with a pre-refraction render queue and refraction enabled at the same time.
-- Fixed a migration issue with the rendering queue in ShaderGraph when upgrading to 10.x;
-=======
 - Baked reflection probes now correctly use static sky for ambient lighting.
->>>>>>> 405459c7
 
 ### Changed
 - Preparation pass for RTSSShadows to be supported by render graph.
