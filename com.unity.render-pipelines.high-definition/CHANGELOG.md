--- conflicted
+++ resolved
@@ -177,15 +177,12 @@
 - Added path tracing test scene for normal mapping.
 - Added missing API documentation.
 - Added a new mode to cluster visualization debug where users can see a slice instead of the cluster on opaque objects.
-<<<<<<< HEAD
-- Added option for 11-11-10 format for cube reflection probes.
-=======
 - Added ray traced reflection support for the render graph version of the pipeline.
 - Added render graph support of RTAO and required denoisers.
 - Added render graph support of RTGI.
 - Supporting RTSSS and Recursive Rendering in the render graph mode.
 - Supporting directional RT and screen space shadow for render graph.
->>>>>>> 7ec6806f
+- Added option for 11-11-10 format for cube reflection probes.
 
 ### Fixed
 - Fix when rescale probe all direction below zero (1219246)
