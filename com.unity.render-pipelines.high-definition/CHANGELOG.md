--- conflicted
+++ resolved
@@ -553,12 +553,9 @@
 - Fixed PBR shader ZTest rendering in deferred.
 - Replaced commands incompatible with async compute in light list build process.
 - Diffusion Profile and Material references in HDRP materials are now correctly exported to unity packages. Note that the diffusion profile or the material references need to be edited once before this can work properly.
-<<<<<<< HEAD
 - Fix MaterialBalls having same guid issue
 - Fix spelling and grammatical errors in material samples
-=======
 - Fixed unneeded cookie texture allocation for cone stop lights.
->>>>>>> 796f9bd8
 
 ### Changed
 - Improve MIP selection for decals on Transparents
