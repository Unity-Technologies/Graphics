--- conflicted
+++ resolved
@@ -259,17 +259,7 @@
 - Added API to check if a Camera, Light or ReflectionProbe is compatible with HDRP.
 - Added path tracing test scene for normal mapping.
 - Added missing API documentation.
-<<<<<<< HEAD
-- Added a new mode to cluster visualization debug where users can see a slice instead of the cluster on opaque objects.
-- Added ray traced reflection support for the render graph version of the pipeline.
-- Added render graph support of RTAO and required denoisers.
-- Added render graph support of RTGI.
-- Supporting RTSSS and Recursive Rendering in the render graph mode.
-- Supporting directional RT and screen space shadow for render graph.
-- Added light unit slider for light intensity.
-=======
 - Remove CloudLayer
->>>>>>> e83e5afa
 
 ### Fixed
 - Fix when rescale probe all direction below zero (1219246)
