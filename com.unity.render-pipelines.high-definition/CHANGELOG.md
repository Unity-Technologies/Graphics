--- conflicted
+++ resolved
@@ -51,9 +51,6 @@
 - Fixed AOV export of depth buffer which now correctly export linear depth (case 1265001)
 - Fixed issue that caused the decal atlas to not be updated upon changing of the decal textures content.
 - Fixed "Screen position out of view frustum" error when camera is at exactly the planar reflection probe location.
-<<<<<<< HEAD
-- Fixed GC allocation when using XR single-pass test mode.
-=======
 - Fixed Amplitude -> Min/Max parametrization conversion
 - Fixed issue that allocated a small cookie for normal spot lights.
 - Fixed issue when undoing a change in diffuse profile list after deleting the volume profile.
@@ -86,7 +83,7 @@
 - Fixed SSGI compilation issues on PS4.
 - Fixed "Screen position out of view frustum" error when camera is on exactly the planar reflection probe plane.
 - Workaround issue that caused objects using eye shader to not be rendered on xbox.
->>>>>>> 9f23b454
+- Fixed GC allocation when using XR single-pass test mode.
 
 ### Changed
 - Preparation pass for RTSSShadows to be supported by render graph.
