﻿# Changelog
All notable changes to this package will be documented in this file.

The format is based on [Keep a Changelog](http://keepachangelog.com/en/1.0.0/)
and this project adheres to [Semantic Versioning](http://semver.org/spec/v2.0.0.html).

## [7.5.0] - 2020-07-02

### Fixed
- Fixed a bug where connections to the `Normal` slot on *Stack Lit Master* node would be lost when changing normal space. 
- Fixed an issue where manipulating the color wheels in a volume component would reset the cursor every time.
- Fixed an issue where static sky lighting would not be updated for a new scene until it's reloaded at least once.
- Fixed missing include guards in shadow hlsl files.
- Fixed issue with light layers bigger than 8 (and above the supported range).
- Fixed issues with scene view and transparent motion vectors.
- Fix reflection probe frame settings override
- Workaround an issue caused by GetKernelThreadGroupSizes  failing to retrieve correct group size. 
- Fixed transparent motion vector framesetting not sanitized.
- Fix issue causing blocky artifacts when decals affect metallic and are applied on material with specular color workflow.
- Fixed wrong order of post process frame settings.
- Fixed warning in HDAdditionalLightData OnValidate (cases 1250864, 1244578)
- Fixed issue with blue line in prefabs for volume mode.
- Fix issue that caused sky to incorrectly render when using a custom projection matrix.
- Fixed issue with completely black AO on double sided materials when normal mode is set to None.
- Fixed issue with culling layer mask of area light's emissive mesh 
- Fixed for area light not updating baked light result when modifying with gizmo.
- Fixed errors when switching area light to disk shape while an area emissive mesh was displayed.
- PBR Sky now doesn't go black when going below sea level, but it instead freezes calculation as if on the horizon.
- Fixed XR single-pass macros in tessellation shaders.
- Fixed XR Display providers not getting zNear and zFar plane distances passed to them when in HDRP.
- Fixed issue with white flash when enabling SSR.
- Fixed issue with depth pyramid generation and dynamic resolution.
- Fixed an issue where opening the look dev window with the light theme would make the window blink and eventually crash unity.

### Changed
- Changed extensions of shader CAS include files.

## [7.4.1] - 2020-06-03

Version Updated
The version number for this package has increased due to a version update of a related graphics package.

## [7.4.0] - 2020-05-22

### Added
- Add XR setting to control camera jitter for temporal effects #6259
- Added an error message in the DrawRenderers custom pass when rendering opaque objects with an HDRP asset in DeferredOnly mode.
- Added Light decomposition lighting debugging modes and support in AOV
- Added an info box to warn about depth test artifacts when rendering object twice in custom passes with MSAA.
- Added Layer parameter on Area Light to modify Layer of generated Emissive Mesh

### Fixed
- Fixed an issue where a dynamic sky changing any frame may not update the ambient probe.
- Fixed an issue where default volume would not update when switching profile.
- Fixed an issue where AO override would not override specular occlusion.
- Fixed an issue where Volume inspector might not refresh correctly in some cases.
- Fixed an issue related to the envlightdatasrt not being bound in recursive rendering.
- Fixed issue with uncached reflection probe cameras reseting the debug mode (case 1224601)
- Fixed issue with atmospheric fog turning black if a planar reflection probe is placed below ground level. (case 1226588)
- Fix when rescale probe all direction below zero (1219246)
- Fixed issue with resources being accessed before initialization process has been performed completely. 
- Fixed render texture with XR
- Fixed sRGB mismatch with XR SDK
- Fixed XR single-pass with Mock HMD plugin
- Fixed XR culling with multiple cameras
- Fixed shadow cascade tooltip when using the metric mode (case 1229232)
- Focus on Decal uses the extends of the projectors
- Fixed how the area light influence volume is computed to match rasterization.
- Fixed usage of light size data that are not available at runtime.
- Fixed light type resolution when performing a reset on HDAdditionalLightData (case 1220931)
- Fixed drag area width at left of Light's intensity field in Inspector.
- Fix for issue that prevented scene from being completely saved when baked reflection probes are present and lighting is set to auto generate.
- Fixed the depth buffer copy made before custom pass after opaque and normal injection point.
- Fixed a weird behavior in the scalable settings drawing when the space becomes tiny (1212045).
- Fixed an usage of a a compute buffer not bound (1229964)
- Fixed an issue where unncessarily serialized members in StaticLightingSky component would change each time the scene is changed.
- Fix issues in the post process system with RenderTexture being invalid in some cases, causing rendering problems.
- Fixed an issue where changing the default volume profile from another inspector would not update the default volume editor.
- Fix for range compression factor for probes going negative (now clamped to positive values).
- Fixed path validation when creating new volume profile (case 1229933)
- Fixed the debug exposure mode for display sky reflection and debug view baked lighting
- Fixed various object leaks in HDRP.
- Fix for assertion triggering sometimes when saving a newly created lit shader graph (case 1230996)
- Fixed an issue with the specularFGD term being used when the material has a clear coat (lit shader).
- Fixed MSAA depth resolve when there is no motion vectors
- Fix issue causing wrong planar reflection rendering when more than one camera is present.
- Fixed culling of planar reflection probes that change position (case 1218651)
- Fixed null reference when processing lightprobe (case 1235285)
- Fix black screen in XR when HDRP package is present but not used.
- Fixed an issue that was collapsing the volume components in the HDRP default settings
- Fixed NaN which can appear with real time reflection and inf value
- Fixed warning about missing bound decal buffer
- Fix black screen in XR when HDRP package is present but not used.
- Fixed shader warning on Xbox for ResolveStencilBuffer.compute. 
- Fixed unneeded cookie texture allocation for cone stop lights.
- Fixed issue when toggling anything in HDRP asset that will produce an error (case 1238155)
- Diffusion Profile and Material references in HDRP materials are now correctly exported to unity packages. Note that the diffusion profile or the material references need to be edited once before this can work properly.
- Fixed SceneView Draw Modes not being properly updated after opening new scene view panels or changing the editor layout.
- Fixed shadowmask UI now correctly showing shadowmask disable
- Fixed the indirect diffuse texture not being ignored when it should (ray tracing disabled).
- Fixed depth prepass and postpass being disabled after changing the shader in the material UI.
- Fixed a performance issue with stochastic ray traced area shadows.
- Made more explicit the warning about raytracing and asynchronous compute. Also fixed the condition in which it appears.
- Fixed a null ref exception in static sky when the default volume profile is invalid.
- Fixed flickering of the game/scene view when lookdev is running.
- Fixed some GCAlloc in the debug window.
- Removed logic in the UI to disable parameters for contact shadows and fog volume components as it was going against the concept of the volume system.
- Fixed over consumption of GPU memory by the Physically Based Sky.
- Put more information in Camera background type tooltip and fixed inconsistent exposure behavior when changing bg type.
- Fixed an issue where asset preview could be rendered white because of static lighting sky.
- Fixed an issue where static lighting was not updated when removing the static lighting sky profile.
- Fixed issue with reflection probes in realtime time mode with OnEnable baking having wrong lighting with sky set to dynamic (case 1238047).
- Fixed an invalid rotation in Planar Reflection Probe editor display, that was causing an error message (case 1182022)
- Fixed cookie texture not updated when changing an import settings (srgb for example).
- Fix error when removing DecalProjector from component contextual menu (case 1243960)
- Fixed issue with post process when running in RGBA16 and an object with additive blending is in the scene.
- Fixed issue that caused not all baked reflection to be deleted upon clicking "Clear Baked Data" in the lighting menu (case 1136080)
- Fix issue with corrupted values with Layer Lit when using multiply mode for vertex color
- Fixed transparent motion vectors not working when in MSAA.
- VFX: Removed irrelevant queues in render queue selection from HDRP outputs
- VFX: Motion Vector are correctly renderered with MSAA [Case 1240754](https://issuetracker.unity3d.com/product/unity/issues/guid/1240754/)
- Fixed a cause of NaN when a normal of 0-length is generated (usually via shadergraph).
- Fixed error when undo a Reflection Probe removal in a prefab instance. (case 1244047)
- Fixed various multi-editing issues when changing Emission parameters.
- Fixed issue that prevented cubemap thumbnails from rendering (only on D3D11 and Metal).
- Fixed Microshadow not working correctly in deferred with LightLayers
- Tentative fix for missing include in depth of field shaders.
- Fix an issue in reading the gbuffer for ray traced subsurface scattering (case 1248358).
<<<<<<< HEAD
- Fixed an issue where manipulating the color wheels in a volume component would reset the cursor every time.
- Fixed an issue where static sky lighting would not be updated for a new scene until it's reloaded at least once.
- Fixed missing include guards in shadow hlsl files.
- Fixed issue with light layers bigger than 8 (and above the supported range). 
- Fixed a serialization issue, preventing quality level parameters to undo/redo and update scene view on change.
=======
- Cloned volume profile from read only assets are created in the root of the project. (case 1154961)
- Fixed Wizard check on default volume profile to also check it is not the default one in package.
- Fixed a bug where not all entries were generated for the Attributes Struct in Shader Graph shaders. (case 1250275)
>>>>>>> 5126c89a

### Changed
- Rejecting history for ray traced reflections based on a threshold evaluated on the neighborhood of the sampled history.
- Renamed "Environment" to "Reflection Probes" in tile/cluster debug menu.
- Utilities namespace is obsolete, moved its content to UnityEngine.Rendering (case 1204677)
- All custom pass volumes are now executed for one injection point instead of the first one.
- Optimized PrepareLightsForGPU (cost reduced by over 25%) and PrepareGPULightData (around twice as fast now).
- Rejecting history for ray traced reflections based on a threshold evaluated on the neighborhood of the sampled history.
- Renamed "Environment" to "Reflection Probes" in tile/cluster debug menu.
- Debug exposure in debug menu have been replace to debug exposure compensation in EV100 space and is always visible.
- Improved performance of reflection probe management when using a lot of probes.

## [7.3.0] - 2020-03-11

### Added
- Added the exposure sliders to the planar reflection probe preview
- Added a warning and workaround instructions that appear when you enable XR single-pass after the first frame with the XR SDK.
- Added an "enable" toggle to the SSR volume component.

### Fixed
- Fixed issue with AssetPostprocessors dependencies causing models to be imported twice when upgrading the package version.
- Fix player build DX12
- Fix issue with AO being misaligned when multiple view are visible.
- Fix issue that caused the clamp of camera rotation motion for motion blur to be ineffective.
- Fixed culling of lights with XR SDK
- Fixed memory stomp in shadow caching code, leading to overflow of Shadow request array and runtime errors.
- Fixed an issue related to transparent objects reading the ray traced indirect diffuse buffer
- Fixed an issue with filtering ray traced area lights when the intensity is high or there is an exposure.
- Fixed ill-formed include path in Depth Of Field shader.
- Fixed a bug in semi-transparent shadows (object further than the light casting shadows)
- Fix state enabled of default volume profile when in package.
- Fixed removal of MeshRenderer and MeshFilter on adding Light component. 
- Fixed a bug in debug light volumes.
- Fixed the culling was not disposed error in build log.
- Fixed an issue where fog sky color mode could sample NaNs in the sky cubemap.
- Fixed a leak in the PBR sky renderer.
- Added a tooltip to the Ambient Mode parameter in the Visual Envionment volume component.
- Static lighting sky now takes the default volume into account (this fixes discrepancies between baked and realtime lighting).
- Fixed a leak in the sky system.
- Hide reflection probes in the renderer components.
- Removed MSAA Buffers allocation when lit shader mode is set to "deferred only".
- Fixed invalid cast for realtime reflection probes (case 1220504)
- Fixed invalid game view rendering when disabling all cameras in the scene (case 1105163)
- Fixed infinite reload loop while displaying Light's Shadow's Link Light Layer in Inspector of Prefab Asset.
- Fixed the cookie atlas size and planar atlas size being too big after an upgrade of the HDRP asset.
- Fixed alpha clipping test (comparison was '>', now '>=')
- Fixed preview camera (eg. shader graph preview) when path tracing is on
- Fixed DXR player build
- Fixed compilation issue with linux vulkan and raytrace shader
- Fixed the HDRP asset migration code not being called after an upgrade of the package
- Fixed draw renderers custom pass out of bound exception
- Fixed an issue with emissive light meshes not being in the RAS.
- Fixed a warning due to StaticLightingSky when reloading domain in some cases.
- Fixed the MaxLightCount being displayed when the light volume debug menu is on ColorAndEdge.
- Fix an exception in case two LOD levels are using the same mesh renderer.
- Fixed error in the console when switching shader to decal in the material UI.
- Fixed z-fighting in scene view when scene lighting is off (case 1203927)
- Fixed some typos in debug menu (case 1224594)
- Fixed an issue with refraction model and ray traced recursive rendering (case 1198578).
- Fixed cubemap thumbnail generation at project load time. 
- Half fixed shuriken particle light that cast shadows (only the first one will be correct)

### Changed
- Renamed the cubemap used for diffuse convolution to a more explicit name for the memory profiler.
- Light dimmer can now get values higher than one and was renamed to multiplier in the UI. 
- Removed info box requesting volume component for Visual Environment and updated the documentation with the relevant information.
- Add range-based clipping to box lights (case 1178780)
- Improve area light culling (case 1085873)
- Light Hierarchy debug mode can now adjust Debug Exposure for visualizing high exposure scenes.
- Changed the diffusion profile warning on the material to an info and changed the message to be more precise.

## [7.2.0] - 2020-02-10

### Added
- Added the possibility to have ray traced colored and semi-transparent shadows on directional lights.
- Exposed the debug overlay ratio in the debug menu.
- Added a separate frame settings for tonemapping alongside color grading.
- Added the receive fog option in the material UI for ShaderGraphs.
- Added a public virtual bool in the custom post processes API to specify if a post processes should be executed in the scene view.
- Added a menu option that checks scene issues with ray tracing. Also removed the previously existing warning at runtime.
- Added Contrast Adaptive Sharpen (CAS) Upscaling effect.
- Added APIs to update probe settings at runtime.
- Added documentation for the rayTracingSupported method in HDRP
- Added user-selectable format for the post processing passes. 
- Added support for alpha channel in some post-processing passes (DoF, TAA, Uber).
- Added warnings in FrameSettings inspector when using DXR and atempting to use Asynchronous Execution.
- Exposed Stencil bits that can be used by the user.
- Added history rejection based on velocity of intersected objects for directional, point and spot lights.
- Added a affectsVolumetric field to the HDAdditionalLightData API to know if light affects volumetric fog.
- Add OS and Hardware check in the Wizard fixes for DXR.
- Added option to exclude camera motion from motion blur.
- Added semi-transparent shadows for point and spot lights.
- Added support for semi-transparent shadow for unlit shader and unlit shader graph.
- Added the alpha clip enabled toggle to the material UI for all HDRP shader graphs.
- Added Material Samples to explain how to use the lit shader features
- Added an initial implementation of ray traced sub surface scattering
- Added AssetPostprocessors and Shadergraphs to handle Arnold Standard Surface and 3DsMax Physical material import from FBX. 
- Added support for Smoothness Fade start work when enabling ray traced reflections.
- Added Contact shadow, Micro shadows and Screen space refraction API documentation.
- Added script documentation for SSR, SSAO (ray tracing), GI, Light Cluster, RayTracingSettings, Ray Counters, etc.
- Added path tracing support for refraction and internal reflections.
- Added support for Thin Refraction Model and Lit's Clear Coat in Path Tracing.
- Added the Tint parameter to Sky Colored Fog.

### Fixed
- Update documentation of HDRISky-Backplate, precise how to have Ambient Occlusion on the Backplate
- Fixed TerrainLitGUI when per-pixel normal property is not present.
- Fixed a bug due to depth history begin overriden too soon
- Fixed issue that caused Distortion UI to appear in Lit.
- Fixed several issues with decal duplicating when editing them.
- Fixed initialization of volumetric buffer params (1204159)
- Fixed an issue where frame count was incorrectly reset for the game view, causing temporal processes to fail.
- Fixed Culling group was not disposed error.
- Fixed issues on some GPU that do not support gathers on integer textures.
- Fixed an issue with ambient probe not being initialized for the first frame after a domain reload for volumetric fog.
- Fixed the scene visibility of decal projectors and density volumes
- Fixed a leak in sky manager.
- Fixed an issue where entering playmode while the light editor is opened would produce null reference exceptions.
- Fixed the debug overlay overlapping the debug menu at runtime.
- Fixed an issue with the framecount when changing scene.
- Fixed errors that occurred when using invalid near and far clip plane values for planar reflections.
- Fixed issue with motion blur sample weighting function.
- Fixed motion vectors in MSAA.
- Fixed sun flare blending (case 1205862).
- Fixed a lot of issues related to ray traced screen space shadows.
- Fixed memory leak caused by apply distortion material not being disposed.
- Fixed Reflection probe incorrectly culled when moving its parent (case 1207660)
- Fixed a nullref when upgrading the Fog volume components while the volume is opened in the inspector.
- Fix issues where decals on PS4 would not correctly write out the tile mask causing bits of the decal to go missing.
- Use appropriate label width and text content so the label is completely visible
- Fixed an issue where final post process pass would not output the default alpha value of 1.0 when using 11_11_10 color buffer format.
- Fixed SSR issue after the MSAA Motion Vector fix.
- Fixed an issue with PCSS on directional light if punctual shadow atlas was not allocated.
- Fixed an issue where shadow resolution would be wrong on the first face of a baked reflection probe.
- Fixed issue with PCSS softness being incorrect for cascades different than the first one.
- Fixed custom post process not rendering when using multiple HDRP asset in quality settings
- Fixed probe gizmo missing id (case 1208975)
- Fixed a warning in raytracingshadowfilter.compute
- Fixed issue with AO breaking with small near plane values.
- Fixed custom post process Cleanup function not called in some cases.
- Fixed shader warning in AO code.
- Fixed a warning in simpledenoiser.compute
- Fixed tube and rectangle light culling to use their shape instead of their range as a bounding box.
- Fixed caused by using gather on a UINT texture in motion blur. 
- Fix issue with ambient occlusion breaking when dynamic resolution is active.
- Fixed some possible NaN causes in Depth of Field.
- Fixed Custom Pass nullref due to the new Profiling Sample API changes
- Fixed the black/grey screen issue on after post process Custom Passes in non dev builds.
- Fixed particle lights.
- Improved behavior of lights and probe going over the HDRP asset limits.
- Fixed issue triggered when last punctual light is disabled and more than one camera is used.
- Fixed Custom Pass nullref due to the new Profiling Sample API changes
- Fixed the black/grey screen issue on after post process Custom Passes in non dev builds.
- Fixed XR rendering locked to vsync of main display with Standalone Player.
- Fixed custom pass cleanup not called at the right time when using multiple volumes.
- Fixed an issue on metal with edge of decal having artifact by delaying discard of fragments during decal projection
- Fixed various shader warning
- Fixing unnecessary memory allocations in the ray tracing cluster build
- Fixed duplicate column labels in LightEditor's light tab
- Fixed white and dark flashes on scenes with very high or very low exposure when Automatic Exposure is being used.
- Fixed an issue where passing a null ProfilingSampler would cause a null ref exception.
- Fixed memory leak in Sky when in matcap mode.
- Fixed compilation issues on platform that don't support VR.
- Fixed migration code called when we create a new HDRP asset.
- Fixed RemoveComponent on Camera contextual menu to not remove Camera while a component depend on it.
- Fixed an issue where ambient occlusion and screen space reflections editors would generate null ref exceptions when HDRP was not set as the current pipeline.
- Fixed a null reference exception in the probe UI when no HDRP asset is present.
- Fixed the outline example in the doc (sampling range was dependent on screen resolution)
- Fixed a null reference exception in the HDRI Sky editor when no HDRP asset is present.
- Fixed an issue where Decal Projectors created from script where rotated around the X axis by 90°.
- Fixed frustum used to compute Density Volumes visibility when projection matrix is oblique.
- Fixed a null reference exception in Path Tracing, Recursive Rendering and raytraced Global Illumination editors when no HDRP asset is present.
- Fix for NaNs on certain geometry with Lit shader -- [case 1210058](https://fogbugz.unity3d.com/f/cases/1210058/)
- Fixed an issue where ambient occlusion and screen space reflections editors would generate null ref exceptions when HDRP was not set as the current pipeline.
- Fixed a null reference exception in the probe UI when no HDRP asset is present.
- Fixed the outline example in the doc (sampling range was dependent on screen resolution)
- Fixed a null reference exception in the HDRI Sky editor when no HDRP asset is present.
- Fixed an issue where materials newly created from the contextual menu would have an invalid state, causing various problems until it was edited.
- Fixed transparent material created with ZWrite enabled (now it is disabled by default for new transparent materials)
- Fixed mouseover on Move and Rotate tool while DecalProjector is selected.
- Fixed wrong stencil state on some of the pixel shader versions of deferred shader.
- Fixed an issue where creating decals at runtime could cause a null reference exception.
- Fixed issue that displayed material migration dialog on the creation of new project.
- Fixed various issues with time and animated materials (cases 1210068, 1210064).
- Updated light explorer with latest changes to the Fog and fixed issues when no visual environment was present.
- Fixed not handleling properly the recieve SSR feature with ray traced reflections
- Shadow Atlas is no longer allocated for area lights when they are disabled in the shader config file.
- Avoid MRT Clear on PS4 as it is not implemented yet.
- Fixed runtime debug menu BitField control.
- Fixed the radius value used for ray traced directional light.
- Fixed compilation issues with the layered lit in ray tracing shaders.
- Fixed XR autotests viewport size rounding
- Fixed mip map slider knob displayed when cubemap have no mipmap
- Remove unnecessary skip of material upgrade dialog box.
- Fixed the profiling sample mismatch errors when enabling the profiler in play mode
- Fixed issue that caused NaNs in reflection probes on consoles.
- Fixed adjusting positive axis of Blend Distance slides the negative axis in the density volume component.
- Fixed the blend of reflections based on the weight.
- Fixed fallback for ray traced reflections when denoising is enabled.
- Fixed error spam issue with terrain detail terrainDetailUnsupported (cases 1211848)
- Fixed hardware dynamic resolution causing cropping/scaling issues in scene view (case 1158661)
- Fixed Wizard check order for `Hardware and OS` and `Direct3D12`
- Fix AO issue turning black when Far/Near plane distance is big.
- Fixed issue when opening lookdev and the lookdev volume have not been assigned yet.
- Improved memory usage of the sky system.
- Updated label in HDRP quality preference settings (case 1215100)
- Fixed Decal Projector gizmo not undoing properly (case 1216629)
- Fix a leak in the denoising of ray traced reflections.
- Fixed Alignment issue in Light Preset
- Fixed Environment Header in LightingWindow
- Fixed an issue where hair shader could write garbage in the diffuse lighting buffer, causing NaNs.
- Fixed an exposure issue with ray traced sub-surface scattering.
- Fixed runtime debug menu light hierarchy None not doing anything.
- Fixed the broken ShaderGraph preview when creating a new Lit graph.
- Fix indentation issue in preset of LayeredLit material.
- Fixed minor issues with cubemap preview in the inspector.
- Fixed wrong build error message when building for android on mac.
- Fixed an issue related to denoising ray trace area shadows.
- Fixed wrong build error message when building for android on mac.
- Fixed Wizard persistency of Direct3D12 change on domain reload.
- Fixed Wizard persistency of FixAll on domain reload.
- Fixed Wizard behaviour on domain reload.
- Fixed a potential source of NaN in planar reflection probe atlas.
- Fixed an issue with MipRatio debug mode showing _DebugMatCapTexture not being set.
- Fixed missing initialization of input params in Blit for VR.
- Fix Inf source in LTC for area lights.
- Fixed light layers not correctly disabled when the lightlayers is set to Nothing and Lightlayers isn't enabled in HDRP Asset
- Fixed a wrong condition in CameraSwitcher, potentially causing out of bound exceptions.
- Fixed an issue where editing the Look Dev default profile would not reflect directly in the Look Dev window.
- Fix supported Mac platform detection to handle new major version (11.0) properly

### Changed
- Hide unused LOD settings in Quality Settings legacy window.
- Reduced the constrained distance for temporal reprojection of ray tracing denoising
- Removed shadow near plane from the Directional Light Shadow UI.
- Improved the performances of custom pass culling.
- The scene view camera now replicates the physical parameters from the camera tagged as "MainCamera".
- Reduced the number of GC.Alloc calls, one simple scene without plarnar / probes, it should be 0B.
- Renamed ProfilingSample to ProfilingScope and unified API. Added GPU Timings.
- Updated macros to be compatible with the new shader preprocessor.
- Ray tracing reflection temporal filtering is now done in pre-exposed space
- Search field selects the appropriate fields in both project settings panels 'HDRP Default Settings' and 'Quality/HDRP'
- Disabled the refraction and transmission map keywords if the material is opaque.
- Keep celestial bodies outside the atmosphere.
- Updated the MSAA documentation to specify what features HDRP supports MSAA for and what features it does not.
- Shader use for Runtime Debug Display are now correctly stripper when doing a release build
- Now each camera has its own Volume Stack. This allows Volume Parameters to be updated as early as possible and be ready for the whole frame without conflicts between cameras.
- Disable Async for SSR, SSAO and Contact shadow when aggregated ray tracing frame setting is on.
- Improved performance when entering play mode without domain reload by a factor of ~25
- Renamed the camera profiling sample to include the camera name
- Discarding the ray tracing history for AO, reflection, diffuse shadows and GI when the viewport size changes.
- Renamed the camera profiling sample to include the camera name
- Renamed the post processing graphic formats to match the new convention.
- The restart in Wizard for DXR will always be last fix from now on
- Refactoring pre-existing materials to share more shader code between rasterization and ray tracing.
- Setting a material's Refraction Model to Thin does not overwrite the Thickness and Transmission Absorption Distance anymore.
- Removed Wind textures from runtime as wind is no longer built into the pipeline
- Changed Shader Graph titles of master nodes to be more easily searchable ("HDRP/x" -> "x (HDRP)")
- Expose StartSinglePass() and StopSinglePass() as public interface for XRPass
- Replaced the Texture array for 2D cookies (spot, area and directional lights) and for planar reflections by an atlas.
- Moved the tier defining from the asset to the concerned volume components.
- Changing from a tier management to a "mode" management for reflection and GI and removing the ability to enable/disable deferred and ray bining (they are now implied by performance mode)
- The default FrameSettings for ScreenSpaceShadows is set to true for Camera in order to give a better workflow for DXR.
- Refactor internal usage of Stencil bits.
- Changed how the material upgrader works and added documentation for it.
- Custom passes now disable the stencil when overwriting the depth and not writing into it.
- Renamed the camera profiling sample to include the camera name
- Changed the way the shadow casting property of transparent and tranmissive materials is handeled for ray tracing.
- Changed inspector materials stencil setting code to have more sharing.
- Updated the default scene and default DXR scene and DefaultVolumeProfile.
- Changed the way the length parameter is used for ray traced contact shadows.
- Improved the coherency of PCSS blur between cascades.
- Updated VR checks in Wizard to reflect new XR System.
- Removing unused alpha threshold depth prepass and post pass for fabric shader graph.
- Transform result from CIE XYZ to sRGB color space in EvalSensitivity for iridescence.
- Hide the Probes section in the Renderer editos because it was unused.
- Moved BeginCameraRendering callback right before culling.
- Changed the visibility of the Indirect Lighting Controller component to public.

## [7.1.8] - 2020-01-20

### Fixed
- Fixed white and dark flashes on scenes with very high or very low exposure when Automatic Exposure is being used.
- Fixed memory leak in Sky when in matcap mode.
	
### Changed
- On Xbox and PS4 you will also need to download the com.unity.render-pipeline.platform (ps4 or xboxone) package from the appropriate platform developer forum

## [7.1.7] - 2019-12-11

### Added
- Added a check in the custom post process template to throw an error if the default shader is not found.

### Fixed
- Fixed rendering errors when enabling debug modes with custom passes
- Fix an issue that made PCSS dependent on Atlas resolution (not shadow map res)
- Fixing a bug whith histories when n>4 for ray traced shadows
- Fixing wrong behavior in ray traced shadows for mesh renderers if their cast shadow is shadow only or double sided
- Only tracing rays for shadow if the point is inside the code for spotlight shadows
- Only tracing rays if the point is inside the range for point lights
- Fixing ghosting issues when the screen space shadow  indexes change for a light with ray traced shadows
- Fixed an issue with stencil management and Xbox One build that caused corrupted output in deferred mode.
- Fixed a mismatch in behavior between the culling of shadow maps and ray traced point and spot light shadows
- Fixed recursive ray tracing not working anymore after intermediate buffer refactor.
- Fixed ray traced shadow denoising not working (history rejected all the time).
- Fixed shader warning on xbox one
- Fixed cookies not working for spot lights in ray traced reflections, ray traced GI and recursive rendering
- Fixed an inverted handling of CoatSmoothness for SSR in StackLit.
- Fixed missing distortion inputs in Lit and Unlit material UI.
- Fixed issue that propagated NaNs across multiple frames through the exposure texture. 
- Fixed issue with Exclude from TAA stencil ignored. 
- Fixed ray traced reflection exposure issue.
- Fixed issue with TAA history not initialising corretly scale factor for first frame
- Fixed issue with stencil test of material classification not using the correct Mask (causing false positive and bad performance with forward material in deferred)
- Fixed issue with History not reset when chaning antialiasing mode on camera
- Fixed issue with volumetric data not being initialized if default settings have volumetric and reprojection off. 
- Fixed ray tracing reflection denoiser not applied in tier 1
- Fixed the vibility of ray tracing related methods.
- Fixed the diffusion profile list not saved when clicking the fix button in the material UI.
- Fixed crash when pushing bounce count higher than 1 for ray traced GI or reflections
- Fixed PCSS softness scale so that it better match ray traced reference for punctual lights. 
- Fixed exposure management for the path tracer
- Fixed AxF material UI containing two advanced options settings.
- Fixed an issue where cached sky contexts were being destroyed wrongly, breaking lighting in the LookDev
- Fixed issue that clamped PCSS softness too early and not after distance scale.
- Fixed fog affect transparent on HD unlit master node
- Fixed custom post processes re-ordering not saved.
- Fixed NPE when using scalable settings
- Fixed an issue where PBR sky precomputation was reset incorrectly in some cases causing bad performance.
- Fixed a bug in dxr due to depth history begin overriden too soon
- Fixed CustomPassSampleCameraColor scale issue when called from Before Transparent injection point.
- Fixed corruption of AO in baked probes.
- Fixed issue with upgrade of projects that still had Very High as shadow filtering quality.
- Removed shadow near plane from the Directional Light Shadow UI.
- Fixed performance issue with performances of custom pass culling.

## [7.1.6] - 2019-11-22

### Added
- Added Backplate projection from the HDRISky
- Added Shadow Matte in UnlitMasterNode, which only received shadow without lighting
- Added support for depth copy with XR SDK
- Added debug setting to Render Pipeline Debug Window to list the active XR views
- Added an option to filter the result of the volumetric lighting (off by default).
- Added a transmission multiplier for directional lights
- Added XR single-pass test mode to Render Pipeline Debug Window
- Added debug setting to Render Pipeline Window to list the active XR views
- Added a new refraction mode for the Lit shader (thin). Which is a box refraction with small thickness values
- Added the code to support Barn Doors for Area Lights based on a shaderconfig option.
- Added HDRPCameraBinder property binder for Visual Effect Graph
- Added "Celestial Body" controls to the Directional Light
- Added new parameters to the Physically Based Sky
- Added Reflections to the DXR Wizard

### Fixed
- Fixed y-flip in scene view with XR SDK
- Fixed Decal projectors do not immediately respond when parent object layer mask is changed in editor.
- Fixed y-flip in scene view with XR SDK
- Fixed a number of issues with Material Quality setting
- Fixed the transparent Cull Mode option in HD unlit master node settings only visible if double sided is ticked.
- Fixed an issue causing shadowed areas by contact shadows at the edge of far clip plane if contact shadow length is very close to far clip plane.
- Fixed editing a scalable settings will edit all loaded asset in memory instead of targetted asset.
- Fixed Planar reflection default viewer FOV
- Fixed flickering issues when moving the mouse in the editor with ray tracing on.
- Fixed the ShaderGraph main preview being black after switching to SSS in the master node settings
- Fixed custom fullscreen passes in VR
- Fixed camera culling masks not taken in account in custom pass volumes
- Fixed object not drawn in custom pass when using a DrawRenderers with an HDRP shader in a build.
- Fixed injection points for Custom Passes (AfterDepthAndNormal and BeforePreRefraction were missing)
- Fixed a enum to choose shader tags used for drawing objects (DepthPrepass or Forward) when there is no override material.
- Fixed lit objects in the BeforePreRefraction, BeforeTransparent and BeforePostProcess.
- Fixed the None option when binding custom pass render targets to allow binding only depth or color.
- Fixed custom pass buffers allocation so they are not allocated if they're not used.
- Fixed the Custom Pass entry in the volume create asset menu items.
- Fixed Prefab Overrides workflow on Camera.
- Fixed alignment issue in Preset for Camera.
- Fixed alignment issue in Physical part for Camera.
- Fixed FrameSettings multi-edition.
- Fixed a bug happening when denoising multiple ray traced light shadows
- Fixed minor naming issues in ShaderGraph settings
- Fixed an issue with Metal Shader Compiler and GTAO shader for metal
- Fixed resources load issue while upgrading HDRP package.
- Fixed LOD fade mask by accounting for field of view
- Fixed spot light missing from ray tracing indirect effects.
- Fixed a UI bug in the diffusion profile list after fixing them from the wizard.
- Fixed the hash collision when creating new diffusion profile assets.
- Fixed a light leaking issue with box light casting shadows (case 1184475)
- Fixed Cookie texture type in the cookie slot of lights (Now displays a warning because it is not supported).
- Fixed a nullref that happens when using the Shuriken particle light module
- Fixed alignment in Wizard
- Fixed text overflow in Wizard's helpbox
- Fixed Wizard button fix all that was not automatically grab all required fixes
- Fixed VR tab for MacOS in Wizard
- Fixed local config package workflow in Wizard
- Fixed issue with contact shadows shifting when MSAA is enabled.
- Fixed EV100 in the PBR sky
- Fixed an issue In URP where sometime the camera is not passed to the volume system and causes a null ref exception (case 1199388)
- Fixed nullref when releasing HDRP with custom pass disabled
- Fixed performance issue derived from copying stencil buffer.
- Fixed an editor freeze when importing a diffusion profile asset from a unity package.
- Fixed an exception when trying to reload a builtin resource.
- Fixed the light type intensity unit reset when switching the light type.
- Fixed compilation error related to define guards and CreateLayoutFromXrSdk()
- Fixed documentation link on CustomPassVolume.
- Fixed player build when HDRP is in the project but not assigned in the graphic settings.
- Fixed an issue where ambient probe would be black for the first face of a baked reflection probe
- VFX: Fixed Missing Reference to Visual Effect Graph Runtime Assembly
- Fixed an issue where rendering done by users in EndCameraRendering would be executed before the main render loop.
- Fixed Prefab Override in main scope of Volume.
- Fixed alignment issue in Presset of main scope of Volume.
- Fixed persistence of ShowChromeGizmo and moved it to toolbar for coherency in ReflectionProbe and PlanarReflectionProbe.
- Fixed Alignement issue in ReflectionProbe and PlanarReflectionProbe.
- Fixed Prefab override workflow issue in ReflectionProbe and PlanarReflectionProbe.
- Fixed empty MoreOptions and moved AdvancedManipulation in a dedicated location for coherency in ReflectionProbe and PlanarReflectionProbe.
- Fixed Prefab override workflow issue in DensityVolume.
- Fixed empty MoreOptions and moved AdvancedManipulation in a dedicated location for coherency in DensityVolume.
- Fix light limit counts specified on the HDRP asset
- Fixed Quality Settings for SSR, Contact Shadows and Ambient Occlusion volume components
- Fixed decalui deriving from hdshaderui instead of just shaderui
- Use DelayedIntField instead of IntField for scalable settings

### Changed
- Reworked XR automated tests
- The ray traced screen space shadow history for directional, spot and point lights is discarded if the light transform has changed.
- Changed the behavior for ray tracing in case a mesh renderer has both transparent and opaque submeshes.
- Improve history buffer management
- Replaced PlayerSettings.virtualRealitySupported with XRGraphics.tryEnable.
- Remove redundant FrameSettings RealTimePlanarReflection
- Improved a bit the GC calls generated during the rendering.
- Material update is now only triggered when the relevant settings are touched in the shader graph master nodes
- Changed the way Sky Intensity (on Sky volume components) is handled. It's now a combo box where users can choose between Exposure, Multiplier or Lux (for HDRI sky only) instead of both multiplier and exposure being applied all the time. Added a new menu item to convert old profiles.
- Change how method for specular occlusions is decided on inspector shader (Lit, LitTesselation, LayeredLit, LayeredLitTessellation)
- Unlocked SSS, SSR, Motion Vectors and Distortion frame settings for reflections probes.

## [7.1.5] - 2019-11-15

### Fixed
- Fixed black reflection probes the first time loading a project

## [7.1.4] - 2019-11-13

### Added
- Added XR single-pass setting into HDRP asset
- Added a penumbra tint option for lights

### Fixed
- Fixed EOL for some files
- Fixed scene view rendering with volumetrics and XR enabled
- Fixed decals to work with multiple cameras
- Fixed optional clear of GBuffer (Was always on)
- Fixed render target clears with XR single-pass rendering
- Fixed HDRP samples file hierarchy
- Fixed Light units not matching light type
- Fixed QualitySettings panel not displaying HDRP Asset

### Changed
- Changed parametrization of PCSS, now softness is derived from angular diameter (for directional lights) or shape radius (for point/spot lights) and min filter size is now in the [0..1] range.
- Moved the copy of the geometry history buffers to right after the depth mip chain generation.
- Rename "Luminance" to "Nits" in UX for physical light unit
- Rename FrameSettings "SkyLighting" to "SkyReflection"

## [7.1.3] - 2019-11-04

### Added
- Ray tracing support for VR single-pass
- Added sharpen filter shader parameter and UI for TemporalAA to control image quality instead of hardcoded value
- Added frame settings option for custom post process and custom passes as well as custom color buffer format option.
- Add check in wizard on SRP Batcher enabled.
- Added default implementations of OnPreprocessMaterialDescription for FBX, Obj, Sketchup and 3DS file formats.
- Added custom pass fade radius
- Added after post process injection point for custom passes
- Added basic alpha compositing support - Alpha is available afterpostprocess when using FP16 buffer format.
- Added falloff distance on Reflection Probe and Planar Reflection Probe
- Added hability to name LightLayers in HDRenderPipelineAsset
- Added a range compression factor for Reflection Probe and Planar Reflection Probe to avoid saturation of colors.
- Added path tracing support for directional, point and spot lights, as well as emission from Lit and Unlit.
- Added non temporal version of SSAO.
- Added more detailed ray tracing stats in the debug window
- Added Disc area light (bake only)
- Added a warning in the material UI to prevent transparent + subsurface-scattering combination.

### Fixed
- Sorting, undo, labels, layout in the Lighting Explorer.
- Fixed sky settings and materials in Shader Graph Samples package
- Fixed light supported units caching (1182266)
- Fixed an issue where SSAO (that needs temporal reprojection) was still being rendered when Motion Vectors were not available (case 1184998)
- Fixed a nullref when modifying the height parameters inside the layered lit shader UI.
- Fixed Decal gizmo that become white after exiting play mode
- Fixed Decal pivot position to behave like a spotlight
- Fixed an issue where using the LightingOverrideMask would break sky reflection for regular cameras
- Fix DebugMenu FrameSettingsHistory persistency on close
- Fix DensityVolume, ReflectionProbe aned PlanarReflectionProbe advancedControl display
- Fix DXR scene serialization in wizard
- Fixed an issue where Previews would reallocate History Buffers every frame
- Fixed the SetLightLayer function in HDAdditionalLightData setting the wrong light layer
- Fix error first time a preview is created for planar
- Fixed an issue where SSR would use an incorrect roughness value on ForwardOnly (StackLit, AxF, Fabric, etc.) materials when the pipeline is configured to also allow deferred Lit.
- Fixed issues with light explorer (cases 1183468, 1183269)
- Fix dot colors in LayeredLit material inspector
- Fix undo not resetting all value when undoing the material affectation in LayerLit material
- Fix for issue that caused gizmos to render in render textures (case 1174395)
- Fixed the light emissive mesh not updated when the light was disabled/enabled
- Fixed light and shadow layer sync when setting the HDAdditionalLightData.lightlayersMask property
- Fixed a nullref when a custom post process component that was in the HDRP PP list is removed from the project
- Fixed issue that prevented decals from modifying specular occlusion (case 1178272).
- Fixed exposure of volumetric reprojection
- Fixed multi selection support for Scalable Settings in lights
- Fixed font shaders in test projects for VR by using a Shader Graph version
- Fixed refresh of baked cubemap by incrementing updateCount at the end of the bake (case 1158677).
- Fixed issue with rectangular area light when seen from the back
- Fixed decals not affecting lightmap/lightprobe
- Fixed zBufferParams with XR single-pass rendering
- Fixed moving objects not rendered in custom passes
- Fixed abstract classes listed in the + menu of the custom pass list
- Fixed custom pass that was rendered in previews
- Fixed precision error in zero value normals when applying decals (case 1181639)
- Fixed issue that triggered No Scene Lighting view in game view as well (case 1156102)
- Assign default volume profile when creating a new HDRP Asset
- Fixed fov to 0 in planar probe breaking the projection matrix (case 1182014)
- Fixed bugs with shadow caching
- Reassign the same camera for a realtime probe face render request to have appropriate history buffer during realtime probe rendering.
- Fixed issue causing wrong shading when normal map mode is Object space, no normal map is set, but a detail map is present (case 1143352)
- Fixed issue with decal and htile optimization
- Fixed TerrainLit shader compilation error regarding `_Control0_TexelSize` redefinition (case 1178480).
- Fixed warning about duplicate HDRuntimeReflectionSystem when configuring play mode without domain reload.
- Fixed an editor crash when multiple decal projectors were selected and some had null material
- Added all relevant fix actions to FixAll button in Wizard
- Moved FixAll button on top of the Wizard
- Fixed an issue where fog color was not pre-exposed correctly
- Fix priority order when custom passes are overlapping
- Fix cleanup not called when the custom pass GameObject is destroyed
- Replaced most instances of GraphicsSettings.renderPipelineAsset by GraphicsSettings.currentRenderPipeline. This should fix some parameters not working on Quality Settings overrides.
- Fixed an issue with Realtime GI not working on upgraded projects.
- Fixed issue with screen space shadows fallback texture was not set as a texture array.
- Fixed Pyramid Lights bounding box
- Fixed terrain heightmap default/null values and epsilons
- Fixed custom post-processing effects breaking when an abstract class inherited from `CustomPostProcessVolumeComponent`
- Fixed XR single-pass rendering in Editor by using ShaderConfig.s_XrMaxViews to allocate matrix array
- Multiple different skies rendered at the same time by different cameras are now handled correctly without flickering
- Fixed flickering issue happening when different volumes have shadow settings and multiple cameras are present. 
- Fixed issue causing planar probes to disappear if there is no light in the scene.
- Fixed a number of issues with the prefab isolation mode (Volumes leaking from the main scene and reflection not working properly)
- Fixed an issue with fog volume component upgrade not working properly
- Fixed Spot light Pyramid Shape has shadow artifacts on aspect ratio values lower than 1
- Fixed issue with AO upsampling in XR
- Fixed camera without HDAdditionalCameraData component not rendering
- Removed the macro ENABLE_RAYTRACING for most of the ray tracing code
- Fixed prefab containing camera reloading in loop while selected in the Project view
- Fixed issue causing NaN wheh the Z scale of an object is set to 0.
- Fixed DXR shader passes attempting to render before pipeline loaded
- Fixed black ambient sky issue when importing a project after deleting Library.
- Fixed issue when upgrading a Standard transparent material (case 1186874)
- Fixed area light cookies not working properly with stack lit
- Fixed material render queue not updated when the shader is changed in the material inspector.
- Fixed a number of issues with full screen debug modes not reseting correctly when setting another mutually exclusive mode
- Fixed compile errors for platforms with no VR support
- Fixed an issue with volumetrics and RTHandle scaling (case 1155236)
- Fixed an issue where sky lighting might be updated uselessly
- Fixed issue preventing to allow setting decal material to none (case 1196129)
- Fixed XR multi-pass decals rendering
- Fixed several fields on Light Inspector that not supported Prefab overrides
- VFX: Removed z-fight glitches that could appear when using deferred depth prepass and lit quad primitives
- VFX: Preserve specular option for lit outputs (matches HDRP lit shader)
- Fixed init of debug for FrameSettingsHistory on SceneView camera
- Added a fix script to handle the warning 'referenced script in (GameObject 'SceneIDMap') is missing'
- Fix Wizard load when none selected for RenderPipelineAsset
- Fixed issue with unclear naming of debug menu for decals.

### Changed
- Color buffer pyramid is not allocated anymore if neither refraction nor distortion are enabled
- Rename Emission Radius to Radius in UI in Point, Spot
- Angular Diameter parameter for directional light is no longuer an advanced property
- DXR: Remove Light Radius and Angular Diamater of Raytrace shadow. Angular Diameter and Radius are used instead.
- Remove MaxSmoothness parameters from UI for point, spot and directional light. The MaxSmoothness is now deduce from Radius Parameters
- DXR: Remove the Ray Tracing Environement Component. Add a Layer Mask to the ray Tracing volume components to define which objects are taken into account for each effect.
- Removed second cubemaps used for shadowing in lookdev
- Disable Physically Based Sky below ground
- Increase max limit of area light and reflection probe to 128
- Change default texture for detailmap to grey
- Optimize Shadow RT load on Tile based architecture platforms. 
- Improved quality of SSAO.
- Moved RequestShadowMapRendering() back to public API.
- Update HDRP DXR Wizard with an option to automatically clone the hdrp config package and setup raytracing to 1 in shaders file.
- Added SceneSelection pass for TerrainLit shader.
- Simplified Light's type API regrouping the logic in one place (Check type in HDAdditionalLightData)
- The support of LOD CrossFade (Dithering transition) in master nodes now required to enable it in the master node settings (Save variant)
- Improved shadow bias, by removing constant depth bias and substituting it with slope-scale bias. 
- Fix the default stencil values when a material is created from a SSS ShaderGraph.
- Tweak test asset to be compatible with XR: unlit SG material for canvas and double-side font material
- Slightly tweaked the behaviour of bloom when resolution is low to reduce artifacts.
- Hidden fields in Light Inspector that is not relevant while in BakingOnly mode.

## [7.1.2] - 2019-09-19

### Fixed
- Fix/workaround a probable graphics driver bug in the GTAO shader.
- Fixed Hair and PBR shader graphs double sided modes
- Fixed an issue where updating an HDRP asset in the Quality setting panel would not recreate the pipeline.
- Fixed issue with point lights being considered even when occupying less than a pixel on screen (case 1183196)
- Fix a potential NaN source with iridescence (case 1183216)
- Fixed issue of spotlight breaking when minimizing the cone angle via the gizmo (case 1178279)
- Fixed issue that caused decals not to modify the roughness in the normal buffer, causing SSR to not behave correctly (case 1178336)
- Fixed lit transparent refraction with XR single-pass rendering
- Removed extra jitter for TemporalAA in VR
- Fixed ShaderGraph time in main preview
- Fixed issue on some UI elements in HDRP asset not expanding when clicking the arrow (case 1178369)
- Fixed alpha blending in custom post process
- Fixed the modification of the _AlphaCutoff property in the material UI when exposed with a ShaderGraph parameter.
- Fixed HDRP test `1218_Lit_DiffusionProfiles` on Vulkan.
- Fixed an issue where building a player in non-dev mode would generate render target error logs every frame
- Fixed crash when upgrading version of HDRP
- Fixed rendering issues with material previews
- Fixed NPE when using light module in Shuriken particle systems (1173348).
- Refresh cached shadow on editor changes

## [7.1.1] - 2019-09-05

### Added
- Transparency Overdraw debug mode. Allows to visualize transparent objects draw calls as an "heat map".
- Enabled single-pass instancing support for XR SDK with new API cmd.SetInstanceMultiplier()
- XR settings are now available in the HDRP asset
- Support for Material Quality in Shader Graph
- Material Quality support selection in HDRP Asset
- Renamed XR shader macro from UNITY_STEREO_ASSIGN_COMPUTE_EYE_INDEX to UNITY_XR_ASSIGN_VIEW_INDEX
- Raytracing ShaderGraph node for HDRP shaders
- Custom passes volume component with 3 injection points: Before Rendering, Before Transparent and Before Post Process
- Alpha channel is now properly exported to camera render textures when using FP16 color buffer format
- Support for XR SDK mirror view modes
- HD Master nodes in Shader Graph now support Normal and Tangent modification in vertex stage.
- DepthOfFieldCoC option in the fullscreen debug modes.
- Added override Ambient Occlusion option on debug windows
- Added Custom Post Processes with 3 injection points: Before Transparent, Before Post Process and After Post Process
- Added draft of minimal interactive path tracing (experimental) based on DXR API - Support only 4 area light, lit and unlit shader (non-shadergraph)

### Fixed
- Fixed wizard infinite loop on cancellation
- Fixed with compute shader error about too many threads in threadgroup on low GPU
- Fixed invalid contact shadow shaders being created on metal
- Fixed a bug where if Assembly.GetTypes throws an exception due to mis-versioned dlls, then no preprocessors are used in the shader stripper
- Fixed typo in AXF decal property preventing to compile
- Fixed reflection probe with XR single-pass and FPTL
- Fixed force gizmo shown when selecting camera in hierarchy
- Fixed issue with XR occlusion mesh and dynamic resolution
- Fixed an issue where lighting compute buffers were re-created with the wrong size when resizing the window, causing tile artefacts at the top of the screen.
- Fix FrameSettings names and tooltips
- Fixed error with XR SDK when the Editor is not in focus
- Fixed errors with RenderGraph, XR SDK and occlusion mesh
- Fixed shadow routines compilation errors when "real" type is a typedef on "half".
- Fixed toggle volumetric lighting in the light UI
- Fixed post-processing history reset handling rt-scale incorrectly
- Fixed crash with terrain and XR multi-pass
- Fixed ShaderGraph material synchronization issues
- Fixed a null reference exception when using an Emissive texture with Unlit shader (case 1181335)
- Fixed an issue where area lights and point lights where not counted separately with regards to max lights on screen (case 1183196)
- Fixed an SSR and Subsurface Scattering issue (appearing black) when using XR.

### Changed
- Update Wizard layout.
- Remove almost all Garbage collection call within a frame.
- Rename property AdditionalVeclocityChange to AddPrecomputeVelocity
- Call the End/Begin camera rendering callbacks for camera with customRender enabled
- Changeg framesettings migration order of postprocess flags as a pr for reflection settings flags have been backported to 2019.2
- Replaced usage of ENABLE_VR in XRSystem.cs by version defines based on the presence of the built-in VR and XR modules
- Added an update virtual function to the SkyRenderer class. This is called once per frame. This allows a given renderer to amortize heavy computation at the rate it chooses. Currently only the physically based sky implements this.
- Removed mandatory XRPass argument in HDCamera.GetOrCreate()
- Restored the HDCamera parameter to the sky rendering builtin parameters.
- Removed usage of StructuredBuffer for XR View Constants
- Expose Direct Specular Lighting control in FrameSettings
- Deprecated ExponentialFog and VolumetricFog volume components. Now there is only one exponential fog component (Fog) which can add Volumetric Fog as an option. Added a script in Edit -> Render Pipeline -> Upgrade Fog Volume Components.

## [7.0.1] - 2019-07-25

### Added
- Added option in the config package to disable globally Area Lights and to select shadow quality settings for the deferred pipeline.
- When shader log stripping is enabled, shader stripper statistics will be written at `Temp/shader-strip.json`
- Occlusion mesh support from XR SDK

### Fixed
- Fixed XR SDK mirror view blit, cleanup some XRTODO and removed XRDebug.cs
- Fixed culling for volumetrics with XR single-pass rendering
- Fix shadergraph material pass setup not called
- Fixed documentation links in component's Inspector header bar
- Cookies using the render texture output from a camera are now properly updated
- Allow in ShaderGraph to enable pre/post pass when the alpha clip is disabled

### Changed
- RenderQueue for Opaque now start at Background instead of Geometry.
- Clamp the area light size for scripting API when we change the light type
- Added a warning in the material UI when the diffusion profile assigned is not in the HDRP asset


## [7.0.0] - 2019-07-17

### Added
- `Fixed`, `Viewer`, and `Automatic` modes to compute the FOV used when rendering a `PlanarReflectionProbe`
- A checkbox to toggle the chrome gizmo of `ReflectionProbe`and `PlanarReflectionProbe`
- Added a Light layer in shadows that allow for objects to cast shadows without being affected by light (and vice versa).
- You can now access ShaderGraph blend states from the Material UI (for example, **Surface Type**, **Sorting Priority**, and **Blending Mode**). This change may break Materials that use a ShaderGraph, to fix them, select **Edit > Render Pipeline > Reset all ShaderGraph Scene Materials BlendStates**. This syncs the blendstates of you ShaderGraph master nodes with the Material properties.
- You can now control ZTest, ZWrite, and CullMode for transparent Materials.
- Materials that use Unlit Shaders or Unlit Master Node Shaders now cast shadows.
- Added an option to enable the ztest on **After Post Process** materials when TAA is disabled.
- Added a new SSAO (based on Ground Truth Ambient Occlusion algorithm) to replace the previous one.
- Added support for shadow tint on light
- BeginCameraRendering and EndCameraRendering callbacks are now called with probes
- Adding option to update shadow maps only On Enable and On Demand.
- Shader Graphs that use time-dependent vertex modification now generate correct motion vectors.
- Added option to allow a custom spot angle for spot light shadow maps.
- Added frame settings for individual post-processing effects
- Added dither transition between cascades for Low and Medium quality settings
- Added single-pass instancing support with XR SDK
- Added occlusion mesh support with XR SDK
- Added support of Alembic velocity to various shaders
- Added support for more than 2 views for single-pass instancing
- Added support for per punctual/directional light min roughness in StackLit
- Added mirror view support with XR SDK
- Added VR verification in HDRPWizard
- Added DXR verification in HDRPWizard
- Added feedbacks in UI of Volume regarding skies
- Cube LUT support in Tonemapping. Cube LUT helpers for external grading are available in the Post-processing Sample package.

### Fixed
- Fixed an issue with history buffers causing effects like TAA or auto exposure to flicker when more than one camera was visible in the editor
- The correct preview is displayed when selecting multiple `PlanarReflectionProbe`s
- Fixed volumetric rendering with camera-relative code and XR stereo instancing
- Fixed issue with flashing cyan due to async compilation of shader when selecting a mesh
- Fix texture type mismatch when the contact shadow are disabled (causing errors on IOS devices)
- Fixed Generate Shader Includes while in package
- Fixed issue when texture where deleted in ShadowCascadeGUI
- Fixed issue in FrameSettingsHistory when disabling a camera several time without enabling it in between.
- Fixed volumetric reprojection with camera-relative code and XR stereo instancing
- Added custom BaseShaderPreprocessor in HDEditorUtils.GetBaseShaderPreprocessorList()
- Fixed compile issue when USE_XR_SDK is not defined
- Fixed procedural sky sun disk intensity for high directional light intensities
- Fixed Decal mip level when using texture mip map streaming to avoid dropping to lowest permitted mip (now loading all mips)
- Fixed deferred shading for XR single-pass instancing after lightloop refactor
- Fixed cluster and material classification debug (material classification now works with compute as pixel shader lighting)
- Fixed IOS Nan by adding a maximun epsilon definition REAL_EPS that uses HALF_EPS when fp16 are used
- Removed unnecessary GC allocation in motion blur code
- Fixed locked UI with advanded influence volume inspector for probes
- Fixed invalid capture direction when rendering planar reflection probes
- Fixed Decal HTILE optimization with platform not supporting texture atomatic (Disable it)
- Fixed a crash in the build when the contact shadows are disabled
- Fixed camera rendering callbacks order (endCameraRendering was being called before the actual rendering)
- Fixed issue with wrong opaque blending settings for After Postprocess
- Fixed issue with Low resolution transparency on PS4
- Fixed a memory leak on volume profiles
- Fixed The Parallax Occlusion Mappping node in shader graph and it's UV input slot
- Fixed lighting with XR single-pass instancing by disabling deferred tiles
- Fixed the Bloom prefiltering pass
- Fixed post-processing effect relying on Unity's random number generator
- Fixed camera flickering when using TAA and selecting the camera in the editor
- Fixed issue with single shadow debug view and volumetrics
- Fixed most of the problems with light animation and timeline
- Fixed indirect deferred compute with XR single-pass instancing
- Fixed a slight omission in anisotropy calculations derived from HazeMapping in StackLit
- Improved stack computation numerical stability in StackLit
- Fix PBR master node always opaque (wrong blend modes for forward pass)
- Fixed TAA with XR single-pass instancing (missing macros)
- Fixed an issue causing Scene View selection wire gizmo to not appear when using HDRP Shader Graphs.
- Fixed wireframe rendering mode (case 1083989)
- Fixed the renderqueue not updated when the alpha clip is modified in the material UI.
- Fixed the PBR master node preview
- Remove the ReadOnly flag on Reflection Probe's cubemap assets during bake when there are no VCS active.
- Fixed an issue where setting a material debug view would not reset the other exclusive modes
- Spot light shapes are now correctly taken into account when baking
- Now the static lighting sky will correctly take the default values for non-overridden properties
- Fixed material albedo affecting the lux meter
- Extra test in deferred compute shading to avoid shading pixels that were not rendered by the current camera (for camera stacking)

### Changed
- Optimization: Reduce the group size of the deferred lighting pass from 16x16 to 8x8
- Replaced HDCamera.computePassCount by viewCount
- Removed xrInstancing flag in RTHandles (replaced by TextureXR.slices and TextureXR.dimensions)
- Refactor the HDRenderPipeline and lightloop code to preprare for high level rendergraph
- Removed the **Back Then Front Rendering** option in the fabric Master Node settings. Enabling this option previously did nothing.
- Shader type Real translates to FP16 precision on Nintendo Switch.
- Shader framework refactor: Introduce CBSDF, EvaluateBSDF, IsNonZeroBSDF to replace BSDF functions
- Shader framework refactor:  GetBSDFAngles, LightEvaluation and SurfaceShading functions
- Replace ComputeMicroShadowing by GetAmbientOcclusionForMicroShadowing
- Rename WorldToTangent to TangentToWorld as it was incorrectly named
- Remove SunDisk and Sun Halo size from directional light
- Remove all obsolete wind code from shader
- Renamed DecalProjectorComponent into DecalProjector for API alignment.
- Improved the Volume UI and made them Global by default
- Remove very high quality shadow option
- Change default for shadow quality in Deferred to Medium
- Enlighten now use inverse squared falloff (before was using builtin falloff)
- Enlighten is now deprecated. Please use CPU or GPU lightmaper instead.
- Remove the name in the diffusion profile UI
- Changed how shadow map resolution scaling with distance is computed. Now it uses screen space area rather than light range.
- Updated MoreOptions display in UI
- Moved Display Area Light Emissive Mesh script API functions in the editor namespace
- direct strenght properties in ambient occlusion now affect direct specular as well
- Removed advanced Specular Occlusion control in StackLit: SSAO based SO control is hidden and fixed to behave like Lit, SPTD is the only HQ technique shown for baked SO.
- Shader framework refactor: Changed ClampRoughness signature to include PreLightData access.
- HDRPWizard window is now in Window > General > HD Render Pipeline Wizard
- Moved StaticLightingSky to LightingWindow
- Removes the current "Scene Settings" and replace them with "Sky & Fog Settings" (with Physically Based Sky and Volumetric Fog).
- Changed how cached shadow maps are placed inside the atlas to minimize re-rendering of them.

## [6.7.0-preview] - 2019-05-16

### Added
- Added ViewConstants StructuredBuffer to simplify XR rendering
- Added API to render specific settings during a frame
- Added stadia to the supported platforms (2019.3)
- Enabled cascade blends settings in the HD Shadow component
- Added Hardware Dynamic Resolution support.
- Added MatCap debug view to replace the no scene lighting debug view.
- Added clear GBuffer option in FrameSettings (default to false)
- Added preview for decal shader graph (Only albedo, normal and emission)
- Added exposure weight control for decal
- Screen Space Directional Shadow under a define option. Activated for ray tracing
- Added a new abstraction for RendererList that will help transition to Render Graph and future RendererList API
- Added multipass support for VR
- Added XR SDK integration (multipass only)
- Added Shader Graph samples for Hair, Fabric and Decal master nodes.
- Add fade distance, shadow fade distance and light layers to light explorer
- Add method to draw light layer drawer in a rect to HDEditorUtils

### Fixed
- Fixed deserialization crash at runtime
- Fixed for ShaderGraph Unlit masternode not writing velocity
- Fixed a crash when assiging a new HDRP asset with the 'Verify Saving Assets' option enabled
- Fixed exposure to properly support TEXTURE2D_X
- Fixed TerrainLit basemap texture generation
- Fixed a bug that caused nans when material classification was enabled and a tile contained one standard material + a material with transmission.
- Fixed gradient sky hash that was not using the exposure hash
- Fixed displayed default FrameSettings in HDRenderPipelineAsset wrongly updated on scripts reload.
- Fixed gradient sky hash that was not using the exposure hash.
- Fixed visualize cascade mode with exposure.
- Fixed (enabled) exposure on override lighting debug modes.
- Fixed issue with LightExplorer when volume have no profile
- Fixed issue with SSR for negative, infinite and NaN history values
- Fixed LightLayer in HDReflectionProbe and PlanarReflectionProbe inspector that was not displayed as a mask.
- Fixed NaN in transmission when the thickness and a color component of the scattering distance was to 0
- Fixed Light's ShadowMask multi-edition.
- Fixed motion blur and SMAA with VR single-pass instancing
- Fixed NaNs generated by phase functionsin volumetric lighting
- Fixed NaN issue with refraction effect and IOR of 1 at extreme grazing angle
- Fixed nan tracker not using the exposure
- Fixed sorting priority on lit and unlit materials
- Fixed null pointer exception when there are no AOVRequests defined on a camera
- Fixed dirty state of prefab using disabled ReflectionProbes
- Fixed an issue where gizmos and editor grid were not correctly depth tested
- Fixed created default scene prefab non editable due to wrong file extension.
- Fixed an issue where sky convolution was recomputed for nothing when a preview was visible (causing extreme slowness when fabric convolution is enabled)
- Fixed issue with decal that wheren't working currently in player
- Fixed missing stereo rendering macros in some fragment shaders
- Fixed exposure for ReflectionProbe and PlanarReflectionProbe gizmos
- Fixed single-pass instancing on PSVR
- Fixed Vulkan shader issue with Texture2DArray in ScreenSpaceShadow.compute by re-arranging code (workaround)
- Fixed camera-relative issue with lights and XR single-pass instancing
- Fixed single-pass instancing on Vulkan
- Fixed htile synchronization issue with shader graph decal
- Fixed Gizmos are not drawn in Camera preview
- Fixed pre-exposure for emissive decal
- Fixed wrong values computed in PreIntegrateFGD and in the generation of volumetric lighting data by forcing the use of fp32.
- Fixed NaNs arising during the hair lighting pass
- Fixed synchronization issue in decal HTile that occasionally caused rendering artifacts around decal borders
- Fixed QualitySettings getting marked as modified by HDRP (and thus checked out in Perforce)
- Fixed a bug with uninitialized values in light explorer
- Fixed issue with LOD transition
- Fixed shader warnings related to raytracing and TEXTURE2D_X

### Changed
- Refactor PixelCoordToViewDirWS to be VR compatible and to compute it only once per frame
- Modified the variants stripper to take in account multiple HDRP assets used in the build.
- Improve the ray biasing code to avoid self-intersections during the SSR traversal
- Update Pyramid Spot Light to better match emitted light volume.
- Moved _XRViewConstants out of UnityPerPassStereo constant buffer to fix issues with PSSL
- Removed GetPositionInput_Stereo() and single-pass (double-wide) rendering mode
- Changed label width of the frame settings to accommodate better existing options.
- SSR's Default FrameSettings for camera is now enable.
- Re-enabled the sharpening filter on Temporal Anti-aliasing
- Exposed HDEditorUtils.LightLayerMaskDrawer for integration in other packages and user scripting.
- Rename atmospheric scattering in FrameSettings to Fog
- The size modifier in the override for the culling sphere in Shadow Cascades now defaults to 0.6, which is the same as the formerly hardcoded value.
- Moved LOD Bias and Maximum LOD Level from Frame Setting section `Other` to `Rendering`
- ShaderGraph Decal that affect only emissive, only draw in emissive pass (was drawing in dbuffer pass too)
- Apply decal projector fade factor correctly on all attribut and for shader graph decal
- Move RenderTransparentDepthPostpass after all transparent
- Update exposure prepass to interleave XR single-pass instancing views in a checkerboard pattern
- Removed ScriptRuntimeVersion check in wizard.

## [6.6.0-preview] - 2019-04-01

### Added
- Added preliminary changes for XR deferred shading
- Added support of 111110 color buffer
- Added proper support for Recorder in HDRP
- Added depth offset input in shader graph master nodes
- Added a Parallax Occlusion Mapping node
- Added SMAA support
- Added Homothety and Symetry quick edition modifier on volume used in ReflectionProbe, PlanarReflectionProbe and DensityVolume
- Added multi-edition support for DecalProjectorComponent
- Improve hair shader
- Added the _ScreenToTargetScaleHistory uniform variable to be used when sampling HDRP RTHandle history buffers.
- Added settings in `FrameSettings` to change `QualitySettings.lodBias` and `QualitySettings.maximumLODLevel` during a rendering
- Added an exposure node to retrieve the current, inverse and previous frame exposure value.
- Added an HD scene color node which allow to sample the scene color with mips and a toggle to remove the exposure.
- Added safeguard on HD scene creation if default scene not set in the wizard
- Added Low res transparency rendering pass.

### Fixed
- Fixed HDRI sky intensity lux mode
- Fixed dynamic resolution for XR
- Fixed instance identifier semantic string used by Shader Graph
- Fixed null culling result occuring when changing scene that was causing crashes
- Fixed multi-edition light handles and inspector shapes
- Fixed light's LightLayer field when multi-editing
- Fixed normal blend edition handles on DensityVolume
- Fixed an issue with layered lit shader and height based blend where inactive layers would still have influence over the result
- Fixed multi-selection handles color for DensityVolume
- Fixed multi-edition inspector's blend distances for HDReflectionProbe, PlanarReflectionProbe and DensityVolume
- Fixed metric distance that changed along size in DensityVolume
- Fixed DensityVolume shape handles that have not same behaviour in advance and normal edition mode
- Fixed normal map blending in TerrainLit by only blending the derivatives
- Fixed Xbox One rendering just a grey screen instead of the scene
- Fixed probe handles for multiselection
- Fixed baked cubemap import settings for convolution
- Fixed regression causing crash when attempting to open HDRenderPipelineWizard without an HDRenderPipelineAsset setted
- Fixed FullScreenDebug modes: SSAO, SSR, Contact shadow, Prerefraction Color Pyramid, Final Color Pyramid
- Fixed volumetric rendering with stereo instancing
- Fixed shader warning
- Fixed missing resources in existing asset when updating package
- Fixed PBR master node preview in forward rendering or transparent surface
- Fixed deferred shading with stereo instancing
- Fixed "look at" edition mode of Rotation tool for DecalProjectorComponent
- Fixed issue when switching mode in ReflectionProbe and PlanarReflectionProbe
- Fixed issue where migratable component version where not always serialized when part of prefab's instance
- Fixed an issue where shadow would not be rendered properly when light layer are not enabled
- Fixed exposure weight on unlit materials
- Fixed Light intensity not played in the player when recorded with animation/timeline
- Fixed some issues when multi editing HDRenderPipelineAsset
- Fixed emission node breaking the main shader graph preview in certain conditions.
- Fixed checkout of baked probe asset when baking probes.
- Fixed invalid gizmo position for rotated ReflectionProbe
- Fixed multi-edition of material's SurfaceType and RenderingPath
- Fixed whole pipeline reconstruction on selecting for the first time or modifying other than the currently used HDRenderPipelineAsset
- Fixed single shadow debug mode
- Fixed global scale factor debug mode when scale > 1
- Fixed debug menu material overrides not getting applied to the Terrain Lit shader
- Fixed typo in computeLightVariants
- Fixed deferred pass with XR instancing by disabling ComputeLightEvaluation
- Fixed bloom resolution independence
- Fixed lens dirt intensity not behaving properly
- Fixed the Stop NaN feature
- Fixed some resources to handle more than 2 instanced views for XR
- Fixed issue with black screen (NaN) produced on old GPU hardware or intel GPU hardware with gaussian pyramid
- Fixed issue with disabled punctual light would still render when only directional light is present

### Changed
- DensityVolume scripting API will no longuer allow to change between advance and normal edition mode
- Disabled depth of field, lens distortion and panini projection in the scene view
- TerrainLit shaders and includes are reorganized and made simpler.
- TerrainLit shader GUI now allows custom properties to be displayed in the Terrain fold-out section.
- Optimize distortion pass with stencil
- Disable SceneSelectionPass in shader graph preview
- Control punctual light and area light shadow atlas separately
- Move SMAA anti-aliasing option to after Temporal Anti Aliasing one, to avoid problem with previously serialized project settings
- Optimize rendering with static only lighting and when no cullable lights/decals/density volumes are present.
- Updated handles for DecalProjectorComponent for enhanced spacial position readability and have edition mode for better SceneView management
- DecalProjectorComponent are now scale independent in order to have reliable metric unit (see new Size field for changing the size of the volume)
- Restructure code from HDCamera.Update() by adding UpdateAntialiasing() and UpdateViewConstants()
- Renamed velocity to motion vectors
- Objects rendered during the After Post Process pass while TAA is enabled will not benefit from existing depth buffer anymore. This is done to fix an issue where those object would wobble otherwise
- Removed usage of builtin unity matrix for shadow, shadow now use same constant than other view
- The default volume layer mask for cameras & probes is now `Default` instead of `Everything`

## [6.5.0-preview] - 2019-03-07

### Added
- Added depth-of-field support with stereo instancing
- Adding real time area light shadow support
- Added a new FrameSettings: Specular Lighting to toggle the specular during the rendering

### Fixed
- Fixed diffusion profile upgrade breaking package when upgrading to a new version
- Fixed decals cropped by gizmo not updating correctly if prefab
- Fixed an issue when enabling SSR on multiple view
- Fixed edition of the intensity's unit field while selecting multiple lights
- Fixed wrong calculation in soft voxelization for density volume
- Fixed gizmo not working correctly with pre-exposure
- Fixed issue with setting a not available RT when disabling motion vectors
- Fixed planar reflection when looking at mirror normal
- Fixed mutiselection issue with HDLight Inspector
- Fixed HDAdditionalCameraData data migration
- Fixed failing builds when light explorer window is open
- Fixed cascade shadows border sometime causing artefacts between cascades
- Restored shadows in the Cascade Shadow debug visualization
- `camera.RenderToCubemap` use proper face culling

### Changed
- When rendering reflection probe disable all specular lighting and for metals use fresnelF0 as diffuse color for bake lighting.

## [6.4.0-preview] - 2019-02-21

### Added
- VR: Added TextureXR system to selectively expand TEXTURE2D macros to texture array for single-pass stereo instancing + Convert textures call to these macros
- Added an unit selection dropdown next to shutter speed (camera)
- Added error helpbox when trying to use a sub volume component that require the current HDRenderPipelineAsset to support a feature that it is not supporting.
- Add mesh for tube light when display emissive mesh is enabled

### Fixed
- Fixed Light explorer. The volume explorer used `profile` instead of `sharedProfile` which instantiate a custom volume profile instead of editing the asset itself.
- Fixed UI issue where all is displayed using metric unit in shadow cascade and Percent is set in the unit field (happening when opening the inspector).
- Fixed inspector event error when double clicking on an asset (diffusion profile/material).
- Fixed nullref on layered material UI when the material is not an asset.
- Fixed nullref exception when undo/redo a light property.
- Fixed visual bug when area light handle size is 0.

### Changed
- Update UI for 32bit/16bit shadow precision settings in HDRP asset
- Object motion vectors have been disabled in all but the game view. Camera motion vectors are still enabled everywhere, allowing TAA and Motion Blur to work on static objects.
- Enable texture array by default for most rendering code on DX11 and unlock stereo instancing (DX11 only for now)

## [6.3.0-preview] - 2019-02-18

### Added
- Added emissive property for shader graph decals
- Added a diffusion profile override volume so the list of diffusion profile assets to use can be chanaged without affecting the HDRP asset
- Added a "Stop NaNs" option on cameras and in the Scene View preferences.
- Added metric display option in HDShadowSettings and improve clamping
- Added shader parameter mapping in DebugMenu
- Added scripting API to configure DebugData for DebugMenu

### Fixed
- Fixed decals in forward
- Fixed issue with stencil not correctly setup for various master node and shader for the depth pass, motion vector pass and GBuffer/Forward pass
- Fixed SRP batcher and metal
- Fixed culling and shadows for Pyramid, Box, Rectangle and Tube lights
- Fixed an issue where scissor render state leaking from the editor code caused partially black rendering

### Changed
- When a lit material has a clear coat mask that is not null, we now use the clear coat roughness to compute the screen space reflection.
- Diffusion profiles are now limited to one per asset and can be referenced in materials, shader graphs and vfx graphs. Materials will be upgraded automatically except if they are using a shader graph, in this case it will display an error message.

## [6.2.0-preview] - 2019-02-15

### Added
- Added help box listing feature supported in a given HDRenderPipelineAsset alongs with the drawbacks implied.
- Added cascade visualizer, supporting disabled handles when not overriding.

### Fixed
- Fixed post processing with stereo double-wide
- Fixed issue with Metal: Use sign bit to find the cache type instead of lowest bit.
- Fixed invalid state when creating a planar reflection for the first time
- Fix FrameSettings's LitShaderMode not restrained by supported LitShaderMode regression.

### Changed
- The default value roughness value for the clearcoat has been changed from 0.03 to 0.01
- Update default value of based color for master node
- Update Fabric Charlie Sheen lighting model - Remove Fresnel component that wasn't part of initial model + Remap smoothness to [0.0 - 0.6] range for more artist friendly parameter

### Changed
- Code refactor: all macros with ARGS have been swapped with macros with PARAM. This is because the ARGS macros were incorrectly named.

## [6.1.0-preview] - 2019-02-13

### Added
- Added support for post-processing anti-aliasing in the Scene View (FXAA and TAA). These can be set in Preferences.
- Added emissive property for decal material (non-shader graph)

### Fixed
- Fixed a few UI bugs with the color grading curves.
- Fixed "Post Processing" in the scene view not toggling post-processing effects
- Fixed bake only object with flag `ReflectionProbeStaticFlag` when baking a `ReflectionProbe`

### Changed
- Removed unsupported Clear Depth checkbox in Camera inspector
- Updated the toggle for advanced mode in inspectors.

## [6.0.0-preview] - 2019-02-23

### Added
- Added new API to perform a camera rendering
- Added support for hair master node (Double kajiya kay - Lambert)
- Added Reset behaviour in DebugMenu (ingame mapping is right joystick + B)
- Added Default HD scene at new scene creation while in HDRP
- Added Wizard helping to configure HDRP project
- Added new UI for decal material to allow remapping and scaling of some properties
- Added cascade shadow visualisation toggle in HD shadow settings
- Added icons for assets
- Added replace blending mode for distortion
- Added basic distance fade for density volumes
- Added decal master node for shader graph
- Added HD unlit master node (Cross Pipeline version is name Unlit)
- Added new Rendering Queue in materials
- Added post-processing V3 framework embed in HDRP, remove postprocess V2 framework
- Post-processing now uses the generic volume framework
-   New depth-of-field, bloom, panini projection effects, motion blur
-   Exposure is now done as a pre-exposition pass, the whole system has been revamped
-   Exposure now use EV100 everywhere in the UI (Sky, Emissive Light)
- Added emissive intensity (Luminance and EV100 control) control for Emissive
- Added pre-exposure weigth for Emissive
- Added an emissive color node and a slider to control the pre-exposure percentage of emission color
- Added physical camera support where applicable
- Added more color grading tools
- Added changelog level for Shader Variant stripping
- Added Debug mode for validation of material albedo and metalness/specularColor values
- Added a new dynamic mode for ambient probe and renamed BakingSky to StaticLightingSky
- Added command buffer parameter to all Bind() method of material
- Added Material validator in Render Pipeline Debug
- Added code to future support of DXR (not enabled)
- Added support of multiviewport
- Added HDRenderPipeline.RequestSkyEnvironmentUpdate function to force an update from script when sky is set to OnDemand
- Added a Lighting and BackLighting slots in Lit, StackLit, Fabric and Hair master nodes
- Added support for overriding terrain detail rendering shaders, via the render pipeline editor resources asset
- Added xrInstancing flag support to RTHandle
- Added support for cullmask for decal projectors
- Added software dynamic resolution support
- Added support for "After Post-Process" render pass for unlit shader
- Added support for textured rectangular area lights
- Added stereo instancing macros to MSAA shaders
- Added support for Quarter Res Raytraced Reflections (not enabled)
- Added fade factor for decal projectors.
- Added stereo instancing macros to most shaders used in VR
- Added multi edition support for HDRenderPipelineAsset

### Fixed
- Fixed logic to disable FPTL with stereo rendering
- Fixed stacklit transmission and sun highlight
- Fixed decals with stereo rendering
- Fixed sky with stereo rendering
- Fixed flip logic for postprocessing + VR
- Fixed copyStencilBuffer pass for Switch
- Fixed point light shadow map culling that wasn't taking into account far plane
- Fixed usage of SSR with transparent on all master node
- Fixed SSR and microshadowing on fabric material
- Fixed blit pass for stereo rendering
- Fixed lightlist bounds for stereo rendering
- Fixed windows and in-game DebugMenu sync.
- Fixed FrameSettings' LitShaderMode sync when opening DebugMenu.
- Fixed Metal specific issues with decals, hitting a sampler limit and compiling AxF shader
- Fixed an issue with flipped depth buffer during postprocessing
- Fixed normal map use for shadow bias with forward lit - now use geometric normal
- Fixed transparent depth prepass and postpass access so they can be use without alpha clipping for lit shader
- Fixed support of alpha clip shadow for lit master node
- Fixed unlit master node not compiling
- Fixed issue with debug display of reflection probe
- Fixed issue with phong tessellations not working with lit shader
- Fixed issue with vertex displacement being affected by heightmap setting even if not heightmap where assign
- Fixed issue with density mode on Lit terrain producing NaN
- Fixed issue when going back and forth from Lit to LitTesselation for displacement mode
- Fixed issue with ambient occlusion incorrectly applied to emissiveColor with light layers in deferred
- Fixed issue with fabric convolution not using the correct convolved texture when fabric convolution is enabled
- Fixed issue with Thick mode for Transmission that was disabling transmission with directional light
- Fixed shutdown edge cases with HDRP tests
- Fixed slowdow when enabling Fabric convolution in HDRP asset
- Fixed specularAA not compiling in StackLit Master node
- Fixed material debug view with stereo rendering
- Fixed material's RenderQueue edition in default view.
- Fixed banding issues within volumetric density buffer
- Fixed missing multicompile for MSAA for AxF
- Fixed camera-relative support for stereo rendering
- Fixed remove sync with render thread when updating decal texture atlas.
- Fixed max number of keyword reach [256] issue. Several shader feature are now local
- Fixed Scene Color and Depth nodes
- Fixed SSR in forward
- Fixed custom editor of Unlit, HD Unlit and PBR shader graph master node
- Fixed issue with NewFrame not correctly calculated in Editor when switching scene
- Fixed issue with TerrainLit not compiling with depth only pass and normal buffer
- Fixed geometric normal use for shadow bias with PBR master node in forward
- Fixed instancing macro usage for decals
- Fixed error message when having more than one directional light casting shadow
- Fixed error when trying to display preview of Camera or PlanarReflectionProbe
- Fixed LOAD_TEXTURE2D_ARRAY_MSAA macro
- Fixed min-max and amplitude clamping value in inspector of vertex displacement materials
- Fixed issue with alpha shadow clip (was incorrectly clipping object shadow)
- Fixed an issue where sky cubemap would not be cleared correctly when setting the current sky to None
- Fixed a typo in Static Lighting Sky component UI
- Fixed issue with incorrect reset of RenderQueue when switching shader in inspector GUI
- Fixed issue with variant stripper stripping incorrectly some variants
- Fixed a case of ambient lighting flickering because of previews
- Fixed Decals when rendering multiple camera in a single frame
- Fixed cascade shadow count in shader
- Fixed issue with Stacklit shader with Haze effect
- Fixed an issue with the max sample count for the TAA
- Fixed post-process guard band for XR
- Fixed exposure of emissive of Unlit
- Fixed depth only and motion vector pass for Unlit not working correctly with MSAA
- Fixed an issue with stencil buffer copy causing unnecessary compute dispatches for lighting
- Fixed multi edition issue in FrameSettings
- Fixed issue with SRP batcher and DebugDisplay variant of lit shader
- Fixed issue with debug material mode not doing alpha test
- Fixed "Attempting to draw with missing UAV bindings" errors on Vulkan
- Fixed pre-exposure incorrectly apply to preview
- Fixed issue with duplicate 3D texture in 3D texture altas of volumetric?
- Fixed Camera rendering order (base on the depth parameter)
- Fixed shader graph decals not being cropped by gizmo
- Fixed "Attempting to draw with missing UAV bindings" errors on Vulkan.


### Changed
- ColorPyramid compute shader passes is swapped to pixel shader passes on platforms where the later is faster (Nintendo Switch).
- Removing the simple lightloop used by the simple lit shader
- Whole refactor of reflection system: Planar and reflection probe
- Separated Passthrough from other RenderingPath
- Update several properties naming and caption based on feedback from documentation team
- Remove tile shader variant for transparent backface pass of lit shader
- Rename all HDRenderPipeline to HDRP folder for shaders
- Rename decal property label (based on doc team feedback)
- Lit shader mode now default to Deferred to reduce build time
- Update UI of Emission parameters in shaders
- Improve shader variant stripping including shader graph variant
- Refactored render loop to render realtime probes visible per camera
- Enable SRP batcher by default
- Shader code refactor: Rename LIGHTLOOP_SINGLE_PASS => LIGHTLOOP_DISABLE_TILE_AND_CLUSTER and clean all usage of LIGHTLOOP_TILE_PASS
- Shader code refactor: Move pragma definition of vertex and pixel shader inside pass + Move SURFACE_GRADIENT definition in XXXData.hlsl
- Micro-shadowing in Lit forward now use ambientOcclusion instead of SpecularOcclusion
- Upgraded FrameSettings workflow, DebugMenu and Inspector part relative to it
- Update build light list shader code to support 32 threads in wavefronts on Switch
- LayeredLit layers' foldout are now grouped in one main foldout per layer
- Shadow alpha clip can now be enabled on lit shader and haor shader enven for opaque
- Temporal Antialiasing optimization for Xbox One X
- Parameter depthSlice on SetRenderTarget functions now defaults to -1 to bind the entire resource
- Rename SampleCameraDepth() functions to LoadCameraDepth() and SampleCameraDepth(), same for SampleCameraColor() functions
- Improved Motion Blur quality.
- Update stereo frame settings values for single-pass instancing and double-wide
- Rearrange FetchDepth functions to prepare for stereo-instancing
- Remove unused _ComputeEyeIndex
- Updated HDRenderPipelineAsset inspector
- Re-enable SRP batcher for metal

## [5.2.0-preview] - 2018-11-27

### Added
- Added option to run Contact Shadows and Volumetrics Voxelization stage in Async Compute
- Added camera freeze debug mode - Allow to visually see culling result for a camera
- Added support of Gizmo rendering before and after postprocess in Editor
- Added support of LuxAtDistance for punctual lights

### Fixed
- Fixed Debug.DrawLine and Debug.Ray call to work in game view
- Fixed DebugMenu's enum resetted on change
- Fixed divide by 0 in refraction causing NaN
- Fixed disable rough refraction support
- Fixed refraction, SSS and atmospheric scattering for VR
- Fixed forward clustered lighting for VR (double-wide).
- Fixed Light's UX to not allow negative intensity
- Fixed HDRenderPipelineAsset inspector broken when displaying its FrameSettings from project windows.
- Fixed forward clustered lighting for VR (double-wide).
- Fixed HDRenderPipelineAsset inspector broken when displaying its FrameSettings from project windows.
- Fixed Decals and SSR diable flags for all shader graph master node (Lit, Fabric, StackLit, PBR)
- Fixed Distortion blend mode for shader graph master node (Lit, StackLit)
- Fixed bent Normal for Fabric master node in shader graph
- Fixed PBR master node lightlayers
- Fixed shader stripping for built-in lit shaders.

### Changed
- Rename "Regular" in Diffusion profile UI "Thick Object"
- Changed VBuffer depth parametrization for volumetric from distanceRange to depthExtent - Require update of volumetric settings - Fog start at near plan
- SpotLight with box shape use Lux unit only

## [5.1.0-preview] - 2018-11-19

### Added

- Added a separate Editor resources file for resources Unity does not take when it builds a Player.
- You can now disable SSR on Materials in Shader Graph.
- Added support for MSAA when the Supported Lit Shader Mode is set to Both. Previously HDRP only supported MSAA for Forward mode.
- You can now override the emissive color of a Material when in debug mode.
- Exposed max light for Light Loop Settings in HDRP asset UI.
- HDRP no longer performs a NormalDBuffer pass update if there are no decals in the Scene.
- Added distant (fall-back) volumetric fog and improved the fog evaluation precision.
- Added an option to reflect sky in SSR.
- Added a y-axis offset for the PlanarReflectionProbe and offset tool.
- Exposed the option to run SSR and SSAO on async compute.
- Added support for the _GlossMapScale parameter in the Legacy to HDRP Material converter.
- Added wave intrinsic instructions for use in Shaders (for AMD GCN).


### Fixed
- Fixed sphere shaped influence handles clamping in Reflection Probes.
- Fixed Reflection Probe data migration for projects created before using HDRP.
- Fixed UI of Layered Material where Unity previously rendered the scrollbar above the Copy button.
- Fixed Material tessellations parameters Start fade distance and End fade distance. Originally, Unity clamped these values when you modified them.
- Fixed various distortion and refraction issues - handle a better fall-back.
- Fixed SSR for multiple views.
- Fixed SSR issues related to self-intersections.
- Fixed shape density volume handle speed.
- Fixed density volume shape handle moving too fast.
- Fixed the Camera velocity pass that we removed by mistake.
- Fixed some null pointer exceptions when disabling motion vectors support.
- Fixed viewports for both the Subsurface Scattering combine pass and the transparent depth prepass.
- Fixed the blend mode pop-up in the UI. It previously did not appear when you enabled pre-refraction.
- Fixed some null pointer exceptions that previously occurred when you disabled motion vectors support.
- Fixed Layered Lit UI issue with scrollbar.
- Fixed cubemap assignation on custom ReflectionProbe.
- Fixed Reflection Probes’ capture settings' shadow distance.
- Fixed an issue with the SRP batcher and Shader variables declaration.
- Fixed thickness and subsurface slots for fabric Shader master node that wasn't appearing with the right combination of flags.
- Fixed d3d debug layer warning.
- Fixed PCSS sampling quality.
- Fixed the Subsurface and transmission Material feature enabling for fabric Shader.
- Fixed the Shader Graph UV node’s dimensions when using it in a vertex Shader.
- Fixed the planar reflection mirror gizmo's rotation.
- Fixed HDRenderPipelineAsset's FrameSettings not showing the selected enum in the Inspector drop-down.
- Fixed an error with async compute.
- MSAA now supports transparency.
- The HDRP Material upgrader tool now converts metallic values correctly.
- Volumetrics now render in Reflection Probes.
- Fixed a crash that occurred whenever you set a viewport size to 0.
- Fixed the Camera physic parameter that the UI previously did not display.
- Fixed issue in pyramid shaped spotlight handles manipulation

### Changed

- Renamed Line shaped Lights to Tube Lights.
- HDRP now uses mean height fog parametrization.
- Shadow quality settings are set to All when you use HDRP (This setting is not visible in the UI when using SRP). This avoids Legacy Graphics Quality Settings disabling the shadows and give SRP full control over the Shadows instead.
- HDRP now internally uses premultiplied alpha for all fog.
- Updated default FrameSettings used for realtime Reflection Probes when you create a new HDRenderPipelineAsset.
- Remove multi-camera support. LWRP and HDRP will not support multi-camera layered rendering.
- Updated Shader Graph subshaders to use the new instancing define.
- Changed fog distance calculation from distance to plane to distance to sphere.
- Optimized forward rendering using AMD GCN by scalarizing the light loop.
- Changed the UI of the Light Editor.
- Change ordering of includes in HDRP Materials in order to reduce iteration time for faster compilation.
- Added a StackLit master node replacing the InspectorUI version. IMPORTANT: All previously authored StackLit Materials will be lost. You need to recreate them with the master node.

## [5.0.0-preview] - 2018-09-28

### Added
- Added occlusion mesh to depth prepass for VR (VR still disabled for now)
- Added a debug mode to display only one shadow at once
- Added controls for the highlight created by directional lights
- Added a light radius setting to punctual lights to soften light attenuation and simulate fill lighting
- Added a 'minRoughness' parameter to all non-area lights (was previously only available for certain light types)
- Added separate volumetric light/shadow dimmers
- Added per-pixel jitter to volumetrics to reduce aliasing artifacts
- Added a SurfaceShading.hlsl file, which implements material-agnostic shading functionality in an efficient manner
- Added support for shadow bias for thin object transmission
- Added FrameSettings to control realtime planar reflection
- Added control for SRPBatcher on HDRP Asset
- Added an option to clear the shadow atlases in the debug menu
- Added a color visualization of the shadow atlas rescale in debug mode
- Added support for disabling SSR on materials
- Added intrinsic for XBone
- Added new light volume debugging tool
- Added a new SSR debug view mode
- Added translaction's scale invariance on DensityVolume
- Added multiple supported LitShadermode and per renderer choice in case of both Forward and Deferred supported
- Added custom specular occlusion mode to Lit Shader Graph Master node

### Fixed
- Fixed a normal bias issue with Stacklit (Was causing light leaking)
- Fixed camera preview outputing an error when both scene and game view where display and play and exit was call
- Fixed override debug mode not apply correctly on static GI
- Fixed issue where XRGraphicsConfig values set in the asset inspector GUI weren't propagating correctly (VR still disabled for now)
- Fixed issue with tangent that was using SurfaceGradient instead of regular normal decoding
- Fixed wrong error message display when switching to unsupported target like IOS
- Fixed an issue with ambient occlusion texture sometimes not being created properly causing broken rendering
- Shadow near plane is no longer limited at 0.1
- Fixed decal draw order on transparent material
- Fixed an issue where sometime the lookup texture used for GGX convolution was broken, causing broken rendering
- Fixed an issue where you wouldn't see any fog for certain pipeline/scene configurations
- Fixed an issue with volumetric lighting where the anisotropy value of 0 would not result in perfectly isotropic lighting
- Fixed shadow bias when the atlas is rescaled
- Fixed shadow cascade sampling outside of the atlas when cascade count is inferior to 4
- Fixed shadow filter width in deferred rendering not matching shader config
- Fixed stereo sampling of depth texture in MSAA DepthValues.shader
- Fixed box light UI which allowed negative and zero sizes, thus causing NaNs
- Fixed stereo rendering in HDRISky.shader (VR)
- Fixed normal blend and blend sphere influence for reflection probe
- Fixed distortion filtering (was point filtering, now trilinear)
- Fixed contact shadow for large distance
- Fixed depth pyramid debug view mode
- Fixed sphere shaped influence handles clamping in reflection probes
- Fixed reflection probes data migration for project created before using hdrp
- Fixed ambient occlusion for Lit Master Node when slot is connected

### Changed
- Use samplerunity_ShadowMask instead of samplerunity_samplerLightmap for shadow mask
- Allow to resize reflection probe gizmo's size
- Improve quality of screen space shadow
- Remove support of projection model for ScreenSpaceLighting (SSR always use HiZ and refraction always Proxy)
- Remove all the debug mode from SSR that are obsolete now
- Expose frameSettings and Capture settings for reflection and planar probe
- Update UI for reflection probe, planar probe, camera and HDRP Asset
- Implement proper linear blending for volumetric lighting via deep compositing as described in the paper "Deep Compositing Using Lie Algebras"
- Changed  planar mapping to match terrain convention (XZ instead of ZX)
- XRGraphicsConfig is no longer Read/Write. Instead, it's read-only. This improves consistency of XR behavior between the legacy render pipeline and SRP
- Change reflection probe data migration code (to update old reflection probe to new one)
- Updated gizmo for ReflectionProbes
- Updated UI and Gizmo of DensityVolume

## [4.0.0-preview] - 2018-09-28

### Added
- Added a new TerrainLit shader that supports rendering of Unity terrains.
- Added controls for linear fade at the boundary of density volumes
- Added new API to control decals without monobehaviour object
- Improve Decal Gizmo
- Implement Screen Space Reflections (SSR) (alpha version, highly experimental)
- Add an option to invert the fade parameter on a Density Volume
- Added a Fabric shader (experimental) handling cotton and silk
- Added support for MSAA in forward only for opaque only
- Implement smoothness fade for SSR
- Added support for AxF shader (X-rite format - require special AxF importer from Unity not part of HDRP)
- Added control for sundisc on directional light (hack)
- Added a new HD Lit Master node that implements Lit shader support for Shader Graph
- Added Micro shadowing support (hack)
- Added an event on HDAdditionalCameraData for custom rendering
- HDRP Shader Graph shaders now support 4-channel UVs.

### Fixed
- Fixed an issue where sometimes the deferred shadow texture would not be valid, causing wrong rendering.
- Stencil test during decals normal buffer update is now properly applied
- Decals corectly update normal buffer in forward
- Fixed a normalization problem in reflection probe face fading causing artefacts in some cases
- Fix multi-selection behavior of Density Volumes overwriting the albedo value
- Fixed support of depth texture for RenderTexture. HDRP now correctly output depth to user depth buffer if RenderTexture request it.
- Fixed multi-selection behavior of Density Volumes overwriting the albedo value
- Fixed support of depth for RenderTexture. HDRP now correctly output depth to user depth buffer if RenderTexture request it.
- Fixed support of Gizmo in game view in the editor
- Fixed gizmo for spot light type
- Fixed issue with TileViewDebug mode being inversed in gameview
- Fixed an issue with SAMPLE_TEXTURECUBE_SHADOW macro
- Fixed issue with color picker not display correctly when game and scene view are visible at the same time
- Fixed an issue with reflection probe face fading
- Fixed camera motion vectors shader and associated matrices to update correctly for single-pass double-wide stereo rendering
- Fixed light attenuation functions when range attenuation is disabled
- Fixed shadow component algorithm fixup not dirtying the scene, so changes can be saved to disk.
- Fixed some GC leaks for HDRP
- Fixed contact shadow not affected by shadow dimmer
- Fixed GGX that works correctly for the roughness value of 0 (mean specular highlgiht will disappeard for perfect mirror, we rely on maxSmoothness instead to always have a highlight even on mirror surface)
- Add stereo support to ShaderPassForward.hlsl. Forward rendering now seems passable in limited test scenes with camera-relative rendering disabled.
- Add stereo support to ProceduralSky.shader and OpaqueAtmosphericScattering.shader.
- Added CullingGroupManager to fix more GC.Alloc's in HDRP
- Fixed rendering when multiple cameras render into the same render texture

### Changed
- Changed the way depth & color pyramids are built to be faster and better quality, thus improving the look of distortion and refraction.
- Stabilize the dithered LOD transition mask with respect to the camera rotation.
- Avoid multiple depth buffer copies when decals are present
- Refactor code related to the RT handle system (No more normal buffer manager)
- Remove deferred directional shadow and move evaluation before lightloop
- Add a function GetNormalForShadowBias() that material need to implement to return the normal used for normal shadow biasing
- Remove Jimenez Subsurface scattering code (This code was disabled by default, now remove to ease maintenance)
- Change Decal API, decal contribution is now done in Material. Require update of material using decal
- Move a lot of files from CoreRP to HDRP/CoreRP. All moved files weren't used by Ligthweight pipeline. Long term they could move back to CoreRP after CoreRP become out of preview
- Updated camera inspector UI
- Updated decal gizmo
- Optimization: The objects that are rendered in the Motion Vector Pass are not rendered in the prepass anymore
- Removed setting shader inclue path via old API, use package shader include paths
- The default value of 'maxSmoothness' for punctual lights has been changed to 0.99
- Modified deferred compute and vert/frag shaders for first steps towards stereo support
- Moved material specific Shader Graph files into corresponding material folders.
- Hide environment lighting settings when enabling HDRP (Settings are control from sceneSettings)
- Update all shader includes to use absolute path (allow users to create material in their Asset folder)
- Done a reorganization of the files (Move ShaderPass to RenderPipeline folder, Move all shadow related files to Lighting/Shadow and others)
- Improved performance and quality of Screen Space Shadows

## [3.3.0-preview] - 2018-01-01

### Added
- Added an error message to say to use Metal or Vulkan when trying to use OpenGL API
- Added a new Fabric shader model that supports Silk and Cotton/Wool
- Added a new HDRP Lighting Debug mode to visualize Light Volumes for Point, Spot, Line, Rectangular and Reflection Probes
- Add support for reflection probe light layers
- Improve quality of anisotropic on IBL

### Fixed
- Fix an issue where the screen where darken when rendering camera preview
- Fix display correct target platform when showing message to inform user that a platform is not supported
- Remove workaround for metal and vulkan in normal buffer encoding/decoding
- Fixed an issue with color picker not working in forward
- Fixed an issue where reseting HDLight do not reset all of its parameters
- Fixed shader compile warning in DebugLightVolumes.shader

### Changed
- Changed default reflection probe to be 256x256x6 and array size to be 64
- Removed dependence on the NdotL for thickness evaluation for translucency (based on artist's input)
- Increased the precision when comparing Planar or HD reflection probe volumes
- Remove various GC alloc in C#. Slightly better performance

## [3.2.0-preview] - 2018-01-01

### Added
- Added a luminance meter in the debug menu
- Added support of Light, reflection probe, emissive material, volume settings related to lighting to Lighting explorer
- Added support for 16bit shadows

### Fixed
- Fix issue with package upgrading (HDRP resources asset is now versionned to worarkound package manager limitation)
- Fix HDReflectionProbe offset displayed in gizmo different than what is affected.
- Fix decals getting into a state where they could not be removed or disabled.
- Fix lux meter mode - The lux meter isn't affected by the sky anymore
- Fix area light size reset when multi-selected
- Fix filter pass number in HDUtils.BlitQuad
- Fix Lux meter mode that was applying SSS
- Fix planar reflections that were not working with tile/cluster (olbique matrix)
- Fix debug menu at runtime not working after nested prefab PR come to trunk
- Fix scrolling issue in density volume

### Changed
- Shader code refactor: Split MaterialUtilities file in two parts BuiltinUtilities (independent of FragInputs) and MaterialUtilities (Dependent of FragInputs)
- Change screen space shadow rendertarget format from ARGB32 to RG16

## [3.1.0-preview] - 2018-01-01

### Added
- Decal now support per channel selection mask. There is now two mode. One with BaseColor, Normal and Smoothness and another one more expensive with BaseColor, Normal, Smoothness, Metal and AO. Control is on HDRP Asset. This may require to launch an update script for old scene: 'Edit/Render Pipeline/Single step upgrade script/Upgrade all DecalMaterial MaskBlendMode'.
- Decal now supports depth bias for decal mesh, to prevent z-fighting
- Decal material now supports draw order for decal projectors
- Added LightLayers support (Base on mask from renderers name RenderingLayers and mask from light name LightLayers - if they match, the light apply) - cost an extra GBuffer in deferred (more bandwidth)
- When LightLayers is enabled, the AmbientOclusion is store in the GBuffer in deferred path allowing to avoid double occlusion with SSAO. In forward the double occlusion is now always avoided.
- Added the possibility to add an override transform on the camera for volume interpolation
- Added desired lux intensity and auto multiplier for HDRI sky
- Added an option to disable light by type in the debug menu
- Added gradient sky
- Split EmissiveColor and bakeDiffuseLighting in forward avoiding the emissiveColor to be affect by SSAO
- Added a volume to control indirect light intensity
- Added EV 100 intensity unit for area lights
- Added support for RendererPriority on Renderer. This allow to control order of transparent rendering manually. HDRP have now two stage of sorting for transparent in addition to bact to front. Material have a priority then Renderer have a priority.
- Add Coupling of (HD)Camera and HDAdditionalCameraData for reset and remove in inspector contextual menu of Camera
- Add Coupling of (HD)ReflectionProbe and HDAdditionalReflectionData for reset and remove in inspector contextual menu of ReflectoinProbe
- Add macro to forbid unity_ObjectToWorld/unity_WorldToObject to be use as it doesn't handle camera relative rendering
- Add opacity control on contact shadow

### Fixed
- Fixed an issue with PreIntegratedFGD texture being sometimes destroyed and not regenerated causing rendering to break
- PostProcess input buffers are not copied anymore on PC if the viewport size matches the final render target size
- Fixed an issue when manipulating a lot of decals, it was displaying a lot of errors in the inspector
- Fixed capture material with reflection probe
- Refactored Constant Buffers to avoid hitting the maximum number of bound CBs in some cases.
- Fixed the light range affecting the transform scale when changed.
- Snap to grid now works for Decal projector resizing.
- Added a warning for 128x128 cookie texture without mipmaps
- Replace the sampler used for density volumes for correct wrap mode handling

### Changed
- Move Render Pipeline Debug "Windows from Windows->General-> Render Pipeline debug windows" to "Windows from Windows->Analysis-> Render Pipeline debug windows"
- Update detail map formula for smoothness and albedo, goal it to bright and dark perceptually and scale factor is use to control gradient speed
- Refactor the Upgrade material system. Now a material can be update from older version at any time. Call Edit/Render Pipeline/Upgrade all Materials to newer version
- Change name EnableDBuffer to EnableDecals at several place (shader, hdrp asset...), this require a call to Edit/Render Pipeline/Upgrade all Materials to newer version to have up to date material.
- Refactor shader code: BakeLightingData structure have been replace by BuiltinData. Lot of shader code have been remove/change.
- Refactor shader code: All GBuffer are now handled by the deferred material. Mean ShadowMask and LightLayers are control by lit material in lit.hlsl and not outside anymore. Lot of shader code have been remove/change.
- Refactor shader code: Rename GetBakedDiffuseLighting to ModifyBakedDiffuseLighting. This function now handle lighting model for transmission too. Lux meter debug mode is factor outisde.
- Refactor shader code: GetBakedDiffuseLighting is not call anymore in GBuffer or forward pass, including the ConvertSurfaceDataToBSDFData and GetPreLightData, this is done in ModifyBakedDiffuseLighting now
- Refactor shader code: Added a backBakeDiffuseLighting to BuiltinData to handle lighting for transmission
- Refactor shader code: Material must now call InitBuiltinData (Init all to zero + init bakeDiffuseLighting and backBakeDiffuseLighting ) and PostInitBuiltinData

## [3.0.0-preview] - 2018-01-01

### Fixed
- Fixed an issue with distortion that was using previous frame instead of current frame
- Fixed an issue where disabled light where not upgrade correctly to the new physical light unit system introduce in 2.0.5-preview

### Changed
- Update assembly definitions to output assemblies that match Unity naming convention (Unity.*).

## [2.0.5-preview] - 2018-01-01

### Added
- Add option supportDitheringCrossFade on HDRP Asset to allow to remove shader variant during player build if needed
- Add contact shadows for punctual lights (in additional shadow settings), only one light is allowed to cast contact shadows at the same time and so at each frame a dominant light is choosed among all light with contact shadows enabled.
- Add PCSS shadow filter support (from SRP Core)
- Exposed shadow budget parameters in HDRP asset
- Add an option to generate an emissive mesh for area lights (currently rectangle light only). The mesh fits the size, intensity and color of the light.
- Add an option to the HDRP asset to increase the resolution of volumetric lighting.
- Add additional ligth unit support for punctual light (Lumens, Candela) and area lights (Lumens, Luminance)
- Add dedicated Gizmo for the box Influence volume of HDReflectionProbe / PlanarReflectionProbe

### Changed
- Re-enable shadow mask mode in debug view
- SSS and Transmission code have been refactored to be able to share it between various material. Guidelines are in SubsurfaceScattering.hlsl
- Change code in area light with LTC for Lit shader. Magnitude is now take from FGD texture instead of a separate texture
- Improve camera relative rendering: We now apply camera translation on the model matrix, so before the TransformObjectToWorld(). Note: unity_WorldToObject and unity_ObjectToWorld must never be used directly.
- Rename positionWS to positionRWS (Camera relative world position) at a lot of places (mainly in interpolator and FragInputs). In case of custom shader user will be required to update their code.
- Rename positionWS, capturePositionWS, proxyPositionWS, influencePositionWS to positionRWS, capturePositionRWS, proxyPositionRWS, influencePositionRWS (Camera relative world position) in LightDefinition struct.
- Improve the quality of trilinear filtering of density volume textures.
- Improve UI for HDReflectionProbe / PlanarReflectionProbe

### Fixed
- Fixed a shader preprocessor issue when compiling DebugViewMaterialGBuffer.shader against Metal target
- Added a temporary workaround to Lit.hlsl to avoid broken lighting code with Metal/AMD
- Fixed issue when using more than one volume texture mask with density volumes.
- Fixed an error which prevented volumetric lighting from working if no density volumes with 3D textures were present.
- Fix contact shadows applied on transmission
- Fix issue with forward opaque lit shader variant being removed by the shader preprocessor
- Fixed compilation errors on Nintendo Switch (limited XRSetting support).
- Fixed apply range attenuation option on punctual light
- Fixed issue with color temperature not take correctly into account with static lighting
- Don't display fog when diffuse lighting, specular lighting, or lux meter debug mode are enabled.

## [2.0.4-preview] - 2018-01-01

### Fixed
- Fix issue when disabling rough refraction and building a player. Was causing a crash.

## [2.0.3-preview] - 2018-01-01

### Added
- Increased debug color picker limit up to 260k lux

## [2.0.2-preview] - 2018-01-01

### Added
- Add Light -> Planar Reflection Probe command
- Added a false color mode in rendering debug
- Add support for mesh decals
- Add flag to disable projector decals on transparent geometry to save performance and decal texture atlas space
- Add ability to use decal diffuse map as mask only
- Add visualize all shadow masks in lighting debug
- Add export of normal and roughness buffer for forwardOnly and when in supportOnlyForward mode for forward
- Provide a define in lit.hlsl (FORWARD_MATERIAL_READ_FROM_WRITTEN_NORMAL_BUFFER) when output buffer normal is used to read the normal and roughness instead of caclulating it (can save performance, but lower quality due to compression)
- Add color swatch to decal material

### Changed
- Change Render -> Planar Reflection creation to 3D Object -> Mirror
- Change "Enable Reflector" name on SpotLight to "Angle Affect Intensity"
- Change prototype of BSDFData ConvertSurfaceDataToBSDFData(SurfaceData surfaceData) to BSDFData ConvertSurfaceDataToBSDFData(uint2 positionSS, SurfaceData surfaceData)

### Fixed
- Fix issue with StackLit in deferred mode with deferredDirectionalShadow due to GBuffer not being cleared. Gbuffer is still not clear and issue was fix with the new Output of normal buffer.
- Fixed an issue where interpolation volumes were not updated correctly for reflection captures.
- Fixed an exception in Light Loop settings UI

## [2.0.1-preview] - 2018-01-01

### Added
- Add stripper of shader variant when building a player. Save shader compile time.
- Disable per-object culling that was executed in C++ in HD whereas it was not used (Optimization)
- Enable texture streaming debugging (was not working before 2018.2)
- Added Screen Space Reflection with Proxy Projection Model
- Support correctly scene selection for alpha tested object
- Add per light shadow mask mode control (i.e shadow mask distance and shadow mask). It use the option NonLightmappedOnly
- Add geometric filtering to Lit shader (allow to reduce specular aliasing)
- Add shortcut to create DensityVolume and PlanarReflection in hierarchy
- Add a DefaultHDMirrorMaterial material for PlanarReflection
- Added a script to be able to upgrade material to newer version of HDRP
- Removed useless duplication of ForwardError passes.
- Add option to not compile any DEBUG_DISPLAY shader in the player (Faster build) call Support Runtime Debug display

### Changed
- Changed SupportForwardOnly to SupportOnlyForward in render pipeline settings
- Changed versioning variable name in HDAdditionalXXXData from m_version to version
- Create unique name when creating a game object in the rendering menu (i.e Density Volume(2))
- Re-organize various files and folder location to clean the repository
- Change Debug windows name and location. Now located at:  Windows -> General -> Render Pipeline Debug

### Removed
- Removed GlobalLightLoopSettings.maxPlanarReflectionProbes and instead use value of GlobalLightLoopSettings.planarReflectionProbeCacheSize
- Remove EmissiveIntensity parameter and change EmissiveColor to be HDR (Matching Builtin Unity behavior) - Data need to be updated - Launch Edit -> Single Step Upgrade Script -> Upgrade all Materials emissionColor

### Fixed
- Fix issue with LOD transition and instancing
- Fix discrepency between object motion vector and camera motion vector
- Fix issue with spot and dir light gizmo axis not highlighted correctly
- Fix potential crash while register debug windows inputs at startup
- Fix warning when creating Planar reflection
- Fix specular lighting debug mode (was rendering black)
- Allow projector decal with null material to allow to configure decal when HDRP is not set
- Decal atlas texture offset/scale is updated after allocations (used to be before so it was using date from previous frame)

## [0.0.0-preview] - 2018-01-01

### Added
- Configure the VolumetricLightingSystem code path to be on by default
- Trigger a build exception when trying to build an unsupported platform
- Introduce the VolumetricLightingController component, which can (and should) be placed on the camera, and allows one to control the near and the far plane of the V-Buffer (volumetric "froxel" buffer) along with the depth distribution (from logarithmic to linear)
- Add 3D texture support for DensityVolumes
- Add a better mapping of roughness to mipmap for planar reflection
- The VolumetricLightingSystem now uses RTHandles, which allows to save memory by sharing buffers between different cameras (history buffers are not shared), and reduce reallocation frequency by reallocating buffers only if the rendering resolution increases (and suballocating within existing buffers if the rendering resolution decreases)
- Add a Volumetric Dimmer slider to lights to control the intensity of the scattered volumetric lighting
- Add UV tiling and offset support for decals.
- Add mipmapping support for volume 3D mask textures

### Changed
- Default number of planar reflection change from 4 to 2
- Rename _MainDepthTexture to _CameraDepthTexture
- The VolumetricLightingController has been moved to the Interpolation Volume framework and now functions similarly to the VolumetricFog settings
- Update of UI of cookie, CubeCookie, Reflection probe and planar reflection probe to combo box
- Allow enabling/disabling shadows for area lights when they are set to baked.
- Hide applyRangeAttenuation and FadeDistance for directional shadow as they are not used

### Removed
- Remove Resource folder of PreIntegratedFGD and add the resource to RenderPipeline Asset

### Fixed
- Fix ConvertPhysicalLightIntensityToLightIntensity() function used when creating light from script to match HDLightEditor behavior
- Fix numerical issues with the default value of mean free path of volumetric fog
- Fix the bug preventing decals from coexisting with density volumes
- Fix issue with alpha tested geometry using planar/triplanar mapping not render correctly or flickering (due to being wrongly alpha tested in depth prepass)
- Fix meta pass with triplanar (was not handling correctly the normal)
- Fix preview when a planar reflection is present
- Fix Camera preview, it is now a Preview cameraType (was a SceneView)
- Fix handling unknown GPUShadowTypes in the shadow manager.
- Fix area light shapes sent as point lights to the baking backends when they are set to baked.
- Fix unnecessary division by PI for baked area lights.
- Fix line lights sent to the lightmappers. The backends don't support this light type.
- Fix issue with shadow mask framesettings not correctly taken into account when shadow mask is enabled for lighting.
- Fix directional light and shadow mask transition, they are now matching making smooth transition
- Fix banding issues caused by high intensity volumetric lighting
- Fix the debug window being emptied on SRP asset reload
- Fix issue with debug mode not correctly clearing the GBuffer in editor after a resize
- Fix issue with ResetMaterialKeyword not resetting correctly ToggleOff/Roggle Keyword
- Fix issue with motion vector not render correctly if there is no depth prepass in deferred

## [0.0.0-preview] - 2018-01-01

### Added
- Screen Space Refraction projection model (Proxy raycasting, HiZ raymarching)
- Screen Space Refraction settings as volume component
- Added buffered frame history per camera
- Port Global Density Volumes to the Interpolation Volume System.
- Optimize ImportanceSampleLambert() to not require the tangent frame.
- Generalize SampleVBuffer() to handle different sampling and reconstruction methods.
- Improve the quality of volumetric lighting reprojection.
- Optimize Morton Order code in the Subsurface Scattering pass.
- Planar Reflection Probe support roughness (gaussian convolution of captured probe)
- Use an atlas instead of a texture array for cluster transparent decals
- Add a debug view to visualize the decal atlas
- Only store decal textures to atlas if decal is visible, debounce out of memory decal atlas warning.
- Add manipulator gizmo on decal to improve authoring workflow
- Add a minimal StackLit material (work in progress, this version can be used as template to add new material)

### Changed
- EnableShadowMask in FrameSettings (But shadowMaskSupport still disable by default)
- Forced Planar Probe update modes to (Realtime, Every Update, Mirror Camera)
- Screen Space Refraction proxy model uses the proxy of the first environment light (Reflection probe/Planar probe) or the sky
- Moved RTHandle static methods to RTHandles
- Renamed RTHandle to RTHandleSystem.RTHandle
- Move code for PreIntegratedFDG (Lit.shader) into its dedicated folder to be share with other material
- Move code for LTCArea (Lit.shader) into its dedicated folder to be share with other material

### Removed
- Removed Planar Probe mirror plane position and normal fields in inspector, always display mirror plane and normal gizmos

### Fixed
- Fix fog flags in scene view is now taken into account
- Fix sky in preview windows that were disappearing after a load of a new level
- Fix numerical issues in IntersectRayAABB().
- Fix alpha blending of volumetric lighting with transparent objects.
- Fix the near plane of the V-Buffer causing out-of-bounds look-ups in the clustered data structure.
- Depth and color pyramid are properly computed and sampled when the camera renders inside a viewport of a RTHandle.
- Fix decal atlas debug view to work correctly when shadow atlas view is also enabled<|MERGE_RESOLUTION|>--- conflicted
+++ resolved
@@ -31,6 +31,7 @@
 - Fixed issue with white flash when enabling SSR.
 - Fixed issue with depth pyramid generation and dynamic resolution.
 - Fixed an issue where opening the look dev window with the light theme would make the window blink and eventually crash unity.
+- Fixed a serialization issue, preventing quality level parameters to undo/redo and update scene view on change.
 
 ### Changed
 - Changed extensions of shader CAS include files.
@@ -126,17 +127,9 @@
 - Fixed Microshadow not working correctly in deferred with LightLayers
 - Tentative fix for missing include in depth of field shaders.
 - Fix an issue in reading the gbuffer for ray traced subsurface scattering (case 1248358).
-<<<<<<< HEAD
-- Fixed an issue where manipulating the color wheels in a volume component would reset the cursor every time.
-- Fixed an issue where static sky lighting would not be updated for a new scene until it's reloaded at least once.
-- Fixed missing include guards in shadow hlsl files.
-- Fixed issue with light layers bigger than 8 (and above the supported range). 
-- Fixed a serialization issue, preventing quality level parameters to undo/redo and update scene view on change.
-=======
 - Cloned volume profile from read only assets are created in the root of the project. (case 1154961)
 - Fixed Wizard check on default volume profile to also check it is not the default one in package.
 - Fixed a bug where not all entries were generated for the Attributes Struct in Shader Graph shaders. (case 1250275)
->>>>>>> 5126c89a
 
 ### Changed
 - Rejecting history for ray traced reflections based on a threshold evaluated on the neighborhood of the sampled history.
