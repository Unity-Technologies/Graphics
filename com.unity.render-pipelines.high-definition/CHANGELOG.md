# Changelog
All notable changes to this package will be documented in this file.

The format is based on [Keep a Changelog](http://keepachangelog.com/en/1.0.0/)
and this project adheres to [Semantic Versioning](http://semver.org/spec/v2.0.0.html).

## [Unreleased]

### Added
- Ray tracing support for VR single-pass
- Added sharpen filter shader parameter and UI for TemporalAA to control image quality instead of hardcoded value
- Added frame settings option for custom post process and custom passes as well as custom color buffer format option.
- Add check in wizard on SRP Batcher enabled.
- Added default implementations of OnPreprocessMaterialDescription for FBX, Obj, Sketchup and 3DS file formats.
- Added custom pass fade radius
- Added after post process injection point for custom passes
- Added basic alpha compositing support - Alpha is available afterpostprocess when using FP16 buffer format.
- Added falloff distance on Reflection Probe and Planar Reflection Probe
- Added Backplate projection from the HDRISky
- Added Shadow Matte in UnlitMasterNode, which only received shadow without lighting
- Added hability to name LightLayers in HDRenderPipelineAsset
- Added a range compression factor for Reflection Probe and Planar Reflection Probe to avoid saturation of colors.
- Added path tracing support for directional, point and spot lights, as well as emission from Lit and Unlit.
- Added non temporal version of SSAO.
- Added more detailed ray tracing stats in the debug window
- Added Disc area light (bake only)
- Added a warning in the material UI to prevent transparent + subsurface-scattering combination.
- Added XR single-pass setting into HDRP asset
- Added a penumbra tint option for lights
- Added support for depth copy with XR SDK
- Added debug setting to Render Pipeline Debug Window to list the active XR views
- Added an option to filter the result of the volumetric lighting (off by default).
- Added a transmission multiplier for directional lights
- Added XR single-pass test mode to Render Pipeline Debug Window
- Added debug setting to Render Pipeline Window to list the active XR views
- Added a new refraction mode for the Lit shader (thin). Which is a box refraction with small thickness values
- Added the code to support Barn Doors for Area Lights based on a shaderconfig option.
- Added HDRPCameraBinder property binder for Visual Effect Graph
- Added "Celestial Body" controls to the Directional Light
- Added new parameters to the Physically Based Sky
- Added Reflections to the DXR Wizard
- Added the possibility to have ray traced colored and semi-transparent shadows on directional lights.
- Added a check in the custom post process template to throw an error if the default shader is not found.
- Exposed the debug overlay ratio in the debug menu.
- Added a separate frame settings for tonemapping alongside color grading.
- Added the receive fog option in the material UI for ShaderGraphs.
- Added a public virtual bool in the custom post processes API to specify if a post processes should be executed in the scene view.
- Added a menu option that checks scene issues with ray tracing. Also removed the previously existing warning at runtime.
- Added Contrast Adaptive Sharpen (CAS) Upscaling effect.
- Added APIs to update probe settings at runtime.
- Added documentation for the rayTracingSupported method in HDRP
- Added user-selectable format for the post processing passes.
- Added support for alpha channel in some post-processing passes (DoF, TAA, Uber).
- Added warnings in FrameSettings inspector when using DXR and atempting to use Asynchronous Execution.
- Exposed Stencil bits that can be used by the user.
- Added history rejection based on velocity of intersected objects for directional, point and spot lights.
- Added a affectsVolumetric field to the HDAdditionalLightData API to know if light affects volumetric fog.
- Add OS and Hardware check in the Wizard fixes for DXR.
- Added option to exclude camera motion from motion blur.
- Added semi-transparent shadows for point and spot lights.
- Added support for semi-transparent shadow for unlit shader and unlit shader graph.
- Added the alpha clip enabled toggle to the material UI for all HDRP shader graphs.
- Added Material Samples to explain how to use the lit shader features
- Added an initial implementation of ray traced sub surface scattering
- Added AssetPostprocessors and Shadergraphs to handle Arnold Standard Surface and 3DsMax Physical material import from FBX.
- Added support for Smoothness Fade start work when enabling ray traced reflections.
- Added Contact shadow, Micro shadows and Screen space refraction API documentation.
- Added script documentation for SSR, SSAO (ray tracing), GI, Light Cluster, RayTracingSettings, Ray Counters, etc.
- Added path tracing support for refraction and internal reflections.
- Added support for Thin Refraction Model and Lit's Clear Coat in Path Tracing.
- Added the Tint parameter to Sky Colored Fog.
- Added of Screen Space Reflections for Transparent materials
- Added a fallback for ray traced area light shadows in case the material is forward or the lit mode is forward.
- Added a new debug mode for light layers.
- Added an "enable" toggle to the SSR volume component.
- Added support for anisotropic specular lobes in path tracing.
- Added support for alpha clipping in path tracing.
- Added support for light cookies in path tracing.
- Added support for transparent shadows in path tracing.
- Added support for iridescence in path tracing.
- Added support for background color in path tracing.
- Added a path tracing test to the test suite.
- Added a warning and workaround instructions that appear when you enable XR single-pass after the first frame with the XR SDK.
- Added the exposure sliders to the planar reflection probe preview
- Added support for subsurface scattering in path tracing.
- Added a new mode that improves the filtering of ray traced shadows (directional, point and spot) based on the distance to the occluder.
- Added support of cookie baking and add support on Disc light.
- Added support for fog attenuation in path tracing.
- Added a new debug panel for volumes
- Added XR setting to control camera jitter for temporal effects
- Added an error message in the DrawRenderers custom pass when rendering opaque objects with an HDRP asset in DeferredOnly mode.
- Added API to enable proper recording of path traced scenes (with the Unity recorder or other tools).
- Added support for fog in Recursive rendering, ray traced reflections and ray traced indirect diffuse.
- Added an alpha blend option for recursive rendering
- Added support for stack lit for ray tracing effects.
- Added support for hair for ray tracing effects.
- Added support for alpha to coverage for HDRP shaders and shader graph
- Added support for Quality Levels to Subsurface Scattering.
- Added option to disable XR rendering on the camera settings.
- Added support for specular AA from geometric curvature in AxF
- Added support for baked AO (no input for now) in AxF
- Added an info box to warn about depth test artifacts when rendering object twice in custom passes with MSAA.
- Added a frame setting for alpha to mask.
- Added support for custom passes in the AOV API
- Added Light decomposition lighting debugging modes and support in AOV
- Added exposure compensation to Fixed exposure mode
- Added support for rasterized area light shadows in StackLit
- Added support for texture-weighted automatic exposure
- Added support for POM for emissive map
- Added alpha channel support in motion blur pass.
- Added the HDRP Compositor Tool (in Preview).
- Added a ray tracing mode option in the HDRP asset that allows to override and shader stripping.
- Added support for arbitrary resolution scaling of Volumetric Lighting to the Fog volume component.
- Added range attenuation for box-shaped spotlights.
- Added scenes for hair and fabric and decals with material samples
- Added fabric materials and textures
- Added information for fabric materials in fabric scene
- Added a DisplayInfo attribute to specify a name override and a display order for Volume Component fields (used only in default inspector for now).
- Added Min distance to contact shadows.
- Added support for Depth of Field in path tracing (by sampling the lens aperture).
- Added an API in HDRP to override the camera within the rendering of a frame (mainly for custom pass).
- Added a function (HDRenderPipeline.ResetRTHandleReferenceSize) to reset the reference size of RTHandle systems.
- Added support for AxF measurements importing into texture resources tilings.
- Added Layer parameter on Area Light to modify Layer of generated Emissive Mesh
- Added a flow map parameter to HDRI Sky
- Implemented ray traced reflections for transparent objects.
- Add a new parameter to control reflections in recursive rendering.
- Added an initial version of SSGI.
- Added back-compatibility with builtin stereo matrices.

### Fixed
- Fix when rescale probe all direction below zero (1219246)
- Update documentation of HDRISky-Backplate, precise how to have Ambient Occlusion on the Backplate
- Sorting, undo, labels, layout in the Lighting Explorer.
- Fixed sky settings and materials in Shader Graph Samples package
- Fix/workaround a probable graphics driver bug in the GTAO shader.
- Fixed Hair and PBR shader graphs double sided modes
- Fixed an issue where updating an HDRP asset in the Quality setting panel would not recreate the pipeline.
- Fixed issue with point lights being considered even when occupying less than a pixel on screen (case 1183196)
- Fix a potential NaN source with iridescence (case 1183216)
- Fixed issue of spotlight breaking when minimizing the cone angle via the gizmo (case 1178279)
- Fixed issue that caused decals not to modify the roughness in the normal buffer, causing SSR to not behave correctly (case 1178336)
- Fixed lit transparent refraction with XR single-pass rendering
- Removed extra jitter for TemporalAA in VR
- Fixed ShaderGraph time in main preview
- Fixed issue on some UI elements in HDRP asset not expanding when clicking the arrow (case 1178369)
- Fixed alpha blending in custom post process
- Fixed the modification of the _AlphaCutoff property in the material UI when exposed with a ShaderGraph parameter.
- Fixed HDRP test `1218_Lit_DiffusionProfiles` on Vulkan.
- Fixed an issue where building a player in non-dev mode would generate render target error logs every frame
- Fixed crash when upgrading version of HDRP
- Fixed rendering issues with material previews
- Fixed NPE when using light module in Shuriken particle systems (1173348).
- Refresh cached shadow on editor changes
- Fixed light supported units caching (1182266)
- Fixed an issue where SSAO (that needs temporal reprojection) was still being rendered when Motion Vectors were not available (case 1184998)
- Fixed a nullref when modifying the height parameters inside the layered lit shader UI.
- Fixed Decal gizmo that become white after exiting play mode
- Fixed Decal pivot position to behave like a spotlight
- Fixed an issue where using the LightingOverrideMask would break sky reflection for regular cameras
- Fix DebugMenu FrameSettingsHistory persistency on close
- Fix DensityVolume, ReflectionProbe aned PlanarReflectionProbe advancedControl display
- Fix DXR scene serialization in wizard
- Fixed an issue where Previews would reallocate History Buffers every frame
- Fixed the SetLightLayer function in HDAdditionalLightData setting the wrong light layer
- Fix error first time a preview is created for planar
- Fixed an issue where SSR would use an incorrect roughness value on ForwardOnly (StackLit, AxF, Fabric, etc.) materials when the pipeline is configured to also allow deferred Lit.
- Fixed issues with light explorer (cases 1183468, 1183269)
- Fix dot colors in LayeredLit material inspector
- Fix undo not resetting all value when undoing the material affectation in LayerLit material
- Fix for issue that caused gizmos to render in render textures (case 1174395)
- Fixed the light emissive mesh not updated when the light was disabled/enabled
- Fixed light and shadow layer sync when setting the HDAdditionalLightData.lightlayersMask property
- Fixed a nullref when a custom post process component that was in the HDRP PP list is removed from the project
- Fixed issue that prevented decals from modifying specular occlusion (case 1178272).
- Fixed exposure of volumetric reprojection
- Fixed multi selection support for Scalable Settings in lights
- Fixed font shaders in test projects for VR by using a Shader Graph version
- Fixed refresh of baked cubemap by incrementing updateCount at the end of the bake (case 1158677).
- Fixed issue with rectangular area light when seen from the back
- Fixed decals not affecting lightmap/lightprobe
- Fixed zBufferParams with XR single-pass rendering
- Fixed moving objects not rendered in custom passes
- Fixed abstract classes listed in the + menu of the custom pass list
- Fixed custom pass that was rendered in previews
- Fixed precision error in zero value normals when applying decals (case 1181639)
- Fixed issue that triggered No Scene Lighting view in game view as well (case 1156102)
- Assign default volume profile when creating a new HDRP Asset
- Fixed fov to 0 in planar probe breaking the projection matrix (case 1182014)
- Fixed bugs with shadow caching
- Reassign the same camera for a realtime probe face render request to have appropriate history buffer during realtime probe rendering.
- Fixed issue causing wrong shading when normal map mode is Object space, no normal map is set, but a detail map is present (case 1143352)
- Fixed issue with decal and htile optimization
- Fixed TerrainLit shader compilation error regarding `_Control0_TexelSize` redefinition (case 1178480).
- Fixed warning about duplicate HDRuntimeReflectionSystem when configuring play mode without domain reload.
- Fixed an editor crash when multiple decal projectors were selected and some had null material
- Added all relevant fix actions to FixAll button in Wizard
- Moved FixAll button on top of the Wizard
- Fixed an issue where fog color was not pre-exposed correctly
- Fix priority order when custom passes are overlapping
- Fix cleanup not called when the custom pass GameObject is destroyed
- Replaced most instances of GraphicsSettings.renderPipelineAsset by GraphicsSettings.currentRenderPipeline. This should fix some parameters not working on Quality Settings overrides.
- Fixed an issue with Realtime GI not working on upgraded projects.
- Fixed issue with screen space shadows fallback texture was not set as a texture array.
- Fixed Pyramid Lights bounding box
- Fixed terrain heightmap default/null values and epsilons
- Fixed custom post-processing effects breaking when an abstract class inherited from `CustomPostProcessVolumeComponent`
- Fixed XR single-pass rendering in Editor by using ShaderConfig.s_XrMaxViews to allocate matrix array
- Multiple different skies rendered at the same time by different cameras are now handled correctly without flickering
- Fixed flickering issue happening when different volumes have shadow settings and multiple cameras are present.
- Fixed issue causing planar probes to disappear if there is no light in the scene.
- Fixed a number of issues with the prefab isolation mode (Volumes leaking from the main scene and reflection not working properly)
- Fixed an issue with fog volume component upgrade not working properly
- Fixed Spot light Pyramid Shape has shadow artifacts on aspect ratio values lower than 1
- Fixed issue with AO upsampling in XR
- Fixed camera without HDAdditionalCameraData component not rendering
- Removed the macro ENABLE_RAYTRACING for most of the ray tracing code
- Fixed prefab containing camera reloading in loop while selected in the Project view
- Fixed issue causing NaN wheh the Z scale of an object is set to 0.
- Fixed DXR shader passes attempting to render before pipeline loaded
- Fixed black ambient sky issue when importing a project after deleting Library.
- Fixed issue when upgrading a Standard transparent material (case 1186874)
- Fixed area light cookies not working properly with stack lit
- Fixed material render queue not updated when the shader is changed in the material inspector.
- Fixed a number of issues with full screen debug modes not reseting correctly when setting another mutually exclusive mode
- Fixed compile errors for platforms with no VR support
- Fixed an issue with volumetrics and RTHandle scaling (case 1155236)
- Fixed an issue where sky lighting might be updated uselessly
- Fixed issue preventing to allow setting decal material to none (case 1196129)
- Fixed XR multi-pass decals rendering
- Fixed several fields on Light Inspector that not supported Prefab overrides
- Fixed EOL for some files
- Fixed scene view rendering with volumetrics and XR enabled
- Fixed decals to work with multiple cameras
- Fixed optional clear of GBuffer (Was always on)
- Fixed render target clears with XR single-pass rendering
- Fixed HDRP samples file hierarchy
- Fixed Light units not matching light type
- Fixed QualitySettings panel not displaying HDRP Asset
- Fixed black reflection probes the first time loading a project
- Fixed y-flip in scene view with XR SDK
- Fixed Decal projectors do not immediately respond when parent object layer mask is changed in editor.
- Fixed y-flip in scene view with XR SDK
- Fixed a number of issues with Material Quality setting
- Fixed the transparent Cull Mode option in HD unlit master node settings only visible if double sided is ticked.
- Fixed an issue causing shadowed areas by contact shadows at the edge of far clip plane if contact shadow length is very close to far clip plane.
- Fixed editing a scalable settings will edit all loaded asset in memory instead of targetted asset.
- Fixed Planar reflection default viewer FOV
- Fixed flickering issues when moving the mouse in the editor with ray tracing on.
- Fixed the ShaderGraph main preview being black after switching to SSS in the master node settings
- Fixed custom fullscreen passes in VR
- Fixed camera culling masks not taken in account in custom pass volumes
- Fixed object not drawn in custom pass when using a DrawRenderers with an HDRP shader in a build.
- Fixed injection points for Custom Passes (AfterDepthAndNormal and BeforePreRefraction were missing)
- Fixed a enum to choose shader tags used for drawing objects (DepthPrepass or Forward) when there is no override material.
- Fixed lit objects in the BeforePreRefraction, BeforeTransparent and BeforePostProcess.
- Fixed the None option when binding custom pass render targets to allow binding only depth or color.
- Fixed custom pass buffers allocation so they are not allocated if they're not used.
- Fixed the Custom Pass entry in the volume create asset menu items.
- Fixed Prefab Overrides workflow on Camera.
- Fixed alignment issue in Preset for Camera.
- Fixed alignment issue in Physical part for Camera.
- Fixed FrameSettings multi-edition.
- Fixed a bug happening when denoising multiple ray traced light shadows
- Fixed minor naming issues in ShaderGraph settings
- VFX: Removed z-fight glitches that could appear when using deferred depth prepass and lit quad primitives
- VFX: Preserve specular option for lit outputs (matches HDRP lit shader)
- Fixed an issue with Metal Shader Compiler and GTAO shader for metal
- Fixed resources load issue while upgrading HDRP package.
- Fix LOD fade mask by accounting for field of view
- Fixed spot light missing from ray tracing indirect effects.
- Fixed a UI bug in the diffusion profile list after fixing them from the wizard.
- Fixed the hash collision when creating new diffusion profile assets.
- Fixed a light leaking issue with box light casting shadows (case 1184475)
- Fixed Cookie texture type in the cookie slot of lights (Now displays a warning because it is not supported).
- Fixed a nullref that happens when using the Shuriken particle light module
- Fixed alignment in Wizard
- Fixed text overflow in Wizard's helpbox
- Fixed Wizard button fix all that was not automatically grab all required fixes
- Fixed VR tab for MacOS in Wizard
- Fixed local config package workflow in Wizard
- Fixed issue with contact shadows shifting when MSAA is enabled.
- Fixed EV100 in the PBR sky
- Fixed an issue In URP where sometime the camera is not passed to the volume system and causes a null ref exception (case 1199388)
- Fixed nullref when releasing HDRP with custom pass disabled
- Fixed performance issue derived from copying stencil buffer.
- Fixed an editor freeze when importing a diffusion profile asset from a unity package.
- Fixed an exception when trying to reload a builtin resource.
- Fixed the light type intensity unit reset when switching the light type.
- Fixed compilation error related to define guards and CreateLayoutFromXrSdk()
- Fixed documentation link on CustomPassVolume.
- Fixed player build when HDRP is in the project but not assigned in the graphic settings.
- Fixed an issue where ambient probe would be black for the first face of a baked reflection probe
- VFX: Fixed Missing Reference to Visual Effect Graph Runtime Assembly
- Fixed an issue where rendering done by users in EndCameraRendering would be executed before the main render loop.
- Fixed Prefab Override in main scope of Volume.
- Fixed alignment issue in Presset of main scope of Volume.
- Fixed persistence of ShowChromeGizmo and moved it to toolbar for coherency in ReflectionProbe and PlanarReflectionProbe.
- Fixed Alignement issue in ReflectionProbe and PlanarReflectionProbe.
- Fixed Prefab override workflow issue in ReflectionProbe and PlanarReflectionProbe.
- Fixed empty MoreOptions and moved AdvancedManipulation in a dedicated location for coherency in ReflectionProbe and PlanarReflectionProbe.
- Fixed Prefab override workflow issue in DensityVolume.
- Fixed empty MoreOptions and moved AdvancedManipulation in a dedicated location for coherency in DensityVolume.
- Fix light limit counts specified on the HDRP asset
- Fixed Quality Settings for SSR, Contact Shadows and Ambient Occlusion volume components
- Fixed decalui deriving from hdshaderui instead of just shaderui
- Use DelayedIntField instead of IntField for scalable settings
- Fixed init of debug for FrameSettingsHistory on SceneView camera
- Added a fix script to handle the warning 'referenced script in (GameObject 'SceneIDMap') is missing'
- Fix Wizard load when none selected for RenderPipelineAsset
- Fixed TerrainLitGUI when per-pixel normal property is not present.
- Fixed rendering errors when enabling debug modes with custom passes
- Fix an issue that made PCSS dependent on Atlas resolution (not shadow map res)
- Fixing a bug whith histories when n>4 for ray traced shadows
- Fixing wrong behavior in ray traced shadows for mesh renderers if their cast shadow is shadow only or double sided
- Only tracing rays for shadow if the point is inside the code for spotlight shadows
- Only tracing rays if the point is inside the range for point lights
- Fixing ghosting issues when the screen space shadow  indexes change for a light with ray traced shadows
- Fixed an issue with stencil management and Xbox One build that caused corrupted output in deferred mode.
- Fixed a mismatch in behavior between the culling of shadow maps and ray traced point and spot light shadows
- Fixed recursive ray tracing not working anymore after intermediate buffer refactor.
- Fixed ray traced shadow denoising not working (history rejected all the time).
- Fixed shader warning on xbox one
- Fixed cookies not working for spot lights in ray traced reflections, ray traced GI and recursive rendering
- Fixed an inverted handling of CoatSmoothness for SSR in StackLit.
- Fixed missing distortion inputs in Lit and Unlit material UI.
- Fixed issue that propagated NaNs across multiple frames through the exposure texture.
- Fixed issue with Exclude from TAA stencil ignored.
- Fixed ray traced reflection exposure issue.
- Fixed issue with TAA history not initialising corretly scale factor for first frame
- Fixed issue with stencil test of material classification not using the correct Mask (causing false positive and bad performance with forward material in deferred)
- Fixed issue with History not reset when chaning antialiasing mode on camera
- Fixed issue with volumetric data not being initialized if default settings have volumetric and reprojection off.
- Fixed ray tracing reflection denoiser not applied in tier 1
- Fixed the vibility of ray tracing related methods.
- Fixed the diffusion profile list not saved when clicking the fix button in the material UI.
- Fixed crash when pushing bounce count higher than 1 for ray traced GI or reflections
- Fixed PCSS softness scale so that it better match ray traced reference for punctual lights.
- Fixed exposure management for the path tracer
- Fixed AxF material UI containing two advanced options settings.
- Fixed an issue where cached sky contexts were being destroyed wrongly, breaking lighting in the LookDev
- Fixed issue that clamped PCSS softness too early and not after distance scale.
- Fixed fog affect transparent on HD unlit master node
- Fixed custom post processes re-ordering not saved.
- Fixed NPE when using scalable settings
- Fixed an issue where PBR sky precomputation was reset incorrectly in some cases causing bad performance.
- Fixed a bug due to depth history begin overriden too soon
- Fixed CustomPassSampleCameraColor scale issue when called from Before Transparent injection point.
- Fixed corruption of AO in baked probes.
- Fixed issue with upgrade of projects that still had Very High as shadow filtering quality.
- Fixed issue that caused Distortion UI to appear in Lit.
- Fixed several issues with decal duplicating when editing them.
- Fixed initialization of volumetric buffer params (1204159)
- Fixed an issue where frame count was incorrectly reset for the game view, causing temporal processes to fail.
- Fixed Culling group was not disposed error.
- Fixed issues on some GPU that do not support gathers on integer textures.
- Fixed an issue with ambient probe not being initialized for the first frame after a domain reload for volumetric fog.
- Fixed the scene visibility of decal projectors and density volumes
- Fixed a leak in sky manager.
- Fixed an issue where entering playmode while the light editor is opened would produce null reference exceptions.
- Fixed the debug overlay overlapping the debug menu at runtime.
- Fixed an issue with the framecount when changing scene.
- Fixed errors that occurred when using invalid near and far clip plane values for planar reflections.
- Fixed issue with motion blur sample weighting function.
- Fixed motion vectors in MSAA.
- Fixed sun flare blending (case 1205862).
- Fixed a lot of issues related to ray traced screen space shadows.
- Fixed memory leak caused by apply distortion material not being disposed.
- Fixed Reflection probe incorrectly culled when moving its parent (case 1207660)
- Fixed a nullref when upgrading the Fog volume components while the volume is opened in the inspector.
- Fix issues where decals on PS4 would not correctly write out the tile mask causing bits of the decal to go missing.
- Use appropriate label width and text content so the label is completely visible
- Fixed an issue where final post process pass would not output the default alpha value of 1.0 when using 11_11_10 color buffer format.
- Fixed SSR issue after the MSAA Motion Vector fix.
- Fixed an issue with PCSS on directional light if punctual shadow atlas was not allocated.
- Fixed an issue where shadow resolution would be wrong on the first face of a baked reflection probe.
- Fixed issue with PCSS softness being incorrect for cascades different than the first one.
- Fixed custom post process not rendering when using multiple HDRP asset in quality settings
- Fixed probe gizmo missing id (case 1208975)
- Fixed a warning in raytracingshadowfilter.compute
- Fixed issue with AO breaking with small near plane values.
- Fixed custom post process Cleanup function not called in some cases.
- Fixed shader warning in AO code.
- Fixed a warning in simpledenoiser.compute
- Fixed tube and rectangle light culling to use their shape instead of their range as a bounding box.
- Fixed caused by using gather on a UINT texture in motion blur.
- Fix issue with ambient occlusion breaking when dynamic resolution is active.
- Fixed some possible NaN causes in Depth of Field.
- Fixed Custom Pass nullref due to the new Profiling Sample API changes
- Fixed the black/grey screen issue on after post process Custom Passes in non dev builds.
- Fixed particle lights.
- Improved behavior of lights and probe going over the HDRP asset limits.
- Fixed issue triggered when last punctual light is disabled and more than one camera is used.
- Fixed Custom Pass nullref due to the new Profiling Sample API changes
- Fixed the black/grey screen issue on after post process Custom Passes in non dev builds.
- Fixed XR rendering locked to vsync of main display with Standalone Player.
- Fixed custom pass cleanup not called at the right time when using multiple volumes.
- Fixed an issue on metal with edge of decal having artifact by delaying discard of fragments during decal projection
- Fixed various shader warning
- Fixing unnecessary memory allocations in the ray tracing cluster build
- Fixed duplicate column labels in LightEditor's light tab
- Fixed white and dark flashes on scenes with very high or very low exposure when Automatic Exposure is being used.
- Fixed an issue where passing a null ProfilingSampler would cause a null ref exception.
- Fixed memory leak in Sky when in matcap mode.
- Fixed compilation issues on platform that don't support VR.
- Fixed migration code called when we create a new HDRP asset.
- Fixed RemoveComponent on Camera contextual menu to not remove Camera while a component depend on it.
- Fixed an issue where ambient occlusion and screen space reflections editors would generate null ref exceptions when HDRP was not set as the current pipeline.
- Fixed a null reference exception in the probe UI when no HDRP asset is present.
- Fixed the outline example in the doc (sampling range was dependent on screen resolution)
- Fixed a null reference exception in the HDRI Sky editor when no HDRP asset is present.
- Fixed an issue where Decal Projectors created from script where rotated around the X axis by 90°.
- Fixed frustum used to compute Density Volumes visibility when projection matrix is oblique.
- Fixed a null reference exception in Path Tracing, Recursive Rendering and raytraced Global Illumination editors when no HDRP asset is present.
- Fix for NaNs on certain geometry with Lit shader -- [case 1210058](https://fogbugz.unity3d.com/f/cases/1210058/)
- Fixed an issue where ambient occlusion and screen space reflections editors would generate null ref exceptions when HDRP was not set as the current pipeline.
- Fixed a null reference exception in the probe UI when no HDRP asset is present.
- Fixed the outline example in the doc (sampling range was dependent on screen resolution)
- Fixed a null reference exception in the HDRI Sky editor when no HDRP asset is present.
- Fixed an issue where materials newly created from the contextual menu would have an invalid state, causing various problems until it was edited.
- Fixed transparent material created with ZWrite enabled (now it is disabled by default for new transparent materials)
- Fixed mouseover on Move and Rotate tool while DecalProjector is selected.
- Fixed wrong stencil state on some of the pixel shader versions of deferred shader.
- Fixed an issue where creating decals at runtime could cause a null reference exception.
- Fixed issue that displayed material migration dialog on the creation of new project.
- Fixed various issues with time and animated materials (cases 1210068, 1210064).
- Updated light explorer with latest changes to the Fog and fixed issues when no visual environment was present.
- Fixed not handleling properly the recieve SSR feature with ray traced reflections
- Shadow Atlas is no longer allocated for area lights when they are disabled in the shader config file.
- Avoid MRT Clear on PS4 as it is not implemented yet.
- Fixed runtime debug menu BitField control.
- Fixed the radius value used for ray traced directional light.
- Fixed compilation issues with the layered lit in ray tracing shaders.
- Fixed XR autotests viewport size rounding
- Fixed mip map slider knob displayed when cubemap have no mipmap
- Remove unnecessary skip of material upgrade dialog box.
- Fixed the profiling sample mismatch errors when enabling the profiler in play mode
- Fixed issue that caused NaNs in reflection probes on consoles.
- Fixed adjusting positive axis of Blend Distance slides the negative axis in the density volume component.
- Fixed the blend of reflections based on the weight.
- Fixed fallback for ray traced reflections when denoising is enabled.
- Fixed error spam issue with terrain detail terrainDetailUnsupported (cases 1211848)
- Fixed hardware dynamic resolution causing cropping/scaling issues in scene view (case 1158661)
- Fixed Wizard check order for `Hardware and OS` and `Direct3D12`
- Fix AO issue turning black when Far/Near plane distance is big.
- Fixed issue when opening lookdev and the lookdev volume have not been assigned yet.
- Improved memory usage of the sky system.
- Updated label in HDRP quality preference settings (case 1215100)
- Fixed Decal Projector gizmo not undoing properly (case 1216629)
- Fix a leak in the denoising of ray traced reflections.
- Fixed Alignment issue in Light Preset
- Fixed Environment Header in LightingWindow
- Fixed an issue where hair shader could write garbage in the diffuse lighting buffer, causing NaNs.
- Fixed an exposure issue with ray traced sub-surface scattering.
- Fixed runtime debug menu light hierarchy None not doing anything.
- Fixed the broken ShaderGraph preview when creating a new Lit graph.
- Fix indentation issue in preset of LayeredLit material.
- Fixed minor issues with cubemap preview in the inspector.
- Fixed wrong build error message when building for android on mac.
- Fixed an issue related to denoising ray trace area shadows.
- Fixed wrong build error message when building for android on mac.
- Fixed Wizard persistency of Direct3D12 change on domain reload.
- Fixed Wizard persistency of FixAll on domain reload.
- Fixed Wizard behaviour on domain reload.
- Fixed a potential source of NaN in planar reflection probe atlas.
- Fixed an issue with MipRatio debug mode showing _DebugMatCapTexture not being set.
- Fixed missing initialization of input params in Blit for VR.
- Fix Inf source in LTC for area lights.
- Fix issue with AO being misaligned when multiple view are visible.
- Fix issue that caused the clamp of camera rotation motion for motion blur to be ineffective.
- Fixed issue with AssetPostprocessors dependencies causing models to be imported twice when upgrading the package version.
- Fixed culling of lights with XR SDK
- Fixed memory stomp in shadow caching code, leading to overflow of Shadow request array and runtime errors.
- Fixed an issue related to transparent objects reading the ray traced indirect diffuse buffer
- Fixed an issue with filtering ray traced area lights when the intensity is high or there is an exposure.
- Fixed ill-formed include path in Depth Of Field shader.
- Fixed shader graph and ray tracing after the shader target PR.
- Fixed a bug in semi-transparent shadows (object further than the light casting shadows)
- Fix state enabled of default volume profile when in package.
- Fixed removal of MeshRenderer and MeshFilter on adding Light component.
- Fixed Ray Traced SubSurface Scattering not working with ray traced area lights
- Fixed Ray Traced SubSurface Scattering not working in forward mode.
- Fixed a bug in debug light volumes.
- Fixed a bug related to ray traced area light shadow history.
- Fixed an issue where fog sky color mode could sample NaNs in the sky cubemap.
- Fixed a leak in the PBR sky renderer.
- Added a tooltip to the Ambient Mode parameter in the Visual Envionment volume component.
- Static lighting sky now takes the default volume into account (this fixes discrepancies between baked and realtime lighting).
- Fixed a leak in the sky system.
- Removed MSAA Buffers allocation when lit shader mode is set to "deferred only".
- Fixed invalid cast for realtime reflection probes (case 1220504)
- Fixed invalid game view rendering when disabling all cameras in the scene (case 1105163)
- Hide reflection probes in the renderer components.
- Fixed infinite reload loop while displaying Light's Shadow's Link Light Layer in Inspector of Prefab Asset.
- Fixed the culling was not disposed error in build log.
- Fixed the cookie atlas size and planar atlas size being too big after an upgrade of the HDRP asset.
- Fixed transparent SSR for shader graph.
- Fixed an issue with emissive light meshes not being in the RAS.
- Fixed DXR player build
- Fixed the HDRP asset migration code not being called after an upgrade of the package
- Fixed draw renderers custom pass out of bound exception
- Fixed the PBR shader rendering in deferred
- Fixed some typos in debug menu (case 1224594)
- Fixed ray traced point and spot lights shadows not rejecting istory when semi-transparent or colored.
- Fixed a warning due to StaticLightingSky when reloading domain in some cases.
- Fixed the MaxLightCount being displayed when the light volume debug menu is on ColorAndEdge.
- Fixed issue with unclear naming of debug menu for decals.
- Fixed z-fighting in scene view when scene lighting is off (case 1203927)
- Fixed issue that prevented cubemap thumbnails from rendering (only on D3D11 and Metal).
- Fixed ray tracing with VR single-pass
- Fix an exception in ray tracing that happens if two LOD levels are using the same mesh renderer.
- Fixed error in the console when switching shader to decal in the material UI.
- Fixed an issue with refraction model and ray traced recursive rendering (case 1198578).
- Fixed an issue where a dynamic sky changing any frame may not update the ambient probe.
- Fixed cubemap thumbnail generation at project load time.
- Fixed cubemap thumbnail generation at project load time. 
- Fixed XR culling with multiple cameras
- Fixed XR single-pass with Mock HMD plugin
- Fixed sRGB mismatch with XR SDK
- Fixed an issue where default volume would not update when switching profile.
- Fixed issue with uncached reflection probe cameras reseting the debug mode (case 1224601) 
- Fixed an issue where AO override would not override specular occlusion.
- Fixed an issue where Volume inspector might not refresh correctly in some cases.
- Fixed render texture with XR
- Fixed issue with resources being accessed before initialization process has been performed completely. 
- Half fixed shuriken particle light that cast shadows (only the first one will be correct)
- Fixed issue with atmospheric fog turning black if a planar reflection probe is placed below ground level. (case 1226588)
- Fixed custom pass GC alloc issue in CustomPassVolume.GetActiveVolumes().
- Fixed a bug where instanced shadergraph shaders wouldn't compile on PS4.
- Fixed an issue related to the envlightdatasrt not being bound in recursive rendering.
- Fixed shadow cascade tooltip when using the metric mode (case 1229232)
- Fixed how the area light influence volume is computed to match rasterization.
- Focus on Decal uses the extends of the projectors
- Fixed usage of light size data that are not available at runtime.
- Fixed the depth buffer copy made before custom pass after opaque and normal injection point.
- Fix for issue that prevented scene from being completely saved when baked reflection probes are present and lighting is set to auto generate.
- Fixed drag area width at left of Light's intensity field in Inspector.
- Fixed light type resolution when performing a reset on HDAdditionalLightData (case 1220931)
- Fixed reliance on atan2 undefined behavior in motion vector debug shader.
- Fixed an usage of a a compute buffer not bound (1229964)
- Fixed an issue where changing the default volume profile from another inspector would not update the default volume editor.
- Fix issues in the post process system with RenderTexture being invalid in some cases, causing rendering problems.
- Fixed an issue where unncessarily serialized members in StaticLightingSky component would change each time the scene is changed.
- Fixed a weird behavior in the scalable settings drawing when the space becomes tiny (1212045).
- Fixed a regression in the ray traced indirect diffuse due to the new probe system.
- Fix for range compression factor for probes going negative (now clamped to positive values).
- Fixed path validation when creating new volume profile (case 1229933)
- Fixed a bug where Decal Shader Graphs would not recieve reprojected Position, Normal, or Bitangent data. (1239921)
- Fix reflection hierarchy for CARPAINT in AxF.
- Fix precise fresnel for delta lights for SVBRDF in AxF.
- Fixed the debug exposure mode for display sky reflection and debug view baked lighting
- Fixed MSAA depth resolve when there is no motion vectors
- Fixed various object leaks in HDRP.
- Fixed compile error with XR SubsystemManager.
- Fix for assertion triggering sometimes when saving a newly created lit shader graph (case 1230996)
- Fixed culling of planar reflection probes that change position (case 1218651)
- Fixed null reference when processing lightprobe (case 1235285)
- Fix issue causing wrong planar reflection rendering when more than one camera is present.
- Fix black screen in XR when HDRP package is present but not used.
- Fixed an issue with the specularFGD term being used when the material has a clear coat (lit shader).
- Fixed white flash happening with auto-exposure in some cases (case 1223774)
- Fixed NaN which can appear with real time reflection and inf value
- Fixed an issue that was collapsing the volume components in the HDRP default settings
- Fixed warning about missing bound decal buffer
- Fixed shader warning on Xbox for ResolveStencilBuffer.compute. 
- Fixed PBR shader ZTest rendering in deferred.
- Replaced commands incompatible with async compute in light list build process.
- Diffusion Profile and Material references in HDRP materials are now correctly exported to unity packages. Note that the diffusion profile or the material references need to be edited once before this can work properly.
- Fix MaterialBalls having same guid issue
- Fix spelling and grammatical errors in material samples
- Fixed unneeded cookie texture allocation for cone stop lights.
- Fixed scalarization code for contact shadows.
- Fixed volume debug in playmode
- Fixed issue when toggling anything in HDRP asset that will produce an error (case 1238155)
- Fixed shader warning in PCSS code when using Vulkan.
- Fixed decal that aren't working without Metal and Ambient Occlusion option enabled.
- Fixed an error about procedural sky being logged by mistake.
- Fixed shadowmask UI now correctly showing shadowmask disable
- Made more explicit the warning about raytracing and asynchronous compute. Also fixed the condition in which it appears.
- Fixed a null ref exception in static sky when the default volume profile is invalid.
- DXR: Fixed shader compilation error with shader graph and pathtracer
- Fixed SceneView Draw Modes not being properly updated after opening new scene view panels or changing the editor layout.
- VFX: Removed irrelevant queues in render queue selection from HDRP outputs
- VFX: Motion Vector are correctly renderered with MSAA [Case 1240754](https://issuetracker.unity3d.com/product/unity/issues/guid/1240754/)
- Fixed a cause of NaN when a normal of 0-length is generated (usually via shadergraph). 
- Fixed issue with screen-space shadows not enabled properly when RT is disabled (case 1235821)
- Fixed a performance issue with stochastic ray traced area shadows.
- Fixed cookie texture not updated when changing an import settings (srgb for example).
- Fixed flickering of the game/scene view when lookdev is running.
- Fixed issue with reflection probes in realtime time mode with OnEnable baking having wrong lighting with sky set to dynamic (case 1238047).
- Fixed transparent motion vectors not working when in MSAA.
- Fix error when removing DecalProjector from component contextual menu (case 1243960)
- Fixed issue with post process when running in RGBA16 and an object with additive blending is in the scene.
<<<<<<< HEAD
- Fixed the prefab integration of custom passes (Prefab Override Highlight not working as expected).
=======
- Fixed corrupted values on LayeredLit when using Vertex Color multiply mode to multiply and MSAA is activated. 
- Fix conflicts with Handles manipulation when performing a Reset in DecalComponent (case 1238833)
- Fixed depth prepass and postpass being disabled after changing the shader in the material UI.
- Fixed issue with sceneview camera settings not being saved after Editor restart.
- Fixed issue when switching back to custom sensor type in physical camera settings (case 1244350).
- Fixed a null ref exception when running playmode tests with the render pipeline debug window opened.
- Fixed some GCAlloc in the debug window.
- Fixed shader graphs not casting semi-transparent and color shadows (case 1242617)
- Fixed thin refraction mode not working properly.
- Fixed assert on tests caused by probe culling results being requested when culling did not happen. (case 1246169) 
- Fixed over consumption of GPU memory by the Physically Based Sky.
- Fixed an invalid rotation in Planar Reflection Probe editor display, that was causing an error message (case 1182022)
- Put more information in Camera background type tooltip and fixed inconsistent exposure behavior when changing bg type.
- Fixed issue that caused not all baked reflection to be deleted upon clicking "Clear Baked Data" in the lighting menu (case 1136080)
- Fixed an issue where asset preview could be rendered white because of static lighting sky.
- Fixed an issue where static lighting was not updated when removing the static lighting sky profile.
- Fixed the show cookie atlas debug mode not displaying correctly when enabling the clear cookie atlas option.
- Fixed various multi-editing issues when changing Emission parameters.
- Fixed error when undo a Reflection Probe removal in a prefab instance. (case 1244047)
- Fixed Microshadow not working correctly in deferred with LightLayers
- Tentative fix for missing include in depth of field shaders.
- Fixed the light overlap scene view draw mode (wasn't working at all).
- Fixed taaFrameIndex and XR tests 4052 and 4053
>>>>>>> 865171c2

### Changed
- Improve MIP selection for decals on Transparents
- Color buffer pyramid is not allocated anymore if neither refraction nor distortion are enabled
- Rename Emission Radius to Radius in UI in Point, Spot
- Angular Diameter parameter for directional light is no longuer an advanced property
- DXR: Remove Light Radius and Angular Diamater of Raytrace shadow. Angular Diameter and Radius are used instead.
- Remove MaxSmoothness parameters from UI for point, spot and directional light. The MaxSmoothness is now deduce from Radius Parameters
- DXR: Remove the Ray Tracing Environement Component. Add a Layer Mask to the ray Tracing volume components to define which objects are taken into account for each effect.
- Removed second cubemaps used for shadowing in lookdev
- Disable Physically Based Sky below ground
- Increase max limit of area light and reflection probe to 128
- Change default texture for detailmap to grey
- Optimize Shadow RT load on Tile based architecture platforms.
- Improved quality of SSAO.
- Moved RequestShadowMapRendering() back to public API.
- Update HDRP DXR Wizard with an option to automatically clone the hdrp config package and setup raytracing to 1 in shaders file.
- Added SceneSelection pass for TerrainLit shader.
- Simplified Light's type API regrouping the logic in one place (Check type in HDAdditionalLightData)
- The support of LOD CrossFade (Dithering transition) in master nodes now required to enable it in the master node settings (Save variant)
- Improved shadow bias, by removing constant depth bias and substituting it with slope-scale bias.
- Fix the default stencil values when a material is created from a SSS ShaderGraph.
- Tweak test asset to be compatible with XR: unlit SG material for canvas and double-side font material
- Slightly tweaked the behaviour of bloom when resolution is low to reduce artifacts.
- Hidden fields in Light Inspector that is not relevant while in BakingOnly mode.
- Changed parametrization of PCSS, now softness is derived from angular diameter (for directional lights) or shape radius (for point/spot lights) and min filter size is now in the [0..1] range.
- Moved the copy of the geometry history buffers to right after the depth mip chain generation.
- Rename "Luminance" to "Nits" in UX for physical light unit
- Rename FrameSettings "SkyLighting" to "SkyReflection"
- Reworked XR automated tests
- The ray traced screen space shadow history for directional, spot and point lights is discarded if the light transform has changed.
- Changed the behavior for ray tracing in case a mesh renderer has both transparent and opaque submeshes.
- Improve history buffer management
- Replaced PlayerSettings.virtualRealitySupported with XRGraphics.tryEnable.
- Remove redundant FrameSettings RealTimePlanarReflection
- Improved a bit the GC calls generated during the rendering.
- Material update is now only triggered when the relevant settings are touched in the shader graph master nodes
- Changed the way Sky Intensity (on Sky volume components) is handled. It's now a combo box where users can choose between Exposure, Multiplier or Lux (for HDRI sky only) instead of both multiplier and exposure being applied all the time. Added a new menu item to convert old profiles.
- Change how method for specular occlusions is decided on inspector shader (Lit, LitTesselation, LayeredLit, LayeredLitTessellation)
- Unlocked SSS, SSR, Motion Vectors and Distortion frame settings for reflections probes.
- Hide unused LOD settings in Quality Settings legacy window.
- Reduced the constrained distance for temporal reprojection of ray tracing denoising
- Removed shadow near plane from the Directional Light Shadow UI.
- Improved the performances of custom pass culling.
- The scene view camera now replicates the physical parameters from the camera tagged as "MainCamera".
- Reduced the number of GC.Alloc calls, one simple scene without plarnar / probes, it should be 0B.
- Renamed ProfilingSample to ProfilingScope and unified API. Added GPU Timings.
- Updated macros to be compatible with the new shader preprocessor.
- Ray tracing reflection temporal filtering is now done in pre-exposed space
- Search field selects the appropriate fields in both project settings panels 'HDRP Default Settings' and 'Quality/HDRP'
- Disabled the refraction and transmission map keywords if the material is opaque.
- Keep celestial bodies outside the atmosphere.
- Updated the MSAA documentation to specify what features HDRP supports MSAA for and what features it does not.
- Shader use for Runtime Debug Display are now correctly stripper when doing a release build
- Now each camera has its own Volume Stack. This allows Volume Parameters to be updated as early as possible and be ready for the whole frame without conflicts between cameras.
- Disable Async for SSR, SSAO and Contact shadow when aggregated ray tracing frame setting is on.
- Improved performance when entering play mode without domain reload by a factor of ~25
- Renamed the camera profiling sample to include the camera name
- Discarding the ray tracing history for AO, reflection, diffuse shadows and GI when the viewport size changes.
- Renamed the camera profiling sample to include the camera name
- Renamed the post processing graphic formats to match the new convention.
- The restart in Wizard for DXR will always be last fix from now on
- Refactoring pre-existing materials to share more shader code between rasterization and ray tracing.
- Setting a material's Refraction Model to Thin does not overwrite the Thickness and Transmission Absorption Distance anymore.
- Removed Wind textures from runtime as wind is no longer built into the pipeline
- Changed Shader Graph titles of master nodes to be more easily searchable ("HDRP/x" -> "x (HDRP)")
- Expose StartSinglePass() and StopSinglePass() as public interface for XRPass
- Replaced the Texture array for 2D cookies (spot, area and directional lights) and for planar reflections by an atlas.
- Moved the tier defining from the asset to the concerned volume components.
- Changing from a tier management to a "mode" management for reflection and GI and removing the ability to enable/disable deferred and ray bining (they are now implied by performance mode)
- The default FrameSettings for ScreenSpaceShadows is set to true for Camera in order to give a better workflow for DXR.
- Refactor internal usage of Stencil bits.
- Changed how the material upgrader works and added documentation for it.
- Custom passes now disable the stencil when overwriting the depth and not writing into it.
- Renamed the camera profiling sample to include the camera name
- Changed the way the shadow casting property of transparent and tranmissive materials is handeled for ray tracing.
- Changed inspector materials stencil setting code to have more sharing.
- Updated the default scene and default DXR scene and DefaultVolumeProfile.
- Changed the way the length parameter is used for ray traced contact shadows.
- Improved the coherency of PCSS blur between cascades.
- Updated VR checks in Wizard to reflect new XR System.
- Removing unused alpha threshold depth prepass and post pass for fabric shader graph.
- Transform result from CIE XYZ to sRGB color space in EvalSensitivity for iridescence.
- Moved BeginCameraRendering callback right before culling.
- Changed the visibility of the Indirect Lighting Controller component to public.
- Renamed the cubemap used for diffuse convolution to a more explicit name for the memory profiler.
- Improved behaviour of transmission color on transparent surfaces in path tracing.
- Light dimmer can now get values higher than one and was renamed to multiplier in the UI.
- Removed info box requesting volume component for Visual Environment and updated the documentation with the relevant information.
- Improved light selection oracle for light sampling in path tracing.
- Stripped ray tracing subsurface passes with ray tracing is not enabled.
- Remove LOD cross fade code for ray tracing shaders
- Removed legacy VR code
- Add range-based clipping to box lights (case 1178780)
- Improve area light culling (case 1085873)
- Light Hierarchy debug mode can now adjust Debug Exposure for visualizing high exposure scenes.
- Rejecting history for ray traced reflections based on a threshold evaluated on the neighborhood of the sampled history.
- Renamed "Environment" to "Reflection Probes" in tile/cluster debug menu.
- Utilities namespace is obsolete, moved its content to UnityEngine.Rendering (case 1204677)
- Obsolete Utilities namespace was removed, instead use UnityEngine.Rendering (case 1204677)
- Moved most of the compute shaders to the multi_compile API instead of multiple kernels.
- Use multi_compile API for deferred compute shader with shadow mask.
- Remove the raytracing rendering queue system to make recursive raytraced material work when raytracing is disabled
- Changed a few resources used by ray tracing shaders to be global resources (using register space1) for improved CPU performance.
- All custom pass volumes are now executed for one injection point instead of the first one.
- Hidden unsupported choice in emission in Materials
- Temporal Anti aliasing improvements.
- Optimized PrepareLightsForGPU (cost reduced by over 25%) and PrepareGPULightData (around twice as fast now).
- Moved scene view camera settings for HDRP from the preferences window to the scene view camera settings window.
- Updated shaders to be compatible with Microsoft's DXC.
- Debug exposure in debug menu have been replace to debug exposure compensation in EV100 space and is always visible.
- Further optimized PrepareLightsForGPU (3x faster with few shadows, 1.4x faster with a lot of shadows or equivalently cost reduced by 68% to 37%).
- Raytracing: Replaced the DIFFUSE_LIGHTING_ONLY multicompile by a uniform.
- Raytracing: Removed the dynamic lightmap multicompile.
- Raytracing: Remove the LOD cross fade multi compile for ray tracing.
- Cookie are now supported in lightmaper. All lights casting cookie and baked will now include cookie influence.
- Avoid building the mip chain a second time for SSR for transparent objects.
- Replaced "High Quality" Subsurface Scattering with a set of Quality Levels.
- Replaced "High Quality" Volumetric Lighting with "Screen Resolution Percentage" and "Volume Slice Count" on the Fog volume component.
- Merged material samples and shader samples
- Update material samples scene visuals
- Use multi_compile API for deferred compute shader with shadow mask.
- Made the StaticLightingSky class public so that users can change it by script for baking purpose.
- Shadowmask and realtime reflectoin probe property are hide in Quality settings
- Improved performance of reflection probe management when using a lot of probes.
- Ignoring the disable SSR flags for recursive rendering.
- Removed logic in the UI to disable parameters for contact shadows and fog volume components as it was going against the concept of the volume system.
- Fixed the sub surface mask not being taken into account when computing ray traced sub surface scattering.

## [7.1.1] - 2019-09-05

### Added
- Transparency Overdraw debug mode. Allows to visualize transparent objects draw calls as an "heat map".
- Enabled single-pass instancing support for XR SDK with new API cmd.SetInstanceMultiplier()
- XR settings are now available in the HDRP asset
- Support for Material Quality in Shader Graph
- Material Quality support selection in HDRP Asset
- Renamed XR shader macro from UNITY_STEREO_ASSIGN_COMPUTE_EYE_INDEX to UNITY_XR_ASSIGN_VIEW_INDEX
- Raytracing ShaderGraph node for HDRP shaders
- Custom passes volume component with 3 injection points: Before Rendering, Before Transparent and Before Post Process
- Alpha channel is now properly exported to camera render textures when using FP16 color buffer format
- Support for XR SDK mirror view modes
- HD Master nodes in Shader Graph now support Normal and Tangent modification in vertex stage.
- DepthOfFieldCoC option in the fullscreen debug modes.
- Added override Ambient Occlusion option on debug windows
- Added Custom Post Processes with 3 injection points: Before Transparent, Before Post Process and After Post Process
- Added draft of minimal interactive path tracing (experimental) based on DXR API - Support only 4 area light, lit and unlit shader (non-shadergraph)
- Small adjustments to TAA anti flicker (more aggressive on high values).

### Fixed
- Fixed wizard infinite loop on cancellation
- Fixed with compute shader error about too many threads in threadgroup on low GPU
- Fixed invalid contact shadow shaders being created on metal
- Fixed a bug where if Assembly.GetTypes throws an exception due to mis-versioned dlls, then no preprocessors are used in the shader stripper
- Fixed typo in AXF decal property preventing to compile
- Fixed reflection probe with XR single-pass and FPTL
- Fixed force gizmo shown when selecting camera in hierarchy
- Fixed issue with XR occlusion mesh and dynamic resolution
- Fixed an issue where lighting compute buffers were re-created with the wrong size when resizing the window, causing tile artefacts at the top of the screen.
- Fix FrameSettings names and tooltips
- Fixed error with XR SDK when the Editor is not in focus
- Fixed errors with RenderGraph, XR SDK and occlusion mesh
- Fixed shadow routines compilation errors when "real" type is a typedef on "half".
- Fixed toggle volumetric lighting in the light UI
- Fixed post-processing history reset handling rt-scale incorrectly
- Fixed crash with terrain and XR multi-pass
- Fixed ShaderGraph material synchronization issues
- Fixed a null reference exception when using an Emissive texture with Unlit shader (case 1181335)
- Fixed an issue where area lights and point lights where not counted separately with regards to max lights on screen (case 1183196)
- Fixed an SSR and Subsurface Scattering issue (appearing black) when using XR.

### Changed
- Update Wizard layout.
- Remove almost all Garbage collection call within a frame.
- Rename property AdditionalVeclocityChange to AddPrecomputeVelocity
- Call the End/Begin camera rendering callbacks for camera with customRender enabled
- Changeg framesettings migration order of postprocess flags as a pr for reflection settings flags have been backported to 2019.2
- Replaced usage of ENABLE_VR in XRSystem.cs by version defines based on the presence of the built-in VR and XR modules
- Added an update virtual function to the SkyRenderer class. This is called once per frame. This allows a given renderer to amortize heavy computation at the rate it chooses. Currently only the physically based sky implements this.
- Removed mandatory XRPass argument in HDCamera.GetOrCreate()
- Restored the HDCamera parameter to the sky rendering builtin parameters.
- Removed usage of StructuredBuffer for XR View Constants
- Expose Direct Specular Lighting control in FrameSettings
- Deprecated ExponentialFog and VolumetricFog volume components. Now there is only one exponential fog component (Fog) which can add Volumetric Fog as an option. Added a script in Edit -> Render Pipeline -> Upgrade Fog Volume Components.

## [7.0.1] - 2019-07-25

### Added
- Added option in the config package to disable globally Area Lights and to select shadow quality settings for the deferred pipeline.
- When shader log stripping is enabled, shader stripper statistics will be written at `Temp/shader-strip.json`
- Occlusion mesh support from XR SDK

### Fixed
- Fixed XR SDK mirror view blit, cleanup some XRTODO and removed XRDebug.cs
- Fixed culling for volumetrics with XR single-pass rendering
- Fix shadergraph material pass setup not called
- Fixed documentation links in component's Inspector header bar
- Cookies using the render texture output from a camera are now properly updated
- Allow in ShaderGraph to enable pre/post pass when the alpha clip is disabled

### Changed
- RenderQueue for Opaque now start at Background instead of Geometry.
- Clamp the area light size for scripting API when we change the light type
- Added a warning in the material UI when the diffusion profile assigned is not in the HDRP asset


## [7.0.0] - 2019-07-17

### Added
- `Fixed`, `Viewer`, and `Automatic` modes to compute the FOV used when rendering a `PlanarReflectionProbe`
- A checkbox to toggle the chrome gizmo of `ReflectionProbe`and `PlanarReflectionProbe`
- Added a Light layer in shadows that allow for objects to cast shadows without being affected by light (and vice versa).
- You can now access ShaderGraph blend states from the Material UI (for example, **Surface Type**, **Sorting Priority**, and **Blending Mode**). This change may break Materials that use a ShaderGraph, to fix them, select **Edit > Render Pipeline > Reset all ShaderGraph Scene Materials BlendStates**. This syncs the blendstates of you ShaderGraph master nodes with the Material properties.
- You can now control ZTest, ZWrite, and CullMode for transparent Materials.
- Materials that use Unlit Shaders or Unlit Master Node Shaders now cast shadows.
- Added an option to enable the ztest on **After Post Process** materials when TAA is disabled.
- Added a new SSAO (based on Ground Truth Ambient Occlusion algorithm) to replace the previous one.
- Added support for shadow tint on light
- BeginCameraRendering and EndCameraRendering callbacks are now called with probes
- Adding option to update shadow maps only On Enable and On Demand.
- Shader Graphs that use time-dependent vertex modification now generate correct motion vectors.
- Added option to allow a custom spot angle for spot light shadow maps.
- Added frame settings for individual post-processing effects
- Added dither transition between cascades for Low and Medium quality settings
- Added single-pass instancing support with XR SDK
- Added occlusion mesh support with XR SDK
- Added support of Alembic velocity to various shaders
- Added support for more than 2 views for single-pass instancing
- Added support for per punctual/directional light min roughness in StackLit
- Added mirror view support with XR SDK
- Added VR verification in HDRPWizard
- Added DXR verification in HDRPWizard
- Added feedbacks in UI of Volume regarding skies
- Cube LUT support in Tonemapping. Cube LUT helpers for external grading are available in the Post-processing Sample package.

### Fixed
- Fixed an issue with history buffers causing effects like TAA or auto exposure to flicker when more than one camera was visible in the editor
- The correct preview is displayed when selecting multiple `PlanarReflectionProbe`s
- Fixed volumetric rendering with camera-relative code and XR stereo instancing
- Fixed issue with flashing cyan due to async compilation of shader when selecting a mesh
- Fix texture type mismatch when the contact shadow are disabled (causing errors on IOS devices)
- Fixed Generate Shader Includes while in package
- Fixed issue when texture where deleted in ShadowCascadeGUI
- Fixed issue in FrameSettingsHistory when disabling a camera several time without enabling it in between.
- Fixed volumetric reprojection with camera-relative code and XR stereo instancing
- Added custom BaseShaderPreprocessor in HDEditorUtils.GetBaseShaderPreprocessorList()
- Fixed compile issue when USE_XR_SDK is not defined
- Fixed procedural sky sun disk intensity for high directional light intensities
- Fixed Decal mip level when using texture mip map streaming to avoid dropping to lowest permitted mip (now loading all mips)
- Fixed deferred shading for XR single-pass instancing after lightloop refactor
- Fixed cluster and material classification debug (material classification now works with compute as pixel shader lighting)
- Fixed IOS Nan by adding a maximun epsilon definition REAL_EPS that uses HALF_EPS when fp16 are used
- Removed unnecessary GC allocation in motion blur code
- Fixed locked UI with advanded influence volume inspector for probes
- Fixed invalid capture direction when rendering planar reflection probes
- Fixed Decal HTILE optimization with platform not supporting texture atomatic (Disable it)
- Fixed a crash in the build when the contact shadows are disabled
- Fixed camera rendering callbacks order (endCameraRendering was being called before the actual rendering)
- Fixed issue with wrong opaque blending settings for After Postprocess
- Fixed issue with Low resolution transparency on PS4
- Fixed a memory leak on volume profiles
- Fixed The Parallax Occlusion Mappping node in shader graph and it's UV input slot
- Fixed lighting with XR single-pass instancing by disabling deferred tiles
- Fixed the Bloom prefiltering pass
- Fixed post-processing effect relying on Unity's random number generator
- Fixed camera flickering when using TAA and selecting the camera in the editor
- Fixed issue with single shadow debug view and volumetrics
- Fixed most of the problems with light animation and timeline
- Fixed indirect deferred compute with XR single-pass instancing
- Fixed a slight omission in anisotropy calculations derived from HazeMapping in StackLit
- Improved stack computation numerical stability in StackLit
- Fix PBR master node always opaque (wrong blend modes for forward pass)
- Fixed TAA with XR single-pass instancing (missing macros)
- Fixed an issue causing Scene View selection wire gizmo to not appear when using HDRP Shader Graphs.
- Fixed wireframe rendering mode (case 1083989)
- Fixed the renderqueue not updated when the alpha clip is modified in the material UI.
- Fixed the PBR master node preview
- Remove the ReadOnly flag on Reflection Probe's cubemap assets during bake when there are no VCS active.
- Fixed an issue where setting a material debug view would not reset the other exclusive modes
- Spot light shapes are now correctly taken into account when baking
- Now the static lighting sky will correctly take the default values for non-overridden properties
- Fixed material albedo affecting the lux meter
- Extra test in deferred compute shading to avoid shading pixels that were not rendered by the current camera (for camera stacking)

### Changed
- Optimization: Reduce the group size of the deferred lighting pass from 16x16 to 8x8
- Replaced HDCamera.computePassCount by viewCount
- Removed xrInstancing flag in RTHandles (replaced by TextureXR.slices and TextureXR.dimensions)
- Refactor the HDRenderPipeline and lightloop code to preprare for high level rendergraph
- Removed the **Back Then Front Rendering** option in the fabric Master Node settings. Enabling this option previously did nothing.
- Shader type Real translates to FP16 precision on Nintendo Switch.
- Shader framework refactor: Introduce CBSDF, EvaluateBSDF, IsNonZeroBSDF to replace BSDF functions
- Shader framework refactor:  GetBSDFAngles, LightEvaluation and SurfaceShading functions
- Replace ComputeMicroShadowing by GetAmbientOcclusionForMicroShadowing
- Rename WorldToTangent to TangentToWorld as it was incorrectly named
- Remove SunDisk and Sun Halo size from directional light
- Remove all obsolete wind code from shader
- Renamed DecalProjectorComponent into DecalProjector for API alignment.
- Improved the Volume UI and made them Global by default
- Remove very high quality shadow option
- Change default for shadow quality in Deferred to Medium
- Enlighten now use inverse squared falloff (before was using builtin falloff)
- Enlighten is now deprecated. Please use CPU or GPU lightmaper instead.
- Remove the name in the diffusion profile UI
- Changed how shadow map resolution scaling with distance is computed. Now it uses screen space area rather than light range.
- Updated MoreOptions display in UI
- Moved Display Area Light Emissive Mesh script API functions in the editor namespace
- direct strenght properties in ambient occlusion now affect direct specular as well
- Removed advanced Specular Occlusion control in StackLit: SSAO based SO control is hidden and fixed to behave like Lit, SPTD is the only HQ technique shown for baked SO.
- Shader framework refactor: Changed ClampRoughness signature to include PreLightData access.
- HDRPWizard window is now in Window > General > HD Render Pipeline Wizard
- Moved StaticLightingSky to LightingWindow
- Removes the current "Scene Settings" and replace them with "Sky & Fog Settings" (with Physically Based Sky and Volumetric Fog).
- Changed how cached shadow maps are placed inside the atlas to minimize re-rendering of them.

## [6.7.0-preview] - 2019-05-16

### Added
- Added ViewConstants StructuredBuffer to simplify XR rendering
- Added API to render specific settings during a frame
- Added stadia to the supported platforms (2019.3)
- Enabled cascade blends settings in the HD Shadow component
- Added Hardware Dynamic Resolution support.
- Added MatCap debug view to replace the no scene lighting debug view.
- Added clear GBuffer option in FrameSettings (default to false)
- Added preview for decal shader graph (Only albedo, normal and emission)
- Added exposure weight control for decal
- Screen Space Directional Shadow under a define option. Activated for ray tracing
- Added a new abstraction for RendererList that will help transition to Render Graph and future RendererList API
- Added multipass support for VR
- Added XR SDK integration (multipass only)
- Added Shader Graph samples for Hair, Fabric and Decal master nodes.
- Add fade distance, shadow fade distance and light layers to light explorer
- Add method to draw light layer drawer in a rect to HDEditorUtils

### Fixed
- Fixed deserialization crash at runtime
- Fixed for ShaderGraph Unlit masternode not writing velocity
- Fixed a crash when assiging a new HDRP asset with the 'Verify Saving Assets' option enabled
- Fixed exposure to properly support TEXTURE2D_X
- Fixed TerrainLit basemap texture generation
- Fixed a bug that caused nans when material classification was enabled and a tile contained one standard material + a material with transmission.
- Fixed gradient sky hash that was not using the exposure hash
- Fixed displayed default FrameSettings in HDRenderPipelineAsset wrongly updated on scripts reload.
- Fixed gradient sky hash that was not using the exposure hash.
- Fixed visualize cascade mode with exposure.
- Fixed (enabled) exposure on override lighting debug modes.
- Fixed issue with LightExplorer when volume have no profile
- Fixed issue with SSR for negative, infinite and NaN history values
- Fixed LightLayer in HDReflectionProbe and PlanarReflectionProbe inspector that was not displayed as a mask.
- Fixed NaN in transmission when the thickness and a color component of the scattering distance was to 0
- Fixed Light's ShadowMask multi-edition.
- Fixed motion blur and SMAA with VR single-pass instancing
- Fixed NaNs generated by phase functionsin volumetric lighting
- Fixed NaN issue with refraction effect and IOR of 1 at extreme grazing angle
- Fixed nan tracker not using the exposure
- Fixed sorting priority on lit and unlit materials
- Fixed null pointer exception when there are no AOVRequests defined on a camera
- Fixed dirty state of prefab using disabled ReflectionProbes
- Fixed an issue where gizmos and editor grid were not correctly depth tested
- Fixed created default scene prefab non editable due to wrong file extension.
- Fixed an issue where sky convolution was recomputed for nothing when a preview was visible (causing extreme slowness when fabric convolution is enabled)
- Fixed issue with decal that wheren't working currently in player
- Fixed missing stereo rendering macros in some fragment shaders
- Fixed exposure for ReflectionProbe and PlanarReflectionProbe gizmos
- Fixed single-pass instancing on PSVR
- Fixed Vulkan shader issue with Texture2DArray in ScreenSpaceShadow.compute by re-arranging code (workaround)
- Fixed camera-relative issue with lights and XR single-pass instancing
- Fixed single-pass instancing on Vulkan
- Fixed htile synchronization issue with shader graph decal
- Fixed Gizmos are not drawn in Camera preview
- Fixed pre-exposure for emissive decal
- Fixed wrong values computed in PreIntegrateFGD and in the generation of volumetric lighting data by forcing the use of fp32.
- Fixed NaNs arising during the hair lighting pass
- Fixed synchronization issue in decal HTile that occasionally caused rendering artifacts around decal borders
- Fixed QualitySettings getting marked as modified by HDRP (and thus checked out in Perforce)
- Fixed a bug with uninitialized values in light explorer
- Fixed issue with LOD transition
- Fixed shader warnings related to raytracing and TEXTURE2D_X

### Changed
- Refactor PixelCoordToViewDirWS to be VR compatible and to compute it only once per frame
- Modified the variants stripper to take in account multiple HDRP assets used in the build.
- Improve the ray biasing code to avoid self-intersections during the SSR traversal
- Update Pyramid Spot Light to better match emitted light volume.
- Moved _XRViewConstants out of UnityPerPassStereo constant buffer to fix issues with PSSL
- Removed GetPositionInput_Stereo() and single-pass (double-wide) rendering mode
- Changed label width of the frame settings to accommodate better existing options.
- SSR's Default FrameSettings for camera is now enable.
- Re-enabled the sharpening filter on Temporal Anti-aliasing
- Exposed HDEditorUtils.LightLayerMaskDrawer for integration in other packages and user scripting.
- Rename atmospheric scattering in FrameSettings to Fog
- The size modifier in the override for the culling sphere in Shadow Cascades now defaults to 0.6, which is the same as the formerly hardcoded value.
- Moved LOD Bias and Maximum LOD Level from Frame Setting section `Other` to `Rendering`
- ShaderGraph Decal that affect only emissive, only draw in emissive pass (was drawing in dbuffer pass too)
- Apply decal projector fade factor correctly on all attribut and for shader graph decal
- Move RenderTransparentDepthPostpass after all transparent
- Update exposure prepass to interleave XR single-pass instancing views in a checkerboard pattern
- Removed ScriptRuntimeVersion check in wizard.

## [6.6.0-preview] - 2019-04-01

### Added
- Added preliminary changes for XR deferred shading
- Added support of 111110 color buffer
- Added proper support for Recorder in HDRP
- Added depth offset input in shader graph master nodes
- Added a Parallax Occlusion Mapping node
- Added SMAA support
- Added Homothety and Symetry quick edition modifier on volume used in ReflectionProbe, PlanarReflectionProbe and DensityVolume
- Added multi-edition support for DecalProjectorComponent
- Improve hair shader
- Added the _ScreenToTargetScaleHistory uniform variable to be used when sampling HDRP RTHandle history buffers.
- Added settings in `FrameSettings` to change `QualitySettings.lodBias` and `QualitySettings.maximumLODLevel` during a rendering
- Added an exposure node to retrieve the current, inverse and previous frame exposure value.
- Added an HD scene color node which allow to sample the scene color with mips and a toggle to remove the exposure.
- Added safeguard on HD scene creation if default scene not set in the wizard
- Added Low res transparency rendering pass.

### Fixed
- Fixed HDRI sky intensity lux mode
- Fixed dynamic resolution for XR
- Fixed instance identifier semantic string used by Shader Graph
- Fixed null culling result occuring when changing scene that was causing crashes
- Fixed multi-edition light handles and inspector shapes
- Fixed light's LightLayer field when multi-editing
- Fixed normal blend edition handles on DensityVolume
- Fixed an issue with layered lit shader and height based blend where inactive layers would still have influence over the result
- Fixed multi-selection handles color for DensityVolume
- Fixed multi-edition inspector's blend distances for HDReflectionProbe, PlanarReflectionProbe and DensityVolume
- Fixed metric distance that changed along size in DensityVolume
- Fixed DensityVolume shape handles that have not same behaviour in advance and normal edition mode
- Fixed normal map blending in TerrainLit by only blending the derivatives
- Fixed Xbox One rendering just a grey screen instead of the scene
- Fixed probe handles for multiselection
- Fixed baked cubemap import settings for convolution
- Fixed regression causing crash when attempting to open HDRenderPipelineWizard without an HDRenderPipelineAsset setted
- Fixed FullScreenDebug modes: SSAO, SSR, Contact shadow, Prerefraction Color Pyramid, Final Color Pyramid
- Fixed volumetric rendering with stereo instancing
- Fixed shader warning
- Fixed missing resources in existing asset when updating package
- Fixed PBR master node preview in forward rendering or transparent surface
- Fixed deferred shading with stereo instancing
- Fixed "look at" edition mode of Rotation tool for DecalProjectorComponent
- Fixed issue when switching mode in ReflectionProbe and PlanarReflectionProbe
- Fixed issue where migratable component version where not always serialized when part of prefab's instance
- Fixed an issue where shadow would not be rendered properly when light layer are not enabled
- Fixed exposure weight on unlit materials
- Fixed Light intensity not played in the player when recorded with animation/timeline
- Fixed some issues when multi editing HDRenderPipelineAsset
- Fixed emission node breaking the main shader graph preview in certain conditions.
- Fixed checkout of baked probe asset when baking probes.
- Fixed invalid gizmo position for rotated ReflectionProbe
- Fixed multi-edition of material's SurfaceType and RenderingPath
- Fixed whole pipeline reconstruction on selecting for the first time or modifying other than the currently used HDRenderPipelineAsset
- Fixed single shadow debug mode
- Fixed global scale factor debug mode when scale > 1
- Fixed debug menu material overrides not getting applied to the Terrain Lit shader
- Fixed typo in computeLightVariants
- Fixed deferred pass with XR instancing by disabling ComputeLightEvaluation
- Fixed bloom resolution independence
- Fixed lens dirt intensity not behaving properly
- Fixed the Stop NaN feature
- Fixed some resources to handle more than 2 instanced views for XR
- Fixed issue with black screen (NaN) produced on old GPU hardware or intel GPU hardware with gaussian pyramid
- Fixed issue with disabled punctual light would still render when only directional light is present

### Changed
- DensityVolume scripting API will no longuer allow to change between advance and normal edition mode
- Disabled depth of field, lens distortion and panini projection in the scene view
- TerrainLit shaders and includes are reorganized and made simpler.
- TerrainLit shader GUI now allows custom properties to be displayed in the Terrain fold-out section.
- Optimize distortion pass with stencil
- Disable SceneSelectionPass in shader graph preview
- Control punctual light and area light shadow atlas separately
- Move SMAA anti-aliasing option to after Temporal Anti Aliasing one, to avoid problem with previously serialized project settings
- Optimize rendering with static only lighting and when no cullable lights/decals/density volumes are present.
- Updated handles for DecalProjectorComponent for enhanced spacial position readability and have edition mode for better SceneView management
- DecalProjectorComponent are now scale independent in order to have reliable metric unit (see new Size field for changing the size of the volume)
- Restructure code from HDCamera.Update() by adding UpdateAntialiasing() and UpdateViewConstants()
- Renamed velocity to motion vectors
- Objects rendered during the After Post Process pass while TAA is enabled will not benefit from existing depth buffer anymore. This is done to fix an issue where those object would wobble otherwise
- Removed usage of builtin unity matrix for shadow, shadow now use same constant than other view
- The default volume layer mask for cameras & probes is now `Default` instead of `Everything`

## [6.5.0-preview] - 2019-03-07

### Added
- Added depth-of-field support with stereo instancing
- Adding real time area light shadow support
- Added a new FrameSettings: Specular Lighting to toggle the specular during the rendering

### Fixed
- Fixed diffusion profile upgrade breaking package when upgrading to a new version
- Fixed decals cropped by gizmo not updating correctly if prefab
- Fixed an issue when enabling SSR on multiple view
- Fixed edition of the intensity's unit field while selecting multiple lights
- Fixed wrong calculation in soft voxelization for density volume
- Fixed gizmo not working correctly with pre-exposure
- Fixed issue with setting a not available RT when disabling motion vectors
- Fixed planar reflection when looking at mirror normal
- Fixed mutiselection issue with HDLight Inspector
- Fixed HDAdditionalCameraData data migration
- Fixed failing builds when light explorer window is open
- Fixed cascade shadows border sometime causing artefacts between cascades
- Restored shadows in the Cascade Shadow debug visualization
- `camera.RenderToCubemap` use proper face culling

### Changed
- When rendering reflection probe disable all specular lighting and for metals use fresnelF0 as diffuse color for bake lighting.

## [6.4.0-preview] - 2019-02-21

### Added
- VR: Added TextureXR system to selectively expand TEXTURE2D macros to texture array for single-pass stereo instancing + Convert textures call to these macros
- Added an unit selection dropdown next to shutter speed (camera)
- Added error helpbox when trying to use a sub volume component that require the current HDRenderPipelineAsset to support a feature that it is not supporting.
- Add mesh for tube light when display emissive mesh is enabled

### Fixed
- Fixed Light explorer. The volume explorer used `profile` instead of `sharedProfile` which instantiate a custom volume profile instead of editing the asset itself.
- Fixed UI issue where all is displayed using metric unit in shadow cascade and Percent is set in the unit field (happening when opening the inspector).
- Fixed inspector event error when double clicking on an asset (diffusion profile/material).
- Fixed nullref on layered material UI when the material is not an asset.
- Fixed nullref exception when undo/redo a light property.
- Fixed visual bug when area light handle size is 0.

### Changed
- Update UI for 32bit/16bit shadow precision settings in HDRP asset
- Object motion vectors have been disabled in all but the game view. Camera motion vectors are still enabled everywhere, allowing TAA and Motion Blur to work on static objects.
- Enable texture array by default for most rendering code on DX11 and unlock stereo instancing (DX11 only for now)

## [6.3.0-preview] - 2019-02-18

### Added
- Added emissive property for shader graph decals
- Added a diffusion profile override volume so the list of diffusion profile assets to use can be chanaged without affecting the HDRP asset
- Added a "Stop NaNs" option on cameras and in the Scene View preferences.
- Added metric display option in HDShadowSettings and improve clamping
- Added shader parameter mapping in DebugMenu
- Added scripting API to configure DebugData for DebugMenu

### Fixed
- Fixed decals in forward
- Fixed issue with stencil not correctly setup for various master node and shader for the depth pass, motion vector pass and GBuffer/Forward pass
- Fixed SRP batcher and metal
- Fixed culling and shadows for Pyramid, Box, Rectangle and Tube lights
- Fixed an issue where scissor render state leaking from the editor code caused partially black rendering

### Changed
- When a lit material has a clear coat mask that is not null, we now use the clear coat roughness to compute the screen space reflection.
- Diffusion profiles are now limited to one per asset and can be referenced in materials, shader graphs and vfx graphs. Materials will be upgraded automatically except if they are using a shader graph, in this case it will display an error message.

## [6.2.0-preview] - 2019-02-15

### Added
- Added help box listing feature supported in a given HDRenderPipelineAsset alongs with the drawbacks implied.
- Added cascade visualizer, supporting disabled handles when not overriding.

### Fixed
- Fixed post processing with stereo double-wide
- Fixed issue with Metal: Use sign bit to find the cache type instead of lowest bit.
- Fixed invalid state when creating a planar reflection for the first time
- Fix FrameSettings's LitShaderMode not restrained by supported LitShaderMode regression.

### Changed
- The default value roughness value for the clearcoat has been changed from 0.03 to 0.01
- Update default value of based color for master node
- Update Fabric Charlie Sheen lighting model - Remove Fresnel component that wasn't part of initial model + Remap smoothness to [0.0 - 0.6] range for more artist friendly parameter

### Changed
- Code refactor: all macros with ARGS have been swapped with macros with PARAM. This is because the ARGS macros were incorrectly named.

## [6.1.0-preview] - 2019-02-13

### Added
- Added support for post-processing anti-aliasing in the Scene View (FXAA and TAA). These can be set in Preferences.
- Added emissive property for decal material (non-shader graph)

### Fixed
- Fixed a few UI bugs with the color grading curves.
- Fixed "Post Processing" in the scene view not toggling post-processing effects
- Fixed bake only object with flag `ReflectionProbeStaticFlag` when baking a `ReflectionProbe`

### Changed
- Removed unsupported Clear Depth checkbox in Camera inspector
- Updated the toggle for advanced mode in inspectors.

## [6.0.0-preview] - 2019-02-23

### Added
- Added new API to perform a camera rendering
- Added support for hair master node (Double kajiya kay - Lambert)
- Added Reset behaviour in DebugMenu (ingame mapping is right joystick + B)
- Added Default HD scene at new scene creation while in HDRP
- Added Wizard helping to configure HDRP project
- Added new UI for decal material to allow remapping and scaling of some properties
- Added cascade shadow visualisation toggle in HD shadow settings
- Added icons for assets
- Added replace blending mode for distortion
- Added basic distance fade for density volumes
- Added decal master node for shader graph
- Added HD unlit master node (Cross Pipeline version is name Unlit)
- Added new Rendering Queue in materials
- Added post-processing V3 framework embed in HDRP, remove postprocess V2 framework
- Post-processing now uses the generic volume framework
-   New depth-of-field, bloom, panini projection effects, motion blur
-   Exposure is now done as a pre-exposition pass, the whole system has been revamped
-   Exposure now use EV100 everywhere in the UI (Sky, Emissive Light)
- Added emissive intensity (Luminance and EV100 control) control for Emissive
- Added pre-exposure weigth for Emissive
- Added an emissive color node and a slider to control the pre-exposure percentage of emission color
- Added physical camera support where applicable
- Added more color grading tools
- Added changelog level for Shader Variant stripping
- Added Debug mode for validation of material albedo and metalness/specularColor values
- Added a new dynamic mode for ambient probe and renamed BakingSky to StaticLightingSky
- Added command buffer parameter to all Bind() method of material
- Added Material validator in Render Pipeline Debug
- Added code to future support of DXR (not enabled)
- Added support of multiviewport
- Added HDRenderPipeline.RequestSkyEnvironmentUpdate function to force an update from script when sky is set to OnDemand
- Added a Lighting and BackLighting slots in Lit, StackLit, Fabric and Hair master nodes
- Added support for overriding terrain detail rendering shaders, via the render pipeline editor resources asset
- Added xrInstancing flag support to RTHandle
- Added support for cullmask for decal projectors
- Added software dynamic resolution support
- Added support for "After Post-Process" render pass for unlit shader
- Added support for textured rectangular area lights
- Added stereo instancing macros to MSAA shaders
- Added support for Quarter Res Raytraced Reflections (not enabled)
- Added fade factor for decal projectors.
- Added stereo instancing macros to most shaders used in VR
- Added multi edition support for HDRenderPipelineAsset

### Fixed
- Fixed logic to disable FPTL with stereo rendering
- Fixed stacklit transmission and sun highlight
- Fixed decals with stereo rendering
- Fixed sky with stereo rendering
- Fixed flip logic for postprocessing + VR
- Fixed copyStencilBuffer pass for Switch
- Fixed point light shadow map culling that wasn't taking into account far plane
- Fixed usage of SSR with transparent on all master node
- Fixed SSR and microshadowing on fabric material
- Fixed blit pass for stereo rendering
- Fixed lightlist bounds for stereo rendering
- Fixed windows and in-game DebugMenu sync.
- Fixed FrameSettings' LitShaderMode sync when opening DebugMenu.
- Fixed Metal specific issues with decals, hitting a sampler limit and compiling AxF shader
- Fixed an issue with flipped depth buffer during postprocessing
- Fixed normal map use for shadow bias with forward lit - now use geometric normal
- Fixed transparent depth prepass and postpass access so they can be use without alpha clipping for lit shader
- Fixed support of alpha clip shadow for lit master node
- Fixed unlit master node not compiling
- Fixed issue with debug display of reflection probe
- Fixed issue with phong tessellations not working with lit shader
- Fixed issue with vertex displacement being affected by heightmap setting even if not heightmap where assign
- Fixed issue with density mode on Lit terrain producing NaN
- Fixed issue when going back and forth from Lit to LitTesselation for displacement mode
- Fixed issue with ambient occlusion incorrectly applied to emissiveColor with light layers in deferred
- Fixed issue with fabric convolution not using the correct convolved texture when fabric convolution is enabled
- Fixed issue with Thick mode for Transmission that was disabling transmission with directional light
- Fixed shutdown edge cases with HDRP tests
- Fixed slowdow when enabling Fabric convolution in HDRP asset
- Fixed specularAA not compiling in StackLit Master node
- Fixed material debug view with stereo rendering
- Fixed material's RenderQueue edition in default view.
- Fixed banding issues within volumetric density buffer
- Fixed missing multicompile for MSAA for AxF
- Fixed camera-relative support for stereo rendering
- Fixed remove sync with render thread when updating decal texture atlas.
- Fixed max number of keyword reach [256] issue. Several shader feature are now local
- Fixed Scene Color and Depth nodes
- Fixed SSR in forward
- Fixed custom editor of Unlit, HD Unlit and PBR shader graph master node
- Fixed issue with NewFrame not correctly calculated in Editor when switching scene
- Fixed issue with TerrainLit not compiling with depth only pass and normal buffer
- Fixed geometric normal use for shadow bias with PBR master node in forward
- Fixed instancing macro usage for decals
- Fixed error message when having more than one directional light casting shadow
- Fixed error when trying to display preview of Camera or PlanarReflectionProbe
- Fixed LOAD_TEXTURE2D_ARRAY_MSAA macro
- Fixed min-max and amplitude clamping value in inspector of vertex displacement materials
- Fixed issue with alpha shadow clip (was incorrectly clipping object shadow)
- Fixed an issue where sky cubemap would not be cleared correctly when setting the current sky to None
- Fixed a typo in Static Lighting Sky component UI
- Fixed issue with incorrect reset of RenderQueue when switching shader in inspector GUI
- Fixed issue with variant stripper stripping incorrectly some variants
- Fixed a case of ambient lighting flickering because of previews
- Fixed Decals when rendering multiple camera in a single frame
- Fixed cascade shadow count in shader
- Fixed issue with Stacklit shader with Haze effect
- Fixed an issue with the max sample count for the TAA
- Fixed post-process guard band for XR
- Fixed exposure of emissive of Unlit
- Fixed depth only and motion vector pass for Unlit not working correctly with MSAA
- Fixed an issue with stencil buffer copy causing unnecessary compute dispatches for lighting
- Fixed multi edition issue in FrameSettings
- Fixed issue with SRP batcher and DebugDisplay variant of lit shader
- Fixed issue with debug material mode not doing alpha test
- Fixed "Attempting to draw with missing UAV bindings" errors on Vulkan
- Fixed pre-exposure incorrectly apply to preview
- Fixed issue with duplicate 3D texture in 3D texture altas of volumetric?
- Fixed Camera rendering order (base on the depth parameter)
- Fixed shader graph decals not being cropped by gizmo
- Fixed "Attempting to draw with missing UAV bindings" errors on Vulkan.


### Changed
- ColorPyramid compute shader passes is swapped to pixel shader passes on platforms where the later is faster (Nintendo Switch).
- Removing the simple lightloop used by the simple lit shader
- Whole refactor of reflection system: Planar and reflection probe
- Separated Passthrough from other RenderingPath
- Update several properties naming and caption based on feedback from documentation team
- Remove tile shader variant for transparent backface pass of lit shader
- Rename all HDRenderPipeline to HDRP folder for shaders
- Rename decal property label (based on doc team feedback)
- Lit shader mode now default to Deferred to reduce build time
- Update UI of Emission parameters in shaders
- Improve shader variant stripping including shader graph variant
- Refactored render loop to render realtime probes visible per camera
- Enable SRP batcher by default
- Shader code refactor: Rename LIGHTLOOP_SINGLE_PASS => LIGHTLOOP_DISABLE_TILE_AND_CLUSTER and clean all usage of LIGHTLOOP_TILE_PASS
- Shader code refactor: Move pragma definition of vertex and pixel shader inside pass + Move SURFACE_GRADIENT definition in XXXData.hlsl
- Micro-shadowing in Lit forward now use ambientOcclusion instead of SpecularOcclusion
- Upgraded FrameSettings workflow, DebugMenu and Inspector part relative to it
- Update build light list shader code to support 32 threads in wavefronts on Switch
- LayeredLit layers' foldout are now grouped in one main foldout per layer
- Shadow alpha clip can now be enabled on lit shader and haor shader enven for opaque
- Temporal Antialiasing optimization for Xbox One X
- Parameter depthSlice on SetRenderTarget functions now defaults to -1 to bind the entire resource
- Rename SampleCameraDepth() functions to LoadCameraDepth() and SampleCameraDepth(), same for SampleCameraColor() functions
- Improved Motion Blur quality.
- Update stereo frame settings values for single-pass instancing and double-wide
- Rearrange FetchDepth functions to prepare for stereo-instancing
- Remove unused _ComputeEyeIndex
- Updated HDRenderPipelineAsset inspector
- Re-enable SRP batcher for metal

## [5.2.0-preview] - 2018-11-27

### Added
- Added option to run Contact Shadows and Volumetrics Voxelization stage in Async Compute
- Added camera freeze debug mode - Allow to visually see culling result for a camera
- Added support of Gizmo rendering before and after postprocess in Editor
- Added support of LuxAtDistance for punctual lights

### Fixed
- Fixed Debug.DrawLine and Debug.Ray call to work in game view
- Fixed DebugMenu's enum resetted on change
- Fixed divide by 0 in refraction causing NaN
- Fixed disable rough refraction support
- Fixed refraction, SSS and atmospheric scattering for VR
- Fixed forward clustered lighting for VR (double-wide).
- Fixed Light's UX to not allow negative intensity
- Fixed HDRenderPipelineAsset inspector broken when displaying its FrameSettings from project windows.
- Fixed forward clustered lighting for VR (double-wide).
- Fixed HDRenderPipelineAsset inspector broken when displaying its FrameSettings from project windows.
- Fixed Decals and SSR diable flags for all shader graph master node (Lit, Fabric, StackLit, PBR)
- Fixed Distortion blend mode for shader graph master node (Lit, StackLit)
- Fixed bent Normal for Fabric master node in shader graph
- Fixed PBR master node lightlayers
- Fixed shader stripping for built-in lit shaders.

### Changed
- Rename "Regular" in Diffusion profile UI "Thick Object"
- Changed VBuffer depth parametrization for volumetric from distanceRange to depthExtent - Require update of volumetric settings - Fog start at near plan
- SpotLight with box shape use Lux unit only

## [5.1.0-preview] - 2018-11-19

### Added

- Added a separate Editor resources file for resources Unity does not take when it builds a Player.
- You can now disable SSR on Materials in Shader Graph.
- Added support for MSAA when the Supported Lit Shader Mode is set to Both. Previously HDRP only supported MSAA for Forward mode.
- You can now override the emissive color of a Material when in debug mode.
- Exposed max light for Light Loop Settings in HDRP asset UI.
- HDRP no longer performs a NormalDBuffer pass update if there are no decals in the Scene.
- Added distant (fall-back) volumetric fog and improved the fog evaluation precision.
- Added an option to reflect sky in SSR.
- Added a y-axis offset for the PlanarReflectionProbe and offset tool.
- Exposed the option to run SSR and SSAO on async compute.
- Added support for the _GlossMapScale parameter in the Legacy to HDRP Material converter.
- Added wave intrinsic instructions for use in Shaders (for AMD GCN).


### Fixed
- Fixed sphere shaped influence handles clamping in Reflection Probes.
- Fixed Reflection Probe data migration for projects created before using HDRP.
- Fixed UI of Layered Material where Unity previously rendered the scrollbar above the Copy button.
- Fixed Material tessellations parameters Start fade distance and End fade distance. Originally, Unity clamped these values when you modified them.
- Fixed various distortion and refraction issues - handle a better fall-back.
- Fixed SSR for multiple views.
- Fixed SSR issues related to self-intersections.
- Fixed shape density volume handle speed.
- Fixed density volume shape handle moving too fast.
- Fixed the Camera velocity pass that we removed by mistake.
- Fixed some null pointer exceptions when disabling motion vectors support.
- Fixed viewports for both the Subsurface Scattering combine pass and the transparent depth prepass.
- Fixed the blend mode pop-up in the UI. It previously did not appear when you enabled pre-refraction.
- Fixed some null pointer exceptions that previously occurred when you disabled motion vectors support.
- Fixed Layered Lit UI issue with scrollbar.
- Fixed cubemap assignation on custom ReflectionProbe.
- Fixed Reflection Probes’ capture settings' shadow distance.
- Fixed an issue with the SRP batcher and Shader variables declaration.
- Fixed thickness and subsurface slots for fabric Shader master node that wasn't appearing with the right combination of flags.
- Fixed d3d debug layer warning.
- Fixed PCSS sampling quality.
- Fixed the Subsurface and transmission Material feature enabling for fabric Shader.
- Fixed the Shader Graph UV node’s dimensions when using it in a vertex Shader.
- Fixed the planar reflection mirror gizmo's rotation.
- Fixed HDRenderPipelineAsset's FrameSettings not showing the selected enum in the Inspector drop-down.
- Fixed an error with async compute.
- MSAA now supports transparency.
- The HDRP Material upgrader tool now converts metallic values correctly.
- Volumetrics now render in Reflection Probes.
- Fixed a crash that occurred whenever you set a viewport size to 0.
- Fixed the Camera physic parameter that the UI previously did not display.
- Fixed issue in pyramid shaped spotlight handles manipulation

### Changed

- Renamed Line shaped Lights to Tube Lights.
- HDRP now uses mean height fog parametrization.
- Shadow quality settings are set to All when you use HDRP (This setting is not visible in the UI when using SRP). This avoids Legacy Graphics Quality Settings disabling the shadows and give SRP full control over the Shadows instead.
- HDRP now internally uses premultiplied alpha for all fog.
- Updated default FrameSettings used for realtime Reflection Probes when you create a new HDRenderPipelineAsset.
- Remove multi-camera support. LWRP and HDRP will not support multi-camera layered rendering.
- Updated Shader Graph subshaders to use the new instancing define.
- Changed fog distance calculation from distance to plane to distance to sphere.
- Optimized forward rendering using AMD GCN by scalarizing the light loop.
- Changed the UI of the Light Editor.
- Change ordering of includes in HDRP Materials in order to reduce iteration time for faster compilation.
- Added a StackLit master node replacing the InspectorUI version. IMPORTANT: All previously authored StackLit Materials will be lost. You need to recreate them with the master node.

## [5.0.0-preview] - 2018-09-28

### Added
- Added occlusion mesh to depth prepass for VR (VR still disabled for now)
- Added a debug mode to display only one shadow at once
- Added controls for the highlight created by directional lights
- Added a light radius setting to punctual lights to soften light attenuation and simulate fill lighting
- Added a 'minRoughness' parameter to all non-area lights (was previously only available for certain light types)
- Added separate volumetric light/shadow dimmers
- Added per-pixel jitter to volumetrics to reduce aliasing artifacts
- Added a SurfaceShading.hlsl file, which implements material-agnostic shading functionality in an efficient manner
- Added support for shadow bias for thin object transmission
- Added FrameSettings to control realtime planar reflection
- Added control for SRPBatcher on HDRP Asset
- Added an option to clear the shadow atlases in the debug menu
- Added a color visualization of the shadow atlas rescale in debug mode
- Added support for disabling SSR on materials
- Added intrinsic for XBone
- Added new light volume debugging tool
- Added a new SSR debug view mode
- Added translaction's scale invariance on DensityVolume
- Added multiple supported LitShadermode and per renderer choice in case of both Forward and Deferred supported
- Added custom specular occlusion mode to Lit Shader Graph Master node

### Fixed
- Fixed a normal bias issue with Stacklit (Was causing light leaking)
- Fixed camera preview outputing an error when both scene and game view where display and play and exit was call
- Fixed override debug mode not apply correctly on static GI
- Fixed issue where XRGraphicsConfig values set in the asset inspector GUI weren't propagating correctly (VR still disabled for now)
- Fixed issue with tangent that was using SurfaceGradient instead of regular normal decoding
- Fixed wrong error message display when switching to unsupported target like IOS
- Fixed an issue with ambient occlusion texture sometimes not being created properly causing broken rendering
- Shadow near plane is no longer limited at 0.1
- Fixed decal draw order on transparent material
- Fixed an issue where sometime the lookup texture used for GGX convolution was broken, causing broken rendering
- Fixed an issue where you wouldn't see any fog for certain pipeline/scene configurations
- Fixed an issue with volumetric lighting where the anisotropy value of 0 would not result in perfectly isotropic lighting
- Fixed shadow bias when the atlas is rescaled
- Fixed shadow cascade sampling outside of the atlas when cascade count is inferior to 4
- Fixed shadow filter width in deferred rendering not matching shader config
- Fixed stereo sampling of depth texture in MSAA DepthValues.shader
- Fixed box light UI which allowed negative and zero sizes, thus causing NaNs
- Fixed stereo rendering in HDRISky.shader (VR)
- Fixed normal blend and blend sphere influence for reflection probe
- Fixed distortion filtering (was point filtering, now trilinear)
- Fixed contact shadow for large distance
- Fixed depth pyramid debug view mode
- Fixed sphere shaped influence handles clamping in reflection probes
- Fixed reflection probes data migration for project created before using hdrp
- Fixed ambient occlusion for Lit Master Node when slot is connected

### Changed
- Use samplerunity_ShadowMask instead of samplerunity_samplerLightmap for shadow mask
- Allow to resize reflection probe gizmo's size
- Improve quality of screen space shadow
- Remove support of projection model for ScreenSpaceLighting (SSR always use HiZ and refraction always Proxy)
- Remove all the debug mode from SSR that are obsolete now
- Expose frameSettings and Capture settings for reflection and planar probe
- Update UI for reflection probe, planar probe, camera and HDRP Asset
- Implement proper linear blending for volumetric lighting via deep compositing as described in the paper "Deep Compositing Using Lie Algebras"
- Changed  planar mapping to match terrain convention (XZ instead of ZX)
- XRGraphicsConfig is no longer Read/Write. Instead, it's read-only. This improves consistency of XR behavior between the legacy render pipeline and SRP
- Change reflection probe data migration code (to update old reflection probe to new one)
- Updated gizmo for ReflectionProbes
- Updated UI and Gizmo of DensityVolume

## [4.0.0-preview] - 2018-09-28

### Added
- Added a new TerrainLit shader that supports rendering of Unity terrains.
- Added controls for linear fade at the boundary of density volumes
- Added new API to control decals without monobehaviour object
- Improve Decal Gizmo
- Implement Screen Space Reflections (SSR) (alpha version, highly experimental)
- Add an option to invert the fade parameter on a Density Volume
- Added a Fabric shader (experimental) handling cotton and silk
- Added support for MSAA in forward only for opaque only
- Implement smoothness fade for SSR
- Added support for AxF shader (X-rite format - require special AxF importer from Unity not part of HDRP)
- Added control for sundisc on directional light (hack)
- Added a new HD Lit Master node that implements Lit shader support for Shader Graph
- Added Micro shadowing support (hack)
- Added an event on HDAdditionalCameraData for custom rendering
- HDRP Shader Graph shaders now support 4-channel UVs.

### Fixed
- Fixed an issue where sometimes the deferred shadow texture would not be valid, causing wrong rendering.
- Stencil test during decals normal buffer update is now properly applied
- Decals corectly update normal buffer in forward
- Fixed a normalization problem in reflection probe face fading causing artefacts in some cases
- Fix multi-selection behavior of Density Volumes overwriting the albedo value
- Fixed support of depth texture for RenderTexture. HDRP now correctly output depth to user depth buffer if RenderTexture request it.
- Fixed multi-selection behavior of Density Volumes overwriting the albedo value
- Fixed support of depth for RenderTexture. HDRP now correctly output depth to user depth buffer if RenderTexture request it.
- Fixed support of Gizmo in game view in the editor
- Fixed gizmo for spot light type
- Fixed issue with TileViewDebug mode being inversed in gameview
- Fixed an issue with SAMPLE_TEXTURECUBE_SHADOW macro
- Fixed issue with color picker not display correctly when game and scene view are visible at the same time
- Fixed an issue with reflection probe face fading
- Fixed camera motion vectors shader and associated matrices to update correctly for single-pass double-wide stereo rendering
- Fixed light attenuation functions when range attenuation is disabled
- Fixed shadow component algorithm fixup not dirtying the scene, so changes can be saved to disk.
- Fixed some GC leaks for HDRP
- Fixed contact shadow not affected by shadow dimmer
- Fixed GGX that works correctly for the roughness value of 0 (mean specular highlgiht will disappeard for perfect mirror, we rely on maxSmoothness instead to always have a highlight even on mirror surface)
- Add stereo support to ShaderPassForward.hlsl. Forward rendering now seems passable in limited test scenes with camera-relative rendering disabled.
- Add stereo support to ProceduralSky.shader and OpaqueAtmosphericScattering.shader.
- Added CullingGroupManager to fix more GC.Alloc's in HDRP
- Fixed rendering when multiple cameras render into the same render texture

### Changed
- Changed the way depth & color pyramids are built to be faster and better quality, thus improving the look of distortion and refraction.
- Stabilize the dithered LOD transition mask with respect to the camera rotation.
- Avoid multiple depth buffer copies when decals are present
- Refactor code related to the RT handle system (No more normal buffer manager)
- Remove deferred directional shadow and move evaluation before lightloop
- Add a function GetNormalForShadowBias() that material need to implement to return the normal used for normal shadow biasing
- Remove Jimenez Subsurface scattering code (This code was disabled by default, now remove to ease maintenance)
- Change Decal API, decal contribution is now done in Material. Require update of material using decal
- Move a lot of files from CoreRP to HDRP/CoreRP. All moved files weren't used by Ligthweight pipeline. Long term they could move back to CoreRP after CoreRP become out of preview
- Updated camera inspector UI
- Updated decal gizmo
- Optimization: The objects that are rendered in the Motion Vector Pass are not rendered in the prepass anymore
- Removed setting shader inclue path via old API, use package shader include paths
- The default value of 'maxSmoothness' for punctual lights has been changed to 0.99
- Modified deferred compute and vert/frag shaders for first steps towards stereo support
- Moved material specific Shader Graph files into corresponding material folders.
- Hide environment lighting settings when enabling HDRP (Settings are control from sceneSettings)
- Update all shader includes to use absolute path (allow users to create material in their Asset folder)
- Done a reorganization of the files (Move ShaderPass to RenderPipeline folder, Move all shadow related files to Lighting/Shadow and others)
- Improved performance and quality of Screen Space Shadows

## [3.3.0-preview] - 2018-01-01

### Added
- Added an error message to say to use Metal or Vulkan when trying to use OpenGL API
- Added a new Fabric shader model that supports Silk and Cotton/Wool
- Added a new HDRP Lighting Debug mode to visualize Light Volumes for Point, Spot, Line, Rectangular and Reflection Probes
- Add support for reflection probe light layers
- Improve quality of anisotropic on IBL

### Fixed
- Fix an issue where the screen where darken when rendering camera preview
- Fix display correct target platform when showing message to inform user that a platform is not supported
- Remove workaround for metal and vulkan in normal buffer encoding/decoding
- Fixed an issue with color picker not working in forward
- Fixed an issue where reseting HDLight do not reset all of its parameters
- Fixed shader compile warning in DebugLightVolumes.shader

### Changed
- Changed default reflection probe to be 256x256x6 and array size to be 64
- Removed dependence on the NdotL for thickness evaluation for translucency (based on artist's input)
- Increased the precision when comparing Planar or HD reflection probe volumes
- Remove various GC alloc in C#. Slightly better performance

## [3.2.0-preview] - 2018-01-01

### Added
- Added a luminance meter in the debug menu
- Added support of Light, reflection probe, emissive material, volume settings related to lighting to Lighting explorer
- Added support for 16bit shadows

### Fixed
- Fix issue with package upgrading (HDRP resources asset is now versionned to worarkound package manager limitation)
- Fix HDReflectionProbe offset displayed in gizmo different than what is affected.
- Fix decals getting into a state where they could not be removed or disabled.
- Fix lux meter mode - The lux meter isn't affected by the sky anymore
- Fix area light size reset when multi-selected
- Fix filter pass number in HDUtils.BlitQuad
- Fix Lux meter mode that was applying SSS
- Fix planar reflections that were not working with tile/cluster (olbique matrix)
- Fix debug menu at runtime not working after nested prefab PR come to trunk
- Fix scrolling issue in density volume

### Changed
- Shader code refactor: Split MaterialUtilities file in two parts BuiltinUtilities (independent of FragInputs) and MaterialUtilities (Dependent of FragInputs)
- Change screen space shadow rendertarget format from ARGB32 to RG16

## [3.1.0-preview] - 2018-01-01

### Added
- Decal now support per channel selection mask. There is now two mode. One with BaseColor, Normal and Smoothness and another one more expensive with BaseColor, Normal, Smoothness, Metal and AO. Control is on HDRP Asset. This may require to launch an update script for old scene: 'Edit/Render Pipeline/Single step upgrade script/Upgrade all DecalMaterial MaskBlendMode'.
- Decal now supports depth bias for decal mesh, to prevent z-fighting
- Decal material now supports draw order for decal projectors
- Added LightLayers support (Base on mask from renderers name RenderingLayers and mask from light name LightLayers - if they match, the light apply) - cost an extra GBuffer in deferred (more bandwidth)
- When LightLayers is enabled, the AmbientOclusion is store in the GBuffer in deferred path allowing to avoid double occlusion with SSAO. In forward the double occlusion is now always avoided.
- Added the possibility to add an override transform on the camera for volume interpolation
- Added desired lux intensity and auto multiplier for HDRI sky
- Added an option to disable light by type in the debug menu
- Added gradient sky
- Split EmissiveColor and bakeDiffuseLighting in forward avoiding the emissiveColor to be affect by SSAO
- Added a volume to control indirect light intensity
- Added EV 100 intensity unit for area lights
- Added support for RendererPriority on Renderer. This allow to control order of transparent rendering manually. HDRP have now two stage of sorting for transparent in addition to bact to front. Material have a priority then Renderer have a priority.
- Add Coupling of (HD)Camera and HDAdditionalCameraData for reset and remove in inspector contextual menu of Camera
- Add Coupling of (HD)ReflectionProbe and HDAdditionalReflectionData for reset and remove in inspector contextual menu of ReflectoinProbe
- Add macro to forbid unity_ObjectToWorld/unity_WorldToObject to be use as it doesn't handle camera relative rendering
- Add opacity control on contact shadow

### Fixed
- Fixed an issue with PreIntegratedFGD texture being sometimes destroyed and not regenerated causing rendering to break
- PostProcess input buffers are not copied anymore on PC if the viewport size matches the final render target size
- Fixed an issue when manipulating a lot of decals, it was displaying a lot of errors in the inspector
- Fixed capture material with reflection probe
- Refactored Constant Buffers to avoid hitting the maximum number of bound CBs in some cases.
- Fixed the light range affecting the transform scale when changed.
- Snap to grid now works for Decal projector resizing.
- Added a warning for 128x128 cookie texture without mipmaps
- Replace the sampler used for density volumes for correct wrap mode handling

### Changed
- Move Render Pipeline Debug "Windows from Windows->General-> Render Pipeline debug windows" to "Windows from Windows->Analysis-> Render Pipeline debug windows"
- Update detail map formula for smoothness and albedo, goal it to bright and dark perceptually and scale factor is use to control gradient speed
- Refactor the Upgrade material system. Now a material can be update from older version at any time. Call Edit/Render Pipeline/Upgrade all Materials to newer version
- Change name EnableDBuffer to EnableDecals at several place (shader, hdrp asset...), this require a call to Edit/Render Pipeline/Upgrade all Materials to newer version to have up to date material.
- Refactor shader code: BakeLightingData structure have been replace by BuiltinData. Lot of shader code have been remove/change.
- Refactor shader code: All GBuffer are now handled by the deferred material. Mean ShadowMask and LightLayers are control by lit material in lit.hlsl and not outside anymore. Lot of shader code have been remove/change.
- Refactor shader code: Rename GetBakedDiffuseLighting to ModifyBakedDiffuseLighting. This function now handle lighting model for transmission too. Lux meter debug mode is factor outisde.
- Refactor shader code: GetBakedDiffuseLighting is not call anymore in GBuffer or forward pass, including the ConvertSurfaceDataToBSDFData and GetPreLightData, this is done in ModifyBakedDiffuseLighting now
- Refactor shader code: Added a backBakeDiffuseLighting to BuiltinData to handle lighting for transmission
- Refactor shader code: Material must now call InitBuiltinData (Init all to zero + init bakeDiffuseLighting and backBakeDiffuseLighting ) and PostInitBuiltinData

## [3.0.0-preview] - 2018-01-01

### Fixed
- Fixed an issue with distortion that was using previous frame instead of current frame
- Fixed an issue where disabled light where not upgrade correctly to the new physical light unit system introduce in 2.0.5-preview

### Changed
- Update assembly definitions to output assemblies that match Unity naming convention (Unity.*).

## [2.0.5-preview] - 2018-01-01

### Added
- Add option supportDitheringCrossFade on HDRP Asset to allow to remove shader variant during player build if needed
- Add contact shadows for punctual lights (in additional shadow settings), only one light is allowed to cast contact shadows at the same time and so at each frame a dominant light is choosed among all light with contact shadows enabled.
- Add PCSS shadow filter support (from SRP Core)
- Exposed shadow budget parameters in HDRP asset
- Add an option to generate an emissive mesh for area lights (currently rectangle light only). The mesh fits the size, intensity and color of the light.
- Add an option to the HDRP asset to increase the resolution of volumetric lighting.
- Add additional ligth unit support for punctual light (Lumens, Candela) and area lights (Lumens, Luminance)
- Add dedicated Gizmo for the box Influence volume of HDReflectionProbe / PlanarReflectionProbe

### Changed
- Re-enable shadow mask mode in debug view
- SSS and Transmission code have been refactored to be able to share it between various material. Guidelines are in SubsurfaceScattering.hlsl
- Change code in area light with LTC for Lit shader. Magnitude is now take from FGD texture instead of a separate texture
- Improve camera relative rendering: We now apply camera translation on the model matrix, so before the TransformObjectToWorld(). Note: unity_WorldToObject and unity_ObjectToWorld must never be used directly.
- Rename positionWS to positionRWS (Camera relative world position) at a lot of places (mainly in interpolator and FragInputs). In case of custom shader user will be required to update their code.
- Rename positionWS, capturePositionWS, proxyPositionWS, influencePositionWS to positionRWS, capturePositionRWS, proxyPositionRWS, influencePositionRWS (Camera relative world position) in LightDefinition struct.
- Improve the quality of trilinear filtering of density volume textures.
- Improve UI for HDReflectionProbe / PlanarReflectionProbe

### Fixed
- Fixed a shader preprocessor issue when compiling DebugViewMaterialGBuffer.shader against Metal target
- Added a temporary workaround to Lit.hlsl to avoid broken lighting code with Metal/AMD
- Fixed issue when using more than one volume texture mask with density volumes.
- Fixed an error which prevented volumetric lighting from working if no density volumes with 3D textures were present.
- Fix contact shadows applied on transmission
- Fix issue with forward opaque lit shader variant being removed by the shader preprocessor
- Fixed compilation errors on Nintendo Switch (limited XRSetting support).
- Fixed apply range attenuation option on punctual light
- Fixed issue with color temperature not take correctly into account with static lighting
- Don't display fog when diffuse lighting, specular lighting, or lux meter debug mode are enabled.

## [2.0.4-preview] - 2018-01-01

### Fixed
- Fix issue when disabling rough refraction and building a player. Was causing a crash.

## [2.0.3-preview] - 2018-01-01

### Added
- Increased debug color picker limit up to 260k lux

## [2.0.2-preview] - 2018-01-01

### Added
- Add Light -> Planar Reflection Probe command
- Added a false color mode in rendering debug
- Add support for mesh decals
- Add flag to disable projector decals on transparent geometry to save performance and decal texture atlas space
- Add ability to use decal diffuse map as mask only
- Add visualize all shadow masks in lighting debug
- Add export of normal and roughness buffer for forwardOnly and when in supportOnlyForward mode for forward
- Provide a define in lit.hlsl (FORWARD_MATERIAL_READ_FROM_WRITTEN_NORMAL_BUFFER) when output buffer normal is used to read the normal and roughness instead of caclulating it (can save performance, but lower quality due to compression)
- Add color swatch to decal material

### Changed
- Change Render -> Planar Reflection creation to 3D Object -> Mirror
- Change "Enable Reflector" name on SpotLight to "Angle Affect Intensity"
- Change prototype of BSDFData ConvertSurfaceDataToBSDFData(SurfaceData surfaceData) to BSDFData ConvertSurfaceDataToBSDFData(uint2 positionSS, SurfaceData surfaceData)

### Fixed
- Fix issue with StackLit in deferred mode with deferredDirectionalShadow due to GBuffer not being cleared. Gbuffer is still not clear and issue was fix with the new Output of normal buffer.
- Fixed an issue where interpolation volumes were not updated correctly for reflection captures.
- Fixed an exception in Light Loop settings UI

## [2.0.1-preview] - 2018-01-01

### Added
- Add stripper of shader variant when building a player. Save shader compile time.
- Disable per-object culling that was executed in C++ in HD whereas it was not used (Optimization)
- Enable texture streaming debugging (was not working before 2018.2)
- Added Screen Space Reflection with Proxy Projection Model
- Support correctly scene selection for alpha tested object
- Add per light shadow mask mode control (i.e shadow mask distance and shadow mask). It use the option NonLightmappedOnly
- Add geometric filtering to Lit shader (allow to reduce specular aliasing)
- Add shortcut to create DensityVolume and PlanarReflection in hierarchy
- Add a DefaultHDMirrorMaterial material for PlanarReflection
- Added a script to be able to upgrade material to newer version of HDRP
- Removed useless duplication of ForwardError passes.
- Add option to not compile any DEBUG_DISPLAY shader in the player (Faster build) call Support Runtime Debug display

### Changed
- Changed SupportForwardOnly to SupportOnlyForward in render pipeline settings
- Changed versioning variable name in HDAdditionalXXXData from m_version to version
- Create unique name when creating a game object in the rendering menu (i.e Density Volume(2))
- Re-organize various files and folder location to clean the repository
- Change Debug windows name and location. Now located at:  Windows -> General -> Render Pipeline Debug

### Removed
- Removed GlobalLightLoopSettings.maxPlanarReflectionProbes and instead use value of GlobalLightLoopSettings.planarReflectionProbeCacheSize
- Remove EmissiveIntensity parameter and change EmissiveColor to be HDR (Matching Builtin Unity behavior) - Data need to be updated - Launch Edit -> Single Step Upgrade Script -> Upgrade all Materials emissionColor

### Fixed
- Fix issue with LOD transition and instancing
- Fix discrepency between object motion vector and camera motion vector
- Fix issue with spot and dir light gizmo axis not highlighted correctly
- Fix potential crash while register debug windows inputs at startup
- Fix warning when creating Planar reflection
- Fix specular lighting debug mode (was rendering black)
- Allow projector decal with null material to allow to configure decal when HDRP is not set
- Decal atlas texture offset/scale is updated after allocations (used to be before so it was using date from previous frame)

## [0.0.0-preview] - 2018-01-01

### Added
- Configure the VolumetricLightingSystem code path to be on by default
- Trigger a build exception when trying to build an unsupported platform
- Introduce the VolumetricLightingController component, which can (and should) be placed on the camera, and allows one to control the near and the far plane of the V-Buffer (volumetric "froxel" buffer) along with the depth distribution (from logarithmic to linear)
- Add 3D texture support for DensityVolumes
- Add a better mapping of roughness to mipmap for planar reflection
- The VolumetricLightingSystem now uses RTHandles, which allows to save memory by sharing buffers between different cameras (history buffers are not shared), and reduce reallocation frequency by reallocating buffers only if the rendering resolution increases (and suballocating within existing buffers if the rendering resolution decreases)
- Add a Volumetric Dimmer slider to lights to control the intensity of the scattered volumetric lighting
- Add UV tiling and offset support for decals.
- Add mipmapping support for volume 3D mask textures

### Changed
- Default number of planar reflection change from 4 to 2
- Rename _MainDepthTexture to _CameraDepthTexture
- The VolumetricLightingController has been moved to the Interpolation Volume framework and now functions similarly to the VolumetricFog settings
- Update of UI of cookie, CubeCookie, Reflection probe and planar reflection probe to combo box
- Allow enabling/disabling shadows for area lights when they are set to baked.
- Hide applyRangeAttenuation and FadeDistance for directional shadow as they are not used

### Removed
- Remove Resource folder of PreIntegratedFGD and add the resource to RenderPipeline Asset

### Fixed
- Fix ConvertPhysicalLightIntensityToLightIntensity() function used when creating light from script to match HDLightEditor behavior
- Fix numerical issues with the default value of mean free path of volumetric fog
- Fix the bug preventing decals from coexisting with density volumes
- Fix issue with alpha tested geometry using planar/triplanar mapping not render correctly or flickering (due to being wrongly alpha tested in depth prepass)
- Fix meta pass with triplanar (was not handling correctly the normal)
- Fix preview when a planar reflection is present
- Fix Camera preview, it is now a Preview cameraType (was a SceneView)
- Fix handling unknown GPUShadowTypes in the shadow manager.
- Fix area light shapes sent as point lights to the baking backends when they are set to baked.
- Fix unnecessary division by PI for baked area lights.
- Fix line lights sent to the lightmappers. The backends don't support this light type.
- Fix issue with shadow mask framesettings not correctly taken into account when shadow mask is enabled for lighting.
- Fix directional light and shadow mask transition, they are now matching making smooth transition
- Fix banding issues caused by high intensity volumetric lighting
- Fix the debug window being emptied on SRP asset reload
- Fix issue with debug mode not correctly clearing the GBuffer in editor after a resize
- Fix issue with ResetMaterialKeyword not resetting correctly ToggleOff/Roggle Keyword
- Fix issue with motion vector not render correctly if there is no depth prepass in deferred

## [0.0.0-preview] - 2018-01-01

### Added
- Screen Space Refraction projection model (Proxy raycasting, HiZ raymarching)
- Screen Space Refraction settings as volume component
- Added buffered frame history per camera
- Port Global Density Volumes to the Interpolation Volume System.
- Optimize ImportanceSampleLambert() to not require the tangent frame.
- Generalize SampleVBuffer() to handle different sampling and reconstruction methods.
- Improve the quality of volumetric lighting reprojection.
- Optimize Morton Order code in the Subsurface Scattering pass.
- Planar Reflection Probe support roughness (gaussian convolution of captured probe)
- Use an atlas instead of a texture array for cluster transparent decals
- Add a debug view to visualize the decal atlas
- Only store decal textures to atlas if decal is visible, debounce out of memory decal atlas warning.
- Add manipulator gizmo on decal to improve authoring workflow
- Add a minimal StackLit material (work in progress, this version can be used as template to add new material)

### Changed
- EnableShadowMask in FrameSettings (But shadowMaskSupport still disable by default)
- Forced Planar Probe update modes to (Realtime, Every Update, Mirror Camera)
- Screen Space Refraction proxy model uses the proxy of the first environment light (Reflection probe/Planar probe) or the sky
- Moved RTHandle static methods to RTHandles
- Renamed RTHandle to RTHandleSystem.RTHandle
- Move code for PreIntegratedFDG (Lit.shader) into its dedicated folder to be share with other material
- Move code for LTCArea (Lit.shader) into its dedicated folder to be share with other material

### Removed
- Removed Planar Probe mirror plane position and normal fields in inspector, always display mirror plane and normal gizmos

### Fixed
- Fix fog flags in scene view is now taken into account
- Fix sky in preview windows that were disappearing after a load of a new level
- Fix numerical issues in IntersectRayAABB().
- Fix alpha blending of volumetric lighting with transparent objects.
- Fix the near plane of the V-Buffer causing out-of-bounds look-ups in the clustered data structure.
- Depth and color pyramid are properly computed and sampled when the camera renders inside a viewport of a RTHandle.
- Fix decal atlas debug view to work correctly when shadow atlas view is also enabled<|MERGE_RESOLUTION|>--- conflicted
+++ resolved
@@ -591,9 +591,6 @@
 - Fixed transparent motion vectors not working when in MSAA.
 - Fix error when removing DecalProjector from component contextual menu (case 1243960)
 - Fixed issue with post process when running in RGBA16 and an object with additive blending is in the scene.
-<<<<<<< HEAD
-- Fixed the prefab integration of custom passes (Prefab Override Highlight not working as expected).
-=======
 - Fixed corrupted values on LayeredLit when using Vertex Color multiply mode to multiply and MSAA is activated. 
 - Fix conflicts with Handles manipulation when performing a Reset in DecalComponent (case 1238833)
 - Fixed depth prepass and postpass being disabled after changing the shader in the material UI.
@@ -617,7 +614,7 @@
 - Tentative fix for missing include in depth of field shaders.
 - Fixed the light overlap scene view draw mode (wasn't working at all).
 - Fixed taaFrameIndex and XR tests 4052 and 4053
->>>>>>> 865171c2
+- Fixed the prefab integration of custom passes (Prefab Override Highlight not working as expected).
 
 ### Changed
 - Improve MIP selection for decals on Transparents
