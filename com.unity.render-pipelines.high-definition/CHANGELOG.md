--- conflicted
+++ resolved
@@ -671,9 +671,6 @@
 - Updated shaders to be compatible with Microsoft's DXC.
 - Debug exposure in debug menu have been replace to debug exposure compensation in EV100 space and is always visible.
 - Further optimized PrepareLightsForGPU (3x faster with few shadows, 1.4x faster with a lot of shadows or equivalently cost reduced by 68% to 37%).
-<<<<<<< HEAD
-- Use multi_compile API for deferred compute shader with shadow mask.
-=======
 - Raytracing: Replaced the DIFFUSE_LIGHTING_ONLY multicompile by a uniform.
 - Raytracing: Removed the dynamic lightmap multicompile.
 - Raytracing: Remove the LOD cross fade multi compile for ray tracing.
@@ -683,7 +680,7 @@
 - Replaced "High Quality" Volumetric Lighting with "Screen Resolution Percentage" and "Volume Slice Count" on the Fog volume component.
 - Merged material samples and shader samples
 - Update material samples scene visuals
->>>>>>> 34918232
+- Use multi_compile API for deferred compute shader with shadow mask.
 
 ## [7.1.1] - 2019-09-05
 
