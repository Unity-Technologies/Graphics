# Changelog
All notable changes to this package will be documented in this file.

The format is based on [Keep a Changelog](http://keepachangelog.com/en/1.0.0/)
and this project adheres to [Semantic Versioning](http://semver.org/spec/v2.0.0.html).

## [10.6.0] - 2021-04-29

Version Updated
The version number for this package has increased due to a version update of a related graphics package.

## [10.5.0] - 2021-04-19

### Added
- Added a fallback for the ray traced directional shadow in case of a transmission (case 1307870).
- Added an info box for micro shadow editor (case 1322830).

### Fixed
- Fixed grey screen on playstation platform when histogram exposure is enabled but the curve mapping is not used.
- Fixed HDRPAsset loosing its reference to the ray tracing resources when clicking on a different quality level that doesn't have ray tracing (case 1320304).
- Fixed error message when having MSAA and Screen Space Shadows (case 1318698).
- Fixed Nans happening when the history render target is bigger than the current viewport (case 1321139).
- Fixed Tube and Disc lights mode selection (case 1317776)
- Fixed missing Update in Wizard's DXR Documentation
- Fixed multicamera rendering for Dynamic Resolution Scaling using dx12 hardware mode. Using a planar reflection probe (another render camera) should be safe.
- Fixed pixelated appearance of Contrast Adaptive Sharpen upscaler and several other issues when Hardware DRS is on
- Fixed warning fixed on ShadowLoop include (HDRISky and Unlit+ShadowMatte)
- Fixed SSR Precision for 4K Screens
- Fixed issue with gbuffer debug view when virtual texturing is enabled.
- Fixed volumetric fog noise due to sun light leaking (case 1319005)
- Fixed an issue with Decal normal blending producing NaNs.
- Fixed issue in wizard when resource folder don't exist
- Fixed issue with Decal projector edge on Metal (case 1286074)
- Fixed Render Graph Debug UI not refreshing correctly in the Render Pipeline Debugger.
- Fixed SSS materials in planar reflections (case 1319027).
- Fixed Decal's pivot edit mode 2D slider gizmo not supporting multi-edition
- Fixed an error on Xbox / PS4 with SubsurfaceScattering not binding the right texture
- Fix potential NaN on apply distortion pass.
- Fixed the camera controller in the template with the old input system (case 1326816).
- Fixed broken Lanczos filter artifacts on ps4, caused by a very aggressive epsilon (case 1328904)
- Fixed Decal's UV edit mode with negative UV
- Fixed issue with the color space of AOVs (case 1324759)
- Fixed issue with history buffers when using multiple AOVs (case 1323684).
- Fixed camera preview with multi selection (case 1324126).
- Fixed GBuffer clear option in FrameSettings not working
- Fixed usage of Panini Projection with floating point HDRP and Post Processing color buffers.
- Fixed a NaN generating in Area light code.
- Fixed CustomPassUtils scaling issues when used with RTHandles allocated from a RenderTexture.
- Fixed undo of some properties on light editor.
- Fixed material Emission properties not begin animated when recording an animation (case 1328108).

### Changed
- Reduced the maximal number of bounces for both RTGI and RTR (case 1318876).
- Updated Wizard to better handle RenderPipelineAsset in Quality Settings
- Changed the behavior of the clear coat and SSR/RTR for the stack lit to mimic the Lit's behavior (case 1320154).
- The default LookDev volume profile is now copied and referened in the Asset folder instead of the package folder.
- Changed normal used in path tracing to create a local light list from the geometric to the smooth shading one.
- Assets going through the migration system are now dirtied.
- Disable TAA sharpening on alpha channel.
- Increased path tracing max samples from 4K to 16K (case 1327729).
- Changed ray tracing acceleration structure build, so that only meshes with HDRP materials are included (case 1322365).
- Default black texture XR is now opaque (alpha = 1).
- Changed default sidedness to double, when a mesh with a mix of single and double-sided materials is added to the ray tracing acceleration structure (case 1323451).
 
## [10.4.0] - 2021-03-11

### Added
- Added support for XboxSeries platform.
- Added an additional check in the "check scene for ray tracing" (case 1314963).
- Added shader graph unit test for IsFrontFace node

### Fixed
- Fixed model import by adding additional data if needed.
- Fixed an exception when opening the color picker in the material UI (case 1307143).
- Fixed lights shadow frustum near and far planes.
- Fixed various issues with non-temporal SSAO and rendergraph.
- Fixed white flashes on camera cuts on volumetric fog.
- Fixed light layer issue when performing editing on multiple lights.
- Fixed an issue where selection in a debug panel would reset when cycling through enum items.
- Fixed material keywords with fbx importer.
- Fixed lightmaps not working properly with shader graphs in ray traced reflections (case 1305335).
- Fixed skybox for ortho cameras.
- Fixed screen being over-exposed when changing very different skies.
- Fixed incorrect debug wireframe overlay on tessellated geometry (using littessellation), caused by the picking pass using an incorrect camera matrix.
- Fixed nullref in layered lit shader editor.
- Fixed issue with Depth of Field CoC debug view.
- Fixed an issue where first frame of SSAO could exhibit ghosting artefacts.
- Fixed an issue with the mipmap generation internal format after rendering format change.
- Fix crash on VolumeComponentWithQualityEditor when the current Pipeline is not HDRP
- Fixed performance issue with ShaderGraph and Alpha Test
- Fixed error when increasing the maximum planar reflection limit (case 1306530).
- Fixed alpha output in debug view and AOVs when using shadow matte (case 1311830).
- Fixed an issue with transparent meshes writing their depths and recursive rendering (case 1314409).
- Fixed issue with compositor custom pass hooks added/removed repeatedly (case 1315971).
- Fixed: SSR with transparent (case 1311088)
- Fixed decals in material debug display.
- Fixed nullref when adding a volume component in a Volume profile asset (case 1317156).
- Fixed decal normal for double sided materials (case 1312065).
- Fixed multiple HDRP Frame Settings panel issues: missing "Refraction" Frame Setting. Fixing ordering of Rough Distortion, it should now be under the Distortion setting.
- Fixed issue with automatic exposure settings not updating scene view.
- Fixed issue with velocity rejection in post-DoF TAA. Fixing this reduces ghosting (case 1304381).
- Fixed missing option to use POM on emissive for tessellated shaders.
- Fixed resize IES when already baked in the Atlas 1299233
- Fixed an issue in the planar reflection probe convolution.
- Fixed Rough Distortion frame setting not greyed out when Distortion is disabled in HDRP Asset
- Fixed ability to override AlphaToMask FrameSetting while camera in deferred lit shader mode
- Fixed issue with physically-based DoF computation and transparent materials with depth-writes ON.
- Fixed issue of accessing default frame setting stored in current HDRPAsset instead fo the default HDRPAsset
- Fixed SSGI frame setting not greyed out while SSGI is disabled in HDRP Asset
- Fixed HDRP material being constantly dirty.
- Fixed issue in path tracing, where objects would cast shadows even if not present in the path traced layers (case 1318857).
- Fixed SRP batcher not compatible with Decal (case 1311586)
- Fixed issue with different shadow atlas stomping on each other when they have same resolution.
- Fixed wrong color buffer being bound to pre refraction custom passes.

### Changed
- Updated the tooltip for the Decal Angle Fade property (requires to enable Decal Layers in both HDRP asset and Frame settings) (case 1308048).
- Tidy up of platform abstraction code for shader optimization.
- Display a warning help box when decal atlas is out of size.
- Avoid unnecessary RenderGraphBuilder.ReadTexture in the "Set Final Target" pass

## [10.3.1] - 2021-01-26

Version Updated
The version number for this package has increased due to a version update of a related graphics package.

## [10.3.0] - 2020-12-01

### Added
- Added a slider to control the fallback value of the directional shadow when the cascade have no coverage.
- Added light unit slider for automatic and automatic histrogram exposure limits.
- Added View Bias for mesh decals.
- Added support for the PlayStation 5 platform.

### Fixed
- Fixed computation of geometric normal in path tracing (case 1293029).
- Fixed issues with path-traced volumetric scattering (cases 1295222, 1295234).
- Fixed issue with faulty shadow transition when view is close to an object under some aspect ratio conditions
- Fixed issue where some ShaderGraph generated shaders were not SRP compatible because of UnityPerMaterial cbuffer layout mismatches [1292501] (https://issuetracker.unity3d.com/issues/a2-some-translucent-plus-alphaclipping-shadergraphs-are-not-srp-batcher-compatible)
- Fixed issues with path-traced volumetric scattering (cases 1295222, 1295234)
- Fixed Rendergraph issue with virtual texturing and debug mode while in forward.
- Fixed wrong coat normal space in shader graph
- Fixed issue with faulty shadow transition when view is close to an object under some aspect ratio conditions
- Fixed NullPointerException when baking probes from the lighting window (case 1289680)
- Fixed volumetric fog with XR single-pass rendering.
- Fixed issues with first frame rendering when RenderGraph is used (auto exposure, AO)
- Fixed AOV api in render graph (case 1296605)
- Fixed a small discrepancy in the marker placement in light intensity sliders (case 1299750)
- Fixed issue with VT resolve pass rendergraph errors when opaque and transparent are disabled in frame settings.
- Fixed a bug in the sphere-aabb light cluster (case 1294767).
- Fixed issue when submitting SRPContext during EndCameraRendering.
- Fixed baked light being included into the ray tracing light cluster (case 1296203).
- Fixed enums UI for the shadergraph nodes.
- Fixed ShaderGraph stack blocks appearing when opening the settings in Hair and Eye ShaderGraphs.
- Fixed white screen when undoing in the editor.
- Fixed display of LOD Bias and maximum level in frame settings when using Quality Levels
- Fixed an issue when trying to open a look dev env library when Look Dev is not supported.
- Fixed shader graph not supporting indirectdxr multibounce (case 1294694).
- Fixed the planar depth texture not being properly created and rendered to (case 1299617).
- Fixed C# 8 compilation issue with turning on nullable checks (case 1300167)
- Fixed affects AO for deacl materials.
- Fixed case where material keywords would not get setup before usage.
- Fixed an issue with material using distortion from ShaderGraph init after Material creation (case 1294026)
- Fixed Clearcoat on Stacklit or Lit breaks when URP is imported into the project (case 1297806)
- VFX : Debug material view were rendering pink for albedo. (case 1290752)
- Fixed XR depth copy when using MSAA.
- Fixed GC allocations from XR occlusion mesh when using multipass.
- Fixed an issue with the frame count management for the volumetric fog (case 1299251).
- Fixed an issue with half res ssgi upscale.
- Fixed timing issues with accumulation motion blur
- Fixed register spilling on  FXC in light list shaders.
- Fixed issue with shadow mask and area lights.
- Fixed an issue with the capture callback (now includes post processing results).
- Fixed decal draw order for ShaderGraph decal materials.
- Fixed StackLit ShaderGraph surface option property block to only display energy conserving specular color option for the specular parametrization (case 1257050)
- Fixed missing BeginCameraRendering call for custom render mode of a Camera.
- Fixed LayerMask editor for volume parameters.
- Fixed the condition on temporal accumulation in the reflection denoiser (case 1303504).
- Fixed box light attenuation.
- Fixed after post process custom pass scale issue when dynamic resolution is enabled (case 1299194).
- Fixed an issue with light intensity prefab override application not visible in the inspector (case 1299563).
- Fixed Undo/Redo instability of light temperature.
- Fixed label style in pbr sky editor.
- Fixed side effect on styles during compositor rendering.
- Fixed size and spacing of compositor info boxes (case 1305652).
- Fixed spacing of UI widgets in the Graphics Compositor (case 1305638).
- Fixed undo-redo on layered lit editor.
- Fixed tesselation culling, big triangles using lit tesselation shader would dissapear when camera is too close to them (case 1299116)
- Fixed issue with compositor related custom passes still active after disabling the compositor (case 1305330)
- Fixed regression in Wizard that not fix runtime ressource anymore (case 1287627)
- Fixed error in Depth Of Field near radius blur calculation (case 1306228).
- Fixed a reload bug when using objects from the scene in the lookdev (case 1300916).
- Fixed some render texture leaks.
- Fixed light gizmo showing shadow near plane when shadows are disabled.
- Fixed path tracing alpha channel support (case 1304187).
- Fixed shadow matte not working with ambient occlusion when MSAA is enabled
- Fixed issues with compositor's undo (cases 1305633, 1307170).
- VFX : Debug material view incorrect depth test. (case 1293291)
- Fixed wrong shader / properties assignement to materials created from 3DsMax 2021 Physical Material. (case 1293576)
- Fixed Emissive color property from Autodesk Interactive materials not editable in Inspector. (case 1307234)
- Fixed exception when changing the current render pipeline to from HDRP to universal (case 1306291).
- Fixed an issue in shadergraph when switch from a RenderingPass (case 1307653)
- Fixed LookDev environment library assignement after leaving playmode.
- Fixed a locale issue with the diffusion profile property values in ShaderGraph on PC where comma is the decimal separator.
- Fixed error in the RTHandle scale of Depth Of Field when TAA is enabled.
- Fixed Quality Level set to the last one of the list after a Build (case 1307450)
- Fixed XR depth copy (case 1286908).
- Fixed Warnings about "SceneIdMap" missing script in eye material sample scene
- Fixed wizard checking FrameSettings not in HDRP Default Settings
- Fixed error when opening the default composition graph in the Graphics Compositor (case 1318933).
- Fixed issue were the final image is inverted in the Y axis. Occurred only on final Player (non-dev for any platform) that use Dynamic Resolution Scaling with Contrast Adaptive Sharpening filter.
- Fixed a bug with Reflection Probe baking would result in an incorrect baking reusing other's Reflection Probe baking
- Fixed volumetric fog being visually chopped or missing when using hardware Dynamic Resolution Scaling.
- Fixed generation of the packed depth pyramid when hardware Dynamic Resolution Scaling is enabled.
<<<<<<< HEAD
- Fixed issue with history buffer allocation for AOVs when the request does not come in first frame.
=======
- Fixed null reference exception in Raytracing SSS volume component.
- Fixed artifact appearing when diffuse and specular normal differ too much for eye shader with area lights
- Fixed LightCluster debug view for ray tracing.
- Fixed issue with RAS build fail when LOD was missing a renderer
- Fixed an issue where sometime a docked lookdev could be rendered at zero size and break.
- Fixed an issue where runtime debug window UI would leak game objects.
- Fixed NaNs when denoising pixels where the dot product between normal and view direction is near zero (case 1329624).
- Fixed ray traced reflections that were too dark for unlit materials. Reflections are now more consistent with the material emissiveness.
- Fixed pyramid color being incorrect when hardware dynamic resolution is enabled.
- Fixed SSR Accumulation with Offset with Viewport Rect Offset on Camera
- Fixed fog precision in some camera positions (case 1329603).
- Fixed contact shadows tile coordinates calculations.
- Fixed blocky looking bloom when dynamic resolution scaling was used.
>>>>>>> 4ff845b2

### Changed
- Now reflection probes cannot have SSAO, SSGI, SSR, ray tracing effects or volumetric reprojection.
- Rename HDRP sub menu in Assets/Create/Shader to HD Render Pipeline for consistency.
- Improved robustness of volumetric sampling in path tracing (case 1295187).
- Changed the message when the graphics device doesn't support ray tracing (case 1287355).
- When a Custom Pass Volume is disabled, the custom pass Cleanup() function is called, it allows to release resources when the volume isn't used anymore.
- Enable Reflector for Spotlight by default
- Changed the convergence time of ssgi to 16 frames and the preset value
- Changed the clamping approach for RTR and RTGI (in both perf and quality) to improve visual quality.
- Changed the warning message for ray traced area shadows (case 1303410).
- Disabled specular occlusion for what we consider medium and larger scale ao > 1.25 with a 25cm falloff interval.
- Change the source value for the ray tracing frame index iterator from m_FrameCount to the camera frame count (case 1301356).
- Removed backplate from rendering of lighting cubemap as it did not really work conceptually and caused artefacts.
- Transparent materials created by the Model Importer are set to not cast shadows. ( case 1295747)
- Change some light unit slider value ranges to better reflect the lighting scenario.
- Change the tooltip for color shadows and semi-transparent shadows (case 1307704).
- Cached the base types of Volume Manager to improve memory and cpu usage.

## [10.2.1] - 2020-11-30

### Added
- Added a warning when trying to bake with static lighting being in an invalid state.

### Fixed
- Fixed stylesheet reloading for LookDev window and Wizard window.
- Fixed XR single-pass rendering with legacy shaders using unity_StereoWorldSpaceCameraPos.
- Fixed issue displaying wrong debug mode in runtime debug menu UI.
- Fixed useless editor repaint when using lod bias.
- Fixed multi-editing with new light intensity slider.
- Fixed issue with density volumes flickering when editing shape box.
- Fixed issue with image layers in the graphics compositor (case 1289936).
- Fixed issue with angle fading when rotating decal projector.
- Fixed issue with gameview repaint in the graphics compositor (case 1290622).
- Fixed some labels being clipped in the Render Graph Viewer
- Fixed issue when decal projector material is none.
- Fixed the sampling of the normal buffer in the the forward transparent pass.
- Fixed bloom prefiltering tooltip.
- Fixed NullReferenceException when loading multipel scene async
- Fixed missing alpha blend state properties in Axf shader and update default stencil properties
- Fixed normal buffer not bound to custom pass anymore.
- Fixed issues with camera management in the graphics compositor (cases 1292548, 1292549).
- Fixed an issue where a warning about the static sky not being ready was wrongly displayed.
- Fixed the clear coat not being handled properly for SSR and RTR (case 1291654).
- Fixed ghosting in RTGI and RTAO when denoising is enabled and the RTHandle size is not equal to the Viewport size (case 1291654).
- Fixed alpha output when atmospheric scattering is enabled.
- Fixed issue with TAA history sharpening when view is downsampled.
- Fixed lookdev movement.
- Fixed volume component tooltips using the same parameter name.
- Fixed issue with saving some quality settings in volume overrides  (case 1293747)
- Fixed NullReferenceException in HDRenderPipeline.UpgradeResourcesIfNeeded (case 1292524)
- Fixed SSGI texture allocation when not using the RenderGraph.
- Fixed NullReference Exception when setting Max Shadows On Screen to 0 in the HDRP asset.
- Fixed path tracing accumulation not being reset when changing to a different frame of an animation.
- Fixed issue with saving some quality settings in volume overrides  (case 1293747)

### Changed
- Volume Manager now always tests scene culling masks. This was required to fix hybrid workflow.
- Now the screen space shadow is only used if the analytic value is valid.
- Distance based roughness is disabled by default and have a control
- Changed the name from the Depth Buffer Thickness to Depth Tolerance for SSGI (case 1301352).

## [10.2.0] - 2020-10-19

### Added
- Added a rough distortion frame setting and and info box on distortion materials.
- Adding support of 4 channel tex coords for ray tracing (case 1265309).
- Added a help button on the volume component toolbar for documentation.
- Added range remapping to metallic property for Lit and Decal shaders.
- Exposed the API to access HDRP shader pass names.
- Added the status check of default camera frame settings in the DXR wizard.
- Added frame setting for Virtual Texturing. 
- Added a fade distance for light influencing volumetric lighting.
- Adding an "Include For Ray Tracing" toggle on lights to allow the user to exclude them when ray tracing is enabled in the frame settings of a camera.
- Added fog volumetric scattering support for path tracing.
- Added new algorithm for SSR with temporal accumulation
- Added quality preset of the new volumetric fog parameters.
- Added missing documentation for unsupported SG RT nodes and light's include for raytracing attrbute.
- Added documentation for LODs not being supported by ray tracing.
- Added more options to control how the component of motion vectors coming from the camera transform will affect the motion blur with new clamping modes.
- Added anamorphism support for phsyical DoF, switched to blue noise sampling and fixed tiling artifacts.

### Fixed
- Fixed an issue where the Exposure Shader Graph node had clipped text. (case 1265057)
- Fixed an issue when rendering into texture where alpha would not default to 1.0 when using 11_11_10 color buffer in non-dev builds.
- Fixed issues with reordering and hiding graphics compositor layers (cases 1283903, 1285282, 1283886).
- Fixed the possibility to have a shader with a pre-refraction render queue and refraction enabled at the same time.
- Fixed a migration issue with the rendering queue in ShaderGraph when upgrading to 10.x;
- Fixed the object space matrices in shader graph for ray tracing.
- Changed the cornea refraction function to take a view dir in object space.
- Fixed upside down XR occlusion mesh.
- Fixed precision issue with the atmospheric fog.
- Fixed issue with TAA and no motion vectors.
- Fixed the stripping not working the terrain alphatest feature required for terrain holes (case 1205902).
- Fixed bounding box generation that resulted in incorrect light culling (case 3875925).
- VFX : Fix Emissive writing in Opaque Lit Output with PSSL platforms (case 273378).
- Fixed issue where pivot of DecalProjector was not aligned anymore on Transform position when manipulating the size of the projector from the Inspector.
- Fixed a null reference exception when creating a diffusion profile asset.
- Fixed the diffusion profile not being registered as a dependency of the ShaderGraph.
- Fixing exceptions in the console when putting the SSGI in low quality mode (render graph).
- Fixed NullRef Exception when decals are in the scene, no asset is set and HDRP wizard is run.
- Fixed issue with TAA causing bleeding of a view into another when multiple views are visible.
- Fix an issue that caused issues of usability of editor if a very high resolution is set by mistake and then reverted back to a smaller resolution.
- Fixed issue where Default Volume Profile Asset change in project settings was not added to the undo stack (case 1285268).
- Fixed undo after enabling compositor.
- Fixed the ray tracing shadow UI being displayed while it shouldn't (case 1286391).
- Fixed issues with physically-based DoF, improved speed and robustness 
- Fixed a warning happening when putting the range of lights to 0.
- Fixed issue when null parameters in a volume component would spam null reference errors. Produce a warning instead.
- Fixed volument component creation via script.
- Fixed GC allocs in render graph.
- Fixed scene picking passes.
- Fixed broken ray tracing light cluster full screen debug.
- Fixed dead code causing error.
- Fixed issue when dragging slider in inspector for ProjectionDepth.
- Fixed issue when resizing Inspector window that make the DecalProjector editor flickers.
- Fixed issue in DecalProjector editor when the Inspector window have a too small width: the size appears on 2 lines but the editor not let place for the second one.
- Fixed issue (null reference in console) when selecting a DensityVolume with rectangle selection.
- Fixed issue when linking the field of view with the focal length in physical camera
- Fixed supported platform build and error message.
- Fixed exceptions occuring when selecting mulitple decal projectors without materials assigned (case 1283659).
- Fixed LookDev error message when pipeline is not loaded.
- Properly reject history when enabling seond denoiser for RTGI.
- Fixed an issue that could cause objects to not be rendered when using Vulkan API.
- Fixed issue with lookdev shadows looking wrong upon exiting playmode. 
- Fixed temporary Editor freeze when selecting AOV output in graphics compositor (case 1288744).
- Fixed normal flip with double sided materials.
- Fixed shadow resolution settings level in the light explorer.
- Fixed the ShaderGraph being dirty after the first save.
- Fixed XR shadows culling
- Fixed Nans happening when upscaling the RTGI.
- Fixed the adjust weight operation not being done for the non-rendergraph pipeline.
- Fixed overlap with SSR Transparent default frame settings message on DXR Wizard.
- Fixed alpha channel in the stop NaNs and motion blur shaders.
- Fixed undo of duplicate environments in the look dev environment library.
- Fixed a ghosting issue with RTShadows (Sun, Point and Spot), RTAO and RTGI when the camera is moving fast.
- Fixed a SSGI denoiser bug for large scenes.
- Fixed a Nan issue with SSGI.
- Fixed an issue with IsFrontFace node in Shader Graph not working properly
- Fixed CustomPassUtils.RenderFrom* functions and CustomPassUtils.DisableSinglePassRendering struct in VR.
- Fixed custom pass markers not recorded when render graph was enabled.
- Fixed exceptions when unchecking "Big Tile Prepass" on the frame settings with render-graph.
- Fixed an issue causing errors in GenerateMaxZ when opaque objects or decals are disabled. 
- Fixed an issue with Bake button of Reflection Probe when in custom mode
- Fixed exceptions related to the debug display settings when changing the default frame settings.
- Fixed picking for materials with depth offset.
- Fixed issue with exposure history being uninitialized on second frame.
- Fixed issue when changing FoV with the physical camera fold-out closed.
- Fixed some labels being clipped in the Render Graph Viewer

### Changed
- Combined occlusion meshes into one to reduce draw calls and state changes with XR single-pass.
- Claryfied doc for the LayeredLit material.
- Various improvements for the Volumetric Fog.
- Use draggable fields for float scalable settings
- Migrated the fabric & hair shadergraph samples directly into the renderpipeline resources.
- Removed green coloration of the UV on the DecalProjector gizmo.
- Removed _BLENDMODE_PRESERVE_SPECULAR_LIGHTING keyword from shaders.
- Now the DXR wizard displays the name of the target asset that needs to be changed.
- Standardized naming for the option regarding Transparent objects being able to receive Screen Space Reflections.
- Making the reflection and refractions of cubemaps distance based.
- Changed Receive SSR to also controls Receive SSGI on opaque objects.
- Improved the punctual light shadow rescale algorithm.
- Changed the names of some of the parameters for the Eye Utils SG Nodes.
- Restored frame setting for async compute of contact shadows.
- Removed the possibility to have MSAA (through the frame settings) when ray tracing is active.
- Range handles for decal projector angle fading.
- Smoother angle fading for decal projector.

## [10.1.0] - 2020-10-12

### Added
- Added an option to have only the metering mask displayed in the debug mode.
- Added a new mode to cluster visualization debug where users can see a slice instead of the cluster on opaque objects.
- Added ray traced reflection support for the render graph version of the pipeline.
- Added render graph support of RTAO and required denoisers.
- Added render graph support of RTGI.
- Added support of RTSSS and Recursive Rendering in the render graph mode.
- Added support of RT and screen space shadow for render graph.
- Added tooltips with the full name of the (graphics) compositor properties to properly show large names that otherwise are clipped by the UI (case 1263590)
- Added error message if a callback AOV allocation fail
- Added marker for all AOV request operation on GPU
- Added remapping options for Depth Pyramid debug view mode
- Added an option to support AOV shader at runtime in HDRP settings (case 1265070)
- Added support of SSGI in the render graph mode.
- Added option for 11-11-10 format for cube reflection probes.
- Added an optional check in the HDRP DXR Wizard to verify 64 bits target architecture
- Added option to display timing stats in the debug menu as an average over 1 second. 
- Added a light unit slider to provide users more context when authoring physically based values.
- Added a way to check the normals through the material views.
- Added Simple mode to Earth Preset for PBR Sky
- Added the export of normals during the prepass for shadow matte for proper SSAO calculation.
- Added the usage of SSAO for shadow matte unlit shader graph.
- Added the support of input system V2
- Added a new volume component parameter to control the max ray length of directional lights(case 1279849).
- Added support for 'Pyramid' and 'Box' spot light shapes in path tracing.
- Added high quality prefiltering option for Bloom.
- Added support for camera relative ray tracing (and keeping non-camera relative ray tracing working)
- Added a rough refraction option on planar reflections.
- Added scalability settings for the planar reflection resolution.
- Added tests for AOV stacking and UI rendering in the graphics compositor.
- Added a new ray tracing only function that samples the specular part of the materials.
- Adding missing marker for ray tracing profiling (RaytracingDeferredLighting)
- Added the support of eye shader for ray tracing.
- Exposed Refraction Model to the material UI when using a Lit ShaderGraph.
- Added bounding sphere support to screen-space axis-aligned bounding box generation pass.

### Fixed
- Fixed several issues with physically-based DoF (TAA ghosting of the CoC buffer, smooth layer transitions, etc)
- Fixed GPU hang on D3D12 on xbox. 
- Fixed game view artifacts on resizing when hardware dynamic resolution was enabled
- Fixed black line artifacts occurring when Lanczos upsampling was set for dynamic resolution
- Fixed Amplitude -> Min/Max parametrization conversion
- Fixed CoatMask block appearing when creating lit master node (case 1264632)
- Fixed issue with SceneEV100 debug mode indicator when rescaling the window.
- Fixed issue with PCSS filter being wrong on first frame. 
- Fixed issue with emissive mesh for area light not appearing in playmode if Reload Scene option is disabled in Enter Playmode Settings.
- Fixed issue when Reflection Probes are set to OnEnable and are never rendered if the probe is enabled when the camera is farther than the probe fade distance. 
- Fixed issue with sun icon being clipped in the look dev window. 
- Fixed error about layers when disabling emissive mesh for area lights.
- Fixed issue when the user deletes the composition graph or .asset in runtime (case 1263319)
- Fixed assertion failure when changing resolution to compositor layers after using AOVs (case 1265023) 
- Fixed flickering layers in graphics compositor (case 1264552)
- Fixed issue causing the editor field not updating the disc area light radius.
- Fixed issues that lead to cookie atlas to be updated every frame even if cached data was valid.
- Fixed an issue where world space UI was not emitted for reflection cameras in HDRP
- Fixed an issue with cookie texture atlas that would cause realtime textures to always update in the atlas even when the content did not change.
- Fixed an issue where only one of the two lookdev views would update when changing the default lookdev volume profile.
- Fixed a bug related to light cluster invalidation.
- Fixed shader warning in DofGather (case 1272931)
- Fixed AOV export of depth buffer which now correctly export linear depth (case 1265001)
- Fixed issue that caused the decal atlas to not be updated upon changing of the decal textures content.
- Fixed "Screen position out of view frustum" error when camera is at exactly the planar reflection probe location.
- Fixed Amplitude -> Min/Max parametrization conversion
- Fixed issue that allocated a small cookie for normal spot lights.
- Fixed issue when undoing a change in diffuse profile list after deleting the volume profile.
- Fixed custom pass re-ordering and removing.
- Fixed TAA issue and hardware dynamic resolution.
- Fixed a static lighting flickering issue caused by having an active planar probe in the scene while rendering inspector preview.
- Fixed an issue where even when set to OnDemand, the sky lighting would still be updated when changing sky parameters.
- Fixed an error message trigerred when a mesh has more than 32 sub-meshes (case 1274508).
- Fixed RTGI getting noisy for grazying angle geometry (case 1266462).
- Fixed an issue with TAA history management on pssl.
- Fixed the global illumination volume override having an unwanted advanced mode (case 1270459).
- Fixed screen space shadow option displayed on directional shadows while they shouldn't (case 1270537).
- Fixed the handling of undo and redo actions in the graphics compositor (cases 1268149, 1266212, 1265028)
- Fixed issue with composition graphs that include virtual textures, cubemaps and other non-2D textures (cases 1263347, 1265638).
- Fixed issues when selecting a new composition graph or setting it to None (cases 1263350, 1266202)
- Fixed ArgumentNullException when saving shader graphs after removing the compositor from the scene (case 1268658)
- Fixed issue with updating the compositor output when not in play mode (case 1266216)
- Fixed warning with area mesh (case 1268379)
- Fixed issue with diffusion profile not being updated upon reset of the editor. 
- Fixed an issue that lead to corrupted refraction in some scenarios on xbox.
- Fixed for light loop scalarization not happening. 
- Fixed issue with stencil not being set in rendergraph mode.
- Fixed for post process being overridable in reflection probes even though it is not supported.
- Fixed RTGI in performance mode when light layers are enabled on the asset.
- Fixed SSS materials appearing black in matcap mode.
- Fixed a collision in the interaction of RTR and RTGI.
- Fix for lookdev toggling renderers that are set to non editable or are hidden in the inspector.
- Fixed issue with mipmap debug mode not properly resetting full screen mode (and viceversa). 
- Added unsupported message when using tile debug mode with MSAA.
- Fixed SSGI compilation issues on PS4.
- Fixed "Screen position out of view frustum" error when camera is on exactly the planar reflection probe plane.
- Workaround issue that caused objects using eye shader to not be rendered on xbox.
- Fixed GC allocation when using XR single-pass test mode.
- Fixed text in cascades shadow split being truncated.
- Fixed rendering of custom passes in the Custom Pass Volume inspector
- Force probe to render again if first time was during async shader compilation to avoid having cyan objects.
- Fixed for lookdev library field not being refreshed upon opening a library from the environment library inspector.
- Fixed serialization issue with matcap scale intensity.
- Close Add Override popup of Volume Inspector when the popup looses focus (case 1258571)
- Light quality setting for contact shadow set to on for High quality by default.
- Fixed an exception thrown when closing the look dev because there is no active SRP anymore.
- Fixed alignment of framesettings in HDRP Default Settings
- Fixed an exception thrown when closing the look dev because there is no active SRP anymore.
- Fixed an issue where entering playmode would close the LookDev window.
- Fixed issue with rendergraph on console failing on SSS pass.
- Fixed Cutoff not working properly with ray tracing shaders default and SG (case 1261292).
- Fixed shader compilation issue with Hair shader and debug display mode
- Fixed cubemap static preview not updated when the asset is imported.
- Fixed wizard DXR setup on non-DXR compatible devices.
- Fixed Custom Post Processes affecting preview cameras.
- Fixed issue with lens distortion breaking rendering.
- Fixed save popup appearing twice due to HDRP wizard.
- Fixed error when changing planar probe resolution.
- Fixed the dependecy of FrameSettings (MSAA, ClearGBuffer, DepthPrepassWithDeferred) (case 1277620).
- Fixed the usage of GUIEnable for volume components (case 1280018).
- Fixed the diffusion profile becoming invalid when hitting the reset (case 1269462).
- Fixed issue with MSAA resolve killing the alpha channel.
- Fixed a warning in materialevalulation
- Fixed an error when building the player.
- Fixed issue with box light not visible if range is below one and range attenuation is off.
- Fixed an issue that caused a null reference when deleting camera component in a prefab. (case 1244430)
- Fixed issue with bloom showing a thin black line after rescaling window. 
- Fixed rendergraph motion vector resolve.
- Fixed the Ray-Tracing related Debug Display not working in render graph mode.
- Fix nan in pbr sky
- Fixed Light skin not properly applied on the LookDev when switching from Dark Skin (case 1278802)
- Fixed accumulation on DX11
- Fixed issue with screen space UI not drawing on the graphics compositor (case 1279272).
- Fixed error Maximum allowed thread group count is 65535 when resolution is very high. 
- LOD meshes are now properly stripped based on the maximum lod value parameters contained in the HDRP asset.
- Fixed an inconsistency in the LOD group UI where LOD bias was not the right one.
- Fixed outlines in transitions between post-processed and plain regions in the graphics compositor (case 1278775).
- Fix decal being applied twice with LOD Crossfade.
- Fixed camera stacking for AOVs in the graphics compositor (case 1273223).
- Fixed backface selection on some shader not ignore correctly.
- Disable quad overdraw on ps4.
- Fixed error when resizing the graphics compositor's output and when re-adding a compositor in the scene
- Fixed issues with bloom, alpha and HDR layers in the compositor (case 1272621).
- Fixed alpha not having TAA applied to it.
- Fix issue with alpha output in forward.
- Fix compilation issue on Vulkan for shaders using high quality shadows in XR mode.
- Fixed wrong error message when fixing DXR resources from Wizard.
- Fixed compilation error of quad overdraw with double sided materials
- Fixed screen corruption on xbox when using TAA and Motion Blur with rendergraph. 
- Fixed UX issue in the graphics compositor related to clear depth and the defaults for new layers, add better tooltips and fix minor bugs (case 1283904)
- Fixed scene visibility not working for custom pass volumes.
- Fixed issue with several override entries in the runtime debug menu. 
- Fixed issue with rendergraph failing to execute every 30 minutes. 
- Fixed Lit ShaderGraph surface option property block to only display transmission and energy conserving specular color options for their proper material mode (case 1257050)
- Fixed nan in reflection probe when volumetric fog filtering is enabled, causing the whole probe to be invalid.
- Fixed Debug Color pixel became grey
- Fixed TAA flickering on the very edge of screen. 
- Fixed profiling scope for quality RTGI.
- Fixed the denoising and multi-sample not being used for smooth multibounce RTReflections.
- Fixed issue where multiple cameras would cause GC each frame.
- Fixed after post process rendering pass options not showing for unlit ShaderGraphs.
- Fixed null reference in the Undo callback of the graphics compositor 
- Fixed cullmode for SceneSelectionPass.
- Fixed issue that caused non-static object to not render at times in OnEnable reflection probes.
- Baked reflection probes now correctly use static sky for ambient lighting.

### Changed
- Preparation pass for RTSSShadows to be supported by render graph.
- Add tooltips with the full name of the (graphics) compositor properties to properly show large names that otherwise are clipped by the UI (case 1263590)
- Composition profile .asset files cannot be manually edited/reset by users (to avoid breaking things - case 1265631)
- Preparation pass for RTSSShadows to be supported by render graph.
- Changed the way the ray tracing property is displayed on the material (QOL 1265297).
- Exposed lens attenuation mode in default settings and remove it as a debug mode.
- Composition layers without any sub layers are now cleared to black to avoid confusion (case 1265061).
- Slight reduction of VGPR used by area light code.
- Changed thread group size for contact shadows (save 1.1ms on PS4)
- Make sure distortion stencil test happens before pixel shader is run.
- Small optimization that allows to skip motion vector prepping when the whole wave as velocity of 0.
- Improved performance to avoid generating coarse stencil buffer when not needed.
- Remove HTile generation for decals (faster without).
- Improving SSGI Filtering and fixing a blend issue with RTGI.
- Changed the Trackball UI so that it allows explicit numeric values.
- Reduce the G-buffer footprint of anisotropic materials
- Moved SSGI out of preview.
- Skip an unneeded depth buffer copy on consoles. 
- Replaced the Density Volume Texture Tool with the new 3D Texture Importer.
- Rename Raytracing Node to Raytracing Quality Keyword and rename high and low inputs as default and raytraced. All raytracing effects now use the raytraced mode but path tracing.
- Moved diffusion profile list to the HDRP default settings panel.
- Skip biquadratic resampling of vbuffer when volumetric fog filtering is enabled.
- Optimized Grain and sRGB Dithering.
- On platforms that allow it skip the first mip of the depth pyramid and compute it alongside the depth buffer used for low res transparents.
- When trying to install the local configuration package, if another one is already present the user is now asked whether they want to keep it or not.
- Improved MSAA color resolve to fix issues when very bright and very dark samples are resolved together.
- Improve performance of GPU light AABB generation
- Removed the max clamp value for the RTR, RTAO and RTGI's ray length (case 1279849).
- Meshes assigned with a decal material are not visible anymore in ray-tracing or path-tracing.
- Removed BLEND shader keywords.
- Remove a rendergraph debug option to clear resources on release from UI.
- added SV_PrimitiveID in the VaryingMesh structure for fulldebugscreenpass as well as primitiveID in FragInputs
- Changed which local frame is used for multi-bounce RTReflections.
- Move System Generated Values semantics out of VaryingsMesh structure.
- Other forms of FSAA are silently deactivated, when path tracing is on.
- Removed XRSystemTests. The GC verification is now done during playmode tests (case 1285012).
- SSR now uses the pre-refraction color pyramid.
- Various improvements for the Volumetric Fog.
- Optimizations for volumetric fog.

## [10.0.0] - 2019-06-10

### Added
- Ray tracing support for VR single-pass
- Added sharpen filter shader parameter and UI for TemporalAA to control image quality instead of hardcoded value
- Added frame settings option for custom post process and custom passes as well as custom color buffer format option.
- Add check in wizard on SRP Batcher enabled.
- Added default implementations of OnPreprocessMaterialDescription for FBX, Obj, Sketchup and 3DS file formats.
- Added custom pass fade radius
- Added after post process injection point for custom passes
- Added basic alpha compositing support - Alpha is available afterpostprocess when using FP16 buffer format.
- Added falloff distance on Reflection Probe and Planar Reflection Probe
- Added Backplate projection from the HDRISky
- Added Shadow Matte in UnlitMasterNode, which only received shadow without lighting
- Added hability to name LightLayers in HDRenderPipelineAsset
- Added a range compression factor for Reflection Probe and Planar Reflection Probe to avoid saturation of colors.
- Added path tracing support for directional, point and spot lights, as well as emission from Lit and Unlit.
- Added non temporal version of SSAO.
- Added more detailed ray tracing stats in the debug window
- Added Disc area light (bake only)
- Added a warning in the material UI to prevent transparent + subsurface-scattering combination.
- Added XR single-pass setting into HDRP asset
- Added a penumbra tint option for lights
- Added support for depth copy with XR SDK
- Added debug setting to Render Pipeline Debug Window to list the active XR views
- Added an option to filter the result of the volumetric lighting (off by default).
- Added a transmission multiplier for directional lights
- Added XR single-pass test mode to Render Pipeline Debug Window
- Added debug setting to Render Pipeline Window to list the active XR views
- Added a new refraction mode for the Lit shader (thin). Which is a box refraction with small thickness values
- Added the code to support Barn Doors for Area Lights based on a shaderconfig option.
- Added HDRPCameraBinder property binder for Visual Effect Graph
- Added "Celestial Body" controls to the Directional Light
- Added new parameters to the Physically Based Sky
- Added Reflections to the DXR Wizard
- Added the possibility to have ray traced colored and semi-transparent shadows on directional lights.
- Added a check in the custom post process template to throw an error if the default shader is not found.
- Exposed the debug overlay ratio in the debug menu.
- Added a separate frame settings for tonemapping alongside color grading.
- Added the receive fog option in the material UI for ShaderGraphs.
- Added a public virtual bool in the custom post processes API to specify if a post processes should be executed in the scene view.
- Added a menu option that checks scene issues with ray tracing. Also removed the previously existing warning at runtime.
- Added Contrast Adaptive Sharpen (CAS) Upscaling effect.
- Added APIs to update probe settings at runtime.
- Added documentation for the rayTracingSupported method in HDRP
- Added user-selectable format for the post processing passes.
- Added support for alpha channel in some post-processing passes (DoF, TAA, Uber).
- Added warnings in FrameSettings inspector when using DXR and atempting to use Asynchronous Execution.
- Exposed Stencil bits that can be used by the user.
- Added history rejection based on velocity of intersected objects for directional, point and spot lights.
- Added a affectsVolumetric field to the HDAdditionalLightData API to know if light affects volumetric fog.
- Add OS and Hardware check in the Wizard fixes for DXR.
- Added option to exclude camera motion from motion blur.
- Added semi-transparent shadows for point and spot lights.
- Added support for semi-transparent shadow for unlit shader and unlit shader graph.
- Added the alpha clip enabled toggle to the material UI for all HDRP shader graphs.
- Added Material Samples to explain how to use the lit shader features
- Added an initial implementation of ray traced sub surface scattering
- Added AssetPostprocessors and Shadergraphs to handle Arnold Standard Surface and 3DsMax Physical material import from FBX.
- Added support for Smoothness Fade start work when enabling ray traced reflections.
- Added Contact shadow, Micro shadows and Screen space refraction API documentation.
- Added script documentation for SSR, SSAO (ray tracing), GI, Light Cluster, RayTracingSettings, Ray Counters, etc.
- Added path tracing support for refraction and internal reflections.
- Added support for Thin Refraction Model and Lit's Clear Coat in Path Tracing.
- Added the Tint parameter to Sky Colored Fog.
- Added of Screen Space Reflections for Transparent materials
- Added a fallback for ray traced area light shadows in case the material is forward or the lit mode is forward.
- Added a new debug mode for light layers.
- Added an "enable" toggle to the SSR volume component.
- Added support for anisotropic specular lobes in path tracing.
- Added support for alpha clipping in path tracing.
- Added support for light cookies in path tracing.
- Added support for transparent shadows in path tracing.
- Added support for iridescence in path tracing.
- Added support for background color in path tracing.
- Added a path tracing test to the test suite.
- Added a warning and workaround instructions that appear when you enable XR single-pass after the first frame with the XR SDK.
- Added the exposure sliders to the planar reflection probe preview
- Added support for subsurface scattering in path tracing.
- Added a new mode that improves the filtering of ray traced shadows (directional, point and spot) based on the distance to the occluder.
- Added support of cookie baking and add support on Disc light.
- Added support for fog attenuation in path tracing.
- Added a new debug panel for volumes
- Added XR setting to control camera jitter for temporal effects
- Added an error message in the DrawRenderers custom pass when rendering opaque objects with an HDRP asset in DeferredOnly mode.
- Added API to enable proper recording of path traced scenes (with the Unity recorder or other tools).
- Added support for fog in Recursive rendering, ray traced reflections and ray traced indirect diffuse.
- Added an alpha blend option for recursive rendering
- Added support for stack lit for ray tracing effects.
- Added support for hair for ray tracing effects.
- Added support for alpha to coverage for HDRP shaders and shader graph
- Added support for Quality Levels to Subsurface Scattering.
- Added option to disable XR rendering on the camera settings.
- Added support for specular AA from geometric curvature in AxF
- Added support for baked AO (no input for now) in AxF
- Added an info box to warn about depth test artifacts when rendering object twice in custom passes with MSAA.
- Added a frame setting for alpha to mask.
- Added support for custom passes in the AOV API
- Added Light decomposition lighting debugging modes and support in AOV
- Added exposure compensation to Fixed exposure mode
- Added support for rasterized area light shadows in StackLit
- Added support for texture-weighted automatic exposure
- Added support for POM for emissive map
- Added alpha channel support in motion blur pass.
- Added the HDRP Compositor Tool (in Preview).
- Added a ray tracing mode option in the HDRP asset that allows to override and shader stripping.
- Added support for arbitrary resolution scaling of Volumetric Lighting to the Fog volume component.
- Added range attenuation for box-shaped spotlights.
- Added scenes for hair and fabric and decals with material samples
- Added fabric materials and textures
- Added information for fabric materials in fabric scene
- Added a DisplayInfo attribute to specify a name override and a display order for Volume Component fields (used only in default inspector for now).
- Added Min distance to contact shadows.
- Added support for Depth of Field in path tracing (by sampling the lens aperture).
- Added an API in HDRP to override the camera within the rendering of a frame (mainly for custom pass).
- Added a function (HDRenderPipeline.ResetRTHandleReferenceSize) to reset the reference size of RTHandle systems.
- Added support for AxF measurements importing into texture resources tilings.
- Added Layer parameter on Area Light to modify Layer of generated Emissive Mesh
- Added a flow map parameter to HDRI Sky
- Implemented ray traced reflections for transparent objects.
- Add a new parameter to control reflections in recursive rendering.
- Added an initial version of SSGI.
- Added Virtual Texturing cache settings to control the size of the Streaming Virtual Texturing caches.
- Added back-compatibility with builtin stereo matrices.
- Added CustomPassUtils API to simplify Blur, Copy and DrawRenderers custom passes.
- Added Histogram guided automatic exposure.
- Added few exposure debug modes.
- Added support for multiple path-traced views at once (e.g., scene and game views).
- Added support for 3DsMax's 2021 Simplified Physical Material from FBX files in the Model Importer.
- Added custom target mid grey for auto exposure.
- Added CustomPassUtils API to simplify Blur, Copy and DrawRenderers custom passes.
- Added an API in HDRP to override the camera within the rendering of a frame (mainly for custom pass).
- Added more custom pass API functions, mainly to render objects from another camera.
- Added support for transparent Unlit in path tracing.
- Added a minimal lit used for RTGI in peformance mode.
- Added procedural metering mask that can follow an object
- Added presets quality settings for RTAO and RTGI.
- Added an override for the shadow culling that allows better directional shadow maps in ray tracing effects (RTR, RTGI, RTSSS and RR).
- Added a Cloud Layer volume override.
- Added Fast Memory support for platform that support it.
- Added CPU and GPU timings for ray tracing effects.
- Added support to combine RTSSS and RTGI (1248733).
- Added IES Profile support for Point, Spot and Rectangular-Area lights
- Added support for multiple mapping modes in AxF.
- Add support of lightlayers on indirect lighting controller
- Added compute shader stripping.
- Added Cull Mode option for opaque materials and ShaderGraphs. 
- Added scene view exposure override.
- Added support for exposure curve remapping for min/max limits.
- Added presets for ray traced reflections.
- Added final image histogram debug view (both luminance and RGB).
- Added an example texture and rotation to the Cloud Layer volume override.
- Added an option to extend the camera culling for skinned mesh animation in ray tracing effects (1258547).
- Added decal layer system similar to light layer. Mesh will receive a decal when both decal layer mask matches.
- Added shader graph nodes for rendering a complex eye shader.
- Added more controls to contact shadows and increased quality in some parts. 
- Added a physically based option in DoF volume.
- Added API to check if a Camera, Light or ReflectionProbe is compatible with HDRP.
- Added path tracing test scene for normal mapping.
- Added missing API documentation.
- Remove CloudLayer
- Added quad overdraw and vertex density debug modes.

### Fixed
- fix when saved HDWizard window tab index out of range (1260273)
- Fix when rescale probe all direction below zero (1219246)
- Update documentation of HDRISky-Backplate, precise how to have Ambient Occlusion on the Backplate
- Sorting, undo, labels, layout in the Lighting Explorer.
- Fixed sky settings and materials in Shader Graph Samples package
- Fix/workaround a probable graphics driver bug in the GTAO shader.
- Fixed Hair and PBR shader graphs double sided modes
- Fixed an issue where updating an HDRP asset in the Quality setting panel would not recreate the pipeline.
- Fixed issue with point lights being considered even when occupying less than a pixel on screen (case 1183196)
- Fix a potential NaN source with iridescence (case 1183216)
- Fixed issue of spotlight breaking when minimizing the cone angle via the gizmo (case 1178279)
- Fixed issue that caused decals not to modify the roughness in the normal buffer, causing SSR to not behave correctly (case 1178336)
- Fixed lit transparent refraction with XR single-pass rendering
- Removed extra jitter for TemporalAA in VR
- Fixed ShaderGraph time in main preview
- Fixed issue on some UI elements in HDRP asset not expanding when clicking the arrow (case 1178369)
- Fixed alpha blending in custom post process
- Fixed the modification of the _AlphaCutoff property in the material UI when exposed with a ShaderGraph parameter.
- Fixed HDRP test `1218_Lit_DiffusionProfiles` on Vulkan.
- Fixed an issue where building a player in non-dev mode would generate render target error logs every frame
- Fixed crash when upgrading version of HDRP
- Fixed rendering issues with material previews
- Fixed NPE when using light module in Shuriken particle systems (1173348).
- Refresh cached shadow on editor changes
- Fixed light supported units caching (1182266)
- Fixed an issue where SSAO (that needs temporal reprojection) was still being rendered when Motion Vectors were not available (case 1184998)
- Fixed a nullref when modifying the height parameters inside the layered lit shader UI.
- Fixed Decal gizmo that become white after exiting play mode
- Fixed Decal pivot position to behave like a spotlight
- Fixed an issue where using the LightingOverrideMask would break sky reflection for regular cameras
- Fix DebugMenu FrameSettingsHistory persistency on close
- Fix DensityVolume, ReflectionProbe aned PlanarReflectionProbe advancedControl display
- Fix DXR scene serialization in wizard
- Fixed an issue where Previews would reallocate History Buffers every frame
- Fixed the SetLightLayer function in HDAdditionalLightData setting the wrong light layer
- Fix error first time a preview is created for planar
- Fixed an issue where SSR would use an incorrect roughness value on ForwardOnly (StackLit, AxF, Fabric, etc.) materials when the pipeline is configured to also allow deferred Lit.
- Fixed issues with light explorer (cases 1183468, 1183269)
- Fix dot colors in LayeredLit material inspector
- Fix undo not resetting all value when undoing the material affectation in LayerLit material
- Fix for issue that caused gizmos to render in render textures (case 1174395)
- Fixed the light emissive mesh not updated when the light was disabled/enabled
- Fixed light and shadow layer sync when setting the HDAdditionalLightData.lightlayersMask property
- Fixed a nullref when a custom post process component that was in the HDRP PP list is removed from the project
- Fixed issue that prevented decals from modifying specular occlusion (case 1178272).
- Fixed exposure of volumetric reprojection
- Fixed multi selection support for Scalable Settings in lights
- Fixed font shaders in test projects for VR by using a Shader Graph version
- Fixed refresh of baked cubemap by incrementing updateCount at the end of the bake (case 1158677).
- Fixed issue with rectangular area light when seen from the back
- Fixed decals not affecting lightmap/lightprobe
- Fixed zBufferParams with XR single-pass rendering
- Fixed moving objects not rendered in custom passes
- Fixed abstract classes listed in the + menu of the custom pass list
- Fixed custom pass that was rendered in previews
- Fixed precision error in zero value normals when applying decals (case 1181639)
- Fixed issue that triggered No Scene Lighting view in game view as well (case 1156102)
- Assign default volume profile when creating a new HDRP Asset
- Fixed fov to 0 in planar probe breaking the projection matrix (case 1182014)
- Fixed bugs with shadow caching
- Reassign the same camera for a realtime probe face render request to have appropriate history buffer during realtime probe rendering.
- Fixed issue causing wrong shading when normal map mode is Object space, no normal map is set, but a detail map is present (case 1143352)
- Fixed issue with decal and htile optimization
- Fixed TerrainLit shader compilation error regarding `_Control0_TexelSize` redefinition (case 1178480).
- Fixed warning about duplicate HDRuntimeReflectionSystem when configuring play mode without domain reload.
- Fixed an editor crash when multiple decal projectors were selected and some had null material
- Added all relevant fix actions to FixAll button in Wizard
- Moved FixAll button on top of the Wizard
- Fixed an issue where fog color was not pre-exposed correctly
- Fix priority order when custom passes are overlapping
- Fix cleanup not called when the custom pass GameObject is destroyed
- Replaced most instances of GraphicsSettings.renderPipelineAsset by GraphicsSettings.currentRenderPipeline. This should fix some parameters not working on Quality Settings overrides.
- Fixed an issue with Realtime GI not working on upgraded projects.
- Fixed issue with screen space shadows fallback texture was not set as a texture array.
- Fixed Pyramid Lights bounding box
- Fixed terrain heightmap default/null values and epsilons
- Fixed custom post-processing effects breaking when an abstract class inherited from `CustomPostProcessVolumeComponent`
- Fixed XR single-pass rendering in Editor by using ShaderConfig.s_XrMaxViews to allocate matrix array
- Multiple different skies rendered at the same time by different cameras are now handled correctly without flickering
- Fixed flickering issue happening when different volumes have shadow settings and multiple cameras are present.
- Fixed issue causing planar probes to disappear if there is no light in the scene.
- Fixed a number of issues with the prefab isolation mode (Volumes leaking from the main scene and reflection not working properly)
- Fixed an issue with fog volume component upgrade not working properly
- Fixed Spot light Pyramid Shape has shadow artifacts on aspect ratio values lower than 1
- Fixed issue with AO upsampling in XR
- Fixed camera without HDAdditionalCameraData component not rendering
- Removed the macro ENABLE_RAYTRACING for most of the ray tracing code
- Fixed prefab containing camera reloading in loop while selected in the Project view
- Fixed issue causing NaN wheh the Z scale of an object is set to 0.
- Fixed DXR shader passes attempting to render before pipeline loaded
- Fixed black ambient sky issue when importing a project after deleting Library.
- Fixed issue when upgrading a Standard transparent material (case 1186874)
- Fixed area light cookies not working properly with stack lit
- Fixed material render queue not updated when the shader is changed in the material inspector.
- Fixed a number of issues with full screen debug modes not reseting correctly when setting another mutually exclusive mode
- Fixed compile errors for platforms with no VR support
- Fixed an issue with volumetrics and RTHandle scaling (case 1155236)
- Fixed an issue where sky lighting might be updated uselessly
- Fixed issue preventing to allow setting decal material to none (case 1196129)
- Fixed XR multi-pass decals rendering
- Fixed several fields on Light Inspector that not supported Prefab overrides
- Fixed EOL for some files
- Fixed scene view rendering with volumetrics and XR enabled
- Fixed decals to work with multiple cameras
- Fixed optional clear of GBuffer (Was always on)
- Fixed render target clears with XR single-pass rendering
- Fixed HDRP samples file hierarchy
- Fixed Light units not matching light type
- Fixed QualitySettings panel not displaying HDRP Asset
- Fixed black reflection probes the first time loading a project
- Fixed y-flip in scene view with XR SDK
- Fixed Decal projectors do not immediately respond when parent object layer mask is changed in editor.
- Fixed y-flip in scene view with XR SDK
- Fixed a number of issues with Material Quality setting
- Fixed the transparent Cull Mode option in HD unlit master node settings only visible if double sided is ticked.
- Fixed an issue causing shadowed areas by contact shadows at the edge of far clip plane if contact shadow length is very close to far clip plane.
- Fixed editing a scalable settings will edit all loaded asset in memory instead of targetted asset.
- Fixed Planar reflection default viewer FOV
- Fixed flickering issues when moving the mouse in the editor with ray tracing on.
- Fixed the ShaderGraph main preview being black after switching to SSS in the master node settings
- Fixed custom fullscreen passes in VR
- Fixed camera culling masks not taken in account in custom pass volumes
- Fixed object not drawn in custom pass when using a DrawRenderers with an HDRP shader in a build.
- Fixed injection points for Custom Passes (AfterDepthAndNormal and BeforePreRefraction were missing)
- Fixed a enum to choose shader tags used for drawing objects (DepthPrepass or Forward) when there is no override material.
- Fixed lit objects in the BeforePreRefraction, BeforeTransparent and BeforePostProcess.
- Fixed the None option when binding custom pass render targets to allow binding only depth or color.
- Fixed custom pass buffers allocation so they are not allocated if they're not used.
- Fixed the Custom Pass entry in the volume create asset menu items.
- Fixed Prefab Overrides workflow on Camera.
- Fixed alignment issue in Preset for Camera.
- Fixed alignment issue in Physical part for Camera.
- Fixed FrameSettings multi-edition.
- Fixed a bug happening when denoising multiple ray traced light shadows
- Fixed minor naming issues in ShaderGraph settings
- VFX: Removed z-fight glitches that could appear when using deferred depth prepass and lit quad primitives
- VFX: Preserve specular option for lit outputs (matches HDRP lit shader)
- Fixed an issue with Metal Shader Compiler and GTAO shader for metal
- Fixed resources load issue while upgrading HDRP package.
- Fix LOD fade mask by accounting for field of view
- Fixed spot light missing from ray tracing indirect effects.
- Fixed a UI bug in the diffusion profile list after fixing them from the wizard.
- Fixed the hash collision when creating new diffusion profile assets.
- Fixed a light leaking issue with box light casting shadows (case 1184475)
- Fixed Cookie texture type in the cookie slot of lights (Now displays a warning because it is not supported).
- Fixed a nullref that happens when using the Shuriken particle light module
- Fixed alignment in Wizard
- Fixed text overflow in Wizard's helpbox
- Fixed Wizard button fix all that was not automatically grab all required fixes
- Fixed VR tab for MacOS in Wizard
- Fixed local config package workflow in Wizard
- Fixed issue with contact shadows shifting when MSAA is enabled.
- Fixed EV100 in the PBR sky
- Fixed an issue In URP where sometime the camera is not passed to the volume system and causes a null ref exception (case 1199388)
- Fixed nullref when releasing HDRP with custom pass disabled
- Fixed performance issue derived from copying stencil buffer.
- Fixed an editor freeze when importing a diffusion profile asset from a unity package.
- Fixed an exception when trying to reload a builtin resource.
- Fixed the light type intensity unit reset when switching the light type.
- Fixed compilation error related to define guards and CreateLayoutFromXrSdk()
- Fixed documentation link on CustomPassVolume.
- Fixed player build when HDRP is in the project but not assigned in the graphic settings.
- Fixed an issue where ambient probe would be black for the first face of a baked reflection probe
- VFX: Fixed Missing Reference to Visual Effect Graph Runtime Assembly
- Fixed an issue where rendering done by users in EndCameraRendering would be executed before the main render loop.
- Fixed Prefab Override in main scope of Volume.
- Fixed alignment issue in Presset of main scope of Volume.
- Fixed persistence of ShowChromeGizmo and moved it to toolbar for coherency in ReflectionProbe and PlanarReflectionProbe.
- Fixed Alignement issue in ReflectionProbe and PlanarReflectionProbe.
- Fixed Prefab override workflow issue in ReflectionProbe and PlanarReflectionProbe.
- Fixed empty MoreOptions and moved AdvancedManipulation in a dedicated location for coherency in ReflectionProbe and PlanarReflectionProbe.
- Fixed Prefab override workflow issue in DensityVolume.
- Fixed empty MoreOptions and moved AdvancedManipulation in a dedicated location for coherency in DensityVolume.
- Fix light limit counts specified on the HDRP asset
- Fixed Quality Settings for SSR, Contact Shadows and Ambient Occlusion volume components
- Fixed decalui deriving from hdshaderui instead of just shaderui
- Use DelayedIntField instead of IntField for scalable settings
- Fixed init of debug for FrameSettingsHistory on SceneView camera
- Added a fix script to handle the warning 'referenced script in (GameObject 'SceneIDMap') is missing'
- Fix Wizard load when none selected for RenderPipelineAsset
- Fixed TerrainLitGUI when per-pixel normal property is not present.
- Fixed rendering errors when enabling debug modes with custom passes
- Fix an issue that made PCSS dependent on Atlas resolution (not shadow map res)
- Fixing a bug whith histories when n>4 for ray traced shadows
- Fixing wrong behavior in ray traced shadows for mesh renderers if their cast shadow is shadow only or double sided
- Only tracing rays for shadow if the point is inside the code for spotlight shadows
- Only tracing rays if the point is inside the range for point lights
- Fixing ghosting issues when the screen space shadow  indexes change for a light with ray traced shadows
- Fixed an issue with stencil management and Xbox One build that caused corrupted output in deferred mode.
- Fixed a mismatch in behavior between the culling of shadow maps and ray traced point and spot light shadows
- Fixed recursive ray tracing not working anymore after intermediate buffer refactor.
- Fixed ray traced shadow denoising not working (history rejected all the time).
- Fixed shader warning on xbox one
- Fixed cookies not working for spot lights in ray traced reflections, ray traced GI and recursive rendering
- Fixed an inverted handling of CoatSmoothness for SSR in StackLit.
- Fixed missing distortion inputs in Lit and Unlit material UI.
- Fixed issue that propagated NaNs across multiple frames through the exposure texture.
- Fixed issue with Exclude from TAA stencil ignored.
- Fixed ray traced reflection exposure issue.
- Fixed issue with TAA history not initialising corretly scale factor for first frame
- Fixed issue with stencil test of material classification not using the correct Mask (causing false positive and bad performance with forward material in deferred)
- Fixed issue with History not reset when chaning antialiasing mode on camera
- Fixed issue with volumetric data not being initialized if default settings have volumetric and reprojection off.
- Fixed ray tracing reflection denoiser not applied in tier 1
- Fixed the vibility of ray tracing related methods.
- Fixed the diffusion profile list not saved when clicking the fix button in the material UI.
- Fixed crash when pushing bounce count higher than 1 for ray traced GI or reflections
- Fixed PCSS softness scale so that it better match ray traced reference for punctual lights.
- Fixed exposure management for the path tracer
- Fixed AxF material UI containing two advanced options settings.
- Fixed an issue where cached sky contexts were being destroyed wrongly, breaking lighting in the LookDev
- Fixed issue that clamped PCSS softness too early and not after distance scale.
- Fixed fog affect transparent on HD unlit master node
- Fixed custom post processes re-ordering not saved.
- Fixed NPE when using scalable settings
- Fixed an issue where PBR sky precomputation was reset incorrectly in some cases causing bad performance.
- Fixed a bug due to depth history begin overriden too soon
- Fixed CustomPassSampleCameraColor scale issue when called from Before Transparent injection point.
- Fixed corruption of AO in baked probes.
- Fixed issue with upgrade of projects that still had Very High as shadow filtering quality.
- Fixed issue that caused Distortion UI to appear in Lit.
- Fixed several issues with decal duplicating when editing them.
- Fixed initialization of volumetric buffer params (1204159)
- Fixed an issue where frame count was incorrectly reset for the game view, causing temporal processes to fail.
- Fixed Culling group was not disposed error.
- Fixed issues on some GPU that do not support gathers on integer textures.
- Fixed an issue with ambient probe not being initialized for the first frame after a domain reload for volumetric fog.
- Fixed the scene visibility of decal projectors and density volumes
- Fixed a leak in sky manager.
- Fixed an issue where entering playmode while the light editor is opened would produce null reference exceptions.
- Fixed the debug overlay overlapping the debug menu at runtime.
- Fixed an issue with the framecount when changing scene.
- Fixed errors that occurred when using invalid near and far clip plane values for planar reflections.
- Fixed issue with motion blur sample weighting function.
- Fixed motion vectors in MSAA.
- Fixed sun flare blending (case 1205862).
- Fixed a lot of issues related to ray traced screen space shadows.
- Fixed memory leak caused by apply distortion material not being disposed.
- Fixed Reflection probe incorrectly culled when moving its parent (case 1207660)
- Fixed a nullref when upgrading the Fog volume components while the volume is opened in the inspector.
- Fix issues where decals on PS4 would not correctly write out the tile mask causing bits of the decal to go missing.
- Use appropriate label width and text content so the label is completely visible
- Fixed an issue where final post process pass would not output the default alpha value of 1.0 when using 11_11_10 color buffer format.
- Fixed SSR issue after the MSAA Motion Vector fix.
- Fixed an issue with PCSS on directional light if punctual shadow atlas was not allocated.
- Fixed an issue where shadow resolution would be wrong on the first face of a baked reflection probe.
- Fixed issue with PCSS softness being incorrect for cascades different than the first one.
- Fixed custom post process not rendering when using multiple HDRP asset in quality settings
- Fixed probe gizmo missing id (case 1208975)
- Fixed a warning in raytracingshadowfilter.compute
- Fixed issue with AO breaking with small near plane values.
- Fixed custom post process Cleanup function not called in some cases.
- Fixed shader warning in AO code.
- Fixed a warning in simpledenoiser.compute
- Fixed tube and rectangle light culling to use their shape instead of their range as a bounding box.
- Fixed caused by using gather on a UINT texture in motion blur.
- Fix issue with ambient occlusion breaking when dynamic resolution is active.
- Fixed some possible NaN causes in Depth of Field.
- Fixed Custom Pass nullref due to the new Profiling Sample API changes
- Fixed the black/grey screen issue on after post process Custom Passes in non dev builds.
- Fixed particle lights.
- Improved behavior of lights and probe going over the HDRP asset limits.
- Fixed issue triggered when last punctual light is disabled and more than one camera is used.
- Fixed Custom Pass nullref due to the new Profiling Sample API changes
- Fixed the black/grey screen issue on after post process Custom Passes in non dev builds.
- Fixed XR rendering locked to vsync of main display with Standalone Player.
- Fixed custom pass cleanup not called at the right time when using multiple volumes.
- Fixed an issue on metal with edge of decal having artifact by delaying discard of fragments during decal projection
- Fixed various shader warning
- Fixing unnecessary memory allocations in the ray tracing cluster build
- Fixed duplicate column labels in LightEditor's light tab
- Fixed white and dark flashes on scenes with very high or very low exposure when Automatic Exposure is being used.
- Fixed an issue where passing a null ProfilingSampler would cause a null ref exception.
- Fixed memory leak in Sky when in matcap mode.
- Fixed compilation issues on platform that don't support VR.
- Fixed migration code called when we create a new HDRP asset.
- Fixed RemoveComponent on Camera contextual menu to not remove Camera while a component depend on it.
- Fixed an issue where ambient occlusion and screen space reflections editors would generate null ref exceptions when HDRP was not set as the current pipeline.
- Fixed a null reference exception in the probe UI when no HDRP asset is present.
- Fixed the outline example in the doc (sampling range was dependent on screen resolution)
- Fixed a null reference exception in the HDRI Sky editor when no HDRP asset is present.
- Fixed an issue where Decal Projectors created from script where rotated around the X axis by 90°.
- Fixed frustum used to compute Density Volumes visibility when projection matrix is oblique.
- Fixed a null reference exception in Path Tracing, Recursive Rendering and raytraced Global Illumination editors when no HDRP asset is present.
- Fix for NaNs on certain geometry with Lit shader -- [case 1210058](https://fogbugz.unity3d.com/f/cases/1210058/)
- Fixed an issue where ambient occlusion and screen space reflections editors would generate null ref exceptions when HDRP was not set as the current pipeline.
- Fixed a null reference exception in the probe UI when no HDRP asset is present.
- Fixed the outline example in the doc (sampling range was dependent on screen resolution)
- Fixed a null reference exception in the HDRI Sky editor when no HDRP asset is present.
- Fixed an issue where materials newly created from the contextual menu would have an invalid state, causing various problems until it was edited.
- Fixed transparent material created with ZWrite enabled (now it is disabled by default for new transparent materials)
- Fixed mouseover on Move and Rotate tool while DecalProjector is selected.
- Fixed wrong stencil state on some of the pixel shader versions of deferred shader.
- Fixed an issue where creating decals at runtime could cause a null reference exception.
- Fixed issue that displayed material migration dialog on the creation of new project.
- Fixed various issues with time and animated materials (cases 1210068, 1210064).
- Updated light explorer with latest changes to the Fog and fixed issues when no visual environment was present.
- Fixed not handleling properly the recieve SSR feature with ray traced reflections
- Shadow Atlas is no longer allocated for area lights when they are disabled in the shader config file.
- Avoid MRT Clear on PS4 as it is not implemented yet.
- Fixed runtime debug menu BitField control.
- Fixed the radius value used for ray traced directional light.
- Fixed compilation issues with the layered lit in ray tracing shaders.
- Fixed XR autotests viewport size rounding
- Fixed mip map slider knob displayed when cubemap have no mipmap
- Remove unnecessary skip of material upgrade dialog box.
- Fixed the profiling sample mismatch errors when enabling the profiler in play mode
- Fixed issue that caused NaNs in reflection probes on consoles.
- Fixed adjusting positive axis of Blend Distance slides the negative axis in the density volume component.
- Fixed the blend of reflections based on the weight.
- Fixed fallback for ray traced reflections when denoising is enabled.
- Fixed error spam issue with terrain detail terrainDetailUnsupported (cases 1211848)
- Fixed hardware dynamic resolution causing cropping/scaling issues in scene view (case 1158661)
- Fixed Wizard check order for `Hardware and OS` and `Direct3D12`
- Fix AO issue turning black when Far/Near plane distance is big.
- Fixed issue when opening lookdev and the lookdev volume have not been assigned yet.
- Improved memory usage of the sky system.
- Updated label in HDRP quality preference settings (case 1215100)
- Fixed Decal Projector gizmo not undoing properly (case 1216629)
- Fix a leak in the denoising of ray traced reflections.
- Fixed Alignment issue in Light Preset
- Fixed Environment Header in LightingWindow
- Fixed an issue where hair shader could write garbage in the diffuse lighting buffer, causing NaNs.
- Fixed an exposure issue with ray traced sub-surface scattering.
- Fixed runtime debug menu light hierarchy None not doing anything.
- Fixed the broken ShaderGraph preview when creating a new Lit graph.
- Fix indentation issue in preset of LayeredLit material.
- Fixed minor issues with cubemap preview in the inspector.
- Fixed wrong build error message when building for android on mac.
- Fixed an issue related to denoising ray trace area shadows.
- Fixed wrong build error message when building for android on mac.
- Fixed Wizard persistency of Direct3D12 change on domain reload.
- Fixed Wizard persistency of FixAll on domain reload.
- Fixed Wizard behaviour on domain reload.
- Fixed a potential source of NaN in planar reflection probe atlas.
- Fixed an issue with MipRatio debug mode showing _DebugMatCapTexture not being set.
- Fixed missing initialization of input params in Blit for VR.
- Fix Inf source in LTC for area lights.
- Fix issue with AO being misaligned when multiple view are visible.
- Fix issue that caused the clamp of camera rotation motion for motion blur to be ineffective.
- Fixed issue with AssetPostprocessors dependencies causing models to be imported twice when upgrading the package version.
- Fixed culling of lights with XR SDK
- Fixed memory stomp in shadow caching code, leading to overflow of Shadow request array and runtime errors.
- Fixed an issue related to transparent objects reading the ray traced indirect diffuse buffer
- Fixed an issue with filtering ray traced area lights when the intensity is high or there is an exposure.
- Fixed ill-formed include path in Depth Of Field shader.
- Fixed shader graph and ray tracing after the shader target PR.
- Fixed a bug in semi-transparent shadows (object further than the light casting shadows)
- Fix state enabled of default volume profile when in package.
- Fixed removal of MeshRenderer and MeshFilter on adding Light component.
- Fixed Ray Traced SubSurface Scattering not working with ray traced area lights
- Fixed Ray Traced SubSurface Scattering not working in forward mode.
- Fixed a bug in debug light volumes.
- Fixed a bug related to ray traced area light shadow history.
- Fixed an issue where fog sky color mode could sample NaNs in the sky cubemap.
- Fixed a leak in the PBR sky renderer.
- Added a tooltip to the Ambient Mode parameter in the Visual Envionment volume component.
- Static lighting sky now takes the default volume into account (this fixes discrepancies between baked and realtime lighting).
- Fixed a leak in the sky system.
- Removed MSAA Buffers allocation when lit shader mode is set to "deferred only".
- Fixed invalid cast for realtime reflection probes (case 1220504)
- Fixed invalid game view rendering when disabling all cameras in the scene (case 1105163)
- Hide reflection probes in the renderer components.
- Fixed infinite reload loop while displaying Light's Shadow's Link Light Layer in Inspector of Prefab Asset.
- Fixed the culling was not disposed error in build log.
- Fixed the cookie atlas size and planar atlas size being too big after an upgrade of the HDRP asset.
- Fixed transparent SSR for shader graph.
- Fixed an issue with emissive light meshes not being in the RAS.
- Fixed DXR player build
- Fixed the HDRP asset migration code not being called after an upgrade of the package
- Fixed draw renderers custom pass out of bound exception
- Fixed the PBR shader rendering in deferred
- Fixed some typos in debug menu (case 1224594)
- Fixed ray traced point and spot lights shadows not rejecting istory when semi-transparent or colored.
- Fixed a warning due to StaticLightingSky when reloading domain in some cases.
- Fixed the MaxLightCount being displayed when the light volume debug menu is on ColorAndEdge.
- Fixed issue with unclear naming of debug menu for decals.
- Fixed z-fighting in scene view when scene lighting is off (case 1203927)
- Fixed issue that prevented cubemap thumbnails from rendering (only on D3D11 and Metal).
- Fixed ray tracing with VR single-pass
- Fix an exception in ray tracing that happens if two LOD levels are using the same mesh renderer.
- Fixed error in the console when switching shader to decal in the material UI.
- Fixed an issue with refraction model and ray traced recursive rendering (case 1198578).
- Fixed an issue where a dynamic sky changing any frame may not update the ambient probe.
- Fixed cubemap thumbnail generation at project load time.
- Fixed cubemap thumbnail generation at project load time. 
- Fixed XR culling with multiple cameras
- Fixed XR single-pass with Mock HMD plugin
- Fixed sRGB mismatch with XR SDK
- Fixed an issue where default volume would not update when switching profile.
- Fixed issue with uncached reflection probe cameras reseting the debug mode (case 1224601) 
- Fixed an issue where AO override would not override specular occlusion.
- Fixed an issue where Volume inspector might not refresh correctly in some cases.
- Fixed render texture with XR
- Fixed issue with resources being accessed before initialization process has been performed completely. 
- Half fixed shuriken particle light that cast shadows (only the first one will be correct)
- Fixed issue with atmospheric fog turning black if a planar reflection probe is placed below ground level. (case 1226588)
- Fixed custom pass GC alloc issue in CustomPassVolume.GetActiveVolumes().
- Fixed a bug where instanced shadergraph shaders wouldn't compile on PS4.
- Fixed an issue related to the envlightdatasrt not being bound in recursive rendering.
- Fixed shadow cascade tooltip when using the metric mode (case 1229232)
- Fixed how the area light influence volume is computed to match rasterization.
- Focus on Decal uses the extends of the projectors
- Fixed usage of light size data that are not available at runtime.
- Fixed the depth buffer copy made before custom pass after opaque and normal injection point.
- Fix for issue that prevented scene from being completely saved when baked reflection probes are present and lighting is set to auto generate.
- Fixed drag area width at left of Light's intensity field in Inspector.
- Fixed light type resolution when performing a reset on HDAdditionalLightData (case 1220931)
- Fixed reliance on atan2 undefined behavior in motion vector debug shader.
- Fixed an usage of a a compute buffer not bound (1229964)
- Fixed an issue where changing the default volume profile from another inspector would not update the default volume editor.
- Fix issues in the post process system with RenderTexture being invalid in some cases, causing rendering problems.
- Fixed an issue where unncessarily serialized members in StaticLightingSky component would change each time the scene is changed.
- Fixed a weird behavior in the scalable settings drawing when the space becomes tiny (1212045).
- Fixed a regression in the ray traced indirect diffuse due to the new probe system.
- Fix for range compression factor for probes going negative (now clamped to positive values).
- Fixed path validation when creating new volume profile (case 1229933)
- Fixed a bug where Decal Shader Graphs would not recieve reprojected Position, Normal, or Bitangent data. (1239921)
- Fix reflection hierarchy for CARPAINT in AxF.
- Fix precise fresnel for delta lights for SVBRDF in AxF.
- Fixed the debug exposure mode for display sky reflection and debug view baked lighting
- Fixed MSAA depth resolve when there is no motion vectors
- Fixed various object leaks in HDRP.
- Fixed compile error with XR SubsystemManager.
- Fix for assertion triggering sometimes when saving a newly created lit shader graph (case 1230996)
- Fixed culling of planar reflection probes that change position (case 1218651)
- Fixed null reference when processing lightprobe (case 1235285)
- Fix issue causing wrong planar reflection rendering when more than one camera is present.
- Fix black screen in XR when HDRP package is present but not used.
- Fixed an issue with the specularFGD term being used when the material has a clear coat (lit shader).
- Fixed white flash happening with auto-exposure in some cases (case 1223774)
- Fixed NaN which can appear with real time reflection and inf value
- Fixed an issue that was collapsing the volume components in the HDRP default settings
- Fixed warning about missing bound decal buffer
- Fixed shader warning on Xbox for ResolveStencilBuffer.compute. 
- Fixed PBR shader ZTest rendering in deferred.
- Replaced commands incompatible with async compute in light list build process.
- Diffusion Profile and Material references in HDRP materials are now correctly exported to unity packages. Note that the diffusion profile or the material references need to be edited once before this can work properly.
- Fix MaterialBalls having same guid issue
- Fix spelling and grammatical errors in material samples
- Fixed unneeded cookie texture allocation for cone stop lights.
- Fixed scalarization code for contact shadows.
- Fixed volume debug in playmode
- Fixed issue when toggling anything in HDRP asset that will produce an error (case 1238155)
- Fixed shader warning in PCSS code when using Vulkan.
- Fixed decal that aren't working without Metal and Ambient Occlusion option enabled.
- Fixed an error about procedural sky being logged by mistake.
- Fixed shadowmask UI now correctly showing shadowmask disable
- Made more explicit the warning about raytracing and asynchronous compute. Also fixed the condition in which it appears.
- Fixed a null ref exception in static sky when the default volume profile is invalid.
- DXR: Fixed shader compilation error with shader graph and pathtracer
- Fixed SceneView Draw Modes not being properly updated after opening new scene view panels or changing the editor layout.
- VFX: Removed irrelevant queues in render queue selection from HDRP outputs
- VFX: Motion Vector are correctly renderered with MSAA [Case 1240754](https://issuetracker.unity3d.com/product/unity/issues/guid/1240754/)
- Fixed a cause of NaN when a normal of 0-length is generated (usually via shadergraph). 
- Fixed issue with screen-space shadows not enabled properly when RT is disabled (case 1235821)
- Fixed a performance issue with stochastic ray traced area shadows.
- Fixed cookie texture not updated when changing an import settings (srgb for example).
- Fixed flickering of the game/scene view when lookdev is running.
- Fixed issue with reflection probes in realtime time mode with OnEnable baking having wrong lighting with sky set to dynamic (case 1238047).
- Fixed transparent motion vectors not working when in MSAA.
- Fix error when removing DecalProjector from component contextual menu (case 1243960)
- Fixed issue with post process when running in RGBA16 and an object with additive blending is in the scene.
- Fixed corrupted values on LayeredLit when using Vertex Color multiply mode to multiply and MSAA is activated. 
- Fix conflicts with Handles manipulation when performing a Reset in DecalComponent (case 1238833)
- Fixed depth prepass and postpass being disabled after changing the shader in the material UI.
- Fixed issue with sceneview camera settings not being saved after Editor restart.
- Fixed issue when switching back to custom sensor type in physical camera settings (case 1244350).
- Fixed a null ref exception when running playmode tests with the render pipeline debug window opened.
- Fixed some GCAlloc in the debug window.
- Fixed shader graphs not casting semi-transparent and color shadows (case 1242617)
- Fixed thin refraction mode not working properly.
- Fixed assert on tests caused by probe culling results being requested when culling did not happen. (case 1246169) 
- Fixed over consumption of GPU memory by the Physically Based Sky.
- Fixed an invalid rotation in Planar Reflection Probe editor display, that was causing an error message (case 1182022)
- Put more information in Camera background type tooltip and fixed inconsistent exposure behavior when changing bg type.
- Fixed issue that caused not all baked reflection to be deleted upon clicking "Clear Baked Data" in the lighting menu (case 1136080)
- Fixed an issue where asset preview could be rendered white because of static lighting sky.
- Fixed an issue where static lighting was not updated when removing the static lighting sky profile.
- Fixed the show cookie atlas debug mode not displaying correctly when enabling the clear cookie atlas option.
- Fixed various multi-editing issues when changing Emission parameters.
- Fixed error when undo a Reflection Probe removal in a prefab instance. (case 1244047)
- Fixed Microshadow not working correctly in deferred with LightLayers
- Tentative fix for missing include in depth of field shaders.
- Fixed the light overlap scene view draw mode (wasn't working at all).
- Fixed taaFrameIndex and XR tests 4052 and 4053
- Fixed the prefab integration of custom passes (Prefab Override Highlight not working as expected).
- Cloned volume profile from read only assets are created in the root of the project. (case 1154961)
- Fixed Wizard check on default volume profile to also check it is not the default one in package.
- Fix erroneous central depth sampling in TAA.
- Fixed light layers not correctly disabled when the lightlayers is set to Nothing and Lightlayers isn't enabled in HDRP Asset
- Fixed issue with Model Importer materials falling back to the Legacy default material instead of HDRP's default material when import happens at Editor startup.
- Fixed a wrong condition in CameraSwitcher, potentially causing out of bound exceptions.
- Fixed an issue where editing the Look Dev default profile would not reflect directly in the Look Dev window.
- Fixed a bug where the light list is not cleared but still used when resizing the RT.
- Fixed exposure debug shader with XR single-pass rendering.
- Fixed issues with scene view and transparent motion vectors.
- Fixed black screens for linux/HDRP (1246407)
- Fixed a vulkan and metal warning in the SSGI compute shader.
- Fixed an exception due to the color pyramid not allocated when SSGI is enabled.
- Fixed an issue with the first Depth history was incorrectly copied.
- Fixed path traced DoF focusing issue
- Fix an issue with the half resolution Mode (performance)
- Fix an issue with the color intensity of emissive for performance rtgi
- Fixed issue with rendering being mostly broken when target platform disables VR. 
- Workaround an issue caused by GetKernelThreadGroupSizes  failing to retrieve correct group size. 
- Fix issue with fast memory and rendergraph. 
- Fixed transparent motion vector framesetting not sanitized.
- Fixed wrong order of post process frame settings.
- Fixed white flash when enabling SSR or SSGI.
- The ray traced indrect diffuse and RTGI were combined wrongly with the rest of the lighting (1254318).
- Fixed an exception happening when using RTSSS without using RTShadows.
- Fix inconsistencies with transparent motion vectors and opaque by allowing camera only transparent motion vectors.
- Fix reflection probe frame settings override
- Fixed certain shadow bias artifacts present in volumetric lighting (case 1231885).
- Fixed area light cookie not updated when switch the light type from a spot that had a cookie.
- Fixed issue with dynamic resolution updating when not in play mode.
- Fixed issue with Contrast Adaptive Sharpening upsample mode and preview camera.
- Fix issue causing blocky artifacts when decals affect metallic and are applied on material with specular color workflow.
- Fixed issue with depth pyramid generation and dynamic resolution.
- Fixed an issue where decals were duplicated in prefab isolation mode.
- Fixed an issue where rendering preview with MSAA might generate render graph errors.
- Fixed compile error in PS4 for planar reflection filtering.
- Fixed issue with blue line in prefabs for volume mode.
- Fixing the internsity being applied to RTAO too early leading to unexpected results (1254626).
- Fix issue that caused sky to incorrectly render when using a custom projection matrix.
- Fixed null reference exception when using depth pre/post pass in shadergraph with alpha clip in the material.
- Appropriately constraint blend distance of reflection probe while editing with the inspector (case 1248931)
- Fixed AxF handling of roughness for Blinn-Phong type materials
- Fixed AxF UI errors when surface type is switched to transparent
- Fixed a serialization issue, preventing quality level parameters to undo/redo and update scene view on change.
- Fixed an exception occuring when a camera doesn't have an HDAdditionalCameraData (1254383).
- Fixed ray tracing with XR single-pass.
- Fixed warning in HDAdditionalLightData OnValidate (cases 1250864, 1244578)
- Fixed a bug related to denoising ray traced reflections.
- Fixed nullref in the layered lit material inspector.
- Fixed an issue where manipulating the color wheels in a volume component would reset the cursor every time.
- Fixed an issue where static sky lighting would not be updated for a new scene until it's reloaded at least once.
- Fixed culling for decals when used in prefabs and edited in context.
- Force to rebake probe with missing baked texture. (1253367)
- Fix supported Mac platform detection to handle new major version (11.0) properly
- Fixed typo in the Render Pipeline Wizard under HDRP+VR
- Change transparent SSR name in frame settings to avoid clipping. 
- Fixed missing include guards in shadow hlsl files.
- Repaint the scene view whenever the scene exposure override is changed.
- Fixed an error when clearing the SSGI history texture at creation time (1259930).
- Fixed alpha to mask reset when toggling alpha test in the material UI.
- Fixed an issue where opening the look dev window with the light theme would make the window blink and eventually crash unity.
- Fixed fallback for ray tracing and light layers (1258837).
- Fixed Sorting Priority not displayed correctly in the DrawRenderers custom pass UI.
- Fixed glitch in Project settings window when selecting diffusion profiles in material section (case 1253090)
- Fixed issue with light layers bigger than 8 (and above the supported range). 
- Fixed issue with culling layer mask of area light's emissive mesh 
- Fixed overused the atlas for Animated/Render Target Cookies (1259930).
- Fixed errors when switching area light to disk shape while an area emissive mesh was displayed.
- Fixed default frame settings MSAA toggle for reflection probes (case 1247631)
- Fixed the transparent SSR dependency not being properly disabled according to the asset dependencies (1260271).
- Fixed issue with completely black AO on double sided materials when normal mode is set to None.
- Fixed UI drawing of the quaternion (1251235)
- Fix an issue with the quality mode and perf mode on RTR and RTGI and getting rid of unwanted nans (1256923).
- Fixed unitialized ray tracing resources when using non-default HDRP asset (case 1259467).
- Fixed overused the atlas for Animated/Render Target Cookies (1259930).
- Fixed sky asserts with XR multipass
- Fixed for area light not updating baked light result when modifying with gizmo.
- Fixed robustness issue with GetOddNegativeScale() in ray tracing, which was impacting normal mapping (1261160).
- Fixed regression where moving face of the probe gizmo was not moving its position anymore.
- Fixed XR single-pass macros in tessellation shaders.
- Fixed path-traced subsurface scattering mixing with diffuse and specular BRDFs (1250601).
- Fixed custom pass re-ordering issues.
- Improved robustness of normal mapping when scale is 0, and mapping is extreme (normals in or below the tangent plane).
- Fixed XR Display providers not getting zNear and zFar plane distances passed to them when in HDRP.
- Fixed rendering breaking when disabling tonemapping in the frame settings.
- Fixed issue with serialization of exposure modes in volume profiles not being consistent between HDRP versions (case 1261385).
- Fixed issue with duplicate names in newly created sub-layers in the graphics compositor (case 1263093).
- Remove MSAA debug mode when renderpipeline asset has no MSAA
- Fixed some post processing using motion vectors when they are disabled
- Fixed the multiplier of the environement lights being overriden with a wrong value for ray tracing (1260311).
- Fixed a series of exceptions happening when trying to load an asset during wizard execution (1262171).
- Fixed an issue with Stacklit shader not compiling correctly in player with debug display on (1260579)
- Fixed couple issues in the dependence of building the ray tracing acceleration structure.
- Fix sun disk intensity
- Fixed unwanted ghosting for smooth surfaces.
- Fixing an issue in the recursive rendering flag texture usage.
- Fixed a missing dependecy for choosing to evaluate transparent SSR.
- Fixed issue that failed compilation when XR is disabled.
- Fixed a compilation error in the IES code.
- Fixed issue with dynamic resolution handler when no OnResolutionChange callback is specified. 
- Fixed multiple volumes, planar reflection, and decal projector position when creating them from the menu.
- Reduced the number of global keyword used in deferredTile.shader
- Fixed incorrect processing of Ambient occlusion probe (9% error was introduced)
- Fixed multiedition of framesettings drop down (case 1270044)
- Fixed planar probe gizmo

### Changed
- Improve MIP selection for decals on Transparents
- Color buffer pyramid is not allocated anymore if neither refraction nor distortion are enabled
- Rename Emission Radius to Radius in UI in Point, Spot
- Angular Diameter parameter for directional light is no longuer an advanced property
- DXR: Remove Light Radius and Angular Diamater of Raytrace shadow. Angular Diameter and Radius are used instead.
- Remove MaxSmoothness parameters from UI for point, spot and directional light. The MaxSmoothness is now deduce from Radius Parameters
- DXR: Remove the Ray Tracing Environement Component. Add a Layer Mask to the ray Tracing volume components to define which objects are taken into account for each effect.
- Removed second cubemaps used for shadowing in lookdev
- Disable Physically Based Sky below ground
- Increase max limit of area light and reflection probe to 128
- Change default texture for detailmap to grey
- Optimize Shadow RT load on Tile based architecture platforms.
- Improved quality of SSAO.
- Moved RequestShadowMapRendering() back to public API.
- Update HDRP DXR Wizard with an option to automatically clone the hdrp config package and setup raytracing to 1 in shaders file.
- Added SceneSelection pass for TerrainLit shader.
- Simplified Light's type API regrouping the logic in one place (Check type in HDAdditionalLightData)
- The support of LOD CrossFade (Dithering transition) in master nodes now required to enable it in the master node settings (Save variant)
- Improved shadow bias, by removing constant depth bias and substituting it with slope-scale bias.
- Fix the default stencil values when a material is created from a SSS ShaderGraph.
- Tweak test asset to be compatible with XR: unlit SG material for canvas and double-side font material
- Slightly tweaked the behaviour of bloom when resolution is low to reduce artifacts.
- Hidden fields in Light Inspector that is not relevant while in BakingOnly mode.
- Changed parametrization of PCSS, now softness is derived from angular diameter (for directional lights) or shape radius (for point/spot lights) and min filter size is now in the [0..1] range.
- Moved the copy of the geometry history buffers to right after the depth mip chain generation.
- Rename "Luminance" to "Nits" in UX for physical light unit
- Rename FrameSettings "SkyLighting" to "SkyReflection"
- Reworked XR automated tests
- The ray traced screen space shadow history for directional, spot and point lights is discarded if the light transform has changed.
- Changed the behavior for ray tracing in case a mesh renderer has both transparent and opaque submeshes.
- Improve history buffer management
- Replaced PlayerSettings.virtualRealitySupported with XRGraphics.tryEnable.
- Remove redundant FrameSettings RealTimePlanarReflection
- Improved a bit the GC calls generated during the rendering.
- Material update is now only triggered when the relevant settings are touched in the shader graph master nodes
- Changed the way Sky Intensity (on Sky volume components) is handled. It's now a combo box where users can choose between Exposure, Multiplier or Lux (for HDRI sky only) instead of both multiplier and exposure being applied all the time. Added a new menu item to convert old profiles.
- Change how method for specular occlusions is decided on inspector shader (Lit, LitTesselation, LayeredLit, LayeredLitTessellation)
- Unlocked SSS, SSR, Motion Vectors and Distortion frame settings for reflections probes.
- Hide unused LOD settings in Quality Settings legacy window.
- Reduced the constrained distance for temporal reprojection of ray tracing denoising
- Removed shadow near plane from the Directional Light Shadow UI.
- Improved the performances of custom pass culling.
- The scene view camera now replicates the physical parameters from the camera tagged as "MainCamera".
- Reduced the number of GC.Alloc calls, one simple scene without plarnar / probes, it should be 0B.
- Renamed ProfilingSample to ProfilingScope and unified API. Added GPU Timings.
- Updated macros to be compatible with the new shader preprocessor.
- Ray tracing reflection temporal filtering is now done in pre-exposed space
- Search field selects the appropriate fields in both project settings panels 'HDRP Default Settings' and 'Quality/HDRP'
- Disabled the refraction and transmission map keywords if the material is opaque.
- Keep celestial bodies outside the atmosphere.
- Updated the MSAA documentation to specify what features HDRP supports MSAA for and what features it does not.
- Shader use for Runtime Debug Display are now correctly stripper when doing a release build
- Now each camera has its own Volume Stack. This allows Volume Parameters to be updated as early as possible and be ready for the whole frame without conflicts between cameras.
- Disable Async for SSR, SSAO and Contact shadow when aggregated ray tracing frame setting is on.
- Improved performance when entering play mode without domain reload by a factor of ~25
- Renamed the camera profiling sample to include the camera name
- Discarding the ray tracing history for AO, reflection, diffuse shadows and GI when the viewport size changes.
- Renamed the camera profiling sample to include the camera name
- Renamed the post processing graphic formats to match the new convention.
- The restart in Wizard for DXR will always be last fix from now on
- Refactoring pre-existing materials to share more shader code between rasterization and ray tracing.
- Setting a material's Refraction Model to Thin does not overwrite the Thickness and Transmission Absorption Distance anymore.
- Removed Wind textures from runtime as wind is no longer built into the pipeline
- Changed Shader Graph titles of master nodes to be more easily searchable ("HDRP/x" -> "x (HDRP)")
- Expose StartSinglePass() and StopSinglePass() as public interface for XRPass
- Replaced the Texture array for 2D cookies (spot, area and directional lights) and for planar reflections by an atlas.
- Moved the tier defining from the asset to the concerned volume components.
- Changing from a tier management to a "mode" management for reflection and GI and removing the ability to enable/disable deferred and ray bining (they are now implied by performance mode)
- The default FrameSettings for ScreenSpaceShadows is set to true for Camera in order to give a better workflow for DXR.
- Refactor internal usage of Stencil bits.
- Changed how the material upgrader works and added documentation for it.
- Custom passes now disable the stencil when overwriting the depth and not writing into it.
- Renamed the camera profiling sample to include the camera name
- Changed the way the shadow casting property of transparent and tranmissive materials is handeled for ray tracing.
- Changed inspector materials stencil setting code to have more sharing.
- Updated the default scene and default DXR scene and DefaultVolumeProfile.
- Changed the way the length parameter is used for ray traced contact shadows.
- Improved the coherency of PCSS blur between cascades.
- Updated VR checks in Wizard to reflect new XR System.
- Removing unused alpha threshold depth prepass and post pass for fabric shader graph.
- Transform result from CIE XYZ to sRGB color space in EvalSensitivity for iridescence.
- Moved BeginCameraRendering callback right before culling.
- Changed the visibility of the Indirect Lighting Controller component to public.
- Renamed the cubemap used for diffuse convolution to a more explicit name for the memory profiler.
- Improved behaviour of transmission color on transparent surfaces in path tracing.
- Light dimmer can now get values higher than one and was renamed to multiplier in the UI.
- Removed info box requesting volume component for Visual Environment and updated the documentation with the relevant information.
- Improved light selection oracle for light sampling in path tracing.
- Stripped ray tracing subsurface passes with ray tracing is not enabled.
- Remove LOD cross fade code for ray tracing shaders
- Removed legacy VR code
- Add range-based clipping to box lights (case 1178780)
- Improve area light culling (case 1085873)
- Light Hierarchy debug mode can now adjust Debug Exposure for visualizing high exposure scenes.
- Rejecting history for ray traced reflections based on a threshold evaluated on the neighborhood of the sampled history.
- Renamed "Environment" to "Reflection Probes" in tile/cluster debug menu.
- Utilities namespace is obsolete, moved its content to UnityEngine.Rendering (case 1204677)
- Obsolete Utilities namespace was removed, instead use UnityEngine.Rendering (case 1204677)
- Moved most of the compute shaders to the multi_compile API instead of multiple kernels.
- Use multi_compile API for deferred compute shader with shadow mask.
- Remove the raytracing rendering queue system to make recursive raytraced material work when raytracing is disabled
- Changed a few resources used by ray tracing shaders to be global resources (using register space1) for improved CPU performance.
- All custom pass volumes are now executed for one injection point instead of the first one.
- Hidden unsupported choice in emission in Materials
- Temporal Anti aliasing improvements.
- Optimized PrepareLightsForGPU (cost reduced by over 25%) and PrepareGPULightData (around twice as fast now).
- Moved scene view camera settings for HDRP from the preferences window to the scene view camera settings window.
- Updated shaders to be compatible with Microsoft's DXC.
- Debug exposure in debug menu have been replace to debug exposure compensation in EV100 space and is always visible.
- Further optimized PrepareLightsForGPU (3x faster with few shadows, 1.4x faster with a lot of shadows or equivalently cost reduced by 68% to 37%).
- Raytracing: Replaced the DIFFUSE_LIGHTING_ONLY multicompile by a uniform.
- Raytracing: Removed the dynamic lightmap multicompile.
- Raytracing: Remove the LOD cross fade multi compile for ray tracing.
- Cookie are now supported in lightmaper. All lights casting cookie and baked will now include cookie influence.
- Avoid building the mip chain a second time for SSR for transparent objects.
- Replaced "High Quality" Subsurface Scattering with a set of Quality Levels.
- Replaced "High Quality" Volumetric Lighting with "Screen Resolution Percentage" and "Volume Slice Count" on the Fog volume component.
- Merged material samples and shader samples
- Update material samples scene visuals
- Use multi_compile API for deferred compute shader with shadow mask.
- Made the StaticLightingSky class public so that users can change it by script for baking purpose.
- Shadowmask and realtime reflectoin probe property are hide in Quality settings
- Improved performance of reflection probe management when using a lot of probes.
- Ignoring the disable SSR flags for recursive rendering.
- Removed logic in the UI to disable parameters for contact shadows and fog volume components as it was going against the concept of the volume system.
- Fixed the sub surface mask not being taken into account when computing ray traced sub surface scattering.
- MSAA Within Forward Frame Setting is now enabled by default on Cameras when new Render Pipeline Asset is created
- Slightly changed the TAA anti-flicker mechanism so that it is more aggressive on almost static images (only on High preset for now).
- Changed default exposure compensation to 0.
- Refactored shadow caching system.
- Removed experimental namespace for ray tracing code.
- Increase limit for max numbers of lights in UX
- Removed direct use of BSDFData in the path tracing pass, delegated to the material instead.
- Pre-warm the RTHandle system to reduce the amount of memory allocations and the total memory needed at all points. 
- DXR: Only read the geometric attributes that are required using the share pass info and shader graph defines.
- DXR: Dispatch binned rays in 1D instead of 2D.
- Lit and LayeredLit tessellation cross lod fade don't used dithering anymore between LOD but fade the tessellation height instead. Allow a smoother transition
- Changed the way planar reflections are filtered in order to be a bit more "physically based".
- Increased path tracing BSDFs roughness range from [0.001, 0.999] to [0.00001, 0.99999].
- Changing the default SSGI radius for the all configurations.
- Changed the default parameters for quality RTGI to match expected behavior.
- Add color clear pass while rendering XR occlusion mesh to avoid leaks.
- Only use one texture for ray traced reflection upscaling.
- Adjust the upscale radius based on the roughness value.
- DXR: Changed the way the filter size is decided for directional, point and spot shadows.
- Changed the default exposure mode to "Automatic (Histogram)", along with "Limit Min" to -4 and "Limit Max" to 16.
- Replaced the default scene system with the builtin Scene Template feature.
- Changed extensions of shader CAS include files.
- Making the planar probe atlas's format match the color buffer's format.
- Removing the planarReflectionCacheCompressed setting from asset.
- SHADERPASS for TransparentDepthPrepass and TransparentDepthPostpass identification is using respectively SHADERPASS_TRANSPARENT_DEPTH_PREPASS and SHADERPASS_TRANSPARENT_DEPTH_POSTPASS
- Moved the Parallax Occlusion Mapping node into Shader Graph.
- Renamed the debug name from SSAO to ScreenSpaceAmbientOcclusion (1254974).
- Added missing tooltips and improved the UI of the aperture control (case 1254916).
- Fixed wrong tooltips in the Dof Volume (case 1256641).
- The `CustomPassLoadCameraColor` and `CustomPassSampleCameraColor` functions now returns the correct color buffer when used in after post process instead of the color pyramid (which didn't had post processes).
- PBR Sky now doesn't go black when going below sea level, but it instead freezes calculation as if on the horizon. 
- Fixed an issue with quality setting foldouts not opening when clicking on them (1253088).
- Shutter speed can now be changed by dragging the mouse over the UI label (case 1245007).
- Remove the 'Point Cube Size' for cookie, use the Cubemap size directly.
- VFXTarget with Unlit now allows EmissiveColor output to be consistent with HDRP unlit.
- Only building the RTAS if there is an effect that will require it (1262217).
- Fixed the first ray tracing frame not having the light cluster being set up properly (1260311).
- Render graph pre-setup for ray traced ambient occlusion.
- Avoid casting multiple rays and denoising for hard directional, point and spot ray traced shadows (1261040).
- Making sure the preview cameras do not use ray tracing effects due to a by design issue to build ray tracing acceleration structures (1262166).
- Preparing ray traced reflections for the render graph support (performance and quality).
- Preparing recursive rendering for the render graph port.
- Preparation pass for RTGI, temporal filter and diffuse denoiser for render graph.
- Updated the documentation for the DXR implementation.
- Changed the DXR wizard to support optional checks.
- Changed the DXR wizard steps.
- Preparation pass for RTSSS to be supported by render graph.
- Changed the color space of EmissiveColorLDR property on all shader. Was linear but should have been sRGB. Auto upgrade script handle the conversion.

## [7.1.1] - 2019-09-05

### Added
- Transparency Overdraw debug mode. Allows to visualize transparent objects draw calls as an "heat map".
- Enabled single-pass instancing support for XR SDK with new API cmd.SetInstanceMultiplier()
- XR settings are now available in the HDRP asset
- Support for Material Quality in Shader Graph
- Material Quality support selection in HDRP Asset
- Renamed XR shader macro from UNITY_STEREO_ASSIGN_COMPUTE_EYE_INDEX to UNITY_XR_ASSIGN_VIEW_INDEX
- Raytracing ShaderGraph node for HDRP shaders
- Custom passes volume component with 3 injection points: Before Rendering, Before Transparent and Before Post Process
- Alpha channel is now properly exported to camera render textures when using FP16 color buffer format
- Support for XR SDK mirror view modes
- HD Master nodes in Shader Graph now support Normal and Tangent modification in vertex stage.
- DepthOfFieldCoC option in the fullscreen debug modes.
- Added override Ambient Occlusion option on debug windows
- Added Custom Post Processes with 3 injection points: Before Transparent, Before Post Process and After Post Process
- Added draft of minimal interactive path tracing (experimental) based on DXR API - Support only 4 area light, lit and unlit shader (non-shadergraph)
- Small adjustments to TAA anti flicker (more aggressive on high values).

### Fixed
- Fixed wizard infinite loop on cancellation
- Fixed with compute shader error about too many threads in threadgroup on low GPU
- Fixed invalid contact shadow shaders being created on metal
- Fixed a bug where if Assembly.GetTypes throws an exception due to mis-versioned dlls, then no preprocessors are used in the shader stripper
- Fixed typo in AXF decal property preventing to compile
- Fixed reflection probe with XR single-pass and FPTL
- Fixed force gizmo shown when selecting camera in hierarchy
- Fixed issue with XR occlusion mesh and dynamic resolution
- Fixed an issue where lighting compute buffers were re-created with the wrong size when resizing the window, causing tile artefacts at the top of the screen.
- Fix FrameSettings names and tooltips
- Fixed error with XR SDK when the Editor is not in focus
- Fixed errors with RenderGraph, XR SDK and occlusion mesh
- Fixed shadow routines compilation errors when "real" type is a typedef on "half".
- Fixed toggle volumetric lighting in the light UI
- Fixed post-processing history reset handling rt-scale incorrectly
- Fixed crash with terrain and XR multi-pass
- Fixed ShaderGraph material synchronization issues
- Fixed a null reference exception when using an Emissive texture with Unlit shader (case 1181335)
- Fixed an issue where area lights and point lights where not counted separately with regards to max lights on screen (case 1183196)
- Fixed an SSR and Subsurface Scattering issue (appearing black) when using XR.

### Changed
- Update Wizard layout.
- Remove almost all Garbage collection call within a frame.
- Rename property AdditionalVeclocityChange to AddPrecomputeVelocity
- Call the End/Begin camera rendering callbacks for camera with customRender enabled
- Changeg framesettings migration order of postprocess flags as a pr for reflection settings flags have been backported to 2019.2
- Replaced usage of ENABLE_VR in XRSystem.cs by version defines based on the presence of the built-in VR and XR modules
- Added an update virtual function to the SkyRenderer class. This is called once per frame. This allows a given renderer to amortize heavy computation at the rate it chooses. Currently only the physically based sky implements this.
- Removed mandatory XRPass argument in HDCamera.GetOrCreate()
- Restored the HDCamera parameter to the sky rendering builtin parameters.
- Removed usage of StructuredBuffer for XR View Constants
- Expose Direct Specular Lighting control in FrameSettings
- Deprecated ExponentialFog and VolumetricFog volume components. Now there is only one exponential fog component (Fog) which can add Volumetric Fog as an option. Added a script in Edit -> Render Pipeline -> Upgrade Fog Volume Components.

## [7.0.1] - 2019-07-25

### Added
- Added option in the config package to disable globally Area Lights and to select shadow quality settings for the deferred pipeline.
- When shader log stripping is enabled, shader stripper statistics will be written at `Temp/shader-strip.json`
- Occlusion mesh support from XR SDK

### Fixed
- Fixed XR SDK mirror view blit, cleanup some XRTODO and removed XRDebug.cs
- Fixed culling for volumetrics with XR single-pass rendering
- Fix shadergraph material pass setup not called
- Fixed documentation links in component's Inspector header bar
- Cookies using the render texture output from a camera are now properly updated
- Allow in ShaderGraph to enable pre/post pass when the alpha clip is disabled

### Changed
- RenderQueue for Opaque now start at Background instead of Geometry.
- Clamp the area light size for scripting API when we change the light type
- Added a warning in the material UI when the diffusion profile assigned is not in the HDRP asset


## [7.0.0] - 2019-07-17

### Added
- `Fixed`, `Viewer`, and `Automatic` modes to compute the FOV used when rendering a `PlanarReflectionProbe`
- A checkbox to toggle the chrome gizmo of `ReflectionProbe`and `PlanarReflectionProbe`
- Added a Light layer in shadows that allow for objects to cast shadows without being affected by light (and vice versa).
- You can now access ShaderGraph blend states from the Material UI (for example, **Surface Type**, **Sorting Priority**, and **Blending Mode**). This change may break Materials that use a ShaderGraph, to fix them, select **Edit > Render Pipeline > Reset all ShaderGraph Scene Materials BlendStates**. This syncs the blendstates of you ShaderGraph master nodes with the Material properties.
- You can now control ZTest, ZWrite, and CullMode for transparent Materials.
- Materials that use Unlit Shaders or Unlit Master Node Shaders now cast shadows.
- Added an option to enable the ztest on **After Post Process** materials when TAA is disabled.
- Added a new SSAO (based on Ground Truth Ambient Occlusion algorithm) to replace the previous one.
- Added support for shadow tint on light
- BeginCameraRendering and EndCameraRendering callbacks are now called with probes
- Adding option to update shadow maps only On Enable and On Demand.
- Shader Graphs that use time-dependent vertex modification now generate correct motion vectors.
- Added option to allow a custom spot angle for spot light shadow maps.
- Added frame settings for individual post-processing effects
- Added dither transition between cascades for Low and Medium quality settings
- Added single-pass instancing support with XR SDK
- Added occlusion mesh support with XR SDK
- Added support of Alembic velocity to various shaders
- Added support for more than 2 views for single-pass instancing
- Added support for per punctual/directional light min roughness in StackLit
- Added mirror view support with XR SDK
- Added VR verification in HDRPWizard
- Added DXR verification in HDRPWizard
- Added feedbacks in UI of Volume regarding skies
- Cube LUT support in Tonemapping. Cube LUT helpers for external grading are available in the Post-processing Sample package.

### Fixed
- Fixed an issue with history buffers causing effects like TAA or auto exposure to flicker when more than one camera was visible in the editor
- The correct preview is displayed when selecting multiple `PlanarReflectionProbe`s
- Fixed volumetric rendering with camera-relative code and XR stereo instancing
- Fixed issue with flashing cyan due to async compilation of shader when selecting a mesh
- Fix texture type mismatch when the contact shadow are disabled (causing errors on IOS devices)
- Fixed Generate Shader Includes while in package
- Fixed issue when texture where deleted in ShadowCascadeGUI
- Fixed issue in FrameSettingsHistory when disabling a camera several time without enabling it in between.
- Fixed volumetric reprojection with camera-relative code and XR stereo instancing
- Added custom BaseShaderPreprocessor in HDEditorUtils.GetBaseShaderPreprocessorList()
- Fixed compile issue when USE_XR_SDK is not defined
- Fixed procedural sky sun disk intensity for high directional light intensities
- Fixed Decal mip level when using texture mip map streaming to avoid dropping to lowest permitted mip (now loading all mips)
- Fixed deferred shading for XR single-pass instancing after lightloop refactor
- Fixed cluster and material classification debug (material classification now works with compute as pixel shader lighting)
- Fixed IOS Nan by adding a maximun epsilon definition REAL_EPS that uses HALF_EPS when fp16 are used
- Removed unnecessary GC allocation in motion blur code
- Fixed locked UI with advanded influence volume inspector for probes
- Fixed invalid capture direction when rendering planar reflection probes
- Fixed Decal HTILE optimization with platform not supporting texture atomatic (Disable it)
- Fixed a crash in the build when the contact shadows are disabled
- Fixed camera rendering callbacks order (endCameraRendering was being called before the actual rendering)
- Fixed issue with wrong opaque blending settings for After Postprocess
- Fixed issue with Low resolution transparency on PS4
- Fixed a memory leak on volume profiles
- Fixed The Parallax Occlusion Mappping node in shader graph and it's UV input slot
- Fixed lighting with XR single-pass instancing by disabling deferred tiles
- Fixed the Bloom prefiltering pass
- Fixed post-processing effect relying on Unity's random number generator
- Fixed camera flickering when using TAA and selecting the camera in the editor
- Fixed issue with single shadow debug view and volumetrics
- Fixed most of the problems with light animation and timeline
- Fixed indirect deferred compute with XR single-pass instancing
- Fixed a slight omission in anisotropy calculations derived from HazeMapping in StackLit
- Improved stack computation numerical stability in StackLit
- Fix PBR master node always opaque (wrong blend modes for forward pass)
- Fixed TAA with XR single-pass instancing (missing macros)
- Fixed an issue causing Scene View selection wire gizmo to not appear when using HDRP Shader Graphs.
- Fixed wireframe rendering mode (case 1083989)
- Fixed the renderqueue not updated when the alpha clip is modified in the material UI.
- Fixed the PBR master node preview
- Remove the ReadOnly flag on Reflection Probe's cubemap assets during bake when there are no VCS active.
- Fixed an issue where setting a material debug view would not reset the other exclusive modes
- Spot light shapes are now correctly taken into account when baking
- Now the static lighting sky will correctly take the default values for non-overridden properties
- Fixed material albedo affecting the lux meter
- Extra test in deferred compute shading to avoid shading pixels that were not rendered by the current camera (for camera stacking)

### Changed
- Optimization: Reduce the group size of the deferred lighting pass from 16x16 to 8x8
- Replaced HDCamera.computePassCount by viewCount
- Removed xrInstancing flag in RTHandles (replaced by TextureXR.slices and TextureXR.dimensions)
- Refactor the HDRenderPipeline and lightloop code to preprare for high level rendergraph
- Removed the **Back Then Front Rendering** option in the fabric Master Node settings. Enabling this option previously did nothing.
- Shader type Real translates to FP16 precision on Nintendo Switch.
- Shader framework refactor: Introduce CBSDF, EvaluateBSDF, IsNonZeroBSDF to replace BSDF functions
- Shader framework refactor:  GetBSDFAngles, LightEvaluation and SurfaceShading functions
- Replace ComputeMicroShadowing by GetAmbientOcclusionForMicroShadowing
- Rename WorldToTangent to TangentToWorld as it was incorrectly named
- Remove SunDisk and Sun Halo size from directional light
- Remove all obsolete wind code from shader
- Renamed DecalProjectorComponent into DecalProjector for API alignment.
- Improved the Volume UI and made them Global by default
- Remove very high quality shadow option
- Change default for shadow quality in Deferred to Medium
- Enlighten now use inverse squared falloff (before was using builtin falloff)
- Enlighten is now deprecated. Please use CPU or GPU lightmaper instead.
- Remove the name in the diffusion profile UI
- Changed how shadow map resolution scaling with distance is computed. Now it uses screen space area rather than light range.
- Updated MoreOptions display in UI
- Moved Display Area Light Emissive Mesh script API functions in the editor namespace
- direct strenght properties in ambient occlusion now affect direct specular as well
- Removed advanced Specular Occlusion control in StackLit: SSAO based SO control is hidden and fixed to behave like Lit, SPTD is the only HQ technique shown for baked SO.
- Shader framework refactor: Changed ClampRoughness signature to include PreLightData access.
- HDRPWizard window is now in Window > General > HD Render Pipeline Wizard
- Moved StaticLightingSky to LightingWindow
- Removes the current "Scene Settings" and replace them with "Sky & Fog Settings" (with Physically Based Sky and Volumetric Fog).
- Changed how cached shadow maps are placed inside the atlas to minimize re-rendering of them.

## [6.7.0-preview] - 2019-05-16

### Added
- Added ViewConstants StructuredBuffer to simplify XR rendering
- Added API to render specific settings during a frame
- Added stadia to the supported platforms (2019.3)
- Enabled cascade blends settings in the HD Shadow component
- Added Hardware Dynamic Resolution support.
- Added MatCap debug view to replace the no scene lighting debug view.
- Added clear GBuffer option in FrameSettings (default to false)
- Added preview for decal shader graph (Only albedo, normal and emission)
- Added exposure weight control for decal
- Screen Space Directional Shadow under a define option. Activated for ray tracing
- Added a new abstraction for RendererList that will help transition to Render Graph and future RendererList API
- Added multipass support for VR
- Added XR SDK integration (multipass only)
- Added Shader Graph samples for Hair, Fabric and Decal master nodes.
- Add fade distance, shadow fade distance and light layers to light explorer
- Add method to draw light layer drawer in a rect to HDEditorUtils

### Fixed
- Fixed deserialization crash at runtime
- Fixed for ShaderGraph Unlit masternode not writing velocity
- Fixed a crash when assiging a new HDRP asset with the 'Verify Saving Assets' option enabled
- Fixed exposure to properly support TEXTURE2D_X
- Fixed TerrainLit basemap texture generation
- Fixed a bug that caused nans when material classification was enabled and a tile contained one standard material + a material with transmission.
- Fixed gradient sky hash that was not using the exposure hash
- Fixed displayed default FrameSettings in HDRenderPipelineAsset wrongly updated on scripts reload.
- Fixed gradient sky hash that was not using the exposure hash.
- Fixed visualize cascade mode with exposure.
- Fixed (enabled) exposure on override lighting debug modes.
- Fixed issue with LightExplorer when volume have no profile
- Fixed issue with SSR for negative, infinite and NaN history values
- Fixed LightLayer in HDReflectionProbe and PlanarReflectionProbe inspector that was not displayed as a mask.
- Fixed NaN in transmission when the thickness and a color component of the scattering distance was to 0
- Fixed Light's ShadowMask multi-edition.
- Fixed motion blur and SMAA with VR single-pass instancing
- Fixed NaNs generated by phase functionsin volumetric lighting
- Fixed NaN issue with refraction effect and IOR of 1 at extreme grazing angle
- Fixed nan tracker not using the exposure
- Fixed sorting priority on lit and unlit materials
- Fixed null pointer exception when there are no AOVRequests defined on a camera
- Fixed dirty state of prefab using disabled ReflectionProbes
- Fixed an issue where gizmos and editor grid were not correctly depth tested
- Fixed created default scene prefab non editable due to wrong file extension.
- Fixed an issue where sky convolution was recomputed for nothing when a preview was visible (causing extreme slowness when fabric convolution is enabled)
- Fixed issue with decal that wheren't working currently in player
- Fixed missing stereo rendering macros in some fragment shaders
- Fixed exposure for ReflectionProbe and PlanarReflectionProbe gizmos
- Fixed single-pass instancing on PSVR
- Fixed Vulkan shader issue with Texture2DArray in ScreenSpaceShadow.compute by re-arranging code (workaround)
- Fixed camera-relative issue with lights and XR single-pass instancing
- Fixed single-pass instancing on Vulkan
- Fixed htile synchronization issue with shader graph decal
- Fixed Gizmos are not drawn in Camera preview
- Fixed pre-exposure for emissive decal
- Fixed wrong values computed in PreIntegrateFGD and in the generation of volumetric lighting data by forcing the use of fp32.
- Fixed NaNs arising during the hair lighting pass
- Fixed synchronization issue in decal HTile that occasionally caused rendering artifacts around decal borders
- Fixed QualitySettings getting marked as modified by HDRP (and thus checked out in Perforce)
- Fixed a bug with uninitialized values in light explorer
- Fixed issue with LOD transition
- Fixed shader warnings related to raytracing and TEXTURE2D_X

### Changed
- Refactor PixelCoordToViewDirWS to be VR compatible and to compute it only once per frame
- Modified the variants stripper to take in account multiple HDRP assets used in the build.
- Improve the ray biasing code to avoid self-intersections during the SSR traversal
- Update Pyramid Spot Light to better match emitted light volume.
- Moved _XRViewConstants out of UnityPerPassStereo constant buffer to fix issues with PSSL
- Removed GetPositionInput_Stereo() and single-pass (double-wide) rendering mode
- Changed label width of the frame settings to accommodate better existing options.
- SSR's Default FrameSettings for camera is now enable.
- Re-enabled the sharpening filter on Temporal Anti-aliasing
- Exposed HDEditorUtils.LightLayerMaskDrawer for integration in other packages and user scripting.
- Rename atmospheric scattering in FrameSettings to Fog
- The size modifier in the override for the culling sphere in Shadow Cascades now defaults to 0.6, which is the same as the formerly hardcoded value.
- Moved LOD Bias and Maximum LOD Level from Frame Setting section `Other` to `Rendering`
- ShaderGraph Decal that affect only emissive, only draw in emissive pass (was drawing in dbuffer pass too)
- Apply decal projector fade factor correctly on all attribut and for shader graph decal
- Move RenderTransparentDepthPostpass after all transparent
- Update exposure prepass to interleave XR single-pass instancing views in a checkerboard pattern
- Removed ScriptRuntimeVersion check in wizard.

## [6.6.0-preview] - 2019-04-01

### Added
- Added preliminary changes for XR deferred shading
- Added support of 111110 color buffer
- Added proper support for Recorder in HDRP
- Added depth offset input in shader graph master nodes
- Added a Parallax Occlusion Mapping node
- Added SMAA support
- Added Homothety and Symetry quick edition modifier on volume used in ReflectionProbe, PlanarReflectionProbe and DensityVolume
- Added multi-edition support for DecalProjectorComponent
- Improve hair shader
- Added the _ScreenToTargetScaleHistory uniform variable to be used when sampling HDRP RTHandle history buffers.
- Added settings in `FrameSettings` to change `QualitySettings.lodBias` and `QualitySettings.maximumLODLevel` during a rendering
- Added an exposure node to retrieve the current, inverse and previous frame exposure value.
- Added an HD scene color node which allow to sample the scene color with mips and a toggle to remove the exposure.
- Added safeguard on HD scene creation if default scene not set in the wizard
- Added Low res transparency rendering pass.

### Fixed
- Fixed HDRI sky intensity lux mode
- Fixed dynamic resolution for XR
- Fixed instance identifier semantic string used by Shader Graph
- Fixed null culling result occuring when changing scene that was causing crashes
- Fixed multi-edition light handles and inspector shapes
- Fixed light's LightLayer field when multi-editing
- Fixed normal blend edition handles on DensityVolume
- Fixed an issue with layered lit shader and height based blend where inactive layers would still have influence over the result
- Fixed multi-selection handles color for DensityVolume
- Fixed multi-edition inspector's blend distances for HDReflectionProbe, PlanarReflectionProbe and DensityVolume
- Fixed metric distance that changed along size in DensityVolume
- Fixed DensityVolume shape handles that have not same behaviour in advance and normal edition mode
- Fixed normal map blending in TerrainLit by only blending the derivatives
- Fixed Xbox One rendering just a grey screen instead of the scene
- Fixed probe handles for multiselection
- Fixed baked cubemap import settings for convolution
- Fixed regression causing crash when attempting to open HDRenderPipelineWizard without an HDRenderPipelineAsset setted
- Fixed FullScreenDebug modes: SSAO, SSR, Contact shadow, Prerefraction Color Pyramid, Final Color Pyramid
- Fixed volumetric rendering with stereo instancing
- Fixed shader warning
- Fixed missing resources in existing asset when updating package
- Fixed PBR master node preview in forward rendering or transparent surface
- Fixed deferred shading with stereo instancing
- Fixed "look at" edition mode of Rotation tool for DecalProjectorComponent
- Fixed issue when switching mode in ReflectionProbe and PlanarReflectionProbe
- Fixed issue where migratable component version where not always serialized when part of prefab's instance
- Fixed an issue where shadow would not be rendered properly when light layer are not enabled
- Fixed exposure weight on unlit materials
- Fixed Light intensity not played in the player when recorded with animation/timeline
- Fixed some issues when multi editing HDRenderPipelineAsset
- Fixed emission node breaking the main shader graph preview in certain conditions.
- Fixed checkout of baked probe asset when baking probes.
- Fixed invalid gizmo position for rotated ReflectionProbe
- Fixed multi-edition of material's SurfaceType and RenderingPath
- Fixed whole pipeline reconstruction on selecting for the first time or modifying other than the currently used HDRenderPipelineAsset
- Fixed single shadow debug mode
- Fixed global scale factor debug mode when scale > 1
- Fixed debug menu material overrides not getting applied to the Terrain Lit shader
- Fixed typo in computeLightVariants
- Fixed deferred pass with XR instancing by disabling ComputeLightEvaluation
- Fixed bloom resolution independence
- Fixed lens dirt intensity not behaving properly
- Fixed the Stop NaN feature
- Fixed some resources to handle more than 2 instanced views for XR
- Fixed issue with black screen (NaN) produced on old GPU hardware or intel GPU hardware with gaussian pyramid
- Fixed issue with disabled punctual light would still render when only directional light is present

### Changed
- DensityVolume scripting API will no longuer allow to change between advance and normal edition mode
- Disabled depth of field, lens distortion and panini projection in the scene view
- TerrainLit shaders and includes are reorganized and made simpler.
- TerrainLit shader GUI now allows custom properties to be displayed in the Terrain fold-out section.
- Optimize distortion pass with stencil
- Disable SceneSelectionPass in shader graph preview
- Control punctual light and area light shadow atlas separately
- Move SMAA anti-aliasing option to after Temporal Anti Aliasing one, to avoid problem with previously serialized project settings
- Optimize rendering with static only lighting and when no cullable lights/decals/density volumes are present.
- Updated handles for DecalProjectorComponent for enhanced spacial position readability and have edition mode for better SceneView management
- DecalProjectorComponent are now scale independent in order to have reliable metric unit (see new Size field for changing the size of the volume)
- Restructure code from HDCamera.Update() by adding UpdateAntialiasing() and UpdateViewConstants()
- Renamed velocity to motion vectors
- Objects rendered during the After Post Process pass while TAA is enabled will not benefit from existing depth buffer anymore. This is done to fix an issue where those object would wobble otherwise
- Removed usage of builtin unity matrix for shadow, shadow now use same constant than other view
- The default volume layer mask for cameras & probes is now `Default` instead of `Everything`

## [6.5.0-preview] - 2019-03-07

### Added
- Added depth-of-field support with stereo instancing
- Adding real time area light shadow support
- Added a new FrameSettings: Specular Lighting to toggle the specular during the rendering

### Fixed
- Fixed diffusion profile upgrade breaking package when upgrading to a new version
- Fixed decals cropped by gizmo not updating correctly if prefab
- Fixed an issue when enabling SSR on multiple view
- Fixed edition of the intensity's unit field while selecting multiple lights
- Fixed wrong calculation in soft voxelization for density volume
- Fixed gizmo not working correctly with pre-exposure
- Fixed issue with setting a not available RT when disabling motion vectors
- Fixed planar reflection when looking at mirror normal
- Fixed mutiselection issue with HDLight Inspector
- Fixed HDAdditionalCameraData data migration
- Fixed failing builds when light explorer window is open
- Fixed cascade shadows border sometime causing artefacts between cascades
- Restored shadows in the Cascade Shadow debug visualization
- `camera.RenderToCubemap` use proper face culling

### Changed
- When rendering reflection probe disable all specular lighting and for metals use fresnelF0 as diffuse color for bake lighting.

## [6.4.0-preview] - 2019-02-21

### Added
- VR: Added TextureXR system to selectively expand TEXTURE2D macros to texture array for single-pass stereo instancing + Convert textures call to these macros
- Added an unit selection dropdown next to shutter speed (camera)
- Added error helpbox when trying to use a sub volume component that require the current HDRenderPipelineAsset to support a feature that it is not supporting.
- Add mesh for tube light when display emissive mesh is enabled

### Fixed
- Fixed Light explorer. The volume explorer used `profile` instead of `sharedProfile` which instantiate a custom volume profile instead of editing the asset itself.
- Fixed UI issue where all is displayed using metric unit in shadow cascade and Percent is set in the unit field (happening when opening the inspector).
- Fixed inspector event error when double clicking on an asset (diffusion profile/material).
- Fixed nullref on layered material UI when the material is not an asset.
- Fixed nullref exception when undo/redo a light property.
- Fixed visual bug when area light handle size is 0.

### Changed
- Update UI for 32bit/16bit shadow precision settings in HDRP asset
- Object motion vectors have been disabled in all but the game view. Camera motion vectors are still enabled everywhere, allowing TAA and Motion Blur to work on static objects.
- Enable texture array by default for most rendering code on DX11 and unlock stereo instancing (DX11 only for now)

## [6.3.0-preview] - 2019-02-18

### Added
- Added emissive property for shader graph decals
- Added a diffusion profile override volume so the list of diffusion profile assets to use can be chanaged without affecting the HDRP asset
- Added a "Stop NaNs" option on cameras and in the Scene View preferences.
- Added metric display option in HDShadowSettings and improve clamping
- Added shader parameter mapping in DebugMenu
- Added scripting API to configure DebugData for DebugMenu

### Fixed
- Fixed decals in forward
- Fixed issue with stencil not correctly setup for various master node and shader for the depth pass, motion vector pass and GBuffer/Forward pass
- Fixed SRP batcher and metal
- Fixed culling and shadows for Pyramid, Box, Rectangle and Tube lights
- Fixed an issue where scissor render state leaking from the editor code caused partially black rendering

### Changed
- When a lit material has a clear coat mask that is not null, we now use the clear coat roughness to compute the screen space reflection.
- Diffusion profiles are now limited to one per asset and can be referenced in materials, shader graphs and vfx graphs. Materials will be upgraded automatically except if they are using a shader graph, in this case it will display an error message.

## [6.2.0-preview] - 2019-02-15

### Added
- Added help box listing feature supported in a given HDRenderPipelineAsset alongs with the drawbacks implied.
- Added cascade visualizer, supporting disabled handles when not overriding.

### Fixed
- Fixed post processing with stereo double-wide
- Fixed issue with Metal: Use sign bit to find the cache type instead of lowest bit.
- Fixed invalid state when creating a planar reflection for the first time
- Fix FrameSettings's LitShaderMode not restrained by supported LitShaderMode regression.

### Changed
- The default value roughness value for the clearcoat has been changed from 0.03 to 0.01
- Update default value of based color for master node
- Update Fabric Charlie Sheen lighting model - Remove Fresnel component that wasn't part of initial model + Remap smoothness to [0.0 - 0.6] range for more artist friendly parameter

### Changed
- Code refactor: all macros with ARGS have been swapped with macros with PARAM. This is because the ARGS macros were incorrectly named.

## [6.1.0-preview] - 2019-02-13

### Added
- Added support for post-processing anti-aliasing in the Scene View (FXAA and TAA). These can be set in Preferences.
- Added emissive property for decal material (non-shader graph)

### Fixed
- Fixed a few UI bugs with the color grading curves.
- Fixed "Post Processing" in the scene view not toggling post-processing effects
- Fixed bake only object with flag `ReflectionProbeStaticFlag` when baking a `ReflectionProbe`

### Changed
- Removed unsupported Clear Depth checkbox in Camera inspector
- Updated the toggle for advanced mode in inspectors.

## [6.0.0-preview] - 2019-02-23

### Added
- Added new API to perform a camera rendering
- Added support for hair master node (Double kajiya kay - Lambert)
- Added Reset behaviour in DebugMenu (ingame mapping is right joystick + B)
- Added Default HD scene at new scene creation while in HDRP
- Added Wizard helping to configure HDRP project
- Added new UI for decal material to allow remapping and scaling of some properties
- Added cascade shadow visualisation toggle in HD shadow settings
- Added icons for assets
- Added replace blending mode for distortion
- Added basic distance fade for density volumes
- Added decal master node for shader graph
- Added HD unlit master node (Cross Pipeline version is name Unlit)
- Added new Rendering Queue in materials
- Added post-processing V3 framework embed in HDRP, remove postprocess V2 framework
- Post-processing now uses the generic volume framework
-   New depth-of-field, bloom, panini projection effects, motion blur
-   Exposure is now done as a pre-exposition pass, the whole system has been revamped
-   Exposure now use EV100 everywhere in the UI (Sky, Emissive Light)
- Added emissive intensity (Luminance and EV100 control) control for Emissive
- Added pre-exposure weigth for Emissive
- Added an emissive color node and a slider to control the pre-exposure percentage of emission color
- Added physical camera support where applicable
- Added more color grading tools
- Added changelog level for Shader Variant stripping
- Added Debug mode for validation of material albedo and metalness/specularColor values
- Added a new dynamic mode for ambient probe and renamed BakingSky to StaticLightingSky
- Added command buffer parameter to all Bind() method of material
- Added Material validator in Render Pipeline Debug
- Added code to future support of DXR (not enabled)
- Added support of multiviewport
- Added HDRenderPipeline.RequestSkyEnvironmentUpdate function to force an update from script when sky is set to OnDemand
- Added a Lighting and BackLighting slots in Lit, StackLit, Fabric and Hair master nodes
- Added support for overriding terrain detail rendering shaders, via the render pipeline editor resources asset
- Added xrInstancing flag support to RTHandle
- Added support for cullmask for decal projectors
- Added software dynamic resolution support
- Added support for "After Post-Process" render pass for unlit shader
- Added support for textured rectangular area lights
- Added stereo instancing macros to MSAA shaders
- Added support for Quarter Res Raytraced Reflections (not enabled)
- Added fade factor for decal projectors.
- Added stereo instancing macros to most shaders used in VR
- Added multi edition support for HDRenderPipelineAsset

### Fixed
- Fixed logic to disable FPTL with stereo rendering
- Fixed stacklit transmission and sun highlight
- Fixed decals with stereo rendering
- Fixed sky with stereo rendering
- Fixed flip logic for postprocessing + VR
- Fixed copyStencilBuffer pass for Switch
- Fixed point light shadow map culling that wasn't taking into account far plane
- Fixed usage of SSR with transparent on all master node
- Fixed SSR and microshadowing on fabric material
- Fixed blit pass for stereo rendering
- Fixed lightlist bounds for stereo rendering
- Fixed windows and in-game DebugMenu sync.
- Fixed FrameSettings' LitShaderMode sync when opening DebugMenu.
- Fixed Metal specific issues with decals, hitting a sampler limit and compiling AxF shader
- Fixed an issue with flipped depth buffer during postprocessing
- Fixed normal map use for shadow bias with forward lit - now use geometric normal
- Fixed transparent depth prepass and postpass access so they can be use without alpha clipping for lit shader
- Fixed support of alpha clip shadow for lit master node
- Fixed unlit master node not compiling
- Fixed issue with debug display of reflection probe
- Fixed issue with phong tessellations not working with lit shader
- Fixed issue with vertex displacement being affected by heightmap setting even if not heightmap where assign
- Fixed issue with density mode on Lit terrain producing NaN
- Fixed issue when going back and forth from Lit to LitTesselation for displacement mode
- Fixed issue with ambient occlusion incorrectly applied to emissiveColor with light layers in deferred
- Fixed issue with fabric convolution not using the correct convolved texture when fabric convolution is enabled
- Fixed issue with Thick mode for Transmission that was disabling transmission with directional light
- Fixed shutdown edge cases with HDRP tests
- Fixed slowdow when enabling Fabric convolution in HDRP asset
- Fixed specularAA not compiling in StackLit Master node
- Fixed material debug view with stereo rendering
- Fixed material's RenderQueue edition in default view.
- Fixed banding issues within volumetric density buffer
- Fixed missing multicompile for MSAA for AxF
- Fixed camera-relative support for stereo rendering
- Fixed remove sync with render thread when updating decal texture atlas.
- Fixed max number of keyword reach [256] issue. Several shader feature are now local
- Fixed Scene Color and Depth nodes
- Fixed SSR in forward
- Fixed custom editor of Unlit, HD Unlit and PBR shader graph master node
- Fixed issue with NewFrame not correctly calculated in Editor when switching scene
- Fixed issue with TerrainLit not compiling with depth only pass and normal buffer
- Fixed geometric normal use for shadow bias with PBR master node in forward
- Fixed instancing macro usage for decals
- Fixed error message when having more than one directional light casting shadow
- Fixed error when trying to display preview of Camera or PlanarReflectionProbe
- Fixed LOAD_TEXTURE2D_ARRAY_MSAA macro
- Fixed min-max and amplitude clamping value in inspector of vertex displacement materials
- Fixed issue with alpha shadow clip (was incorrectly clipping object shadow)
- Fixed an issue where sky cubemap would not be cleared correctly when setting the current sky to None
- Fixed a typo in Static Lighting Sky component UI
- Fixed issue with incorrect reset of RenderQueue when switching shader in inspector GUI
- Fixed issue with variant stripper stripping incorrectly some variants
- Fixed a case of ambient lighting flickering because of previews
- Fixed Decals when rendering multiple camera in a single frame
- Fixed cascade shadow count in shader
- Fixed issue with Stacklit shader with Haze effect
- Fixed an issue with the max sample count for the TAA
- Fixed post-process guard band for XR
- Fixed exposure of emissive of Unlit
- Fixed depth only and motion vector pass for Unlit not working correctly with MSAA
- Fixed an issue with stencil buffer copy causing unnecessary compute dispatches for lighting
- Fixed multi edition issue in FrameSettings
- Fixed issue with SRP batcher and DebugDisplay variant of lit shader
- Fixed issue with debug material mode not doing alpha test
- Fixed "Attempting to draw with missing UAV bindings" errors on Vulkan
- Fixed pre-exposure incorrectly apply to preview
- Fixed issue with duplicate 3D texture in 3D texture altas of volumetric?
- Fixed Camera rendering order (base on the depth parameter)
- Fixed shader graph decals not being cropped by gizmo
- Fixed "Attempting to draw with missing UAV bindings" errors on Vulkan.


### Changed
- ColorPyramid compute shader passes is swapped to pixel shader passes on platforms where the later is faster (Nintendo Switch).
- Removing the simple lightloop used by the simple lit shader
- Whole refactor of reflection system: Planar and reflection probe
- Separated Passthrough from other RenderingPath
- Update several properties naming and caption based on feedback from documentation team
- Remove tile shader variant for transparent backface pass of lit shader
- Rename all HDRenderPipeline to HDRP folder for shaders
- Rename decal property label (based on doc team feedback)
- Lit shader mode now default to Deferred to reduce build time
- Update UI of Emission parameters in shaders
- Improve shader variant stripping including shader graph variant
- Refactored render loop to render realtime probes visible per camera
- Enable SRP batcher by default
- Shader code refactor: Rename LIGHTLOOP_SINGLE_PASS => LIGHTLOOP_DISABLE_TILE_AND_CLUSTER and clean all usage of LIGHTLOOP_TILE_PASS
- Shader code refactor: Move pragma definition of vertex and pixel shader inside pass + Move SURFACE_GRADIENT definition in XXXData.hlsl
- Micro-shadowing in Lit forward now use ambientOcclusion instead of SpecularOcclusion
- Upgraded FrameSettings workflow, DebugMenu and Inspector part relative to it
- Update build light list shader code to support 32 threads in wavefronts on Switch
- LayeredLit layers' foldout are now grouped in one main foldout per layer
- Shadow alpha clip can now be enabled on lit shader and haor shader enven for opaque
- Temporal Antialiasing optimization for Xbox One X
- Parameter depthSlice on SetRenderTarget functions now defaults to -1 to bind the entire resource
- Rename SampleCameraDepth() functions to LoadCameraDepth() and SampleCameraDepth(), same for SampleCameraColor() functions
- Improved Motion Blur quality.
- Update stereo frame settings values for single-pass instancing and double-wide
- Rearrange FetchDepth functions to prepare for stereo-instancing
- Remove unused _ComputeEyeIndex
- Updated HDRenderPipelineAsset inspector
- Re-enable SRP batcher for metal

## [5.2.0-preview] - 2018-11-27

### Added
- Added option to run Contact Shadows and Volumetrics Voxelization stage in Async Compute
- Added camera freeze debug mode - Allow to visually see culling result for a camera
- Added support of Gizmo rendering before and after postprocess in Editor
- Added support of LuxAtDistance for punctual lights

### Fixed
- Fixed Debug.DrawLine and Debug.Ray call to work in game view
- Fixed DebugMenu's enum resetted on change
- Fixed divide by 0 in refraction causing NaN
- Fixed disable rough refraction support
- Fixed refraction, SSS and atmospheric scattering for VR
- Fixed forward clustered lighting for VR (double-wide).
- Fixed Light's UX to not allow negative intensity
- Fixed HDRenderPipelineAsset inspector broken when displaying its FrameSettings from project windows.
- Fixed forward clustered lighting for VR (double-wide).
- Fixed HDRenderPipelineAsset inspector broken when displaying its FrameSettings from project windows.
- Fixed Decals and SSR diable flags for all shader graph master node (Lit, Fabric, StackLit, PBR)
- Fixed Distortion blend mode for shader graph master node (Lit, StackLit)
- Fixed bent Normal for Fabric master node in shader graph
- Fixed PBR master node lightlayers
- Fixed shader stripping for built-in lit shaders.

### Changed
- Rename "Regular" in Diffusion profile UI "Thick Object"
- Changed VBuffer depth parametrization for volumetric from distanceRange to depthExtent - Require update of volumetric settings - Fog start at near plan
- SpotLight with box shape use Lux unit only

## [5.1.0-preview] - 2018-11-19

### Added

- Added a separate Editor resources file for resources Unity does not take when it builds a Player.
- You can now disable SSR on Materials in Shader Graph.
- Added support for MSAA when the Supported Lit Shader Mode is set to Both. Previously HDRP only supported MSAA for Forward mode.
- You can now override the emissive color of a Material when in debug mode.
- Exposed max light for Light Loop Settings in HDRP asset UI.
- HDRP no longer performs a NormalDBuffer pass update if there are no decals in the Scene.
- Added distant (fall-back) volumetric fog and improved the fog evaluation precision.
- Added an option to reflect sky in SSR.
- Added a y-axis offset for the PlanarReflectionProbe and offset tool.
- Exposed the option to run SSR and SSAO on async compute.
- Added support for the _GlossMapScale parameter in the Legacy to HDRP Material converter.
- Added wave intrinsic instructions for use in Shaders (for AMD GCN).


### Fixed
- Fixed sphere shaped influence handles clamping in Reflection Probes.
- Fixed Reflection Probe data migration for projects created before using HDRP.
- Fixed UI of Layered Material where Unity previously rendered the scrollbar above the Copy button.
- Fixed Material tessellations parameters Start fade distance and End fade distance. Originally, Unity clamped these values when you modified them.
- Fixed various distortion and refraction issues - handle a better fall-back.
- Fixed SSR for multiple views.
- Fixed SSR issues related to self-intersections.
- Fixed shape density volume handle speed.
- Fixed density volume shape handle moving too fast.
- Fixed the Camera velocity pass that we removed by mistake.
- Fixed some null pointer exceptions when disabling motion vectors support.
- Fixed viewports for both the Subsurface Scattering combine pass and the transparent depth prepass.
- Fixed the blend mode pop-up in the UI. It previously did not appear when you enabled pre-refraction.
- Fixed some null pointer exceptions that previously occurred when you disabled motion vectors support.
- Fixed Layered Lit UI issue with scrollbar.
- Fixed cubemap assignation on custom ReflectionProbe.
- Fixed Reflection Probes’ capture settings' shadow distance.
- Fixed an issue with the SRP batcher and Shader variables declaration.
- Fixed thickness and subsurface slots for fabric Shader master node that wasn't appearing with the right combination of flags.
- Fixed d3d debug layer warning.
- Fixed PCSS sampling quality.
- Fixed the Subsurface and transmission Material feature enabling for fabric Shader.
- Fixed the Shader Graph UV node’s dimensions when using it in a vertex Shader.
- Fixed the planar reflection mirror gizmo's rotation.
- Fixed HDRenderPipelineAsset's FrameSettings not showing the selected enum in the Inspector drop-down.
- Fixed an error with async compute.
- MSAA now supports transparency.
- The HDRP Material upgrader tool now converts metallic values correctly.
- Volumetrics now render in Reflection Probes.
- Fixed a crash that occurred whenever you set a viewport size to 0.
- Fixed the Camera physic parameter that the UI previously did not display.
- Fixed issue in pyramid shaped spotlight handles manipulation

### Changed

- Renamed Line shaped Lights to Tube Lights.
- HDRP now uses mean height fog parametrization.
- Shadow quality settings are set to All when you use HDRP (This setting is not visible in the UI when using SRP). This avoids Legacy Graphics Quality Settings disabling the shadows and give SRP full control over the Shadows instead.
- HDRP now internally uses premultiplied alpha for all fog.
- Updated default FrameSettings used for realtime Reflection Probes when you create a new HDRenderPipelineAsset.
- Remove multi-camera support. LWRP and HDRP will not support multi-camera layered rendering.
- Updated Shader Graph subshaders to use the new instancing define.
- Changed fog distance calculation from distance to plane to distance to sphere.
- Optimized forward rendering using AMD GCN by scalarizing the light loop.
- Changed the UI of the Light Editor.
- Change ordering of includes in HDRP Materials in order to reduce iteration time for faster compilation.
- Added a StackLit master node replacing the InspectorUI version. IMPORTANT: All previously authored StackLit Materials will be lost. You need to recreate them with the master node.

## [5.0.0-preview] - 2018-09-28

### Added
- Added occlusion mesh to depth prepass for VR (VR still disabled for now)
- Added a debug mode to display only one shadow at once
- Added controls for the highlight created by directional lights
- Added a light radius setting to punctual lights to soften light attenuation and simulate fill lighting
- Added a 'minRoughness' parameter to all non-area lights (was previously only available for certain light types)
- Added separate volumetric light/shadow dimmers
- Added per-pixel jitter to volumetrics to reduce aliasing artifacts
- Added a SurfaceShading.hlsl file, which implements material-agnostic shading functionality in an efficient manner
- Added support for shadow bias for thin object transmission
- Added FrameSettings to control realtime planar reflection
- Added control for SRPBatcher on HDRP Asset
- Added an option to clear the shadow atlases in the debug menu
- Added a color visualization of the shadow atlas rescale in debug mode
- Added support for disabling SSR on materials
- Added intrinsic for XBone
- Added new light volume debugging tool
- Added a new SSR debug view mode
- Added translaction's scale invariance on DensityVolume
- Added multiple supported LitShadermode and per renderer choice in case of both Forward and Deferred supported
- Added custom specular occlusion mode to Lit Shader Graph Master node

### Fixed
- Fixed a normal bias issue with Stacklit (Was causing light leaking)
- Fixed camera preview outputing an error when both scene and game view where display and play and exit was call
- Fixed override debug mode not apply correctly on static GI
- Fixed issue where XRGraphicsConfig values set in the asset inspector GUI weren't propagating correctly (VR still disabled for now)
- Fixed issue with tangent that was using SurfaceGradient instead of regular normal decoding
- Fixed wrong error message display when switching to unsupported target like IOS
- Fixed an issue with ambient occlusion texture sometimes not being created properly causing broken rendering
- Shadow near plane is no longer limited at 0.1
- Fixed decal draw order on transparent material
- Fixed an issue where sometime the lookup texture used for GGX convolution was broken, causing broken rendering
- Fixed an issue where you wouldn't see any fog for certain pipeline/scene configurations
- Fixed an issue with volumetric lighting where the anisotropy value of 0 would not result in perfectly isotropic lighting
- Fixed shadow bias when the atlas is rescaled
- Fixed shadow cascade sampling outside of the atlas when cascade count is inferior to 4
- Fixed shadow filter width in deferred rendering not matching shader config
- Fixed stereo sampling of depth texture in MSAA DepthValues.shader
- Fixed box light UI which allowed negative and zero sizes, thus causing NaNs
- Fixed stereo rendering in HDRISky.shader (VR)
- Fixed normal blend and blend sphere influence for reflection probe
- Fixed distortion filtering (was point filtering, now trilinear)
- Fixed contact shadow for large distance
- Fixed depth pyramid debug view mode
- Fixed sphere shaped influence handles clamping in reflection probes
- Fixed reflection probes data migration for project created before using hdrp
- Fixed ambient occlusion for Lit Master Node when slot is connected

### Changed
- Use samplerunity_ShadowMask instead of samplerunity_samplerLightmap for shadow mask
- Allow to resize reflection probe gizmo's size
- Improve quality of screen space shadow
- Remove support of projection model for ScreenSpaceLighting (SSR always use HiZ and refraction always Proxy)
- Remove all the debug mode from SSR that are obsolete now
- Expose frameSettings and Capture settings for reflection and planar probe
- Update UI for reflection probe, planar probe, camera and HDRP Asset
- Implement proper linear blending for volumetric lighting via deep compositing as described in the paper "Deep Compositing Using Lie Algebras"
- Changed  planar mapping to match terrain convention (XZ instead of ZX)
- XRGraphicsConfig is no longer Read/Write. Instead, it's read-only. This improves consistency of XR behavior between the legacy render pipeline and SRP
- Change reflection probe data migration code (to update old reflection probe to new one)
- Updated gizmo for ReflectionProbes
- Updated UI and Gizmo of DensityVolume

## [4.0.0-preview] - 2018-09-28

### Added
- Added a new TerrainLit shader that supports rendering of Unity terrains.
- Added controls for linear fade at the boundary of density volumes
- Added new API to control decals without monobehaviour object
- Improve Decal Gizmo
- Implement Screen Space Reflections (SSR) (alpha version, highly experimental)
- Add an option to invert the fade parameter on a Density Volume
- Added a Fabric shader (experimental) handling cotton and silk
- Added support for MSAA in forward only for opaque only
- Implement smoothness fade for SSR
- Added support for AxF shader (X-rite format - require special AxF importer from Unity not part of HDRP)
- Added control for sundisc on directional light (hack)
- Added a new HD Lit Master node that implements Lit shader support for Shader Graph
- Added Micro shadowing support (hack)
- Added an event on HDAdditionalCameraData for custom rendering
- HDRP Shader Graph shaders now support 4-channel UVs.

### Fixed
- Fixed an issue where sometimes the deferred shadow texture would not be valid, causing wrong rendering.
- Stencil test during decals normal buffer update is now properly applied
- Decals corectly update normal buffer in forward
- Fixed a normalization problem in reflection probe face fading causing artefacts in some cases
- Fix multi-selection behavior of Density Volumes overwriting the albedo value
- Fixed support of depth texture for RenderTexture. HDRP now correctly output depth to user depth buffer if RenderTexture request it.
- Fixed multi-selection behavior of Density Volumes overwriting the albedo value
- Fixed support of depth for RenderTexture. HDRP now correctly output depth to user depth buffer if RenderTexture request it.
- Fixed support of Gizmo in game view in the editor
- Fixed gizmo for spot light type
- Fixed issue with TileViewDebug mode being inversed in gameview
- Fixed an issue with SAMPLE_TEXTURECUBE_SHADOW macro
- Fixed issue with color picker not display correctly when game and scene view are visible at the same time
- Fixed an issue with reflection probe face fading
- Fixed camera motion vectors shader and associated matrices to update correctly for single-pass double-wide stereo rendering
- Fixed light attenuation functions when range attenuation is disabled
- Fixed shadow component algorithm fixup not dirtying the scene, so changes can be saved to disk.
- Fixed some GC leaks for HDRP
- Fixed contact shadow not affected by shadow dimmer
- Fixed GGX that works correctly for the roughness value of 0 (mean specular highlgiht will disappeard for perfect mirror, we rely on maxSmoothness instead to always have a highlight even on mirror surface)
- Add stereo support to ShaderPassForward.hlsl. Forward rendering now seems passable in limited test scenes with camera-relative rendering disabled.
- Add stereo support to ProceduralSky.shader and OpaqueAtmosphericScattering.shader.
- Added CullingGroupManager to fix more GC.Alloc's in HDRP
- Fixed rendering when multiple cameras render into the same render texture

### Changed
- Changed the way depth & color pyramids are built to be faster and better quality, thus improving the look of distortion and refraction.
- Stabilize the dithered LOD transition mask with respect to the camera rotation.
- Avoid multiple depth buffer copies when decals are present
- Refactor code related to the RT handle system (No more normal buffer manager)
- Remove deferred directional shadow and move evaluation before lightloop
- Add a function GetNormalForShadowBias() that material need to implement to return the normal used for normal shadow biasing
- Remove Jimenez Subsurface scattering code (This code was disabled by default, now remove to ease maintenance)
- Change Decal API, decal contribution is now done in Material. Require update of material using decal
- Move a lot of files from CoreRP to HDRP/CoreRP. All moved files weren't used by Ligthweight pipeline. Long term they could move back to CoreRP after CoreRP become out of preview
- Updated camera inspector UI
- Updated decal gizmo
- Optimization: The objects that are rendered in the Motion Vector Pass are not rendered in the prepass anymore
- Removed setting shader inclue path via old API, use package shader include paths
- The default value of 'maxSmoothness' for punctual lights has been changed to 0.99
- Modified deferred compute and vert/frag shaders for first steps towards stereo support
- Moved material specific Shader Graph files into corresponding material folders.
- Hide environment lighting settings when enabling HDRP (Settings are control from sceneSettings)
- Update all shader includes to use absolute path (allow users to create material in their Asset folder)
- Done a reorganization of the files (Move ShaderPass to RenderPipeline folder, Move all shadow related files to Lighting/Shadow and others)
- Improved performance and quality of Screen Space Shadows

## [3.3.0-preview] - 2018-01-01

### Added
- Added an error message to say to use Metal or Vulkan when trying to use OpenGL API
- Added a new Fabric shader model that supports Silk and Cotton/Wool
- Added a new HDRP Lighting Debug mode to visualize Light Volumes for Point, Spot, Line, Rectangular and Reflection Probes
- Add support for reflection probe light layers
- Improve quality of anisotropic on IBL

### Fixed
- Fix an issue where the screen where darken when rendering camera preview
- Fix display correct target platform when showing message to inform user that a platform is not supported
- Remove workaround for metal and vulkan in normal buffer encoding/decoding
- Fixed an issue with color picker not working in forward
- Fixed an issue where reseting HDLight do not reset all of its parameters
- Fixed shader compile warning in DebugLightVolumes.shader

### Changed
- Changed default reflection probe to be 256x256x6 and array size to be 64
- Removed dependence on the NdotL for thickness evaluation for translucency (based on artist's input)
- Increased the precision when comparing Planar or HD reflection probe volumes
- Remove various GC alloc in C#. Slightly better performance

## [3.2.0-preview] - 2018-01-01

### Added
- Added a luminance meter in the debug menu
- Added support of Light, reflection probe, emissive material, volume settings related to lighting to Lighting explorer
- Added support for 16bit shadows

### Fixed
- Fix issue with package upgrading (HDRP resources asset is now versionned to worarkound package manager limitation)
- Fix HDReflectionProbe offset displayed in gizmo different than what is affected.
- Fix decals getting into a state where they could not be removed or disabled.
- Fix lux meter mode - The lux meter isn't affected by the sky anymore
- Fix area light size reset when multi-selected
- Fix filter pass number in HDUtils.BlitQuad
- Fix Lux meter mode that was applying SSS
- Fix planar reflections that were not working with tile/cluster (olbique matrix)
- Fix debug menu at runtime not working after nested prefab PR come to trunk
- Fix scrolling issue in density volume

### Changed
- Shader code refactor: Split MaterialUtilities file in two parts BuiltinUtilities (independent of FragInputs) and MaterialUtilities (Dependent of FragInputs)
- Change screen space shadow rendertarget format from ARGB32 to RG16

## [3.1.0-preview] - 2018-01-01

### Added
- Decal now support per channel selection mask. There is now two mode. One with BaseColor, Normal and Smoothness and another one more expensive with BaseColor, Normal, Smoothness, Metal and AO. Control is on HDRP Asset. This may require to launch an update script for old scene: 'Edit/Render Pipeline/Single step upgrade script/Upgrade all DecalMaterial MaskBlendMode'.
- Decal now supports depth bias for decal mesh, to prevent z-fighting
- Decal material now supports draw order for decal projectors
- Added LightLayers support (Base on mask from renderers name RenderingLayers and mask from light name LightLayers - if they match, the light apply) - cost an extra GBuffer in deferred (more bandwidth)
- When LightLayers is enabled, the AmbientOclusion is store in the GBuffer in deferred path allowing to avoid double occlusion with SSAO. In forward the double occlusion is now always avoided.
- Added the possibility to add an override transform on the camera for volume interpolation
- Added desired lux intensity and auto multiplier for HDRI sky
- Added an option to disable light by type in the debug menu
- Added gradient sky
- Split EmissiveColor and bakeDiffuseLighting in forward avoiding the emissiveColor to be affect by SSAO
- Added a volume to control indirect light intensity
- Added EV 100 intensity unit for area lights
- Added support for RendererPriority on Renderer. This allow to control order of transparent rendering manually. HDRP have now two stage of sorting for transparent in addition to bact to front. Material have a priority then Renderer have a priority.
- Add Coupling of (HD)Camera and HDAdditionalCameraData for reset and remove in inspector contextual menu of Camera
- Add Coupling of (HD)ReflectionProbe and HDAdditionalReflectionData for reset and remove in inspector contextual menu of ReflectoinProbe
- Add macro to forbid unity_ObjectToWorld/unity_WorldToObject to be use as it doesn't handle camera relative rendering
- Add opacity control on contact shadow

### Fixed
- Fixed an issue with PreIntegratedFGD texture being sometimes destroyed and not regenerated causing rendering to break
- PostProcess input buffers are not copied anymore on PC if the viewport size matches the final render target size
- Fixed an issue when manipulating a lot of decals, it was displaying a lot of errors in the inspector
- Fixed capture material with reflection probe
- Refactored Constant Buffers to avoid hitting the maximum number of bound CBs in some cases.
- Fixed the light range affecting the transform scale when changed.
- Snap to grid now works for Decal projector resizing.
- Added a warning for 128x128 cookie texture without mipmaps
- Replace the sampler used for density volumes for correct wrap mode handling

### Changed
- Move Render Pipeline Debug "Windows from Windows->General-> Render Pipeline debug windows" to "Windows from Windows->Analysis-> Render Pipeline debug windows"
- Update detail map formula for smoothness and albedo, goal it to bright and dark perceptually and scale factor is use to control gradient speed
- Refactor the Upgrade material system. Now a material can be update from older version at any time. Call Edit/Render Pipeline/Upgrade all Materials to newer version
- Change name EnableDBuffer to EnableDecals at several place (shader, hdrp asset...), this require a call to Edit/Render Pipeline/Upgrade all Materials to newer version to have up to date material.
- Refactor shader code: BakeLightingData structure have been replace by BuiltinData. Lot of shader code have been remove/change.
- Refactor shader code: All GBuffer are now handled by the deferred material. Mean ShadowMask and LightLayers are control by lit material in lit.hlsl and not outside anymore. Lot of shader code have been remove/change.
- Refactor shader code: Rename GetBakedDiffuseLighting to ModifyBakedDiffuseLighting. This function now handle lighting model for transmission too. Lux meter debug mode is factor outisde.
- Refactor shader code: GetBakedDiffuseLighting is not call anymore in GBuffer or forward pass, including the ConvertSurfaceDataToBSDFData and GetPreLightData, this is done in ModifyBakedDiffuseLighting now
- Refactor shader code: Added a backBakeDiffuseLighting to BuiltinData to handle lighting for transmission
- Refactor shader code: Material must now call InitBuiltinData (Init all to zero + init bakeDiffuseLighting and backBakeDiffuseLighting ) and PostInitBuiltinData

## [3.0.0-preview] - 2018-01-01

### Fixed
- Fixed an issue with distortion that was using previous frame instead of current frame
- Fixed an issue where disabled light where not upgrade correctly to the new physical light unit system introduce in 2.0.5-preview

### Changed
- Update assembly definitions to output assemblies that match Unity naming convention (Unity.*).

## [2.0.5-preview] - 2018-01-01

### Added
- Add option supportDitheringCrossFade on HDRP Asset to allow to remove shader variant during player build if needed
- Add contact shadows for punctual lights (in additional shadow settings), only one light is allowed to cast contact shadows at the same time and so at each frame a dominant light is choosed among all light with contact shadows enabled.
- Add PCSS shadow filter support (from SRP Core)
- Exposed shadow budget parameters in HDRP asset
- Add an option to generate an emissive mesh for area lights (currently rectangle light only). The mesh fits the size, intensity and color of the light.
- Add an option to the HDRP asset to increase the resolution of volumetric lighting.
- Add additional ligth unit support for punctual light (Lumens, Candela) and area lights (Lumens, Luminance)
- Add dedicated Gizmo for the box Influence volume of HDReflectionProbe / PlanarReflectionProbe

### Changed
- Re-enable shadow mask mode in debug view
- SSS and Transmission code have been refactored to be able to share it between various material. Guidelines are in SubsurfaceScattering.hlsl
- Change code in area light with LTC for Lit shader. Magnitude is now take from FGD texture instead of a separate texture
- Improve camera relative rendering: We now apply camera translation on the model matrix, so before the TransformObjectToWorld(). Note: unity_WorldToObject and unity_ObjectToWorld must never be used directly.
- Rename positionWS to positionRWS (Camera relative world position) at a lot of places (mainly in interpolator and FragInputs). In case of custom shader user will be required to update their code.
- Rename positionWS, capturePositionWS, proxyPositionWS, influencePositionWS to positionRWS, capturePositionRWS, proxyPositionRWS, influencePositionRWS (Camera relative world position) in LightDefinition struct.
- Improve the quality of trilinear filtering of density volume textures.
- Improve UI for HDReflectionProbe / PlanarReflectionProbe

### Fixed
- Fixed a shader preprocessor issue when compiling DebugViewMaterialGBuffer.shader against Metal target
- Added a temporary workaround to Lit.hlsl to avoid broken lighting code with Metal/AMD
- Fixed issue when using more than one volume texture mask with density volumes.
- Fixed an error which prevented volumetric lighting from working if no density volumes with 3D textures were present.
- Fix contact shadows applied on transmission
- Fix issue with forward opaque lit shader variant being removed by the shader preprocessor
- Fixed compilation errors on Nintendo Switch (limited XRSetting support).
- Fixed apply range attenuation option on punctual light
- Fixed issue with color temperature not take correctly into account with static lighting
- Don't display fog when diffuse lighting, specular lighting, or lux meter debug mode are enabled.

## [2.0.4-preview] - 2018-01-01

### Fixed
- Fix issue when disabling rough refraction and building a player. Was causing a crash.

## [2.0.3-preview] - 2018-01-01

### Added
- Increased debug color picker limit up to 260k lux

## [2.0.2-preview] - 2018-01-01

### Added
- Add Light -> Planar Reflection Probe command
- Added a false color mode in rendering debug
- Add support for mesh decals
- Add flag to disable projector decals on transparent geometry to save performance and decal texture atlas space
- Add ability to use decal diffuse map as mask only
- Add visualize all shadow masks in lighting debug
- Add export of normal and roughness buffer for forwardOnly and when in supportOnlyForward mode for forward
- Provide a define in lit.hlsl (FORWARD_MATERIAL_READ_FROM_WRITTEN_NORMAL_BUFFER) when output buffer normal is used to read the normal and roughness instead of caclulating it (can save performance, but lower quality due to compression)
- Add color swatch to decal material

### Changed
- Change Render -> Planar Reflection creation to 3D Object -> Mirror
- Change "Enable Reflector" name on SpotLight to "Angle Affect Intensity"
- Change prototype of BSDFData ConvertSurfaceDataToBSDFData(SurfaceData surfaceData) to BSDFData ConvertSurfaceDataToBSDFData(uint2 positionSS, SurfaceData surfaceData)

### Fixed
- Fix issue with StackLit in deferred mode with deferredDirectionalShadow due to GBuffer not being cleared. Gbuffer is still not clear and issue was fix with the new Output of normal buffer.
- Fixed an issue where interpolation volumes were not updated correctly for reflection captures.
- Fixed an exception in Light Loop settings UI

## [2.0.1-preview] - 2018-01-01

### Added
- Add stripper of shader variant when building a player. Save shader compile time.
- Disable per-object culling that was executed in C++ in HD whereas it was not used (Optimization)
- Enable texture streaming debugging (was not working before 2018.2)
- Added Screen Space Reflection with Proxy Projection Model
- Support correctly scene selection for alpha tested object
- Add per light shadow mask mode control (i.e shadow mask distance and shadow mask). It use the option NonLightmappedOnly
- Add geometric filtering to Lit shader (allow to reduce specular aliasing)
- Add shortcut to create DensityVolume and PlanarReflection in hierarchy
- Add a DefaultHDMirrorMaterial material for PlanarReflection
- Added a script to be able to upgrade material to newer version of HDRP
- Removed useless duplication of ForwardError passes.
- Add option to not compile any DEBUG_DISPLAY shader in the player (Faster build) call Support Runtime Debug display

### Changed
- Changed SupportForwardOnly to SupportOnlyForward in render pipeline settings
- Changed versioning variable name in HDAdditionalXXXData from m_version to version
- Create unique name when creating a game object in the rendering menu (i.e Density Volume(2))
- Re-organize various files and folder location to clean the repository
- Change Debug windows name and location. Now located at:  Windows -> General -> Render Pipeline Debug

### Removed
- Removed GlobalLightLoopSettings.maxPlanarReflectionProbes and instead use value of GlobalLightLoopSettings.planarReflectionProbeCacheSize
- Remove EmissiveIntensity parameter and change EmissiveColor to be HDR (Matching Builtin Unity behavior) - Data need to be updated - Launch Edit -> Single Step Upgrade Script -> Upgrade all Materials emissionColor

### Fixed
- Fix issue with LOD transition and instancing
- Fix discrepency between object motion vector and camera motion vector
- Fix issue with spot and dir light gizmo axis not highlighted correctly
- Fix potential crash while register debug windows inputs at startup
- Fix warning when creating Planar reflection
- Fix specular lighting debug mode (was rendering black)
- Allow projector decal with null material to allow to configure decal when HDRP is not set
- Decal atlas texture offset/scale is updated after allocations (used to be before so it was using date from previous frame)

## [0.0.0-preview] - 2018-01-01

### Added
- Configure the VolumetricLightingSystem code path to be on by default
- Trigger a build exception when trying to build an unsupported platform
- Introduce the VolumetricLightingController component, which can (and should) be placed on the camera, and allows one to control the near and the far plane of the V-Buffer (volumetric "froxel" buffer) along with the depth distribution (from logarithmic to linear)
- Add 3D texture support for DensityVolumes
- Add a better mapping of roughness to mipmap for planar reflection
- The VolumetricLightingSystem now uses RTHandles, which allows to save memory by sharing buffers between different cameras (history buffers are not shared), and reduce reallocation frequency by reallocating buffers only if the rendering resolution increases (and suballocating within existing buffers if the rendering resolution decreases)
- Add a Volumetric Dimmer slider to lights to control the intensity of the scattered volumetric lighting
- Add UV tiling and offset support for decals.
- Add mipmapping support for volume 3D mask textures

### Changed
- Default number of planar reflection change from 4 to 2
- Rename _MainDepthTexture to _CameraDepthTexture
- The VolumetricLightingController has been moved to the Interpolation Volume framework and now functions similarly to the VolumetricFog settings
- Update of UI of cookie, CubeCookie, Reflection probe and planar reflection probe to combo box
- Allow enabling/disabling shadows for area lights when they are set to baked.
- Hide applyRangeAttenuation and FadeDistance for directional shadow as they are not used

### Removed
- Remove Resource folder of PreIntegratedFGD and add the resource to RenderPipeline Asset

### Fixed
- Fix ConvertPhysicalLightIntensityToLightIntensity() function used when creating light from script to match HDLightEditor behavior
- Fix numerical issues with the default value of mean free path of volumetric fog
- Fix the bug preventing decals from coexisting with density volumes
- Fix issue with alpha tested geometry using planar/triplanar mapping not render correctly or flickering (due to being wrongly alpha tested in depth prepass)
- Fix meta pass with triplanar (was not handling correctly the normal)
- Fix preview when a planar reflection is present
- Fix Camera preview, it is now a Preview cameraType (was a SceneView)
- Fix handling unknown GPUShadowTypes in the shadow manager.
- Fix area light shapes sent as point lights to the baking backends when they are set to baked.
- Fix unnecessary division by PI for baked area lights.
- Fix line lights sent to the lightmappers. The backends don't support this light type.
- Fix issue with shadow mask framesettings not correctly taken into account when shadow mask is enabled for lighting.
- Fix directional light and shadow mask transition, they are now matching making smooth transition
- Fix banding issues caused by high intensity volumetric lighting
- Fix the debug window being emptied on SRP asset reload
- Fix issue with debug mode not correctly clearing the GBuffer in editor after a resize
- Fix issue with ResetMaterialKeyword not resetting correctly ToggleOff/Roggle Keyword
- Fix issue with motion vector not render correctly if there is no depth prepass in deferred

## [0.0.0-preview] - 2018-01-01

### Added
- Screen Space Refraction projection model (Proxy raycasting, HiZ raymarching)
- Screen Space Refraction settings as volume component
- Added buffered frame history per camera
- Port Global Density Volumes to the Interpolation Volume System.
- Optimize ImportanceSampleLambert() to not require the tangent frame.
- Generalize SampleVBuffer() to handle different sampling and reconstruction methods.
- Improve the quality of volumetric lighting reprojection.
- Optimize Morton Order code in the Subsurface Scattering pass.
- Planar Reflection Probe support roughness (gaussian convolution of captured probe)
- Use an atlas instead of a texture array for cluster transparent decals
- Add a debug view to visualize the decal atlas
- Only store decal textures to atlas if decal is visible, debounce out of memory decal atlas warning.
- Add manipulator gizmo on decal to improve authoring workflow
- Add a minimal StackLit material (work in progress, this version can be used as template to add new material)

### Changed
- EnableShadowMask in FrameSettings (But shadowMaskSupport still disable by default)
- Forced Planar Probe update modes to (Realtime, Every Update, Mirror Camera)
- Screen Space Refraction proxy model uses the proxy of the first environment light (Reflection probe/Planar probe) or the sky
- Moved RTHandle static methods to RTHandles
- Renamed RTHandle to RTHandleSystem.RTHandle
- Move code for PreIntegratedFDG (Lit.shader) into its dedicated folder to be share with other material
- Move code for LTCArea (Lit.shader) into its dedicated folder to be share with other material

### Removed
- Removed Planar Probe mirror plane position and normal fields in inspector, always display mirror plane and normal gizmos

### Fixed
- Fix fog flags in scene view is now taken into account
- Fix sky in preview windows that were disappearing after a load of a new level
- Fix numerical issues in IntersectRayAABB().
- Fix alpha blending of volumetric lighting with transparent objects.
- Fix the near plane of the V-Buffer causing out-of-bounds look-ups in the clustered data structure.
- Depth and color pyramid are properly computed and sampled when the camera renders inside a viewport of a RTHandle.
- Fix decal atlas debug view to work correctly when shadow atlas view is also enabled
- Fix TransparentSSR with non-rendergraph.
- Fix shader compilation warning on SSR compute shader.<|MERGE_RESOLUTION|>--- conflicted
+++ resolved
@@ -212,9 +212,6 @@
 - Fixed a bug with Reflection Probe baking would result in an incorrect baking reusing other's Reflection Probe baking
 - Fixed volumetric fog being visually chopped or missing when using hardware Dynamic Resolution Scaling.
 - Fixed generation of the packed depth pyramid when hardware Dynamic Resolution Scaling is enabled.
-<<<<<<< HEAD
-- Fixed issue with history buffer allocation for AOVs when the request does not come in first frame.
-=======
 - Fixed null reference exception in Raytracing SSS volume component.
 - Fixed artifact appearing when diffuse and specular normal differ too much for eye shader with area lights
 - Fixed LightCluster debug view for ray tracing.
@@ -228,7 +225,7 @@
 - Fixed fog precision in some camera positions (case 1329603).
 - Fixed contact shadows tile coordinates calculations.
 - Fixed blocky looking bloom when dynamic resolution scaling was used.
->>>>>>> 4ff845b2
+- Fixed issue with history buffer allocation for AOVs when the request does not come in first frame.
 
 ### Changed
 - Now reflection probes cannot have SSAO, SSGI, SSR, ray tracing effects or volumetric reprojection.
