# Changelog
All notable changes to this package will be documented in this file.

The format is based on [Keep a Changelog](http://keepachangelog.com/en/1.0.0/)
and this project adheres to [Semantic Versioning](http://semver.org/spec/v2.0.0.html).

## [12.0.0] - 2021-01-11

### Added
- Added support for XboxSeries platform.
- Added pivot point manipulation for Decals (inspector and edit mode).
- Added UV manipulation for Decals (edit mode).
- Added color and intensity customization for Decals.
- Added a history rejection criterion based on if the pixel was moving in world space (case 1302392).
- Added the default quality settings to the HDRP asset for RTAO, RTR and RTGI (case 1304370).
- Added TargetMidGrayParameterDrawer
- Added an option to have double sided GI be controlled separately from material double-sided option.
- Added new AOV APIs for overriding the internal rendering format, and for outputing the world space position.
- Added browsing of the documentation of Compositor Window
- Added a complete solution for volumetric clouds for HDRP including a cloud map generation tool.
- Added a Force Forward Emissive option for Lit Material that forces the Emissive contribution to render in a separate forward pass when the Lit Material is in Deferred Lit shader Mode.
- Added new API in CachedShadowManager
- Added an additional check in the "check scene for ray tracing" (case 1314963).
- Added shader graph unit test for IsFrontFace node
- API to allow OnDemand shadows to not render upon placement in the Cached Shadow Atlas.
- Exposed update upon light movement for directional light shadows in UI.
<<<<<<< HEAD
- Added support for screen space shadows (directional and point, no area) for shadow matte unlit shader graph.
=======
- Added a setting in the HDRP asset to change the Density Volume mask resolution of being locked at 32x32x32 (HDRP Asset > Lighting > Volumetrics > Max Density Volume Size).
- Added a Falloff Mode (Linear or Exponential) in the Density Volume for volume blending with Blend Distance.
>>>>>>> 70d8490a

### Fixed
- Fixed Intensity Multiplier not affecting realtime global illumination.
- Fixed an exception when opening the color picker in the material UI (case 1307143).
- Fixed lights shadow frustum near and far planes.
- Fixed various issues with non-temporal SSAO and rendergraph.
- Fixed white flashes on camera cuts on volumetric fog.
- Fixed light layer issue when performing editing on multiple lights.
- Fixed an issue where selection in a debug panel would reset when cycling through enum items.
- Fixed material keywords with fbx importer.
- Fixed lightmaps not working properly with shader graphs in ray traced reflections (case 1305335).
- Fixed skybox for ortho cameras.
- Fixed model import by adding additional data if needed.
- Fix screen being over-exposed when changing very different skies.
- Fixed pixelated appearance of Contrast Adaptive Sharpen upscaler and several other issues when Hardware DRS is on
- VFX: Debug material view were rendering pink for albedo. (case 1290752)
- VFX: Debug material view incorrect depth test. (case 1293291)
- VFX: Fixed LPPV with lit particles in deferred (case 1293608)
- Fixed incorrect debug wireframe overlay on tessellated geometry (using littessellation), caused by the picking pass using an incorrect camera matrix.
- Fixed nullref in layered lit shader editor.
- Fix issue with Depth of Field CoC debug view.
- Fixed an issue where first frame of SSAO could exhibit ghosting artefacts.
- Fixed an issue with the mipmap generation internal format after rendering format change.
- Fixed multiple any hit occuring on transparent objects (case 1294927).
- Cleanup Shader UI.
- Spacing on LayerListMaterialUIBlock
- Generating a GUIContent with an Icon instead of making MaterialHeaderScopes drawing a Rect every time
- Fixed sub-shadow rendering for cached shadow maps.
- Fixed PCSS filtering issues with cached shadow maps.
- Fixed performance issue with ShaderGraph and Alpha Test
- Fixed error when increasing the maximum planar reflection limit (case 1306530).
- Fixed alpha output in debug view and AOVs when using shadow matte (case 1311830).
- Fixed an issue with transparent meshes writing their depths and recursive rendering (case 1314409).
- Fixed issue with compositor custom pass hooks added/removed repeatedly (case 1315971).
- Fixed: SSR with transparent (case 1311088)
- Fixed decals in material debug display.
- Fix crash on VolumeComponentWithQualityEditor when the current Pipeline is not HDRP
- Fixed WouldFitInAtlas that would previously return wrong results if any one face of a point light would fit (it used to return true even though the light in entirety wouldn't fit).
- Fixed issue with NaNs in Volumetric Clouds on some platforms.
- Fixed update upon light movement for directional light rotation.
- Fixed issue that caused a rebake of Probe Volume Data to see effect of changed normal bias.
- Fixed loss of persistency of ratio between pivot position and size when sliding by 0 in DecalProjector inspector (case 1308338)
- Fixed nullref when adding a volume component in a Volume profile asset (case 1317156).
- Fixed decal normal for double sided materials (case 1312065).
- Fixed multiple HDRP Frame Settings panel issues: missing "Refraction" Frame Setting. Fixing ordering of Rough Distortion, it should now be under the Distortion setting.
- Fixed Rough Distortion frame setting not greyed out when Distortion is disabled in HDRP Asset
- Fixed issue with automatic exposure settings not updating scene view.
- Fixed issue with velocity rejection in post-DoF TAA. Fixing this reduces ghosting (case 1304381).
- Fixed missing option to use POM on emissive for tessellated shaders.
- Fixed an issue in the planar reflection probe convolution.
- Fixed an issue with debug overriding emissive material color for deferred path (case 1313123).
- Fixed a limit case when the camera is exactly at the lower cloud level (case 1316988).
- Fixed the various history buffers being discarded when the fog was enabled/disabled (case 1316072).
- Fixed resize IES when already baked in the Atlas 1299233
- Fixed ability to override AlphaToMask FrameSetting while camera in deferred lit shader mode
- Fixed issue with physically-based DoF computation and transparent materials with depth-writes ON.
- Fixed issue of accessing default frame setting stored in current HDRPAsset instead fo the default HDRPAsset
- Fixed SSGI frame setting not greyed out while SSGI is disabled in HDRP Asset
- Fixed ability to override AlphaToMask FrameSetting while camera in deferred lit shader mode
- Fixed Missing lighting quality settings for SSGI (case 1312067).
- Fixed HDRP material being constantly dirty.
- Fixed wizard checking FrameSettings not in HDRP Default Settings
- Fixed error when opening the default composition graph in the Graphics Compositor (case 1318933).
- Fixed gizmo rendering when wireframe mode is selected.
- Fixed issue in path tracing, where objects would cast shadows even if not present in the path traced layers (case 1318857).
- Fixed SRP batcher not compatible with Decal (case 1311586)

### Changed
- Changed Window/Render Pipeline/HD Render Pipeline Wizard to Window/Rendering/HDRP Wizard
- Removed the material pass probe volumes evaluation mode.
- Changed GameObject/Rendering/Density Volume to GameObject/Volume/Density Volume
- Changed GameObject/Rendering/Decal Projector to GameObject/Decal Projector
- Changed GameObject/Volume/Sky and Fog Volume to GameObject/Volume/Sky and Fog Global Volume
- Move the Decal Gizmo Color initialization to preferences
- Unifying the history validation pass so that it is only done once for the whole frame and not per effect.
- Moved Edit/Render Pipeline/HD Render Pipeline/Render Selected Camera to log Exr to Edit/Rendering/Render Selected HDRP Camera to log Exr
- Moved Edit/Render Pipeline/HD Render Pipeline/Export Sky to Image to Edit/Rendering/Export HDRP Sky to Image
- Moved Edit/Render Pipeline/HD Render Pipeline/Check Scene Content for Ray Tracing to Edit/Rendering/Check Scene Content for HDRP Ray Tracing
- Moved Edit/Render Pipeline/HD Render Pipeline/Upgrade from Builtin pipeline/Upgrade Project Materials to High Definition Materials to Edit/Rendering/Materials/Convert All Built-in Materials to HDRP"
- Moved Edit/Render Pipeline/HD Render Pipeline/Upgrade from Builtin pipeline/Upgrade Selected Materials to High Definition Materials to Edit/Rendering/Materials/Convert Selected Built-in Materials to HDRP
- Moved Edit/Render Pipeline/HD Render Pipeline/Upgrade from Builtin pipeline/Upgrade Scene Terrains to High Definition Terrains to Edit/Rendering/Materials/Convert Scene Terrains to HDRP Terrains
- Updated the tooltip for the Decal Angle Fade property (requires to enable Decal Layers in both HDRP asset and Frame settings) (case 1308048).
- The RTAO's history is now discarded if the occlusion caster was moving (case 1303418).
- Change Asset/Create/Shader/HD Render Pipeline/Decal Shader Graph to Asset/Create/Shader Graph/HDRP/Decal Shader Graph
- Change Asset/Create/Shader/HD Render Pipeline/Eye Shader Graph to Asset/Create/Shader Graph/HDRP/Eye Shader Graph
- Change Asset/Create/Shader/HD Render Pipeline/Fabric Shader Graph to Asset/Create/Shader Graph/HDRP/Decal Fabric Shader Graph
- Change Asset/Create/Shader/HD Render Pipeline/Eye Shader Graph to Asset/Create/Shader Graph/HDRP/Hair Shader Graph
- Change Asset/Create/Shader/HD Render Pipeline/Lit Shader Graph to Asset/Create/Shader Graph/HDRP/Lit
- Change Asset/Create/Shader/HD Render Pipeline/StackLit Shader Graph to Asset/Create/Shader Graph/HDRP/StackLit Shader GraphShader Graph
- Change Asset/Create/Shader/HD Render Pipeline/Unlit Shader Graph to Asset/Create/Shader Graph/HDRP/Unlit Shader Graph
- Change Asset/Create/Shader/HD Render Pipeline/Custom FullScreen Pass to Asset/Create/Shader/HDRP Custom FullScreen Pass
- Change Asset/Create/Shader/HD Render Pipeline/Custom Renderers Pass to Asset/Create/Shader/HDRP Custom Renderers Pass
- Change Asset/Create/Shader/HD Render Pipeline/Post Process Pass to Asset/Create/Shader/HDRP Post Process
- Change Assets/Create/Rendering/High Definition Render Pipeline Asset to Assets/Create/Rendering/HDRP Asset
- Change Assets/Create/Rendering/Diffusion Profile to Assets/Create/Rendering/HDRP Diffusion Profile
- Change Assets/Create/Rendering/C# Custom Pass to Assets/Create/Rendering/HDRP C# Custom Pass
- Change Assets/Create/Rendering/C# Post Process Volume to Assets/Create/Rendering/HDRP C# Post Process Volume
- Change labels about scroll direction and cloud type.
- Change the handling of additional properties to base class
- Improved shadow cascade GUI drawing with pixel perfect, hover and focus functionalities.
- Improving the screen space global illumination.
- Improved the Camera Inspector, new sections and better grouping of fields
- Moving MaterialHeaderScopes to Core
- Changed resolution (to match the render buffer) of the sky used for camera misses in Path Tracing. (case 1304114).
- Tidy up of platform abstraction code for shader optimization.
- Display a warning help box when decal atlas is out of size.
- Moved the HDRP render graph debug panel content to the Rendering debug panel.
- Changed Path Tracing's maximum intensity from clamped (0 to 100) to positive value (case 1310514).
- Avoid unnecessary RenderGraphBuilder.ReadTexture in the "Set Final Target" pass
- Density Volumes can now take a 3D RenderTexture as mask, the mask can use RGBA format for RGB fog.
- Decreased the minimal Fog Distance value in the Density Volume to 0.05.
- Virtual Texturing Resolver now performs RTHandle resize logic in HDRP instead of in core Unity

## [11.0.0] - 2020-10-21

### Added
- Added a new API to bake HDRP probes from C# (case 1276360)
- Added support for pre-exposure for planar reflections.
- Added support for nested volume components to volume system.
- Added a cameraCullingResult field in Custom Pass Context to give access to both custom pass and camera culling result.
- Added a toggle to allow to include or exclude smooth surfaces from ray traced reflection denoising.
- Added support for raytracing for AxF material
- Added rasterized area light shadows for AxF material
- Added a cloud system and the CloudLayer volume override.
- Added per-stage shader keywords.

### Fixed
- Fixed probe volumes debug views.
- Fixed ShaderGraph Decal material not showing exposed properties.
- Fixed couple samplers that had the wrong name in raytracing code
- VFX: Fixed LPPV with lit particles in deferred (case 1293608)
- Fixed the default background color for previews to use the original color.
- Fixed compilation issues on platforms that don't support XR.
- Fixed issue with compute shader stripping for probe volumes variants.
- Fixed issue with an empty index buffer not being released.
- Fixed issue when debug full screen 'Transparent Screen Space Reflection' do not take in consideration debug exposure

### Changed
- Removed the material pass probe volumes evaluation mode.
- Volume parameter of type Cubemap can now accept Cubemap render textures and custom render textures.
- Removed the superior clamping value for the recursive rendering max ray length.
- Removed the superior clamping value for the ray tracing light cluster size.
- Removed the readonly keyword on the cullingResults of the CustomPassContext to allow users to overwrite.
- The DrawRenderers function of CustomPassUtils class now takes a sortingCriteria in parameter.
- When in half res, RTR denoising is executed at half resolution and the upscale happens at the end.
- Removed the upscale radius from the RTR.

## [10.3.0] - 2020-12-01

### Added
- Added a slider to control the fallback value of the directional shadow when the cascade have no coverage.
- Added light unit slider for automatic and automatic histrogram exposure limits.
- Added View Bias for mesh decals.
- Added support for the PlayStation 5 platform.

### Fixed
- Fixed computation of geometric normal in path tracing (case 1293029).
- Fixed issues with path-traced volumetric scattering (cases 1295222, 1295234).
- Fixed issue with faulty shadow transition when view is close to an object under some aspect ratio conditions
- Fixed issue where some ShaderGraph generated shaders were not SRP compatible because of UnityPerMaterial cbuffer layout mismatches [1292501] (https://issuetracker.unity3d.com/issues/a2-some-translucent-plus-alphaclipping-shadergraphs-are-not-srp-batcher-compatible)
- Fixed issues with path-traced volumetric scattering (cases 1295222, 1295234)
- Fixed Rendergraph issue with virtual texturing and debug mode while in forward.
- Fixed wrong coat normal space in shader graph
- Fixed NullPointerException when baking probes from the lighting window (case 1289680)
- Fixed volumetric fog with XR single-pass rendering.
- Fixed issues with first frame rendering when RenderGraph is used (auto exposure, AO)
- Fixed AOV api in render graph (case 1296605)
- Fixed a small discrepancy in the marker placement in light intensity sliders (case 1299750)
- Fixed issue with VT resolve pass rendergraph errors when opaque and transparent are disabled in frame settings.
- Fixed a bug in the sphere-aabb light cluster (case 1294767).
- Fixed issue when submitting SRPContext during EndCameraRendering.
- Fixed baked light being included into the ray tracing light cluster (case 1296203).
- Fixed enums UI for the shadergraph nodes.
- Fixed ShaderGraph stack blocks appearing when opening the settings in Hair and Eye ShaderGraphs.
- Fixed white screen when undoing in the editor.
- Fixed display of LOD Bias and maximum level in frame settings when using Quality Levels
- Fixed an issue when trying to open a look dev env library when Look Dev is not supported.
- Fixed shader graph not supporting indirectdxr multibounce (case 1294694).
- Fixed the planar depth texture not being properly created and rendered to (case 1299617).
- Fixed C# 8 compilation issue with turning on nullable checks (case 1300167)
- Fixed affects AO for deacl materials.
- Fixed case where material keywords would not get setup before usage.
- Fixed an issue with material using distortion from ShaderGraph init after Material creation (case 1294026)
- Fixed Clearcoat on Stacklit or Lit breaks when URP is imported into the project (case 1297806)
- VFX : Debug material view were rendering pink for albedo. (case 1290752)
- Fixed XR depth copy when using MSAA.
- Fixed GC allocations from XR occlusion mesh when using multipass.
- Fixed an issue with the frame count management for the volumetric fog (case 1299251).
- Fixed an issue with half res ssgi upscale.
- Fixed timing issues with accumulation motion blur
- Fixed register spilling on  FXC in light list shaders.
- Fixed issue with shadow mask and area lights.
- Fixed an issue with the capture callback (now includes post processing results).
- Fixed decal draw order for ShaderGraph decal materials.
- Fixed StackLit ShaderGraph surface option property block to only display energy conserving specular color option for the specular parametrization (case 1257050)
- Fixed missing BeginCameraRendering call for custom render mode of a Camera.
- Fixed LayerMask editor for volume parameters.
- Fixed the condition on temporal accumulation in the reflection denoiser (case 1303504).
- Fixed box light attenuation.
- Fixed after post process custom pass scale issue when dynamic resolution is enabled (case 1299194).
- Fixed an issue with light intensity prefab override application not visible in the inspector (case 1299563).
- Fixed Undo/Redo instability of light temperature.
- Fixed label style in pbr sky editor.
- Fixed side effect on styles during compositor rendering.
- Fixed size and spacing of compositor info boxes (case 1305652).
- Fixed spacing of UI widgets in the Graphics Compositor (case 1305638).
- Fixed undo-redo on layered lit editor.
- Fixed tesselation culling, big triangles using lit tesselation shader would dissapear when camera is too close to them (case 1299116)
- Fixed issue with compositor related custom passes still active after disabling the compositor (case 1305330)
- Fixed regression in Wizard that not fix runtime ressource anymore (case 1287627)
- Fixed error in Depth Of Field near radius blur calculation (case 1306228).
- Fixed a reload bug when using objects from the scene in the lookdev (case 1300916).
- Fixed some render texture leaks.
- Fixed light gizmo showing shadow near plane when shadows are disabled.
- Fixed path tracing alpha channel support (case 1304187).
- Fixed shadow matte not working with ambient occlusion when MSAA is enabled
- Fixed issues with compositor's undo (cases 1305633, 1307170).
- VFX : Debug material view incorrect depth test. (case 1293291)
- Fixed wrong shader / properties assignement to materials created from 3DsMax 2021 Physical Material. (case 1293576)
- Fixed Emissive color property from Autodesk Interactive materials not editable in Inspector. (case 1307234)
- Fixed exception when changing the current render pipeline to from HDRP to universal (case 1306291).
- Fixed an issue in shadergraph when switch from a RenderingPass (case 1307653)
- Fixed LookDev environment library assignement after leaving playmode.
- Fixed a locale issue with the diffusion profile property values in ShaderGraph on PC where comma is the decimal separator.
- Fixed error in the RTHandle scale of Depth Of Field when TAA is enabled.
- Fixed Quality Level set to the last one of the list after a Build (case 1307450)
- Fixed XR depth copy (case 1286908).
- Fixed Warnings about "SceneIdMap" missing script in eye material sample scene

### Changed
- Now reflection probes cannot have SSAO, SSGI, SSR, ray tracing effects or volumetric reprojection.
- Rename HDRP sub menu in Assets/Create/Shader to HD Render Pipeline for consistency.
- Improved robustness of volumetric sampling in path tracing (case 1295187).
- Changed the message when the graphics device doesn't support ray tracing (case 1287355).
- When a Custom Pass Volume is disabled, the custom pass Cleanup() function is called, it allows to release resources when the volume isn't used anymore.
- Enable Reflector for Spotlight by default
- Changed the convergence time of ssgi to 16 frames and the preset value
- Changed the clamping approach for RTR and RTGI (in both perf and quality) to improve visual quality.
- Changed the warning message for ray traced area shadows (case 1303410).
- Disabled specular occlusion for what we consider medium and larger scale ao > 1.25 with a 25cm falloff interval.
- Change the source value for the ray tracing frame index iterator from m_FrameCount to the camera frame count (case 1301356).
- Removed backplate from rendering of lighting cubemap as it did not really work conceptually and caused artefacts.
- Transparent materials created by the Model Importer are set to not cast shadows. ( case 1295747)
- Change some light unit slider value ranges to better reflect the lighting scenario.
- Change the tooltip for color shadows and semi-transparent shadows (case 1307704).

## [10.2.1] - 2020-11-30

### Added
- Added a warning when trying to bake with static lighting being in an invalid state.

### Fixed
- Fixed stylesheet reloading for LookDev window and Wizard window.
- Fixed XR single-pass rendering with legacy shaders using unity_StereoWorldSpaceCameraPos.
- Fixed issue displaying wrong debug mode in runtime debug menu UI.
- Fixed useless editor repaint when using lod bias.
- Fixed multi-editing with new light intensity slider.
- Fixed issue with density volumes flickering when editing shape box.
- Fixed issue with image layers in the graphics compositor (case 1289936).
- Fixed issue with angle fading when rotating decal projector.
- Fixed issue with gameview repaint in the graphics compositor (case 1290622).
- Fixed some labels being clipped in the Render Graph Viewer
- Fixed issue when decal projector material is none.
- Fixed the sampling of the normal buffer in the the forward transparent pass.
- Fixed bloom prefiltering tooltip.
- Fixed NullReferenceException when loading multipel scene async
- Fixed missing alpha blend state properties in Axf shader and update default stencil properties
- Fixed normal buffer not bound to custom pass anymore.
- Fixed issues with camera management in the graphics compositor (cases 1292548, 1292549).
- Fixed an issue where a warning about the static sky not being ready was wrongly displayed.
- Fixed the clear coat not being handled properly for SSR and RTR (case 1291654).
- Fixed ghosting in RTGI and RTAO when denoising is enabled and the RTHandle size is not equal to the Viewport size (case 1291654).
- Fixed alpha output when atmospheric scattering is enabled.
- Fixed issue with TAA history sharpening when view is downsampled.
- Fixed lookdev movement.
- Fixed volume component tooltips using the same parameter name.
- Fixed issue with saving some quality settings in volume overrides  (case 1293747)
- Fixed NullReferenceException in HDRenderPipeline.UpgradeResourcesIfNeeded (case 1292524)
- Fixed SSGI texture allocation when not using the RenderGraph.
- Fixed NullReference Exception when setting Max Shadows On Screen to 0 in the HDRP asset.
- Fixed path tracing accumulation not being reset when changing to a different frame of an animation.
- Fixed issue with saving some quality settings in volume overrides  (case 1293747)

### Changed
- Volume Manager now always tests scene culling masks. This was required to fix hybrid workflow.
- Now the screen space shadow is only used if the analytic value is valid.
- Distance based roughness is disabled by default and have a control
- Changed the name from the Depth Buffer Thickness to Depth Tolerance for SSGI (case 1301352).

## [10.2.0] - 2020-10-19

### Added
- Added a rough distortion frame setting and and info box on distortion materials.
- Adding support of 4 channel tex coords for ray tracing (case 1265309).
- Added a help button on the volume component toolbar for documentation.
- Added range remapping to metallic property for Lit and Decal shaders.
- Exposed the API to access HDRP shader pass names.
- Added the status check of default camera frame settings in the DXR wizard.
- Added frame setting for Virtual Texturing.
- Added a fade distance for light influencing volumetric lighting.
- Adding an "Include For Ray Tracing" toggle on lights to allow the user to exclude them when ray tracing is enabled in the frame settings of a camera.
- Added fog volumetric scattering support for path tracing.
- Added new algorithm for SSR with temporal accumulation
- Added quality preset of the new volumetric fog parameters.
- Added missing documentation for unsupported SG RT nodes and light's include for raytracing attrbute.
- Added documentation for LODs not being supported by ray tracing.
- Added more options to control how the component of motion vectors coming from the camera transform will affect the motion blur with new clamping modes.
- Added anamorphism support for phsyical DoF, switched to blue noise sampling and fixed tiling artifacts.

### Fixed
- Fixed an issue where the Exposure Shader Graph node had clipped text. (case 1265057)
- Fixed an issue when rendering into texture where alpha would not default to 1.0 when using 11_11_10 color buffer in non-dev builds.
- Fixed issues with reordering and hiding graphics compositor layers (cases 1283903, 1285282, 1283886).
- Fixed the possibility to have a shader with a pre-refraction render queue and refraction enabled at the same time.
- Fixed a migration issue with the rendering queue in ShaderGraph when upgrading to 10.x;
- Fixed the object space matrices in shader graph for ray tracing.
- Changed the cornea refraction function to take a view dir in object space.
- Fixed upside down XR occlusion mesh.
- Fixed precision issue with the atmospheric fog.
- Fixed issue with TAA and no motion vectors.
- Fixed the stripping not working the terrain alphatest feature required for terrain holes (case 1205902).
- Fixed bounding box generation that resulted in incorrect light culling (case 3875925).
- VFX : Fix Emissive writing in Opaque Lit Output with PSSL platforms (case 273378).
- Fixed issue where pivot of DecalProjector was not aligned anymore on Transform position when manipulating the size of the projector from the Inspector.
- Fixed a null reference exception when creating a diffusion profile asset.
- Fixed the diffusion profile not being registered as a dependency of the ShaderGraph.
- Fixing exceptions in the console when putting the SSGI in low quality mode (render graph).
- Fixed NullRef Exception when decals are in the scene, no asset is set and HDRP wizard is run.
- Fixed issue with TAA causing bleeding of a view into another when multiple views are visible.
- Fix an issue that caused issues of usability of editor if a very high resolution is set by mistake and then reverted back to a smaller resolution.
- Fixed issue where Default Volume Profile Asset change in project settings was not added to the undo stack (case 1285268).
- Fixed undo after enabling compositor.
- Fixed the ray tracing shadow UI being displayed while it shouldn't (case 1286391).
- Fixed issues with physically-based DoF, improved speed and robustness
- Fixed a warning happening when putting the range of lights to 0.
- Fixed issue when null parameters in a volume component would spam null reference errors. Produce a warning instead.
- Fixed volument component creation via script.
- Fixed GC allocs in render graph.
- Fixed scene picking passes.
- Fixed broken ray tracing light cluster full screen debug.
- Fixed dead code causing error.
- Fixed issue when dragging slider in inspector for ProjectionDepth.
- Fixed issue when resizing Inspector window that make the DecalProjector editor flickers.
- Fixed issue in DecalProjector editor when the Inspector window have a too small width: the size appears on 2 lines but the editor not let place for the second one.
- Fixed issue (null reference in console) when selecting a DensityVolume with rectangle selection.
- Fixed issue when linking the field of view with the focal length in physical camera
- Fixed supported platform build and error message.
- Fixed exceptions occuring when selecting mulitple decal projectors without materials assigned (case 1283659).
- Fixed LookDev error message when pipeline is not loaded.
- Properly reject history when enabling seond denoiser for RTGI.
- Fixed an issue that could cause objects to not be rendered when using Vulkan API.
- Fixed issue with lookdev shadows looking wrong upon exiting playmode.
- Fixed temporary Editor freeze when selecting AOV output in graphics compositor (case 1288744).
- Fixed normal flip with double sided materials.
- Fixed shadow resolution settings level in the light explorer.
- Fixed the ShaderGraph being dirty after the first save.
- Fixed XR shadows culling
- Fixed Nans happening when upscaling the RTGI.
- Fixed the adjust weight operation not being done for the non-rendergraph pipeline.
- Fixed overlap with SSR Transparent default frame settings message on DXR Wizard.
- Fixed alpha channel in the stop NaNs and motion blur shaders.
- Fixed undo of duplicate environments in the look dev environment library.
- Fixed a ghosting issue with RTShadows (Sun, Point and Spot), RTAO and RTGI when the camera is moving fast.
- Fixed a SSGI denoiser bug for large scenes.
- Fixed a Nan issue with SSGI.
- Fixed an issue with IsFrontFace node in Shader Graph not working properly
- Fixed CustomPassUtils.RenderFrom* functions and CustomPassUtils.DisableSinglePassRendering struct in VR.
- Fixed custom pass markers not recorded when render graph was enabled.
- Fixed exceptions when unchecking "Big Tile Prepass" on the frame settings with render-graph.
- Fixed an issue causing errors in GenerateMaxZ when opaque objects or decals are disabled.
- Fixed an issue with Bake button of Reflection Probe when in custom mode
- Fixed exceptions related to the debug display settings when changing the default frame settings.
- Fixed picking for materials with depth offset.
- Fixed issue with exposure history being uninitialized on second frame.
- Fixed issue when changing FoV with the physical camera fold-out closed.
- Fixed some labels being clipped in the Render Graph Viewer

### Changed
- Combined occlusion meshes into one to reduce draw calls and state changes with XR single-pass.
- Claryfied doc for the LayeredLit material.
- Various improvements for the Volumetric Fog.
- Use draggable fields for float scalable settings
- Migrated the fabric & hair shadergraph samples directly into the renderpipeline resources.
- Removed green coloration of the UV on the DecalProjector gizmo.
- Removed _BLENDMODE_PRESERVE_SPECULAR_LIGHTING keyword from shaders.
- Now the DXR wizard displays the name of the target asset that needs to be changed.
- Standardized naming for the option regarding Transparent objects being able to receive Screen Space Reflections.
- Making the reflection and refractions of cubemaps distance based.
- Changed Receive SSR to also controls Receive SSGI on opaque objects.
- Improved the punctual light shadow rescale algorithm.
- Changed the names of some of the parameters for the Eye Utils SG Nodes.
- Restored frame setting for async compute of contact shadows.
- Removed the possibility to have MSAA (through the frame settings) when ray tracing is active.
- Range handles for decal projector angle fading.
- Smoother angle fading for decal projector.

## [10.1.0] - 2020-10-12

### Added
- Added an option to have only the metering mask displayed in the debug mode.
- Added a new mode to cluster visualization debug where users can see a slice instead of the cluster on opaque objects.
- Added ray traced reflection support for the render graph version of the pipeline.
- Added render graph support of RTAO and required denoisers.
- Added render graph support of RTGI.
- Added support of RTSSS and Recursive Rendering in the render graph mode.
- Added support of RT and screen space shadow for render graph.
- Added tooltips with the full name of the (graphics) compositor properties to properly show large names that otherwise are clipped by the UI (case 1263590)
- Added error message if a callback AOV allocation fail
- Added marker for all AOV request operation on GPU
- Added remapping options for Depth Pyramid debug view mode
- Added an option to support AOV shader at runtime in HDRP settings (case 1265070)
- Added support of SSGI in the render graph mode.
- Added option for 11-11-10 format for cube reflection probes.
- Added an optional check in the HDRP DXR Wizard to verify 64 bits target architecture
- Added option to display timing stats in the debug menu as an average over 1 second.
- Added a light unit slider to provide users more context when authoring physically based values.
- Added a way to check the normals through the material views.
- Added Simple mode to Earth Preset for PBR Sky
- Added the export of normals during the prepass for shadow matte for proper SSAO calculation.
- Added the usage of SSAO for shadow matte unlit shader graph.
- Added the support of input system V2
- Added a new volume component parameter to control the max ray length of directional lights(case 1279849).
- Added support for 'Pyramid' and 'Box' spot light shapes in path tracing.
- Added high quality prefiltering option for Bloom.
- Added support for camera relative ray tracing (and keeping non-camera relative ray tracing working)
- Added a rough refraction option on planar reflections.
- Added scalability settings for the planar reflection resolution.
- Added tests for AOV stacking and UI rendering in the graphics compositor.
- Added a new ray tracing only function that samples the specular part of the materials.
- Adding missing marker for ray tracing profiling (RaytracingDeferredLighting)
- Added the support of eye shader for ray tracing.
- Exposed Refraction Model to the material UI when using a Lit ShaderGraph.
- Added bounding sphere support to screen-space axis-aligned bounding box generation pass.

### Fixed
- Fixed several issues with physically-based DoF (TAA ghosting of the CoC buffer, smooth layer transitions, etc)
- Fixed GPU hang on D3D12 on xbox.
- Fixed game view artifacts on resizing when hardware dynamic resolution was enabled
- Fixed black line artifacts occurring when Lanczos upsampling was set for dynamic resolution
- Fixed Amplitude -> Min/Max parametrization conversion
- Fixed CoatMask block appearing when creating lit master node (case 1264632)
- Fixed issue with SceneEV100 debug mode indicator when rescaling the window.
- Fixed issue with PCSS filter being wrong on first frame.
- Fixed issue with emissive mesh for area light not appearing in playmode if Reload Scene option is disabled in Enter Playmode Settings.
- Fixed issue when Reflection Probes are set to OnEnable and are never rendered if the probe is enabled when the camera is farther than the probe fade distance.
- Fixed issue with sun icon being clipped in the look dev window.
- Fixed error about layers when disabling emissive mesh for area lights.
- Fixed issue when the user deletes the composition graph or .asset in runtime (case 1263319)
- Fixed assertion failure when changing resolution to compositor layers after using AOVs (case 1265023)
- Fixed flickering layers in graphics compositor (case 1264552)
- Fixed issue causing the editor field not updating the disc area light radius.
- Fixed issues that lead to cookie atlas to be updated every frame even if cached data was valid.
- Fixed an issue where world space UI was not emitted for reflection cameras in HDRP
- Fixed an issue with cookie texture atlas that would cause realtime textures to always update in the atlas even when the content did not change.
- Fixed an issue where only one of the two lookdev views would update when changing the default lookdev volume profile.
- Fixed a bug related to light cluster invalidation.
- Fixed shader warning in DofGather (case 1272931)
- Fixed AOV export of depth buffer which now correctly export linear depth (case 1265001)
- Fixed issue that caused the decal atlas to not be updated upon changing of the decal textures content.
- Fixed "Screen position out of view frustum" error when camera is at exactly the planar reflection probe location.
- Fixed Amplitude -> Min/Max parametrization conversion
- Fixed issue that allocated a small cookie for normal spot lights.
- Fixed issue when undoing a change in diffuse profile list after deleting the volume profile.
- Fixed custom pass re-ordering and removing.
- Fixed TAA issue and hardware dynamic resolution.
- Fixed a static lighting flickering issue caused by having an active planar probe in the scene while rendering inspector preview.
- Fixed an issue where even when set to OnDemand, the sky lighting would still be updated when changing sky parameters.
- Fixed an error message trigerred when a mesh has more than 32 sub-meshes (case 1274508).
- Fixed RTGI getting noisy for grazying angle geometry (case 1266462).
- Fixed an issue with TAA history management on pssl.
- Fixed the global illumination volume override having an unwanted advanced mode (case 1270459).
- Fixed screen space shadow option displayed on directional shadows while they shouldn't (case 1270537).
- Fixed the handling of undo and redo actions in the graphics compositor (cases 1268149, 1266212, 1265028)
- Fixed issue with composition graphs that include virtual textures, cubemaps and other non-2D textures (cases 1263347, 1265638).
- Fixed issues when selecting a new composition graph or setting it to None (cases 1263350, 1266202)
- Fixed ArgumentNullException when saving shader graphs after removing the compositor from the scene (case 1268658)
- Fixed issue with updating the compositor output when not in play mode (case 1266216)
- Fixed warning with area mesh (case 1268379)
- Fixed issue with diffusion profile not being updated upon reset of the editor.
- Fixed an issue that lead to corrupted refraction in some scenarios on xbox.
- Fixed for light loop scalarization not happening.
- Fixed issue with stencil not being set in rendergraph mode.
- Fixed for post process being overridable in reflection probes even though it is not supported.
- Fixed RTGI in performance mode when light layers are enabled on the asset.
- Fixed SSS materials appearing black in matcap mode.
- Fixed a collision in the interaction of RTR and RTGI.
- Fix for lookdev toggling renderers that are set to non editable or are hidden in the inspector.
- Fixed issue with mipmap debug mode not properly resetting full screen mode (and viceversa).
- Added unsupported message when using tile debug mode with MSAA.
- Fixed SSGI compilation issues on PS4.
- Fixed "Screen position out of view frustum" error when camera is on exactly the planar reflection probe plane.
- Workaround issue that caused objects using eye shader to not be rendered on xbox.
- Fixed GC allocation when using XR single-pass test mode.
- Fixed text in cascades shadow split being truncated.
- Fixed rendering of custom passes in the Custom Pass Volume inspector
- Force probe to render again if first time was during async shader compilation to avoid having cyan objects.
- Fixed for lookdev library field not being refreshed upon opening a library from the environment library inspector.
- Fixed serialization issue with matcap scale intensity.
- Close Add Override popup of Volume Inspector when the popup looses focus (case 1258571)
- Light quality setting for contact shadow set to on for High quality by default.
- Fixed an exception thrown when closing the look dev because there is no active SRP anymore.
- Fixed alignment of framesettings in HDRP Default Settings
- Fixed an exception thrown when closing the look dev because there is no active SRP anymore.
- Fixed an issue where entering playmode would close the LookDev window.
- Fixed issue with rendergraph on console failing on SSS pass.
- Fixed Cutoff not working properly with ray tracing shaders default and SG (case 1261292).
- Fixed shader compilation issue with Hair shader and debug display mode
- Fixed cubemap static preview not updated when the asset is imported.
- Fixed wizard DXR setup on non-DXR compatible devices.
- Fixed Custom Post Processes affecting preview cameras.
- Fixed issue with lens distortion breaking rendering.
- Fixed save popup appearing twice due to HDRP wizard.
- Fixed error when changing planar probe resolution.
- Fixed the dependecy of FrameSettings (MSAA, ClearGBuffer, DepthPrepassWithDeferred) (case 1277620).
- Fixed the usage of GUIEnable for volume components (case 1280018).
- Fixed the diffusion profile becoming invalid when hitting the reset (case 1269462).
- Fixed issue with MSAA resolve killing the alpha channel.
- Fixed a warning in materialevalulation
- Fixed an error when building the player.
- Fixed issue with box light not visible if range is below one and range attenuation is off.
- Fixed an issue that caused a null reference when deleting camera component in a prefab. (case 1244430)
- Fixed issue with bloom showing a thin black line after rescaling window.
- Fixed rendergraph motion vector resolve.
- Fixed the Ray-Tracing related Debug Display not working in render graph mode.
- Fix nan in pbr sky
- Fixed Light skin not properly applied on the LookDev when switching from Dark Skin (case 1278802)
- Fixed accumulation on DX11
- Fixed issue with screen space UI not drawing on the graphics compositor (case 1279272).
- Fixed error Maximum allowed thread group count is 65535 when resolution is very high.
- LOD meshes are now properly stripped based on the maximum lod value parameters contained in the HDRP asset.
- Fixed an inconsistency in the LOD group UI where LOD bias was not the right one.
- Fixed outlines in transitions between post-processed and plain regions in the graphics compositor (case 1278775).
- Fix decal being applied twice with LOD Crossfade.
- Fixed camera stacking for AOVs in the graphics compositor (case 1273223).
- Fixed backface selection on some shader not ignore correctly.
- Disable quad overdraw on ps4.
- Fixed error when resizing the graphics compositor's output and when re-adding a compositor in the scene
- Fixed issues with bloom, alpha and HDR layers in the compositor (case 1272621).
- Fixed alpha not having TAA applied to it.
- Fix issue with alpha output in forward.
- Fix compilation issue on Vulkan for shaders using high quality shadows in XR mode.
- Fixed wrong error message when fixing DXR resources from Wizard.
- Fixed compilation error of quad overdraw with double sided materials
- Fixed screen corruption on xbox when using TAA and Motion Blur with rendergraph.
- Fixed UX issue in the graphics compositor related to clear depth and the defaults for new layers, add better tooltips and fix minor bugs (case 1283904)
- Fixed scene visibility not working for custom pass volumes.
- Fixed issue with several override entries in the runtime debug menu.
- Fixed issue with rendergraph failing to execute every 30 minutes.
- Fixed Lit ShaderGraph surface option property block to only display transmission and energy conserving specular color options for their proper material mode (case 1257050)
- Fixed nan in reflection probe when volumetric fog filtering is enabled, causing the whole probe to be invalid.
- Fixed Debug Color pixel became grey
- Fixed TAA flickering on the very edge of screen.
- Fixed profiling scope for quality RTGI.
- Fixed the denoising and multi-sample not being used for smooth multibounce RTReflections.
- Fixed issue where multiple cameras would cause GC each frame.
- Fixed after post process rendering pass options not showing for unlit ShaderGraphs.
- Fixed null reference in the Undo callback of the graphics compositor
- Fixed cullmode for SceneSelectionPass.
- Fixed issue that caused non-static object to not render at times in OnEnable reflection probes.
- Baked reflection probes now correctly use static sky for ambient lighting.

### Changed
- Preparation pass for RTSSShadows to be supported by render graph.
- Add tooltips with the full name of the (graphics) compositor properties to properly show large names that otherwise are clipped by the UI (case 1263590)
- Composition profile .asset files cannot be manually edited/reset by users (to avoid breaking things - case 1265631)
- Preparation pass for RTSSShadows to be supported by render graph.
- Changed the way the ray tracing property is displayed on the material (QOL 1265297).
- Exposed lens attenuation mode in default settings and remove it as a debug mode.
- Composition layers without any sub layers are now cleared to black to avoid confusion (case 1265061).
- Slight reduction of VGPR used by area light code.
- Changed thread group size for contact shadows (save 1.1ms on PS4)
- Make sure distortion stencil test happens before pixel shader is run.
- Small optimization that allows to skip motion vector prepping when the whole wave as velocity of 0.
- Improved performance to avoid generating coarse stencil buffer when not needed.
- Remove HTile generation for decals (faster without).
- Improving SSGI Filtering and fixing a blend issue with RTGI.
- Changed the Trackball UI so that it allows explicit numeric values.
- Reduce the G-buffer footprint of anisotropic materials
- Moved SSGI out of preview.
- Skip an unneeded depth buffer copy on consoles.
- Replaced the Density Volume Texture Tool with the new 3D Texture Importer.
- Rename Raytracing Node to Raytracing Quality Keyword and rename high and low inputs as default and raytraced. All raytracing effects now use the raytraced mode but path tracing.
- Moved diffusion profile list to the HDRP default settings panel.
- Skip biquadratic resampling of vbuffer when volumetric fog filtering is enabled.
- Optimized Grain and sRGB Dithering.
- On platforms that allow it skip the first mip of the depth pyramid and compute it alongside the depth buffer used for low res transparents.
- When trying to install the local configuration package, if another one is already present the user is now asked whether they want to keep it or not.
- Improved MSAA color resolve to fix issues when very bright and very dark samples are resolved together.
- Improve performance of GPU light AABB generation
- Removed the max clamp value for the RTR, RTAO and RTGI's ray length (case 1279849).
- Meshes assigned with a decal material are not visible anymore in ray-tracing or path-tracing.
- Removed BLEND shader keywords.
- Remove a rendergraph debug option to clear resources on release from UI.
- added SV_PrimitiveID in the VaryingMesh structure for fulldebugscreenpass as well as primitiveID in FragInputs
- Changed which local frame is used for multi-bounce RTReflections.
- Move System Generated Values semantics out of VaryingsMesh structure.
- Other forms of FSAA are silently deactivated, when path tracing is on.
- Removed XRSystemTests. The GC verification is now done during playmode tests (case 1285012).
- SSR now uses the pre-refraction color pyramid.
- Various improvements for the Volumetric Fog.
- Optimizations for volumetric fog.

## [10.0.0] - 2019-06-10

### Added
- Ray tracing support for VR single-pass
- Added sharpen filter shader parameter and UI for TemporalAA to control image quality instead of hardcoded value
- Added frame settings option for custom post process and custom passes as well as custom color buffer format option.
- Add check in wizard on SRP Batcher enabled.
- Added default implementations of OnPreprocessMaterialDescription for FBX, Obj, Sketchup and 3DS file formats.
- Added custom pass fade radius
- Added after post process injection point for custom passes
- Added basic alpha compositing support - Alpha is available afterpostprocess when using FP16 buffer format.
- Added falloff distance on Reflection Probe and Planar Reflection Probe
- Added Backplate projection from the HDRISky
- Added Shadow Matte in UnlitMasterNode, which only received shadow without lighting
- Added hability to name LightLayers in HDRenderPipelineAsset
- Added a range compression factor for Reflection Probe and Planar Reflection Probe to avoid saturation of colors.
- Added path tracing support for directional, point and spot lights, as well as emission from Lit and Unlit.
- Added non temporal version of SSAO.
- Added more detailed ray tracing stats in the debug window
- Added Disc area light (bake only)
- Added a warning in the material UI to prevent transparent + subsurface-scattering combination.
- Added XR single-pass setting into HDRP asset
- Added a penumbra tint option for lights
- Added support for depth copy with XR SDK
- Added debug setting to Render Pipeline Debug Window to list the active XR views
- Added an option to filter the result of the volumetric lighting (off by default).
- Added a transmission multiplier for directional lights
- Added XR single-pass test mode to Render Pipeline Debug Window
- Added debug setting to Render Pipeline Window to list the active XR views
- Added a new refraction mode for the Lit shader (thin). Which is a box refraction with small thickness values
- Added the code to support Barn Doors for Area Lights based on a shaderconfig option.
- Added HDRPCameraBinder property binder for Visual Effect Graph
- Added "Celestial Body" controls to the Directional Light
- Added new parameters to the Physically Based Sky
- Added Reflections to the DXR Wizard
- Added the possibility to have ray traced colored and semi-transparent shadows on directional lights.
- Added a check in the custom post process template to throw an error if the default shader is not found.
- Exposed the debug overlay ratio in the debug menu.
- Added a separate frame settings for tonemapping alongside color grading.
- Added the receive fog option in the material UI for ShaderGraphs.
- Added a public virtual bool in the custom post processes API to specify if a post processes should be executed in the scene view.
- Added a menu option that checks scene issues with ray tracing. Also removed the previously existing warning at runtime.
- Added Contrast Adaptive Sharpen (CAS) Upscaling effect.
- Added APIs to update probe settings at runtime.
- Added documentation for the rayTracingSupported method in HDRP
- Added user-selectable format for the post processing passes.
- Added support for alpha channel in some post-processing passes (DoF, TAA, Uber).
- Added warnings in FrameSettings inspector when using DXR and atempting to use Asynchronous Execution.
- Exposed Stencil bits that can be used by the user.
- Added history rejection based on velocity of intersected objects for directional, point and spot lights.
- Added a affectsVolumetric field to the HDAdditionalLightData API to know if light affects volumetric fog.
- Add OS and Hardware check in the Wizard fixes for DXR.
- Added option to exclude camera motion from motion blur.
- Added semi-transparent shadows for point and spot lights.
- Added support for semi-transparent shadow for unlit shader and unlit shader graph.
- Added the alpha clip enabled toggle to the material UI for all HDRP shader graphs.
- Added Material Samples to explain how to use the lit shader features
- Added an initial implementation of ray traced sub surface scattering
- Added AssetPostprocessors and Shadergraphs to handle Arnold Standard Surface and 3DsMax Physical material import from FBX.
- Added support for Smoothness Fade start work when enabling ray traced reflections.
- Added Contact shadow, Micro shadows and Screen space refraction API documentation.
- Added script documentation for SSR, SSAO (ray tracing), GI, Light Cluster, RayTracingSettings, Ray Counters, etc.
- Added path tracing support for refraction and internal reflections.
- Added support for Thin Refraction Model and Lit's Clear Coat in Path Tracing.
- Added the Tint parameter to Sky Colored Fog.
- Added of Screen Space Reflections for Transparent materials
- Added a fallback for ray traced area light shadows in case the material is forward or the lit mode is forward.
- Added a new debug mode for light layers.
- Added an "enable" toggle to the SSR volume component.
- Added support for anisotropic specular lobes in path tracing.
- Added support for alpha clipping in path tracing.
- Added support for light cookies in path tracing.
- Added support for transparent shadows in path tracing.
- Added support for iridescence in path tracing.
- Added support for background color in path tracing.
- Added a path tracing test to the test suite.
- Added a warning and workaround instructions that appear when you enable XR single-pass after the first frame with the XR SDK.
- Added the exposure sliders to the planar reflection probe preview
- Added support for subsurface scattering in path tracing.
- Added a new mode that improves the filtering of ray traced shadows (directional, point and spot) based on the distance to the occluder.
- Added support of cookie baking and add support on Disc light.
- Added support for fog attenuation in path tracing.
- Added a new debug panel for volumes
- Added XR setting to control camera jitter for temporal effects
- Added an error message in the DrawRenderers custom pass when rendering opaque objects with an HDRP asset in DeferredOnly mode.
- Added API to enable proper recording of path traced scenes (with the Unity recorder or other tools).
- Added support for fog in Recursive rendering, ray traced reflections and ray traced indirect diffuse.
- Added an alpha blend option for recursive rendering
- Added support for stack lit for ray tracing effects.
- Added support for hair for ray tracing effects.
- Added support for alpha to coverage for HDRP shaders and shader graph
- Added support for Quality Levels to Subsurface Scattering.
- Added option to disable XR rendering on the camera settings.
- Added support for specular AA from geometric curvature in AxF
- Added support for baked AO (no input for now) in AxF
- Added an info box to warn about depth test artifacts when rendering object twice in custom passes with MSAA.
- Added a frame setting for alpha to mask.
- Added support for custom passes in the AOV API
- Added Light decomposition lighting debugging modes and support in AOV
- Added exposure compensation to Fixed exposure mode
- Added support for rasterized area light shadows in StackLit
- Added support for texture-weighted automatic exposure
- Added support for POM for emissive map
- Added alpha channel support in motion blur pass.
- Added the HDRP Compositor Tool (in Preview).
- Added a ray tracing mode option in the HDRP asset that allows to override and shader stripping.
- Added support for arbitrary resolution scaling of Volumetric Lighting to the Fog volume component.
- Added range attenuation for box-shaped spotlights.
- Added scenes for hair and fabric and decals with material samples
- Added fabric materials and textures
- Added information for fabric materials in fabric scene
- Added a DisplayInfo attribute to specify a name override and a display order for Volume Component fields (used only in default inspector for now).
- Added Min distance to contact shadows.
- Added support for Depth of Field in path tracing (by sampling the lens aperture).
- Added an API in HDRP to override the camera within the rendering of a frame (mainly for custom pass).
- Added a function (HDRenderPipeline.ResetRTHandleReferenceSize) to reset the reference size of RTHandle systems.
- Added support for AxF measurements importing into texture resources tilings.
- Added Layer parameter on Area Light to modify Layer of generated Emissive Mesh
- Added a flow map parameter to HDRI Sky
- Implemented ray traced reflections for transparent objects.
- Add a new parameter to control reflections in recursive rendering.
- Added an initial version of SSGI.
- Added Virtual Texturing cache settings to control the size of the Streaming Virtual Texturing caches.
- Added back-compatibility with builtin stereo matrices.
- Added CustomPassUtils API to simplify Blur, Copy and DrawRenderers custom passes.
- Added Histogram guided automatic exposure.
- Added few exposure debug modes.
- Added support for multiple path-traced views at once (e.g., scene and game views).
- Added support for 3DsMax's 2021 Simplified Physical Material from FBX files in the Model Importer.
- Added custom target mid grey for auto exposure.
- Added CustomPassUtils API to simplify Blur, Copy and DrawRenderers custom passes.
- Added an API in HDRP to override the camera within the rendering of a frame (mainly for custom pass).
- Added more custom pass API functions, mainly to render objects from another camera.
- Added support for transparent Unlit in path tracing.
- Added a minimal lit used for RTGI in peformance mode.
- Added procedural metering mask that can follow an object
- Added presets quality settings for RTAO and RTGI.
- Added an override for the shadow culling that allows better directional shadow maps in ray tracing effects (RTR, RTGI, RTSSS and RR).
- Added a Cloud Layer volume override.
- Added Fast Memory support for platform that support it.
- Added CPU and GPU timings for ray tracing effects.
- Added support to combine RTSSS and RTGI (1248733).
- Added IES Profile support for Point, Spot and Rectangular-Area lights
- Added support for multiple mapping modes in AxF.
- Add support of lightlayers on indirect lighting controller
- Added compute shader stripping.
- Added Cull Mode option for opaque materials and ShaderGraphs.
- Added scene view exposure override.
- Added support for exposure curve remapping for min/max limits.
- Added presets for ray traced reflections.
- Added final image histogram debug view (both luminance and RGB).
- Added an example texture and rotation to the Cloud Layer volume override.
- Added an option to extend the camera culling for skinned mesh animation in ray tracing effects (1258547).
- Added decal layer system similar to light layer. Mesh will receive a decal when both decal layer mask matches.
- Added shader graph nodes for rendering a complex eye shader.
- Added more controls to contact shadows and increased quality in some parts.
- Added a physically based option in DoF volume.
- Added API to check if a Camera, Light or ReflectionProbe is compatible with HDRP.
- Added path tracing test scene for normal mapping.
- Added missing API documentation.
- Remove CloudLayer
- Added quad overdraw and vertex density debug modes.

### Fixed
- fix when saved HDWizard window tab index out of range (1260273)
- Fix when rescale probe all direction below zero (1219246)
- Update documentation of HDRISky-Backplate, precise how to have Ambient Occlusion on the Backplate
- Sorting, undo, labels, layout in the Lighting Explorer.
- Fixed sky settings and materials in Shader Graph Samples package
- Fix/workaround a probable graphics driver bug in the GTAO shader.
- Fixed Hair and PBR shader graphs double sided modes
- Fixed an issue where updating an HDRP asset in the Quality setting panel would not recreate the pipeline.
- Fixed issue with point lights being considered even when occupying less than a pixel on screen (case 1183196)
- Fix a potential NaN source with iridescence (case 1183216)
- Fixed issue of spotlight breaking when minimizing the cone angle via the gizmo (case 1178279)
- Fixed issue that caused decals not to modify the roughness in the normal buffer, causing SSR to not behave correctly (case 1178336)
- Fixed lit transparent refraction with XR single-pass rendering
- Removed extra jitter for TemporalAA in VR
- Fixed ShaderGraph time in main preview
- Fixed issue on some UI elements in HDRP asset not expanding when clicking the arrow (case 1178369)
- Fixed alpha blending in custom post process
- Fixed the modification of the _AlphaCutoff property in the material UI when exposed with a ShaderGraph parameter.
- Fixed HDRP test `1218_Lit_DiffusionProfiles` on Vulkan.
- Fixed an issue where building a player in non-dev mode would generate render target error logs every frame
- Fixed crash when upgrading version of HDRP
- Fixed rendering issues with material previews
- Fixed NPE when using light module in Shuriken particle systems (1173348).
- Refresh cached shadow on editor changes
- Fixed light supported units caching (1182266)
- Fixed an issue where SSAO (that needs temporal reprojection) was still being rendered when Motion Vectors were not available (case 1184998)
- Fixed a nullref when modifying the height parameters inside the layered lit shader UI.
- Fixed Decal gizmo that become white after exiting play mode
- Fixed Decal pivot position to behave like a spotlight
- Fixed an issue where using the LightingOverrideMask would break sky reflection for regular cameras
- Fix DebugMenu FrameSettingsHistory persistency on close
- Fix DensityVolume, ReflectionProbe aned PlanarReflectionProbe advancedControl display
- Fix DXR scene serialization in wizard
- Fixed an issue where Previews would reallocate History Buffers every frame
- Fixed the SetLightLayer function in HDAdditionalLightData setting the wrong light layer
- Fix error first time a preview is created for planar
- Fixed an issue where SSR would use an incorrect roughness value on ForwardOnly (StackLit, AxF, Fabric, etc.) materials when the pipeline is configured to also allow deferred Lit.
- Fixed issues with light explorer (cases 1183468, 1183269)
- Fix dot colors in LayeredLit material inspector
- Fix undo not resetting all value when undoing the material affectation in LayerLit material
- Fix for issue that caused gizmos to render in render textures (case 1174395)
- Fixed the light emissive mesh not updated when the light was disabled/enabled
- Fixed light and shadow layer sync when setting the HDAdditionalLightData.lightlayersMask property
- Fixed a nullref when a custom post process component that was in the HDRP PP list is removed from the project
- Fixed issue that prevented decals from modifying specular occlusion (case 1178272).
- Fixed exposure of volumetric reprojection
- Fixed multi selection support for Scalable Settings in lights
- Fixed font shaders in test projects for VR by using a Shader Graph version
- Fixed refresh of baked cubemap by incrementing updateCount at the end of the bake (case 1158677).
- Fixed issue with rectangular area light when seen from the back
- Fixed decals not affecting lightmap/lightprobe
- Fixed zBufferParams with XR single-pass rendering
- Fixed moving objects not rendered in custom passes
- Fixed abstract classes listed in the + menu of the custom pass list
- Fixed custom pass that was rendered in previews
- Fixed precision error in zero value normals when applying decals (case 1181639)
- Fixed issue that triggered No Scene Lighting view in game view as well (case 1156102)
- Assign default volume profile when creating a new HDRP Asset
- Fixed fov to 0 in planar probe breaking the projection matrix (case 1182014)
- Fixed bugs with shadow caching
- Reassign the same camera for a realtime probe face render request to have appropriate history buffer during realtime probe rendering.
- Fixed issue causing wrong shading when normal map mode is Object space, no normal map is set, but a detail map is present (case 1143352)
- Fixed issue with decal and htile optimization
- Fixed TerrainLit shader compilation error regarding `_Control0_TexelSize` redefinition (case 1178480).
- Fixed warning about duplicate HDRuntimeReflectionSystem when configuring play mode without domain reload.
- Fixed an editor crash when multiple decal projectors were selected and some had null material
- Added all relevant fix actions to FixAll button in Wizard
- Moved FixAll button on top of the Wizard
- Fixed an issue where fog color was not pre-exposed correctly
- Fix priority order when custom passes are overlapping
- Fix cleanup not called when the custom pass GameObject is destroyed
- Replaced most instances of GraphicsSettings.renderPipelineAsset by GraphicsSettings.currentRenderPipeline. This should fix some parameters not working on Quality Settings overrides.
- Fixed an issue with Realtime GI not working on upgraded projects.
- Fixed issue with screen space shadows fallback texture was not set as a texture array.
- Fixed Pyramid Lights bounding box
- Fixed terrain heightmap default/null values and epsilons
- Fixed custom post-processing effects breaking when an abstract class inherited from `CustomPostProcessVolumeComponent`
- Fixed XR single-pass rendering in Editor by using ShaderConfig.s_XrMaxViews to allocate matrix array
- Multiple different skies rendered at the same time by different cameras are now handled correctly without flickering
- Fixed flickering issue happening when different volumes have shadow settings and multiple cameras are present.
- Fixed issue causing planar probes to disappear if there is no light in the scene.
- Fixed a number of issues with the prefab isolation mode (Volumes leaking from the main scene and reflection not working properly)
- Fixed an issue with fog volume component upgrade not working properly
- Fixed Spot light Pyramid Shape has shadow artifacts on aspect ratio values lower than 1
- Fixed issue with AO upsampling in XR
- Fixed camera without HDAdditionalCameraData component not rendering
- Removed the macro ENABLE_RAYTRACING for most of the ray tracing code
- Fixed prefab containing camera reloading in loop while selected in the Project view
- Fixed issue causing NaN wheh the Z scale of an object is set to 0.
- Fixed DXR shader passes attempting to render before pipeline loaded
- Fixed black ambient sky issue when importing a project after deleting Library.
- Fixed issue when upgrading a Standard transparent material (case 1186874)
- Fixed area light cookies not working properly with stack lit
- Fixed material render queue not updated when the shader is changed in the material inspector.
- Fixed a number of issues with full screen debug modes not reseting correctly when setting another mutually exclusive mode
- Fixed compile errors for platforms with no VR support
- Fixed an issue with volumetrics and RTHandle scaling (case 1155236)
- Fixed an issue where sky lighting might be updated uselessly
- Fixed issue preventing to allow setting decal material to none (case 1196129)
- Fixed XR multi-pass decals rendering
- Fixed several fields on Light Inspector that not supported Prefab overrides
- Fixed EOL for some files
- Fixed scene view rendering with volumetrics and XR enabled
- Fixed decals to work with multiple cameras
- Fixed optional clear of GBuffer (Was always on)
- Fixed render target clears with XR single-pass rendering
- Fixed HDRP samples file hierarchy
- Fixed Light units not matching light type
- Fixed QualitySettings panel not displaying HDRP Asset
- Fixed black reflection probes the first time loading a project
- Fixed y-flip in scene view with XR SDK
- Fixed Decal projectors do not immediately respond when parent object layer mask is changed in editor.
- Fixed y-flip in scene view with XR SDK
- Fixed a number of issues with Material Quality setting
- Fixed the transparent Cull Mode option in HD unlit master node settings only visible if double sided is ticked.
- Fixed an issue causing shadowed areas by contact shadows at the edge of far clip plane if contact shadow length is very close to far clip plane.
- Fixed editing a scalable settings will edit all loaded asset in memory instead of targetted asset.
- Fixed Planar reflection default viewer FOV
- Fixed flickering issues when moving the mouse in the editor with ray tracing on.
- Fixed the ShaderGraph main preview being black after switching to SSS in the master node settings
- Fixed custom fullscreen passes in VR
- Fixed camera culling masks not taken in account in custom pass volumes
- Fixed object not drawn in custom pass when using a DrawRenderers with an HDRP shader in a build.
- Fixed injection points for Custom Passes (AfterDepthAndNormal and BeforePreRefraction were missing)
- Fixed a enum to choose shader tags used for drawing objects (DepthPrepass or Forward) when there is no override material.
- Fixed lit objects in the BeforePreRefraction, BeforeTransparent and BeforePostProcess.
- Fixed the None option when binding custom pass render targets to allow binding only depth or color.
- Fixed custom pass buffers allocation so they are not allocated if they're not used.
- Fixed the Custom Pass entry in the volume create asset menu items.
- Fixed Prefab Overrides workflow on Camera.
- Fixed alignment issue in Preset for Camera.
- Fixed alignment issue in Physical part for Camera.
- Fixed FrameSettings multi-edition.
- Fixed a bug happening when denoising multiple ray traced light shadows
- Fixed minor naming issues in ShaderGraph settings
- VFX: Removed z-fight glitches that could appear when using deferred depth prepass and lit quad primitives
- VFX: Preserve specular option for lit outputs (matches HDRP lit shader)
- Fixed an issue with Metal Shader Compiler and GTAO shader for metal
- Fixed resources load issue while upgrading HDRP package.
- Fix LOD fade mask by accounting for field of view
- Fixed spot light missing from ray tracing indirect effects.
- Fixed a UI bug in the diffusion profile list after fixing them from the wizard.
- Fixed the hash collision when creating new diffusion profile assets.
- Fixed a light leaking issue with box light casting shadows (case 1184475)
- Fixed Cookie texture type in the cookie slot of lights (Now displays a warning because it is not supported).
- Fixed a nullref that happens when using the Shuriken particle light module
- Fixed alignment in Wizard
- Fixed text overflow in Wizard's helpbox
- Fixed Wizard button fix all that was not automatically grab all required fixes
- Fixed VR tab for MacOS in Wizard
- Fixed local config package workflow in Wizard
- Fixed issue with contact shadows shifting when MSAA is enabled.
- Fixed EV100 in the PBR sky
- Fixed an issue In URP where sometime the camera is not passed to the volume system and causes a null ref exception (case 1199388)
- Fixed nullref when releasing HDRP with custom pass disabled
- Fixed performance issue derived from copying stencil buffer.
- Fixed an editor freeze when importing a diffusion profile asset from a unity package.
- Fixed an exception when trying to reload a builtin resource.
- Fixed the light type intensity unit reset when switching the light type.
- Fixed compilation error related to define guards and CreateLayoutFromXrSdk()
- Fixed documentation link on CustomPassVolume.
- Fixed player build when HDRP is in the project but not assigned in the graphic settings.
- Fixed an issue where ambient probe would be black for the first face of a baked reflection probe
- VFX: Fixed Missing Reference to Visual Effect Graph Runtime Assembly
- Fixed an issue where rendering done by users in EndCameraRendering would be executed before the main render loop.
- Fixed Prefab Override in main scope of Volume.
- Fixed alignment issue in Presset of main scope of Volume.
- Fixed persistence of ShowChromeGizmo and moved it to toolbar for coherency in ReflectionProbe and PlanarReflectionProbe.
- Fixed Alignement issue in ReflectionProbe and PlanarReflectionProbe.
- Fixed Prefab override workflow issue in ReflectionProbe and PlanarReflectionProbe.
- Fixed empty MoreOptions and moved AdvancedManipulation in a dedicated location for coherency in ReflectionProbe and PlanarReflectionProbe.
- Fixed Prefab override workflow issue in DensityVolume.
- Fixed empty MoreOptions and moved AdvancedManipulation in a dedicated location for coherency in DensityVolume.
- Fix light limit counts specified on the HDRP asset
- Fixed Quality Settings for SSR, Contact Shadows and Ambient Occlusion volume components
- Fixed decalui deriving from hdshaderui instead of just shaderui
- Use DelayedIntField instead of IntField for scalable settings
- Fixed init of debug for FrameSettingsHistory on SceneView camera
- Added a fix script to handle the warning 'referenced script in (GameObject 'SceneIDMap') is missing'
- Fix Wizard load when none selected for RenderPipelineAsset
- Fixed TerrainLitGUI when per-pixel normal property is not present.
- Fixed rendering errors when enabling debug modes with custom passes
- Fix an issue that made PCSS dependent on Atlas resolution (not shadow map res)
- Fixing a bug whith histories when n>4 for ray traced shadows
- Fixing wrong behavior in ray traced shadows for mesh renderers if their cast shadow is shadow only or double sided
- Only tracing rays for shadow if the point is inside the code for spotlight shadows
- Only tracing rays if the point is inside the range for point lights
- Fixing ghosting issues when the screen space shadow  indexes change for a light with ray traced shadows
- Fixed an issue with stencil management and Xbox One build that caused corrupted output in deferred mode.
- Fixed a mismatch in behavior between the culling of shadow maps and ray traced point and spot light shadows
- Fixed recursive ray tracing not working anymore after intermediate buffer refactor.
- Fixed ray traced shadow denoising not working (history rejected all the time).
- Fixed shader warning on xbox one
- Fixed cookies not working for spot lights in ray traced reflections, ray traced GI and recursive rendering
- Fixed an inverted handling of CoatSmoothness for SSR in StackLit.
- Fixed missing distortion inputs in Lit and Unlit material UI.
- Fixed issue that propagated NaNs across multiple frames through the exposure texture.
- Fixed issue with Exclude from TAA stencil ignored.
- Fixed ray traced reflection exposure issue.
- Fixed issue with TAA history not initialising corretly scale factor for first frame
- Fixed issue with stencil test of material classification not using the correct Mask (causing false positive and bad performance with forward material in deferred)
- Fixed issue with History not reset when chaning antialiasing mode on camera
- Fixed issue with volumetric data not being initialized if default settings have volumetric and reprojection off.
- Fixed ray tracing reflection denoiser not applied in tier 1
- Fixed the vibility of ray tracing related methods.
- Fixed the diffusion profile list not saved when clicking the fix button in the material UI.
- Fixed crash when pushing bounce count higher than 1 for ray traced GI or reflections
- Fixed PCSS softness scale so that it better match ray traced reference for punctual lights.
- Fixed exposure management for the path tracer
- Fixed AxF material UI containing two advanced options settings.
- Fixed an issue where cached sky contexts were being destroyed wrongly, breaking lighting in the LookDev
- Fixed issue that clamped PCSS softness too early and not after distance scale.
- Fixed fog affect transparent on HD unlit master node
- Fixed custom post processes re-ordering not saved.
- Fixed NPE when using scalable settings
- Fixed an issue where PBR sky precomputation was reset incorrectly in some cases causing bad performance.
- Fixed a bug due to depth history begin overriden too soon
- Fixed CustomPassSampleCameraColor scale issue when called from Before Transparent injection point.
- Fixed corruption of AO in baked probes.
- Fixed issue with upgrade of projects that still had Very High as shadow filtering quality.
- Fixed issue that caused Distortion UI to appear in Lit.
- Fixed several issues with decal duplicating when editing them.
- Fixed initialization of volumetric buffer params (1204159)
- Fixed an issue where frame count was incorrectly reset for the game view, causing temporal processes to fail.
- Fixed Culling group was not disposed error.
- Fixed issues on some GPU that do not support gathers on integer textures.
- Fixed an issue with ambient probe not being initialized for the first frame after a domain reload for volumetric fog.
- Fixed the scene visibility of decal projectors and density volumes
- Fixed a leak in sky manager.
- Fixed an issue where entering playmode while the light editor is opened would produce null reference exceptions.
- Fixed the debug overlay overlapping the debug menu at runtime.
- Fixed an issue with the framecount when changing scene.
- Fixed errors that occurred when using invalid near and far clip plane values for planar reflections.
- Fixed issue with motion blur sample weighting function.
- Fixed motion vectors in MSAA.
- Fixed sun flare blending (case 1205862).
- Fixed a lot of issues related to ray traced screen space shadows.
- Fixed memory leak caused by apply distortion material not being disposed.
- Fixed Reflection probe incorrectly culled when moving its parent (case 1207660)
- Fixed a nullref when upgrading the Fog volume components while the volume is opened in the inspector.
- Fix issues where decals on PS4 would not correctly write out the tile mask causing bits of the decal to go missing.
- Use appropriate label width and text content so the label is completely visible
- Fixed an issue where final post process pass would not output the default alpha value of 1.0 when using 11_11_10 color buffer format.
- Fixed SSR issue after the MSAA Motion Vector fix.
- Fixed an issue with PCSS on directional light if punctual shadow atlas was not allocated.
- Fixed an issue where shadow resolution would be wrong on the first face of a baked reflection probe.
- Fixed issue with PCSS softness being incorrect for cascades different than the first one.
- Fixed custom post process not rendering when using multiple HDRP asset in quality settings
- Fixed probe gizmo missing id (case 1208975)
- Fixed a warning in raytracingshadowfilter.compute
- Fixed issue with AO breaking with small near plane values.
- Fixed custom post process Cleanup function not called in some cases.
- Fixed shader warning in AO code.
- Fixed a warning in simpledenoiser.compute
- Fixed tube and rectangle light culling to use their shape instead of their range as a bounding box.
- Fixed caused by using gather on a UINT texture in motion blur.
- Fix issue with ambient occlusion breaking when dynamic resolution is active.
- Fixed some possible NaN causes in Depth of Field.
- Fixed Custom Pass nullref due to the new Profiling Sample API changes
- Fixed the black/grey screen issue on after post process Custom Passes in non dev builds.
- Fixed particle lights.
- Improved behavior of lights and probe going over the HDRP asset limits.
- Fixed issue triggered when last punctual light is disabled and more than one camera is used.
- Fixed Custom Pass nullref due to the new Profiling Sample API changes
- Fixed the black/grey screen issue on after post process Custom Passes in non dev builds.
- Fixed XR rendering locked to vsync of main display with Standalone Player.
- Fixed custom pass cleanup not called at the right time when using multiple volumes.
- Fixed an issue on metal with edge of decal having artifact by delaying discard of fragments during decal projection
- Fixed various shader warning
- Fixing unnecessary memory allocations in the ray tracing cluster build
- Fixed duplicate column labels in LightEditor's light tab
- Fixed white and dark flashes on scenes with very high or very low exposure when Automatic Exposure is being used.
- Fixed an issue where passing a null ProfilingSampler would cause a null ref exception.
- Fixed memory leak in Sky when in matcap mode.
- Fixed compilation issues on platform that don't support VR.
- Fixed migration code called when we create a new HDRP asset.
- Fixed RemoveComponent on Camera contextual menu to not remove Camera while a component depend on it.
- Fixed an issue where ambient occlusion and screen space reflections editors would generate null ref exceptions when HDRP was not set as the current pipeline.
- Fixed a null reference exception in the probe UI when no HDRP asset is present.
- Fixed the outline example in the doc (sampling range was dependent on screen resolution)
- Fixed a null reference exception in the HDRI Sky editor when no HDRP asset is present.
- Fixed an issue where Decal Projectors created from script where rotated around the X axis by 90°.
- Fixed frustum used to compute Density Volumes visibility when projection matrix is oblique.
- Fixed a null reference exception in Path Tracing, Recursive Rendering and raytraced Global Illumination editors when no HDRP asset is present.
- Fix for NaNs on certain geometry with Lit shader -- [case 1210058](https://fogbugz.unity3d.com/f/cases/1210058/)
- Fixed an issue where ambient occlusion and screen space reflections editors would generate null ref exceptions when HDRP was not set as the current pipeline.
- Fixed a null reference exception in the probe UI when no HDRP asset is present.
- Fixed the outline example in the doc (sampling range was dependent on screen resolution)
- Fixed a null reference exception in the HDRI Sky editor when no HDRP asset is present.
- Fixed an issue where materials newly created from the contextual menu would have an invalid state, causing various problems until it was edited.
- Fixed transparent material created with ZWrite enabled (now it is disabled by default for new transparent materials)
- Fixed mouseover on Move and Rotate tool while DecalProjector is selected.
- Fixed wrong stencil state on some of the pixel shader versions of deferred shader.
- Fixed an issue where creating decals at runtime could cause a null reference exception.
- Fixed issue that displayed material migration dialog on the creation of new project.
- Fixed various issues with time and animated materials (cases 1210068, 1210064).
- Updated light explorer with latest changes to the Fog and fixed issues when no visual environment was present.
- Fixed not handleling properly the recieve SSR feature with ray traced reflections
- Shadow Atlas is no longer allocated for area lights when they are disabled in the shader config file.
- Avoid MRT Clear on PS4 as it is not implemented yet.
- Fixed runtime debug menu BitField control.
- Fixed the radius value used for ray traced directional light.
- Fixed compilation issues with the layered lit in ray tracing shaders.
- Fixed XR autotests viewport size rounding
- Fixed mip map slider knob displayed when cubemap have no mipmap
- Remove unnecessary skip of material upgrade dialog box.
- Fixed the profiling sample mismatch errors when enabling the profiler in play mode
- Fixed issue that caused NaNs in reflection probes on consoles.
- Fixed adjusting positive axis of Blend Distance slides the negative axis in the density volume component.
- Fixed the blend of reflections based on the weight.
- Fixed fallback for ray traced reflections when denoising is enabled.
- Fixed error spam issue with terrain detail terrainDetailUnsupported (cases 1211848)
- Fixed hardware dynamic resolution causing cropping/scaling issues in scene view (case 1158661)
- Fixed Wizard check order for `Hardware and OS` and `Direct3D12`
- Fix AO issue turning black when Far/Near plane distance is big.
- Fixed issue when opening lookdev and the lookdev volume have not been assigned yet.
- Improved memory usage of the sky system.
- Updated label in HDRP quality preference settings (case 1215100)
- Fixed Decal Projector gizmo not undoing properly (case 1216629)
- Fix a leak in the denoising of ray traced reflections.
- Fixed Alignment issue in Light Preset
- Fixed Environment Header in LightingWindow
- Fixed an issue where hair shader could write garbage in the diffuse lighting buffer, causing NaNs.
- Fixed an exposure issue with ray traced sub-surface scattering.
- Fixed runtime debug menu light hierarchy None not doing anything.
- Fixed the broken ShaderGraph preview when creating a new Lit graph.
- Fix indentation issue in preset of LayeredLit material.
- Fixed minor issues with cubemap preview in the inspector.
- Fixed wrong build error message when building for android on mac.
- Fixed an issue related to denoising ray trace area shadows.
- Fixed wrong build error message when building for android on mac.
- Fixed Wizard persistency of Direct3D12 change on domain reload.
- Fixed Wizard persistency of FixAll on domain reload.
- Fixed Wizard behaviour on domain reload.
- Fixed a potential source of NaN in planar reflection probe atlas.
- Fixed an issue with MipRatio debug mode showing _DebugMatCapTexture not being set.
- Fixed missing initialization of input params in Blit for VR.
- Fix Inf source in LTC for area lights.
- Fix issue with AO being misaligned when multiple view are visible.
- Fix issue that caused the clamp of camera rotation motion for motion blur to be ineffective.
- Fixed issue with AssetPostprocessors dependencies causing models to be imported twice when upgrading the package version.
- Fixed culling of lights with XR SDK
- Fixed memory stomp in shadow caching code, leading to overflow of Shadow request array and runtime errors.
- Fixed an issue related to transparent objects reading the ray traced indirect diffuse buffer
- Fixed an issue with filtering ray traced area lights when the intensity is high or there is an exposure.
- Fixed ill-formed include path in Depth Of Field shader.
- Fixed shader graph and ray tracing after the shader target PR.
- Fixed a bug in semi-transparent shadows (object further than the light casting shadows)
- Fix state enabled of default volume profile when in package.
- Fixed removal of MeshRenderer and MeshFilter on adding Light component.
- Fixed Ray Traced SubSurface Scattering not working with ray traced area lights
- Fixed Ray Traced SubSurface Scattering not working in forward mode.
- Fixed a bug in debug light volumes.
- Fixed a bug related to ray traced area light shadow history.
- Fixed an issue where fog sky color mode could sample NaNs in the sky cubemap.
- Fixed a leak in the PBR sky renderer.
- Added a tooltip to the Ambient Mode parameter in the Visual Envionment volume component.
- Static lighting sky now takes the default volume into account (this fixes discrepancies between baked and realtime lighting).
- Fixed a leak in the sky system.
- Removed MSAA Buffers allocation when lit shader mode is set to "deferred only".
- Fixed invalid cast for realtime reflection probes (case 1220504)
- Fixed invalid game view rendering when disabling all cameras in the scene (case 1105163)
- Hide reflection probes in the renderer components.
- Fixed infinite reload loop while displaying Light's Shadow's Link Light Layer in Inspector of Prefab Asset.
- Fixed the culling was not disposed error in build log.
- Fixed the cookie atlas size and planar atlas size being too big after an upgrade of the HDRP asset.
- Fixed transparent SSR for shader graph.
- Fixed an issue with emissive light meshes not being in the RAS.
- Fixed DXR player build
- Fixed the HDRP asset migration code not being called after an upgrade of the package
- Fixed draw renderers custom pass out of bound exception
- Fixed the PBR shader rendering in deferred
- Fixed some typos in debug menu (case 1224594)
- Fixed ray traced point and spot lights shadows not rejecting istory when semi-transparent or colored.
- Fixed a warning due to StaticLightingSky when reloading domain in some cases.
- Fixed the MaxLightCount being displayed when the light volume debug menu is on ColorAndEdge.
- Fixed issue with unclear naming of debug menu for decals.
- Fixed z-fighting in scene view when scene lighting is off (case 1203927)
- Fixed issue that prevented cubemap thumbnails from rendering (only on D3D11 and Metal).
- Fixed ray tracing with VR single-pass
- Fix an exception in ray tracing that happens if two LOD levels are using the same mesh renderer.
- Fixed error in the console when switching shader to decal in the material UI.
- Fixed an issue with refraction model and ray traced recursive rendering (case 1198578).
- Fixed an issue where a dynamic sky changing any frame may not update the ambient probe.
- Fixed cubemap thumbnail generation at project load time.
- Fixed cubemap thumbnail generation at project load time.
- Fixed XR culling with multiple cameras
- Fixed XR single-pass with Mock HMD plugin
- Fixed sRGB mismatch with XR SDK
- Fixed an issue where default volume would not update when switching profile.
- Fixed issue with uncached reflection probe cameras reseting the debug mode (case 1224601)
- Fixed an issue where AO override would not override specular occlusion.
- Fixed an issue where Volume inspector might not refresh correctly in some cases.
- Fixed render texture with XR
- Fixed issue with resources being accessed before initialization process has been performed completely.
- Half fixed shuriken particle light that cast shadows (only the first one will be correct)
- Fixed issue with atmospheric fog turning black if a planar reflection probe is placed below ground level. (case 1226588)
- Fixed custom pass GC alloc issue in CustomPassVolume.GetActiveVolumes().
- Fixed a bug where instanced shadergraph shaders wouldn't compile on PS4.
- Fixed an issue related to the envlightdatasrt not being bound in recursive rendering.
- Fixed shadow cascade tooltip when using the metric mode (case 1229232)
- Fixed how the area light influence volume is computed to match rasterization.
- Focus on Decal uses the extends of the projectors
- Fixed usage of light size data that are not available at runtime.
- Fixed the depth buffer copy made before custom pass after opaque and normal injection point.
- Fix for issue that prevented scene from being completely saved when baked reflection probes are present and lighting is set to auto generate.
- Fixed drag area width at left of Light's intensity field in Inspector.
- Fixed light type resolution when performing a reset on HDAdditionalLightData (case 1220931)
- Fixed reliance on atan2 undefined behavior in motion vector debug shader.
- Fixed an usage of a a compute buffer not bound (1229964)
- Fixed an issue where changing the default volume profile from another inspector would not update the default volume editor.
- Fix issues in the post process system with RenderTexture being invalid in some cases, causing rendering problems.
- Fixed an issue where unncessarily serialized members in StaticLightingSky component would change each time the scene is changed.
- Fixed a weird behavior in the scalable settings drawing when the space becomes tiny (1212045).
- Fixed a regression in the ray traced indirect diffuse due to the new probe system.
- Fix for range compression factor for probes going negative (now clamped to positive values).
- Fixed path validation when creating new volume profile (case 1229933)
- Fixed a bug where Decal Shader Graphs would not recieve reprojected Position, Normal, or Bitangent data. (1239921)
- Fix reflection hierarchy for CARPAINT in AxF.
- Fix precise fresnel for delta lights for SVBRDF in AxF.
- Fixed the debug exposure mode for display sky reflection and debug view baked lighting
- Fixed MSAA depth resolve when there is no motion vectors
- Fixed various object leaks in HDRP.
- Fixed compile error with XR SubsystemManager.
- Fix for assertion triggering sometimes when saving a newly created lit shader graph (case 1230996)
- Fixed culling of planar reflection probes that change position (case 1218651)
- Fixed null reference when processing lightprobe (case 1235285)
- Fix issue causing wrong planar reflection rendering when more than one camera is present.
- Fix black screen in XR when HDRP package is present but not used.
- Fixed an issue with the specularFGD term being used when the material has a clear coat (lit shader).
- Fixed white flash happening with auto-exposure in some cases (case 1223774)
- Fixed NaN which can appear with real time reflection and inf value
- Fixed an issue that was collapsing the volume components in the HDRP default settings
- Fixed warning about missing bound decal buffer
- Fixed shader warning on Xbox for ResolveStencilBuffer.compute.
- Fixed PBR shader ZTest rendering in deferred.
- Replaced commands incompatible with async compute in light list build process.
- Diffusion Profile and Material references in HDRP materials are now correctly exported to unity packages. Note that the diffusion profile or the material references need to be edited once before this can work properly.
- Fix MaterialBalls having same guid issue
- Fix spelling and grammatical errors in material samples
- Fixed unneeded cookie texture allocation for cone stop lights.
- Fixed scalarization code for contact shadows.
- Fixed volume debug in playmode
- Fixed issue when toggling anything in HDRP asset that will produce an error (case 1238155)
- Fixed shader warning in PCSS code when using Vulkan.
- Fixed decal that aren't working without Metal and Ambient Occlusion option enabled.
- Fixed an error about procedural sky being logged by mistake.
- Fixed shadowmask UI now correctly showing shadowmask disable
- Made more explicit the warning about raytracing and asynchronous compute. Also fixed the condition in which it appears.
- Fixed a null ref exception in static sky when the default volume profile is invalid.
- DXR: Fixed shader compilation error with shader graph and pathtracer
- Fixed SceneView Draw Modes not being properly updated after opening new scene view panels or changing the editor layout.
- VFX: Removed irrelevant queues in render queue selection from HDRP outputs
- VFX: Motion Vector are correctly renderered with MSAA [Case 1240754](https://issuetracker.unity3d.com/product/unity/issues/guid/1240754/)
- Fixed a cause of NaN when a normal of 0-length is generated (usually via shadergraph).
- Fixed issue with screen-space shadows not enabled properly when RT is disabled (case 1235821)
- Fixed a performance issue with stochastic ray traced area shadows.
- Fixed cookie texture not updated when changing an import settings (srgb for example).
- Fixed flickering of the game/scene view when lookdev is running.
- Fixed issue with reflection probes in realtime time mode with OnEnable baking having wrong lighting with sky set to dynamic (case 1238047).
- Fixed transparent motion vectors not working when in MSAA.
- Fix error when removing DecalProjector from component contextual menu (case 1243960)
- Fixed issue with post process when running in RGBA16 and an object with additive blending is in the scene.
- Fixed corrupted values on LayeredLit when using Vertex Color multiply mode to multiply and MSAA is activated.
- Fix conflicts with Handles manipulation when performing a Reset in DecalComponent (case 1238833)
- Fixed depth prepass and postpass being disabled after changing the shader in the material UI.
- Fixed issue with sceneview camera settings not being saved after Editor restart.
- Fixed issue when switching back to custom sensor type in physical camera settings (case 1244350).
- Fixed a null ref exception when running playmode tests with the render pipeline debug window opened.
- Fixed some GCAlloc in the debug window.
- Fixed shader graphs not casting semi-transparent and color shadows (case 1242617)
- Fixed thin refraction mode not working properly.
- Fixed assert on tests caused by probe culling results being requested when culling did not happen. (case 1246169)
- Fixed over consumption of GPU memory by the Physically Based Sky.
- Fixed an invalid rotation in Planar Reflection Probe editor display, that was causing an error message (case 1182022)
- Put more information in Camera background type tooltip and fixed inconsistent exposure behavior when changing bg type.
- Fixed issue that caused not all baked reflection to be deleted upon clicking "Clear Baked Data" in the lighting menu (case 1136080)
- Fixed an issue where asset preview could be rendered white because of static lighting sky.
- Fixed an issue where static lighting was not updated when removing the static lighting sky profile.
- Fixed the show cookie atlas debug mode not displaying correctly when enabling the clear cookie atlas option.
- Fixed various multi-editing issues when changing Emission parameters.
- Fixed error when undo a Reflection Probe removal in a prefab instance. (case 1244047)
- Fixed Microshadow not working correctly in deferred with LightLayers
- Tentative fix for missing include in depth of field shaders.
- Fixed the light overlap scene view draw mode (wasn't working at all).
- Fixed taaFrameIndex and XR tests 4052 and 4053
- Fixed the prefab integration of custom passes (Prefab Override Highlight not working as expected).
- Cloned volume profile from read only assets are created in the root of the project. (case 1154961)
- Fixed Wizard check on default volume profile to also check it is not the default one in package.
- Fix erroneous central depth sampling in TAA.
- Fixed light layers not correctly disabled when the lightlayers is set to Nothing and Lightlayers isn't enabled in HDRP Asset
- Fixed issue with Model Importer materials falling back to the Legacy default material instead of HDRP's default material when import happens at Editor startup.
- Fixed a wrong condition in CameraSwitcher, potentially causing out of bound exceptions.
- Fixed an issue where editing the Look Dev default profile would not reflect directly in the Look Dev window.
- Fixed a bug where the light list is not cleared but still used when resizing the RT.
- Fixed exposure debug shader with XR single-pass rendering.
- Fixed issues with scene view and transparent motion vectors.
- Fixed black screens for linux/HDRP (1246407)
- Fixed a vulkan and metal warning in the SSGI compute shader.
- Fixed an exception due to the color pyramid not allocated when SSGI is enabled.
- Fixed an issue with the first Depth history was incorrectly copied.
- Fixed path traced DoF focusing issue
- Fix an issue with the half resolution Mode (performance)
- Fix an issue with the color intensity of emissive for performance rtgi
- Fixed issue with rendering being mostly broken when target platform disables VR.
- Workaround an issue caused by GetKernelThreadGroupSizes  failing to retrieve correct group size.
- Fix issue with fast memory and rendergraph.
- Fixed transparent motion vector framesetting not sanitized.
- Fixed wrong order of post process frame settings.
- Fixed white flash when enabling SSR or SSGI.
- The ray traced indrect diffuse and RTGI were combined wrongly with the rest of the lighting (1254318).
- Fixed an exception happening when using RTSSS without using RTShadows.
- Fix inconsistencies with transparent motion vectors and opaque by allowing camera only transparent motion vectors.
- Fix reflection probe frame settings override
- Fixed certain shadow bias artifacts present in volumetric lighting (case 1231885).
- Fixed area light cookie not updated when switch the light type from a spot that had a cookie.
- Fixed issue with dynamic resolution updating when not in play mode.
- Fixed issue with Contrast Adaptive Sharpening upsample mode and preview camera.
- Fix issue causing blocky artifacts when decals affect metallic and are applied on material with specular color workflow.
- Fixed issue with depth pyramid generation and dynamic resolution.
- Fixed an issue where decals were duplicated in prefab isolation mode.
- Fixed an issue where rendering preview with MSAA might generate render graph errors.
- Fixed compile error in PS4 for planar reflection filtering.
- Fixed issue with blue line in prefabs for volume mode.
- Fixing the internsity being applied to RTAO too early leading to unexpected results (1254626).
- Fix issue that caused sky to incorrectly render when using a custom projection matrix.
- Fixed null reference exception when using depth pre/post pass in shadergraph with alpha clip in the material.
- Appropriately constraint blend distance of reflection probe while editing with the inspector (case 1248931)
- Fixed AxF handling of roughness for Blinn-Phong type materials
- Fixed AxF UI errors when surface type is switched to transparent
- Fixed a serialization issue, preventing quality level parameters to undo/redo and update scene view on change.
- Fixed an exception occuring when a camera doesn't have an HDAdditionalCameraData (1254383).
- Fixed ray tracing with XR single-pass.
- Fixed warning in HDAdditionalLightData OnValidate (cases 1250864, 1244578)
- Fixed a bug related to denoising ray traced reflections.
- Fixed nullref in the layered lit material inspector.
- Fixed an issue where manipulating the color wheels in a volume component would reset the cursor every time.
- Fixed an issue where static sky lighting would not be updated for a new scene until it's reloaded at least once.
- Fixed culling for decals when used in prefabs and edited in context.
- Force to rebake probe with missing baked texture. (1253367)
- Fix supported Mac platform detection to handle new major version (11.0) properly
- Fixed typo in the Render Pipeline Wizard under HDRP+VR
- Change transparent SSR name in frame settings to avoid clipping.
- Fixed missing include guards in shadow hlsl files.
- Repaint the scene view whenever the scene exposure override is changed.
- Fixed an error when clearing the SSGI history texture at creation time (1259930).
- Fixed alpha to mask reset when toggling alpha test in the material UI.
- Fixed an issue where opening the look dev window with the light theme would make the window blink and eventually crash unity.
- Fixed fallback for ray tracing and light layers (1258837).
- Fixed Sorting Priority not displayed correctly in the DrawRenderers custom pass UI.
- Fixed glitch in Project settings window when selecting diffusion profiles in material section (case 1253090)
- Fixed issue with light layers bigger than 8 (and above the supported range).
- Fixed issue with culling layer mask of area light's emissive mesh
- Fixed overused the atlas for Animated/Render Target Cookies (1259930).
- Fixed errors when switching area light to disk shape while an area emissive mesh was displayed.
- Fixed default frame settings MSAA toggle for reflection probes (case 1247631)
- Fixed the transparent SSR dependency not being properly disabled according to the asset dependencies (1260271).
- Fixed issue with completely black AO on double sided materials when normal mode is set to None.
- Fixed UI drawing of the quaternion (1251235)
- Fix an issue with the quality mode and perf mode on RTR and RTGI and getting rid of unwanted nans (1256923).
- Fixed unitialized ray tracing resources when using non-default HDRP asset (case 1259467).
- Fixed overused the atlas for Animated/Render Target Cookies (1259930).
- Fixed sky asserts with XR multipass
- Fixed for area light not updating baked light result when modifying with gizmo.
- Fixed robustness issue with GetOddNegativeScale() in ray tracing, which was impacting normal mapping (1261160).
- Fixed regression where moving face of the probe gizmo was not moving its position anymore.
- Fixed XR single-pass macros in tessellation shaders.
- Fixed path-traced subsurface scattering mixing with diffuse and specular BRDFs (1250601).
- Fixed custom pass re-ordering issues.
- Improved robustness of normal mapping when scale is 0, and mapping is extreme (normals in or below the tangent plane).
- Fixed XR Display providers not getting zNear and zFar plane distances passed to them when in HDRP.
- Fixed rendering breaking when disabling tonemapping in the frame settings.
- Fixed issue with serialization of exposure modes in volume profiles not being consistent between HDRP versions (case 1261385).
- Fixed issue with duplicate names in newly created sub-layers in the graphics compositor (case 1263093).
- Remove MSAA debug mode when renderpipeline asset has no MSAA
- Fixed some post processing using motion vectors when they are disabled
- Fixed the multiplier of the environement lights being overriden with a wrong value for ray tracing (1260311).
- Fixed a series of exceptions happening when trying to load an asset during wizard execution (1262171).
- Fixed an issue with Stacklit shader not compiling correctly in player with debug display on (1260579)
- Fixed couple issues in the dependence of building the ray tracing acceleration structure.
- Fix sun disk intensity
- Fixed unwanted ghosting for smooth surfaces.
- Fixing an issue in the recursive rendering flag texture usage.
- Fixed a missing dependecy for choosing to evaluate transparent SSR.
- Fixed issue that failed compilation when XR is disabled.
- Fixed a compilation error in the IES code.
- Fixed issue with dynamic resolution handler when no OnResolutionChange callback is specified.
- Fixed multiple volumes, planar reflection, and decal projector position when creating them from the menu.
- Reduced the number of global keyword used in deferredTile.shader
- Fixed incorrect processing of Ambient occlusion probe (9% error was introduced)
- Fixed multiedition of framesettings drop down (case 1270044)
- Fixed planar probe gizmo

### Changed
- Improve MIP selection for decals on Transparents
- Color buffer pyramid is not allocated anymore if neither refraction nor distortion are enabled
- Rename Emission Radius to Radius in UI in Point, Spot
- Angular Diameter parameter for directional light is no longuer an advanced property
- DXR: Remove Light Radius and Angular Diamater of Raytrace shadow. Angular Diameter and Radius are used instead.
- Remove MaxSmoothness parameters from UI for point, spot and directional light. The MaxSmoothness is now deduce from Radius Parameters
- DXR: Remove the Ray Tracing Environement Component. Add a Layer Mask to the ray Tracing volume components to define which objects are taken into account for each effect.
- Removed second cubemaps used for shadowing in lookdev
- Disable Physically Based Sky below ground
- Increase max limit of area light and reflection probe to 128
- Change default texture for detailmap to grey
- Optimize Shadow RT load on Tile based architecture platforms.
- Improved quality of SSAO.
- Moved RequestShadowMapRendering() back to public API.
- Update HDRP DXR Wizard with an option to automatically clone the hdrp config package and setup raytracing to 1 in shaders file.
- Added SceneSelection pass for TerrainLit shader.
- Simplified Light's type API regrouping the logic in one place (Check type in HDAdditionalLightData)
- The support of LOD CrossFade (Dithering transition) in master nodes now required to enable it in the master node settings (Save variant)
- Improved shadow bias, by removing constant depth bias and substituting it with slope-scale bias.
- Fix the default stencil values when a material is created from a SSS ShaderGraph.
- Tweak test asset to be compatible with XR: unlit SG material for canvas and double-side font material
- Slightly tweaked the behaviour of bloom when resolution is low to reduce artifacts.
- Hidden fields in Light Inspector that is not relevant while in BakingOnly mode.
- Changed parametrization of PCSS, now softness is derived from angular diameter (for directional lights) or shape radius (for point/spot lights) and min filter size is now in the [0..1] range.
- Moved the copy of the geometry history buffers to right after the depth mip chain generation.
- Rename "Luminance" to "Nits" in UX for physical light unit
- Rename FrameSettings "SkyLighting" to "SkyReflection"
- Reworked XR automated tests
- The ray traced screen space shadow history for directional, spot and point lights is discarded if the light transform has changed.
- Changed the behavior for ray tracing in case a mesh renderer has both transparent and opaque submeshes.
- Improve history buffer management
- Replaced PlayerSettings.virtualRealitySupported with XRGraphics.tryEnable.
- Remove redundant FrameSettings RealTimePlanarReflection
- Improved a bit the GC calls generated during the rendering.
- Material update is now only triggered when the relevant settings are touched in the shader graph master nodes
- Changed the way Sky Intensity (on Sky volume components) is handled. It's now a combo box where users can choose between Exposure, Multiplier or Lux (for HDRI sky only) instead of both multiplier and exposure being applied all the time. Added a new menu item to convert old profiles.
- Change how method for specular occlusions is decided on inspector shader (Lit, LitTesselation, LayeredLit, LayeredLitTessellation)
- Unlocked SSS, SSR, Motion Vectors and Distortion frame settings for reflections probes.
- Hide unused LOD settings in Quality Settings legacy window.
- Reduced the constrained distance for temporal reprojection of ray tracing denoising
- Removed shadow near plane from the Directional Light Shadow UI.
- Improved the performances of custom pass culling.
- The scene view camera now replicates the physical parameters from the camera tagged as "MainCamera".
- Reduced the number of GC.Alloc calls, one simple scene without plarnar / probes, it should be 0B.
- Renamed ProfilingSample to ProfilingScope and unified API. Added GPU Timings.
- Updated macros to be compatible with the new shader preprocessor.
- Ray tracing reflection temporal filtering is now done in pre-exposed space
- Search field selects the appropriate fields in both project settings panels 'HDRP Default Settings' and 'Quality/HDRP'
- Disabled the refraction and transmission map keywords if the material is opaque.
- Keep celestial bodies outside the atmosphere.
- Updated the MSAA documentation to specify what features HDRP supports MSAA for and what features it does not.
- Shader use for Runtime Debug Display are now correctly stripper when doing a release build
- Now each camera has its own Volume Stack. This allows Volume Parameters to be updated as early as possible and be ready for the whole frame without conflicts between cameras.
- Disable Async for SSR, SSAO and Contact shadow when aggregated ray tracing frame setting is on.
- Improved performance when entering play mode without domain reload by a factor of ~25
- Renamed the camera profiling sample to include the camera name
- Discarding the ray tracing history for AO, reflection, diffuse shadows and GI when the viewport size changes.
- Renamed the camera profiling sample to include the camera name
- Renamed the post processing graphic formats to match the new convention.
- The restart in Wizard for DXR will always be last fix from now on
- Refactoring pre-existing materials to share more shader code between rasterization and ray tracing.
- Setting a material's Refraction Model to Thin does not overwrite the Thickness and Transmission Absorption Distance anymore.
- Removed Wind textures from runtime as wind is no longer built into the pipeline
- Changed Shader Graph titles of master nodes to be more easily searchable ("HDRP/x" -> "x (HDRP)")
- Expose StartSinglePass() and StopSinglePass() as public interface for XRPass
- Replaced the Texture array for 2D cookies (spot, area and directional lights) and for planar reflections by an atlas.
- Moved the tier defining from the asset to the concerned volume components.
- Changing from a tier management to a "mode" management for reflection and GI and removing the ability to enable/disable deferred and ray bining (they are now implied by performance mode)
- The default FrameSettings for ScreenSpaceShadows is set to true for Camera in order to give a better workflow for DXR.
- Refactor internal usage of Stencil bits.
- Changed how the material upgrader works and added documentation for it.
- Custom passes now disable the stencil when overwriting the depth and not writing into it.
- Renamed the camera profiling sample to include the camera name
- Changed the way the shadow casting property of transparent and tranmissive materials is handeled for ray tracing.
- Changed inspector materials stencil setting code to have more sharing.
- Updated the default scene and default DXR scene and DefaultVolumeProfile.
- Changed the way the length parameter is used for ray traced contact shadows.
- Improved the coherency of PCSS blur between cascades.
- Updated VR checks in Wizard to reflect new XR System.
- Removing unused alpha threshold depth prepass and post pass for fabric shader graph.
- Transform result from CIE XYZ to sRGB color space in EvalSensitivity for iridescence.
- Moved BeginCameraRendering callback right before culling.
- Changed the visibility of the Indirect Lighting Controller component to public.
- Renamed the cubemap used for diffuse convolution to a more explicit name for the memory profiler.
- Improved behaviour of transmission color on transparent surfaces in path tracing.
- Light dimmer can now get values higher than one and was renamed to multiplier in the UI.
- Removed info box requesting volume component for Visual Environment and updated the documentation with the relevant information.
- Improved light selection oracle for light sampling in path tracing.
- Stripped ray tracing subsurface passes with ray tracing is not enabled.
- Remove LOD cross fade code for ray tracing shaders
- Removed legacy VR code
- Add range-based clipping to box lights (case 1178780)
- Improve area light culling (case 1085873)
- Light Hierarchy debug mode can now adjust Debug Exposure for visualizing high exposure scenes.
- Rejecting history for ray traced reflections based on a threshold evaluated on the neighborhood of the sampled history.
- Renamed "Environment" to "Reflection Probes" in tile/cluster debug menu.
- Utilities namespace is obsolete, moved its content to UnityEngine.Rendering (case 1204677)
- Obsolete Utilities namespace was removed, instead use UnityEngine.Rendering (case 1204677)
- Moved most of the compute shaders to the multi_compile API instead of multiple kernels.
- Use multi_compile API for deferred compute shader with shadow mask.
- Remove the raytracing rendering queue system to make recursive raytraced material work when raytracing is disabled
- Changed a few resources used by ray tracing shaders to be global resources (using register space1) for improved CPU performance.
- All custom pass volumes are now executed for one injection point instead of the first one.
- Hidden unsupported choice in emission in Materials
- Temporal Anti aliasing improvements.
- Optimized PrepareLightsForGPU (cost reduced by over 25%) and PrepareGPULightData (around twice as fast now).
- Moved scene view camera settings for HDRP from the preferences window to the scene view camera settings window.
- Updated shaders to be compatible with Microsoft's DXC.
- Debug exposure in debug menu have been replace to debug exposure compensation in EV100 space and is always visible.
- Further optimized PrepareLightsForGPU (3x faster with few shadows, 1.4x faster with a lot of shadows or equivalently cost reduced by 68% to 37%).
- Raytracing: Replaced the DIFFUSE_LIGHTING_ONLY multicompile by a uniform.
- Raytracing: Removed the dynamic lightmap multicompile.
- Raytracing: Remove the LOD cross fade multi compile for ray tracing.
- Cookie are now supported in lightmaper. All lights casting cookie and baked will now include cookie influence.
- Avoid building the mip chain a second time for SSR for transparent objects.
- Replaced "High Quality" Subsurface Scattering with a set of Quality Levels.
- Replaced "High Quality" Volumetric Lighting with "Screen Resolution Percentage" and "Volume Slice Count" on the Fog volume component.
- Merged material samples and shader samples
- Update material samples scene visuals
- Use multi_compile API for deferred compute shader with shadow mask.
- Made the StaticLightingSky class public so that users can change it by script for baking purpose.
- Shadowmask and realtime reflectoin probe property are hide in Quality settings
- Improved performance of reflection probe management when using a lot of probes.
- Ignoring the disable SSR flags for recursive rendering.
- Removed logic in the UI to disable parameters for contact shadows and fog volume components as it was going against the concept of the volume system.
- Fixed the sub surface mask not being taken into account when computing ray traced sub surface scattering.
- MSAA Within Forward Frame Setting is now enabled by default on Cameras when new Render Pipeline Asset is created
- Slightly changed the TAA anti-flicker mechanism so that it is more aggressive on almost static images (only on High preset for now).
- Changed default exposure compensation to 0.
- Refactored shadow caching system.
- Removed experimental namespace for ray tracing code.
- Increase limit for max numbers of lights in UX
- Removed direct use of BSDFData in the path tracing pass, delegated to the material instead.
- Pre-warm the RTHandle system to reduce the amount of memory allocations and the total memory needed at all points.
- DXR: Only read the geometric attributes that are required using the share pass info and shader graph defines.
- DXR: Dispatch binned rays in 1D instead of 2D.
- Lit and LayeredLit tessellation cross lod fade don't used dithering anymore between LOD but fade the tessellation height instead. Allow a smoother transition
- Changed the way planar reflections are filtered in order to be a bit more "physically based".
- Increased path tracing BSDFs roughness range from [0.001, 0.999] to [0.00001, 0.99999].
- Changing the default SSGI radius for the all configurations.
- Changed the default parameters for quality RTGI to match expected behavior.
- Add color clear pass while rendering XR occlusion mesh to avoid leaks.
- Only use one texture for ray traced reflection upscaling.
- Adjust the upscale radius based on the roughness value.
- DXR: Changed the way the filter size is decided for directional, point and spot shadows.
- Changed the default exposure mode to "Automatic (Histogram)", along with "Limit Min" to -4 and "Limit Max" to 16.
- Replaced the default scene system with the builtin Scene Template feature.
- Changed extensions of shader CAS include files.
- Making the planar probe atlas's format match the color buffer's format.
- Removing the planarReflectionCacheCompressed setting from asset.
- SHADERPASS for TransparentDepthPrepass and TransparentDepthPostpass identification is using respectively SHADERPASS_TRANSPARENT_DEPTH_PREPASS and SHADERPASS_TRANSPARENT_DEPTH_POSTPASS
- Moved the Parallax Occlusion Mapping node into Shader Graph.
- Renamed the debug name from SSAO to ScreenSpaceAmbientOcclusion (1254974).
- Added missing tooltips and improved the UI of the aperture control (case 1254916).
- Fixed wrong tooltips in the Dof Volume (case 1256641).
- The `CustomPassLoadCameraColor` and `CustomPassSampleCameraColor` functions now returns the correct color buffer when used in after post process instead of the color pyramid (which didn't had post processes).
- PBR Sky now doesn't go black when going below sea level, but it instead freezes calculation as if on the horizon.
- Fixed an issue with quality setting foldouts not opening when clicking on them (1253088).
- Shutter speed can now be changed by dragging the mouse over the UI label (case 1245007).
- Remove the 'Point Cube Size' for cookie, use the Cubemap size directly.
- VFXTarget with Unlit now allows EmissiveColor output to be consistent with HDRP unlit.
- Only building the RTAS if there is an effect that will require it (1262217).
- Fixed the first ray tracing frame not having the light cluster being set up properly (1260311).
- Render graph pre-setup for ray traced ambient occlusion.
- Avoid casting multiple rays and denoising for hard directional, point and spot ray traced shadows (1261040).
- Making sure the preview cameras do not use ray tracing effects due to a by design issue to build ray tracing acceleration structures (1262166).
- Preparing ray traced reflections for the render graph support (performance and quality).
- Preparing recursive rendering for the render graph port.
- Preparation pass for RTGI, temporal filter and diffuse denoiser for render graph.
- Updated the documentation for the DXR implementation.
- Changed the DXR wizard to support optional checks.
- Changed the DXR wizard steps.
- Preparation pass for RTSSS to be supported by render graph.
- Changed the color space of EmissiveColorLDR property on all shader. Was linear but should have been sRGB. Auto upgrade script handle the conversion.

## [7.1.1] - 2019-09-05

### Added
- Transparency Overdraw debug mode. Allows to visualize transparent objects draw calls as an "heat map".
- Enabled single-pass instancing support for XR SDK with new API cmd.SetInstanceMultiplier()
- XR settings are now available in the HDRP asset
- Support for Material Quality in Shader Graph
- Material Quality support selection in HDRP Asset
- Renamed XR shader macro from UNITY_STEREO_ASSIGN_COMPUTE_EYE_INDEX to UNITY_XR_ASSIGN_VIEW_INDEX
- Raytracing ShaderGraph node for HDRP shaders
- Custom passes volume component with 3 injection points: Before Rendering, Before Transparent and Before Post Process
- Alpha channel is now properly exported to camera render textures when using FP16 color buffer format
- Support for XR SDK mirror view modes
- HD Master nodes in Shader Graph now support Normal and Tangent modification in vertex stage.
- DepthOfFieldCoC option in the fullscreen debug modes.
- Added override Ambient Occlusion option on debug windows
- Added Custom Post Processes with 3 injection points: Before Transparent, Before Post Process and After Post Process
- Added draft of minimal interactive path tracing (experimental) based on DXR API - Support only 4 area light, lit and unlit shader (non-shadergraph)
- Small adjustments to TAA anti flicker (more aggressive on high values).

### Fixed
- Fixed wizard infinite loop on cancellation
- Fixed with compute shader error about too many threads in threadgroup on low GPU
- Fixed invalid contact shadow shaders being created on metal
- Fixed a bug where if Assembly.GetTypes throws an exception due to mis-versioned dlls, then no preprocessors are used in the shader stripper
- Fixed typo in AXF decal property preventing to compile
- Fixed reflection probe with XR single-pass and FPTL
- Fixed force gizmo shown when selecting camera in hierarchy
- Fixed issue with XR occlusion mesh and dynamic resolution
- Fixed an issue where lighting compute buffers were re-created with the wrong size when resizing the window, causing tile artefacts at the top of the screen.
- Fix FrameSettings names and tooltips
- Fixed error with XR SDK when the Editor is not in focus
- Fixed errors with RenderGraph, XR SDK and occlusion mesh
- Fixed shadow routines compilation errors when "real" type is a typedef on "half".
- Fixed toggle volumetric lighting in the light UI
- Fixed post-processing history reset handling rt-scale incorrectly
- Fixed crash with terrain and XR multi-pass
- Fixed ShaderGraph material synchronization issues
- Fixed a null reference exception when using an Emissive texture with Unlit shader (case 1181335)
- Fixed an issue where area lights and point lights where not counted separately with regards to max lights on screen (case 1183196)
- Fixed an SSR and Subsurface Scattering issue (appearing black) when using XR.

### Changed
- Update Wizard layout.
- Remove almost all Garbage collection call within a frame.
- Rename property AdditionalVeclocityChange to AddPrecomputeVelocity
- Call the End/Begin camera rendering callbacks for camera with customRender enabled
- Changeg framesettings migration order of postprocess flags as a pr for reflection settings flags have been backported to 2019.2
- Replaced usage of ENABLE_VR in XRSystem.cs by version defines based on the presence of the built-in VR and XR modules
- Added an update virtual function to the SkyRenderer class. This is called once per frame. This allows a given renderer to amortize heavy computation at the rate it chooses. Currently only the physically based sky implements this.
- Removed mandatory XRPass argument in HDCamera.GetOrCreate()
- Restored the HDCamera parameter to the sky rendering builtin parameters.
- Removed usage of StructuredBuffer for XR View Constants
- Expose Direct Specular Lighting control in FrameSettings
- Deprecated ExponentialFog and VolumetricFog volume components. Now there is only one exponential fog component (Fog) which can add Volumetric Fog as an option. Added a script in Edit -> Render Pipeline -> Upgrade Fog Volume Components.

## [7.0.1] - 2019-07-25

### Added
- Added option in the config package to disable globally Area Lights and to select shadow quality settings for the deferred pipeline.
- When shader log stripping is enabled, shader stripper statistics will be written at `Temp/shader-strip.json`
- Occlusion mesh support from XR SDK

### Fixed
- Fixed XR SDK mirror view blit, cleanup some XRTODO and removed XRDebug.cs
- Fixed culling for volumetrics with XR single-pass rendering
- Fix shadergraph material pass setup not called
- Fixed documentation links in component's Inspector header bar
- Cookies using the render texture output from a camera are now properly updated
- Allow in ShaderGraph to enable pre/post pass when the alpha clip is disabled

### Changed
- RenderQueue for Opaque now start at Background instead of Geometry.
- Clamp the area light size for scripting API when we change the light type
- Added a warning in the material UI when the diffusion profile assigned is not in the HDRP asset


## [7.0.0] - 2019-07-17

### Added
- `Fixed`, `Viewer`, and `Automatic` modes to compute the FOV used when rendering a `PlanarReflectionProbe`
- A checkbox to toggle the chrome gizmo of `ReflectionProbe`and `PlanarReflectionProbe`
- Added a Light layer in shadows that allow for objects to cast shadows without being affected by light (and vice versa).
- You can now access ShaderGraph blend states from the Material UI (for example, **Surface Type**, **Sorting Priority**, and **Blending Mode**). This change may break Materials that use a ShaderGraph, to fix them, select **Edit > Render Pipeline > Reset all ShaderGraph Scene Materials BlendStates**. This syncs the blendstates of you ShaderGraph master nodes with the Material properties.
- You can now control ZTest, ZWrite, and CullMode for transparent Materials.
- Materials that use Unlit Shaders or Unlit Master Node Shaders now cast shadows.
- Added an option to enable the ztest on **After Post Process** materials when TAA is disabled.
- Added a new SSAO (based on Ground Truth Ambient Occlusion algorithm) to replace the previous one.
- Added support for shadow tint on light
- BeginCameraRendering and EndCameraRendering callbacks are now called with probes
- Adding option to update shadow maps only On Enable and On Demand.
- Shader Graphs that use time-dependent vertex modification now generate correct motion vectors.
- Added option to allow a custom spot angle for spot light shadow maps.
- Added frame settings for individual post-processing effects
- Added dither transition between cascades for Low and Medium quality settings
- Added single-pass instancing support with XR SDK
- Added occlusion mesh support with XR SDK
- Added support of Alembic velocity to various shaders
- Added support for more than 2 views for single-pass instancing
- Added support for per punctual/directional light min roughness in StackLit
- Added mirror view support with XR SDK
- Added VR verification in HDRPWizard
- Added DXR verification in HDRPWizard
- Added feedbacks in UI of Volume regarding skies
- Cube LUT support in Tonemapping. Cube LUT helpers for external grading are available in the Post-processing Sample package.

### Fixed
- Fixed an issue with history buffers causing effects like TAA or auto exposure to flicker when more than one camera was visible in the editor
- The correct preview is displayed when selecting multiple `PlanarReflectionProbe`s
- Fixed volumetric rendering with camera-relative code and XR stereo instancing
- Fixed issue with flashing cyan due to async compilation of shader when selecting a mesh
- Fix texture type mismatch when the contact shadow are disabled (causing errors on IOS devices)
- Fixed Generate Shader Includes while in package
- Fixed issue when texture where deleted in ShadowCascadeGUI
- Fixed issue in FrameSettingsHistory when disabling a camera several time without enabling it in between.
- Fixed volumetric reprojection with camera-relative code and XR stereo instancing
- Added custom BaseShaderPreprocessor in HDEditorUtils.GetBaseShaderPreprocessorList()
- Fixed compile issue when USE_XR_SDK is not defined
- Fixed procedural sky sun disk intensity for high directional light intensities
- Fixed Decal mip level when using texture mip map streaming to avoid dropping to lowest permitted mip (now loading all mips)
- Fixed deferred shading for XR single-pass instancing after lightloop refactor
- Fixed cluster and material classification debug (material classification now works with compute as pixel shader lighting)
- Fixed IOS Nan by adding a maximun epsilon definition REAL_EPS that uses HALF_EPS when fp16 are used
- Removed unnecessary GC allocation in motion blur code
- Fixed locked UI with advanded influence volume inspector for probes
- Fixed invalid capture direction when rendering planar reflection probes
- Fixed Decal HTILE optimization with platform not supporting texture atomatic (Disable it)
- Fixed a crash in the build when the contact shadows are disabled
- Fixed camera rendering callbacks order (endCameraRendering was being called before the actual rendering)
- Fixed issue with wrong opaque blending settings for After Postprocess
- Fixed issue with Low resolution transparency on PS4
- Fixed a memory leak on volume profiles
- Fixed The Parallax Occlusion Mappping node in shader graph and it's UV input slot
- Fixed lighting with XR single-pass instancing by disabling deferred tiles
- Fixed the Bloom prefiltering pass
- Fixed post-processing effect relying on Unity's random number generator
- Fixed camera flickering when using TAA and selecting the camera in the editor
- Fixed issue with single shadow debug view and volumetrics
- Fixed most of the problems with light animation and timeline
- Fixed indirect deferred compute with XR single-pass instancing
- Fixed a slight omission in anisotropy calculations derived from HazeMapping in StackLit
- Improved stack computation numerical stability in StackLit
- Fix PBR master node always opaque (wrong blend modes for forward pass)
- Fixed TAA with XR single-pass instancing (missing macros)
- Fixed an issue causing Scene View selection wire gizmo to not appear when using HDRP Shader Graphs.
- Fixed wireframe rendering mode (case 1083989)
- Fixed the renderqueue not updated when the alpha clip is modified in the material UI.
- Fixed the PBR master node preview
- Remove the ReadOnly flag on Reflection Probe's cubemap assets during bake when there are no VCS active.
- Fixed an issue where setting a material debug view would not reset the other exclusive modes
- Spot light shapes are now correctly taken into account when baking
- Now the static lighting sky will correctly take the default values for non-overridden properties
- Fixed material albedo affecting the lux meter
- Extra test in deferred compute shading to avoid shading pixels that were not rendered by the current camera (for camera stacking)

### Changed
- Optimization: Reduce the group size of the deferred lighting pass from 16x16 to 8x8
- Replaced HDCamera.computePassCount by viewCount
- Removed xrInstancing flag in RTHandles (replaced by TextureXR.slices and TextureXR.dimensions)
- Refactor the HDRenderPipeline and lightloop code to preprare for high level rendergraph
- Removed the **Back Then Front Rendering** option in the fabric Master Node settings. Enabling this option previously did nothing.
- Changed shader type Real to translate to FP16 precision on some platforms.
- Shader framework refactor: Introduce CBSDF, EvaluateBSDF, IsNonZeroBSDF to replace BSDF functions
- Shader framework refactor:  GetBSDFAngles, LightEvaluation and SurfaceShading functions
- Replace ComputeMicroShadowing by GetAmbientOcclusionForMicroShadowing
- Rename WorldToTangent to TangentToWorld as it was incorrectly named
- Remove SunDisk and Sun Halo size from directional light
- Remove all obsolete wind code from shader
- Renamed DecalProjectorComponent into DecalProjector for API alignment.
- Improved the Volume UI and made them Global by default
- Remove very high quality shadow option
- Change default for shadow quality in Deferred to Medium
- Enlighten now use inverse squared falloff (before was using builtin falloff)
- Enlighten is now deprecated. Please use CPU or GPU lightmaper instead.
- Remove the name in the diffusion profile UI
- Changed how shadow map resolution scaling with distance is computed. Now it uses screen space area rather than light range.
- Updated MoreOptions display in UI
- Moved Display Area Light Emissive Mesh script API functions in the editor namespace
- direct strenght properties in ambient occlusion now affect direct specular as well
- Removed advanced Specular Occlusion control in StackLit: SSAO based SO control is hidden and fixed to behave like Lit, SPTD is the only HQ technique shown for baked SO.
- Shader framework refactor: Changed ClampRoughness signature to include PreLightData access.
- HDRPWizard window is now in Window > General > HD Render Pipeline Wizard
- Moved StaticLightingSky to LightingWindow
- Removes the current "Scene Settings" and replace them with "Sky & Fog Settings" (with Physically Based Sky and Volumetric Fog).
- Changed how cached shadow maps are placed inside the atlas to minimize re-rendering of them.

## [6.7.0-preview] - 2019-05-16

### Added
- Added ViewConstants StructuredBuffer to simplify XR rendering
- Added API to render specific settings during a frame
- Added stadia to the supported platforms (2019.3)
- Enabled cascade blends settings in the HD Shadow component
- Added Hardware Dynamic Resolution support.
- Added MatCap debug view to replace the no scene lighting debug view.
- Added clear GBuffer option in FrameSettings (default to false)
- Added preview for decal shader graph (Only albedo, normal and emission)
- Added exposure weight control for decal
- Screen Space Directional Shadow under a define option. Activated for ray tracing
- Added a new abstraction for RendererList that will help transition to Render Graph and future RendererList API
- Added multipass support for VR
- Added XR SDK integration (multipass only)
- Added Shader Graph samples for Hair, Fabric and Decal master nodes.
- Add fade distance, shadow fade distance and light layers to light explorer
- Add method to draw light layer drawer in a rect to HDEditorUtils

### Fixed
- Fixed deserialization crash at runtime
- Fixed for ShaderGraph Unlit masternode not writing velocity
- Fixed a crash when assiging a new HDRP asset with the 'Verify Saving Assets' option enabled
- Fixed exposure to properly support TEXTURE2D_X
- Fixed TerrainLit basemap texture generation
- Fixed a bug that caused nans when material classification was enabled and a tile contained one standard material + a material with transmission.
- Fixed gradient sky hash that was not using the exposure hash
- Fixed displayed default FrameSettings in HDRenderPipelineAsset wrongly updated on scripts reload.
- Fixed gradient sky hash that was not using the exposure hash.
- Fixed visualize cascade mode with exposure.
- Fixed (enabled) exposure on override lighting debug modes.
- Fixed issue with LightExplorer when volume have no profile
- Fixed issue with SSR for negative, infinite and NaN history values
- Fixed LightLayer in HDReflectionProbe and PlanarReflectionProbe inspector that was not displayed as a mask.
- Fixed NaN in transmission when the thickness and a color component of the scattering distance was to 0
- Fixed Light's ShadowMask multi-edition.
- Fixed motion blur and SMAA with VR single-pass instancing
- Fixed NaNs generated by phase functionsin volumetric lighting
- Fixed NaN issue with refraction effect and IOR of 1 at extreme grazing angle
- Fixed nan tracker not using the exposure
- Fixed sorting priority on lit and unlit materials
- Fixed null pointer exception when there are no AOVRequests defined on a camera
- Fixed dirty state of prefab using disabled ReflectionProbes
- Fixed an issue where gizmos and editor grid were not correctly depth tested
- Fixed created default scene prefab non editable due to wrong file extension.
- Fixed an issue where sky convolution was recomputed for nothing when a preview was visible (causing extreme slowness when fabric convolution is enabled)
- Fixed issue with decal that wheren't working currently in player
- Fixed missing stereo rendering macros in some fragment shaders
- Fixed exposure for ReflectionProbe and PlanarReflectionProbe gizmos
- Fixed single-pass instancing on PSVR
- Fixed Vulkan shader issue with Texture2DArray in ScreenSpaceShadow.compute by re-arranging code (workaround)
- Fixed camera-relative issue with lights and XR single-pass instancing
- Fixed single-pass instancing on Vulkan
- Fixed htile synchronization issue with shader graph decal
- Fixed Gizmos are not drawn in Camera preview
- Fixed pre-exposure for emissive decal
- Fixed wrong values computed in PreIntegrateFGD and in the generation of volumetric lighting data by forcing the use of fp32.
- Fixed NaNs arising during the hair lighting pass
- Fixed synchronization issue in decal HTile that occasionally caused rendering artifacts around decal borders
- Fixed QualitySettings getting marked as modified by HDRP (and thus checked out in Perforce)
- Fixed a bug with uninitialized values in light explorer
- Fixed issue with LOD transition
- Fixed shader warnings related to raytracing and TEXTURE2D_X

### Changed
- Refactor PixelCoordToViewDirWS to be VR compatible and to compute it only once per frame
- Modified the variants stripper to take in account multiple HDRP assets used in the build.
- Improve the ray biasing code to avoid self-intersections during the SSR traversal
- Update Pyramid Spot Light to better match emitted light volume.
- Moved _XRViewConstants out of UnityPerPassStereo constant buffer to fix issues with PSSL
- Removed GetPositionInput_Stereo() and single-pass (double-wide) rendering mode
- Changed label width of the frame settings to accommodate better existing options.
- SSR's Default FrameSettings for camera is now enable.
- Re-enabled the sharpening filter on Temporal Anti-aliasing
- Exposed HDEditorUtils.LightLayerMaskDrawer for integration in other packages and user scripting.
- Rename atmospheric scattering in FrameSettings to Fog
- The size modifier in the override for the culling sphere in Shadow Cascades now defaults to 0.6, which is the same as the formerly hardcoded value.
- Moved LOD Bias and Maximum LOD Level from Frame Setting section `Other` to `Rendering`
- ShaderGraph Decal that affect only emissive, only draw in emissive pass (was drawing in dbuffer pass too)
- Apply decal projector fade factor correctly on all attribut and for shader graph decal
- Move RenderTransparentDepthPostpass after all transparent
- Update exposure prepass to interleave XR single-pass instancing views in a checkerboard pattern
- Removed ScriptRuntimeVersion check in wizard.

## [6.6.0-preview] - 2019-04-01

### Added
- Added preliminary changes for XR deferred shading
- Added support of 111110 color buffer
- Added proper support for Recorder in HDRP
- Added depth offset input in shader graph master nodes
- Added a Parallax Occlusion Mapping node
- Added SMAA support
- Added Homothety and Symetry quick edition modifier on volume used in ReflectionProbe, PlanarReflectionProbe and DensityVolume
- Added multi-edition support for DecalProjectorComponent
- Improve hair shader
- Added the _ScreenToTargetScaleHistory uniform variable to be used when sampling HDRP RTHandle history buffers.
- Added settings in `FrameSettings` to change `QualitySettings.lodBias` and `QualitySettings.maximumLODLevel` during a rendering
- Added an exposure node to retrieve the current, inverse and previous frame exposure value.
- Added an HD scene color node which allow to sample the scene color with mips and a toggle to remove the exposure.
- Added safeguard on HD scene creation if default scene not set in the wizard
- Added Low res transparency rendering pass.

### Fixed
- Fixed HDRI sky intensity lux mode
- Fixed dynamic resolution for XR
- Fixed instance identifier semantic string used by Shader Graph
- Fixed null culling result occuring when changing scene that was causing crashes
- Fixed multi-edition light handles and inspector shapes
- Fixed light's LightLayer field when multi-editing
- Fixed normal blend edition handles on DensityVolume
- Fixed an issue with layered lit shader and height based blend where inactive layers would still have influence over the result
- Fixed multi-selection handles color for DensityVolume
- Fixed multi-edition inspector's blend distances for HDReflectionProbe, PlanarReflectionProbe and DensityVolume
- Fixed metric distance that changed along size in DensityVolume
- Fixed DensityVolume shape handles that have not same behaviour in advance and normal edition mode
- Fixed normal map blending in TerrainLit by only blending the derivatives
- Fixed Xbox One rendering just a grey screen instead of the scene
- Fixed probe handles for multiselection
- Fixed baked cubemap import settings for convolution
- Fixed regression causing crash when attempting to open HDRenderPipelineWizard without an HDRenderPipelineAsset setted
- Fixed FullScreenDebug modes: SSAO, SSR, Contact shadow, Prerefraction Color Pyramid, Final Color Pyramid
- Fixed volumetric rendering with stereo instancing
- Fixed shader warning
- Fixed missing resources in existing asset when updating package
- Fixed PBR master node preview in forward rendering or transparent surface
- Fixed deferred shading with stereo instancing
- Fixed "look at" edition mode of Rotation tool for DecalProjectorComponent
- Fixed issue when switching mode in ReflectionProbe and PlanarReflectionProbe
- Fixed issue where migratable component version where not always serialized when part of prefab's instance
- Fixed an issue where shadow would not be rendered properly when light layer are not enabled
- Fixed exposure weight on unlit materials
- Fixed Light intensity not played in the player when recorded with animation/timeline
- Fixed some issues when multi editing HDRenderPipelineAsset
- Fixed emission node breaking the main shader graph preview in certain conditions.
- Fixed checkout of baked probe asset when baking probes.
- Fixed invalid gizmo position for rotated ReflectionProbe
- Fixed multi-edition of material's SurfaceType and RenderingPath
- Fixed whole pipeline reconstruction on selecting for the first time or modifying other than the currently used HDRenderPipelineAsset
- Fixed single shadow debug mode
- Fixed global scale factor debug mode when scale > 1
- Fixed debug menu material overrides not getting applied to the Terrain Lit shader
- Fixed typo in computeLightVariants
- Fixed deferred pass with XR instancing by disabling ComputeLightEvaluation
- Fixed bloom resolution independence
- Fixed lens dirt intensity not behaving properly
- Fixed the Stop NaN feature
- Fixed some resources to handle more than 2 instanced views for XR
- Fixed issue with black screen (NaN) produced on old GPU hardware or intel GPU hardware with gaussian pyramid
- Fixed issue with disabled punctual light would still render when only directional light is present

### Changed
- DensityVolume scripting API will no longuer allow to change between advance and normal edition mode
- Disabled depth of field, lens distortion and panini projection in the scene view
- TerrainLit shaders and includes are reorganized and made simpler.
- TerrainLit shader GUI now allows custom properties to be displayed in the Terrain fold-out section.
- Optimize distortion pass with stencil
- Disable SceneSelectionPass in shader graph preview
- Control punctual light and area light shadow atlas separately
- Move SMAA anti-aliasing option to after Temporal Anti Aliasing one, to avoid problem with previously serialized project settings
- Optimize rendering with static only lighting and when no cullable lights/decals/density volumes are present.
- Updated handles for DecalProjectorComponent for enhanced spacial position readability and have edition mode for better SceneView management
- DecalProjectorComponent are now scale independent in order to have reliable metric unit (see new Size field for changing the size of the volume)
- Restructure code from HDCamera.Update() by adding UpdateAntialiasing() and UpdateViewConstants()
- Renamed velocity to motion vectors
- Objects rendered during the After Post Process pass while TAA is enabled will not benefit from existing depth buffer anymore. This is done to fix an issue where those object would wobble otherwise
- Removed usage of builtin unity matrix for shadow, shadow now use same constant than other view
- The default volume layer mask for cameras & probes is now `Default` instead of `Everything`

## [6.5.0-preview] - 2019-03-07

### Added
- Added depth-of-field support with stereo instancing
- Adding real time area light shadow support
- Added a new FrameSettings: Specular Lighting to toggle the specular during the rendering

### Fixed
- Fixed diffusion profile upgrade breaking package when upgrading to a new version
- Fixed decals cropped by gizmo not updating correctly if prefab
- Fixed an issue when enabling SSR on multiple view
- Fixed edition of the intensity's unit field while selecting multiple lights
- Fixed wrong calculation in soft voxelization for density volume
- Fixed gizmo not working correctly with pre-exposure
- Fixed issue with setting a not available RT when disabling motion vectors
- Fixed planar reflection when looking at mirror normal
- Fixed mutiselection issue with HDLight Inspector
- Fixed HDAdditionalCameraData data migration
- Fixed failing builds when light explorer window is open
- Fixed cascade shadows border sometime causing artefacts between cascades
- Restored shadows in the Cascade Shadow debug visualization
- `camera.RenderToCubemap` use proper face culling

### Changed
- When rendering reflection probe disable all specular lighting and for metals use fresnelF0 as diffuse color for bake lighting.

## [6.4.0-preview] - 2019-02-21

### Added
- VR: Added TextureXR system to selectively expand TEXTURE2D macros to texture array for single-pass stereo instancing + Convert textures call to these macros
- Added an unit selection dropdown next to shutter speed (camera)
- Added error helpbox when trying to use a sub volume component that require the current HDRenderPipelineAsset to support a feature that it is not supporting.
- Add mesh for tube light when display emissive mesh is enabled

### Fixed
- Fixed Light explorer. The volume explorer used `profile` instead of `sharedProfile` which instantiate a custom volume profile instead of editing the asset itself.
- Fixed UI issue where all is displayed using metric unit in shadow cascade and Percent is set in the unit field (happening when opening the inspector).
- Fixed inspector event error when double clicking on an asset (diffusion profile/material).
- Fixed nullref on layered material UI when the material is not an asset.
- Fixed nullref exception when undo/redo a light property.
- Fixed visual bug when area light handle size is 0.

### Changed
- Update UI for 32bit/16bit shadow precision settings in HDRP asset
- Object motion vectors have been disabled in all but the game view. Camera motion vectors are still enabled everywhere, allowing TAA and Motion Blur to work on static objects.
- Enable texture array by default for most rendering code on DX11 and unlock stereo instancing (DX11 only for now)

## [6.3.0-preview] - 2019-02-18

### Added
- Added emissive property for shader graph decals
- Added a diffusion profile override volume so the list of diffusion profile assets to use can be chanaged without affecting the HDRP asset
- Added a "Stop NaNs" option on cameras and in the Scene View preferences.
- Added metric display option in HDShadowSettings and improve clamping
- Added shader parameter mapping in DebugMenu
- Added scripting API to configure DebugData for DebugMenu

### Fixed
- Fixed decals in forward
- Fixed issue with stencil not correctly setup for various master node and shader for the depth pass, motion vector pass and GBuffer/Forward pass
- Fixed SRP batcher and metal
- Fixed culling and shadows for Pyramid, Box, Rectangle and Tube lights
- Fixed an issue where scissor render state leaking from the editor code caused partially black rendering

### Changed
- When a lit material has a clear coat mask that is not null, we now use the clear coat roughness to compute the screen space reflection.
- Diffusion profiles are now limited to one per asset and can be referenced in materials, shader graphs and vfx graphs. Materials will be upgraded automatically except if they are using a shader graph, in this case it will display an error message.

## [6.2.0-preview] - 2019-02-15

### Added
- Added help box listing feature supported in a given HDRenderPipelineAsset alongs with the drawbacks implied.
- Added cascade visualizer, supporting disabled handles when not overriding.

### Fixed
- Fixed post processing with stereo double-wide
- Fixed issue with Metal: Use sign bit to find the cache type instead of lowest bit.
- Fixed invalid state when creating a planar reflection for the first time
- Fix FrameSettings's LitShaderMode not restrained by supported LitShaderMode regression.

### Changed
- The default value roughness value for the clearcoat has been changed from 0.03 to 0.01
- Update default value of based color for master node
- Update Fabric Charlie Sheen lighting model - Remove Fresnel component that wasn't part of initial model + Remap smoothness to [0.0 - 0.6] range for more artist friendly parameter

### Changed
- Code refactor: all macros with ARGS have been swapped with macros with PARAM. This is because the ARGS macros were incorrectly named.

## [6.1.0-preview] - 2019-02-13

### Added
- Added support for post-processing anti-aliasing in the Scene View (FXAA and TAA). These can be set in Preferences.
- Added emissive property for decal material (non-shader graph)

### Fixed
- Fixed a few UI bugs with the color grading curves.
- Fixed "Post Processing" in the scene view not toggling post-processing effects
- Fixed bake only object with flag `ReflectionProbeStaticFlag` when baking a `ReflectionProbe`

### Changed
- Removed unsupported Clear Depth checkbox in Camera inspector
- Updated the toggle for advanced mode in inspectors.

## [6.0.0-preview] - 2019-02-23

### Added
- Added new API to perform a camera rendering
- Added support for hair master node (Double kajiya kay - Lambert)
- Added Reset behaviour in DebugMenu (ingame mapping is right joystick + B)
- Added Default HD scene at new scene creation while in HDRP
- Added Wizard helping to configure HDRP project
- Added new UI for decal material to allow remapping and scaling of some properties
- Added cascade shadow visualisation toggle in HD shadow settings
- Added icons for assets
- Added replace blending mode for distortion
- Added basic distance fade for density volumes
- Added decal master node for shader graph
- Added HD unlit master node (Cross Pipeline version is name Unlit)
- Added new Rendering Queue in materials
- Added post-processing V3 framework embed in HDRP, remove postprocess V2 framework
- Post-processing now uses the generic volume framework
-   New depth-of-field, bloom, panini projection effects, motion blur
-   Exposure is now done as a pre-exposition pass, the whole system has been revamped
-   Exposure now use EV100 everywhere in the UI (Sky, Emissive Light)
- Added emissive intensity (Luminance and EV100 control) control for Emissive
- Added pre-exposure weigth for Emissive
- Added an emissive color node and a slider to control the pre-exposure percentage of emission color
- Added physical camera support where applicable
- Added more color grading tools
- Added changelog level for Shader Variant stripping
- Added Debug mode for validation of material albedo and metalness/specularColor values
- Added a new dynamic mode for ambient probe and renamed BakingSky to StaticLightingSky
- Added command buffer parameter to all Bind() method of material
- Added Material validator in Render Pipeline Debug
- Added code to future support of DXR (not enabled)
- Added support of multiviewport
- Added HDRenderPipeline.RequestSkyEnvironmentUpdate function to force an update from script when sky is set to OnDemand
- Added a Lighting and BackLighting slots in Lit, StackLit, Fabric and Hair master nodes
- Added support for overriding terrain detail rendering shaders, via the render pipeline editor resources asset
- Added xrInstancing flag support to RTHandle
- Added support for cullmask for decal projectors
- Added software dynamic resolution support
- Added support for "After Post-Process" render pass for unlit shader
- Added support for textured rectangular area lights
- Added stereo instancing macros to MSAA shaders
- Added support for Quarter Res Raytraced Reflections (not enabled)
- Added fade factor for decal projectors.
- Added stereo instancing macros to most shaders used in VR
- Added multi edition support for HDRenderPipelineAsset

### Fixed
- Fixed logic to disable FPTL with stereo rendering
- Fixed stacklit transmission and sun highlight
- Fixed decals with stereo rendering
- Fixed sky with stereo rendering
- Fixed flip logic for postprocessing + VR
- Fixed copyStencilBuffer pass for some specific platforms
- Fixed point light shadow map culling that wasn't taking into account far plane
- Fixed usage of SSR with transparent on all master node
- Fixed SSR and microshadowing on fabric material
- Fixed blit pass for stereo rendering
- Fixed lightlist bounds for stereo rendering
- Fixed windows and in-game DebugMenu sync.
- Fixed FrameSettings' LitShaderMode sync when opening DebugMenu.
- Fixed Metal specific issues with decals, hitting a sampler limit and compiling AxF shader
- Fixed an issue with flipped depth buffer during postprocessing
- Fixed normal map use for shadow bias with forward lit - now use geometric normal
- Fixed transparent depth prepass and postpass access so they can be use without alpha clipping for lit shader
- Fixed support of alpha clip shadow for lit master node
- Fixed unlit master node not compiling
- Fixed issue with debug display of reflection probe
- Fixed issue with phong tessellations not working with lit shader
- Fixed issue with vertex displacement being affected by heightmap setting even if not heightmap where assign
- Fixed issue with density mode on Lit terrain producing NaN
- Fixed issue when going back and forth from Lit to LitTesselation for displacement mode
- Fixed issue with ambient occlusion incorrectly applied to emissiveColor with light layers in deferred
- Fixed issue with fabric convolution not using the correct convolved texture when fabric convolution is enabled
- Fixed issue with Thick mode for Transmission that was disabling transmission with directional light
- Fixed shutdown edge cases with HDRP tests
- Fixed slowdow when enabling Fabric convolution in HDRP asset
- Fixed specularAA not compiling in StackLit Master node
- Fixed material debug view with stereo rendering
- Fixed material's RenderQueue edition in default view.
- Fixed banding issues within volumetric density buffer
- Fixed missing multicompile for MSAA for AxF
- Fixed camera-relative support for stereo rendering
- Fixed remove sync with render thread when updating decal texture atlas.
- Fixed max number of keyword reach [256] issue. Several shader feature are now local
- Fixed Scene Color and Depth nodes
- Fixed SSR in forward
- Fixed custom editor of Unlit, HD Unlit and PBR shader graph master node
- Fixed issue with NewFrame not correctly calculated in Editor when switching scene
- Fixed issue with TerrainLit not compiling with depth only pass and normal buffer
- Fixed geometric normal use for shadow bias with PBR master node in forward
- Fixed instancing macro usage for decals
- Fixed error message when having more than one directional light casting shadow
- Fixed error when trying to display preview of Camera or PlanarReflectionProbe
- Fixed LOAD_TEXTURE2D_ARRAY_MSAA macro
- Fixed min-max and amplitude clamping value in inspector of vertex displacement materials
- Fixed issue with alpha shadow clip (was incorrectly clipping object shadow)
- Fixed an issue where sky cubemap would not be cleared correctly when setting the current sky to None
- Fixed a typo in Static Lighting Sky component UI
- Fixed issue with incorrect reset of RenderQueue when switching shader in inspector GUI
- Fixed issue with variant stripper stripping incorrectly some variants
- Fixed a case of ambient lighting flickering because of previews
- Fixed Decals when rendering multiple camera in a single frame
- Fixed cascade shadow count in shader
- Fixed issue with Stacklit shader with Haze effect
- Fixed an issue with the max sample count for the TAA
- Fixed post-process guard band for XR
- Fixed exposure of emissive of Unlit
- Fixed depth only and motion vector pass for Unlit not working correctly with MSAA
- Fixed an issue with stencil buffer copy causing unnecessary compute dispatches for lighting
- Fixed multi edition issue in FrameSettings
- Fixed issue with SRP batcher and DebugDisplay variant of lit shader
- Fixed issue with debug material mode not doing alpha test
- Fixed "Attempting to draw with missing UAV bindings" errors on Vulkan
- Fixed pre-exposure incorrectly apply to preview
- Fixed issue with duplicate 3D texture in 3D texture altas of volumetric?
- Fixed Camera rendering order (base on the depth parameter)
- Fixed shader graph decals not being cropped by gizmo
- Fixed "Attempting to draw with missing UAV bindings" errors on Vulkan.


### Changed
- ColorPyramid compute shader passes is swapped to pixel shader passes on platforms where the later is faster.
- Removing the simple lightloop used by the simple lit shader
- Whole refactor of reflection system: Planar and reflection probe
- Separated Passthrough from other RenderingPath
- Update several properties naming and caption based on feedback from documentation team
- Remove tile shader variant for transparent backface pass of lit shader
- Rename all HDRenderPipeline to HDRP folder for shaders
- Rename decal property label (based on doc team feedback)
- Lit shader mode now default to Deferred to reduce build time
- Update UI of Emission parameters in shaders
- Improve shader variant stripping including shader graph variant
- Refactored render loop to render realtime probes visible per camera
- Enable SRP batcher by default
- Shader code refactor: Rename LIGHTLOOP_SINGLE_PASS => LIGHTLOOP_DISABLE_TILE_AND_CLUSTER and clean all usage of LIGHTLOOP_TILE_PASS
- Shader code refactor: Move pragma definition of vertex and pixel shader inside pass + Move SURFACE_GRADIENT definition in XXXData.hlsl
- Micro-shadowing in Lit forward now use ambientOcclusion instead of SpecularOcclusion
- Upgraded FrameSettings workflow, DebugMenu and Inspector part relative to it
- Update build light list shader code to support 32 threads in wavefronts on some platforms
- LayeredLit layers' foldout are now grouped in one main foldout per layer
- Shadow alpha clip can now be enabled on lit shader and haor shader enven for opaque
- Temporal Antialiasing optimization for Xbox One X
- Parameter depthSlice on SetRenderTarget functions now defaults to -1 to bind the entire resource
- Rename SampleCameraDepth() functions to LoadCameraDepth() and SampleCameraDepth(), same for SampleCameraColor() functions
- Improved Motion Blur quality.
- Update stereo frame settings values for single-pass instancing and double-wide
- Rearrange FetchDepth functions to prepare for stereo-instancing
- Remove unused _ComputeEyeIndex
- Updated HDRenderPipelineAsset inspector
- Re-enable SRP batcher for metal

## [5.2.0-preview] - 2018-11-27

### Added
- Added option to run Contact Shadows and Volumetrics Voxelization stage in Async Compute
- Added camera freeze debug mode - Allow to visually see culling result for a camera
- Added support of Gizmo rendering before and after postprocess in Editor
- Added support of LuxAtDistance for punctual lights

### Fixed
- Fixed Debug.DrawLine and Debug.Ray call to work in game view
- Fixed DebugMenu's enum resetted on change
- Fixed divide by 0 in refraction causing NaN
- Fixed disable rough refraction support
- Fixed refraction, SSS and atmospheric scattering for VR
- Fixed forward clustered lighting for VR (double-wide).
- Fixed Light's UX to not allow negative intensity
- Fixed HDRenderPipelineAsset inspector broken when displaying its FrameSettings from project windows.
- Fixed forward clustered lighting for VR (double-wide).
- Fixed HDRenderPipelineAsset inspector broken when displaying its FrameSettings from project windows.
- Fixed Decals and SSR diable flags for all shader graph master node (Lit, Fabric, StackLit, PBR)
- Fixed Distortion blend mode for shader graph master node (Lit, StackLit)
- Fixed bent Normal for Fabric master node in shader graph
- Fixed PBR master node lightlayers
- Fixed shader stripping for built-in lit shaders.

### Changed
- Rename "Regular" in Diffusion profile UI "Thick Object"
- Changed VBuffer depth parametrization for volumetric from distanceRange to depthExtent - Require update of volumetric settings - Fog start at near plan
- SpotLight with box shape use Lux unit only

## [5.1.0-preview] - 2018-11-19

### Added

- Added a separate Editor resources file for resources Unity does not take when it builds a Player.
- You can now disable SSR on Materials in Shader Graph.
- Added support for MSAA when the Supported Lit Shader Mode is set to Both. Previously HDRP only supported MSAA for Forward mode.
- You can now override the emissive color of a Material when in debug mode.
- Exposed max light for Light Loop Settings in HDRP asset UI.
- HDRP no longer performs a NormalDBuffer pass update if there are no decals in the Scene.
- Added distant (fall-back) volumetric fog and improved the fog evaluation precision.
- Added an option to reflect sky in SSR.
- Added a y-axis offset for the PlanarReflectionProbe and offset tool.
- Exposed the option to run SSR and SSAO on async compute.
- Added support for the _GlossMapScale parameter in the Legacy to HDRP Material converter.
- Added wave intrinsic instructions for use in Shaders (for AMD GCN).


### Fixed
- Fixed sphere shaped influence handles clamping in Reflection Probes.
- Fixed Reflection Probe data migration for projects created before using HDRP.
- Fixed UI of Layered Material where Unity previously rendered the scrollbar above the Copy button.
- Fixed Material tessellations parameters Start fade distance and End fade distance. Originally, Unity clamped these values when you modified them.
- Fixed various distortion and refraction issues - handle a better fall-back.
- Fixed SSR for multiple views.
- Fixed SSR issues related to self-intersections.
- Fixed shape density volume handle speed.
- Fixed density volume shape handle moving too fast.
- Fixed the Camera velocity pass that we removed by mistake.
- Fixed some null pointer exceptions when disabling motion vectors support.
- Fixed viewports for both the Subsurface Scattering combine pass and the transparent depth prepass.
- Fixed the blend mode pop-up in the UI. It previously did not appear when you enabled pre-refraction.
- Fixed some null pointer exceptions that previously occurred when you disabled motion vectors support.
- Fixed Layered Lit UI issue with scrollbar.
- Fixed cubemap assignation on custom ReflectionProbe.
- Fixed Reflection Probes’ capture settings' shadow distance.
- Fixed an issue with the SRP batcher and Shader variables declaration.
- Fixed thickness and subsurface slots for fabric Shader master node that wasn't appearing with the right combination of flags.
- Fixed d3d debug layer warning.
- Fixed PCSS sampling quality.
- Fixed the Subsurface and transmission Material feature enabling for fabric Shader.
- Fixed the Shader Graph UV node’s dimensions when using it in a vertex Shader.
- Fixed the planar reflection mirror gizmo's rotation.
- Fixed HDRenderPipelineAsset's FrameSettings not showing the selected enum in the Inspector drop-down.
- Fixed an error with async compute.
- MSAA now supports transparency.
- The HDRP Material upgrader tool now converts metallic values correctly.
- Volumetrics now render in Reflection Probes.
- Fixed a crash that occurred whenever you set a viewport size to 0.
- Fixed the Camera physic parameter that the UI previously did not display.
- Fixed issue in pyramid shaped spotlight handles manipulation

### Changed

- Renamed Line shaped Lights to Tube Lights.
- HDRP now uses mean height fog parametrization.
- Shadow quality settings are set to All when you use HDRP (This setting is not visible in the UI when using SRP). This avoids Legacy Graphics Quality Settings disabling the shadows and give SRP full control over the Shadows instead.
- HDRP now internally uses premultiplied alpha for all fog.
- Updated default FrameSettings used for realtime Reflection Probes when you create a new HDRenderPipelineAsset.
- Remove multi-camera support. LWRP and HDRP will not support multi-camera layered rendering.
- Updated Shader Graph subshaders to use the new instancing define.
- Changed fog distance calculation from distance to plane to distance to sphere.
- Optimized forward rendering using AMD GCN by scalarizing the light loop.
- Changed the UI of the Light Editor.
- Change ordering of includes in HDRP Materials in order to reduce iteration time for faster compilation.
- Added a StackLit master node replacing the InspectorUI version. IMPORTANT: All previously authored StackLit Materials will be lost. You need to recreate them with the master node.

## [5.0.0-preview] - 2018-09-28

### Added
- Added occlusion mesh to depth prepass for VR (VR still disabled for now)
- Added a debug mode to display only one shadow at once
- Added controls for the highlight created by directional lights
- Added a light radius setting to punctual lights to soften light attenuation and simulate fill lighting
- Added a 'minRoughness' parameter to all non-area lights (was previously only available for certain light types)
- Added separate volumetric light/shadow dimmers
- Added per-pixel jitter to volumetrics to reduce aliasing artifacts
- Added a SurfaceShading.hlsl file, which implements material-agnostic shading functionality in an efficient manner
- Added support for shadow bias for thin object transmission
- Added FrameSettings to control realtime planar reflection
- Added control for SRPBatcher on HDRP Asset
- Added an option to clear the shadow atlases in the debug menu
- Added a color visualization of the shadow atlas rescale in debug mode
- Added support for disabling SSR on materials
- Added intrinsic for XBone
- Added new light volume debugging tool
- Added a new SSR debug view mode
- Added translaction's scale invariance on DensityVolume
- Added multiple supported LitShadermode and per renderer choice in case of both Forward and Deferred supported
- Added custom specular occlusion mode to Lit Shader Graph Master node

### Fixed
- Fixed a normal bias issue with Stacklit (Was causing light leaking)
- Fixed camera preview outputing an error when both scene and game view where display and play and exit was call
- Fixed override debug mode not apply correctly on static GI
- Fixed issue where XRGraphicsConfig values set in the asset inspector GUI weren't propagating correctly (VR still disabled for now)
- Fixed issue with tangent that was using SurfaceGradient instead of regular normal decoding
- Fixed wrong error message display when switching to unsupported target like IOS
- Fixed an issue with ambient occlusion texture sometimes not being created properly causing broken rendering
- Shadow near plane is no longer limited at 0.1
- Fixed decal draw order on transparent material
- Fixed an issue where sometime the lookup texture used for GGX convolution was broken, causing broken rendering
- Fixed an issue where you wouldn't see any fog for certain pipeline/scene configurations
- Fixed an issue with volumetric lighting where the anisotropy value of 0 would not result in perfectly isotropic lighting
- Fixed shadow bias when the atlas is rescaled
- Fixed shadow cascade sampling outside of the atlas when cascade count is inferior to 4
- Fixed shadow filter width in deferred rendering not matching shader config
- Fixed stereo sampling of depth texture in MSAA DepthValues.shader
- Fixed box light UI which allowed negative and zero sizes, thus causing NaNs
- Fixed stereo rendering in HDRISky.shader (VR)
- Fixed normal blend and blend sphere influence for reflection probe
- Fixed distortion filtering (was point filtering, now trilinear)
- Fixed contact shadow for large distance
- Fixed depth pyramid debug view mode
- Fixed sphere shaped influence handles clamping in reflection probes
- Fixed reflection probes data migration for project created before using hdrp
- Fixed ambient occlusion for Lit Master Node when slot is connected

### Changed
- Use samplerunity_ShadowMask instead of samplerunity_samplerLightmap for shadow mask
- Allow to resize reflection probe gizmo's size
- Improve quality of screen space shadow
- Remove support of projection model for ScreenSpaceLighting (SSR always use HiZ and refraction always Proxy)
- Remove all the debug mode from SSR that are obsolete now
- Expose frameSettings and Capture settings for reflection and planar probe
- Update UI for reflection probe, planar probe, camera and HDRP Asset
- Implement proper linear blending for volumetric lighting via deep compositing as described in the paper "Deep Compositing Using Lie Algebras"
- Changed  planar mapping to match terrain convention (XZ instead of ZX)
- XRGraphicsConfig is no longer Read/Write. Instead, it's read-only. This improves consistency of XR behavior between the legacy render pipeline and SRP
- Change reflection probe data migration code (to update old reflection probe to new one)
- Updated gizmo for ReflectionProbes
- Updated UI and Gizmo of DensityVolume

## [4.0.0-preview] - 2018-09-28

### Added
- Added a new TerrainLit shader that supports rendering of Unity terrains.
- Added controls for linear fade at the boundary of density volumes
- Added new API to control decals without monobehaviour object
- Improve Decal Gizmo
- Implement Screen Space Reflections (SSR) (alpha version, highly experimental)
- Add an option to invert the fade parameter on a Density Volume
- Added a Fabric shader (experimental) handling cotton and silk
- Added support for MSAA in forward only for opaque only
- Implement smoothness fade for SSR
- Added support for AxF shader (X-rite format - require special AxF importer from Unity not part of HDRP)
- Added control for sundisc on directional light (hack)
- Added a new HD Lit Master node that implements Lit shader support for Shader Graph
- Added Micro shadowing support (hack)
- Added an event on HDAdditionalCameraData for custom rendering
- HDRP Shader Graph shaders now support 4-channel UVs.

### Fixed
- Fixed an issue where sometimes the deferred shadow texture would not be valid, causing wrong rendering.
- Stencil test during decals normal buffer update is now properly applied
- Decals corectly update normal buffer in forward
- Fixed a normalization problem in reflection probe face fading causing artefacts in some cases
- Fix multi-selection behavior of Density Volumes overwriting the albedo value
- Fixed support of depth texture for RenderTexture. HDRP now correctly output depth to user depth buffer if RenderTexture request it.
- Fixed multi-selection behavior of Density Volumes overwriting the albedo value
- Fixed support of depth for RenderTexture. HDRP now correctly output depth to user depth buffer if RenderTexture request it.
- Fixed support of Gizmo in game view in the editor
- Fixed gizmo for spot light type
- Fixed issue with TileViewDebug mode being inversed in gameview
- Fixed an issue with SAMPLE_TEXTURECUBE_SHADOW macro
- Fixed issue with color picker not display correctly when game and scene view are visible at the same time
- Fixed an issue with reflection probe face fading
- Fixed camera motion vectors shader and associated matrices to update correctly for single-pass double-wide stereo rendering
- Fixed light attenuation functions when range attenuation is disabled
- Fixed shadow component algorithm fixup not dirtying the scene, so changes can be saved to disk.
- Fixed some GC leaks for HDRP
- Fixed contact shadow not affected by shadow dimmer
- Fixed GGX that works correctly for the roughness value of 0 (mean specular highlgiht will disappeard for perfect mirror, we rely on maxSmoothness instead to always have a highlight even on mirror surface)
- Add stereo support to ShaderPassForward.hlsl. Forward rendering now seems passable in limited test scenes with camera-relative rendering disabled.
- Add stereo support to ProceduralSky.shader and OpaqueAtmosphericScattering.shader.
- Added CullingGroupManager to fix more GC.Alloc's in HDRP
- Fixed rendering when multiple cameras render into the same render texture

### Changed
- Changed the way depth & color pyramids are built to be faster and better quality, thus improving the look of distortion and refraction.
- Stabilize the dithered LOD transition mask with respect to the camera rotation.
- Avoid multiple depth buffer copies when decals are present
- Refactor code related to the RT handle system (No more normal buffer manager)
- Remove deferred directional shadow and move evaluation before lightloop
- Add a function GetNormalForShadowBias() that material need to implement to return the normal used for normal shadow biasing
- Remove Jimenez Subsurface scattering code (This code was disabled by default, now remove to ease maintenance)
- Change Decal API, decal contribution is now done in Material. Require update of material using decal
- Move a lot of files from CoreRP to HDRP/CoreRP. All moved files weren't used by Ligthweight pipeline. Long term they could move back to CoreRP after CoreRP become out of preview
- Updated camera inspector UI
- Updated decal gizmo
- Optimization: The objects that are rendered in the Motion Vector Pass are not rendered in the prepass anymore
- Removed setting shader inclue path via old API, use package shader include paths
- The default value of 'maxSmoothness' for punctual lights has been changed to 0.99
- Modified deferred compute and vert/frag shaders for first steps towards stereo support
- Moved material specific Shader Graph files into corresponding material folders.
- Hide environment lighting settings when enabling HDRP (Settings are control from sceneSettings)
- Update all shader includes to use absolute path (allow users to create material in their Asset folder)
- Done a reorganization of the files (Move ShaderPass to RenderPipeline folder, Move all shadow related files to Lighting/Shadow and others)
- Improved performance and quality of Screen Space Shadows

## [3.3.0-preview] - 2018-01-01

### Added
- Added an error message to say to use Metal or Vulkan when trying to use OpenGL API
- Added a new Fabric shader model that supports Silk and Cotton/Wool
- Added a new HDRP Lighting Debug mode to visualize Light Volumes for Point, Spot, Line, Rectangular and Reflection Probes
- Add support for reflection probe light layers
- Improve quality of anisotropic on IBL

### Fixed
- Fix an issue where the screen where darken when rendering camera preview
- Fix display correct target platform when showing message to inform user that a platform is not supported
- Remove workaround for metal and vulkan in normal buffer encoding/decoding
- Fixed an issue with color picker not working in forward
- Fixed an issue where reseting HDLight do not reset all of its parameters
- Fixed shader compile warning in DebugLightVolumes.shader

### Changed
- Changed default reflection probe to be 256x256x6 and array size to be 64
- Removed dependence on the NdotL for thickness evaluation for translucency (based on artist's input)
- Increased the precision when comparing Planar or HD reflection probe volumes
- Remove various GC alloc in C#. Slightly better performance

## [3.2.0-preview] - 2018-01-01

### Added
- Added a luminance meter in the debug menu
- Added support of Light, reflection probe, emissive material, volume settings related to lighting to Lighting explorer
- Added support for 16bit shadows

### Fixed
- Fix issue with package upgrading (HDRP resources asset is now versionned to worarkound package manager limitation)
- Fix HDReflectionProbe offset displayed in gizmo different than what is affected.
- Fix decals getting into a state where they could not be removed or disabled.
- Fix lux meter mode - The lux meter isn't affected by the sky anymore
- Fix area light size reset when multi-selected
- Fix filter pass number in HDUtils.BlitQuad
- Fix Lux meter mode that was applying SSS
- Fix planar reflections that were not working with tile/cluster (olbique matrix)
- Fix debug menu at runtime not working after nested prefab PR come to trunk
- Fix scrolling issue in density volume

### Changed
- Shader code refactor: Split MaterialUtilities file in two parts BuiltinUtilities (independent of FragInputs) and MaterialUtilities (Dependent of FragInputs)
- Change screen space shadow rendertarget format from ARGB32 to RG16

## [3.1.0-preview] - 2018-01-01

### Added
- Decal now support per channel selection mask. There is now two mode. One with BaseColor, Normal and Smoothness and another one more expensive with BaseColor, Normal, Smoothness, Metal and AO. Control is on HDRP Asset. This may require to launch an update script for old scene: 'Edit/Render Pipeline/Single step upgrade script/Upgrade all DecalMaterial MaskBlendMode'.
- Decal now supports depth bias for decal mesh, to prevent z-fighting
- Decal material now supports draw order for decal projectors
- Added LightLayers support (Base on mask from renderers name RenderingLayers and mask from light name LightLayers - if they match, the light apply) - cost an extra GBuffer in deferred (more bandwidth)
- When LightLayers is enabled, the AmbientOclusion is store in the GBuffer in deferred path allowing to avoid double occlusion with SSAO. In forward the double occlusion is now always avoided.
- Added the possibility to add an override transform on the camera for volume interpolation
- Added desired lux intensity and auto multiplier for HDRI sky
- Added an option to disable light by type in the debug menu
- Added gradient sky
- Split EmissiveColor and bakeDiffuseLighting in forward avoiding the emissiveColor to be affect by SSAO
- Added a volume to control indirect light intensity
- Added EV 100 intensity unit for area lights
- Added support for RendererPriority on Renderer. This allow to control order of transparent rendering manually. HDRP have now two stage of sorting for transparent in addition to bact to front. Material have a priority then Renderer have a priority.
- Add Coupling of (HD)Camera and HDAdditionalCameraData for reset and remove in inspector contextual menu of Camera
- Add Coupling of (HD)ReflectionProbe and HDAdditionalReflectionData for reset and remove in inspector contextual menu of ReflectoinProbe
- Add macro to forbid unity_ObjectToWorld/unity_WorldToObject to be use as it doesn't handle camera relative rendering
- Add opacity control on contact shadow

### Fixed
- Fixed an issue with PreIntegratedFGD texture being sometimes destroyed and not regenerated causing rendering to break
- PostProcess input buffers are not copied anymore on PC if the viewport size matches the final render target size
- Fixed an issue when manipulating a lot of decals, it was displaying a lot of errors in the inspector
- Fixed capture material with reflection probe
- Refactored Constant Buffers to avoid hitting the maximum number of bound CBs in some cases.
- Fixed the light range affecting the transform scale when changed.
- Snap to grid now works for Decal projector resizing.
- Added a warning for 128x128 cookie texture without mipmaps
- Replace the sampler used for density volumes for correct wrap mode handling

### Changed
- Move Render Pipeline Debug "Windows from Windows->General-> Render Pipeline debug windows" to "Windows from Windows->Analysis-> Render Pipeline debug windows"
- Update detail map formula for smoothness and albedo, goal it to bright and dark perceptually and scale factor is use to control gradient speed
- Refactor the Upgrade material system. Now a material can be update from older version at any time. Call Edit/Render Pipeline/Upgrade all Materials to newer version
- Change name EnableDBuffer to EnableDecals at several place (shader, hdrp asset...), this require a call to Edit/Render Pipeline/Upgrade all Materials to newer version to have up to date material.
- Refactor shader code: BakeLightingData structure have been replace by BuiltinData. Lot of shader code have been remove/change.
- Refactor shader code: All GBuffer are now handled by the deferred material. Mean ShadowMask and LightLayers are control by lit material in lit.hlsl and not outside anymore. Lot of shader code have been remove/change.
- Refactor shader code: Rename GetBakedDiffuseLighting to ModifyBakedDiffuseLighting. This function now handle lighting model for transmission too. Lux meter debug mode is factor outisde.
- Refactor shader code: GetBakedDiffuseLighting is not call anymore in GBuffer or forward pass, including the ConvertSurfaceDataToBSDFData and GetPreLightData, this is done in ModifyBakedDiffuseLighting now
- Refactor shader code: Added a backBakeDiffuseLighting to BuiltinData to handle lighting for transmission
- Refactor shader code: Material must now call InitBuiltinData (Init all to zero + init bakeDiffuseLighting and backBakeDiffuseLighting ) and PostInitBuiltinData

## [3.0.0-preview] - 2018-01-01

### Fixed
- Fixed an issue with distortion that was using previous frame instead of current frame
- Fixed an issue where disabled light where not upgrade correctly to the new physical light unit system introduce in 2.0.5-preview

### Changed
- Update assembly definitions to output assemblies that match Unity naming convention (Unity.*).

## [2.0.5-preview] - 2018-01-01

### Added
- Add option supportDitheringCrossFade on HDRP Asset to allow to remove shader variant during player build if needed
- Add contact shadows for punctual lights (in additional shadow settings), only one light is allowed to cast contact shadows at the same time and so at each frame a dominant light is choosed among all light with contact shadows enabled.
- Add PCSS shadow filter support (from SRP Core)
- Exposed shadow budget parameters in HDRP asset
- Add an option to generate an emissive mesh for area lights (currently rectangle light only). The mesh fits the size, intensity and color of the light.
- Add an option to the HDRP asset to increase the resolution of volumetric lighting.
- Add additional ligth unit support for punctual light (Lumens, Candela) and area lights (Lumens, Luminance)
- Add dedicated Gizmo for the box Influence volume of HDReflectionProbe / PlanarReflectionProbe

### Changed
- Re-enable shadow mask mode in debug view
- SSS and Transmission code have been refactored to be able to share it between various material. Guidelines are in SubsurfaceScattering.hlsl
- Change code in area light with LTC for Lit shader. Magnitude is now take from FGD texture instead of a separate texture
- Improve camera relative rendering: We now apply camera translation on the model matrix, so before the TransformObjectToWorld(). Note: unity_WorldToObject and unity_ObjectToWorld must never be used directly.
- Rename positionWS to positionRWS (Camera relative world position) at a lot of places (mainly in interpolator and FragInputs). In case of custom shader user will be required to update their code.
- Rename positionWS, capturePositionWS, proxyPositionWS, influencePositionWS to positionRWS, capturePositionRWS, proxyPositionRWS, influencePositionRWS (Camera relative world position) in LightDefinition struct.
- Improve the quality of trilinear filtering of density volume textures.
- Improve UI for HDReflectionProbe / PlanarReflectionProbe

### Fixed
- Fixed a shader preprocessor issue when compiling DebugViewMaterialGBuffer.shader against Metal target
- Added a temporary workaround to Lit.hlsl to avoid broken lighting code with Metal/AMD
- Fixed issue when using more than one volume texture mask with density volumes.
- Fixed an error which prevented volumetric lighting from working if no density volumes with 3D textures were present.
- Fix contact shadows applied on transmission
- Fix issue with forward opaque lit shader variant being removed by the shader preprocessor
- Fixed compilation errors on platforms with limited XRSetting support.
- Fixed apply range attenuation option on punctual light
- Fixed issue with color temperature not take correctly into account with static lighting
- Don't display fog when diffuse lighting, specular lighting, or lux meter debug mode are enabled.

## [2.0.4-preview] - 2018-01-01

### Fixed
- Fix issue when disabling rough refraction and building a player. Was causing a crash.

## [2.0.3-preview] - 2018-01-01

### Added
- Increased debug color picker limit up to 260k lux

## [2.0.2-preview] - 2018-01-01

### Added
- Add Light -> Planar Reflection Probe command
- Added a false color mode in rendering debug
- Add support for mesh decals
- Add flag to disable projector decals on transparent geometry to save performance and decal texture atlas space
- Add ability to use decal diffuse map as mask only
- Add visualize all shadow masks in lighting debug
- Add export of normal and roughness buffer for forwardOnly and when in supportOnlyForward mode for forward
- Provide a define in lit.hlsl (FORWARD_MATERIAL_READ_FROM_WRITTEN_NORMAL_BUFFER) when output buffer normal is used to read the normal and roughness instead of caclulating it (can save performance, but lower quality due to compression)
- Add color swatch to decal material

### Changed
- Change Render -> Planar Reflection creation to 3D Object -> Mirror
- Change "Enable Reflector" name on SpotLight to "Angle Affect Intensity"
- Change prototype of BSDFData ConvertSurfaceDataToBSDFData(SurfaceData surfaceData) to BSDFData ConvertSurfaceDataToBSDFData(uint2 positionSS, SurfaceData surfaceData)

### Fixed
- Fix issue with StackLit in deferred mode with deferredDirectionalShadow due to GBuffer not being cleared. Gbuffer is still not clear and issue was fix with the new Output of normal buffer.
- Fixed an issue where interpolation volumes were not updated correctly for reflection captures.
- Fixed an exception in Light Loop settings UI

## [2.0.1-preview] - 2018-01-01

### Added
- Add stripper of shader variant when building a player. Save shader compile time.
- Disable per-object culling that was executed in C++ in HD whereas it was not used (Optimization)
- Enable texture streaming debugging (was not working before 2018.2)
- Added Screen Space Reflection with Proxy Projection Model
- Support correctly scene selection for alpha tested object
- Add per light shadow mask mode control (i.e shadow mask distance and shadow mask). It use the option NonLightmappedOnly
- Add geometric filtering to Lit shader (allow to reduce specular aliasing)
- Add shortcut to create DensityVolume and PlanarReflection in hierarchy
- Add a DefaultHDMirrorMaterial material for PlanarReflection
- Added a script to be able to upgrade material to newer version of HDRP
- Removed useless duplication of ForwardError passes.
- Add option to not compile any DEBUG_DISPLAY shader in the player (Faster build) call Support Runtime Debug display

### Changed
- Changed SupportForwardOnly to SupportOnlyForward in render pipeline settings
- Changed versioning variable name in HDAdditionalXXXData from m_version to version
- Create unique name when creating a game object in the rendering menu (i.e Density Volume(2))
- Re-organize various files and folder location to clean the repository
- Change Debug windows name and location. Now located at:  Windows -> General -> Render Pipeline Debug

### Removed
- Removed GlobalLightLoopSettings.maxPlanarReflectionProbes and instead use value of GlobalLightLoopSettings.planarReflectionProbeCacheSize
- Remove EmissiveIntensity parameter and change EmissiveColor to be HDR (Matching Builtin Unity behavior) - Data need to be updated - Launch Edit -> Single Step Upgrade Script -> Upgrade all Materials emissionColor

### Fixed
- Fix issue with LOD transition and instancing
- Fix discrepency between object motion vector and camera motion vector
- Fix issue with spot and dir light gizmo axis not highlighted correctly
- Fix potential crash while register debug windows inputs at startup
- Fix warning when creating Planar reflection
- Fix specular lighting debug mode (was rendering black)
- Allow projector decal with null material to allow to configure decal when HDRP is not set
- Decal atlas texture offset/scale is updated after allocations (used to be before so it was using date from previous frame)

## [0.0.0-preview] - 2018-01-01

### Added
- Configure the VolumetricLightingSystem code path to be on by default
- Trigger a build exception when trying to build an unsupported platform
- Introduce the VolumetricLightingController component, which can (and should) be placed on the camera, and allows one to control the near and the far plane of the V-Buffer (volumetric "froxel" buffer) along with the depth distribution (from logarithmic to linear)
- Add 3D texture support for DensityVolumes
- Add a better mapping of roughness to mipmap for planar reflection
- The VolumetricLightingSystem now uses RTHandles, which allows to save memory by sharing buffers between different cameras (history buffers are not shared), and reduce reallocation frequency by reallocating buffers only if the rendering resolution increases (and suballocating within existing buffers if the rendering resolution decreases)
- Add a Volumetric Dimmer slider to lights to control the intensity of the scattered volumetric lighting
- Add UV tiling and offset support for decals.
- Add mipmapping support for volume 3D mask textures

### Changed
- Default number of planar reflection change from 4 to 2
- Rename _MainDepthTexture to _CameraDepthTexture
- The VolumetricLightingController has been moved to the Interpolation Volume framework and now functions similarly to the VolumetricFog settings
- Update of UI of cookie, CubeCookie, Reflection probe and planar reflection probe to combo box
- Allow enabling/disabling shadows for area lights when they are set to baked.
- Hide applyRangeAttenuation and FadeDistance for directional shadow as they are not used

### Removed
- Remove Resource folder of PreIntegratedFGD and add the resource to RenderPipeline Asset

### Fixed
- Fix ConvertPhysicalLightIntensityToLightIntensity() function used when creating light from script to match HDLightEditor behavior
- Fix numerical issues with the default value of mean free path of volumetric fog
- Fix the bug preventing decals from coexisting with density volumes
- Fix issue with alpha tested geometry using planar/triplanar mapping not render correctly or flickering (due to being wrongly alpha tested in depth prepass)
- Fix meta pass with triplanar (was not handling correctly the normal)
- Fix preview when a planar reflection is present
- Fix Camera preview, it is now a Preview cameraType (was a SceneView)
- Fix handling unknown GPUShadowTypes in the shadow manager.
- Fix area light shapes sent as point lights to the baking backends when they are set to baked.
- Fix unnecessary division by PI for baked area lights.
- Fix line lights sent to the lightmappers. The backends don't support this light type.
- Fix issue with shadow mask framesettings not correctly taken into account when shadow mask is enabled for lighting.
- Fix directional light and shadow mask transition, they are now matching making smooth transition
- Fix banding issues caused by high intensity volumetric lighting
- Fix the debug window being emptied on SRP asset reload
- Fix issue with debug mode not correctly clearing the GBuffer in editor after a resize
- Fix issue with ResetMaterialKeyword not resetting correctly ToggleOff/Roggle Keyword
- Fix issue with motion vector not render correctly if there is no depth prepass in deferred

## [0.0.0-preview] - 2018-01-01

### Added
- Screen Space Refraction projection model (Proxy raycasting, HiZ raymarching)
- Screen Space Refraction settings as volume component
- Added buffered frame history per camera
- Port Global Density Volumes to the Interpolation Volume System.
- Optimize ImportanceSampleLambert() to not require the tangent frame.
- Generalize SampleVBuffer() to handle different sampling and reconstruction methods.
- Improve the quality of volumetric lighting reprojection.
- Optimize Morton Order code in the Subsurface Scattering pass.
- Planar Reflection Probe support roughness (gaussian convolution of captured probe)
- Use an atlas instead of a texture array for cluster transparent decals
- Add a debug view to visualize the decal atlas
- Only store decal textures to atlas if decal is visible, debounce out of memory decal atlas warning.
- Add manipulator gizmo on decal to improve authoring workflow
- Add a minimal StackLit material (work in progress, this version can be used as template to add new material)

### Changed
- EnableShadowMask in FrameSettings (But shadowMaskSupport still disable by default)
- Forced Planar Probe update modes to (Realtime, Every Update, Mirror Camera)
- Screen Space Refraction proxy model uses the proxy of the first environment light (Reflection probe/Planar probe) or the sky
- Moved RTHandle static methods to RTHandles
- Renamed RTHandle to RTHandleSystem.RTHandle
- Move code for PreIntegratedFDG (Lit.shader) into its dedicated folder to be share with other material
- Move code for LTCArea (Lit.shader) into its dedicated folder to be share with other material

### Removed
- Removed Planar Probe mirror plane position and normal fields in inspector, always display mirror plane and normal gizmos

### Fixed
- Fix fog flags in scene view is now taken into account
- Fix sky in preview windows that were disappearing after a load of a new level
- Fix numerical issues in IntersectRayAABB().
- Fix alpha blending of volumetric lighting with transparent objects.
- Fix the near plane of the V-Buffer causing out-of-bounds look-ups in the clustered data structure.
- Depth and color pyramid are properly computed and sampled when the camera renders inside a viewport of a RTHandle.
- Fix decal atlas debug view to work correctly when shadow atlas view is also enabled
- Fix TransparentSSR with non-rendergraph.
- Fix shader compilation warning on SSR compute shader.<|MERGE_RESOLUTION|>--- conflicted
+++ resolved
@@ -24,12 +24,9 @@
 - Added shader graph unit test for IsFrontFace node
 - API to allow OnDemand shadows to not render upon placement in the Cached Shadow Atlas.
 - Exposed update upon light movement for directional light shadows in UI.
-<<<<<<< HEAD
-- Added support for screen space shadows (directional and point, no area) for shadow matte unlit shader graph.
-=======
 - Added a setting in the HDRP asset to change the Density Volume mask resolution of being locked at 32x32x32 (HDRP Asset > Lighting > Volumetrics > Max Density Volume Size).
 - Added a Falloff Mode (Linear or Exponential) in the Density Volume for volume blending with Blend Distance.
->>>>>>> 70d8490a
+- Added support for screen space shadows (directional and point, no area) for shadow matte unlit shader graph.
 
 ### Fixed
 - Fixed Intensity Multiplier not affecting realtime global illumination.
