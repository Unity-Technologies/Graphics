--- conflicted
+++ resolved
@@ -12,9 +12,6 @@
 - Added UV manipulation for Decals (edit mode).
 - Added color and intensity customization for Decals.
 - Added a history rejection criterion based on if the pixel was moving in world space (case 1302392).
-<<<<<<< HEAD
-- Added new API in CachedShadowManager
-=======
 - Added the default quality settings to the HDRP asset for RTAO, RTR and RTGI (case 1304370).
 - Added TargetMidGrayParameterDrawer
 - Added an option to have double sided GI be controlled separately from material double-sided option.
@@ -22,7 +19,7 @@
 - Added browsing of the documentation of Compositor Window
 - Added a complete solution for volumetric clouds for HDRP including a cloud map generation tool.
 - Added a Force Forward Emissive option for Lit Material that forces the Emissive contribution to render in a separate forward pass when the Lit Material is in Deferred Lit shader Mode.
->>>>>>> ead67031
+- Added new API in CachedShadowManager
 
 ### Fixed
 - Fixed an exception when opening the color picker in the material UI (case 1307143).
