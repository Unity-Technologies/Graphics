# Changelog
All notable changes to this package will be documented in this file.

The format is based on [Keep a Changelog](http://keepachangelog.com/en/1.0.0/)
and this project adheres to [Semantic Versioning](http://semver.org/spec/v2.0.0.html).

## [11.0.0] - 2020-10-21

### Changed
- Removed the material pass probe volumes evaluation mode. 

### Fixed
- Fixed probe volumes debug views.
<<<<<<< HEAD
- Fixed issue displaying wrong debug mode in runtime debug menu UI.
- Fixed useless editor repaint when using lod bias.
- Fixed multi-editing with new light intensity slider.
- Fixed issue with density volumes flickering when editing shape box.
- Fixed issue with image layers in the graphics compositor (case 1289936).
- Fixed issue with angle fading when rotating decal projector.
- Fixed issue with gameview repaint in the graphics compositor (case 1290622).
=======
- Fixed XR single-pass rendering with legacy shaders using unity_StereoWorldSpaceCameraPos.
>>>>>>> b649f8f4

## [10.2.0] - 2020-10-19

### Added
- Added a rough distortion frame setting and and info box on distortion materials.
- Adding support of 4 channel tex coords for ray tracing (case 1265309).
- Added a help button on the volume component toolbar for documentation.
- Added range remapping to metallic property for Lit and Decal shaders.
- Exposed the API to access HDRP shader pass names.
- Added the status check of default camera frame settings in the DXR wizard.
- Added frame setting for Virtual Texturing. 
- Added a fade distance for light influencing volumetric lighting.
- Adding an "Include For Ray Tracing" toggle on lights to allow the user to exclude them when ray tracing is enabled in the frame settings of a camera.
- Added fog volumetric scattering support for path tracing.
- Added new algorithm for SSR with temporal accumulation
- Added quality preset of the new volumetric fog parameters.
- Added missing documentation for unsupported SG RT nodes and light's include for raytracing attrbute.
- Added documentation for LODs not being supported by ray tracing.
- Added more options to control how the component of motion vectors coming from the camera transform will affect the motion blur with new clamping modes.
- Added anamorphism support for phsyical DoF, switched to blue noise sampling and fixed tiling artifacts.
- Added a warning when trying to bake with static lighting being in an invalid state.

### Fixed
- Fixed an issue where the Exposure Shader Graph node had clipped text. (case 1265057)
- Fixed an issue when rendering into texture where alpha would not default to 1.0 when using 11_11_10 color buffer in non-dev builds.
- Fixed issues with reordering and hiding graphics compositor layers (cases 1283903, 1285282, 1283886).
- Fixed the possibility to have a shader with a pre-refraction render queue and refraction enabled at the same time.
- Fixed a migration issue with the rendering queue in ShaderGraph when upgrading to 10.x;
- Fixed the object space matrices in shader graph for ray tracing.
- Changed the cornea refraction function to take a view dir in object space.
- Fixed upside down XR occlusion mesh.
- Fixed precision issue with the atmospheric fog.
- Fixed issue with TAA and no motion vectors.
- Fixed the stripping not working the terrain alphatest feature required for terrain holes (case 1205902).
- Fixed bounding box generation that resulted in incorrect light culling (case 3875925).
- VFX : Fix Emissive writing in Opaque Lit Output with PSSL platforms (case 273378).
- Fixed issue where pivot of DecalProjector was not aligned anymore on Transform position when manipulating the size of the projector from the Inspector.
- Fixed a null reference exception when creating a diffusion profile asset.
- Fixed the diffusion profile not being registered as a dependency of the ShaderGraph.
- Fixing exceptions in the console when putting the SSGI in low quality mode (render graph).
- Fixed NullRef Exception when decals are in the scene, no asset is set and HDRP wizard is run.
- Fixed issue with TAA causing bleeding of a view into another when multiple views are visible.
- Fix an issue that caused issues of usability of editor if a very high resolution is set by mistake and then reverted back to a smaller resolution.
- Fixed issue where Default Volume Profile Asset change in project settings was not added to the undo stack (case 1285268).
- Fixed undo after enabling compositor.
- Fixed the ray tracing shadow UI being displayed while it shouldn't (case 1286391).
- Fixed issues with physically-based DoF, improved speed and robustness 
- Fixed a warning happening when putting the range of lights to 0.
- Fixed issue when null parameters in a volume component would spam null reference errors. Produce a warning instead.
- Fixed volument component creation via script.
- Fixed GC allocs in render graph.
- Fixed scene picking passes.
- Fixed broken ray tracing light cluster full screen debug.
- Fixed dead code causing error.
- Fixed issue when dragging slider in inspector for ProjectionDepth.
- Fixed issue when resizing Inspector window that make the DecalProjector editor flickers.
- Fixed issue in DecalProjector editor when the Inspector window have a too small width: the size appears on 2 lines but the editor not let place for the second one.
- Fixed issue (null reference in console) when selecting a DensityVolume with rectangle selection.
- Fixed issue when linking the field of view with the focal length in physical camera
- Fixed supported platform build and error message.
- Fixed exceptions occuring when selecting mulitple decal projectors without materials assigned (case 1283659).
- Fixed LookDev error message when pipeline is not loaded.
- Properly reject history when enabling seond denoiser for RTGI.
- Fixed an issue that could cause objects to not be rendered when using Vulkan API.
- Fixed issue with lookdev shadows looking wrong upon exiting playmode. 
- Fixed temporary Editor freeze when selecting AOV output in graphics compositor (case 1288744).
- Fixed normal flip with double sided materials.
- Fixed shadow resolution settings level in the light explorer.
- Fixed the ShaderGraph being dirty after the first save.
- Fixed XR shadows culling
- Fixed stylesheet reloading for LookDev window and Wizard window.
- Fixed Nans happening when upscaling the RTGI.
- Fixed the adjust weight operation not being done for the non-rendergraph pipeline.
- Fixed overlap with SSR Transparent default frame settings message on DXR Wizard.
- Fixed alpha channel in the stop NaNs and motion blur shaders.
- Fixed undo of duplicate environments in the look dev environment library.
- Fixed a ghosting issue with RTShadows (Sun, Point and Spot), RTAO and RTGI when the camera is moving fast.
- Fixed a SSGI denoiser bug for large scenes.
- Fixed a Nan issue with SSGI.
- Fixed an issue with IsFrontFace node in Shader Graph not working properly
- Fixed CustomPassUtils.RenderFrom* functions and CustomPassUtils.DisableSinglePassRendering struct in VR.
- Fixed custom pass markers not recorded when render graph was enabled.
- Fixed exceptions when unchecking "Big Tile Prepass" on the frame settings with render-graph.
- Fixed an issue causing errors in GenerateMaxZ when opaque objects or decals are disabled. 
- Fixed an issue with Bake button of Reflection Probe when in custom mode
- Fixed exceptions related to the debug display settings when changing the default frame settings.
- Fixed picking for materials with depth offset.
- Fixed issue with exposure history being uninitialized on second frame.
- Fixed issue when changing FoV with the physical camera fold-out closed.
<<<<<<< HEAD
- Fixed issue when decal projector material is none.
=======
- Fixes some labels being clipped in the Render Graph Viewer
>>>>>>> b649f8f4

### Changed
- Combined occlusion meshes into one to reduce draw calls and state changes with XR single-pass.
- Claryfied doc for the LayeredLit material.
- Various improvements for the Volumetric Fog.
- Use draggable fields for float scalable settings
- Migrated the fabric & hair shadergraph samples directly into the renderpipeline resources.
- Removed green coloration of the UV on the DecalProjector gizmo.
- Removed _BLENDMODE_PRESERVE_SPECULAR_LIGHTING keyword from shaders.
- Now the DXR wizard displays the name of the target asset that needs to be changed.
- Standardized naming for the option regarding Transparent objects being able to receive Screen Space Reflections.
- Making the reflection and refractions of cubemaps distance based.
- Changed Receive SSR to also controls Receive SSGI on opaque objects.
- Improved the punctual light shadow rescale algorithm.
- Changed the names of some of the parameters for the Eye Utils SG Nodes.
- Restored frame setting for async compute of contact shadows.
- Removed the possibility to have MSAA (through the frame settings) when ray tracing is active.
- Range handles for decal projector angle fading.
- Smoother angle fading for decal projector.

## [10.1.0] - 2020-10-12

### Added
- Added an option to have only the metering mask displayed in the debug mode.
- Added a new mode to cluster visualization debug where users can see a slice instead of the cluster on opaque objects.
- Added ray traced reflection support for the render graph version of the pipeline.
- Added render graph support of RTAO and required denoisers.
- Added render graph support of RTGI.
- Added support of RTSSS and Recursive Rendering in the render graph mode.
- Added support of RT and screen space shadow for render graph.
- Added tooltips with the full name of the (graphics) compositor properties to properly show large names that otherwise are clipped by the UI (case 1263590)
- Added error message if a callback AOV allocation fail
- Added marker for all AOV request operation on GPU
- Added remapping options for Depth Pyramid debug view mode
- Added an option to support AOV shader at runtime in HDRP settings (case 1265070)
- Added support of SSGI in the render graph mode.
- Added option for 11-11-10 format for cube reflection probes.
- Added an optional check in the HDRP DXR Wizard to verify 64 bits target architecture
- Added option to display timing stats in the debug menu as an average over 1 second. 
- Added a light unit slider to provide users more context when authoring physically based values.
- Added a way to check the normals through the material views.
- Added Simple mode to Earth Preset for PBR Sky
- Added the export of normals during the prepass for shadow matte for proper SSAO calculation.
- Added the usage of SSAO for shadow matte unlit shader graph.
- Added the support of input system V2
- Added a new volume component parameter to control the max ray length of directional lights(case 1279849).
- Added support for 'Pyramid' and 'Box' spot light shapes in path tracing.
- Added high quality prefiltering option for Bloom.
- Added support for camera relative ray tracing (and keeping non-camera relative ray tracing working)
- Added a rough refraction option on planar reflections.
- Added scalability settings for the planar reflection resolution.
- Added tests for AOV stacking and UI rendering in the graphics compositor.
- Added a new ray tracing only function that samples the specular part of the materials.
- Adding missing marker for ray tracing profiling (RaytracingDeferredLighting)
- Added the support of eye shader for ray tracing.
- Exposed Refraction Model to the material UI when using a Lit ShaderGraph.
- Added bounding sphere support to screen-space axis-aligned bounding box generation pass.

### Fixed
- Fixed several issues with physically-based DoF (TAA ghosting of the CoC buffer, smooth layer transitions, etc)
- Fixed GPU hang on D3D12 on xbox. 
- Fixed game view artifacts on resizing when hardware dynamic resolution was enabled
- Fixed black line artifacts occurring when Lanczos upsampling was set for dynamic resolution
- Fixed Amplitude -> Min/Max parametrization conversion
- Fixed CoatMask block appearing when creating lit master node (case 1264632)
- Fixed issue with SceneEV100 debug mode indicator when rescaling the window.
- Fixed issue with PCSS filter being wrong on first frame. 
- Fixed issue with emissive mesh for area light not appearing in playmode if Reload Scene option is disabled in Enter Playmode Settings.
- Fixed issue when Reflection Probes are set to OnEnable and are never rendered if the probe is enabled when the camera is farther than the probe fade distance. 
- Fixed issue with sun icon being clipped in the look dev window. 
- Fixed error about layers when disabling emissive mesh for area lights.
- Fixed issue when the user deletes the composition graph or .asset in runtime (case 1263319)
- Fixed assertion failure when changing resolution to compositor layers after using AOVs (case 1265023) 
- Fixed flickering layers in graphics compositor (case 1264552)
- Fixed issue causing the editor field not updating the disc area light radius.
- Fixed issues that lead to cookie atlas to be updated every frame even if cached data was valid.
- Fixed an issue where world space UI was not emitted for reflection cameras in HDRP
- Fixed an issue with cookie texture atlas that would cause realtime textures to always update in the atlas even when the content did not change.
- Fixed an issue where only one of the two lookdev views would update when changing the default lookdev volume profile.
- Fixed a bug related to light cluster invalidation.
- Fixed shader warning in DofGather (case 1272931)
- Fixed AOV export of depth buffer which now correctly export linear depth (case 1265001)
- Fixed issue that caused the decal atlas to not be updated upon changing of the decal textures content.
- Fixed "Screen position out of view frustum" error when camera is at exactly the planar reflection probe location.
- Fixed Amplitude -> Min/Max parametrization conversion
- Fixed issue that allocated a small cookie for normal spot lights.
- Fixed issue when undoing a change in diffuse profile list after deleting the volume profile.
- Fixed custom pass re-ordering and removing.
- Fixed TAA issue and hardware dynamic resolution.
- Fixed a static lighting flickering issue caused by having an active planar probe in the scene while rendering inspector preview.
- Fixed an issue where even when set to OnDemand, the sky lighting would still be updated when changing sky parameters.
- Fixed an error message trigerred when a mesh has more than 32 sub-meshes (case 1274508).
- Fixed RTGI getting noisy for grazying angle geometry (case 1266462).
- Fixed an issue with TAA history management on pssl.
- Fixed the global illumination volume override having an unwanted advanced mode (case 1270459).
- Fixed screen space shadow option displayed on directional shadows while they shouldn't (case 1270537).
- Fixed the handling of undo and redo actions in the graphics compositor (cases 1268149, 1266212, 1265028)
- Fixed issue with composition graphs that include virtual textures, cubemaps and other non-2D textures (cases 1263347, 1265638).
- Fixed issues when selecting a new composition graph or setting it to None (cases 1263350, 1266202)
- Fixed ArgumentNullException when saving shader graphs after removing the compositor from the scene (case 1268658)
- Fixed issue with updating the compositor output when not in play mode (case 1266216)
- Fixed warning with area mesh (case 1268379)
- Fixed issue with diffusion profile not being updated upon reset of the editor. 
- Fixed an issue that lead to corrupted refraction in some scenarios on xbox.
- Fixed for light loop scalarization not happening. 
- Fixed issue with stencil not being set in rendergraph mode.
- Fixed for post process being overridable in reflection probes even though it is not supported.
- Fixed RTGI in performance mode when light layers are enabled on the asset.
- Fixed SSS materials appearing black in matcap mode.
- Fixed a collision in the interaction of RTR and RTGI.
- Fix for lookdev toggling renderers that are set to non editable or are hidden in the inspector.
- Fixed issue with mipmap debug mode not properly resetting full screen mode (and viceversa). 
- Added unsupported message when using tile debug mode with MSAA.
- Fixed SSGI compilation issues on PS4.
- Fixed "Screen position out of view frustum" error when camera is on exactly the planar reflection probe plane.
- Workaround issue that caused objects using eye shader to not be rendered on xbox.
- Fixed GC allocation when using XR single-pass test mode.
- Fixed text in cascades shadow split being truncated.
- Fixed rendering of custom passes in the Custom Pass Volume inspector
- Force probe to render again if first time was during async shader compilation to avoid having cyan objects.
- Fixed for lookdev library field not being refreshed upon opening a library from the environment library inspector.
- Fixed serialization issue with matcap scale intensity.
- Close Add Override popup of Volume Inspector when the popup looses focus (case 1258571)
- Light quality setting for contact shadow set to on for High quality by default.
- Fixed an exception thrown when closing the look dev because there is no active SRP anymore.
- Fixed alignment of framesettings in HDRP Default Settings
- Fixed an exception thrown when closing the look dev because there is no active SRP anymore.
- Fixed an issue where entering playmode would close the LookDev window.
- Fixed issue with rendergraph on console failing on SSS pass.
- Fixed Cutoff not working properly with ray tracing shaders default and SG (case 1261292).
- Fixed shader compilation issue with Hair shader and debug display mode
- Fixed cubemap static preview not updated when the asset is imported.
- Fixed wizard DXR setup on non-DXR compatible devices.
- Fixed Custom Post Processes affecting preview cameras.
- Fixed issue with lens distortion breaking rendering.
- Fixed save popup appearing twice due to HDRP wizard.
- Fixed error when changing planar probe resolution.
- Fixed the dependecy of FrameSettings (MSAA, ClearGBuffer, DepthPrepassWithDeferred) (case 1277620).
- Fixed the usage of GUIEnable for volume components (case 1280018).
- Fixed the diffusion profile becoming invalid when hitting the reset (case 1269462).
- Fixed issue with MSAA resolve killing the alpha channel.
- Fixed a warning in materialevalulation
- Fixed an error when building the player.
- Fixed issue with box light not visible if range is below one and range attenuation is off.
- Fixed an issue that caused a null reference when deleting camera component in a prefab. (case 1244430)
- Fixed issue with bloom showing a thin black line after rescaling window. 
- Fixed rendergraph motion vector resolve.
- Fixed the Ray-Tracing related Debug Display not working in render graph mode.
- Fix nan in pbr sky
- Fixed Light skin not properly applied on the LookDev when switching from Dark Skin (case 1278802)
- Fixed accumulation on DX11
- Fixed issue with screen space UI not drawing on the graphics compositor (case 1279272).
- Fixed error Maximum allowed thread group count is 65535 when resolution is very high. 
- LOD meshes are now properly stripped based on the maximum lod value parameters contained in the HDRP asset.
- Fixed an inconsistency in the LOD group UI where LOD bias was not the right one.
- Fixed outlines in transitions between post-processed and plain regions in the graphics compositor (case 1278775).
- Fix decal being applied twice with LOD Crossfade.
- Fixed camera stacking for AOVs in the graphics compositor (case 1273223).
- Fixed backface selection on some shader not ignore correctly.
- Disable quad overdraw on ps4.
- Fixed error when resizing the graphics compositor's output and when re-adding a compositor in the scene
- Fixed issues with bloom, alpha and HDR layers in the compositor (case 1272621).
- Fixed alpha not having TAA applied to it.
- Fix issue with alpha output in forward.
- Fix compilation issue on Vulkan for shaders using high quality shadows in XR mode.
- Fixed wrong error message when fixing DXR resources from Wizard.
- Fixed compilation error of quad overdraw with double sided materials
- Fixed screen corruption on xbox when using TAA and Motion Blur with rendergraph. 
- Fixed UX issue in the graphics compositor related to clear depth and the defaults for new layers, add better tooltips and fix minor bugs (case 1283904)
- Fixed scene visibility not working for custom pass volumes.
- Fixed issue with several override entries in the runtime debug menu. 
- Fixed issue with rendergraph failing to execute every 30 minutes. 
- Fixed Lit ShaderGraph surface option property block to only display transmission and energy conserving specular color options for their proper material mode (case 1257050)
- Fixed nan in reflection probe when volumetric fog filtering is enabled, causing the whole probe to be invalid.
- Fixed Debug Color pixel became grey
- Fixed TAA flickering on the very edge of screen. 
- Fixed profiling scope for quality RTGI.
- Fixed the denoising and multi-sample not being used for smooth multibounce RTReflections.
- Fixed issue where multiple cameras would cause GC each frame.
- Fixed after post process rendering pass options not showing for unlit ShaderGraphs.
- Fixed null reference in the Undo callback of the graphics compositor 
- Fixed cullmode for SceneSelectionPass.
- Fixed issue that caused non-static object to not render at times in OnEnable reflection probes.
- Baked reflection probes now correctly use static sky for ambient lighting.

### Changed
- Preparation pass for RTSSShadows to be supported by render graph.
- Add tooltips with the full name of the (graphics) compositor properties to properly show large names that otherwise are clipped by the UI (case 1263590)
- Composition profile .asset files cannot be manually edited/reset by users (to avoid breaking things - case 1265631)
- Preparation pass for RTSSShadows to be supported by render graph.
- Changed the way the ray tracing property is displayed on the material (QOL 1265297).
- Exposed lens attenuation mode in default settings and remove it as a debug mode.
- Composition layers without any sub layers are now cleared to black to avoid confusion (case 1265061).
- Slight reduction of VGPR used by area light code.
- Changed thread group size for contact shadows (save 1.1ms on PS4)
- Make sure distortion stencil test happens before pixel shader is run.
- Small optimization that allows to skip motion vector prepping when the whole wave as velocity of 0.
- Improved performance to avoid generating coarse stencil buffer when not needed.
- Remove HTile generation for decals (faster without).
- Improving SSGI Filtering and fixing a blend issue with RTGI.
- Changed the Trackball UI so that it allows explicit numeric values.
- Reduce the G-buffer footprint of anisotropic materials
- Moved SSGI out of preview.
- Skip an unneeded depth buffer copy on consoles. 
- Replaced the Density Volume Texture Tool with the new 3D Texture Importer.
- Rename Raytracing Node to Raytracing Quality Keyword and rename high and low inputs as default and raytraced. All raytracing effects now use the raytraced mode but path tracing.
- Moved diffusion profile list to the HDRP default settings panel.
- Skip biquadratic resampling of vbuffer when volumetric fog filtering is enabled.
- Optimized Grain and sRGB Dithering.
- On platforms that allow it skip the first mip of the depth pyramid and compute it alongside the depth buffer used for low res transparents.
- When trying to install the local configuration package, if another one is already present the user is now asked whether they want to keep it or not.
- Improved MSAA color resolve to fix issues when very bright and very dark samples are resolved together.
- Improve performance of GPU light AABB generation
- Removed the max clamp value for the RTR, RTAO and RTGI's ray length (case 1279849).
- Meshes assigned with a decal material are not visible anymore in ray-tracing or path-tracing.
- Removed BLEND shader keywords.
- Remove a rendergraph debug option to clear resources on release from UI.
- added SV_PrimitiveID in the VaryingMesh structure for fulldebugscreenpass as well as primitiveID in FragInputs
- Changed which local frame is used for multi-bounce RTReflections.
- Move System Generated Values semantics out of VaryingsMesh structure.
- Other forms of FSAA are silently deactivated, when path tracing is on.
- Removed XRSystemTests. The GC verification is now done during playmode tests (case 1285012).
- SSR now uses the pre-refraction color pyramid.
- Various improvements for the Volumetric Fog.
- Optimizations for volumetric fog.

## [10.0.0] - 2019-06-10

### Added
- Ray tracing support for VR single-pass
- Added sharpen filter shader parameter and UI for TemporalAA to control image quality instead of hardcoded value
- Added frame settings option for custom post process and custom passes as well as custom color buffer format option.
- Add check in wizard on SRP Batcher enabled.
- Added default implementations of OnPreprocessMaterialDescription for FBX, Obj, Sketchup and 3DS file formats.
- Added custom pass fade radius
- Added after post process injection point for custom passes
- Added basic alpha compositing support - Alpha is available afterpostprocess when using FP16 buffer format.
- Added falloff distance on Reflection Probe and Planar Reflection Probe
- Added Backplate projection from the HDRISky
- Added Shadow Matte in UnlitMasterNode, which only received shadow without lighting
- Added hability to name LightLayers in HDRenderPipelineAsset
- Added a range compression factor for Reflection Probe and Planar Reflection Probe to avoid saturation of colors.
- Added path tracing support for directional, point and spot lights, as well as emission from Lit and Unlit.
- Added non temporal version of SSAO.
- Added more detailed ray tracing stats in the debug window
- Added Disc area light (bake only)
- Added a warning in the material UI to prevent transparent + subsurface-scattering combination.
- Added XR single-pass setting into HDRP asset
- Added a penumbra tint option for lights
- Added support for depth copy with XR SDK
- Added debug setting to Render Pipeline Debug Window to list the active XR views
- Added an option to filter the result of the volumetric lighting (off by default).
- Added a transmission multiplier for directional lights
- Added XR single-pass test mode to Render Pipeline Debug Window
- Added debug setting to Render Pipeline Window to list the active XR views
- Added a new refraction mode for the Lit shader (thin). Which is a box refraction with small thickness values
- Added the code to support Barn Doors for Area Lights based on a shaderconfig option.
- Added HDRPCameraBinder property binder for Visual Effect Graph
- Added "Celestial Body" controls to the Directional Light
- Added new parameters to the Physically Based Sky
- Added Reflections to the DXR Wizard
- Added the possibility to have ray traced colored and semi-transparent shadows on directional lights.
- Added a check in the custom post process template to throw an error if the default shader is not found.
- Exposed the debug overlay ratio in the debug menu.
- Added a separate frame settings for tonemapping alongside color grading.
- Added the receive fog option in the material UI for ShaderGraphs.
- Added a public virtual bool in the custom post processes API to specify if a post processes should be executed in the scene view.
- Added a menu option that checks scene issues with ray tracing. Also removed the previously existing warning at runtime.
- Added Contrast Adaptive Sharpen (CAS) Upscaling effect.
- Added APIs to update probe settings at runtime.
- Added documentation for the rayTracingSupported method in HDRP
- Added user-selectable format for the post processing passes.
- Added support for alpha channel in some post-processing passes (DoF, TAA, Uber).
- Added warnings in FrameSettings inspector when using DXR and atempting to use Asynchronous Execution.
- Exposed Stencil bits that can be used by the user.
- Added history rejection based on velocity of intersected objects for directional, point and spot lights.
- Added a affectsVolumetric field to the HDAdditionalLightData API to know if light affects volumetric fog.
- Add OS and Hardware check in the Wizard fixes for DXR.
- Added option to exclude camera motion from motion blur.
- Added semi-transparent shadows for point and spot lights.
- Added support for semi-transparent shadow for unlit shader and unlit shader graph.
- Added the alpha clip enabled toggle to the material UI for all HDRP shader graphs.
- Added Material Samples to explain how to use the lit shader features
- Added an initial implementation of ray traced sub surface scattering
- Added AssetPostprocessors and Shadergraphs to handle Arnold Standard Surface and 3DsMax Physical material import from FBX.
- Added support for Smoothness Fade start work when enabling ray traced reflections.
- Added Contact shadow, Micro shadows and Screen space refraction API documentation.
- Added script documentation for SSR, SSAO (ray tracing), GI, Light Cluster, RayTracingSettings, Ray Counters, etc.
- Added path tracing support for refraction and internal reflections.
- Added support for Thin Refraction Model and Lit's Clear Coat in Path Tracing.
- Added the Tint parameter to Sky Colored Fog.
- Added of Screen Space Reflections for Transparent materials
- Added a fallback for ray traced area light shadows in case the material is forward or the lit mode is forward.
- Added a new debug mode for light layers.
- Added an "enable" toggle to the SSR volume component.
- Added support for anisotropic specular lobes in path tracing.
- Added support for alpha clipping in path tracing.
- Added support for light cookies in path tracing.
- Added support for transparent shadows in path tracing.
- Added support for iridescence in path tracing.
- Added support for background color in path tracing.
- Added a path tracing test to the test suite.
- Added a warning and workaround instructions that appear when you enable XR single-pass after the first frame with the XR SDK.
- Added the exposure sliders to the planar reflection probe preview
- Added support for subsurface scattering in path tracing.
- Added a new mode that improves the filtering of ray traced shadows (directional, point and spot) based on the distance to the occluder.
- Added support of cookie baking and add support on Disc light.
- Added support for fog attenuation in path tracing.
- Added a new debug panel for volumes
- Added XR setting to control camera jitter for temporal effects
- Added an error message in the DrawRenderers custom pass when rendering opaque objects with an HDRP asset in DeferredOnly mode.
- Added API to enable proper recording of path traced scenes (with the Unity recorder or other tools).
- Added support for fog in Recursive rendering, ray traced reflections and ray traced indirect diffuse.
- Added an alpha blend option for recursive rendering
- Added support for stack lit for ray tracing effects.
- Added support for hair for ray tracing effects.
- Added support for alpha to coverage for HDRP shaders and shader graph
- Added support for Quality Levels to Subsurface Scattering.
- Added option to disable XR rendering on the camera settings.
- Added support for specular AA from geometric curvature in AxF
- Added support for baked AO (no input for now) in AxF
- Added an info box to warn about depth test artifacts when rendering object twice in custom passes with MSAA.
- Added a frame setting for alpha to mask.
- Added support for custom passes in the AOV API
- Added Light decomposition lighting debugging modes and support in AOV
- Added exposure compensation to Fixed exposure mode
- Added support for rasterized area light shadows in StackLit
- Added support for texture-weighted automatic exposure
- Added support for POM for emissive map
- Added alpha channel support in motion blur pass.
- Added the HDRP Compositor Tool (in Preview).
- Added a ray tracing mode option in the HDRP asset that allows to override and shader stripping.
- Added support for arbitrary resolution scaling of Volumetric Lighting to the Fog volume component.
- Added range attenuation for box-shaped spotlights.
- Added scenes for hair and fabric and decals with material samples
- Added fabric materials and textures
- Added information for fabric materials in fabric scene
- Added a DisplayInfo attribute to specify a name override and a display order for Volume Component fields (used only in default inspector for now).
- Added Min distance to contact shadows.
- Added support for Depth of Field in path tracing (by sampling the lens aperture).
- Added an API in HDRP to override the camera within the rendering of a frame (mainly for custom pass).
- Added a function (HDRenderPipeline.ResetRTHandleReferenceSize) to reset the reference size of RTHandle systems.
- Added support for AxF measurements importing into texture resources tilings.
- Added Layer parameter on Area Light to modify Layer of generated Emissive Mesh
- Added a flow map parameter to HDRI Sky
- Implemented ray traced reflections for transparent objects.
- Add a new parameter to control reflections in recursive rendering.
- Added an initial version of SSGI.
- Added Virtual Texturing cache settings to control the size of the Streaming Virtual Texturing caches.
- Added back-compatibility with builtin stereo matrices.
- Added CustomPassUtils API to simplify Blur, Copy and DrawRenderers custom passes.
- Added Histogram guided automatic exposure.
- Added few exposure debug modes.
- Added support for multiple path-traced views at once (e.g., scene and game views).
- Added support for 3DsMax's 2021 Simplified Physical Material from FBX files in the Model Importer.
- Added custom target mid grey for auto exposure.
- Added CustomPassUtils API to simplify Blur, Copy and DrawRenderers custom passes.
- Added an API in HDRP to override the camera within the rendering of a frame (mainly for custom pass).
- Added more custom pass API functions, mainly to render objects from another camera.
- Added support for transparent Unlit in path tracing.
- Added a minimal lit used for RTGI in peformance mode.
- Added procedural metering mask that can follow an object
- Added presets quality settings for RTAO and RTGI.
- Added an override for the shadow culling that allows better directional shadow maps in ray tracing effects (RTR, RTGI, RTSSS and RR).
- Added a Cloud Layer volume override.
- Added Fast Memory support for platform that support it.
- Added CPU and GPU timings for ray tracing effects.
- Added support to combine RTSSS and RTGI (1248733).
- Added IES Profile support for Point, Spot and Rectangular-Area lights
- Added support for multiple mapping modes in AxF.
- Add support of lightlayers on indirect lighting controller
- Added compute shader stripping.
- Added Cull Mode option for opaque materials and ShaderGraphs. 
- Added scene view exposure override.
- Added support for exposure curve remapping for min/max limits.
- Added presets for ray traced reflections.
- Added final image histogram debug view (both luminance and RGB).
- Added an example texture and rotation to the Cloud Layer volume override.
- Added an option to extend the camera culling for skinned mesh animation in ray tracing effects (1258547).
- Added decal layer system similar to light layer. Mesh will receive a decal when both decal layer mask matches.
- Added shader graph nodes for rendering a complex eye shader.
- Added more controls to contact shadows and increased quality in some parts. 
- Added a physically based option in DoF volume.
- Added API to check if a Camera, Light or ReflectionProbe is compatible with HDRP.
- Added path tracing test scene for normal mapping.
- Added missing API documentation.
- Remove CloudLayer
- Added quad overdraw and vertex density debug modes.

### Fixed
- fix when saved HDWizard window tab index out of range (1260273)
- Fix when rescale probe all direction below zero (1219246)
- Update documentation of HDRISky-Backplate, precise how to have Ambient Occlusion on the Backplate
- Sorting, undo, labels, layout in the Lighting Explorer.
- Fixed sky settings and materials in Shader Graph Samples package
- Fix/workaround a probable graphics driver bug in the GTAO shader.
- Fixed Hair and PBR shader graphs double sided modes
- Fixed an issue where updating an HDRP asset in the Quality setting panel would not recreate the pipeline.
- Fixed issue with point lights being considered even when occupying less than a pixel on screen (case 1183196)
- Fix a potential NaN source with iridescence (case 1183216)
- Fixed issue of spotlight breaking when minimizing the cone angle via the gizmo (case 1178279)
- Fixed issue that caused decals not to modify the roughness in the normal buffer, causing SSR to not behave correctly (case 1178336)
- Fixed lit transparent refraction with XR single-pass rendering
- Removed extra jitter for TemporalAA in VR
- Fixed ShaderGraph time in main preview
- Fixed issue on some UI elements in HDRP asset not expanding when clicking the arrow (case 1178369)
- Fixed alpha blending in custom post process
- Fixed the modification of the _AlphaCutoff property in the material UI when exposed with a ShaderGraph parameter.
- Fixed HDRP test `1218_Lit_DiffusionProfiles` on Vulkan.
- Fixed an issue where building a player in non-dev mode would generate render target error logs every frame
- Fixed crash when upgrading version of HDRP
- Fixed rendering issues with material previews
- Fixed NPE when using light module in Shuriken particle systems (1173348).
- Refresh cached shadow on editor changes
- Fixed light supported units caching (1182266)
- Fixed an issue where SSAO (that needs temporal reprojection) was still being rendered when Motion Vectors were not available (case 1184998)
- Fixed a nullref when modifying the height parameters inside the layered lit shader UI.
- Fixed Decal gizmo that become white after exiting play mode
- Fixed Decal pivot position to behave like a spotlight
- Fixed an issue where using the LightingOverrideMask would break sky reflection for regular cameras
- Fix DebugMenu FrameSettingsHistory persistency on close
- Fix DensityVolume, ReflectionProbe aned PlanarReflectionProbe advancedControl display
- Fix DXR scene serialization in wizard
- Fixed an issue where Previews would reallocate History Buffers every frame
- Fixed the SetLightLayer function in HDAdditionalLightData setting the wrong light layer
- Fix error first time a preview is created for planar
- Fixed an issue where SSR would use an incorrect roughness value on ForwardOnly (StackLit, AxF, Fabric, etc.) materials when the pipeline is configured to also allow deferred Lit.
- Fixed issues with light explorer (cases 1183468, 1183269)
- Fix dot colors in LayeredLit material inspector
- Fix undo not resetting all value when undoing the material affectation in LayerLit material
- Fix for issue that caused gizmos to render in render textures (case 1174395)
- Fixed the light emissive mesh not updated when the light was disabled/enabled
- Fixed light and shadow layer sync when setting the HDAdditionalLightData.lightlayersMask property
- Fixed a nullref when a custom post process component that was in the HDRP PP list is removed from the project
- Fixed issue that prevented decals from modifying specular occlusion (case 1178272).
- Fixed exposure of volumetric reprojection
- Fixed multi selection support for Scalable Settings in lights
- Fixed font shaders in test projects for VR by using a Shader Graph version
- Fixed refresh of baked cubemap by incrementing updateCount at the end of the bake (case 1158677).
- Fixed issue with rectangular area light when seen from the back
- Fixed decals not affecting lightmap/lightprobe
- Fixed zBufferParams with XR single-pass rendering
- Fixed moving objects not rendered in custom passes
- Fixed abstract classes listed in the + menu of the custom pass list
- Fixed custom pass that was rendered in previews
- Fixed precision error in zero value normals when applying decals (case 1181639)
- Fixed issue that triggered No Scene Lighting view in game view as well (case 1156102)
- Assign default volume profile when creating a new HDRP Asset
- Fixed fov to 0 in planar probe breaking the projection matrix (case 1182014)
- Fixed bugs with shadow caching
- Reassign the same camera for a realtime probe face render request to have appropriate history buffer during realtime probe rendering.
- Fixed issue causing wrong shading when normal map mode is Object space, no normal map is set, but a detail map is present (case 1143352)
- Fixed issue with decal and htile optimization
- Fixed TerrainLit shader compilation error regarding `_Control0_TexelSize` redefinition (case 1178480).
- Fixed warning about duplicate HDRuntimeReflectionSystem when configuring play mode without domain reload.
- Fixed an editor crash when multiple decal projectors were selected and some had null material
- Added all relevant fix actions to FixAll button in Wizard
- Moved FixAll button on top of the Wizard
- Fixed an issue where fog color was not pre-exposed correctly
- Fix priority order when custom passes are overlapping
- Fix cleanup not called when the custom pass GameObject is destroyed
- Replaced most instances of GraphicsSettings.renderPipelineAsset by GraphicsSettings.currentRenderPipeline. This should fix some parameters not working on Quality Settings overrides.
- Fixed an issue with Realtime GI not working on upgraded projects.
- Fixed issue with screen space shadows fallback texture was not set as a texture array.
- Fixed Pyramid Lights bounding box
- Fixed terrain heightmap default/null values and epsilons
- Fixed custom post-processing effects breaking when an abstract class inherited from `CustomPostProcessVolumeComponent`
- Fixed XR single-pass rendering in Editor by using ShaderConfig.s_XrMaxViews to allocate matrix array
- Multiple different skies rendered at the same time by different cameras are now handled correctly without flickering
- Fixed flickering issue happening when different volumes have shadow settings and multiple cameras are present.
- Fixed issue causing planar probes to disappear if there is no light in the scene.
- Fixed a number of issues with the prefab isolation mode (Volumes leaking from the main scene and reflection not working properly)
- Fixed an issue with fog volume component upgrade not working properly
- Fixed Spot light Pyramid Shape has shadow artifacts on aspect ratio values lower than 1
- Fixed issue with AO upsampling in XR
- Fixed camera without HDAdditionalCameraData component not rendering
- Removed the macro ENABLE_RAYTRACING for most of the ray tracing code
- Fixed prefab containing camera reloading in loop while selected in the Project view
- Fixed issue causing NaN wheh the Z scale of an object is set to 0.
- Fixed DXR shader passes attempting to render before pipeline loaded
- Fixed black ambient sky issue when importing a project after deleting Library.
- Fixed issue when upgrading a Standard transparent material (case 1186874)
- Fixed area light cookies not working properly with stack lit
- Fixed material render queue not updated when the shader is changed in the material inspector.
- Fixed a number of issues with full screen debug modes not reseting correctly when setting another mutually exclusive mode
- Fixed compile errors for platforms with no VR support
- Fixed an issue with volumetrics and RTHandle scaling (case 1155236)
- Fixed an issue where sky lighting might be updated uselessly
- Fixed issue preventing to allow setting decal material to none (case 1196129)
- Fixed XR multi-pass decals rendering
- Fixed several fields on Light Inspector that not supported Prefab overrides
- Fixed EOL for some files
- Fixed scene view rendering with volumetrics and XR enabled
- Fixed decals to work with multiple cameras
- Fixed optional clear of GBuffer (Was always on)
- Fixed render target clears with XR single-pass rendering
- Fixed HDRP samples file hierarchy
- Fixed Light units not matching light type
- Fixed QualitySettings panel not displaying HDRP Asset
- Fixed black reflection probes the first time loading a project
- Fixed y-flip in scene view with XR SDK
- Fixed Decal projectors do not immediately respond when parent object layer mask is changed in editor.
- Fixed y-flip in scene view with XR SDK
- Fixed a number of issues with Material Quality setting
- Fixed the transparent Cull Mode option in HD unlit master node settings only visible if double sided is ticked.
- Fixed an issue causing shadowed areas by contact shadows at the edge of far clip plane if contact shadow length is very close to far clip plane.
- Fixed editing a scalable settings will edit all loaded asset in memory instead of targetted asset.
- Fixed Planar reflection default viewer FOV
- Fixed flickering issues when moving the mouse in the editor with ray tracing on.
- Fixed the ShaderGraph main preview being black after switching to SSS in the master node settings
- Fixed custom fullscreen passes in VR
- Fixed camera culling masks not taken in account in custom pass volumes
- Fixed object not drawn in custom pass when using a DrawRenderers with an HDRP shader in a build.
- Fixed injection points for Custom Passes (AfterDepthAndNormal and BeforePreRefraction were missing)
- Fixed a enum to choose shader tags used for drawing objects (DepthPrepass or Forward) when there is no override material.
- Fixed lit objects in the BeforePreRefraction, BeforeTransparent and BeforePostProcess.
- Fixed the None option when binding custom pass render targets to allow binding only depth or color.
- Fixed custom pass buffers allocation so they are not allocated if they're not used.
- Fixed the Custom Pass entry in the volume create asset menu items.
- Fixed Prefab Overrides workflow on Camera.
- Fixed alignment issue in Preset for Camera.
- Fixed alignment issue in Physical part for Camera.
- Fixed FrameSettings multi-edition.
- Fixed a bug happening when denoising multiple ray traced light shadows
- Fixed minor naming issues in ShaderGraph settings
- VFX: Removed z-fight glitches that could appear when using deferred depth prepass and lit quad primitives
- VFX: Preserve specular option for lit outputs (matches HDRP lit shader)
- Fixed an issue with Metal Shader Compiler and GTAO shader for metal
- Fixed resources load issue while upgrading HDRP package.
- Fix LOD fade mask by accounting for field of view
- Fixed spot light missing from ray tracing indirect effects.
- Fixed a UI bug in the diffusion profile list after fixing them from the wizard.
- Fixed the hash collision when creating new diffusion profile assets.
- Fixed a light leaking issue with box light casting shadows (case 1184475)
- Fixed Cookie texture type in the cookie slot of lights (Now displays a warning because it is not supported).
- Fixed a nullref that happens when using the Shuriken particle light module
- Fixed alignment in Wizard
- Fixed text overflow in Wizard's helpbox
- Fixed Wizard button fix all that was not automatically grab all required fixes
- Fixed VR tab for MacOS in Wizard
- Fixed local config package workflow in Wizard
- Fixed issue with contact shadows shifting when MSAA is enabled.
- Fixed EV100 in the PBR sky
- Fixed an issue In URP where sometime the camera is not passed to the volume system and causes a null ref exception (case 1199388)
- Fixed nullref when releasing HDRP with custom pass disabled
- Fixed performance issue derived from copying stencil buffer.
- Fixed an editor freeze when importing a diffusion profile asset from a unity package.
- Fixed an exception when trying to reload a builtin resource.
- Fixed the light type intensity unit reset when switching the light type.
- Fixed compilation error related to define guards and CreateLayoutFromXrSdk()
- Fixed documentation link on CustomPassVolume.
- Fixed player build when HDRP is in the project but not assigned in the graphic settings.
- Fixed an issue where ambient probe would be black for the first face of a baked reflection probe
- VFX: Fixed Missing Reference to Visual Effect Graph Runtime Assembly
- Fixed an issue where rendering done by users in EndCameraRendering would be executed before the main render loop.
- Fixed Prefab Override in main scope of Volume.
- Fixed alignment issue in Presset of main scope of Volume.
- Fixed persistence of ShowChromeGizmo and moved it to toolbar for coherency in ReflectionProbe and PlanarReflectionProbe.
- Fixed Alignement issue in ReflectionProbe and PlanarReflectionProbe.
- Fixed Prefab override workflow issue in ReflectionProbe and PlanarReflectionProbe.
- Fixed empty MoreOptions and moved AdvancedManipulation in a dedicated location for coherency in ReflectionProbe and PlanarReflectionProbe.
- Fixed Prefab override workflow issue in DensityVolume.
- Fixed empty MoreOptions and moved AdvancedManipulation in a dedicated location for coherency in DensityVolume.
- Fix light limit counts specified on the HDRP asset
- Fixed Quality Settings for SSR, Contact Shadows and Ambient Occlusion volume components
- Fixed decalui deriving from hdshaderui instead of just shaderui
- Use DelayedIntField instead of IntField for scalable settings
- Fixed init of debug for FrameSettingsHistory on SceneView camera
- Added a fix script to handle the warning 'referenced script in (GameObject 'SceneIDMap') is missing'
- Fix Wizard load when none selected for RenderPipelineAsset
- Fixed TerrainLitGUI when per-pixel normal property is not present.
- Fixed rendering errors when enabling debug modes with custom passes
- Fix an issue that made PCSS dependent on Atlas resolution (not shadow map res)
- Fixing a bug whith histories when n>4 for ray traced shadows
- Fixing wrong behavior in ray traced shadows for mesh renderers if their cast shadow is shadow only or double sided
- Only tracing rays for shadow if the point is inside the code for spotlight shadows
- Only tracing rays if the point is inside the range for point lights
- Fixing ghosting issues when the screen space shadow  indexes change for a light with ray traced shadows
- Fixed an issue with stencil management and Xbox One build that caused corrupted output in deferred mode.
- Fixed a mismatch in behavior between the culling of shadow maps and ray traced point and spot light shadows
- Fixed recursive ray tracing not working anymore after intermediate buffer refactor.
- Fixed ray traced shadow denoising not working (history rejected all the time).
- Fixed shader warning on xbox one
- Fixed cookies not working for spot lights in ray traced reflections, ray traced GI and recursive rendering
- Fixed an inverted handling of CoatSmoothness for SSR in StackLit.
- Fixed missing distortion inputs in Lit and Unlit material UI.
- Fixed issue that propagated NaNs across multiple frames through the exposure texture.
- Fixed issue with Exclude from TAA stencil ignored.
- Fixed ray traced reflection exposure issue.
- Fixed issue with TAA history not initialising corretly scale factor for first frame
- Fixed issue with stencil test of material classification not using the correct Mask (causing false positive and bad performance with forward material in deferred)
- Fixed issue with History not reset when chaning antialiasing mode on camera
- Fixed issue with volumetric data not being initialized if default settings have volumetric and reprojection off.
- Fixed ray tracing reflection denoiser not applied in tier 1
- Fixed the vibility of ray tracing related methods.
- Fixed the diffusion profile list not saved when clicking the fix button in the material UI.
- Fixed crash when pushing bounce count higher than 1 for ray traced GI or reflections
- Fixed PCSS softness scale so that it better match ray traced reference for punctual lights.
- Fixed exposure management for the path tracer
- Fixed AxF material UI containing two advanced options settings.
- Fixed an issue where cached sky contexts were being destroyed wrongly, breaking lighting in the LookDev
- Fixed issue that clamped PCSS softness too early and not after distance scale.
- Fixed fog affect transparent on HD unlit master node
- Fixed custom post processes re-ordering not saved.
- Fixed NPE when using scalable settings
- Fixed an issue where PBR sky precomputation was reset incorrectly in some cases causing bad performance.
- Fixed a bug due to depth history begin overriden too soon
- Fixed CustomPassSampleCameraColor scale issue when called from Before Transparent injection point.
- Fixed corruption of AO in baked probes.
- Fixed issue with upgrade of projects that still had Very High as shadow filtering quality.
- Fixed issue that caused Distortion UI to appear in Lit.
- Fixed several issues with decal duplicating when editing them.
- Fixed initialization of volumetric buffer params (1204159)
- Fixed an issue where frame count was incorrectly reset for the game view, causing temporal processes to fail.
- Fixed Culling group was not disposed error.
- Fixed issues on some GPU that do not support gathers on integer textures.
- Fixed an issue with ambient probe not being initialized for the first frame after a domain reload for volumetric fog.
- Fixed the scene visibility of decal projectors and density volumes
- Fixed a leak in sky manager.
- Fixed an issue where entering playmode while the light editor is opened would produce null reference exceptions.
- Fixed the debug overlay overlapping the debug menu at runtime.
- Fixed an issue with the framecount when changing scene.
- Fixed errors that occurred when using invalid near and far clip plane values for planar reflections.
- Fixed issue with motion blur sample weighting function.
- Fixed motion vectors in MSAA.
- Fixed sun flare blending (case 1205862).
- Fixed a lot of issues related to ray traced screen space shadows.
- Fixed memory leak caused by apply distortion material not being disposed.
- Fixed Reflection probe incorrectly culled when moving its parent (case 1207660)
- Fixed a nullref when upgrading the Fog volume components while the volume is opened in the inspector.
- Fix issues where decals on PS4 would not correctly write out the tile mask causing bits of the decal to go missing.
- Use appropriate label width and text content so the label is completely visible
- Fixed an issue where final post process pass would not output the default alpha value of 1.0 when using 11_11_10 color buffer format.
- Fixed SSR issue after the MSAA Motion Vector fix.
- Fixed an issue with PCSS on directional light if punctual shadow atlas was not allocated.
- Fixed an issue where shadow resolution would be wrong on the first face of a baked reflection probe.
- Fixed issue with PCSS softness being incorrect for cascades different than the first one.
- Fixed custom post process not rendering when using multiple HDRP asset in quality settings
- Fixed probe gizmo missing id (case 1208975)
- Fixed a warning in raytracingshadowfilter.compute
- Fixed issue with AO breaking with small near plane values.
- Fixed custom post process Cleanup function not called in some cases.
- Fixed shader warning in AO code.
- Fixed a warning in simpledenoiser.compute
- Fixed tube and rectangle light culling to use their shape instead of their range as a bounding box.
- Fixed caused by using gather on a UINT texture in motion blur.
- Fix issue with ambient occlusion breaking when dynamic resolution is active.
- Fixed some possible NaN causes in Depth of Field.
- Fixed Custom Pass nullref due to the new Profiling Sample API changes
- Fixed the black/grey screen issue on after post process Custom Passes in non dev builds.
- Fixed particle lights.
- Improved behavior of lights and probe going over the HDRP asset limits.
- Fixed issue triggered when last punctual light is disabled and more than one camera is used.
- Fixed Custom Pass nullref due to the new Profiling Sample API changes
- Fixed the black/grey screen issue on after post process Custom Passes in non dev builds.
- Fixed XR rendering locked to vsync of main display with Standalone Player.
- Fixed custom pass cleanup not called at the right time when using multiple volumes.
- Fixed an issue on metal with edge of decal having artifact by delaying discard of fragments during decal projection
- Fixed various shader warning
- Fixing unnecessary memory allocations in the ray tracing cluster build
- Fixed duplicate column labels in LightEditor's light tab
- Fixed white and dark flashes on scenes with very high or very low exposure when Automatic Exposure is being used.
- Fixed an issue where passing a null ProfilingSampler would cause a null ref exception.
- Fixed memory leak in Sky when in matcap mode.
- Fixed compilation issues on platform that don't support VR.
- Fixed migration code called when we create a new HDRP asset.
- Fixed RemoveComponent on Camera contextual menu to not remove Camera while a component depend on it.
- Fixed an issue where ambient occlusion and screen space reflections editors would generate null ref exceptions when HDRP was not set as the current pipeline.
- Fixed a null reference exception in the probe UI when no HDRP asset is present.
- Fixed the outline example in the doc (sampling range was dependent on screen resolution)
- Fixed a null reference exception in the HDRI Sky editor when no HDRP asset is present.
- Fixed an issue where Decal Projectors created from script where rotated around the X axis by 90°.
- Fixed frustum used to compute Density Volumes visibility when projection matrix is oblique.
- Fixed a null reference exception in Path Tracing, Recursive Rendering and raytraced Global Illumination editors when no HDRP asset is present.
- Fix for NaNs on certain geometry with Lit shader -- [case 1210058](https://fogbugz.unity3d.com/f/cases/1210058/)
- Fixed an issue where ambient occlusion and screen space reflections editors would generate null ref exceptions when HDRP was not set as the current pipeline.
- Fixed a null reference exception in the probe UI when no HDRP asset is present.
- Fixed the outline example in the doc (sampling range was dependent on screen resolution)
- Fixed a null reference exception in the HDRI Sky editor when no HDRP asset is present.
- Fixed an issue where materials newly created from the contextual menu would have an invalid state, causing various problems until it was edited.
- Fixed transparent material created with ZWrite enabled (now it is disabled by default for new transparent materials)
- Fixed mouseover on Move and Rotate tool while DecalProjector is selected.
- Fixed wrong stencil state on some of the pixel shader versions of deferred shader.
- Fixed an issue where creating decals at runtime could cause a null reference exception.
- Fixed issue that displayed material migration dialog on the creation of new project.
- Fixed various issues with time and animated materials (cases 1210068, 1210064).
- Updated light explorer with latest changes to the Fog and fixed issues when no visual environment was present.
- Fixed not handleling properly the recieve SSR feature with ray traced reflections
- Shadow Atlas is no longer allocated for area lights when they are disabled in the shader config file.
- Avoid MRT Clear on PS4 as it is not implemented yet.
- Fixed runtime debug menu BitField control.
- Fixed the radius value used for ray traced directional light.
- Fixed compilation issues with the layered lit in ray tracing shaders.
- Fixed XR autotests viewport size rounding
- Fixed mip map slider knob displayed when cubemap have no mipmap
- Remove unnecessary skip of material upgrade dialog box.
- Fixed the profiling sample mismatch errors when enabling the profiler in play mode
- Fixed issue that caused NaNs in reflection probes on consoles.
- Fixed adjusting positive axis of Blend Distance slides the negative axis in the density volume component.
- Fixed the blend of reflections based on the weight.
- Fixed fallback for ray traced reflections when denoising is enabled.
- Fixed error spam issue with terrain detail terrainDetailUnsupported (cases 1211848)
- Fixed hardware dynamic resolution causing cropping/scaling issues in scene view (case 1158661)
- Fixed Wizard check order for `Hardware and OS` and `Direct3D12`
- Fix AO issue turning black when Far/Near plane distance is big.
- Fixed issue when opening lookdev and the lookdev volume have not been assigned yet.
- Improved memory usage of the sky system.
- Updated label in HDRP quality preference settings (case 1215100)
- Fixed Decal Projector gizmo not undoing properly (case 1216629)
- Fix a leak in the denoising of ray traced reflections.
- Fixed Alignment issue in Light Preset
- Fixed Environment Header in LightingWindow
- Fixed an issue where hair shader could write garbage in the diffuse lighting buffer, causing NaNs.
- Fixed an exposure issue with ray traced sub-surface scattering.
- Fixed runtime debug menu light hierarchy None not doing anything.
- Fixed the broken ShaderGraph preview when creating a new Lit graph.
- Fix indentation issue in preset of LayeredLit material.
- Fixed minor issues with cubemap preview in the inspector.
- Fixed wrong build error message when building for android on mac.
- Fixed an issue related to denoising ray trace area shadows.
- Fixed wrong build error message when building for android on mac.
- Fixed Wizard persistency of Direct3D12 change on domain reload.
- Fixed Wizard persistency of FixAll on domain reload.
- Fixed Wizard behaviour on domain reload.
- Fixed a potential source of NaN in planar reflection probe atlas.
- Fixed an issue with MipRatio debug mode showing _DebugMatCapTexture not being set.
- Fixed missing initialization of input params in Blit for VR.
- Fix Inf source in LTC for area lights.
- Fix issue with AO being misaligned when multiple view are visible.
- Fix issue that caused the clamp of camera rotation motion for motion blur to be ineffective.
- Fixed issue with AssetPostprocessors dependencies causing models to be imported twice when upgrading the package version.
- Fixed culling of lights with XR SDK
- Fixed memory stomp in shadow caching code, leading to overflow of Shadow request array and runtime errors.
- Fixed an issue related to transparent objects reading the ray traced indirect diffuse buffer
- Fixed an issue with filtering ray traced area lights when the intensity is high or there is an exposure.
- Fixed ill-formed include path in Depth Of Field shader.
- Fixed shader graph and ray tracing after the shader target PR.
- Fixed a bug in semi-transparent shadows (object further than the light casting shadows)
- Fix state enabled of default volume profile when in package.
- Fixed removal of MeshRenderer and MeshFilter on adding Light component.
- Fixed Ray Traced SubSurface Scattering not working with ray traced area lights
- Fixed Ray Traced SubSurface Scattering not working in forward mode.
- Fixed a bug in debug light volumes.
- Fixed a bug related to ray traced area light shadow history.
- Fixed an issue where fog sky color mode could sample NaNs in the sky cubemap.
- Fixed a leak in the PBR sky renderer.
- Added a tooltip to the Ambient Mode parameter in the Visual Envionment volume component.
- Static lighting sky now takes the default volume into account (this fixes discrepancies between baked and realtime lighting).
- Fixed a leak in the sky system.
- Removed MSAA Buffers allocation when lit shader mode is set to "deferred only".
- Fixed invalid cast for realtime reflection probes (case 1220504)
- Fixed invalid game view rendering when disabling all cameras in the scene (case 1105163)
- Hide reflection probes in the renderer components.
- Fixed infinite reload loop while displaying Light's Shadow's Link Light Layer in Inspector of Prefab Asset.
- Fixed the culling was not disposed error in build log.
- Fixed the cookie atlas size and planar atlas size being too big after an upgrade of the HDRP asset.
- Fixed transparent SSR for shader graph.
- Fixed an issue with emissive light meshes not being in the RAS.
- Fixed DXR player build
- Fixed the HDRP asset migration code not being called after an upgrade of the package
- Fixed draw renderers custom pass out of bound exception
- Fixed the PBR shader rendering in deferred
- Fixed some typos in debug menu (case 1224594)
- Fixed ray traced point and spot lights shadows not rejecting istory when semi-transparent or colored.
- Fixed a warning due to StaticLightingSky when reloading domain in some cases.
- Fixed the MaxLightCount being displayed when the light volume debug menu is on ColorAndEdge.
- Fixed issue with unclear naming of debug menu for decals.
- Fixed z-fighting in scene view when scene lighting is off (case 1203927)
- Fixed issue that prevented cubemap thumbnails from rendering (only on D3D11 and Metal).
- Fixed ray tracing with VR single-pass
- Fix an exception in ray tracing that happens if two LOD levels are using the same mesh renderer.
- Fixed error in the console when switching shader to decal in the material UI.
- Fixed an issue with refraction model and ray traced recursive rendering (case 1198578).
- Fixed an issue where a dynamic sky changing any frame may not update the ambient probe.
- Fixed cubemap thumbnail generation at project load time.
- Fixed cubemap thumbnail generation at project load time. 
- Fixed XR culling with multiple cameras
- Fixed XR single-pass with Mock HMD plugin
- Fixed sRGB mismatch with XR SDK
- Fixed an issue where default volume would not update when switching profile.
- Fixed issue with uncached reflection probe cameras reseting the debug mode (case 1224601) 
- Fixed an issue where AO override would not override specular occlusion.
- Fixed an issue where Volume inspector might not refresh correctly in some cases.
- Fixed render texture with XR
- Fixed issue with resources being accessed before initialization process has been performed completely. 
- Half fixed shuriken particle light that cast shadows (only the first one will be correct)
- Fixed issue with atmospheric fog turning black if a planar reflection probe is placed below ground level. (case 1226588)
- Fixed custom pass GC alloc issue in CustomPassVolume.GetActiveVolumes().
- Fixed a bug where instanced shadergraph shaders wouldn't compile on PS4.
- Fixed an issue related to the envlightdatasrt not being bound in recursive rendering.
- Fixed shadow cascade tooltip when using the metric mode (case 1229232)
- Fixed how the area light influence volume is computed to match rasterization.
- Focus on Decal uses the extends of the projectors
- Fixed usage of light size data that are not available at runtime.
- Fixed the depth buffer copy made before custom pass after opaque and normal injection point.
- Fix for issue that prevented scene from being completely saved when baked reflection probes are present and lighting is set to auto generate.
- Fixed drag area width at left of Light's intensity field in Inspector.
- Fixed light type resolution when performing a reset on HDAdditionalLightData (case 1220931)
- Fixed reliance on atan2 undefined behavior in motion vector debug shader.
- Fixed an usage of a a compute buffer not bound (1229964)
- Fixed an issue where changing the default volume profile from another inspector would not update the default volume editor.
- Fix issues in the post process system with RenderTexture being invalid in some cases, causing rendering problems.
- Fixed an issue where unncessarily serialized members in StaticLightingSky component would change each time the scene is changed.
- Fixed a weird behavior in the scalable settings drawing when the space becomes tiny (1212045).
- Fixed a regression in the ray traced indirect diffuse due to the new probe system.
- Fix for range compression factor for probes going negative (now clamped to positive values).
- Fixed path validation when creating new volume profile (case 1229933)
- Fixed a bug where Decal Shader Graphs would not recieve reprojected Position, Normal, or Bitangent data. (1239921)
- Fix reflection hierarchy for CARPAINT in AxF.
- Fix precise fresnel for delta lights for SVBRDF in AxF.
- Fixed the debug exposure mode for display sky reflection and debug view baked lighting
- Fixed MSAA depth resolve when there is no motion vectors
- Fixed various object leaks in HDRP.
- Fixed compile error with XR SubsystemManager.
- Fix for assertion triggering sometimes when saving a newly created lit shader graph (case 1230996)
- Fixed culling of planar reflection probes that change position (case 1218651)
- Fixed null reference when processing lightprobe (case 1235285)
- Fix issue causing wrong planar reflection rendering when more than one camera is present.
- Fix black screen in XR when HDRP package is present but not used.
- Fixed an issue with the specularFGD term being used when the material has a clear coat (lit shader).
- Fixed white flash happening with auto-exposure in some cases (case 1223774)
- Fixed NaN which can appear with real time reflection and inf value
- Fixed an issue that was collapsing the volume components in the HDRP default settings
- Fixed warning about missing bound decal buffer
- Fixed shader warning on Xbox for ResolveStencilBuffer.compute. 
- Fixed PBR shader ZTest rendering in deferred.
- Replaced commands incompatible with async compute in light list build process.
- Diffusion Profile and Material references in HDRP materials are now correctly exported to unity packages. Note that the diffusion profile or the material references need to be edited once before this can work properly.
- Fix MaterialBalls having same guid issue
- Fix spelling and grammatical errors in material samples
- Fixed unneeded cookie texture allocation for cone stop lights.
- Fixed scalarization code for contact shadows.
- Fixed volume debug in playmode
- Fixed issue when toggling anything in HDRP asset that will produce an error (case 1238155)
- Fixed shader warning in PCSS code when using Vulkan.
- Fixed decal that aren't working without Metal and Ambient Occlusion option enabled.
- Fixed an error about procedural sky being logged by mistake.
- Fixed shadowmask UI now correctly showing shadowmask disable
- Made more explicit the warning about raytracing and asynchronous compute. Also fixed the condition in which it appears.
- Fixed a null ref exception in static sky when the default volume profile is invalid.
- DXR: Fixed shader compilation error with shader graph and pathtracer
- Fixed SceneView Draw Modes not being properly updated after opening new scene view panels or changing the editor layout.
- VFX: Removed irrelevant queues in render queue selection from HDRP outputs
- VFX: Motion Vector are correctly renderered with MSAA [Case 1240754](https://issuetracker.unity3d.com/product/unity/issues/guid/1240754/)
- Fixed a cause of NaN when a normal of 0-length is generated (usually via shadergraph). 
- Fixed issue with screen-space shadows not enabled properly when RT is disabled (case 1235821)
- Fixed a performance issue with stochastic ray traced area shadows.
- Fixed cookie texture not updated when changing an import settings (srgb for example).
- Fixed flickering of the game/scene view when lookdev is running.
- Fixed issue with reflection probes in realtime time mode with OnEnable baking having wrong lighting with sky set to dynamic (case 1238047).
- Fixed transparent motion vectors not working when in MSAA.
- Fix error when removing DecalProjector from component contextual menu (case 1243960)
- Fixed issue with post process when running in RGBA16 and an object with additive blending is in the scene.
- Fixed corrupted values on LayeredLit when using Vertex Color multiply mode to multiply and MSAA is activated. 
- Fix conflicts with Handles manipulation when performing a Reset in DecalComponent (case 1238833)
- Fixed depth prepass and postpass being disabled after changing the shader in the material UI.
- Fixed issue with sceneview camera settings not being saved after Editor restart.
- Fixed issue when switching back to custom sensor type in physical camera settings (case 1244350).
- Fixed a null ref exception when running playmode tests with the render pipeline debug window opened.
- Fixed some GCAlloc in the debug window.
- Fixed shader graphs not casting semi-transparent and color shadows (case 1242617)
- Fixed thin refraction mode not working properly.
- Fixed assert on tests caused by probe culling results being requested when culling did not happen. (case 1246169) 
- Fixed over consumption of GPU memory by the Physically Based Sky.
- Fixed an invalid rotation in Planar Reflection Probe editor display, that was causing an error message (case 1182022)
- Put more information in Camera background type tooltip and fixed inconsistent exposure behavior when changing bg type.
- Fixed issue that caused not all baked reflection to be deleted upon clicking "Clear Baked Data" in the lighting menu (case 1136080)
- Fixed an issue where asset preview could be rendered white because of static lighting sky.
- Fixed an issue where static lighting was not updated when removing the static lighting sky profile.
- Fixed the show cookie atlas debug mode not displaying correctly when enabling the clear cookie atlas option.
- Fixed various multi-editing issues when changing Emission parameters.
- Fixed error when undo a Reflection Probe removal in a prefab instance. (case 1244047)
- Fixed Microshadow not working correctly in deferred with LightLayers
- Tentative fix for missing include in depth of field shaders.
- Fixed the light overlap scene view draw mode (wasn't working at all).
- Fixed taaFrameIndex and XR tests 4052 and 4053
- Fixed the prefab integration of custom passes (Prefab Override Highlight not working as expected).
- Cloned volume profile from read only assets are created in the root of the project. (case 1154961)
- Fixed Wizard check on default volume profile to also check it is not the default one in package.
- Fix erroneous central depth sampling in TAA.
- Fixed light layers not correctly disabled when the lightlayers is set to Nothing and Lightlayers isn't enabled in HDRP Asset
- Fixed issue with Model Importer materials falling back to the Legacy default material instead of HDRP's default material when import happens at Editor startup.
- Fixed a wrong condition in CameraSwitcher, potentially causing out of bound exceptions.
- Fixed an issue where editing the Look Dev default profile would not reflect directly in the Look Dev window.
- Fixed a bug where the light list is not cleared but still used when resizing the RT.
- Fixed exposure debug shader with XR single-pass rendering.
- Fixed issues with scene view and transparent motion vectors.
- Fixed black screens for linux/HDRP (1246407)
- Fixed a vulkan and metal warning in the SSGI compute shader.
- Fixed an exception due to the color pyramid not allocated when SSGI is enabled.
- Fixed an issue with the first Depth history was incorrectly copied.
- Fixed path traced DoF focusing issue
- Fix an issue with the half resolution Mode (performance)
- Fix an issue with the color intensity of emissive for performance rtgi
- Fixed issue with rendering being mostly broken when target platform disables VR. 
- Workaround an issue caused by GetKernelThreadGroupSizes  failing to retrieve correct group size. 
- Fix issue with fast memory and rendergraph. 
- Fixed transparent motion vector framesetting not sanitized.
- Fixed wrong order of post process frame settings.
- Fixed white flash when enabling SSR or SSGI.
- The ray traced indrect diffuse and RTGI were combined wrongly with the rest of the lighting (1254318).
- Fixed an exception happening when using RTSSS without using RTShadows.
- Fix inconsistencies with transparent motion vectors and opaque by allowing camera only transparent motion vectors.
- Fix reflection probe frame settings override
- Fixed certain shadow bias artifacts present in volumetric lighting (case 1231885).
- Fixed area light cookie not updated when switch the light type from a spot that had a cookie.
- Fixed issue with dynamic resolution updating when not in play mode.
- Fixed issue with Contrast Adaptive Sharpening upsample mode and preview camera.
- Fix issue causing blocky artifacts when decals affect metallic and are applied on material with specular color workflow.
- Fixed issue with depth pyramid generation and dynamic resolution.
- Fixed an issue where decals were duplicated in prefab isolation mode.
- Fixed an issue where rendering preview with MSAA might generate render graph errors.
- Fixed compile error in PS4 for planar reflection filtering.
- Fixed issue with blue line in prefabs for volume mode.
- Fixing the internsity being applied to RTAO too early leading to unexpected results (1254626).
- Fix issue that caused sky to incorrectly render when using a custom projection matrix.
- Fixed null reference exception when using depth pre/post pass in shadergraph with alpha clip in the material.
- Appropriately constraint blend distance of reflection probe while editing with the inspector (case 1248931)
- Fixed AxF handling of roughness for Blinn-Phong type materials
- Fixed AxF UI errors when surface type is switched to transparent
- Fixed a serialization issue, preventing quality level parameters to undo/redo and update scene view on change.
- Fixed an exception occuring when a camera doesn't have an HDAdditionalCameraData (1254383).
- Fixed ray tracing with XR single-pass.
- Fixed warning in HDAdditionalLightData OnValidate (cases 1250864, 1244578)
- Fixed a bug related to denoising ray traced reflections.
- Fixed nullref in the layered lit material inspector.
- Fixed an issue where manipulating the color wheels in a volume component would reset the cursor every time.
- Fixed an issue where static sky lighting would not be updated for a new scene until it's reloaded at least once.
- Fixed culling for decals when used in prefabs and edited in context.
- Force to rebake probe with missing baked texture. (1253367)
- Fix supported Mac platform detection to handle new major version (11.0) properly
- Fixed typo in the Render Pipeline Wizard under HDRP+VR
- Change transparent SSR name in frame settings to avoid clipping. 
- Fixed missing include guards in shadow hlsl files.
- Repaint the scene view whenever the scene exposure override is changed.
- Fixed an error when clearing the SSGI history texture at creation time (1259930).
- Fixed alpha to mask reset when toggling alpha test in the material UI.
- Fixed an issue where opening the look dev window with the light theme would make the window blink and eventually crash unity.
- Fixed fallback for ray tracing and light layers (1258837).
- Fixed Sorting Priority not displayed correctly in the DrawRenderers custom pass UI.
- Fixed glitch in Project settings window when selecting diffusion profiles in material section (case 1253090)
- Fixed issue with light layers bigger than 8 (and above the supported range). 
- Fixed issue with culling layer mask of area light's emissive mesh 
- Fixed overused the atlas for Animated/Render Target Cookies (1259930).
- Fixed errors when switching area light to disk shape while an area emissive mesh was displayed.
- Fixed default frame settings MSAA toggle for reflection probes (case 1247631)
- Fixed the transparent SSR dependency not being properly disabled according to the asset dependencies (1260271).
- Fixed issue with completely black AO on double sided materials when normal mode is set to None.
- Fixed UI drawing of the quaternion (1251235)
- Fix an issue with the quality mode and perf mode on RTR and RTGI and getting rid of unwanted nans (1256923).
- Fixed unitialized ray tracing resources when using non-default HDRP asset (case 1259467).
- Fixed overused the atlas for Animated/Render Target Cookies (1259930).
- Fixed sky asserts with XR multipass
- Fixed for area light not updating baked light result when modifying with gizmo.
- Fixed robustness issue with GetOddNegativeScale() in ray tracing, which was impacting normal mapping (1261160).
- Fixed regression where moving face of the probe gizmo was not moving its position anymore.
- Fixed XR single-pass macros in tessellation shaders.
- Fixed path-traced subsurface scattering mixing with diffuse and specular BRDFs (1250601).
- Fixed custom pass re-ordering issues.
- Improved robustness of normal mapping when scale is 0, and mapping is extreme (normals in or below the tangent plane).
- Fixed XR Display providers not getting zNear and zFar plane distances passed to them when in HDRP.
- Fixed rendering breaking when disabling tonemapping in the frame settings.
- Fixed issue with serialization of exposure modes in volume profiles not being consistent between HDRP versions (case 1261385).
- Fixed issue with duplicate names in newly created sub-layers in the graphics compositor (case 1263093).
- Remove MSAA debug mode when renderpipeline asset has no MSAA
- Fixed some post processing using motion vectors when they are disabled
- Fixed the multiplier of the environement lights being overriden with a wrong value for ray tracing (1260311).
- Fixed a series of exceptions happening when trying to load an asset during wizard execution (1262171).
- Fixed an issue with Stacklit shader not compiling correctly in player with debug display on (1260579)
- Fixed couple issues in the dependence of building the ray tracing acceleration structure.
- Fix sun disk intensity
- Fixed unwanted ghosting for smooth surfaces.
- Fixing an issue in the recursive rendering flag texture usage.
- Fixed a missing dependecy for choosing to evaluate transparent SSR.
- Fixed issue that failed compilation when XR is disabled.
- Fixed a compilation error in the IES code.
- Fixed issue with dynamic resolution handler when no OnResolutionChange callback is specified. 
- Fixed multiple volumes, planar reflection, and decal projector position when creating them from the menu.
- Reduced the number of global keyword used in deferredTile.shader
- Fixed incorrect processing of Ambient occlusion probe (9% error was introduced)
- Fixed multiedition of framesettings drop down (case 1270044)
- Fixed planar probe gizmo

### Changed
- Improve MIP selection for decals on Transparents
- Color buffer pyramid is not allocated anymore if neither refraction nor distortion are enabled
- Rename Emission Radius to Radius in UI in Point, Spot
- Angular Diameter parameter for directional light is no longuer an advanced property
- DXR: Remove Light Radius and Angular Diamater of Raytrace shadow. Angular Diameter and Radius are used instead.
- Remove MaxSmoothness parameters from UI for point, spot and directional light. The MaxSmoothness is now deduce from Radius Parameters
- DXR: Remove the Ray Tracing Environement Component. Add a Layer Mask to the ray Tracing volume components to define which objects are taken into account for each effect.
- Removed second cubemaps used for shadowing in lookdev
- Disable Physically Based Sky below ground
- Increase max limit of area light and reflection probe to 128
- Change default texture for detailmap to grey
- Optimize Shadow RT load on Tile based architecture platforms.
- Improved quality of SSAO.
- Moved RequestShadowMapRendering() back to public API.
- Update HDRP DXR Wizard with an option to automatically clone the hdrp config package and setup raytracing to 1 in shaders file.
- Added SceneSelection pass for TerrainLit shader.
- Simplified Light's type API regrouping the logic in one place (Check type in HDAdditionalLightData)
- The support of LOD CrossFade (Dithering transition) in master nodes now required to enable it in the master node settings (Save variant)
- Improved shadow bias, by removing constant depth bias and substituting it with slope-scale bias.
- Fix the default stencil values when a material is created from a SSS ShaderGraph.
- Tweak test asset to be compatible with XR: unlit SG material for canvas and double-side font material
- Slightly tweaked the behaviour of bloom when resolution is low to reduce artifacts.
- Hidden fields in Light Inspector that is not relevant while in BakingOnly mode.
- Changed parametrization of PCSS, now softness is derived from angular diameter (for directional lights) or shape radius (for point/spot lights) and min filter size is now in the [0..1] range.
- Moved the copy of the geometry history buffers to right after the depth mip chain generation.
- Rename "Luminance" to "Nits" in UX for physical light unit
- Rename FrameSettings "SkyLighting" to "SkyReflection"
- Reworked XR automated tests
- The ray traced screen space shadow history for directional, spot and point lights is discarded if the light transform has changed.
- Changed the behavior for ray tracing in case a mesh renderer has both transparent and opaque submeshes.
- Improve history buffer management
- Replaced PlayerSettings.virtualRealitySupported with XRGraphics.tryEnable.
- Remove redundant FrameSettings RealTimePlanarReflection
- Improved a bit the GC calls generated during the rendering.
- Material update is now only triggered when the relevant settings are touched in the shader graph master nodes
- Changed the way Sky Intensity (on Sky volume components) is handled. It's now a combo box where users can choose between Exposure, Multiplier or Lux (for HDRI sky only) instead of both multiplier and exposure being applied all the time. Added a new menu item to convert old profiles.
- Change how method for specular occlusions is decided on inspector shader (Lit, LitTesselation, LayeredLit, LayeredLitTessellation)
- Unlocked SSS, SSR, Motion Vectors and Distortion frame settings for reflections probes.
- Hide unused LOD settings in Quality Settings legacy window.
- Reduced the constrained distance for temporal reprojection of ray tracing denoising
- Removed shadow near plane from the Directional Light Shadow UI.
- Improved the performances of custom pass culling.
- The scene view camera now replicates the physical parameters from the camera tagged as "MainCamera".
- Reduced the number of GC.Alloc calls, one simple scene without plarnar / probes, it should be 0B.
- Renamed ProfilingSample to ProfilingScope and unified API. Added GPU Timings.
- Updated macros to be compatible with the new shader preprocessor.
- Ray tracing reflection temporal filtering is now done in pre-exposed space
- Search field selects the appropriate fields in both project settings panels 'HDRP Default Settings' and 'Quality/HDRP'
- Disabled the refraction and transmission map keywords if the material is opaque.
- Keep celestial bodies outside the atmosphere.
- Updated the MSAA documentation to specify what features HDRP supports MSAA for and what features it does not.
- Shader use for Runtime Debug Display are now correctly stripper when doing a release build
- Now each camera has its own Volume Stack. This allows Volume Parameters to be updated as early as possible and be ready for the whole frame without conflicts between cameras.
- Disable Async for SSR, SSAO and Contact shadow when aggregated ray tracing frame setting is on.
- Improved performance when entering play mode without domain reload by a factor of ~25
- Renamed the camera profiling sample to include the camera name
- Discarding the ray tracing history for AO, reflection, diffuse shadows and GI when the viewport size changes.
- Renamed the camera profiling sample to include the camera name
- Renamed the post processing graphic formats to match the new convention.
- The restart in Wizard for DXR will always be last fix from now on
- Refactoring pre-existing materials to share more shader code between rasterization and ray tracing.
- Setting a material's Refraction Model to Thin does not overwrite the Thickness and Transmission Absorption Distance anymore.
- Removed Wind textures from runtime as wind is no longer built into the pipeline
- Changed Shader Graph titles of master nodes to be more easily searchable ("HDRP/x" -> "x (HDRP)")
- Expose StartSinglePass() and StopSinglePass() as public interface for XRPass
- Replaced the Texture array for 2D cookies (spot, area and directional lights) and for planar reflections by an atlas.
- Moved the tier defining from the asset to the concerned volume components.
- Changing from a tier management to a "mode" management for reflection and GI and removing the ability to enable/disable deferred and ray bining (they are now implied by performance mode)
- The default FrameSettings for ScreenSpaceShadows is set to true for Camera in order to give a better workflow for DXR.
- Refactor internal usage of Stencil bits.
- Changed how the material upgrader works and added documentation for it.
- Custom passes now disable the stencil when overwriting the depth and not writing into it.
- Renamed the camera profiling sample to include the camera name
- Changed the way the shadow casting property of transparent and tranmissive materials is handeled for ray tracing.
- Changed inspector materials stencil setting code to have more sharing.
- Updated the default scene and default DXR scene and DefaultVolumeProfile.
- Changed the way the length parameter is used for ray traced contact shadows.
- Improved the coherency of PCSS blur between cascades.
- Updated VR checks in Wizard to reflect new XR System.
- Removing unused alpha threshold depth prepass and post pass for fabric shader graph.
- Transform result from CIE XYZ to sRGB color space in EvalSensitivity for iridescence.
- Moved BeginCameraRendering callback right before culling.
- Changed the visibility of the Indirect Lighting Controller component to public.
- Renamed the cubemap used for diffuse convolution to a more explicit name for the memory profiler.
- Improved behaviour of transmission color on transparent surfaces in path tracing.
- Light dimmer can now get values higher than one and was renamed to multiplier in the UI.
- Removed info box requesting volume component for Visual Environment and updated the documentation with the relevant information.
- Improved light selection oracle for light sampling in path tracing.
- Stripped ray tracing subsurface passes with ray tracing is not enabled.
- Remove LOD cross fade code for ray tracing shaders
- Removed legacy VR code
- Add range-based clipping to box lights (case 1178780)
- Improve area light culling (case 1085873)
- Light Hierarchy debug mode can now adjust Debug Exposure for visualizing high exposure scenes.
- Rejecting history for ray traced reflections based on a threshold evaluated on the neighborhood of the sampled history.
- Renamed "Environment" to "Reflection Probes" in tile/cluster debug menu.
- Utilities namespace is obsolete, moved its content to UnityEngine.Rendering (case 1204677)
- Obsolete Utilities namespace was removed, instead use UnityEngine.Rendering (case 1204677)
- Moved most of the compute shaders to the multi_compile API instead of multiple kernels.
- Use multi_compile API for deferred compute shader with shadow mask.
- Remove the raytracing rendering queue system to make recursive raytraced material work when raytracing is disabled
- Changed a few resources used by ray tracing shaders to be global resources (using register space1) for improved CPU performance.
- All custom pass volumes are now executed for one injection point instead of the first one.
- Hidden unsupported choice in emission in Materials
- Temporal Anti aliasing improvements.
- Optimized PrepareLightsForGPU (cost reduced by over 25%) and PrepareGPULightData (around twice as fast now).
- Moved scene view camera settings for HDRP from the preferences window to the scene view camera settings window.
- Updated shaders to be compatible with Microsoft's DXC.
- Debug exposure in debug menu have been replace to debug exposure compensation in EV100 space and is always visible.
- Further optimized PrepareLightsForGPU (3x faster with few shadows, 1.4x faster with a lot of shadows or equivalently cost reduced by 68% to 37%).
- Raytracing: Replaced the DIFFUSE_LIGHTING_ONLY multicompile by a uniform.
- Raytracing: Removed the dynamic lightmap multicompile.
- Raytracing: Remove the LOD cross fade multi compile for ray tracing.
- Cookie are now supported in lightmaper. All lights casting cookie and baked will now include cookie influence.
- Avoid building the mip chain a second time for SSR for transparent objects.
- Replaced "High Quality" Subsurface Scattering with a set of Quality Levels.
- Replaced "High Quality" Volumetric Lighting with "Screen Resolution Percentage" and "Volume Slice Count" on the Fog volume component.
- Merged material samples and shader samples
- Update material samples scene visuals
- Use multi_compile API for deferred compute shader with shadow mask.
- Made the StaticLightingSky class public so that users can change it by script for baking purpose.
- Shadowmask and realtime reflectoin probe property are hide in Quality settings
- Improved performance of reflection probe management when using a lot of probes.
- Ignoring the disable SSR flags for recursive rendering.
- Removed logic in the UI to disable parameters for contact shadows and fog volume components as it was going against the concept of the volume system.
- Fixed the sub surface mask not being taken into account when computing ray traced sub surface scattering.
- MSAA Within Forward Frame Setting is now enabled by default on Cameras when new Render Pipeline Asset is created
- Slightly changed the TAA anti-flicker mechanism so that it is more aggressive on almost static images (only on High preset for now).
- Changed default exposure compensation to 0.
- Refactored shadow caching system.
- Removed experimental namespace for ray tracing code.
- Increase limit for max numbers of lights in UX
- Removed direct use of BSDFData in the path tracing pass, delegated to the material instead.
- Pre-warm the RTHandle system to reduce the amount of memory allocations and the total memory needed at all points. 
- DXR: Only read the geometric attributes that are required using the share pass info and shader graph defines.
- DXR: Dispatch binned rays in 1D instead of 2D.
- Lit and LayeredLit tessellation cross lod fade don't used dithering anymore between LOD but fade the tessellation height instead. Allow a smoother transition
- Changed the way planar reflections are filtered in order to be a bit more "physically based".
- Increased path tracing BSDFs roughness range from [0.001, 0.999] to [0.00001, 0.99999].
- Changing the default SSGI radius for the all configurations.
- Changed the default parameters for quality RTGI to match expected behavior.
- Add color clear pass while rendering XR occlusion mesh to avoid leaks.
- Only use one texture for ray traced reflection upscaling.
- Adjust the upscale radius based on the roughness value.
- DXR: Changed the way the filter size is decided for directional, point and spot shadows.
- Changed the default exposure mode to "Automatic (Histogram)", along with "Limit Min" to -4 and "Limit Max" to 16.
- Replaced the default scene system with the builtin Scene Template feature.
- Changed extensions of shader CAS include files.
- Making the planar probe atlas's format match the color buffer's format.
- Removing the planarReflectionCacheCompressed setting from asset.
- SHADERPASS for TransparentDepthPrepass and TransparentDepthPostpass identification is using respectively SHADERPASS_TRANSPARENT_DEPTH_PREPASS and SHADERPASS_TRANSPARENT_DEPTH_POSTPASS
- Moved the Parallax Occlusion Mapping node into Shader Graph.
- Renamed the debug name from SSAO to ScreenSpaceAmbientOcclusion (1254974).
- Added missing tooltips and improved the UI of the aperture control (case 1254916).
- Fixed wrong tooltips in the Dof Volume (case 1256641).
- The `CustomPassLoadCameraColor` and `CustomPassSampleCameraColor` functions now returns the correct color buffer when used in after post process instead of the color pyramid (which didn't had post processes).
- PBR Sky now doesn't go black when going below sea level, but it instead freezes calculation as if on the horizon. 
- Fixed an issue with quality setting foldouts not opening when clicking on them (1253088).
- Shutter speed can now be changed by dragging the mouse over the UI label (case 1245007).
- Remove the 'Point Cube Size' for cookie, use the Cubemap size directly.
- VFXTarget with Unlit now allows EmissiveColor output to be consistent with HDRP unlit.
- Only building the RTAS if there is an effect that will require it (1262217).
- Fixed the first ray tracing frame not having the light cluster being set up properly (1260311).
- Render graph pre-setup for ray traced ambient occlusion.
- Avoid casting multiple rays and denoising for hard directional, point and spot ray traced shadows (1261040).
- Making sure the preview cameras do not use ray tracing effects due to a by design issue to build ray tracing acceleration structures (1262166).
- Preparing ray traced reflections for the render graph support (performance and quality).
- Preparing recursive rendering for the render graph port.
- Preparation pass for RTGI, temporal filter and diffuse denoiser for render graph.
- Updated the documentation for the DXR implementation.
- Changed the DXR wizard to support optional checks.
- Changed the DXR wizard steps.
- Preparation pass for RTSSS to be supported by render graph.
- Changed the color space of EmissiveColorLDR property on all shader. Was linear but should have been sRGB. Auto upgrade script handle the conversion.

## [7.1.1] - 2019-09-05

### Added
- Transparency Overdraw debug mode. Allows to visualize transparent objects draw calls as an "heat map".
- Enabled single-pass instancing support for XR SDK with new API cmd.SetInstanceMultiplier()
- XR settings are now available in the HDRP asset
- Support for Material Quality in Shader Graph
- Material Quality support selection in HDRP Asset
- Renamed XR shader macro from UNITY_STEREO_ASSIGN_COMPUTE_EYE_INDEX to UNITY_XR_ASSIGN_VIEW_INDEX
- Raytracing ShaderGraph node for HDRP shaders
- Custom passes volume component with 3 injection points: Before Rendering, Before Transparent and Before Post Process
- Alpha channel is now properly exported to camera render textures when using FP16 color buffer format
- Support for XR SDK mirror view modes
- HD Master nodes in Shader Graph now support Normal and Tangent modification in vertex stage.
- DepthOfFieldCoC option in the fullscreen debug modes.
- Added override Ambient Occlusion option on debug windows
- Added Custom Post Processes with 3 injection points: Before Transparent, Before Post Process and After Post Process
- Added draft of minimal interactive path tracing (experimental) based on DXR API - Support only 4 area light, lit and unlit shader (non-shadergraph)
- Small adjustments to TAA anti flicker (more aggressive on high values).

### Fixed
- Fixed wizard infinite loop on cancellation
- Fixed with compute shader error about too many threads in threadgroup on low GPU
- Fixed invalid contact shadow shaders being created on metal
- Fixed a bug where if Assembly.GetTypes throws an exception due to mis-versioned dlls, then no preprocessors are used in the shader stripper
- Fixed typo in AXF decal property preventing to compile
- Fixed reflection probe with XR single-pass and FPTL
- Fixed force gizmo shown when selecting camera in hierarchy
- Fixed issue with XR occlusion mesh and dynamic resolution
- Fixed an issue where lighting compute buffers were re-created with the wrong size when resizing the window, causing tile artefacts at the top of the screen.
- Fix FrameSettings names and tooltips
- Fixed error with XR SDK when the Editor is not in focus
- Fixed errors with RenderGraph, XR SDK and occlusion mesh
- Fixed shadow routines compilation errors when "real" type is a typedef on "half".
- Fixed toggle volumetric lighting in the light UI
- Fixed post-processing history reset handling rt-scale incorrectly
- Fixed crash with terrain and XR multi-pass
- Fixed ShaderGraph material synchronization issues
- Fixed a null reference exception when using an Emissive texture with Unlit shader (case 1181335)
- Fixed an issue where area lights and point lights where not counted separately with regards to max lights on screen (case 1183196)
- Fixed an SSR and Subsurface Scattering issue (appearing black) when using XR.

### Changed
- Update Wizard layout.
- Remove almost all Garbage collection call within a frame.
- Rename property AdditionalVeclocityChange to AddPrecomputeVelocity
- Call the End/Begin camera rendering callbacks for camera with customRender enabled
- Changeg framesettings migration order of postprocess flags as a pr for reflection settings flags have been backported to 2019.2
- Replaced usage of ENABLE_VR in XRSystem.cs by version defines based on the presence of the built-in VR and XR modules
- Added an update virtual function to the SkyRenderer class. This is called once per frame. This allows a given renderer to amortize heavy computation at the rate it chooses. Currently only the physically based sky implements this.
- Removed mandatory XRPass argument in HDCamera.GetOrCreate()
- Restored the HDCamera parameter to the sky rendering builtin parameters.
- Removed usage of StructuredBuffer for XR View Constants
- Expose Direct Specular Lighting control in FrameSettings
- Deprecated ExponentialFog and VolumetricFog volume components. Now there is only one exponential fog component (Fog) which can add Volumetric Fog as an option. Added a script in Edit -> Render Pipeline -> Upgrade Fog Volume Components.

## [7.0.1] - 2019-07-25

### Added
- Added option in the config package to disable globally Area Lights and to select shadow quality settings for the deferred pipeline.
- When shader log stripping is enabled, shader stripper statistics will be written at `Temp/shader-strip.json`
- Occlusion mesh support from XR SDK

### Fixed
- Fixed XR SDK mirror view blit, cleanup some XRTODO and removed XRDebug.cs
- Fixed culling for volumetrics with XR single-pass rendering
- Fix shadergraph material pass setup not called
- Fixed documentation links in component's Inspector header bar
- Cookies using the render texture output from a camera are now properly updated
- Allow in ShaderGraph to enable pre/post pass when the alpha clip is disabled

### Changed
- RenderQueue for Opaque now start at Background instead of Geometry.
- Clamp the area light size for scripting API when we change the light type
- Added a warning in the material UI when the diffusion profile assigned is not in the HDRP asset


## [7.0.0] - 2019-07-17

### Added
- `Fixed`, `Viewer`, and `Automatic` modes to compute the FOV used when rendering a `PlanarReflectionProbe`
- A checkbox to toggle the chrome gizmo of `ReflectionProbe`and `PlanarReflectionProbe`
- Added a Light layer in shadows that allow for objects to cast shadows without being affected by light (and vice versa).
- You can now access ShaderGraph blend states from the Material UI (for example, **Surface Type**, **Sorting Priority**, and **Blending Mode**). This change may break Materials that use a ShaderGraph, to fix them, select **Edit > Render Pipeline > Reset all ShaderGraph Scene Materials BlendStates**. This syncs the blendstates of you ShaderGraph master nodes with the Material properties.
- You can now control ZTest, ZWrite, and CullMode for transparent Materials.
- Materials that use Unlit Shaders or Unlit Master Node Shaders now cast shadows.
- Added an option to enable the ztest on **After Post Process** materials when TAA is disabled.
- Added a new SSAO (based on Ground Truth Ambient Occlusion algorithm) to replace the previous one.
- Added support for shadow tint on light
- BeginCameraRendering and EndCameraRendering callbacks are now called with probes
- Adding option to update shadow maps only On Enable and On Demand.
- Shader Graphs that use time-dependent vertex modification now generate correct motion vectors.
- Added option to allow a custom spot angle for spot light shadow maps.
- Added frame settings for individual post-processing effects
- Added dither transition between cascades for Low and Medium quality settings
- Added single-pass instancing support with XR SDK
- Added occlusion mesh support with XR SDK
- Added support of Alembic velocity to various shaders
- Added support for more than 2 views for single-pass instancing
- Added support for per punctual/directional light min roughness in StackLit
- Added mirror view support with XR SDK
- Added VR verification in HDRPWizard
- Added DXR verification in HDRPWizard
- Added feedbacks in UI of Volume regarding skies
- Cube LUT support in Tonemapping. Cube LUT helpers for external grading are available in the Post-processing Sample package.

### Fixed
- Fixed an issue with history buffers causing effects like TAA or auto exposure to flicker when more than one camera was visible in the editor
- The correct preview is displayed when selecting multiple `PlanarReflectionProbe`s
- Fixed volumetric rendering with camera-relative code and XR stereo instancing
- Fixed issue with flashing cyan due to async compilation of shader when selecting a mesh
- Fix texture type mismatch when the contact shadow are disabled (causing errors on IOS devices)
- Fixed Generate Shader Includes while in package
- Fixed issue when texture where deleted in ShadowCascadeGUI
- Fixed issue in FrameSettingsHistory when disabling a camera several time without enabling it in between.
- Fixed volumetric reprojection with camera-relative code and XR stereo instancing
- Added custom BaseShaderPreprocessor in HDEditorUtils.GetBaseShaderPreprocessorList()
- Fixed compile issue when USE_XR_SDK is not defined
- Fixed procedural sky sun disk intensity for high directional light intensities
- Fixed Decal mip level when using texture mip map streaming to avoid dropping to lowest permitted mip (now loading all mips)
- Fixed deferred shading for XR single-pass instancing after lightloop refactor
- Fixed cluster and material classification debug (material classification now works with compute as pixel shader lighting)
- Fixed IOS Nan by adding a maximun epsilon definition REAL_EPS that uses HALF_EPS when fp16 are used
- Removed unnecessary GC allocation in motion blur code
- Fixed locked UI with advanded influence volume inspector for probes
- Fixed invalid capture direction when rendering planar reflection probes
- Fixed Decal HTILE optimization with platform not supporting texture atomatic (Disable it)
- Fixed a crash in the build when the contact shadows are disabled
- Fixed camera rendering callbacks order (endCameraRendering was being called before the actual rendering)
- Fixed issue with wrong opaque blending settings for After Postprocess
- Fixed issue with Low resolution transparency on PS4
- Fixed a memory leak on volume profiles
- Fixed The Parallax Occlusion Mappping node in shader graph and it's UV input slot
- Fixed lighting with XR single-pass instancing by disabling deferred tiles
- Fixed the Bloom prefiltering pass
- Fixed post-processing effect relying on Unity's random number generator
- Fixed camera flickering when using TAA and selecting the camera in the editor
- Fixed issue with single shadow debug view and volumetrics
- Fixed most of the problems with light animation and timeline
- Fixed indirect deferred compute with XR single-pass instancing
- Fixed a slight omission in anisotropy calculations derived from HazeMapping in StackLit
- Improved stack computation numerical stability in StackLit
- Fix PBR master node always opaque (wrong blend modes for forward pass)
- Fixed TAA with XR single-pass instancing (missing macros)
- Fixed an issue causing Scene View selection wire gizmo to not appear when using HDRP Shader Graphs.
- Fixed wireframe rendering mode (case 1083989)
- Fixed the renderqueue not updated when the alpha clip is modified in the material UI.
- Fixed the PBR master node preview
- Remove the ReadOnly flag on Reflection Probe's cubemap assets during bake when there are no VCS active.
- Fixed an issue where setting a material debug view would not reset the other exclusive modes
- Spot light shapes are now correctly taken into account when baking
- Now the static lighting sky will correctly take the default values for non-overridden properties
- Fixed material albedo affecting the lux meter
- Extra test in deferred compute shading to avoid shading pixels that were not rendered by the current camera (for camera stacking)

### Changed
- Optimization: Reduce the group size of the deferred lighting pass from 16x16 to 8x8
- Replaced HDCamera.computePassCount by viewCount
- Removed xrInstancing flag in RTHandles (replaced by TextureXR.slices and TextureXR.dimensions)
- Refactor the HDRenderPipeline and lightloop code to preprare for high level rendergraph
- Removed the **Back Then Front Rendering** option in the fabric Master Node settings. Enabling this option previously did nothing.
- Shader type Real translates to FP16 precision on Nintendo Switch.
- Shader framework refactor: Introduce CBSDF, EvaluateBSDF, IsNonZeroBSDF to replace BSDF functions
- Shader framework refactor:  GetBSDFAngles, LightEvaluation and SurfaceShading functions
- Replace ComputeMicroShadowing by GetAmbientOcclusionForMicroShadowing
- Rename WorldToTangent to TangentToWorld as it was incorrectly named
- Remove SunDisk and Sun Halo size from directional light
- Remove all obsolete wind code from shader
- Renamed DecalProjectorComponent into DecalProjector for API alignment.
- Improved the Volume UI and made them Global by default
- Remove very high quality shadow option
- Change default for shadow quality in Deferred to Medium
- Enlighten now use inverse squared falloff (before was using builtin falloff)
- Enlighten is now deprecated. Please use CPU or GPU lightmaper instead.
- Remove the name in the diffusion profile UI
- Changed how shadow map resolution scaling with distance is computed. Now it uses screen space area rather than light range.
- Updated MoreOptions display in UI
- Moved Display Area Light Emissive Mesh script API functions in the editor namespace
- direct strenght properties in ambient occlusion now affect direct specular as well
- Removed advanced Specular Occlusion control in StackLit: SSAO based SO control is hidden and fixed to behave like Lit, SPTD is the only HQ technique shown for baked SO.
- Shader framework refactor: Changed ClampRoughness signature to include PreLightData access.
- HDRPWizard window is now in Window > General > HD Render Pipeline Wizard
- Moved StaticLightingSky to LightingWindow
- Removes the current "Scene Settings" and replace them with "Sky & Fog Settings" (with Physically Based Sky and Volumetric Fog).
- Changed how cached shadow maps are placed inside the atlas to minimize re-rendering of them.

## [6.7.0-preview] - 2019-05-16

### Added
- Added ViewConstants StructuredBuffer to simplify XR rendering
- Added API to render specific settings during a frame
- Added stadia to the supported platforms (2019.3)
- Enabled cascade blends settings in the HD Shadow component
- Added Hardware Dynamic Resolution support.
- Added MatCap debug view to replace the no scene lighting debug view.
- Added clear GBuffer option in FrameSettings (default to false)
- Added preview for decal shader graph (Only albedo, normal and emission)
- Added exposure weight control for decal
- Screen Space Directional Shadow under a define option. Activated for ray tracing
- Added a new abstraction for RendererList that will help transition to Render Graph and future RendererList API
- Added multipass support for VR
- Added XR SDK integration (multipass only)
- Added Shader Graph samples for Hair, Fabric and Decal master nodes.
- Add fade distance, shadow fade distance and light layers to light explorer
- Add method to draw light layer drawer in a rect to HDEditorUtils

### Fixed
- Fixed deserialization crash at runtime
- Fixed for ShaderGraph Unlit masternode not writing velocity
- Fixed a crash when assiging a new HDRP asset with the 'Verify Saving Assets' option enabled
- Fixed exposure to properly support TEXTURE2D_X
- Fixed TerrainLit basemap texture generation
- Fixed a bug that caused nans when material classification was enabled and a tile contained one standard material + a material with transmission.
- Fixed gradient sky hash that was not using the exposure hash
- Fixed displayed default FrameSettings in HDRenderPipelineAsset wrongly updated on scripts reload.
- Fixed gradient sky hash that was not using the exposure hash.
- Fixed visualize cascade mode with exposure.
- Fixed (enabled) exposure on override lighting debug modes.
- Fixed issue with LightExplorer when volume have no profile
- Fixed issue with SSR for negative, infinite and NaN history values
- Fixed LightLayer in HDReflectionProbe and PlanarReflectionProbe inspector that was not displayed as a mask.
- Fixed NaN in transmission when the thickness and a color component of the scattering distance was to 0
- Fixed Light's ShadowMask multi-edition.
- Fixed motion blur and SMAA with VR single-pass instancing
- Fixed NaNs generated by phase functionsin volumetric lighting
- Fixed NaN issue with refraction effect and IOR of 1 at extreme grazing angle
- Fixed nan tracker not using the exposure
- Fixed sorting priority on lit and unlit materials
- Fixed null pointer exception when there are no AOVRequests defined on a camera
- Fixed dirty state of prefab using disabled ReflectionProbes
- Fixed an issue where gizmos and editor grid were not correctly depth tested
- Fixed created default scene prefab non editable due to wrong file extension.
- Fixed an issue where sky convolution was recomputed for nothing when a preview was visible (causing extreme slowness when fabric convolution is enabled)
- Fixed issue with decal that wheren't working currently in player
- Fixed missing stereo rendering macros in some fragment shaders
- Fixed exposure for ReflectionProbe and PlanarReflectionProbe gizmos
- Fixed single-pass instancing on PSVR
- Fixed Vulkan shader issue with Texture2DArray in ScreenSpaceShadow.compute by re-arranging code (workaround)
- Fixed camera-relative issue with lights and XR single-pass instancing
- Fixed single-pass instancing on Vulkan
- Fixed htile synchronization issue with shader graph decal
- Fixed Gizmos are not drawn in Camera preview
- Fixed pre-exposure for emissive decal
- Fixed wrong values computed in PreIntegrateFGD and in the generation of volumetric lighting data by forcing the use of fp32.
- Fixed NaNs arising during the hair lighting pass
- Fixed synchronization issue in decal HTile that occasionally caused rendering artifacts around decal borders
- Fixed QualitySettings getting marked as modified by HDRP (and thus checked out in Perforce)
- Fixed a bug with uninitialized values in light explorer
- Fixed issue with LOD transition
- Fixed shader warnings related to raytracing and TEXTURE2D_X

### Changed
- Refactor PixelCoordToViewDirWS to be VR compatible and to compute it only once per frame
- Modified the variants stripper to take in account multiple HDRP assets used in the build.
- Improve the ray biasing code to avoid self-intersections during the SSR traversal
- Update Pyramid Spot Light to better match emitted light volume.
- Moved _XRViewConstants out of UnityPerPassStereo constant buffer to fix issues with PSSL
- Removed GetPositionInput_Stereo() and single-pass (double-wide) rendering mode
- Changed label width of the frame settings to accommodate better existing options.
- SSR's Default FrameSettings for camera is now enable.
- Re-enabled the sharpening filter on Temporal Anti-aliasing
- Exposed HDEditorUtils.LightLayerMaskDrawer for integration in other packages and user scripting.
- Rename atmospheric scattering in FrameSettings to Fog
- The size modifier in the override for the culling sphere in Shadow Cascades now defaults to 0.6, which is the same as the formerly hardcoded value.
- Moved LOD Bias and Maximum LOD Level from Frame Setting section `Other` to `Rendering`
- ShaderGraph Decal that affect only emissive, only draw in emissive pass (was drawing in dbuffer pass too)
- Apply decal projector fade factor correctly on all attribut and for shader graph decal
- Move RenderTransparentDepthPostpass after all transparent
- Update exposure prepass to interleave XR single-pass instancing views in a checkerboard pattern
- Removed ScriptRuntimeVersion check in wizard.

## [6.6.0-preview] - 2019-04-01

### Added
- Added preliminary changes for XR deferred shading
- Added support of 111110 color buffer
- Added proper support for Recorder in HDRP
- Added depth offset input in shader graph master nodes
- Added a Parallax Occlusion Mapping node
- Added SMAA support
- Added Homothety and Symetry quick edition modifier on volume used in ReflectionProbe, PlanarReflectionProbe and DensityVolume
- Added multi-edition support for DecalProjectorComponent
- Improve hair shader
- Added the _ScreenToTargetScaleHistory uniform variable to be used when sampling HDRP RTHandle history buffers.
- Added settings in `FrameSettings` to change `QualitySettings.lodBias` and `QualitySettings.maximumLODLevel` during a rendering
- Added an exposure node to retrieve the current, inverse and previous frame exposure value.
- Added an HD scene color node which allow to sample the scene color with mips and a toggle to remove the exposure.
- Added safeguard on HD scene creation if default scene not set in the wizard
- Added Low res transparency rendering pass.

### Fixed
- Fixed HDRI sky intensity lux mode
- Fixed dynamic resolution for XR
- Fixed instance identifier semantic string used by Shader Graph
- Fixed null culling result occuring when changing scene that was causing crashes
- Fixed multi-edition light handles and inspector shapes
- Fixed light's LightLayer field when multi-editing
- Fixed normal blend edition handles on DensityVolume
- Fixed an issue with layered lit shader and height based blend where inactive layers would still have influence over the result
- Fixed multi-selection handles color for DensityVolume
- Fixed multi-edition inspector's blend distances for HDReflectionProbe, PlanarReflectionProbe and DensityVolume
- Fixed metric distance that changed along size in DensityVolume
- Fixed DensityVolume shape handles that have not same behaviour in advance and normal edition mode
- Fixed normal map blending in TerrainLit by only blending the derivatives
- Fixed Xbox One rendering just a grey screen instead of the scene
- Fixed probe handles for multiselection
- Fixed baked cubemap import settings for convolution
- Fixed regression causing crash when attempting to open HDRenderPipelineWizard without an HDRenderPipelineAsset setted
- Fixed FullScreenDebug modes: SSAO, SSR, Contact shadow, Prerefraction Color Pyramid, Final Color Pyramid
- Fixed volumetric rendering with stereo instancing
- Fixed shader warning
- Fixed missing resources in existing asset when updating package
- Fixed PBR master node preview in forward rendering or transparent surface
- Fixed deferred shading with stereo instancing
- Fixed "look at" edition mode of Rotation tool for DecalProjectorComponent
- Fixed issue when switching mode in ReflectionProbe and PlanarReflectionProbe
- Fixed issue where migratable component version where not always serialized when part of prefab's instance
- Fixed an issue where shadow would not be rendered properly when light layer are not enabled
- Fixed exposure weight on unlit materials
- Fixed Light intensity not played in the player when recorded with animation/timeline
- Fixed some issues when multi editing HDRenderPipelineAsset
- Fixed emission node breaking the main shader graph preview in certain conditions.
- Fixed checkout of baked probe asset when baking probes.
- Fixed invalid gizmo position for rotated ReflectionProbe
- Fixed multi-edition of material's SurfaceType and RenderingPath
- Fixed whole pipeline reconstruction on selecting for the first time or modifying other than the currently used HDRenderPipelineAsset
- Fixed single shadow debug mode
- Fixed global scale factor debug mode when scale > 1
- Fixed debug menu material overrides not getting applied to the Terrain Lit shader
- Fixed typo in computeLightVariants
- Fixed deferred pass with XR instancing by disabling ComputeLightEvaluation
- Fixed bloom resolution independence
- Fixed lens dirt intensity not behaving properly
- Fixed the Stop NaN feature
- Fixed some resources to handle more than 2 instanced views for XR
- Fixed issue with black screen (NaN) produced on old GPU hardware or intel GPU hardware with gaussian pyramid
- Fixed issue with disabled punctual light would still render when only directional light is present

### Changed
- DensityVolume scripting API will no longuer allow to change between advance and normal edition mode
- Disabled depth of field, lens distortion and panini projection in the scene view
- TerrainLit shaders and includes are reorganized and made simpler.
- TerrainLit shader GUI now allows custom properties to be displayed in the Terrain fold-out section.
- Optimize distortion pass with stencil
- Disable SceneSelectionPass in shader graph preview
- Control punctual light and area light shadow atlas separately
- Move SMAA anti-aliasing option to after Temporal Anti Aliasing one, to avoid problem with previously serialized project settings
- Optimize rendering with static only lighting and when no cullable lights/decals/density volumes are present.
- Updated handles for DecalProjectorComponent for enhanced spacial position readability and have edition mode for better SceneView management
- DecalProjectorComponent are now scale independent in order to have reliable metric unit (see new Size field for changing the size of the volume)
- Restructure code from HDCamera.Update() by adding UpdateAntialiasing() and UpdateViewConstants()
- Renamed velocity to motion vectors
- Objects rendered during the After Post Process pass while TAA is enabled will not benefit from existing depth buffer anymore. This is done to fix an issue where those object would wobble otherwise
- Removed usage of builtin unity matrix for shadow, shadow now use same constant than other view
- The default volume layer mask for cameras & probes is now `Default` instead of `Everything`

## [6.5.0-preview] - 2019-03-07

### Added
- Added depth-of-field support with stereo instancing
- Adding real time area light shadow support
- Added a new FrameSettings: Specular Lighting to toggle the specular during the rendering

### Fixed
- Fixed diffusion profile upgrade breaking package when upgrading to a new version
- Fixed decals cropped by gizmo not updating correctly if prefab
- Fixed an issue when enabling SSR on multiple view
- Fixed edition of the intensity's unit field while selecting multiple lights
- Fixed wrong calculation in soft voxelization for density volume
- Fixed gizmo not working correctly with pre-exposure
- Fixed issue with setting a not available RT when disabling motion vectors
- Fixed planar reflection when looking at mirror normal
- Fixed mutiselection issue with HDLight Inspector
- Fixed HDAdditionalCameraData data migration
- Fixed failing builds when light explorer window is open
- Fixed cascade shadows border sometime causing artefacts between cascades
- Restored shadows in the Cascade Shadow debug visualization
- `camera.RenderToCubemap` use proper face culling

### Changed
- When rendering reflection probe disable all specular lighting and for metals use fresnelF0 as diffuse color for bake lighting.

## [6.4.0-preview] - 2019-02-21

### Added
- VR: Added TextureXR system to selectively expand TEXTURE2D macros to texture array for single-pass stereo instancing + Convert textures call to these macros
- Added an unit selection dropdown next to shutter speed (camera)
- Added error helpbox when trying to use a sub volume component that require the current HDRenderPipelineAsset to support a feature that it is not supporting.
- Add mesh for tube light when display emissive mesh is enabled

### Fixed
- Fixed Light explorer. The volume explorer used `profile` instead of `sharedProfile` which instantiate a custom volume profile instead of editing the asset itself.
- Fixed UI issue where all is displayed using metric unit in shadow cascade and Percent is set in the unit field (happening when opening the inspector).
- Fixed inspector event error when double clicking on an asset (diffusion profile/material).
- Fixed nullref on layered material UI when the material is not an asset.
- Fixed nullref exception when undo/redo a light property.
- Fixed visual bug when area light handle size is 0.

### Changed
- Update UI for 32bit/16bit shadow precision settings in HDRP asset
- Object motion vectors have been disabled in all but the game view. Camera motion vectors are still enabled everywhere, allowing TAA and Motion Blur to work on static objects.
- Enable texture array by default for most rendering code on DX11 and unlock stereo instancing (DX11 only for now)

## [6.3.0-preview] - 2019-02-18

### Added
- Added emissive property for shader graph decals
- Added a diffusion profile override volume so the list of diffusion profile assets to use can be chanaged without affecting the HDRP asset
- Added a "Stop NaNs" option on cameras and in the Scene View preferences.
- Added metric display option in HDShadowSettings and improve clamping
- Added shader parameter mapping in DebugMenu
- Added scripting API to configure DebugData for DebugMenu

### Fixed
- Fixed decals in forward
- Fixed issue with stencil not correctly setup for various master node and shader for the depth pass, motion vector pass and GBuffer/Forward pass
- Fixed SRP batcher and metal
- Fixed culling and shadows for Pyramid, Box, Rectangle and Tube lights
- Fixed an issue where scissor render state leaking from the editor code caused partially black rendering

### Changed
- When a lit material has a clear coat mask that is not null, we now use the clear coat roughness to compute the screen space reflection.
- Diffusion profiles are now limited to one per asset and can be referenced in materials, shader graphs and vfx graphs. Materials will be upgraded automatically except if they are using a shader graph, in this case it will display an error message.

## [6.2.0-preview] - 2019-02-15

### Added
- Added help box listing feature supported in a given HDRenderPipelineAsset alongs with the drawbacks implied.
- Added cascade visualizer, supporting disabled handles when not overriding.

### Fixed
- Fixed post processing with stereo double-wide
- Fixed issue with Metal: Use sign bit to find the cache type instead of lowest bit.
- Fixed invalid state when creating a planar reflection for the first time
- Fix FrameSettings's LitShaderMode not restrained by supported LitShaderMode regression.

### Changed
- The default value roughness value for the clearcoat has been changed from 0.03 to 0.01
- Update default value of based color for master node
- Update Fabric Charlie Sheen lighting model - Remove Fresnel component that wasn't part of initial model + Remap smoothness to [0.0 - 0.6] range for more artist friendly parameter

### Changed
- Code refactor: all macros with ARGS have been swapped with macros with PARAM. This is because the ARGS macros were incorrectly named.

## [6.1.0-preview] - 2019-02-13

### Added
- Added support for post-processing anti-aliasing in the Scene View (FXAA and TAA). These can be set in Preferences.
- Added emissive property for decal material (non-shader graph)

### Fixed
- Fixed a few UI bugs with the color grading curves.
- Fixed "Post Processing" in the scene view not toggling post-processing effects
- Fixed bake only object with flag `ReflectionProbeStaticFlag` when baking a `ReflectionProbe`

### Changed
- Removed unsupported Clear Depth checkbox in Camera inspector
- Updated the toggle for advanced mode in inspectors.

## [6.0.0-preview] - 2019-02-23

### Added
- Added new API to perform a camera rendering
- Added support for hair master node (Double kajiya kay - Lambert)
- Added Reset behaviour in DebugMenu (ingame mapping is right joystick + B)
- Added Default HD scene at new scene creation while in HDRP
- Added Wizard helping to configure HDRP project
- Added new UI for decal material to allow remapping and scaling of some properties
- Added cascade shadow visualisation toggle in HD shadow settings
- Added icons for assets
- Added replace blending mode for distortion
- Added basic distance fade for density volumes
- Added decal master node for shader graph
- Added HD unlit master node (Cross Pipeline version is name Unlit)
- Added new Rendering Queue in materials
- Added post-processing V3 framework embed in HDRP, remove postprocess V2 framework
- Post-processing now uses the generic volume framework
-   New depth-of-field, bloom, panini projection effects, motion blur
-   Exposure is now done as a pre-exposition pass, the whole system has been revamped
-   Exposure now use EV100 everywhere in the UI (Sky, Emissive Light)
- Added emissive intensity (Luminance and EV100 control) control for Emissive
- Added pre-exposure weigth for Emissive
- Added an emissive color node and a slider to control the pre-exposure percentage of emission color
- Added physical camera support where applicable
- Added more color grading tools
- Added changelog level for Shader Variant stripping
- Added Debug mode for validation of material albedo and metalness/specularColor values
- Added a new dynamic mode for ambient probe and renamed BakingSky to StaticLightingSky
- Added command buffer parameter to all Bind() method of material
- Added Material validator in Render Pipeline Debug
- Added code to future support of DXR (not enabled)
- Added support of multiviewport
- Added HDRenderPipeline.RequestSkyEnvironmentUpdate function to force an update from script when sky is set to OnDemand
- Added a Lighting and BackLighting slots in Lit, StackLit, Fabric and Hair master nodes
- Added support for overriding terrain detail rendering shaders, via the render pipeline editor resources asset
- Added xrInstancing flag support to RTHandle
- Added support for cullmask for decal projectors
- Added software dynamic resolution support
- Added support for "After Post-Process" render pass for unlit shader
- Added support for textured rectangular area lights
- Added stereo instancing macros to MSAA shaders
- Added support for Quarter Res Raytraced Reflections (not enabled)
- Added fade factor for decal projectors.
- Added stereo instancing macros to most shaders used in VR
- Added multi edition support for HDRenderPipelineAsset

### Fixed
- Fixed logic to disable FPTL with stereo rendering
- Fixed stacklit transmission and sun highlight
- Fixed decals with stereo rendering
- Fixed sky with stereo rendering
- Fixed flip logic for postprocessing + VR
- Fixed copyStencilBuffer pass for Switch
- Fixed point light shadow map culling that wasn't taking into account far plane
- Fixed usage of SSR with transparent on all master node
- Fixed SSR and microshadowing on fabric material
- Fixed blit pass for stereo rendering
- Fixed lightlist bounds for stereo rendering
- Fixed windows and in-game DebugMenu sync.
- Fixed FrameSettings' LitShaderMode sync when opening DebugMenu.
- Fixed Metal specific issues with decals, hitting a sampler limit and compiling AxF shader
- Fixed an issue with flipped depth buffer during postprocessing
- Fixed normal map use for shadow bias with forward lit - now use geometric normal
- Fixed transparent depth prepass and postpass access so they can be use without alpha clipping for lit shader
- Fixed support of alpha clip shadow for lit master node
- Fixed unlit master node not compiling
- Fixed issue with debug display of reflection probe
- Fixed issue with phong tessellations not working with lit shader
- Fixed issue with vertex displacement being affected by heightmap setting even if not heightmap where assign
- Fixed issue with density mode on Lit terrain producing NaN
- Fixed issue when going back and forth from Lit to LitTesselation for displacement mode
- Fixed issue with ambient occlusion incorrectly applied to emissiveColor with light layers in deferred
- Fixed issue with fabric convolution not using the correct convolved texture when fabric convolution is enabled
- Fixed issue with Thick mode for Transmission that was disabling transmission with directional light
- Fixed shutdown edge cases with HDRP tests
- Fixed slowdow when enabling Fabric convolution in HDRP asset
- Fixed specularAA not compiling in StackLit Master node
- Fixed material debug view with stereo rendering
- Fixed material's RenderQueue edition in default view.
- Fixed banding issues within volumetric density buffer
- Fixed missing multicompile for MSAA for AxF
- Fixed camera-relative support for stereo rendering
- Fixed remove sync with render thread when updating decal texture atlas.
- Fixed max number of keyword reach [256] issue. Several shader feature are now local
- Fixed Scene Color and Depth nodes
- Fixed SSR in forward
- Fixed custom editor of Unlit, HD Unlit and PBR shader graph master node
- Fixed issue with NewFrame not correctly calculated in Editor when switching scene
- Fixed issue with TerrainLit not compiling with depth only pass and normal buffer
- Fixed geometric normal use for shadow bias with PBR master node in forward
- Fixed instancing macro usage for decals
- Fixed error message when having more than one directional light casting shadow
- Fixed error when trying to display preview of Camera or PlanarReflectionProbe
- Fixed LOAD_TEXTURE2D_ARRAY_MSAA macro
- Fixed min-max and amplitude clamping value in inspector of vertex displacement materials
- Fixed issue with alpha shadow clip (was incorrectly clipping object shadow)
- Fixed an issue where sky cubemap would not be cleared correctly when setting the current sky to None
- Fixed a typo in Static Lighting Sky component UI
- Fixed issue with incorrect reset of RenderQueue when switching shader in inspector GUI
- Fixed issue with variant stripper stripping incorrectly some variants
- Fixed a case of ambient lighting flickering because of previews
- Fixed Decals when rendering multiple camera in a single frame
- Fixed cascade shadow count in shader
- Fixed issue with Stacklit shader with Haze effect
- Fixed an issue with the max sample count for the TAA
- Fixed post-process guard band for XR
- Fixed exposure of emissive of Unlit
- Fixed depth only and motion vector pass for Unlit not working correctly with MSAA
- Fixed an issue with stencil buffer copy causing unnecessary compute dispatches for lighting
- Fixed multi edition issue in FrameSettings
- Fixed issue with SRP batcher and DebugDisplay variant of lit shader
- Fixed issue with debug material mode not doing alpha test
- Fixed "Attempting to draw with missing UAV bindings" errors on Vulkan
- Fixed pre-exposure incorrectly apply to preview
- Fixed issue with duplicate 3D texture in 3D texture altas of volumetric?
- Fixed Camera rendering order (base on the depth parameter)
- Fixed shader graph decals not being cropped by gizmo
- Fixed "Attempting to draw with missing UAV bindings" errors on Vulkan.


### Changed
- ColorPyramid compute shader passes is swapped to pixel shader passes on platforms where the later is faster (Nintendo Switch).
- Removing the simple lightloop used by the simple lit shader
- Whole refactor of reflection system: Planar and reflection probe
- Separated Passthrough from other RenderingPath
- Update several properties naming and caption based on feedback from documentation team
- Remove tile shader variant for transparent backface pass of lit shader
- Rename all HDRenderPipeline to HDRP folder for shaders
- Rename decal property label (based on doc team feedback)
- Lit shader mode now default to Deferred to reduce build time
- Update UI of Emission parameters in shaders
- Improve shader variant stripping including shader graph variant
- Refactored render loop to render realtime probes visible per camera
- Enable SRP batcher by default
- Shader code refactor: Rename LIGHTLOOP_SINGLE_PASS => LIGHTLOOP_DISABLE_TILE_AND_CLUSTER and clean all usage of LIGHTLOOP_TILE_PASS
- Shader code refactor: Move pragma definition of vertex and pixel shader inside pass + Move SURFACE_GRADIENT definition in XXXData.hlsl
- Micro-shadowing in Lit forward now use ambientOcclusion instead of SpecularOcclusion
- Upgraded FrameSettings workflow, DebugMenu and Inspector part relative to it
- Update build light list shader code to support 32 threads in wavefronts on Switch
- LayeredLit layers' foldout are now grouped in one main foldout per layer
- Shadow alpha clip can now be enabled on lit shader and haor shader enven for opaque
- Temporal Antialiasing optimization for Xbox One X
- Parameter depthSlice on SetRenderTarget functions now defaults to -1 to bind the entire resource
- Rename SampleCameraDepth() functions to LoadCameraDepth() and SampleCameraDepth(), same for SampleCameraColor() functions
- Improved Motion Blur quality.
- Update stereo frame settings values for single-pass instancing and double-wide
- Rearrange FetchDepth functions to prepare for stereo-instancing
- Remove unused _ComputeEyeIndex
- Updated HDRenderPipelineAsset inspector
- Re-enable SRP batcher for metal

## [5.2.0-preview] - 2018-11-27

### Added
- Added option to run Contact Shadows and Volumetrics Voxelization stage in Async Compute
- Added camera freeze debug mode - Allow to visually see culling result for a camera
- Added support of Gizmo rendering before and after postprocess in Editor
- Added support of LuxAtDistance for punctual lights

### Fixed
- Fixed Debug.DrawLine and Debug.Ray call to work in game view
- Fixed DebugMenu's enum resetted on change
- Fixed divide by 0 in refraction causing NaN
- Fixed disable rough refraction support
- Fixed refraction, SSS and atmospheric scattering for VR
- Fixed forward clustered lighting for VR (double-wide).
- Fixed Light's UX to not allow negative intensity
- Fixed HDRenderPipelineAsset inspector broken when displaying its FrameSettings from project windows.
- Fixed forward clustered lighting for VR (double-wide).
- Fixed HDRenderPipelineAsset inspector broken when displaying its FrameSettings from project windows.
- Fixed Decals and SSR diable flags for all shader graph master node (Lit, Fabric, StackLit, PBR)
- Fixed Distortion blend mode for shader graph master node (Lit, StackLit)
- Fixed bent Normal for Fabric master node in shader graph
- Fixed PBR master node lightlayers
- Fixed shader stripping for built-in lit shaders.

### Changed
- Rename "Regular" in Diffusion profile UI "Thick Object"
- Changed VBuffer depth parametrization for volumetric from distanceRange to depthExtent - Require update of volumetric settings - Fog start at near plan
- SpotLight with box shape use Lux unit only

## [5.1.0-preview] - 2018-11-19

### Added

- Added a separate Editor resources file for resources Unity does not take when it builds a Player.
- You can now disable SSR on Materials in Shader Graph.
- Added support for MSAA when the Supported Lit Shader Mode is set to Both. Previously HDRP only supported MSAA for Forward mode.
- You can now override the emissive color of a Material when in debug mode.
- Exposed max light for Light Loop Settings in HDRP asset UI.
- HDRP no longer performs a NormalDBuffer pass update if there are no decals in the Scene.
- Added distant (fall-back) volumetric fog and improved the fog evaluation precision.
- Added an option to reflect sky in SSR.
- Added a y-axis offset for the PlanarReflectionProbe and offset tool.
- Exposed the option to run SSR and SSAO on async compute.
- Added support for the _GlossMapScale parameter in the Legacy to HDRP Material converter.
- Added wave intrinsic instructions for use in Shaders (for AMD GCN).


### Fixed
- Fixed sphere shaped influence handles clamping in Reflection Probes.
- Fixed Reflection Probe data migration for projects created before using HDRP.
- Fixed UI of Layered Material where Unity previously rendered the scrollbar above the Copy button.
- Fixed Material tessellations parameters Start fade distance and End fade distance. Originally, Unity clamped these values when you modified them.
- Fixed various distortion and refraction issues - handle a better fall-back.
- Fixed SSR for multiple views.
- Fixed SSR issues related to self-intersections.
- Fixed shape density volume handle speed.
- Fixed density volume shape handle moving too fast.
- Fixed the Camera velocity pass that we removed by mistake.
- Fixed some null pointer exceptions when disabling motion vectors support.
- Fixed viewports for both the Subsurface Scattering combine pass and the transparent depth prepass.
- Fixed the blend mode pop-up in the UI. It previously did not appear when you enabled pre-refraction.
- Fixed some null pointer exceptions that previously occurred when you disabled motion vectors support.
- Fixed Layered Lit UI issue with scrollbar.
- Fixed cubemap assignation on custom ReflectionProbe.
- Fixed Reflection Probes’ capture settings' shadow distance.
- Fixed an issue with the SRP batcher and Shader variables declaration.
- Fixed thickness and subsurface slots for fabric Shader master node that wasn't appearing with the right combination of flags.
- Fixed d3d debug layer warning.
- Fixed PCSS sampling quality.
- Fixed the Subsurface and transmission Material feature enabling for fabric Shader.
- Fixed the Shader Graph UV node’s dimensions when using it in a vertex Shader.
- Fixed the planar reflection mirror gizmo's rotation.
- Fixed HDRenderPipelineAsset's FrameSettings not showing the selected enum in the Inspector drop-down.
- Fixed an error with async compute.
- MSAA now supports transparency.
- The HDRP Material upgrader tool now converts metallic values correctly.
- Volumetrics now render in Reflection Probes.
- Fixed a crash that occurred whenever you set a viewport size to 0.
- Fixed the Camera physic parameter that the UI previously did not display.
- Fixed issue in pyramid shaped spotlight handles manipulation

### Changed

- Renamed Line shaped Lights to Tube Lights.
- HDRP now uses mean height fog parametrization.
- Shadow quality settings are set to All when you use HDRP (This setting is not visible in the UI when using SRP). This avoids Legacy Graphics Quality Settings disabling the shadows and give SRP full control over the Shadows instead.
- HDRP now internally uses premultiplied alpha for all fog.
- Updated default FrameSettings used for realtime Reflection Probes when you create a new HDRenderPipelineAsset.
- Remove multi-camera support. LWRP and HDRP will not support multi-camera layered rendering.
- Updated Shader Graph subshaders to use the new instancing define.
- Changed fog distance calculation from distance to plane to distance to sphere.
- Optimized forward rendering using AMD GCN by scalarizing the light loop.
- Changed the UI of the Light Editor.
- Change ordering of includes in HDRP Materials in order to reduce iteration time for faster compilation.
- Added a StackLit master node replacing the InspectorUI version. IMPORTANT: All previously authored StackLit Materials will be lost. You need to recreate them with the master node.

## [5.0.0-preview] - 2018-09-28

### Added
- Added occlusion mesh to depth prepass for VR (VR still disabled for now)
- Added a debug mode to display only one shadow at once
- Added controls for the highlight created by directional lights
- Added a light radius setting to punctual lights to soften light attenuation and simulate fill lighting
- Added a 'minRoughness' parameter to all non-area lights (was previously only available for certain light types)
- Added separate volumetric light/shadow dimmers
- Added per-pixel jitter to volumetrics to reduce aliasing artifacts
- Added a SurfaceShading.hlsl file, which implements material-agnostic shading functionality in an efficient manner
- Added support for shadow bias for thin object transmission
- Added FrameSettings to control realtime planar reflection
- Added control for SRPBatcher on HDRP Asset
- Added an option to clear the shadow atlases in the debug menu
- Added a color visualization of the shadow atlas rescale in debug mode
- Added support for disabling SSR on materials
- Added intrinsic for XBone
- Added new light volume debugging tool
- Added a new SSR debug view mode
- Added translaction's scale invariance on DensityVolume
- Added multiple supported LitShadermode and per renderer choice in case of both Forward and Deferred supported
- Added custom specular occlusion mode to Lit Shader Graph Master node

### Fixed
- Fixed a normal bias issue with Stacklit (Was causing light leaking)
- Fixed camera preview outputing an error when both scene and game view where display and play and exit was call
- Fixed override debug mode not apply correctly on static GI
- Fixed issue where XRGraphicsConfig values set in the asset inspector GUI weren't propagating correctly (VR still disabled for now)
- Fixed issue with tangent that was using SurfaceGradient instead of regular normal decoding
- Fixed wrong error message display when switching to unsupported target like IOS
- Fixed an issue with ambient occlusion texture sometimes not being created properly causing broken rendering
- Shadow near plane is no longer limited at 0.1
- Fixed decal draw order on transparent material
- Fixed an issue where sometime the lookup texture used for GGX convolution was broken, causing broken rendering
- Fixed an issue where you wouldn't see any fog for certain pipeline/scene configurations
- Fixed an issue with volumetric lighting where the anisotropy value of 0 would not result in perfectly isotropic lighting
- Fixed shadow bias when the atlas is rescaled
- Fixed shadow cascade sampling outside of the atlas when cascade count is inferior to 4
- Fixed shadow filter width in deferred rendering not matching shader config
- Fixed stereo sampling of depth texture in MSAA DepthValues.shader
- Fixed box light UI which allowed negative and zero sizes, thus causing NaNs
- Fixed stereo rendering in HDRISky.shader (VR)
- Fixed normal blend and blend sphere influence for reflection probe
- Fixed distortion filtering (was point filtering, now trilinear)
- Fixed contact shadow for large distance
- Fixed depth pyramid debug view mode
- Fixed sphere shaped influence handles clamping in reflection probes
- Fixed reflection probes data migration for project created before using hdrp
- Fixed ambient occlusion for Lit Master Node when slot is connected

### Changed
- Use samplerunity_ShadowMask instead of samplerunity_samplerLightmap for shadow mask
- Allow to resize reflection probe gizmo's size
- Improve quality of screen space shadow
- Remove support of projection model for ScreenSpaceLighting (SSR always use HiZ and refraction always Proxy)
- Remove all the debug mode from SSR that are obsolete now
- Expose frameSettings and Capture settings for reflection and planar probe
- Update UI for reflection probe, planar probe, camera and HDRP Asset
- Implement proper linear blending for volumetric lighting via deep compositing as described in the paper "Deep Compositing Using Lie Algebras"
- Changed  planar mapping to match terrain convention (XZ instead of ZX)
- XRGraphicsConfig is no longer Read/Write. Instead, it's read-only. This improves consistency of XR behavior between the legacy render pipeline and SRP
- Change reflection probe data migration code (to update old reflection probe to new one)
- Updated gizmo for ReflectionProbes
- Updated UI and Gizmo of DensityVolume

## [4.0.0-preview] - 2018-09-28

### Added
- Added a new TerrainLit shader that supports rendering of Unity terrains.
- Added controls for linear fade at the boundary of density volumes
- Added new API to control decals without monobehaviour object
- Improve Decal Gizmo
- Implement Screen Space Reflections (SSR) (alpha version, highly experimental)
- Add an option to invert the fade parameter on a Density Volume
- Added a Fabric shader (experimental) handling cotton and silk
- Added support for MSAA in forward only for opaque only
- Implement smoothness fade for SSR
- Added support for AxF shader (X-rite format - require special AxF importer from Unity not part of HDRP)
- Added control for sundisc on directional light (hack)
- Added a new HD Lit Master node that implements Lit shader support for Shader Graph
- Added Micro shadowing support (hack)
- Added an event on HDAdditionalCameraData for custom rendering
- HDRP Shader Graph shaders now support 4-channel UVs.

### Fixed
- Fixed an issue where sometimes the deferred shadow texture would not be valid, causing wrong rendering.
- Stencil test during decals normal buffer update is now properly applied
- Decals corectly update normal buffer in forward
- Fixed a normalization problem in reflection probe face fading causing artefacts in some cases
- Fix multi-selection behavior of Density Volumes overwriting the albedo value
- Fixed support of depth texture for RenderTexture. HDRP now correctly output depth to user depth buffer if RenderTexture request it.
- Fixed multi-selection behavior of Density Volumes overwriting the albedo value
- Fixed support of depth for RenderTexture. HDRP now correctly output depth to user depth buffer if RenderTexture request it.
- Fixed support of Gizmo in game view in the editor
- Fixed gizmo for spot light type
- Fixed issue with TileViewDebug mode being inversed in gameview
- Fixed an issue with SAMPLE_TEXTURECUBE_SHADOW macro
- Fixed issue with color picker not display correctly when game and scene view are visible at the same time
- Fixed an issue with reflection probe face fading
- Fixed camera motion vectors shader and associated matrices to update correctly for single-pass double-wide stereo rendering
- Fixed light attenuation functions when range attenuation is disabled
- Fixed shadow component algorithm fixup not dirtying the scene, so changes can be saved to disk.
- Fixed some GC leaks for HDRP
- Fixed contact shadow not affected by shadow dimmer
- Fixed GGX that works correctly for the roughness value of 0 (mean specular highlgiht will disappeard for perfect mirror, we rely on maxSmoothness instead to always have a highlight even on mirror surface)
- Add stereo support to ShaderPassForward.hlsl. Forward rendering now seems passable in limited test scenes with camera-relative rendering disabled.
- Add stereo support to ProceduralSky.shader and OpaqueAtmosphericScattering.shader.
- Added CullingGroupManager to fix more GC.Alloc's in HDRP
- Fixed rendering when multiple cameras render into the same render texture

### Changed
- Changed the way depth & color pyramids are built to be faster and better quality, thus improving the look of distortion and refraction.
- Stabilize the dithered LOD transition mask with respect to the camera rotation.
- Avoid multiple depth buffer copies when decals are present
- Refactor code related to the RT handle system (No more normal buffer manager)
- Remove deferred directional shadow and move evaluation before lightloop
- Add a function GetNormalForShadowBias() that material need to implement to return the normal used for normal shadow biasing
- Remove Jimenez Subsurface scattering code (This code was disabled by default, now remove to ease maintenance)
- Change Decal API, decal contribution is now done in Material. Require update of material using decal
- Move a lot of files from CoreRP to HDRP/CoreRP. All moved files weren't used by Ligthweight pipeline. Long term they could move back to CoreRP after CoreRP become out of preview
- Updated camera inspector UI
- Updated decal gizmo
- Optimization: The objects that are rendered in the Motion Vector Pass are not rendered in the prepass anymore
- Removed setting shader inclue path via old API, use package shader include paths
- The default value of 'maxSmoothness' for punctual lights has been changed to 0.99
- Modified deferred compute and vert/frag shaders for first steps towards stereo support
- Moved material specific Shader Graph files into corresponding material folders.
- Hide environment lighting settings when enabling HDRP (Settings are control from sceneSettings)
- Update all shader includes to use absolute path (allow users to create material in their Asset folder)
- Done a reorganization of the files (Move ShaderPass to RenderPipeline folder, Move all shadow related files to Lighting/Shadow and others)
- Improved performance and quality of Screen Space Shadows

## [3.3.0-preview] - 2018-01-01

### Added
- Added an error message to say to use Metal or Vulkan when trying to use OpenGL API
- Added a new Fabric shader model that supports Silk and Cotton/Wool
- Added a new HDRP Lighting Debug mode to visualize Light Volumes for Point, Spot, Line, Rectangular and Reflection Probes
- Add support for reflection probe light layers
- Improve quality of anisotropic on IBL

### Fixed
- Fix an issue where the screen where darken when rendering camera preview
- Fix display correct target platform when showing message to inform user that a platform is not supported
- Remove workaround for metal and vulkan in normal buffer encoding/decoding
- Fixed an issue with color picker not working in forward
- Fixed an issue where reseting HDLight do not reset all of its parameters
- Fixed shader compile warning in DebugLightVolumes.shader

### Changed
- Changed default reflection probe to be 256x256x6 and array size to be 64
- Removed dependence on the NdotL for thickness evaluation for translucency (based on artist's input)
- Increased the precision when comparing Planar or HD reflection probe volumes
- Remove various GC alloc in C#. Slightly better performance

## [3.2.0-preview] - 2018-01-01

### Added
- Added a luminance meter in the debug menu
- Added support of Light, reflection probe, emissive material, volume settings related to lighting to Lighting explorer
- Added support for 16bit shadows

### Fixed
- Fix issue with package upgrading (HDRP resources asset is now versionned to worarkound package manager limitation)
- Fix HDReflectionProbe offset displayed in gizmo different than what is affected.
- Fix decals getting into a state where they could not be removed or disabled.
- Fix lux meter mode - The lux meter isn't affected by the sky anymore
- Fix area light size reset when multi-selected
- Fix filter pass number in HDUtils.BlitQuad
- Fix Lux meter mode that was applying SSS
- Fix planar reflections that were not working with tile/cluster (olbique matrix)
- Fix debug menu at runtime not working after nested prefab PR come to trunk
- Fix scrolling issue in density volume

### Changed
- Shader code refactor: Split MaterialUtilities file in two parts BuiltinUtilities (independent of FragInputs) and MaterialUtilities (Dependent of FragInputs)
- Change screen space shadow rendertarget format from ARGB32 to RG16

## [3.1.0-preview] - 2018-01-01

### Added
- Decal now support per channel selection mask. There is now two mode. One with BaseColor, Normal and Smoothness and another one more expensive with BaseColor, Normal, Smoothness, Metal and AO. Control is on HDRP Asset. This may require to launch an update script for old scene: 'Edit/Render Pipeline/Single step upgrade script/Upgrade all DecalMaterial MaskBlendMode'.
- Decal now supports depth bias for decal mesh, to prevent z-fighting
- Decal material now supports draw order for decal projectors
- Added LightLayers support (Base on mask from renderers name RenderingLayers and mask from light name LightLayers - if they match, the light apply) - cost an extra GBuffer in deferred (more bandwidth)
- When LightLayers is enabled, the AmbientOclusion is store in the GBuffer in deferred path allowing to avoid double occlusion with SSAO. In forward the double occlusion is now always avoided.
- Added the possibility to add an override transform on the camera for volume interpolation
- Added desired lux intensity and auto multiplier for HDRI sky
- Added an option to disable light by type in the debug menu
- Added gradient sky
- Split EmissiveColor and bakeDiffuseLighting in forward avoiding the emissiveColor to be affect by SSAO
- Added a volume to control indirect light intensity
- Added EV 100 intensity unit for area lights
- Added support for RendererPriority on Renderer. This allow to control order of transparent rendering manually. HDRP have now two stage of sorting for transparent in addition to bact to front. Material have a priority then Renderer have a priority.
- Add Coupling of (HD)Camera and HDAdditionalCameraData for reset and remove in inspector contextual menu of Camera
- Add Coupling of (HD)ReflectionProbe and HDAdditionalReflectionData for reset and remove in inspector contextual menu of ReflectoinProbe
- Add macro to forbid unity_ObjectToWorld/unity_WorldToObject to be use as it doesn't handle camera relative rendering
- Add opacity control on contact shadow

### Fixed
- Fixed an issue with PreIntegratedFGD texture being sometimes destroyed and not regenerated causing rendering to break
- PostProcess input buffers are not copied anymore on PC if the viewport size matches the final render target size
- Fixed an issue when manipulating a lot of decals, it was displaying a lot of errors in the inspector
- Fixed capture material with reflection probe
- Refactored Constant Buffers to avoid hitting the maximum number of bound CBs in some cases.
- Fixed the light range affecting the transform scale when changed.
- Snap to grid now works for Decal projector resizing.
- Added a warning for 128x128 cookie texture without mipmaps
- Replace the sampler used for density volumes for correct wrap mode handling

### Changed
- Move Render Pipeline Debug "Windows from Windows->General-> Render Pipeline debug windows" to "Windows from Windows->Analysis-> Render Pipeline debug windows"
- Update detail map formula for smoothness and albedo, goal it to bright and dark perceptually and scale factor is use to control gradient speed
- Refactor the Upgrade material system. Now a material can be update from older version at any time. Call Edit/Render Pipeline/Upgrade all Materials to newer version
- Change name EnableDBuffer to EnableDecals at several place (shader, hdrp asset...), this require a call to Edit/Render Pipeline/Upgrade all Materials to newer version to have up to date material.
- Refactor shader code: BakeLightingData structure have been replace by BuiltinData. Lot of shader code have been remove/change.
- Refactor shader code: All GBuffer are now handled by the deferred material. Mean ShadowMask and LightLayers are control by lit material in lit.hlsl and not outside anymore. Lot of shader code have been remove/change.
- Refactor shader code: Rename GetBakedDiffuseLighting to ModifyBakedDiffuseLighting. This function now handle lighting model for transmission too. Lux meter debug mode is factor outisde.
- Refactor shader code: GetBakedDiffuseLighting is not call anymore in GBuffer or forward pass, including the ConvertSurfaceDataToBSDFData and GetPreLightData, this is done in ModifyBakedDiffuseLighting now
- Refactor shader code: Added a backBakeDiffuseLighting to BuiltinData to handle lighting for transmission
- Refactor shader code: Material must now call InitBuiltinData (Init all to zero + init bakeDiffuseLighting and backBakeDiffuseLighting ) and PostInitBuiltinData

## [3.0.0-preview] - 2018-01-01

### Fixed
- Fixed an issue with distortion that was using previous frame instead of current frame
- Fixed an issue where disabled light where not upgrade correctly to the new physical light unit system introduce in 2.0.5-preview

### Changed
- Update assembly definitions to output assemblies that match Unity naming convention (Unity.*).

## [2.0.5-preview] - 2018-01-01

### Added
- Add option supportDitheringCrossFade on HDRP Asset to allow to remove shader variant during player build if needed
- Add contact shadows for punctual lights (in additional shadow settings), only one light is allowed to cast contact shadows at the same time and so at each frame a dominant light is choosed among all light with contact shadows enabled.
- Add PCSS shadow filter support (from SRP Core)
- Exposed shadow budget parameters in HDRP asset
- Add an option to generate an emissive mesh for area lights (currently rectangle light only). The mesh fits the size, intensity and color of the light.
- Add an option to the HDRP asset to increase the resolution of volumetric lighting.
- Add additional ligth unit support for punctual light (Lumens, Candela) and area lights (Lumens, Luminance)
- Add dedicated Gizmo for the box Influence volume of HDReflectionProbe / PlanarReflectionProbe

### Changed
- Re-enable shadow mask mode in debug view
- SSS and Transmission code have been refactored to be able to share it between various material. Guidelines are in SubsurfaceScattering.hlsl
- Change code in area light with LTC for Lit shader. Magnitude is now take from FGD texture instead of a separate texture
- Improve camera relative rendering: We now apply camera translation on the model matrix, so before the TransformObjectToWorld(). Note: unity_WorldToObject and unity_ObjectToWorld must never be used directly.
- Rename positionWS to positionRWS (Camera relative world position) at a lot of places (mainly in interpolator and FragInputs). In case of custom shader user will be required to update their code.
- Rename positionWS, capturePositionWS, proxyPositionWS, influencePositionWS to positionRWS, capturePositionRWS, proxyPositionRWS, influencePositionRWS (Camera relative world position) in LightDefinition struct.
- Improve the quality of trilinear filtering of density volume textures.
- Improve UI for HDReflectionProbe / PlanarReflectionProbe

### Fixed
- Fixed a shader preprocessor issue when compiling DebugViewMaterialGBuffer.shader against Metal target
- Added a temporary workaround to Lit.hlsl to avoid broken lighting code with Metal/AMD
- Fixed issue when using more than one volume texture mask with density volumes.
- Fixed an error which prevented volumetric lighting from working if no density volumes with 3D textures were present.
- Fix contact shadows applied on transmission
- Fix issue with forward opaque lit shader variant being removed by the shader preprocessor
- Fixed compilation errors on Nintendo Switch (limited XRSetting support).
- Fixed apply range attenuation option on punctual light
- Fixed issue with color temperature not take correctly into account with static lighting
- Don't display fog when diffuse lighting, specular lighting, or lux meter debug mode are enabled.

## [2.0.4-preview] - 2018-01-01

### Fixed
- Fix issue when disabling rough refraction and building a player. Was causing a crash.

## [2.0.3-preview] - 2018-01-01

### Added
- Increased debug color picker limit up to 260k lux

## [2.0.2-preview] - 2018-01-01

### Added
- Add Light -> Planar Reflection Probe command
- Added a false color mode in rendering debug
- Add support for mesh decals
- Add flag to disable projector decals on transparent geometry to save performance and decal texture atlas space
- Add ability to use decal diffuse map as mask only
- Add visualize all shadow masks in lighting debug
- Add export of normal and roughness buffer for forwardOnly and when in supportOnlyForward mode for forward
- Provide a define in lit.hlsl (FORWARD_MATERIAL_READ_FROM_WRITTEN_NORMAL_BUFFER) when output buffer normal is used to read the normal and roughness instead of caclulating it (can save performance, but lower quality due to compression)
- Add color swatch to decal material

### Changed
- Change Render -> Planar Reflection creation to 3D Object -> Mirror
- Change "Enable Reflector" name on SpotLight to "Angle Affect Intensity"
- Change prototype of BSDFData ConvertSurfaceDataToBSDFData(SurfaceData surfaceData) to BSDFData ConvertSurfaceDataToBSDFData(uint2 positionSS, SurfaceData surfaceData)

### Fixed
- Fix issue with StackLit in deferred mode with deferredDirectionalShadow due to GBuffer not being cleared. Gbuffer is still not clear and issue was fix with the new Output of normal buffer.
- Fixed an issue where interpolation volumes were not updated correctly for reflection captures.
- Fixed an exception in Light Loop settings UI

## [2.0.1-preview] - 2018-01-01

### Added
- Add stripper of shader variant when building a player. Save shader compile time.
- Disable per-object culling that was executed in C++ in HD whereas it was not used (Optimization)
- Enable texture streaming debugging (was not working before 2018.2)
- Added Screen Space Reflection with Proxy Projection Model
- Support correctly scene selection for alpha tested object
- Add per light shadow mask mode control (i.e shadow mask distance and shadow mask). It use the option NonLightmappedOnly
- Add geometric filtering to Lit shader (allow to reduce specular aliasing)
- Add shortcut to create DensityVolume and PlanarReflection in hierarchy
- Add a DefaultHDMirrorMaterial material for PlanarReflection
- Added a script to be able to upgrade material to newer version of HDRP
- Removed useless duplication of ForwardError passes.
- Add option to not compile any DEBUG_DISPLAY shader in the player (Faster build) call Support Runtime Debug display

### Changed
- Changed SupportForwardOnly to SupportOnlyForward in render pipeline settings
- Changed versioning variable name in HDAdditionalXXXData from m_version to version
- Create unique name when creating a game object in the rendering menu (i.e Density Volume(2))
- Re-organize various files and folder location to clean the repository
- Change Debug windows name and location. Now located at:  Windows -> General -> Render Pipeline Debug

### Removed
- Removed GlobalLightLoopSettings.maxPlanarReflectionProbes and instead use value of GlobalLightLoopSettings.planarReflectionProbeCacheSize
- Remove EmissiveIntensity parameter and change EmissiveColor to be HDR (Matching Builtin Unity behavior) - Data need to be updated - Launch Edit -> Single Step Upgrade Script -> Upgrade all Materials emissionColor

### Fixed
- Fix issue with LOD transition and instancing
- Fix discrepency between object motion vector and camera motion vector
- Fix issue with spot and dir light gizmo axis not highlighted correctly
- Fix potential crash while register debug windows inputs at startup
- Fix warning when creating Planar reflection
- Fix specular lighting debug mode (was rendering black)
- Allow projector decal with null material to allow to configure decal when HDRP is not set
- Decal atlas texture offset/scale is updated after allocations (used to be before so it was using date from previous frame)

## [0.0.0-preview] - 2018-01-01

### Added
- Configure the VolumetricLightingSystem code path to be on by default
- Trigger a build exception when trying to build an unsupported platform
- Introduce the VolumetricLightingController component, which can (and should) be placed on the camera, and allows one to control the near and the far plane of the V-Buffer (volumetric "froxel" buffer) along with the depth distribution (from logarithmic to linear)
- Add 3D texture support for DensityVolumes
- Add a better mapping of roughness to mipmap for planar reflection
- The VolumetricLightingSystem now uses RTHandles, which allows to save memory by sharing buffers between different cameras (history buffers are not shared), and reduce reallocation frequency by reallocating buffers only if the rendering resolution increases (and suballocating within existing buffers if the rendering resolution decreases)
- Add a Volumetric Dimmer slider to lights to control the intensity of the scattered volumetric lighting
- Add UV tiling and offset support for decals.
- Add mipmapping support for volume 3D mask textures

### Changed
- Default number of planar reflection change from 4 to 2
- Rename _MainDepthTexture to _CameraDepthTexture
- The VolumetricLightingController has been moved to the Interpolation Volume framework and now functions similarly to the VolumetricFog settings
- Update of UI of cookie, CubeCookie, Reflection probe and planar reflection probe to combo box
- Allow enabling/disabling shadows for area lights when they are set to baked.
- Hide applyRangeAttenuation and FadeDistance for directional shadow as they are not used

### Removed
- Remove Resource folder of PreIntegratedFGD and add the resource to RenderPipeline Asset

### Fixed
- Fix ConvertPhysicalLightIntensityToLightIntensity() function used when creating light from script to match HDLightEditor behavior
- Fix numerical issues with the default value of mean free path of volumetric fog
- Fix the bug preventing decals from coexisting with density volumes
- Fix issue with alpha tested geometry using planar/triplanar mapping not render correctly or flickering (due to being wrongly alpha tested in depth prepass)
- Fix meta pass with triplanar (was not handling correctly the normal)
- Fix preview when a planar reflection is present
- Fix Camera preview, it is now a Preview cameraType (was a SceneView)
- Fix handling unknown GPUShadowTypes in the shadow manager.
- Fix area light shapes sent as point lights to the baking backends when they are set to baked.
- Fix unnecessary division by PI for baked area lights.
- Fix line lights sent to the lightmappers. The backends don't support this light type.
- Fix issue with shadow mask framesettings not correctly taken into account when shadow mask is enabled for lighting.
- Fix directional light and shadow mask transition, they are now matching making smooth transition
- Fix banding issues caused by high intensity volumetric lighting
- Fix the debug window being emptied on SRP asset reload
- Fix issue with debug mode not correctly clearing the GBuffer in editor after a resize
- Fix issue with ResetMaterialKeyword not resetting correctly ToggleOff/Roggle Keyword
- Fix issue with motion vector not render correctly if there is no depth prepass in deferred

## [0.0.0-preview] - 2018-01-01

### Added
- Screen Space Refraction projection model (Proxy raycasting, HiZ raymarching)
- Screen Space Refraction settings as volume component
- Added buffered frame history per camera
- Port Global Density Volumes to the Interpolation Volume System.
- Optimize ImportanceSampleLambert() to not require the tangent frame.
- Generalize SampleVBuffer() to handle different sampling and reconstruction methods.
- Improve the quality of volumetric lighting reprojection.
- Optimize Morton Order code in the Subsurface Scattering pass.
- Planar Reflection Probe support roughness (gaussian convolution of captured probe)
- Use an atlas instead of a texture array for cluster transparent decals
- Add a debug view to visualize the decal atlas
- Only store decal textures to atlas if decal is visible, debounce out of memory decal atlas warning.
- Add manipulator gizmo on decal to improve authoring workflow
- Add a minimal StackLit material (work in progress, this version can be used as template to add new material)

### Changed
- EnableShadowMask in FrameSettings (But shadowMaskSupport still disable by default)
- Forced Planar Probe update modes to (Realtime, Every Update, Mirror Camera)
- Screen Space Refraction proxy model uses the proxy of the first environment light (Reflection probe/Planar probe) or the sky
- Moved RTHandle static methods to RTHandles
- Renamed RTHandle to RTHandleSystem.RTHandle
- Move code for PreIntegratedFDG (Lit.shader) into its dedicated folder to be share with other material
- Move code for LTCArea (Lit.shader) into its dedicated folder to be share with other material

### Removed
- Removed Planar Probe mirror plane position and normal fields in inspector, always display mirror plane and normal gizmos

### Fixed
- Fix fog flags in scene view is now taken into account
- Fix sky in preview windows that were disappearing after a load of a new level
- Fix numerical issues in IntersectRayAABB().
- Fix alpha blending of volumetric lighting with transparent objects.
- Fix the near plane of the V-Buffer causing out-of-bounds look-ups in the clustered data structure.
- Depth and color pyramid are properly computed and sampled when the camera renders inside a viewport of a RTHandle.
- Fix decal atlas debug view to work correctly when shadow atlas view is also enabled
- Fix TransparentSSR with non-rendergraph.
- Fix shader compilation warning on SSR compute shader.<|MERGE_RESOLUTION|>--- conflicted
+++ resolved
@@ -11,7 +11,7 @@
 
 ### Fixed
 - Fixed probe volumes debug views.
-<<<<<<< HEAD
+- Fixed XR single-pass rendering with legacy shaders using unity_StereoWorldSpaceCameraPos.
 - Fixed issue displaying wrong debug mode in runtime debug menu UI.
 - Fixed useless editor repaint when using lod bias.
 - Fixed multi-editing with new light intensity slider.
@@ -19,9 +19,8 @@
 - Fixed issue with image layers in the graphics compositor (case 1289936).
 - Fixed issue with angle fading when rotating decal projector.
 - Fixed issue with gameview repaint in the graphics compositor (case 1290622).
-=======
-- Fixed XR single-pass rendering with legacy shaders using unity_StereoWorldSpaceCameraPos.
->>>>>>> b649f8f4
+- Fixes some labels being clipped in the Render Graph Viewer
+- Fixed issue when decal projector material is none.
 
 ## [10.2.0] - 2020-10-19
 
@@ -111,11 +110,6 @@
 - Fixed picking for materials with depth offset.
 - Fixed issue with exposure history being uninitialized on second frame.
 - Fixed issue when changing FoV with the physical camera fold-out closed.
-<<<<<<< HEAD
-- Fixed issue when decal projector material is none.
-=======
-- Fixes some labels being clipped in the Render Graph Viewer
->>>>>>> b649f8f4
 
 ### Changed
 - Combined occlusion meshes into one to reduce draw calls and state changes with XR single-pass.
