﻿# Changelog
All notable changes to this package will be documented in this file.

The format is based on [Keep a Changelog](http://keepachangelog.com/en/1.0.0/)
and this project adheres to [Semantic Versioning](http://semver.org/spec/v2.0.0.html).

## [10.1.0] - 2019-08-04

### Added
- Added an option to have only the metering mask displayed in the debug mode.
- Added a new mode to cluster visualization debug where users can see a slice instead of the cluster on opaque objects.
- Added ray traced reflection support for the render graph version of the pipeline.
- Added render graph support of RTAO and required denoisers.
- Added render graph support of RTGI.
- Added support of RTSSS and Recursive Rendering in the render graph mode.
- Added support of RT and screen space shadow for render graph.
- Added tooltips with the full name of the (graphics) compositor properties to properly show large names that otherwise are clipped by the UI (case 1263590)
- Added error message if a callback AOV allocation fail
- Added marker for all AOV request operation on GPU
- Added remapping options for Depth Pyramid debug view mode
- Added an option to support AOV shader at runtime in HDRP settings (case 1265070)
- Added support of SSGI in the render graph mode.
- Added option for 11-11-10 format for cube reflection probes.
- Added an optional check in the HDRP DXR Wizard to verify 64 bits target architecture
- Added option to display timing stats in the debug menu as an average over 1 second. 
- Added a light unit slider to provide users more context when authoring physically based values.
- Added a way to check the normals through the material views.
- Added Simple mode to Earth Preset for PBR Sky
- Added the export of normals during the prepass for shadow matte for proper SSAO calculation.
- Added the usage of SSAO for shadow matte unlit shader graph.

### Fixed
- Fixed several issues with physically-based DoF (TAA ghosting of the CoC buffer, smooth layer transitions, etc)
- Fixed GPU hang on D3D12 on xbox. 
- Fixed game view artifacts on resizing when hardware dynamic resolution was enabled
- Fixed black line artifacts occurring when Lanczos upsampling was set for dynamic resolution
- Fixed Amplitude -> Min/Max parametrization conversion
- Fixed CoatMask block appearing when creating lit master node (case 1264632)
- Fixed issue with SceneEV100 debug mode indicator when rescaling the window.
- Fixed issue with PCSS filter being wrong on first frame. 
- Fixed issue with emissive mesh for area light not appearing in playmode if Reload Scene option is disabled in Enter Playmode Settings.
- Fixed issue when Reflection Probes are set to OnEnable and are never rendered if the probe is enabled when the camera is farther than the probe fade distance. 
- Fixed issue with sun icon being clipped in the look dev window. 
- Fixed error about layers when disabling emissive mesh for area lights.
- Fixed issue when the user deletes the composition graph or .asset in runtime (case 1263319)
- Fixed assertion failure when changing resolution to compositor layers after using AOVs (case 1265023) 
- Fixed flickering layers in graphics compositor (case 1264552)
- Fixed issue causing the editor field not updating the disc area light radius.
- Fixed issues that lead to cookie atlas to be updated every frame even if cached data was valid.
- Fixed an issue where world space UI was not emitted for reflection cameras in HDRP
- Fixed an issue with cookie texture atlas that would cause realtime textures to always update in the atlas even when the content did not change.
- Fixed an issue where only one of the two lookdev views would update when changing the default lookdev volume profile.
- Fixed a bug related to light cluster invalidation.
- Fixed shader warning in DofGather (case 1272931)
- Fixed AOV export of depth buffer which now correctly export linear depth (case 1265001)
- Fixed issue that caused the decal atlas to not be updated upon changing of the decal textures content.
- Fixed "Screen position out of view frustum" error when camera is at exactly the planar reflection probe location.
- Fixed Amplitude -> Min/Max parametrization conversion
- Fixed issue that allocated a small cookie for normal spot lights.
- Fixed issue when undoing a change in diffuse profile list after deleting the volume profile.
- Fixed custom pass re-ordering and removing.
- Fixed TAA issue and hardware dynamic resolution.
- Fixed a static lighting flickering issue caused by having an active planar probe in the scene while rendering inspector preview.
- Fixed an issue where even when set to OnDemand, the sky lighting would still be updated when changing sky parameters.
- Fixed an error message trigerred when a mesh has more than 32 sub-meshes (case 1274508).
- Fixed RTGI getting noisy for grazying angle geometry (case 1266462).
- Fixed an issue with TAA history management on pssl.
- Fixed the global illumination volume override having an unwanted advanced mode (case 1270459).
- Fixed screen space shadow option displayed on directional shadows while they shouldn't (case 1270537).
- Fixed the handling of undo and redo actions in the graphics compositor (cases 1268149, 1266212, 1265028)
- Fixed issue with composition graphs that include virtual textures, cubemaps and other non-2D textures (cases 1263347, 1265638).
- Fixed issues when selecting a new composition graph or setting it to None (cases 1263350, 1266202)
- Fixed ArgumentNullException when saving shader graphs after removing the compositor from the scene (case 1268658)
- Fixed issue with updating the compositor output when not in play mode (case 1266216)
- Fixed warning with area mesh (case 1268379)
- Fixed issue with diffusion profile not being updated upon reset of the editor. 
- Fixed an issue that lead to corrupted refraction in some scenarios on xbox.
- Fixed for light loop scalarization not happening. 
- Fixed issue with stencil not being set in rendergraph mode.
- Fixed for post process being overridable in reflection probes even though it is not supported.
- Fixed RTGI in performance mode when light layers are enabled on the asset.
- Fixed SSS materials appearing black in matcap mode.
- Fixed a collision in the interaction of RTR and RTGI.
- Fix for lookdev toggling renderers that are set to non editable or are hidden in the inspector.
- Fixed issue with mipmap debug mode not properly resetting full screen mode (and viceversa). 
- Added unsupported message when using tile debug mode with MSAA.
- Fixed SSGI compilation issues on PS4.
- Fixed "Screen position out of view frustum" error when camera is on exactly the planar reflection probe plane.
- Workaround issue that caused objects using eye shader to not be rendered on xbox.
<<<<<<< HEAD
- Fixed Light skin not properly applied on the LookDev when switching from Dark Skin (case 1278802)
=======
- Fixed GC allocation when using XR single-pass test mode.
- Fixed text in cascades shadow split being truncated.
- Fixed rendering of custom passes in the Custom Pass Volume inspector
- Force probe to render again if first time was during async shader compilation to avoid having cyan objects.
- Fixed for lookdev library field not being refreshed upon opening a library from the environment library inspector.
- Fixed serialization issue with matcap scale intensity.
- Close Add Override popup of Volume Inspector when the popup looses focus (case 1258571)
- Light quality setting for contact shadow set to on for High quality by default.
- Fixed an exception thrown when closing the look dev because there is no active SRP anymore.
- Fixed alignment of framesettings in HDRP Default Settings
- Fixed an exception thrown when closing the look dev because there is no active SRP anymore.
- Fixed an issue where entering playmode would close the LookDev window.
- Fixed issue with rendergraph on console failing on SSS pass.
- Fixed Cutoff not working properly with ray tracing shaders default and SG (case 1261292).
- Fixed shader compilation issue with Hair shader and debug display mode
- Fixed cubemap static preview not updated when the asset is imported.
- Fixed wizard DXR setup on non-DXR compatible devices.
- Fixed Custom Post Processes affecting preview cameras.
- Fixed issue with lens distortion breaking rendering.
- Fixed save popup appearing twice due to HDRP wizard.
- Fixed error when changing planar probe resolution.
- Fixed the dependecy of FrameSettings (MSAA, ClearGBuffer, DepthPrepassWithDeferred) (case 1277620).
- Fixed the usage of GUIEnable for volume components (case 1280018).
- Fixed the diffusion profile becoming invalid when hitting the reset (case 1269462).
- Fixed issue with MSAA resolve killing the alpha channel.
- Fixed a warning in materialevalulation
- Fixed an error when building the player.
- Fixed issue with box light not visible if range is below one and range attenuation is off.
- Fixed alpha not having TAA applied to it.
>>>>>>> 04293b08

### Changed
- Preparation pass for RTSSShadows to be supported by render graph.
- Add tooltips with the full name of the (graphics) compositor properties to properly show large names that otherwise are clipped by the UI (case 1263590)
- Composition profile .asset files cannot be manually edited/reset by users (to avoid breaking things - case 1265631)
- Preparation pass for RTSSShadows to be supported by render graph.
- Changed the way the ray tracing property is displayed on the material (QOL 1265297).
- Exposed lens attenuation mode in default settings and remove it as a debug mode.
- Composition layers without any sub layers are now cleared to black to avoid confusion (case 1265061).
- Slight reduction of VGPR used by area light code.
- Changed thread group size for contact shadows (save 1.1ms on PS4)
- Make sure distortion stencil test happens before pixel shader is run.
- Small optimization that allows to skip motion vector prepping when the whole wave as velocity of 0.
- Improved performance to avoid generating coarse stencil buffer when not needed.
- Remove HTile generation for decals (faster without).
- Improving SSGI Filtering and fixing a blend issue with RTGI.
- Changed the Trackball UI so that it allows explicit numeric values.
- Reduce the G-buffer footprint of anisotropic materials
- Moved SSGI out of preview.
- Skip an unneeded depth buffer copy on consoles. 
- Replaced the Density Volume Texture Tool with the new 3D Texture Importer.
- Rename Raytracing Node to Raytracing Quality Keyword and rename high and low inputs as default and raytraced. All raytracing effects now use the raytraced mode but path tracing.
- Moved diffusion profile list to the HDRP default settings panel.
- Skip biquadratic resampling of vbuffer when volumetric fog filtering is enabled.
- Optimized Grain and sRGB Dithering.
- On platforms that allow it skip the first mip of the depth pyramid and compute it alongside the depth buffer used for low res transparents.
- When trying to install the local configuration package, if another one is already present the user is now asked whether they want to keep it or not.
- Improved MSAA color resolve to fix issues when very bright and very dark samples are resolved together.
- Improve performance of GPU light AABB generation

## [10.0.0] - 2019-06-10

### Added
- Ray tracing support for VR single-pass
- Added sharpen filter shader parameter and UI for TemporalAA to control image quality instead of hardcoded value
- Added frame settings option for custom post process and custom passes as well as custom color buffer format option.
- Add check in wizard on SRP Batcher enabled.
- Added default implementations of OnPreprocessMaterialDescription for FBX, Obj, Sketchup and 3DS file formats.
- Added custom pass fade radius
- Added after post process injection point for custom passes
- Added basic alpha compositing support - Alpha is available afterpostprocess when using FP16 buffer format.
- Added falloff distance on Reflection Probe and Planar Reflection Probe
- Added Backplate projection from the HDRISky
- Added Shadow Matte in UnlitMasterNode, which only received shadow without lighting
- Added hability to name LightLayers in HDRenderPipelineAsset
- Added a range compression factor for Reflection Probe and Planar Reflection Probe to avoid saturation of colors.
- Added path tracing support for directional, point and spot lights, as well as emission from Lit and Unlit.
- Added non temporal version of SSAO.
- Added more detailed ray tracing stats in the debug window
- Added Disc area light (bake only)
- Added a warning in the material UI to prevent transparent + subsurface-scattering combination.
- Added XR single-pass setting into HDRP asset
- Added a penumbra tint option for lights
- Added support for depth copy with XR SDK
- Added debug setting to Render Pipeline Debug Window to list the active XR views
- Added an option to filter the result of the volumetric lighting (off by default).
- Added a transmission multiplier for directional lights
- Added XR single-pass test mode to Render Pipeline Debug Window
- Added debug setting to Render Pipeline Window to list the active XR views
- Added a new refraction mode for the Lit shader (thin). Which is a box refraction with small thickness values
- Added the code to support Barn Doors for Area Lights based on a shaderconfig option.
- Added HDRPCameraBinder property binder for Visual Effect Graph
- Added "Celestial Body" controls to the Directional Light
- Added new parameters to the Physically Based Sky
- Added Reflections to the DXR Wizard
- Added the possibility to have ray traced colored and semi-transparent shadows on directional lights.
- Added a check in the custom post process template to throw an error if the default shader is not found.
- Exposed the debug overlay ratio in the debug menu.
- Added a separate frame settings for tonemapping alongside color grading.
- Added the receive fog option in the material UI for ShaderGraphs.
- Added a public virtual bool in the custom post processes API to specify if a post processes should be executed in the scene view.
- Added a menu option that checks scene issues with ray tracing. Also removed the previously existing warning at runtime.
- Added Contrast Adaptive Sharpen (CAS) Upscaling effect.
- Added APIs to update probe settings at runtime.
- Added documentation for the rayTracingSupported method in HDRP
- Added user-selectable format for the post processing passes.
- Added support for alpha channel in some post-processing passes (DoF, TAA, Uber).
- Added warnings in FrameSettings inspector when using DXR and atempting to use Asynchronous Execution.
- Exposed Stencil bits that can be used by the user.
- Added history rejection based on velocity of intersected objects for directional, point and spot lights.
- Added a affectsVolumetric field to the HDAdditionalLightData API to know if light affects volumetric fog.
- Add OS and Hardware check in the Wizard fixes for DXR.
- Added option to exclude camera motion from motion blur.
- Added semi-transparent shadows for point and spot lights.
- Added support for semi-transparent shadow for unlit shader and unlit shader graph.
- Added the alpha clip enabled toggle to the material UI for all HDRP shader graphs.
- Added Material Samples to explain how to use the lit shader features
- Added an initial implementation of ray traced sub surface scattering
- Added AssetPostprocessors and Shadergraphs to handle Arnold Standard Surface and 3DsMax Physical material import from FBX.
- Added support for Smoothness Fade start work when enabling ray traced reflections.
- Added Contact shadow, Micro shadows and Screen space refraction API documentation.
- Added script documentation for SSR, SSAO (ray tracing), GI, Light Cluster, RayTracingSettings, Ray Counters, etc.
- Added path tracing support for refraction and internal reflections.
- Added support for Thin Refraction Model and Lit's Clear Coat in Path Tracing.
- Added the Tint parameter to Sky Colored Fog.
- Added of Screen Space Reflections for Transparent materials
- Added a fallback for ray traced area light shadows in case the material is forward or the lit mode is forward.
- Added a new debug mode for light layers.
- Added an "enable" toggle to the SSR volume component.
- Added support for anisotropic specular lobes in path tracing.
- Added support for alpha clipping in path tracing.
- Added support for light cookies in path tracing.
- Added support for transparent shadows in path tracing.
- Added support for iridescence in path tracing.
- Added support for background color in path tracing.
- Added a path tracing test to the test suite.
- Added a warning and workaround instructions that appear when you enable XR single-pass after the first frame with the XR SDK.
- Added the exposure sliders to the planar reflection probe preview
- Added support for subsurface scattering in path tracing.
- Added a new mode that improves the filtering of ray traced shadows (directional, point and spot) based on the distance to the occluder.
- Added support of cookie baking and add support on Disc light.
- Added support for fog attenuation in path tracing.
- Added a new debug panel for volumes
- Added XR setting to control camera jitter for temporal effects
- Added an error message in the DrawRenderers custom pass when rendering opaque objects with an HDRP asset in DeferredOnly mode.
- Added API to enable proper recording of path traced scenes (with the Unity recorder or other tools).
- Added support for fog in Recursive rendering, ray traced reflections and ray traced indirect diffuse.
- Added an alpha blend option for recursive rendering
- Added support for stack lit for ray tracing effects.
- Added support for hair for ray tracing effects.
- Added support for alpha to coverage for HDRP shaders and shader graph
- Added support for Quality Levels to Subsurface Scattering.
- Added option to disable XR rendering on the camera settings.
- Added support for specular AA from geometric curvature in AxF
- Added support for baked AO (no input for now) in AxF
- Added an info box to warn about depth test artifacts when rendering object twice in custom passes with MSAA.
- Added a frame setting for alpha to mask.
- Added support for custom passes in the AOV API
- Added Light decomposition lighting debugging modes and support in AOV
- Added exposure compensation to Fixed exposure mode
- Added support for rasterized area light shadows in StackLit
- Added support for texture-weighted automatic exposure
- Added support for POM for emissive map
- Added alpha channel support in motion blur pass.
- Added the HDRP Compositor Tool (in Preview).
- Added a ray tracing mode option in the HDRP asset that allows to override and shader stripping.
- Added support for arbitrary resolution scaling of Volumetric Lighting to the Fog volume component.
- Added range attenuation for box-shaped spotlights.
- Added scenes for hair and fabric and decals with material samples
- Added fabric materials and textures
- Added information for fabric materials in fabric scene
- Added a DisplayInfo attribute to specify a name override and a display order for Volume Component fields (used only in default inspector for now).
- Added Min distance to contact shadows.
- Added support for Depth of Field in path tracing (by sampling the lens aperture).
- Added an API in HDRP to override the camera within the rendering of a frame (mainly for custom pass).
- Added a function (HDRenderPipeline.ResetRTHandleReferenceSize) to reset the reference size of RTHandle systems.
- Added support for AxF measurements importing into texture resources tilings.
- Added Layer parameter on Area Light to modify Layer of generated Emissive Mesh
- Added a flow map parameter to HDRI Sky
- Implemented ray traced reflections for transparent objects.
- Add a new parameter to control reflections in recursive rendering.
- Added an initial version of SSGI.
- Added Virtual Texturing cache settings to control the size of the Streaming Virtual Texturing caches.
- Added back-compatibility with builtin stereo matrices.
- Added CustomPassUtils API to simplify Blur, Copy and DrawRenderers custom passes.
- Added Histogram guided automatic exposure.
- Added few exposure debug modes.
- Added support for multiple path-traced views at once (e.g., scene and game views).
- Added support for 3DsMax's 2021 Simplified Physical Material from FBX files in the Model Importer.
- Added custom target mid grey for auto exposure.
- Added CustomPassUtils API to simplify Blur, Copy and DrawRenderers custom passes.
- Added an API in HDRP to override the camera within the rendering of a frame (mainly for custom pass).
- Added more custom pass API functions, mainly to render objects from another camera.
- Added support for transparent Unlit in path tracing.
- Added a minimal lit used for RTGI in peformance mode.
- Added procedural metering mask that can follow an object
- Added presets quality settings for RTAO and RTGI.
- Added an override for the shadow culling that allows better directional shadow maps in ray tracing effects (RTR, RTGI, RTSSS and RR).
- Added a Cloud Layer volume override.
- Added Fast Memory support for platform that support it.
- Added CPU and GPU timings for ray tracing effects.
- Added support to combine RTSSS and RTGI (1248733).
- Added IES Profile support for Point, Spot and Rectangular-Area lights
- Added support for multiple mapping modes in AxF.
- Add support of lightlayers on indirect lighting controller
- Added compute shader stripping.
- Added Cull Mode option for opaque materials and ShaderGraphs. 
- Added scene view exposure override.
- Added support for exposure curve remapping for min/max limits.
- Added presets for ray traced reflections.
- Added final image histogram debug view (both luminance and RGB).
- Added an example texture and rotation to the Cloud Layer volume override.
- Added an option to extend the camera culling for skinned mesh animation in ray tracing effects (1258547).
- Added decal layer system similar to light layer. Mesh will receive a decal when both decal layer mask matches.
- Added shader graph nodes for rendering a complex eye shader.
- Added more controls to contact shadows and increased quality in some parts. 
- Added a physically based option in DoF volume.
- Added API to check if a Camera, Light or ReflectionProbe is compatible with HDRP.
- Added path tracing test scene for normal mapping.
- Added missing API documentation.
- Remove CloudLayer
- Added quad overdraw and vertex density debug modes.

### Fixed
- fix when saved HDWizard window tab index out of range (1260273)
- Fix when rescale probe all direction below zero (1219246)
- Update documentation of HDRISky-Backplate, precise how to have Ambient Occlusion on the Backplate
- Sorting, undo, labels, layout in the Lighting Explorer.
- Fixed sky settings and materials in Shader Graph Samples package
- Fix/workaround a probable graphics driver bug in the GTAO shader.
- Fixed Hair and PBR shader graphs double sided modes
- Fixed an issue where updating an HDRP asset in the Quality setting panel would not recreate the pipeline.
- Fixed issue with point lights being considered even when occupying less than a pixel on screen (case 1183196)
- Fix a potential NaN source with iridescence (case 1183216)
- Fixed issue of spotlight breaking when minimizing the cone angle via the gizmo (case 1178279)
- Fixed issue that caused decals not to modify the roughness in the normal buffer, causing SSR to not behave correctly (case 1178336)
- Fixed lit transparent refraction with XR single-pass rendering
- Removed extra jitter for TemporalAA in VR
- Fixed ShaderGraph time in main preview
- Fixed issue on some UI elements in HDRP asset not expanding when clicking the arrow (case 1178369)
- Fixed alpha blending in custom post process
- Fixed the modification of the _AlphaCutoff property in the material UI when exposed with a ShaderGraph parameter.
- Fixed HDRP test `1218_Lit_DiffusionProfiles` on Vulkan.
- Fixed an issue where building a player in non-dev mode would generate render target error logs every frame
- Fixed crash when upgrading version of HDRP
- Fixed rendering issues with material previews
- Fixed NPE when using light module in Shuriken particle systems (1173348).
- Refresh cached shadow on editor changes
- Fixed light supported units caching (1182266)
- Fixed an issue where SSAO (that needs temporal reprojection) was still being rendered when Motion Vectors were not available (case 1184998)
- Fixed a nullref when modifying the height parameters inside the layered lit shader UI.
- Fixed Decal gizmo that become white after exiting play mode
- Fixed Decal pivot position to behave like a spotlight
- Fixed an issue where using the LightingOverrideMask would break sky reflection for regular cameras
- Fix DebugMenu FrameSettingsHistory persistency on close
- Fix DensityVolume, ReflectionProbe aned PlanarReflectionProbe advancedControl display
- Fix DXR scene serialization in wizard
- Fixed an issue where Previews would reallocate History Buffers every frame
- Fixed the SetLightLayer function in HDAdditionalLightData setting the wrong light layer
- Fix error first time a preview is created for planar
- Fixed an issue where SSR would use an incorrect roughness value on ForwardOnly (StackLit, AxF, Fabric, etc.) materials when the pipeline is configured to also allow deferred Lit.
- Fixed issues with light explorer (cases 1183468, 1183269)
- Fix dot colors in LayeredLit material inspector
- Fix undo not resetting all value when undoing the material affectation in LayerLit material
- Fix for issue that caused gizmos to render in render textures (case 1174395)
- Fixed the light emissive mesh not updated when the light was disabled/enabled
- Fixed light and shadow layer sync when setting the HDAdditionalLightData.lightlayersMask property
- Fixed a nullref when a custom post process component that was in the HDRP PP list is removed from the project
- Fixed issue that prevented decals from modifying specular occlusion (case 1178272).
- Fixed exposure of volumetric reprojection
- Fixed multi selection support for Scalable Settings in lights
- Fixed font shaders in test projects for VR by using a Shader Graph version
- Fixed refresh of baked cubemap by incrementing updateCount at the end of the bake (case 1158677).
- Fixed issue with rectangular area light when seen from the back
- Fixed decals not affecting lightmap/lightprobe
- Fixed zBufferParams with XR single-pass rendering
- Fixed moving objects not rendered in custom passes
- Fixed abstract classes listed in the + menu of the custom pass list
- Fixed custom pass that was rendered in previews
- Fixed precision error in zero value normals when applying decals (case 1181639)
- Fixed issue that triggered No Scene Lighting view in game view as well (case 1156102)
- Assign default volume profile when creating a new HDRP Asset
- Fixed fov to 0 in planar probe breaking the projection matrix (case 1182014)
- Fixed bugs with shadow caching
- Reassign the same camera for a realtime probe face render request to have appropriate history buffer during realtime probe rendering.
- Fixed issue causing wrong shading when normal map mode is Object space, no normal map is set, but a detail map is present (case 1143352)
- Fixed issue with decal and htile optimization
- Fixed TerrainLit shader compilation error regarding `_Control0_TexelSize` redefinition (case 1178480).
- Fixed warning about duplicate HDRuntimeReflectionSystem when configuring play mode without domain reload.
- Fixed an editor crash when multiple decal projectors were selected and some had null material
- Added all relevant fix actions to FixAll button in Wizard
- Moved FixAll button on top of the Wizard
- Fixed an issue where fog color was not pre-exposed correctly
- Fix priority order when custom passes are overlapping
- Fix cleanup not called when the custom pass GameObject is destroyed
- Replaced most instances of GraphicsSettings.renderPipelineAsset by GraphicsSettings.currentRenderPipeline. This should fix some parameters not working on Quality Settings overrides.
- Fixed an issue with Realtime GI not working on upgraded projects.
- Fixed issue with screen space shadows fallback texture was not set as a texture array.
- Fixed Pyramid Lights bounding box
- Fixed terrain heightmap default/null values and epsilons
- Fixed custom post-processing effects breaking when an abstract class inherited from `CustomPostProcessVolumeComponent`
- Fixed XR single-pass rendering in Editor by using ShaderConfig.s_XrMaxViews to allocate matrix array
- Multiple different skies rendered at the same time by different cameras are now handled correctly without flickering
- Fixed flickering issue happening when different volumes have shadow settings and multiple cameras are present.
- Fixed issue causing planar probes to disappear if there is no light in the scene.
- Fixed a number of issues with the prefab isolation mode (Volumes leaking from the main scene and reflection not working properly)
- Fixed an issue with fog volume component upgrade not working properly
- Fixed Spot light Pyramid Shape has shadow artifacts on aspect ratio values lower than 1
- Fixed issue with AO upsampling in XR
- Fixed camera without HDAdditionalCameraData component not rendering
- Removed the macro ENABLE_RAYTRACING for most of the ray tracing code
- Fixed prefab containing camera reloading in loop while selected in the Project view
- Fixed issue causing NaN wheh the Z scale of an object is set to 0.
- Fixed DXR shader passes attempting to render before pipeline loaded
- Fixed black ambient sky issue when importing a project after deleting Library.
- Fixed issue when upgrading a Standard transparent material (case 1186874)
- Fixed area light cookies not working properly with stack lit
- Fixed material render queue not updated when the shader is changed in the material inspector.
- Fixed a number of issues with full screen debug modes not reseting correctly when setting another mutually exclusive mode
- Fixed compile errors for platforms with no VR support
- Fixed an issue with volumetrics and RTHandle scaling (case 1155236)
- Fixed an issue where sky lighting might be updated uselessly
- Fixed issue preventing to allow setting decal material to none (case 1196129)
- Fixed XR multi-pass decals rendering
- Fixed several fields on Light Inspector that not supported Prefab overrides
- Fixed EOL for some files
- Fixed scene view rendering with volumetrics and XR enabled
- Fixed decals to work with multiple cameras
- Fixed optional clear of GBuffer (Was always on)
- Fixed render target clears with XR single-pass rendering
- Fixed HDRP samples file hierarchy
- Fixed Light units not matching light type
- Fixed QualitySettings panel not displaying HDRP Asset
- Fixed black reflection probes the first time loading a project
- Fixed y-flip in scene view with XR SDK
- Fixed Decal projectors do not immediately respond when parent object layer mask is changed in editor.
- Fixed y-flip in scene view with XR SDK
- Fixed a number of issues with Material Quality setting
- Fixed the transparent Cull Mode option in HD unlit master node settings only visible if double sided is ticked.
- Fixed an issue causing shadowed areas by contact shadows at the edge of far clip plane if contact shadow length is very close to far clip plane.
- Fixed editing a scalable settings will edit all loaded asset in memory instead of targetted asset.
- Fixed Planar reflection default viewer FOV
- Fixed flickering issues when moving the mouse in the editor with ray tracing on.
- Fixed the ShaderGraph main preview being black after switching to SSS in the master node settings
- Fixed custom fullscreen passes in VR
- Fixed camera culling masks not taken in account in custom pass volumes
- Fixed object not drawn in custom pass when using a DrawRenderers with an HDRP shader in a build.
- Fixed injection points for Custom Passes (AfterDepthAndNormal and BeforePreRefraction were missing)
- Fixed a enum to choose shader tags used for drawing objects (DepthPrepass or Forward) when there is no override material.
- Fixed lit objects in the BeforePreRefraction, BeforeTransparent and BeforePostProcess.
- Fixed the None option when binding custom pass render targets to allow binding only depth or color.
- Fixed custom pass buffers allocation so they are not allocated if they're not used.
- Fixed the Custom Pass entry in the volume create asset menu items.
- Fixed Prefab Overrides workflow on Camera.
- Fixed alignment issue in Preset for Camera.
- Fixed alignment issue in Physical part for Camera.
- Fixed FrameSettings multi-edition.
- Fixed a bug happening when denoising multiple ray traced light shadows
- Fixed minor naming issues in ShaderGraph settings
- VFX: Removed z-fight glitches that could appear when using deferred depth prepass and lit quad primitives
- VFX: Preserve specular option for lit outputs (matches HDRP lit shader)
- Fixed an issue with Metal Shader Compiler and GTAO shader for metal
- Fixed resources load issue while upgrading HDRP package.
- Fix LOD fade mask by accounting for field of view
- Fixed spot light missing from ray tracing indirect effects.
- Fixed a UI bug in the diffusion profile list after fixing them from the wizard.
- Fixed the hash collision when creating new diffusion profile assets.
- Fixed a light leaking issue with box light casting shadows (case 1184475)
- Fixed Cookie texture type in the cookie slot of lights (Now displays a warning because it is not supported).
- Fixed a nullref that happens when using the Shuriken particle light module
- Fixed alignment in Wizard
- Fixed text overflow in Wizard's helpbox
- Fixed Wizard button fix all that was not automatically grab all required fixes
- Fixed VR tab for MacOS in Wizard
- Fixed local config package workflow in Wizard
- Fixed issue with contact shadows shifting when MSAA is enabled.
- Fixed EV100 in the PBR sky
- Fixed an issue In URP where sometime the camera is not passed to the volume system and causes a null ref exception (case 1199388)
- Fixed nullref when releasing HDRP with custom pass disabled
- Fixed performance issue derived from copying stencil buffer.
- Fixed an editor freeze when importing a diffusion profile asset from a unity package.
- Fixed an exception when trying to reload a builtin resource.
- Fixed the light type intensity unit reset when switching the light type.
- Fixed compilation error related to define guards and CreateLayoutFromXrSdk()
- Fixed documentation link on CustomPassVolume.
- Fixed player build when HDRP is in the project but not assigned in the graphic settings.
- Fixed an issue where ambient probe would be black for the first face of a baked reflection probe
- VFX: Fixed Missing Reference to Visual Effect Graph Runtime Assembly
- Fixed an issue where rendering done by users in EndCameraRendering would be executed before the main render loop.
- Fixed Prefab Override in main scope of Volume.
- Fixed alignment issue in Presset of main scope of Volume.
- Fixed persistence of ShowChromeGizmo and moved it to toolbar for coherency in ReflectionProbe and PlanarReflectionProbe.
- Fixed Alignement issue in ReflectionProbe and PlanarReflectionProbe.
- Fixed Prefab override workflow issue in ReflectionProbe and PlanarReflectionProbe.
- Fixed empty MoreOptions and moved AdvancedManipulation in a dedicated location for coherency in ReflectionProbe and PlanarReflectionProbe.
- Fixed Prefab override workflow issue in DensityVolume.
- Fixed empty MoreOptions and moved AdvancedManipulation in a dedicated location for coherency in DensityVolume.
- Fix light limit counts specified on the HDRP asset
- Fixed Quality Settings for SSR, Contact Shadows and Ambient Occlusion volume components
- Fixed decalui deriving from hdshaderui instead of just shaderui
- Use DelayedIntField instead of IntField for scalable settings
- Fixed init of debug for FrameSettingsHistory on SceneView camera
- Added a fix script to handle the warning 'referenced script in (GameObject 'SceneIDMap') is missing'
- Fix Wizard load when none selected for RenderPipelineAsset
- Fixed TerrainLitGUI when per-pixel normal property is not present.
- Fixed rendering errors when enabling debug modes with custom passes
- Fix an issue that made PCSS dependent on Atlas resolution (not shadow map res)
- Fixing a bug whith histories when n>4 for ray traced shadows
- Fixing wrong behavior in ray traced shadows for mesh renderers if their cast shadow is shadow only or double sided
- Only tracing rays for shadow if the point is inside the code for spotlight shadows
- Only tracing rays if the point is inside the range for point lights
- Fixing ghosting issues when the screen space shadow  indexes change for a light with ray traced shadows
- Fixed an issue with stencil management and Xbox One build that caused corrupted output in deferred mode.
- Fixed a mismatch in behavior between the culling of shadow maps and ray traced point and spot light shadows
- Fixed recursive ray tracing not working anymore after intermediate buffer refactor.
- Fixed ray traced shadow denoising not working (history rejected all the time).
- Fixed shader warning on xbox one
- Fixed cookies not working for spot lights in ray traced reflections, ray traced GI and recursive rendering
- Fixed an inverted handling of CoatSmoothness for SSR in StackLit.
- Fixed missing distortion inputs in Lit and Unlit material UI.
- Fixed issue that propagated NaNs across multiple frames through the exposure texture.
- Fixed issue with Exclude from TAA stencil ignored.
- Fixed ray traced reflection exposure issue.
- Fixed issue with TAA history not initialising corretly scale factor for first frame
- Fixed issue with stencil test of material classification not using the correct Mask (causing false positive and bad performance with forward material in deferred)
- Fixed issue with History not reset when chaning antialiasing mode on camera
- Fixed issue with volumetric data not being initialized if default settings have volumetric and reprojection off.
- Fixed ray tracing reflection denoiser not applied in tier 1
- Fixed the vibility of ray tracing related methods.
- Fixed the diffusion profile list not saved when clicking the fix button in the material UI.
- Fixed crash when pushing bounce count higher than 1 for ray traced GI or reflections
- Fixed PCSS softness scale so that it better match ray traced reference for punctual lights.
- Fixed exposure management for the path tracer
- Fixed AxF material UI containing two advanced options settings.
- Fixed an issue where cached sky contexts were being destroyed wrongly, breaking lighting in the LookDev
- Fixed issue that clamped PCSS softness too early and not after distance scale.
- Fixed fog affect transparent on HD unlit master node
- Fixed custom post processes re-ordering not saved.
- Fixed NPE when using scalable settings
- Fixed an issue where PBR sky precomputation was reset incorrectly in some cases causing bad performance.
- Fixed a bug due to depth history begin overriden too soon
- Fixed CustomPassSampleCameraColor scale issue when called from Before Transparent injection point.
- Fixed corruption of AO in baked probes.
- Fixed issue with upgrade of projects that still had Very High as shadow filtering quality.
- Fixed issue that caused Distortion UI to appear in Lit.
- Fixed several issues with decal duplicating when editing them.
- Fixed initialization of volumetric buffer params (1204159)
- Fixed an issue where frame count was incorrectly reset for the game view, causing temporal processes to fail.
- Fixed Culling group was not disposed error.
- Fixed issues on some GPU that do not support gathers on integer textures.
- Fixed an issue with ambient probe not being initialized for the first frame after a domain reload for volumetric fog.
- Fixed the scene visibility of decal projectors and density volumes
- Fixed a leak in sky manager.
- Fixed an issue where entering playmode while the light editor is opened would produce null reference exceptions.
- Fixed the debug overlay overlapping the debug menu at runtime.
- Fixed an issue with the framecount when changing scene.
- Fixed errors that occurred when using invalid near and far clip plane values for planar reflections.
- Fixed issue with motion blur sample weighting function.
- Fixed motion vectors in MSAA.
- Fixed sun flare blending (case 1205862).
- Fixed a lot of issues related to ray traced screen space shadows.
- Fixed memory leak caused by apply distortion material not being disposed.
- Fixed Reflection probe incorrectly culled when moving its parent (case 1207660)
- Fixed a nullref when upgrading the Fog volume components while the volume is opened in the inspector.
- Fix issues where decals on PS4 would not correctly write out the tile mask causing bits of the decal to go missing.
- Use appropriate label width and text content so the label is completely visible
- Fixed an issue where final post process pass would not output the default alpha value of 1.0 when using 11_11_10 color buffer format.
- Fixed SSR issue after the MSAA Motion Vector fix.
- Fixed an issue with PCSS on directional light if punctual shadow atlas was not allocated.
- Fixed an issue where shadow resolution would be wrong on the first face of a baked reflection probe.
- Fixed issue with PCSS softness being incorrect for cascades different than the first one.
- Fixed custom post process not rendering when using multiple HDRP asset in quality settings
- Fixed probe gizmo missing id (case 1208975)
- Fixed a warning in raytracingshadowfilter.compute
- Fixed issue with AO breaking with small near plane values.
- Fixed custom post process Cleanup function not called in some cases.
- Fixed shader warning in AO code.
- Fixed a warning in simpledenoiser.compute
- Fixed tube and rectangle light culling to use their shape instead of their range as a bounding box.
- Fixed caused by using gather on a UINT texture in motion blur.
- Fix issue with ambient occlusion breaking when dynamic resolution is active.
- Fixed some possible NaN causes in Depth of Field.
- Fixed Custom Pass nullref due to the new Profiling Sample API changes
- Fixed the black/grey screen issue on after post process Custom Passes in non dev builds.
- Fixed particle lights.
- Improved behavior of lights and probe going over the HDRP asset limits.
- Fixed issue triggered when last punctual light is disabled and more than one camera is used.
- Fixed Custom Pass nullref due to the new Profiling Sample API changes
- Fixed the black/grey screen issue on after post process Custom Passes in non dev builds.
- Fixed XR rendering locked to vsync of main display with Standalone Player.
- Fixed custom pass cleanup not called at the right time when using multiple volumes.
- Fixed an issue on metal with edge of decal having artifact by delaying discard of fragments during decal projection
- Fixed various shader warning
- Fixing unnecessary memory allocations in the ray tracing cluster build
- Fixed duplicate column labels in LightEditor's light tab
- Fixed white and dark flashes on scenes with very high or very low exposure when Automatic Exposure is being used.
- Fixed an issue where passing a null ProfilingSampler would cause a null ref exception.
- Fixed memory leak in Sky when in matcap mode.
- Fixed compilation issues on platform that don't support VR.
- Fixed migration code called when we create a new HDRP asset.
- Fixed RemoveComponent on Camera contextual menu to not remove Camera while a component depend on it.
- Fixed an issue where ambient occlusion and screen space reflections editors would generate null ref exceptions when HDRP was not set as the current pipeline.
- Fixed a null reference exception in the probe UI when no HDRP asset is present.
- Fixed the outline example in the doc (sampling range was dependent on screen resolution)
- Fixed a null reference exception in the HDRI Sky editor when no HDRP asset is present.
- Fixed an issue where Decal Projectors created from script where rotated around the X axis by 90°.
- Fixed frustum used to compute Density Volumes visibility when projection matrix is oblique.
- Fixed a null reference exception in Path Tracing, Recursive Rendering and raytraced Global Illumination editors when no HDRP asset is present.
- Fix for NaNs on certain geometry with Lit shader -- [case 1210058](https://fogbugz.unity3d.com/f/cases/1210058/)
- Fixed an issue where ambient occlusion and screen space reflections editors would generate null ref exceptions when HDRP was not set as the current pipeline.
- Fixed a null reference exception in the probe UI when no HDRP asset is present.
- Fixed the outline example in the doc (sampling range was dependent on screen resolution)
- Fixed a null reference exception in the HDRI Sky editor when no HDRP asset is present.
- Fixed an issue where materials newly created from the contextual menu would have an invalid state, causing various problems until it was edited.
- Fixed transparent material created with ZWrite enabled (now it is disabled by default for new transparent materials)
- Fixed mouseover on Move and Rotate tool while DecalProjector is selected.
- Fixed wrong stencil state on some of the pixel shader versions of deferred shader.
- Fixed an issue where creating decals at runtime could cause a null reference exception.
- Fixed issue that displayed material migration dialog on the creation of new project.
- Fixed various issues with time and animated materials (cases 1210068, 1210064).
- Updated light explorer with latest changes to the Fog and fixed issues when no visual environment was present.
- Fixed not handleling properly the recieve SSR feature with ray traced reflections
- Shadow Atlas is no longer allocated for area lights when they are disabled in the shader config file.
- Avoid MRT Clear on PS4 as it is not implemented yet.
- Fixed runtime debug menu BitField control.
- Fixed the radius value used for ray traced directional light.
- Fixed compilation issues with the layered lit in ray tracing shaders.
- Fixed XR autotests viewport size rounding
- Fixed mip map slider knob displayed when cubemap have no mipmap
- Remove unnecessary skip of material upgrade dialog box.
- Fixed the profiling sample mismatch errors when enabling the profiler in play mode
- Fixed issue that caused NaNs in reflection probes on consoles.
- Fixed adjusting positive axis of Blend Distance slides the negative axis in the density volume component.
- Fixed the blend of reflections based on the weight.
- Fixed fallback for ray traced reflections when denoising is enabled.
- Fixed error spam issue with terrain detail terrainDetailUnsupported (cases 1211848)
- Fixed hardware dynamic resolution causing cropping/scaling issues in scene view (case 1158661)
- Fixed Wizard check order for `Hardware and OS` and `Direct3D12`
- Fix AO issue turning black when Far/Near plane distance is big.
- Fixed issue when opening lookdev and the lookdev volume have not been assigned yet.
- Improved memory usage of the sky system.
- Updated label in HDRP quality preference settings (case 1215100)
- Fixed Decal Projector gizmo not undoing properly (case 1216629)
- Fix a leak in the denoising of ray traced reflections.
- Fixed Alignment issue in Light Preset
- Fixed Environment Header in LightingWindow
- Fixed an issue where hair shader could write garbage in the diffuse lighting buffer, causing NaNs.
- Fixed an exposure issue with ray traced sub-surface scattering.
- Fixed runtime debug menu light hierarchy None not doing anything.
- Fixed the broken ShaderGraph preview when creating a new Lit graph.
- Fix indentation issue in preset of LayeredLit material.
- Fixed minor issues with cubemap preview in the inspector.
- Fixed wrong build error message when building for android on mac.
- Fixed an issue related to denoising ray trace area shadows.
- Fixed wrong build error message when building for android on mac.
- Fixed Wizard persistency of Direct3D12 change on domain reload.
- Fixed Wizard persistency of FixAll on domain reload.
- Fixed Wizard behaviour on domain reload.
- Fixed a potential source of NaN in planar reflection probe atlas.
- Fixed an issue with MipRatio debug mode showing _DebugMatCapTexture not being set.
- Fixed missing initialization of input params in Blit for VR.
- Fix Inf source in LTC for area lights.
- Fix issue with AO being misaligned when multiple view are visible.
- Fix issue that caused the clamp of camera rotation motion for motion blur to be ineffective.
- Fixed issue with AssetPostprocessors dependencies causing models to be imported twice when upgrading the package version.
- Fixed culling of lights with XR SDK
- Fixed memory stomp in shadow caching code, leading to overflow of Shadow request array and runtime errors.
- Fixed an issue related to transparent objects reading the ray traced indirect diffuse buffer
- Fixed an issue with filtering ray traced area lights when the intensity is high or there is an exposure.
- Fixed ill-formed include path in Depth Of Field shader.
- Fixed shader graph and ray tracing after the shader target PR.
- Fixed a bug in semi-transparent shadows (object further than the light casting shadows)
- Fix state enabled of default volume profile when in package.
- Fixed removal of MeshRenderer and MeshFilter on adding Light component.
- Fixed Ray Traced SubSurface Scattering not working with ray traced area lights
- Fixed Ray Traced SubSurface Scattering not working in forward mode.
- Fixed a bug in debug light volumes.
- Fixed a bug related to ray traced area light shadow history.
- Fixed an issue where fog sky color mode could sample NaNs in the sky cubemap.
- Fixed a leak in the PBR sky renderer.
- Added a tooltip to the Ambient Mode parameter in the Visual Envionment volume component.
- Static lighting sky now takes the default volume into account (this fixes discrepancies between baked and realtime lighting).
- Fixed a leak in the sky system.
- Removed MSAA Buffers allocation when lit shader mode is set to "deferred only".
- Fixed invalid cast for realtime reflection probes (case 1220504)
- Fixed invalid game view rendering when disabling all cameras in the scene (case 1105163)
- Hide reflection probes in the renderer components.
- Fixed infinite reload loop while displaying Light's Shadow's Link Light Layer in Inspector of Prefab Asset.
- Fixed the culling was not disposed error in build log.
- Fixed the cookie atlas size and planar atlas size being too big after an upgrade of the HDRP asset.
- Fixed transparent SSR for shader graph.
- Fixed an issue with emissive light meshes not being in the RAS.
- Fixed DXR player build
- Fixed the HDRP asset migration code not being called after an upgrade of the package
- Fixed draw renderers custom pass out of bound exception
- Fixed the PBR shader rendering in deferred
- Fixed some typos in debug menu (case 1224594)
- Fixed ray traced point and spot lights shadows not rejecting istory when semi-transparent or colored.
- Fixed a warning due to StaticLightingSky when reloading domain in some cases.
- Fixed the MaxLightCount being displayed when the light volume debug menu is on ColorAndEdge.
- Fixed issue with unclear naming of debug menu for decals.
- Fixed z-fighting in scene view when scene lighting is off (case 1203927)
- Fixed issue that prevented cubemap thumbnails from rendering (only on D3D11 and Metal).
- Fixed ray tracing with VR single-pass
- Fix an exception in ray tracing that happens if two LOD levels are using the same mesh renderer.
- Fixed error in the console when switching shader to decal in the material UI.
- Fixed an issue with refraction model and ray traced recursive rendering (case 1198578).
- Fixed an issue where a dynamic sky changing any frame may not update the ambient probe.
- Fixed cubemap thumbnail generation at project load time.
- Fixed cubemap thumbnail generation at project load time. 
- Fixed XR culling with multiple cameras
- Fixed XR single-pass with Mock HMD plugin
- Fixed sRGB mismatch with XR SDK
- Fixed an issue where default volume would not update when switching profile.
- Fixed issue with uncached reflection probe cameras reseting the debug mode (case 1224601) 
- Fixed an issue where AO override would not override specular occlusion.
- Fixed an issue where Volume inspector might not refresh correctly in some cases.
- Fixed render texture with XR
- Fixed issue with resources being accessed before initialization process has been performed completely. 
- Half fixed shuriken particle light that cast shadows (only the first one will be correct)
- Fixed issue with atmospheric fog turning black if a planar reflection probe is placed below ground level. (case 1226588)
- Fixed custom pass GC alloc issue in CustomPassVolume.GetActiveVolumes().
- Fixed a bug where instanced shadergraph shaders wouldn't compile on PS4.
- Fixed an issue related to the envlightdatasrt not being bound in recursive rendering.
- Fixed shadow cascade tooltip when using the metric mode (case 1229232)
- Fixed how the area light influence volume is computed to match rasterization.
- Focus on Decal uses the extends of the projectors
- Fixed usage of light size data that are not available at runtime.
- Fixed the depth buffer copy made before custom pass after opaque and normal injection point.
- Fix for issue that prevented scene from being completely saved when baked reflection probes are present and lighting is set to auto generate.
- Fixed drag area width at left of Light's intensity field in Inspector.
- Fixed light type resolution when performing a reset on HDAdditionalLightData (case 1220931)
- Fixed reliance on atan2 undefined behavior in motion vector debug shader.
- Fixed an usage of a a compute buffer not bound (1229964)
- Fixed an issue where changing the default volume profile from another inspector would not update the default volume editor.
- Fix issues in the post process system with RenderTexture being invalid in some cases, causing rendering problems.
- Fixed an issue where unncessarily serialized members in StaticLightingSky component would change each time the scene is changed.
- Fixed a weird behavior in the scalable settings drawing when the space becomes tiny (1212045).
- Fixed a regression in the ray traced indirect diffuse due to the new probe system.
- Fix for range compression factor for probes going negative (now clamped to positive values).
- Fixed path validation when creating new volume profile (case 1229933)
- Fixed a bug where Decal Shader Graphs would not recieve reprojected Position, Normal, or Bitangent data. (1239921)
- Fix reflection hierarchy for CARPAINT in AxF.
- Fix precise fresnel for delta lights for SVBRDF in AxF.
- Fixed the debug exposure mode for display sky reflection and debug view baked lighting
- Fixed MSAA depth resolve when there is no motion vectors
- Fixed various object leaks in HDRP.
- Fixed compile error with XR SubsystemManager.
- Fix for assertion triggering sometimes when saving a newly created lit shader graph (case 1230996)
- Fixed culling of planar reflection probes that change position (case 1218651)
- Fixed null reference when processing lightprobe (case 1235285)
- Fix issue causing wrong planar reflection rendering when more than one camera is present.
- Fix black screen in XR when HDRP package is present but not used.
- Fixed an issue with the specularFGD term being used when the material has a clear coat (lit shader).
- Fixed white flash happening with auto-exposure in some cases (case 1223774)
- Fixed NaN which can appear with real time reflection and inf value
- Fixed an issue that was collapsing the volume components in the HDRP default settings
- Fixed warning about missing bound decal buffer
- Fixed shader warning on Xbox for ResolveStencilBuffer.compute. 
- Fixed PBR shader ZTest rendering in deferred.
- Replaced commands incompatible with async compute in light list build process.
- Diffusion Profile and Material references in HDRP materials are now correctly exported to unity packages. Note that the diffusion profile or the material references need to be edited once before this can work properly.
- Fix MaterialBalls having same guid issue
- Fix spelling and grammatical errors in material samples
- Fixed unneeded cookie texture allocation for cone stop lights.
- Fixed scalarization code for contact shadows.
- Fixed volume debug in playmode
- Fixed issue when toggling anything in HDRP asset that will produce an error (case 1238155)
- Fixed shader warning in PCSS code when using Vulkan.
- Fixed decal that aren't working without Metal and Ambient Occlusion option enabled.
- Fixed an error about procedural sky being logged by mistake.
- Fixed shadowmask UI now correctly showing shadowmask disable
- Made more explicit the warning about raytracing and asynchronous compute. Also fixed the condition in which it appears.
- Fixed a null ref exception in static sky when the default volume profile is invalid.
- DXR: Fixed shader compilation error with shader graph and pathtracer
- Fixed SceneView Draw Modes not being properly updated after opening new scene view panels or changing the editor layout.
- VFX: Removed irrelevant queues in render queue selection from HDRP outputs
- VFX: Motion Vector are correctly renderered with MSAA [Case 1240754](https://issuetracker.unity3d.com/product/unity/issues/guid/1240754/)
- Fixed a cause of NaN when a normal of 0-length is generated (usually via shadergraph). 
- Fixed issue with screen-space shadows not enabled properly when RT is disabled (case 1235821)
- Fixed a performance issue with stochastic ray traced area shadows.
- Fixed cookie texture not updated when changing an import settings (srgb for example).
- Fixed flickering of the game/scene view when lookdev is running.
- Fixed issue with reflection probes in realtime time mode with OnEnable baking having wrong lighting with sky set to dynamic (case 1238047).
- Fixed transparent motion vectors not working when in MSAA.
- Fix error when removing DecalProjector from component contextual menu (case 1243960)
- Fixed issue with post process when running in RGBA16 and an object with additive blending is in the scene.
- Fixed corrupted values on LayeredLit when using Vertex Color multiply mode to multiply and MSAA is activated. 
- Fix conflicts with Handles manipulation when performing a Reset in DecalComponent (case 1238833)
- Fixed depth prepass and postpass being disabled after changing the shader in the material UI.
- Fixed issue with sceneview camera settings not being saved after Editor restart.
- Fixed issue when switching back to custom sensor type in physical camera settings (case 1244350).
- Fixed a null ref exception when running playmode tests with the render pipeline debug window opened.
- Fixed some GCAlloc in the debug window.
- Fixed shader graphs not casting semi-transparent and color shadows (case 1242617)
- Fixed thin refraction mode not working properly.
- Fixed assert on tests caused by probe culling results being requested when culling did not happen. (case 1246169) 
- Fixed over consumption of GPU memory by the Physically Based Sky.
- Fixed an invalid rotation in Planar Reflection Probe editor display, that was causing an error message (case 1182022)
- Put more information in Camera background type tooltip and fixed inconsistent exposure behavior when changing bg type.
- Fixed issue that caused not all baked reflection to be deleted upon clicking "Clear Baked Data" in the lighting menu (case 1136080)
- Fixed an issue where asset preview could be rendered white because of static lighting sky.
- Fixed an issue where static lighting was not updated when removing the static lighting sky profile.
- Fixed the show cookie atlas debug mode not displaying correctly when enabling the clear cookie atlas option.
- Fixed various multi-editing issues when changing Emission parameters.
- Fixed error when undo a Reflection Probe removal in a prefab instance. (case 1244047)
- Fixed Microshadow not working correctly in deferred with LightLayers
- Tentative fix for missing include in depth of field shaders.
- Fixed the light overlap scene view draw mode (wasn't working at all).
- Fixed taaFrameIndex and XR tests 4052 and 4053
- Fixed the prefab integration of custom passes (Prefab Override Highlight not working as expected).
- Cloned volume profile from read only assets are created in the root of the project. (case 1154961)
- Fixed Wizard check on default volume profile to also check it is not the default one in package.
- Fix erroneous central depth sampling in TAA.
- Fixed light layers not correctly disabled when the lightlayers is set to Nothing and Lightlayers isn't enabled in HDRP Asset
- Fixed issue with Model Importer materials falling back to the Legacy default material instead of HDRP's default material when import happens at Editor startup.
- Fixed a wrong condition in CameraSwitcher, potentially causing out of bound exceptions.
- Fixed an issue where editing the Look Dev default profile would not reflect directly in the Look Dev window.
- Fixed a bug where the light list is not cleared but still used when resizing the RT.
- Fixed exposure debug shader with XR single-pass rendering.
- Fixed issues with scene view and transparent motion vectors.
- Fixed black screens for linux/HDRP (1246407)
- Fixed a vulkan and metal warning in the SSGI compute shader.
- Fixed an exception due to the color pyramid not allocated when SSGI is enabled.
- Fixed an issue with the first Depth history was incorrectly copied.
- Fixed path traced DoF focusing issue
- Fix an issue with the half resolution Mode (performance)
- Fix an issue with the color intensity of emissive for performance rtgi
- Fixed issue with rendering being mostly broken when target platform disables VR. 
- Workaround an issue caused by GetKernelThreadGroupSizes  failing to retrieve correct group size. 
- Fix issue with fast memory and rendergraph. 
- Fixed transparent motion vector framesetting not sanitized.
- Fixed wrong order of post process frame settings.
- Fixed white flash when enabling SSR or SSGI.
- The ray traced indrect diffuse and RTGI were combined wrongly with the rest of the lighting (1254318).
- Fixed an exception happening when using RTSSS without using RTShadows.
- Fix inconsistencies with transparent motion vectors and opaque by allowing camera only transparent motion vectors.
- Fix reflection probe frame settings override
- Fixed certain shadow bias artifacts present in volumetric lighting (case 1231885).
- Fixed area light cookie not updated when switch the light type from a spot that had a cookie.
- Fixed issue with dynamic resolution updating when not in play mode.
- Fixed issue with Contrast Adaptive Sharpening upsample mode and preview camera.
- Fix issue causing blocky artifacts when decals affect metallic and are applied on material with specular color workflow.
- Fixed issue with depth pyramid generation and dynamic resolution.
- Fixed an issue where decals were duplicated in prefab isolation mode.
- Fixed an issue where rendering preview with MSAA might generate render graph errors.
- Fixed compile error in PS4 for planar reflection filtering.
- Fixed issue with blue line in prefabs for volume mode.
- Fixing the internsity being applied to RTAO too early leading to unexpected results (1254626).
- Fix issue that caused sky to incorrectly render when using a custom projection matrix.
- Fixed null reference exception when using depth pre/post pass in shadergraph with alpha clip in the material.
- Appropriately constraint blend distance of reflection probe while editing with the inspector (case 1248931)
- Fixed AxF handling of roughness for Blinn-Phong type materials
- Fixed AxF UI errors when surface type is switched to transparent
- Fixed a serialization issue, preventing quality level parameters to undo/redo and update scene view on change.
- Fixed an exception occuring when a camera doesn't have an HDAdditionalCameraData (1254383).
- Fixed ray tracing with XR single-pass.
- Fixed warning in HDAdditionalLightData OnValidate (cases 1250864, 1244578)
- Fixed a bug related to denoising ray traced reflections.
- Fixed nullref in the layered lit material inspector.
- Fixed an issue where manipulating the color wheels in a volume component would reset the cursor every time.
- Fixed an issue where static sky lighting would not be updated for a new scene until it's reloaded at least once.
- Fixed culling for decals when used in prefabs and edited in context.
- Force to rebake probe with missing baked texture. (1253367)
- Fix supported Mac platform detection to handle new major version (11.0) properly
- Fixed typo in the Render Pipeline Wizard under HDRP+VR
- Change transparent SSR name in frame settings to avoid clipping. 
- Fixed missing include guards in shadow hlsl files.
- Repaint the scene view whenever the scene exposure override is changed.
- Fixed an error when clearing the SSGI history texture at creation time (1259930).
- Fixed alpha to mask reset when toggling alpha test in the material UI.
- Fixed an issue where opening the look dev window with the light theme would make the window blink and eventually crash unity.
- Fixed fallback for ray tracing and light layers (1258837).
- Fixed Sorting Priority not displayed correctly in the DrawRenderers custom pass UI.
- Fixed glitch in Project settings window when selecting diffusion profiles in material section (case 1253090)
- Fixed issue with light layers bigger than 8 (and above the supported range). 
- Fixed issue with culling layer mask of area light's emissive mesh 
- Fixed overused the atlas for Animated/Render Target Cookies (1259930).
- Fixed errors when switching area light to disk shape while an area emissive mesh was displayed.
- Fixed default frame settings MSAA toggle for reflection probes (case 1247631)
- Fixed the transparent SSR dependency not being properly disabled according to the asset dependencies (1260271).
- Fixed issue with completely black AO on double sided materials when normal mode is set to None.
- Fixed UI drawing of the quaternion (1251235)
- Fix an issue with the quality mode and perf mode on RTR and RTGI and getting rid of unwanted nans (1256923).
- Fixed unitialized ray tracing resources when using non-default HDRP asset (case 1259467).
- Fixed overused the atlas for Animated/Render Target Cookies (1259930).
- Fixed sky asserts with XR multipass
- Fixed for area light not updating baked light result when modifying with gizmo.
- Fixed robustness issue with GetOddNegativeScale() in ray tracing, which was impacting normal mapping (1261160).
- Fixed regression where moving face of the probe gizmo was not moving its position anymore.
- Fixed XR single-pass macros in tessellation shaders.
- Fixed path-traced subsurface scattering mixing with diffuse and specular BRDFs (1250601).
- Fixed custom pass re-ordering issues.
- Improved robustness of normal mapping when scale is 0, and mapping is extreme (normals in or below the tangent plane).
- Fixed XR Display providers not getting zNear and zFar plane distances passed to them when in HDRP.
- Fixed rendering breaking when disabling tonemapping in the frame settings.
- Fixed issue with serialization of exposure modes in volume profiles not being consistent between HDRP versions (case 1261385).
- Fixed issue with duplicate names in newly created sub-layers in the graphics compositor (case 1263093).
- Remove MSAA debug mode when renderpipeline asset has no MSAA
- Fixed some post processing using motion vectors when they are disabled
- Fixed the multiplier of the environement lights being overriden with a wrong value for ray tracing (1260311).
- Fixed a series of exceptions happening when trying to load an asset during wizard execution (1262171).
- Fixed an issue with Stacklit shader not compiling correctly in player with debug display on (1260579)
- Fixed couple issues in the dependence of building the ray tracing acceleration structure.
- Fix sun disk intensity
- Fixed unwanted ghosting for smooth surfaces.
- Fixing an issue in the recursive rendering flag texture usage.
- Fixed a missing dependecy for choosing to evaluate transparent SSR.
- Fixed issue that failed compilation when XR is disabled.
- Fixed a compilation error in the IES code.
- Fixed issue with dynamic resolution handler when no OnResolutionChange callback is specified. 
- Fixed multiple volumes, planar reflection, and decal projector position when creating them from the menu.
- Reduced the number of global keyword used in deferredTile.shader
- Fixed incorrect processing of Ambient occlusion probe (9% error was introduced)
- Fixed multiedition of framesettings drop down (case 1270044)
- Fixed planar probe gizmo

### Changed
- Improve MIP selection for decals on Transparents
- Color buffer pyramid is not allocated anymore if neither refraction nor distortion are enabled
- Rename Emission Radius to Radius in UI in Point, Spot
- Angular Diameter parameter for directional light is no longuer an advanced property
- DXR: Remove Light Radius and Angular Diamater of Raytrace shadow. Angular Diameter and Radius are used instead.
- Remove MaxSmoothness parameters from UI for point, spot and directional light. The MaxSmoothness is now deduce from Radius Parameters
- DXR: Remove the Ray Tracing Environement Component. Add a Layer Mask to the ray Tracing volume components to define which objects are taken into account for each effect.
- Removed second cubemaps used for shadowing in lookdev
- Disable Physically Based Sky below ground
- Increase max limit of area light and reflection probe to 128
- Change default texture for detailmap to grey
- Optimize Shadow RT load on Tile based architecture platforms.
- Improved quality of SSAO.
- Moved RequestShadowMapRendering() back to public API.
- Update HDRP DXR Wizard with an option to automatically clone the hdrp config package and setup raytracing to 1 in shaders file.
- Added SceneSelection pass for TerrainLit shader.
- Simplified Light's type API regrouping the logic in one place (Check type in HDAdditionalLightData)
- The support of LOD CrossFade (Dithering transition) in master nodes now required to enable it in the master node settings (Save variant)
- Improved shadow bias, by removing constant depth bias and substituting it with slope-scale bias.
- Fix the default stencil values when a material is created from a SSS ShaderGraph.
- Tweak test asset to be compatible with XR: unlit SG material for canvas and double-side font material
- Slightly tweaked the behaviour of bloom when resolution is low to reduce artifacts.
- Hidden fields in Light Inspector that is not relevant while in BakingOnly mode.
- Changed parametrization of PCSS, now softness is derived from angular diameter (for directional lights) or shape radius (for point/spot lights) and min filter size is now in the [0..1] range.
- Moved the copy of the geometry history buffers to right after the depth mip chain generation.
- Rename "Luminance" to "Nits" in UX for physical light unit
- Rename FrameSettings "SkyLighting" to "SkyReflection"
- Reworked XR automated tests
- The ray traced screen space shadow history for directional, spot and point lights is discarded if the light transform has changed.
- Changed the behavior for ray tracing in case a mesh renderer has both transparent and opaque submeshes.
- Improve history buffer management
- Replaced PlayerSettings.virtualRealitySupported with XRGraphics.tryEnable.
- Remove redundant FrameSettings RealTimePlanarReflection
- Improved a bit the GC calls generated during the rendering.
- Material update is now only triggered when the relevant settings are touched in the shader graph master nodes
- Changed the way Sky Intensity (on Sky volume components) is handled. It's now a combo box where users can choose between Exposure, Multiplier or Lux (for HDRI sky only) instead of both multiplier and exposure being applied all the time. Added a new menu item to convert old profiles.
- Change how method for specular occlusions is decided on inspector shader (Lit, LitTesselation, LayeredLit, LayeredLitTessellation)
- Unlocked SSS, SSR, Motion Vectors and Distortion frame settings for reflections probes.
- Hide unused LOD settings in Quality Settings legacy window.
- Reduced the constrained distance for temporal reprojection of ray tracing denoising
- Removed shadow near plane from the Directional Light Shadow UI.
- Improved the performances of custom pass culling.
- The scene view camera now replicates the physical parameters from the camera tagged as "MainCamera".
- Reduced the number of GC.Alloc calls, one simple scene without plarnar / probes, it should be 0B.
- Renamed ProfilingSample to ProfilingScope and unified API. Added GPU Timings.
- Updated macros to be compatible with the new shader preprocessor.
- Ray tracing reflection temporal filtering is now done in pre-exposed space
- Search field selects the appropriate fields in both project settings panels 'HDRP Default Settings' and 'Quality/HDRP'
- Disabled the refraction and transmission map keywords if the material is opaque.
- Keep celestial bodies outside the atmosphere.
- Updated the MSAA documentation to specify what features HDRP supports MSAA for and what features it does not.
- Shader use for Runtime Debug Display are now correctly stripper when doing a release build
- Now each camera has its own Volume Stack. This allows Volume Parameters to be updated as early as possible and be ready for the whole frame without conflicts between cameras.
- Disable Async for SSR, SSAO and Contact shadow when aggregated ray tracing frame setting is on.
- Improved performance when entering play mode without domain reload by a factor of ~25
- Renamed the camera profiling sample to include the camera name
- Discarding the ray tracing history for AO, reflection, diffuse shadows and GI when the viewport size changes.
- Renamed the camera profiling sample to include the camera name
- Renamed the post processing graphic formats to match the new convention.
- The restart in Wizard for DXR will always be last fix from now on
- Refactoring pre-existing materials to share more shader code between rasterization and ray tracing.
- Setting a material's Refraction Model to Thin does not overwrite the Thickness and Transmission Absorption Distance anymore.
- Removed Wind textures from runtime as wind is no longer built into the pipeline
- Changed Shader Graph titles of master nodes to be more easily searchable ("HDRP/x" -> "x (HDRP)")
- Expose StartSinglePass() and StopSinglePass() as public interface for XRPass
- Replaced the Texture array for 2D cookies (spot, area and directional lights) and for planar reflections by an atlas.
- Moved the tier defining from the asset to the concerned volume components.
- Changing from a tier management to a "mode" management for reflection and GI and removing the ability to enable/disable deferred and ray bining (they are now implied by performance mode)
- The default FrameSettings for ScreenSpaceShadows is set to true for Camera in order to give a better workflow for DXR.
- Refactor internal usage of Stencil bits.
- Changed how the material upgrader works and added documentation for it.
- Custom passes now disable the stencil when overwriting the depth and not writing into it.
- Renamed the camera profiling sample to include the camera name
- Changed the way the shadow casting property of transparent and tranmissive materials is handeled for ray tracing.
- Changed inspector materials stencil setting code to have more sharing.
- Updated the default scene and default DXR scene and DefaultVolumeProfile.
- Changed the way the length parameter is used for ray traced contact shadows.
- Improved the coherency of PCSS blur between cascades.
- Updated VR checks in Wizard to reflect new XR System.
- Removing unused alpha threshold depth prepass and post pass for fabric shader graph.
- Transform result from CIE XYZ to sRGB color space in EvalSensitivity for iridescence.
- Moved BeginCameraRendering callback right before culling.
- Changed the visibility of the Indirect Lighting Controller component to public.
- Renamed the cubemap used for diffuse convolution to a more explicit name for the memory profiler.
- Improved behaviour of transmission color on transparent surfaces in path tracing.
- Light dimmer can now get values higher than one and was renamed to multiplier in the UI.
- Removed info box requesting volume component for Visual Environment and updated the documentation with the relevant information.
- Improved light selection oracle for light sampling in path tracing.
- Stripped ray tracing subsurface passes with ray tracing is not enabled.
- Remove LOD cross fade code for ray tracing shaders
- Removed legacy VR code
- Add range-based clipping to box lights (case 1178780)
- Improve area light culling (case 1085873)
- Light Hierarchy debug mode can now adjust Debug Exposure for visualizing high exposure scenes.
- Rejecting history for ray traced reflections based on a threshold evaluated on the neighborhood of the sampled history.
- Renamed "Environment" to "Reflection Probes" in tile/cluster debug menu.
- Utilities namespace is obsolete, moved its content to UnityEngine.Rendering (case 1204677)
- Obsolete Utilities namespace was removed, instead use UnityEngine.Rendering (case 1204677)
- Moved most of the compute shaders to the multi_compile API instead of multiple kernels.
- Use multi_compile API for deferred compute shader with shadow mask.
- Remove the raytracing rendering queue system to make recursive raytraced material work when raytracing is disabled
- Changed a few resources used by ray tracing shaders to be global resources (using register space1) for improved CPU performance.
- All custom pass volumes are now executed for one injection point instead of the first one.
- Hidden unsupported choice in emission in Materials
- Temporal Anti aliasing improvements.
- Optimized PrepareLightsForGPU (cost reduced by over 25%) and PrepareGPULightData (around twice as fast now).
- Moved scene view camera settings for HDRP from the preferences window to the scene view camera settings window.
- Updated shaders to be compatible with Microsoft's DXC.
- Debug exposure in debug menu have been replace to debug exposure compensation in EV100 space and is always visible.
- Further optimized PrepareLightsForGPU (3x faster with few shadows, 1.4x faster with a lot of shadows or equivalently cost reduced by 68% to 37%).
- Raytracing: Replaced the DIFFUSE_LIGHTING_ONLY multicompile by a uniform.
- Raytracing: Removed the dynamic lightmap multicompile.
- Raytracing: Remove the LOD cross fade multi compile for ray tracing.
- Cookie are now supported in lightmaper. All lights casting cookie and baked will now include cookie influence.
- Avoid building the mip chain a second time for SSR for transparent objects.
- Replaced "High Quality" Subsurface Scattering with a set of Quality Levels.
- Replaced "High Quality" Volumetric Lighting with "Screen Resolution Percentage" and "Volume Slice Count" on the Fog volume component.
- Merged material samples and shader samples
- Update material samples scene visuals
- Use multi_compile API for deferred compute shader with shadow mask.
- Made the StaticLightingSky class public so that users can change it by script for baking purpose.
- Shadowmask and realtime reflectoin probe property are hide in Quality settings
- Improved performance of reflection probe management when using a lot of probes.
- Ignoring the disable SSR flags for recursive rendering.
- Removed logic in the UI to disable parameters for contact shadows and fog volume components as it was going against the concept of the volume system.
- Fixed the sub surface mask not being taken into account when computing ray traced sub surface scattering.
- MSAA Within Forward Frame Setting is now enabled by default on Cameras when new Render Pipeline Asset is created
- Slightly changed the TAA anti-flicker mechanism so that it is more aggressive on almost static images (only on High preset for now).
- Changed default exposure compensation to 0.
- Refactored shadow caching system.
- Removed experimental namespace for ray tracing code.
- Increase limit for max numbers of lights in UX
- Removed direct use of BSDFData in the path tracing pass, delegated to the material instead.
- Pre-warm the RTHandle system to reduce the amount of memory allocations and the total memory needed at all points. 
- DXR: Only read the geometric attributes that are required using the share pass info and shader graph defines.
- DXR: Dispatch binned rays in 1D instead of 2D.
- Lit and LayeredLit tessellation cross lod fade don't used dithering anymore between LOD but fade the tessellation height instead. Allow a smoother transition
- Changed the way planar reflections are filtered in order to be a bit more "physically based".
- Increased path tracing BSDFs roughness range from [0.001, 0.999] to [0.00001, 0.99999].
- Changing the default SSGI radius for the all configurations.
- Changed the default parameters for quality RTGI to match expected behavior.
- Add color clear pass while rendering XR occlusion mesh to avoid leaks.
- Only use one texture for ray traced reflection upscaling.
- Adjust the upscale radius based on the roughness value.
- DXR: Changed the way the filter size is decided for directional, point and spot shadows.
- Changed the default exposure mode to "Automatic (Histogram)", along with "Limit Min" to -4 and "Limit Max" to 16.
- Replaced the default scene system with the builtin Scene Template feature.
- Changed extensions of shader CAS include files.
- Making the planar probe atlas's format match the color buffer's format.
- Removing the planarReflectionCacheCompressed setting from asset.
- SHADERPASS for TransparentDepthPrepass and TransparentDepthPostpass identification is using respectively SHADERPASS_TRANSPARENT_DEPTH_PREPASS and SHADERPASS_TRANSPARENT_DEPTH_POSTPASS
- Moved the Parallax Occlusion Mapping node into Shader Graph.
- Renamed the debug name from SSAO to ScreenSpaceAmbientOcclusion (1254974).
- Added missing tooltips and improved the UI of the aperture control (case 1254916).
- Fixed wrong tooltips in the Dof Volume (case 1256641).
- The `CustomPassLoadCameraColor` and `CustomPassSampleCameraColor` functions now returns the correct color buffer when used in after post process instead of the color pyramid (which didn't had post processes).
- PBR Sky now doesn't go black when going below sea level, but it instead freezes calculation as if on the horizon. 
- Fixed an issue with quality setting foldouts not opening when clicking on them (1253088).
- Shutter speed can now be changed by dragging the mouse over the UI label (case 1245007).
- Remove the 'Point Cube Size' for cookie, use the Cubemap size directly.
- VFXTarget with Unlit now allows EmissiveColor output to be consistent with HDRP unlit.
- Only building the RTAS if there is an effect that will require it (1262217).
- Fixed the first ray tracing frame not having the light cluster being set up properly (1260311).
- Render graph pre-setup for ray traced ambient occlusion.
- Avoid casting multiple rays and denoising for hard directional, point and spot ray traced shadows (1261040).
- Making sure the preview cameras do not use ray tracing effects due to a by design issue to build ray tracing acceleration structures (1262166).
- Preparing ray traced reflections for the render graph support (performance and quality).
- Preparing recursive rendering for the render graph port.
- Preparation pass for RTGI, temporal filter and diffuse denoiser for render graph.
- Updated the documentation for the DXR implementation.
- Changed the DXR wizard to support optional checks.
- Changed the DXR wizard steps.
- Preparation pass for RTSSS to be supported by render graph.
- Changed the color space of EmissiveColorLDR property on all shader. Was linear but should have been sRGB. Auto upgrade script handle the conversion.

## [7.1.1] - 2019-09-05

### Added
- Transparency Overdraw debug mode. Allows to visualize transparent objects draw calls as an "heat map".
- Enabled single-pass instancing support for XR SDK with new API cmd.SetInstanceMultiplier()
- XR settings are now available in the HDRP asset
- Support for Material Quality in Shader Graph
- Material Quality support selection in HDRP Asset
- Renamed XR shader macro from UNITY_STEREO_ASSIGN_COMPUTE_EYE_INDEX to UNITY_XR_ASSIGN_VIEW_INDEX
- Raytracing ShaderGraph node for HDRP shaders
- Custom passes volume component with 3 injection points: Before Rendering, Before Transparent and Before Post Process
- Alpha channel is now properly exported to camera render textures when using FP16 color buffer format
- Support for XR SDK mirror view modes
- HD Master nodes in Shader Graph now support Normal and Tangent modification in vertex stage.
- DepthOfFieldCoC option in the fullscreen debug modes.
- Added override Ambient Occlusion option on debug windows
- Added Custom Post Processes with 3 injection points: Before Transparent, Before Post Process and After Post Process
- Added draft of minimal interactive path tracing (experimental) based on DXR API - Support only 4 area light, lit and unlit shader (non-shadergraph)
- Small adjustments to TAA anti flicker (more aggressive on high values).

### Fixed
- Fixed wizard infinite loop on cancellation
- Fixed with compute shader error about too many threads in threadgroup on low GPU
- Fixed invalid contact shadow shaders being created on metal
- Fixed a bug where if Assembly.GetTypes throws an exception due to mis-versioned dlls, then no preprocessors are used in the shader stripper
- Fixed typo in AXF decal property preventing to compile
- Fixed reflection probe with XR single-pass and FPTL
- Fixed force gizmo shown when selecting camera in hierarchy
- Fixed issue with XR occlusion mesh and dynamic resolution
- Fixed an issue where lighting compute buffers were re-created with the wrong size when resizing the window, causing tile artefacts at the top of the screen.
- Fix FrameSettings names and tooltips
- Fixed error with XR SDK when the Editor is not in focus
- Fixed errors with RenderGraph, XR SDK and occlusion mesh
- Fixed shadow routines compilation errors when "real" type is a typedef on "half".
- Fixed toggle volumetric lighting in the light UI
- Fixed post-processing history reset handling rt-scale incorrectly
- Fixed crash with terrain and XR multi-pass
- Fixed ShaderGraph material synchronization issues
- Fixed a null reference exception when using an Emissive texture with Unlit shader (case 1181335)
- Fixed an issue where area lights and point lights where not counted separately with regards to max lights on screen (case 1183196)
- Fixed an SSR and Subsurface Scattering issue (appearing black) when using XR.

### Changed
- Update Wizard layout.
- Remove almost all Garbage collection call within a frame.
- Rename property AdditionalVeclocityChange to AddPrecomputeVelocity
- Call the End/Begin camera rendering callbacks for camera with customRender enabled
- Changeg framesettings migration order of postprocess flags as a pr for reflection settings flags have been backported to 2019.2
- Replaced usage of ENABLE_VR in XRSystem.cs by version defines based on the presence of the built-in VR and XR modules
- Added an update virtual function to the SkyRenderer class. This is called once per frame. This allows a given renderer to amortize heavy computation at the rate it chooses. Currently only the physically based sky implements this.
- Removed mandatory XRPass argument in HDCamera.GetOrCreate()
- Restored the HDCamera parameter to the sky rendering builtin parameters.
- Removed usage of StructuredBuffer for XR View Constants
- Expose Direct Specular Lighting control in FrameSettings
- Deprecated ExponentialFog and VolumetricFog volume components. Now there is only one exponential fog component (Fog) which can add Volumetric Fog as an option. Added a script in Edit -> Render Pipeline -> Upgrade Fog Volume Components.

## [7.0.1] - 2019-07-25

### Added
- Added option in the config package to disable globally Area Lights and to select shadow quality settings for the deferred pipeline.
- When shader log stripping is enabled, shader stripper statistics will be written at `Temp/shader-strip.json`
- Occlusion mesh support from XR SDK

### Fixed
- Fixed XR SDK mirror view blit, cleanup some XRTODO and removed XRDebug.cs
- Fixed culling for volumetrics with XR single-pass rendering
- Fix shadergraph material pass setup not called
- Fixed documentation links in component's Inspector header bar
- Cookies using the render texture output from a camera are now properly updated
- Allow in ShaderGraph to enable pre/post pass when the alpha clip is disabled

### Changed
- RenderQueue for Opaque now start at Background instead of Geometry.
- Clamp the area light size for scripting API when we change the light type
- Added a warning in the material UI when the diffusion profile assigned is not in the HDRP asset


## [7.0.0] - 2019-07-17

### Added
- `Fixed`, `Viewer`, and `Automatic` modes to compute the FOV used when rendering a `PlanarReflectionProbe`
- A checkbox to toggle the chrome gizmo of `ReflectionProbe`and `PlanarReflectionProbe`
- Added a Light layer in shadows that allow for objects to cast shadows without being affected by light (and vice versa).
- You can now access ShaderGraph blend states from the Material UI (for example, **Surface Type**, **Sorting Priority**, and **Blending Mode**). This change may break Materials that use a ShaderGraph, to fix them, select **Edit > Render Pipeline > Reset all ShaderGraph Scene Materials BlendStates**. This syncs the blendstates of you ShaderGraph master nodes with the Material properties.
- You can now control ZTest, ZWrite, and CullMode for transparent Materials.
- Materials that use Unlit Shaders or Unlit Master Node Shaders now cast shadows.
- Added an option to enable the ztest on **After Post Process** materials when TAA is disabled.
- Added a new SSAO (based on Ground Truth Ambient Occlusion algorithm) to replace the previous one.
- Added support for shadow tint on light
- BeginCameraRendering and EndCameraRendering callbacks are now called with probes
- Adding option to update shadow maps only On Enable and On Demand.
- Shader Graphs that use time-dependent vertex modification now generate correct motion vectors.
- Added option to allow a custom spot angle for spot light shadow maps.
- Added frame settings for individual post-processing effects
- Added dither transition between cascades for Low and Medium quality settings
- Added single-pass instancing support with XR SDK
- Added occlusion mesh support with XR SDK
- Added support of Alembic velocity to various shaders
- Added support for more than 2 views for single-pass instancing
- Added support for per punctual/directional light min roughness in StackLit
- Added mirror view support with XR SDK
- Added VR verification in HDRPWizard
- Added DXR verification in HDRPWizard
- Added feedbacks in UI of Volume regarding skies
- Cube LUT support in Tonemapping. Cube LUT helpers for external grading are available in the Post-processing Sample package.

### Fixed
- Fixed an issue with history buffers causing effects like TAA or auto exposure to flicker when more than one camera was visible in the editor
- The correct preview is displayed when selecting multiple `PlanarReflectionProbe`s
- Fixed volumetric rendering with camera-relative code and XR stereo instancing
- Fixed issue with flashing cyan due to async compilation of shader when selecting a mesh
- Fix texture type mismatch when the contact shadow are disabled (causing errors on IOS devices)
- Fixed Generate Shader Includes while in package
- Fixed issue when texture where deleted in ShadowCascadeGUI
- Fixed issue in FrameSettingsHistory when disabling a camera several time without enabling it in between.
- Fixed volumetric reprojection with camera-relative code and XR stereo instancing
- Added custom BaseShaderPreprocessor in HDEditorUtils.GetBaseShaderPreprocessorList()
- Fixed compile issue when USE_XR_SDK is not defined
- Fixed procedural sky sun disk intensity for high directional light intensities
- Fixed Decal mip level when using texture mip map streaming to avoid dropping to lowest permitted mip (now loading all mips)
- Fixed deferred shading for XR single-pass instancing after lightloop refactor
- Fixed cluster and material classification debug (material classification now works with compute as pixel shader lighting)
- Fixed IOS Nan by adding a maximun epsilon definition REAL_EPS that uses HALF_EPS when fp16 are used
- Removed unnecessary GC allocation in motion blur code
- Fixed locked UI with advanded influence volume inspector for probes
- Fixed invalid capture direction when rendering planar reflection probes
- Fixed Decal HTILE optimization with platform not supporting texture atomatic (Disable it)
- Fixed a crash in the build when the contact shadows are disabled
- Fixed camera rendering callbacks order (endCameraRendering was being called before the actual rendering)
- Fixed issue with wrong opaque blending settings for After Postprocess
- Fixed issue with Low resolution transparency on PS4
- Fixed a memory leak on volume profiles
- Fixed The Parallax Occlusion Mappping node in shader graph and it's UV input slot
- Fixed lighting with XR single-pass instancing by disabling deferred tiles
- Fixed the Bloom prefiltering pass
- Fixed post-processing effect relying on Unity's random number generator
- Fixed camera flickering when using TAA and selecting the camera in the editor
- Fixed issue with single shadow debug view and volumetrics
- Fixed most of the problems with light animation and timeline
- Fixed indirect deferred compute with XR single-pass instancing
- Fixed a slight omission in anisotropy calculations derived from HazeMapping in StackLit
- Improved stack computation numerical stability in StackLit
- Fix PBR master node always opaque (wrong blend modes for forward pass)
- Fixed TAA with XR single-pass instancing (missing macros)
- Fixed an issue causing Scene View selection wire gizmo to not appear when using HDRP Shader Graphs.
- Fixed wireframe rendering mode (case 1083989)
- Fixed the renderqueue not updated when the alpha clip is modified in the material UI.
- Fixed the PBR master node preview
- Remove the ReadOnly flag on Reflection Probe's cubemap assets during bake when there are no VCS active.
- Fixed an issue where setting a material debug view would not reset the other exclusive modes
- Spot light shapes are now correctly taken into account when baking
- Now the static lighting sky will correctly take the default values for non-overridden properties
- Fixed material albedo affecting the lux meter
- Extra test in deferred compute shading to avoid shading pixels that were not rendered by the current camera (for camera stacking)

### Changed
- Optimization: Reduce the group size of the deferred lighting pass from 16x16 to 8x8
- Replaced HDCamera.computePassCount by viewCount
- Removed xrInstancing flag in RTHandles (replaced by TextureXR.slices and TextureXR.dimensions)
- Refactor the HDRenderPipeline and lightloop code to preprare for high level rendergraph
- Removed the **Back Then Front Rendering** option in the fabric Master Node settings. Enabling this option previously did nothing.
- Shader type Real translates to FP16 precision on Nintendo Switch.
- Shader framework refactor: Introduce CBSDF, EvaluateBSDF, IsNonZeroBSDF to replace BSDF functions
- Shader framework refactor:  GetBSDFAngles, LightEvaluation and SurfaceShading functions
- Replace ComputeMicroShadowing by GetAmbientOcclusionForMicroShadowing
- Rename WorldToTangent to TangentToWorld as it was incorrectly named
- Remove SunDisk and Sun Halo size from directional light
- Remove all obsolete wind code from shader
- Renamed DecalProjectorComponent into DecalProjector for API alignment.
- Improved the Volume UI and made them Global by default
- Remove very high quality shadow option
- Change default for shadow quality in Deferred to Medium
- Enlighten now use inverse squared falloff (before was using builtin falloff)
- Enlighten is now deprecated. Please use CPU or GPU lightmaper instead.
- Remove the name in the diffusion profile UI
- Changed how shadow map resolution scaling with distance is computed. Now it uses screen space area rather than light range.
- Updated MoreOptions display in UI
- Moved Display Area Light Emissive Mesh script API functions in the editor namespace
- direct strenght properties in ambient occlusion now affect direct specular as well
- Removed advanced Specular Occlusion control in StackLit: SSAO based SO control is hidden and fixed to behave like Lit, SPTD is the only HQ technique shown for baked SO.
- Shader framework refactor: Changed ClampRoughness signature to include PreLightData access.
- HDRPWizard window is now in Window > General > HD Render Pipeline Wizard
- Moved StaticLightingSky to LightingWindow
- Removes the current "Scene Settings" and replace them with "Sky & Fog Settings" (with Physically Based Sky and Volumetric Fog).
- Changed how cached shadow maps are placed inside the atlas to minimize re-rendering of them.

## [6.7.0-preview] - 2019-05-16

### Added
- Added ViewConstants StructuredBuffer to simplify XR rendering
- Added API to render specific settings during a frame
- Added stadia to the supported platforms (2019.3)
- Enabled cascade blends settings in the HD Shadow component
- Added Hardware Dynamic Resolution support.
- Added MatCap debug view to replace the no scene lighting debug view.
- Added clear GBuffer option in FrameSettings (default to false)
- Added preview for decal shader graph (Only albedo, normal and emission)
- Added exposure weight control for decal
- Screen Space Directional Shadow under a define option. Activated for ray tracing
- Added a new abstraction for RendererList that will help transition to Render Graph and future RendererList API
- Added multipass support for VR
- Added XR SDK integration (multipass only)
- Added Shader Graph samples for Hair, Fabric and Decal master nodes.
- Add fade distance, shadow fade distance and light layers to light explorer
- Add method to draw light layer drawer in a rect to HDEditorUtils

### Fixed
- Fixed deserialization crash at runtime
- Fixed for ShaderGraph Unlit masternode not writing velocity
- Fixed a crash when assiging a new HDRP asset with the 'Verify Saving Assets' option enabled
- Fixed exposure to properly support TEXTURE2D_X
- Fixed TerrainLit basemap texture generation
- Fixed a bug that caused nans when material classification was enabled and a tile contained one standard material + a material with transmission.
- Fixed gradient sky hash that was not using the exposure hash
- Fixed displayed default FrameSettings in HDRenderPipelineAsset wrongly updated on scripts reload.
- Fixed gradient sky hash that was not using the exposure hash.
- Fixed visualize cascade mode with exposure.
- Fixed (enabled) exposure on override lighting debug modes.
- Fixed issue with LightExplorer when volume have no profile
- Fixed issue with SSR for negative, infinite and NaN history values
- Fixed LightLayer in HDReflectionProbe and PlanarReflectionProbe inspector that was not displayed as a mask.
- Fixed NaN in transmission when the thickness and a color component of the scattering distance was to 0
- Fixed Light's ShadowMask multi-edition.
- Fixed motion blur and SMAA with VR single-pass instancing
- Fixed NaNs generated by phase functionsin volumetric lighting
- Fixed NaN issue with refraction effect and IOR of 1 at extreme grazing angle
- Fixed nan tracker not using the exposure
- Fixed sorting priority on lit and unlit materials
- Fixed null pointer exception when there are no AOVRequests defined on a camera
- Fixed dirty state of prefab using disabled ReflectionProbes
- Fixed an issue where gizmos and editor grid were not correctly depth tested
- Fixed created default scene prefab non editable due to wrong file extension.
- Fixed an issue where sky convolution was recomputed for nothing when a preview was visible (causing extreme slowness when fabric convolution is enabled)
- Fixed issue with decal that wheren't working currently in player
- Fixed missing stereo rendering macros in some fragment shaders
- Fixed exposure for ReflectionProbe and PlanarReflectionProbe gizmos
- Fixed single-pass instancing on PSVR
- Fixed Vulkan shader issue with Texture2DArray in ScreenSpaceShadow.compute by re-arranging code (workaround)
- Fixed camera-relative issue with lights and XR single-pass instancing
- Fixed single-pass instancing on Vulkan
- Fixed htile synchronization issue with shader graph decal
- Fixed Gizmos are not drawn in Camera preview
- Fixed pre-exposure for emissive decal
- Fixed wrong values computed in PreIntegrateFGD and in the generation of volumetric lighting data by forcing the use of fp32.
- Fixed NaNs arising during the hair lighting pass
- Fixed synchronization issue in decal HTile that occasionally caused rendering artifacts around decal borders
- Fixed QualitySettings getting marked as modified by HDRP (and thus checked out in Perforce)
- Fixed a bug with uninitialized values in light explorer
- Fixed issue with LOD transition
- Fixed shader warnings related to raytracing and TEXTURE2D_X

### Changed
- Refactor PixelCoordToViewDirWS to be VR compatible and to compute it only once per frame
- Modified the variants stripper to take in account multiple HDRP assets used in the build.
- Improve the ray biasing code to avoid self-intersections during the SSR traversal
- Update Pyramid Spot Light to better match emitted light volume.
- Moved _XRViewConstants out of UnityPerPassStereo constant buffer to fix issues with PSSL
- Removed GetPositionInput_Stereo() and single-pass (double-wide) rendering mode
- Changed label width of the frame settings to accommodate better existing options.
- SSR's Default FrameSettings for camera is now enable.
- Re-enabled the sharpening filter on Temporal Anti-aliasing
- Exposed HDEditorUtils.LightLayerMaskDrawer for integration in other packages and user scripting.
- Rename atmospheric scattering in FrameSettings to Fog
- The size modifier in the override for the culling sphere in Shadow Cascades now defaults to 0.6, which is the same as the formerly hardcoded value.
- Moved LOD Bias and Maximum LOD Level from Frame Setting section `Other` to `Rendering`
- ShaderGraph Decal that affect only emissive, only draw in emissive pass (was drawing in dbuffer pass too)
- Apply decal projector fade factor correctly on all attribut and for shader graph decal
- Move RenderTransparentDepthPostpass after all transparent
- Update exposure prepass to interleave XR single-pass instancing views in a checkerboard pattern
- Removed ScriptRuntimeVersion check in wizard.

## [6.6.0-preview] - 2019-04-01

### Added
- Added preliminary changes for XR deferred shading
- Added support of 111110 color buffer
- Added proper support for Recorder in HDRP
- Added depth offset input in shader graph master nodes
- Added a Parallax Occlusion Mapping node
- Added SMAA support
- Added Homothety and Symetry quick edition modifier on volume used in ReflectionProbe, PlanarReflectionProbe and DensityVolume
- Added multi-edition support for DecalProjectorComponent
- Improve hair shader
- Added the _ScreenToTargetScaleHistory uniform variable to be used when sampling HDRP RTHandle history buffers.
- Added settings in `FrameSettings` to change `QualitySettings.lodBias` and `QualitySettings.maximumLODLevel` during a rendering
- Added an exposure node to retrieve the current, inverse and previous frame exposure value.
- Added an HD scene color node which allow to sample the scene color with mips and a toggle to remove the exposure.
- Added safeguard on HD scene creation if default scene not set in the wizard
- Added Low res transparency rendering pass.

### Fixed
- Fixed HDRI sky intensity lux mode
- Fixed dynamic resolution for XR
- Fixed instance identifier semantic string used by Shader Graph
- Fixed null culling result occuring when changing scene that was causing crashes
- Fixed multi-edition light handles and inspector shapes
- Fixed light's LightLayer field when multi-editing
- Fixed normal blend edition handles on DensityVolume
- Fixed an issue with layered lit shader and height based blend where inactive layers would still have influence over the result
- Fixed multi-selection handles color for DensityVolume
- Fixed multi-edition inspector's blend distances for HDReflectionProbe, PlanarReflectionProbe and DensityVolume
- Fixed metric distance that changed along size in DensityVolume
- Fixed DensityVolume shape handles that have not same behaviour in advance and normal edition mode
- Fixed normal map blending in TerrainLit by only blending the derivatives
- Fixed Xbox One rendering just a grey screen instead of the scene
- Fixed probe handles for multiselection
- Fixed baked cubemap import settings for convolution
- Fixed regression causing crash when attempting to open HDRenderPipelineWizard without an HDRenderPipelineAsset setted
- Fixed FullScreenDebug modes: SSAO, SSR, Contact shadow, Prerefraction Color Pyramid, Final Color Pyramid
- Fixed volumetric rendering with stereo instancing
- Fixed shader warning
- Fixed missing resources in existing asset when updating package
- Fixed PBR master node preview in forward rendering or transparent surface
- Fixed deferred shading with stereo instancing
- Fixed "look at" edition mode of Rotation tool for DecalProjectorComponent
- Fixed issue when switching mode in ReflectionProbe and PlanarReflectionProbe
- Fixed issue where migratable component version where not always serialized when part of prefab's instance
- Fixed an issue where shadow would not be rendered properly when light layer are not enabled
- Fixed exposure weight on unlit materials
- Fixed Light intensity not played in the player when recorded with animation/timeline
- Fixed some issues when multi editing HDRenderPipelineAsset
- Fixed emission node breaking the main shader graph preview in certain conditions.
- Fixed checkout of baked probe asset when baking probes.
- Fixed invalid gizmo position for rotated ReflectionProbe
- Fixed multi-edition of material's SurfaceType and RenderingPath
- Fixed whole pipeline reconstruction on selecting for the first time or modifying other than the currently used HDRenderPipelineAsset
- Fixed single shadow debug mode
- Fixed global scale factor debug mode when scale > 1
- Fixed debug menu material overrides not getting applied to the Terrain Lit shader
- Fixed typo in computeLightVariants
- Fixed deferred pass with XR instancing by disabling ComputeLightEvaluation
- Fixed bloom resolution independence
- Fixed lens dirt intensity not behaving properly
- Fixed the Stop NaN feature
- Fixed some resources to handle more than 2 instanced views for XR
- Fixed issue with black screen (NaN) produced on old GPU hardware or intel GPU hardware with gaussian pyramid
- Fixed issue with disabled punctual light would still render when only directional light is present

### Changed
- DensityVolume scripting API will no longuer allow to change between advance and normal edition mode
- Disabled depth of field, lens distortion and panini projection in the scene view
- TerrainLit shaders and includes are reorganized and made simpler.
- TerrainLit shader GUI now allows custom properties to be displayed in the Terrain fold-out section.
- Optimize distortion pass with stencil
- Disable SceneSelectionPass in shader graph preview
- Control punctual light and area light shadow atlas separately
- Move SMAA anti-aliasing option to after Temporal Anti Aliasing one, to avoid problem with previously serialized project settings
- Optimize rendering with static only lighting and when no cullable lights/decals/density volumes are present.
- Updated handles for DecalProjectorComponent for enhanced spacial position readability and have edition mode for better SceneView management
- DecalProjectorComponent are now scale independent in order to have reliable metric unit (see new Size field for changing the size of the volume)
- Restructure code from HDCamera.Update() by adding UpdateAntialiasing() and UpdateViewConstants()
- Renamed velocity to motion vectors
- Objects rendered during the After Post Process pass while TAA is enabled will not benefit from existing depth buffer anymore. This is done to fix an issue where those object would wobble otherwise
- Removed usage of builtin unity matrix for shadow, shadow now use same constant than other view
- The default volume layer mask for cameras & probes is now `Default` instead of `Everything`

## [6.5.0-preview] - 2019-03-07

### Added
- Added depth-of-field support with stereo instancing
- Adding real time area light shadow support
- Added a new FrameSettings: Specular Lighting to toggle the specular during the rendering

### Fixed
- Fixed diffusion profile upgrade breaking package when upgrading to a new version
- Fixed decals cropped by gizmo not updating correctly if prefab
- Fixed an issue when enabling SSR on multiple view
- Fixed edition of the intensity's unit field while selecting multiple lights
- Fixed wrong calculation in soft voxelization for density volume
- Fixed gizmo not working correctly with pre-exposure
- Fixed issue with setting a not available RT when disabling motion vectors
- Fixed planar reflection when looking at mirror normal
- Fixed mutiselection issue with HDLight Inspector
- Fixed HDAdditionalCameraData data migration
- Fixed failing builds when light explorer window is open
- Fixed cascade shadows border sometime causing artefacts between cascades
- Restored shadows in the Cascade Shadow debug visualization
- `camera.RenderToCubemap` use proper face culling

### Changed
- When rendering reflection probe disable all specular lighting and for metals use fresnelF0 as diffuse color for bake lighting.

## [6.4.0-preview] - 2019-02-21

### Added
- VR: Added TextureXR system to selectively expand TEXTURE2D macros to texture array for single-pass stereo instancing + Convert textures call to these macros
- Added an unit selection dropdown next to shutter speed (camera)
- Added error helpbox when trying to use a sub volume component that require the current HDRenderPipelineAsset to support a feature that it is not supporting.
- Add mesh for tube light when display emissive mesh is enabled

### Fixed
- Fixed Light explorer. The volume explorer used `profile` instead of `sharedProfile` which instantiate a custom volume profile instead of editing the asset itself.
- Fixed UI issue where all is displayed using metric unit in shadow cascade and Percent is set in the unit field (happening when opening the inspector).
- Fixed inspector event error when double clicking on an asset (diffusion profile/material).
- Fixed nullref on layered material UI when the material is not an asset.
- Fixed nullref exception when undo/redo a light property.
- Fixed visual bug when area light handle size is 0.

### Changed
- Update UI for 32bit/16bit shadow precision settings in HDRP asset
- Object motion vectors have been disabled in all but the game view. Camera motion vectors are still enabled everywhere, allowing TAA and Motion Blur to work on static objects.
- Enable texture array by default for most rendering code on DX11 and unlock stereo instancing (DX11 only for now)

## [6.3.0-preview] - 2019-02-18

### Added
- Added emissive property for shader graph decals
- Added a diffusion profile override volume so the list of diffusion profile assets to use can be chanaged without affecting the HDRP asset
- Added a "Stop NaNs" option on cameras and in the Scene View preferences.
- Added metric display option in HDShadowSettings and improve clamping
- Added shader parameter mapping in DebugMenu
- Added scripting API to configure DebugData for DebugMenu

### Fixed
- Fixed decals in forward
- Fixed issue with stencil not correctly setup for various master node and shader for the depth pass, motion vector pass and GBuffer/Forward pass
- Fixed SRP batcher and metal
- Fixed culling and shadows for Pyramid, Box, Rectangle and Tube lights
- Fixed an issue where scissor render state leaking from the editor code caused partially black rendering

### Changed
- When a lit material has a clear coat mask that is not null, we now use the clear coat roughness to compute the screen space reflection.
- Diffusion profiles are now limited to one per asset and can be referenced in materials, shader graphs and vfx graphs. Materials will be upgraded automatically except if they are using a shader graph, in this case it will display an error message.

## [6.2.0-preview] - 2019-02-15

### Added
- Added help box listing feature supported in a given HDRenderPipelineAsset alongs with the drawbacks implied.
- Added cascade visualizer, supporting disabled handles when not overriding.

### Fixed
- Fixed post processing with stereo double-wide
- Fixed issue with Metal: Use sign bit to find the cache type instead of lowest bit.
- Fixed invalid state when creating a planar reflection for the first time
- Fix FrameSettings's LitShaderMode not restrained by supported LitShaderMode regression.

### Changed
- The default value roughness value for the clearcoat has been changed from 0.03 to 0.01
- Update default value of based color for master node
- Update Fabric Charlie Sheen lighting model - Remove Fresnel component that wasn't part of initial model + Remap smoothness to [0.0 - 0.6] range for more artist friendly parameter

### Changed
- Code refactor: all macros with ARGS have been swapped with macros with PARAM. This is because the ARGS macros were incorrectly named.

## [6.1.0-preview] - 2019-02-13

### Added
- Added support for post-processing anti-aliasing in the Scene View (FXAA and TAA). These can be set in Preferences.
- Added emissive property for decal material (non-shader graph)

### Fixed
- Fixed a few UI bugs with the color grading curves.
- Fixed "Post Processing" in the scene view not toggling post-processing effects
- Fixed bake only object with flag `ReflectionProbeStaticFlag` when baking a `ReflectionProbe`

### Changed
- Removed unsupported Clear Depth checkbox in Camera inspector
- Updated the toggle for advanced mode in inspectors.

## [6.0.0-preview] - 2019-02-23

### Added
- Added new API to perform a camera rendering
- Added support for hair master node (Double kajiya kay - Lambert)
- Added Reset behaviour in DebugMenu (ingame mapping is right joystick + B)
- Added Default HD scene at new scene creation while in HDRP
- Added Wizard helping to configure HDRP project
- Added new UI for decal material to allow remapping and scaling of some properties
- Added cascade shadow visualisation toggle in HD shadow settings
- Added icons for assets
- Added replace blending mode for distortion
- Added basic distance fade for density volumes
- Added decal master node for shader graph
- Added HD unlit master node (Cross Pipeline version is name Unlit)
- Added new Rendering Queue in materials
- Added post-processing V3 framework embed in HDRP, remove postprocess V2 framework
- Post-processing now uses the generic volume framework
-   New depth-of-field, bloom, panini projection effects, motion blur
-   Exposure is now done as a pre-exposition pass, the whole system has been revamped
-   Exposure now use EV100 everywhere in the UI (Sky, Emissive Light)
- Added emissive intensity (Luminance and EV100 control) control for Emissive
- Added pre-exposure weigth for Emissive
- Added an emissive color node and a slider to control the pre-exposure percentage of emission color
- Added physical camera support where applicable
- Added more color grading tools
- Added changelog level for Shader Variant stripping
- Added Debug mode for validation of material albedo and metalness/specularColor values
- Added a new dynamic mode for ambient probe and renamed BakingSky to StaticLightingSky
- Added command buffer parameter to all Bind() method of material
- Added Material validator in Render Pipeline Debug
- Added code to future support of DXR (not enabled)
- Added support of multiviewport
- Added HDRenderPipeline.RequestSkyEnvironmentUpdate function to force an update from script when sky is set to OnDemand
- Added a Lighting and BackLighting slots in Lit, StackLit, Fabric and Hair master nodes
- Added support for overriding terrain detail rendering shaders, via the render pipeline editor resources asset
- Added xrInstancing flag support to RTHandle
- Added support for cullmask for decal projectors
- Added software dynamic resolution support
- Added support for "After Post-Process" render pass for unlit shader
- Added support for textured rectangular area lights
- Added stereo instancing macros to MSAA shaders
- Added support for Quarter Res Raytraced Reflections (not enabled)
- Added fade factor for decal projectors.
- Added stereo instancing macros to most shaders used in VR
- Added multi edition support for HDRenderPipelineAsset

### Fixed
- Fixed logic to disable FPTL with stereo rendering
- Fixed stacklit transmission and sun highlight
- Fixed decals with stereo rendering
- Fixed sky with stereo rendering
- Fixed flip logic for postprocessing + VR
- Fixed copyStencilBuffer pass for Switch
- Fixed point light shadow map culling that wasn't taking into account far plane
- Fixed usage of SSR with transparent on all master node
- Fixed SSR and microshadowing on fabric material
- Fixed blit pass for stereo rendering
- Fixed lightlist bounds for stereo rendering
- Fixed windows and in-game DebugMenu sync.
- Fixed FrameSettings' LitShaderMode sync when opening DebugMenu.
- Fixed Metal specific issues with decals, hitting a sampler limit and compiling AxF shader
- Fixed an issue with flipped depth buffer during postprocessing
- Fixed normal map use for shadow bias with forward lit - now use geometric normal
- Fixed transparent depth prepass and postpass access so they can be use without alpha clipping for lit shader
- Fixed support of alpha clip shadow for lit master node
- Fixed unlit master node not compiling
- Fixed issue with debug display of reflection probe
- Fixed issue with phong tessellations not working with lit shader
- Fixed issue with vertex displacement being affected by heightmap setting even if not heightmap where assign
- Fixed issue with density mode on Lit terrain producing NaN
- Fixed issue when going back and forth from Lit to LitTesselation for displacement mode
- Fixed issue with ambient occlusion incorrectly applied to emissiveColor with light layers in deferred
- Fixed issue with fabric convolution not using the correct convolved texture when fabric convolution is enabled
- Fixed issue with Thick mode for Transmission that was disabling transmission with directional light
- Fixed shutdown edge cases with HDRP tests
- Fixed slowdow when enabling Fabric convolution in HDRP asset
- Fixed specularAA not compiling in StackLit Master node
- Fixed material debug view with stereo rendering
- Fixed material's RenderQueue edition in default view.
- Fixed banding issues within volumetric density buffer
- Fixed missing multicompile for MSAA for AxF
- Fixed camera-relative support for stereo rendering
- Fixed remove sync with render thread when updating decal texture atlas.
- Fixed max number of keyword reach [256] issue. Several shader feature are now local
- Fixed Scene Color and Depth nodes
- Fixed SSR in forward
- Fixed custom editor of Unlit, HD Unlit and PBR shader graph master node
- Fixed issue with NewFrame not correctly calculated in Editor when switching scene
- Fixed issue with TerrainLit not compiling with depth only pass and normal buffer
- Fixed geometric normal use for shadow bias with PBR master node in forward
- Fixed instancing macro usage for decals
- Fixed error message when having more than one directional light casting shadow
- Fixed error when trying to display preview of Camera or PlanarReflectionProbe
- Fixed LOAD_TEXTURE2D_ARRAY_MSAA macro
- Fixed min-max and amplitude clamping value in inspector of vertex displacement materials
- Fixed issue with alpha shadow clip (was incorrectly clipping object shadow)
- Fixed an issue where sky cubemap would not be cleared correctly when setting the current sky to None
- Fixed a typo in Static Lighting Sky component UI
- Fixed issue with incorrect reset of RenderQueue when switching shader in inspector GUI
- Fixed issue with variant stripper stripping incorrectly some variants
- Fixed a case of ambient lighting flickering because of previews
- Fixed Decals when rendering multiple camera in a single frame
- Fixed cascade shadow count in shader
- Fixed issue with Stacklit shader with Haze effect
- Fixed an issue with the max sample count for the TAA
- Fixed post-process guard band for XR
- Fixed exposure of emissive of Unlit
- Fixed depth only and motion vector pass for Unlit not working correctly with MSAA
- Fixed an issue with stencil buffer copy causing unnecessary compute dispatches for lighting
- Fixed multi edition issue in FrameSettings
- Fixed issue with SRP batcher and DebugDisplay variant of lit shader
- Fixed issue with debug material mode not doing alpha test
- Fixed "Attempting to draw with missing UAV bindings" errors on Vulkan
- Fixed pre-exposure incorrectly apply to preview
- Fixed issue with duplicate 3D texture in 3D texture altas of volumetric?
- Fixed Camera rendering order (base on the depth parameter)
- Fixed shader graph decals not being cropped by gizmo
- Fixed "Attempting to draw with missing UAV bindings" errors on Vulkan.


### Changed
- ColorPyramid compute shader passes is swapped to pixel shader passes on platforms where the later is faster (Nintendo Switch).
- Removing the simple lightloop used by the simple lit shader
- Whole refactor of reflection system: Planar and reflection probe
- Separated Passthrough from other RenderingPath
- Update several properties naming and caption based on feedback from documentation team
- Remove tile shader variant for transparent backface pass of lit shader
- Rename all HDRenderPipeline to HDRP folder for shaders
- Rename decal property label (based on doc team feedback)
- Lit shader mode now default to Deferred to reduce build time
- Update UI of Emission parameters in shaders
- Improve shader variant stripping including shader graph variant
- Refactored render loop to render realtime probes visible per camera
- Enable SRP batcher by default
- Shader code refactor: Rename LIGHTLOOP_SINGLE_PASS => LIGHTLOOP_DISABLE_TILE_AND_CLUSTER and clean all usage of LIGHTLOOP_TILE_PASS
- Shader code refactor: Move pragma definition of vertex and pixel shader inside pass + Move SURFACE_GRADIENT definition in XXXData.hlsl
- Micro-shadowing in Lit forward now use ambientOcclusion instead of SpecularOcclusion
- Upgraded FrameSettings workflow, DebugMenu and Inspector part relative to it
- Update build light list shader code to support 32 threads in wavefronts on Switch
- LayeredLit layers' foldout are now grouped in one main foldout per layer
- Shadow alpha clip can now be enabled on lit shader and haor shader enven for opaque
- Temporal Antialiasing optimization for Xbox One X
- Parameter depthSlice on SetRenderTarget functions now defaults to -1 to bind the entire resource
- Rename SampleCameraDepth() functions to LoadCameraDepth() and SampleCameraDepth(), same for SampleCameraColor() functions
- Improved Motion Blur quality.
- Update stereo frame settings values for single-pass instancing and double-wide
- Rearrange FetchDepth functions to prepare for stereo-instancing
- Remove unused _ComputeEyeIndex
- Updated HDRenderPipelineAsset inspector
- Re-enable SRP batcher for metal

## [5.2.0-preview] - 2018-11-27

### Added
- Added option to run Contact Shadows and Volumetrics Voxelization stage in Async Compute
- Added camera freeze debug mode - Allow to visually see culling result for a camera
- Added support of Gizmo rendering before and after postprocess in Editor
- Added support of LuxAtDistance for punctual lights

### Fixed
- Fixed Debug.DrawLine and Debug.Ray call to work in game view
- Fixed DebugMenu's enum resetted on change
- Fixed divide by 0 in refraction causing NaN
- Fixed disable rough refraction support
- Fixed refraction, SSS and atmospheric scattering for VR
- Fixed forward clustered lighting for VR (double-wide).
- Fixed Light's UX to not allow negative intensity
- Fixed HDRenderPipelineAsset inspector broken when displaying its FrameSettings from project windows.
- Fixed forward clustered lighting for VR (double-wide).
- Fixed HDRenderPipelineAsset inspector broken when displaying its FrameSettings from project windows.
- Fixed Decals and SSR diable flags for all shader graph master node (Lit, Fabric, StackLit, PBR)
- Fixed Distortion blend mode for shader graph master node (Lit, StackLit)
- Fixed bent Normal for Fabric master node in shader graph
- Fixed PBR master node lightlayers
- Fixed shader stripping for built-in lit shaders.

### Changed
- Rename "Regular" in Diffusion profile UI "Thick Object"
- Changed VBuffer depth parametrization for volumetric from distanceRange to depthExtent - Require update of volumetric settings - Fog start at near plan
- SpotLight with box shape use Lux unit only

## [5.1.0-preview] - 2018-11-19

### Added

- Added a separate Editor resources file for resources Unity does not take when it builds a Player.
- You can now disable SSR on Materials in Shader Graph.
- Added support for MSAA when the Supported Lit Shader Mode is set to Both. Previously HDRP only supported MSAA for Forward mode.
- You can now override the emissive color of a Material when in debug mode.
- Exposed max light for Light Loop Settings in HDRP asset UI.
- HDRP no longer performs a NormalDBuffer pass update if there are no decals in the Scene.
- Added distant (fall-back) volumetric fog and improved the fog evaluation precision.
- Added an option to reflect sky in SSR.
- Added a y-axis offset for the PlanarReflectionProbe and offset tool.
- Exposed the option to run SSR and SSAO on async compute.
- Added support for the _GlossMapScale parameter in the Legacy to HDRP Material converter.
- Added wave intrinsic instructions for use in Shaders (for AMD GCN).


### Fixed
- Fixed sphere shaped influence handles clamping in Reflection Probes.
- Fixed Reflection Probe data migration for projects created before using HDRP.
- Fixed UI of Layered Material where Unity previously rendered the scrollbar above the Copy button.
- Fixed Material tessellations parameters Start fade distance and End fade distance. Originally, Unity clamped these values when you modified them.
- Fixed various distortion and refraction issues - handle a better fall-back.
- Fixed SSR for multiple views.
- Fixed SSR issues related to self-intersections.
- Fixed shape density volume handle speed.
- Fixed density volume shape handle moving too fast.
- Fixed the Camera velocity pass that we removed by mistake.
- Fixed some null pointer exceptions when disabling motion vectors support.
- Fixed viewports for both the Subsurface Scattering combine pass and the transparent depth prepass.
- Fixed the blend mode pop-up in the UI. It previously did not appear when you enabled pre-refraction.
- Fixed some null pointer exceptions that previously occurred when you disabled motion vectors support.
- Fixed Layered Lit UI issue with scrollbar.
- Fixed cubemap assignation on custom ReflectionProbe.
- Fixed Reflection Probes’ capture settings' shadow distance.
- Fixed an issue with the SRP batcher and Shader variables declaration.
- Fixed thickness and subsurface slots for fabric Shader master node that wasn't appearing with the right combination of flags.
- Fixed d3d debug layer warning.
- Fixed PCSS sampling quality.
- Fixed the Subsurface and transmission Material feature enabling for fabric Shader.
- Fixed the Shader Graph UV node’s dimensions when using it in a vertex Shader.
- Fixed the planar reflection mirror gizmo's rotation.
- Fixed HDRenderPipelineAsset's FrameSettings not showing the selected enum in the Inspector drop-down.
- Fixed an error with async compute.
- MSAA now supports transparency.
- The HDRP Material upgrader tool now converts metallic values correctly.
- Volumetrics now render in Reflection Probes.
- Fixed a crash that occurred whenever you set a viewport size to 0.
- Fixed the Camera physic parameter that the UI previously did not display.
- Fixed issue in pyramid shaped spotlight handles manipulation

### Changed

- Renamed Line shaped Lights to Tube Lights.
- HDRP now uses mean height fog parametrization.
- Shadow quality settings are set to All when you use HDRP (This setting is not visible in the UI when using SRP). This avoids Legacy Graphics Quality Settings disabling the shadows and give SRP full control over the Shadows instead.
- HDRP now internally uses premultiplied alpha for all fog.
- Updated default FrameSettings used for realtime Reflection Probes when you create a new HDRenderPipelineAsset.
- Remove multi-camera support. LWRP and HDRP will not support multi-camera layered rendering.
- Updated Shader Graph subshaders to use the new instancing define.
- Changed fog distance calculation from distance to plane to distance to sphere.
- Optimized forward rendering using AMD GCN by scalarizing the light loop.
- Changed the UI of the Light Editor.
- Change ordering of includes in HDRP Materials in order to reduce iteration time for faster compilation.
- Added a StackLit master node replacing the InspectorUI version. IMPORTANT: All previously authored StackLit Materials will be lost. You need to recreate them with the master node.

## [5.0.0-preview] - 2018-09-28

### Added
- Added occlusion mesh to depth prepass for VR (VR still disabled for now)
- Added a debug mode to display only one shadow at once
- Added controls for the highlight created by directional lights
- Added a light radius setting to punctual lights to soften light attenuation and simulate fill lighting
- Added a 'minRoughness' parameter to all non-area lights (was previously only available for certain light types)
- Added separate volumetric light/shadow dimmers
- Added per-pixel jitter to volumetrics to reduce aliasing artifacts
- Added a SurfaceShading.hlsl file, which implements material-agnostic shading functionality in an efficient manner
- Added support for shadow bias for thin object transmission
- Added FrameSettings to control realtime planar reflection
- Added control for SRPBatcher on HDRP Asset
- Added an option to clear the shadow atlases in the debug menu
- Added a color visualization of the shadow atlas rescale in debug mode
- Added support for disabling SSR on materials
- Added intrinsic for XBone
- Added new light volume debugging tool
- Added a new SSR debug view mode
- Added translaction's scale invariance on DensityVolume
- Added multiple supported LitShadermode and per renderer choice in case of both Forward and Deferred supported
- Added custom specular occlusion mode to Lit Shader Graph Master node

### Fixed
- Fixed a normal bias issue with Stacklit (Was causing light leaking)
- Fixed camera preview outputing an error when both scene and game view where display and play and exit was call
- Fixed override debug mode not apply correctly on static GI
- Fixed issue where XRGraphicsConfig values set in the asset inspector GUI weren't propagating correctly (VR still disabled for now)
- Fixed issue with tangent that was using SurfaceGradient instead of regular normal decoding
- Fixed wrong error message display when switching to unsupported target like IOS
- Fixed an issue with ambient occlusion texture sometimes not being created properly causing broken rendering
- Shadow near plane is no longer limited at 0.1
- Fixed decal draw order on transparent material
- Fixed an issue where sometime the lookup texture used for GGX convolution was broken, causing broken rendering
- Fixed an issue where you wouldn't see any fog for certain pipeline/scene configurations
- Fixed an issue with volumetric lighting where the anisotropy value of 0 would not result in perfectly isotropic lighting
- Fixed shadow bias when the atlas is rescaled
- Fixed shadow cascade sampling outside of the atlas when cascade count is inferior to 4
- Fixed shadow filter width in deferred rendering not matching shader config
- Fixed stereo sampling of depth texture in MSAA DepthValues.shader
- Fixed box light UI which allowed negative and zero sizes, thus causing NaNs
- Fixed stereo rendering in HDRISky.shader (VR)
- Fixed normal blend and blend sphere influence for reflection probe
- Fixed distortion filtering (was point filtering, now trilinear)
- Fixed contact shadow for large distance
- Fixed depth pyramid debug view mode
- Fixed sphere shaped influence handles clamping in reflection probes
- Fixed reflection probes data migration for project created before using hdrp
- Fixed ambient occlusion for Lit Master Node when slot is connected

### Changed
- Use samplerunity_ShadowMask instead of samplerunity_samplerLightmap for shadow mask
- Allow to resize reflection probe gizmo's size
- Improve quality of screen space shadow
- Remove support of projection model for ScreenSpaceLighting (SSR always use HiZ and refraction always Proxy)
- Remove all the debug mode from SSR that are obsolete now
- Expose frameSettings and Capture settings for reflection and planar probe
- Update UI for reflection probe, planar probe, camera and HDRP Asset
- Implement proper linear blending for volumetric lighting via deep compositing as described in the paper "Deep Compositing Using Lie Algebras"
- Changed  planar mapping to match terrain convention (XZ instead of ZX)
- XRGraphicsConfig is no longer Read/Write. Instead, it's read-only. This improves consistency of XR behavior between the legacy render pipeline and SRP
- Change reflection probe data migration code (to update old reflection probe to new one)
- Updated gizmo for ReflectionProbes
- Updated UI and Gizmo of DensityVolume

## [4.0.0-preview] - 2018-09-28

### Added
- Added a new TerrainLit shader that supports rendering of Unity terrains.
- Added controls for linear fade at the boundary of density volumes
- Added new API to control decals without monobehaviour object
- Improve Decal Gizmo
- Implement Screen Space Reflections (SSR) (alpha version, highly experimental)
- Add an option to invert the fade parameter on a Density Volume
- Added a Fabric shader (experimental) handling cotton and silk
- Added support for MSAA in forward only for opaque only
- Implement smoothness fade for SSR
- Added support for AxF shader (X-rite format - require special AxF importer from Unity not part of HDRP)
- Added control for sundisc on directional light (hack)
- Added a new HD Lit Master node that implements Lit shader support for Shader Graph
- Added Micro shadowing support (hack)
- Added an event on HDAdditionalCameraData for custom rendering
- HDRP Shader Graph shaders now support 4-channel UVs.

### Fixed
- Fixed an issue where sometimes the deferred shadow texture would not be valid, causing wrong rendering.
- Stencil test during decals normal buffer update is now properly applied
- Decals corectly update normal buffer in forward
- Fixed a normalization problem in reflection probe face fading causing artefacts in some cases
- Fix multi-selection behavior of Density Volumes overwriting the albedo value
- Fixed support of depth texture for RenderTexture. HDRP now correctly output depth to user depth buffer if RenderTexture request it.
- Fixed multi-selection behavior of Density Volumes overwriting the albedo value
- Fixed support of depth for RenderTexture. HDRP now correctly output depth to user depth buffer if RenderTexture request it.
- Fixed support of Gizmo in game view in the editor
- Fixed gizmo for spot light type
- Fixed issue with TileViewDebug mode being inversed in gameview
- Fixed an issue with SAMPLE_TEXTURECUBE_SHADOW macro
- Fixed issue with color picker not display correctly when game and scene view are visible at the same time
- Fixed an issue with reflection probe face fading
- Fixed camera motion vectors shader and associated matrices to update correctly for single-pass double-wide stereo rendering
- Fixed light attenuation functions when range attenuation is disabled
- Fixed shadow component algorithm fixup not dirtying the scene, so changes can be saved to disk.
- Fixed some GC leaks for HDRP
- Fixed contact shadow not affected by shadow dimmer
- Fixed GGX that works correctly for the roughness value of 0 (mean specular highlgiht will disappeard for perfect mirror, we rely on maxSmoothness instead to always have a highlight even on mirror surface)
- Add stereo support to ShaderPassForward.hlsl. Forward rendering now seems passable in limited test scenes with camera-relative rendering disabled.
- Add stereo support to ProceduralSky.shader and OpaqueAtmosphericScattering.shader.
- Added CullingGroupManager to fix more GC.Alloc's in HDRP
- Fixed rendering when multiple cameras render into the same render texture

### Changed
- Changed the way depth & color pyramids are built to be faster and better quality, thus improving the look of distortion and refraction.
- Stabilize the dithered LOD transition mask with respect to the camera rotation.
- Avoid multiple depth buffer copies when decals are present
- Refactor code related to the RT handle system (No more normal buffer manager)
- Remove deferred directional shadow and move evaluation before lightloop
- Add a function GetNormalForShadowBias() that material need to implement to return the normal used for normal shadow biasing
- Remove Jimenez Subsurface scattering code (This code was disabled by default, now remove to ease maintenance)
- Change Decal API, decal contribution is now done in Material. Require update of material using decal
- Move a lot of files from CoreRP to HDRP/CoreRP. All moved files weren't used by Ligthweight pipeline. Long term they could move back to CoreRP after CoreRP become out of preview
- Updated camera inspector UI
- Updated decal gizmo
- Optimization: The objects that are rendered in the Motion Vector Pass are not rendered in the prepass anymore
- Removed setting shader inclue path via old API, use package shader include paths
- The default value of 'maxSmoothness' for punctual lights has been changed to 0.99
- Modified deferred compute and vert/frag shaders for first steps towards stereo support
- Moved material specific Shader Graph files into corresponding material folders.
- Hide environment lighting settings when enabling HDRP (Settings are control from sceneSettings)
- Update all shader includes to use absolute path (allow users to create material in their Asset folder)
- Done a reorganization of the files (Move ShaderPass to RenderPipeline folder, Move all shadow related files to Lighting/Shadow and others)
- Improved performance and quality of Screen Space Shadows

## [3.3.0-preview] - 2018-01-01

### Added
- Added an error message to say to use Metal or Vulkan when trying to use OpenGL API
- Added a new Fabric shader model that supports Silk and Cotton/Wool
- Added a new HDRP Lighting Debug mode to visualize Light Volumes for Point, Spot, Line, Rectangular and Reflection Probes
- Add support for reflection probe light layers
- Improve quality of anisotropic on IBL

### Fixed
- Fix an issue where the screen where darken when rendering camera preview
- Fix display correct target platform when showing message to inform user that a platform is not supported
- Remove workaround for metal and vulkan in normal buffer encoding/decoding
- Fixed an issue with color picker not working in forward
- Fixed an issue where reseting HDLight do not reset all of its parameters
- Fixed shader compile warning in DebugLightVolumes.shader

### Changed
- Changed default reflection probe to be 256x256x6 and array size to be 64
- Removed dependence on the NdotL for thickness evaluation for translucency (based on artist's input)
- Increased the precision when comparing Planar or HD reflection probe volumes
- Remove various GC alloc in C#. Slightly better performance

## [3.2.0-preview] - 2018-01-01

### Added
- Added a luminance meter in the debug menu
- Added support of Light, reflection probe, emissive material, volume settings related to lighting to Lighting explorer
- Added support for 16bit shadows

### Fixed
- Fix issue with package upgrading (HDRP resources asset is now versionned to worarkound package manager limitation)
- Fix HDReflectionProbe offset displayed in gizmo different than what is affected.
- Fix decals getting into a state where they could not be removed or disabled.
- Fix lux meter mode - The lux meter isn't affected by the sky anymore
- Fix area light size reset when multi-selected
- Fix filter pass number in HDUtils.BlitQuad
- Fix Lux meter mode that was applying SSS
- Fix planar reflections that were not working with tile/cluster (olbique matrix)
- Fix debug menu at runtime not working after nested prefab PR come to trunk
- Fix scrolling issue in density volume

### Changed
- Shader code refactor: Split MaterialUtilities file in two parts BuiltinUtilities (independent of FragInputs) and MaterialUtilities (Dependent of FragInputs)
- Change screen space shadow rendertarget format from ARGB32 to RG16

## [3.1.0-preview] - 2018-01-01

### Added
- Decal now support per channel selection mask. There is now two mode. One with BaseColor, Normal and Smoothness and another one more expensive with BaseColor, Normal, Smoothness, Metal and AO. Control is on HDRP Asset. This may require to launch an update script for old scene: 'Edit/Render Pipeline/Single step upgrade script/Upgrade all DecalMaterial MaskBlendMode'.
- Decal now supports depth bias for decal mesh, to prevent z-fighting
- Decal material now supports draw order for decal projectors
- Added LightLayers support (Base on mask from renderers name RenderingLayers and mask from light name LightLayers - if they match, the light apply) - cost an extra GBuffer in deferred (more bandwidth)
- When LightLayers is enabled, the AmbientOclusion is store in the GBuffer in deferred path allowing to avoid double occlusion with SSAO. In forward the double occlusion is now always avoided.
- Added the possibility to add an override transform on the camera for volume interpolation
- Added desired lux intensity and auto multiplier for HDRI sky
- Added an option to disable light by type in the debug menu
- Added gradient sky
- Split EmissiveColor and bakeDiffuseLighting in forward avoiding the emissiveColor to be affect by SSAO
- Added a volume to control indirect light intensity
- Added EV 100 intensity unit for area lights
- Added support for RendererPriority on Renderer. This allow to control order of transparent rendering manually. HDRP have now two stage of sorting for transparent in addition to bact to front. Material have a priority then Renderer have a priority.
- Add Coupling of (HD)Camera and HDAdditionalCameraData for reset and remove in inspector contextual menu of Camera
- Add Coupling of (HD)ReflectionProbe and HDAdditionalReflectionData for reset and remove in inspector contextual menu of ReflectoinProbe
- Add macro to forbid unity_ObjectToWorld/unity_WorldToObject to be use as it doesn't handle camera relative rendering
- Add opacity control on contact shadow

### Fixed
- Fixed an issue with PreIntegratedFGD texture being sometimes destroyed and not regenerated causing rendering to break
- PostProcess input buffers are not copied anymore on PC if the viewport size matches the final render target size
- Fixed an issue when manipulating a lot of decals, it was displaying a lot of errors in the inspector
- Fixed capture material with reflection probe
- Refactored Constant Buffers to avoid hitting the maximum number of bound CBs in some cases.
- Fixed the light range affecting the transform scale when changed.
- Snap to grid now works for Decal projector resizing.
- Added a warning for 128x128 cookie texture without mipmaps
- Replace the sampler used for density volumes for correct wrap mode handling

### Changed
- Move Render Pipeline Debug "Windows from Windows->General-> Render Pipeline debug windows" to "Windows from Windows->Analysis-> Render Pipeline debug windows"
- Update detail map formula for smoothness and albedo, goal it to bright and dark perceptually and scale factor is use to control gradient speed
- Refactor the Upgrade material system. Now a material can be update from older version at any time. Call Edit/Render Pipeline/Upgrade all Materials to newer version
- Change name EnableDBuffer to EnableDecals at several place (shader, hdrp asset...), this require a call to Edit/Render Pipeline/Upgrade all Materials to newer version to have up to date material.
- Refactor shader code: BakeLightingData structure have been replace by BuiltinData. Lot of shader code have been remove/change.
- Refactor shader code: All GBuffer are now handled by the deferred material. Mean ShadowMask and LightLayers are control by lit material in lit.hlsl and not outside anymore. Lot of shader code have been remove/change.
- Refactor shader code: Rename GetBakedDiffuseLighting to ModifyBakedDiffuseLighting. This function now handle lighting model for transmission too. Lux meter debug mode is factor outisde.
- Refactor shader code: GetBakedDiffuseLighting is not call anymore in GBuffer or forward pass, including the ConvertSurfaceDataToBSDFData and GetPreLightData, this is done in ModifyBakedDiffuseLighting now
- Refactor shader code: Added a backBakeDiffuseLighting to BuiltinData to handle lighting for transmission
- Refactor shader code: Material must now call InitBuiltinData (Init all to zero + init bakeDiffuseLighting and backBakeDiffuseLighting ) and PostInitBuiltinData

## [3.0.0-preview] - 2018-01-01

### Fixed
- Fixed an issue with distortion that was using previous frame instead of current frame
- Fixed an issue where disabled light where not upgrade correctly to the new physical light unit system introduce in 2.0.5-preview

### Changed
- Update assembly definitions to output assemblies that match Unity naming convention (Unity.*).

## [2.0.5-preview] - 2018-01-01

### Added
- Add option supportDitheringCrossFade on HDRP Asset to allow to remove shader variant during player build if needed
- Add contact shadows for punctual lights (in additional shadow settings), only one light is allowed to cast contact shadows at the same time and so at each frame a dominant light is choosed among all light with contact shadows enabled.
- Add PCSS shadow filter support (from SRP Core)
- Exposed shadow budget parameters in HDRP asset
- Add an option to generate an emissive mesh for area lights (currently rectangle light only). The mesh fits the size, intensity and color of the light.
- Add an option to the HDRP asset to increase the resolution of volumetric lighting.
- Add additional ligth unit support for punctual light (Lumens, Candela) and area lights (Lumens, Luminance)
- Add dedicated Gizmo for the box Influence volume of HDReflectionProbe / PlanarReflectionProbe

### Changed
- Re-enable shadow mask mode in debug view
- SSS and Transmission code have been refactored to be able to share it between various material. Guidelines are in SubsurfaceScattering.hlsl
- Change code in area light with LTC for Lit shader. Magnitude is now take from FGD texture instead of a separate texture
- Improve camera relative rendering: We now apply camera translation on the model matrix, so before the TransformObjectToWorld(). Note: unity_WorldToObject and unity_ObjectToWorld must never be used directly.
- Rename positionWS to positionRWS (Camera relative world position) at a lot of places (mainly in interpolator and FragInputs). In case of custom shader user will be required to update their code.
- Rename positionWS, capturePositionWS, proxyPositionWS, influencePositionWS to positionRWS, capturePositionRWS, proxyPositionRWS, influencePositionRWS (Camera relative world position) in LightDefinition struct.
- Improve the quality of trilinear filtering of density volume textures.
- Improve UI for HDReflectionProbe / PlanarReflectionProbe

### Fixed
- Fixed a shader preprocessor issue when compiling DebugViewMaterialGBuffer.shader against Metal target
- Added a temporary workaround to Lit.hlsl to avoid broken lighting code with Metal/AMD
- Fixed issue when using more than one volume texture mask with density volumes.
- Fixed an error which prevented volumetric lighting from working if no density volumes with 3D textures were present.
- Fix contact shadows applied on transmission
- Fix issue with forward opaque lit shader variant being removed by the shader preprocessor
- Fixed compilation errors on Nintendo Switch (limited XRSetting support).
- Fixed apply range attenuation option on punctual light
- Fixed issue with color temperature not take correctly into account with static lighting
- Don't display fog when diffuse lighting, specular lighting, or lux meter debug mode are enabled.

## [2.0.4-preview] - 2018-01-01

### Fixed
- Fix issue when disabling rough refraction and building a player. Was causing a crash.

## [2.0.3-preview] - 2018-01-01

### Added
- Increased debug color picker limit up to 260k lux

## [2.0.2-preview] - 2018-01-01

### Added
- Add Light -> Planar Reflection Probe command
- Added a false color mode in rendering debug
- Add support for mesh decals
- Add flag to disable projector decals on transparent geometry to save performance and decal texture atlas space
- Add ability to use decal diffuse map as mask only
- Add visualize all shadow masks in lighting debug
- Add export of normal and roughness buffer for forwardOnly and when in supportOnlyForward mode for forward
- Provide a define in lit.hlsl (FORWARD_MATERIAL_READ_FROM_WRITTEN_NORMAL_BUFFER) when output buffer normal is used to read the normal and roughness instead of caclulating it (can save performance, but lower quality due to compression)
- Add color swatch to decal material

### Changed
- Change Render -> Planar Reflection creation to 3D Object -> Mirror
- Change "Enable Reflector" name on SpotLight to "Angle Affect Intensity"
- Change prototype of BSDFData ConvertSurfaceDataToBSDFData(SurfaceData surfaceData) to BSDFData ConvertSurfaceDataToBSDFData(uint2 positionSS, SurfaceData surfaceData)

### Fixed
- Fix issue with StackLit in deferred mode with deferredDirectionalShadow due to GBuffer not being cleared. Gbuffer is still not clear and issue was fix with the new Output of normal buffer.
- Fixed an issue where interpolation volumes were not updated correctly for reflection captures.
- Fixed an exception in Light Loop settings UI

## [2.0.1-preview] - 2018-01-01

### Added
- Add stripper of shader variant when building a player. Save shader compile time.
- Disable per-object culling that was executed in C++ in HD whereas it was not used (Optimization)
- Enable texture streaming debugging (was not working before 2018.2)
- Added Screen Space Reflection with Proxy Projection Model
- Support correctly scene selection for alpha tested object
- Add per light shadow mask mode control (i.e shadow mask distance and shadow mask). It use the option NonLightmappedOnly
- Add geometric filtering to Lit shader (allow to reduce specular aliasing)
- Add shortcut to create DensityVolume and PlanarReflection in hierarchy
- Add a DefaultHDMirrorMaterial material for PlanarReflection
- Added a script to be able to upgrade material to newer version of HDRP
- Removed useless duplication of ForwardError passes.
- Add option to not compile any DEBUG_DISPLAY shader in the player (Faster build) call Support Runtime Debug display

### Changed
- Changed SupportForwardOnly to SupportOnlyForward in render pipeline settings
- Changed versioning variable name in HDAdditionalXXXData from m_version to version
- Create unique name when creating a game object in the rendering menu (i.e Density Volume(2))
- Re-organize various files and folder location to clean the repository
- Change Debug windows name and location. Now located at:  Windows -> General -> Render Pipeline Debug

### Removed
- Removed GlobalLightLoopSettings.maxPlanarReflectionProbes and instead use value of GlobalLightLoopSettings.planarReflectionProbeCacheSize
- Remove EmissiveIntensity parameter and change EmissiveColor to be HDR (Matching Builtin Unity behavior) - Data need to be updated - Launch Edit -> Single Step Upgrade Script -> Upgrade all Materials emissionColor

### Fixed
- Fix issue with LOD transition and instancing
- Fix discrepency between object motion vector and camera motion vector
- Fix issue with spot and dir light gizmo axis not highlighted correctly
- Fix potential crash while register debug windows inputs at startup
- Fix warning when creating Planar reflection
- Fix specular lighting debug mode (was rendering black)
- Allow projector decal with null material to allow to configure decal when HDRP is not set
- Decal atlas texture offset/scale is updated after allocations (used to be before so it was using date from previous frame)

## [0.0.0-preview] - 2018-01-01

### Added
- Configure the VolumetricLightingSystem code path to be on by default
- Trigger a build exception when trying to build an unsupported platform
- Introduce the VolumetricLightingController component, which can (and should) be placed on the camera, and allows one to control the near and the far plane of the V-Buffer (volumetric "froxel" buffer) along with the depth distribution (from logarithmic to linear)
- Add 3D texture support for DensityVolumes
- Add a better mapping of roughness to mipmap for planar reflection
- The VolumetricLightingSystem now uses RTHandles, which allows to save memory by sharing buffers between different cameras (history buffers are not shared), and reduce reallocation frequency by reallocating buffers only if the rendering resolution increases (and suballocating within existing buffers if the rendering resolution decreases)
- Add a Volumetric Dimmer slider to lights to control the intensity of the scattered volumetric lighting
- Add UV tiling and offset support for decals.
- Add mipmapping support for volume 3D mask textures

### Changed
- Default number of planar reflection change from 4 to 2
- Rename _MainDepthTexture to _CameraDepthTexture
- The VolumetricLightingController has been moved to the Interpolation Volume framework and now functions similarly to the VolumetricFog settings
- Update of UI of cookie, CubeCookie, Reflection probe and planar reflection probe to combo box
- Allow enabling/disabling shadows for area lights when they are set to baked.
- Hide applyRangeAttenuation and FadeDistance for directional shadow as they are not used

### Removed
- Remove Resource folder of PreIntegratedFGD and add the resource to RenderPipeline Asset

### Fixed
- Fix ConvertPhysicalLightIntensityToLightIntensity() function used when creating light from script to match HDLightEditor behavior
- Fix numerical issues with the default value of mean free path of volumetric fog
- Fix the bug preventing decals from coexisting with density volumes
- Fix issue with alpha tested geometry using planar/triplanar mapping not render correctly or flickering (due to being wrongly alpha tested in depth prepass)
- Fix meta pass with triplanar (was not handling correctly the normal)
- Fix preview when a planar reflection is present
- Fix Camera preview, it is now a Preview cameraType (was a SceneView)
- Fix handling unknown GPUShadowTypes in the shadow manager.
- Fix area light shapes sent as point lights to the baking backends when they are set to baked.
- Fix unnecessary division by PI for baked area lights.
- Fix line lights sent to the lightmappers. The backends don't support this light type.
- Fix issue with shadow mask framesettings not correctly taken into account when shadow mask is enabled for lighting.
- Fix directional light and shadow mask transition, they are now matching making smooth transition
- Fix banding issues caused by high intensity volumetric lighting
- Fix the debug window being emptied on SRP asset reload
- Fix issue with debug mode not correctly clearing the GBuffer in editor after a resize
- Fix issue with ResetMaterialKeyword not resetting correctly ToggleOff/Roggle Keyword
- Fix issue with motion vector not render correctly if there is no depth prepass in deferred

## [0.0.0-preview] - 2018-01-01

### Added
- Screen Space Refraction projection model (Proxy raycasting, HiZ raymarching)
- Screen Space Refraction settings as volume component
- Added buffered frame history per camera
- Port Global Density Volumes to the Interpolation Volume System.
- Optimize ImportanceSampleLambert() to not require the tangent frame.
- Generalize SampleVBuffer() to handle different sampling and reconstruction methods.
- Improve the quality of volumetric lighting reprojection.
- Optimize Morton Order code in the Subsurface Scattering pass.
- Planar Reflection Probe support roughness (gaussian convolution of captured probe)
- Use an atlas instead of a texture array for cluster transparent decals
- Add a debug view to visualize the decal atlas
- Only store decal textures to atlas if decal is visible, debounce out of memory decal atlas warning.
- Add manipulator gizmo on decal to improve authoring workflow
- Add a minimal StackLit material (work in progress, this version can be used as template to add new material)

### Changed
- EnableShadowMask in FrameSettings (But shadowMaskSupport still disable by default)
- Forced Planar Probe update modes to (Realtime, Every Update, Mirror Camera)
- Screen Space Refraction proxy model uses the proxy of the first environment light (Reflection probe/Planar probe) or the sky
- Moved RTHandle static methods to RTHandles
- Renamed RTHandle to RTHandleSystem.RTHandle
- Move code for PreIntegratedFDG (Lit.shader) into its dedicated folder to be share with other material
- Move code for LTCArea (Lit.shader) into its dedicated folder to be share with other material

### Removed
- Removed Planar Probe mirror plane position and normal fields in inspector, always display mirror plane and normal gizmos

### Fixed
- Fix fog flags in scene view is now taken into account
- Fix sky in preview windows that were disappearing after a load of a new level
- Fix numerical issues in IntersectRayAABB().
- Fix alpha blending of volumetric lighting with transparent objects.
- Fix the near plane of the V-Buffer causing out-of-bounds look-ups in the clustered data structure.
- Depth and color pyramid are properly computed and sampled when the camera renders inside a viewport of a RTHandle.
- Fix decal atlas debug view to work correctly when shadow atlas view is also enabled<|MERGE_RESOLUTION|>--- conflicted
+++ resolved
@@ -1,4 +1,4 @@
-﻿# Changelog
+# Changelog
 All notable changes to this package will be documented in this file.
 
 The format is based on [Keep a Changelog](http://keepachangelog.com/en/1.0.0/)
@@ -87,9 +87,6 @@
 - Fixed SSGI compilation issues on PS4.
 - Fixed "Screen position out of view frustum" error when camera is on exactly the planar reflection probe plane.
 - Workaround issue that caused objects using eye shader to not be rendered on xbox.
-<<<<<<< HEAD
-- Fixed Light skin not properly applied on the LookDev when switching from Dark Skin (case 1278802)
-=======
 - Fixed GC allocation when using XR single-pass test mode.
 - Fixed text in cascades shadow split being truncated.
 - Fixed rendering of custom passes in the Custom Pass Volume inspector
@@ -119,7 +116,7 @@
 - Fixed an error when building the player.
 - Fixed issue with box light not visible if range is below one and range attenuation is off.
 - Fixed alpha not having TAA applied to it.
->>>>>>> 04293b08
+- Fixed Light skin not properly applied on the LookDev when switching from Dark Skin (case 1278802)
 
 ### Changed
 - Preparation pass for RTSSShadows to be supported by render graph.
