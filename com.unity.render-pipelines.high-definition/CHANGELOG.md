# Changelog
All notable changes to this package will be documented in this file.

The format is based on [Keep a Changelog](http://keepachangelog.com/en/1.0.0/)
and this project adheres to [Semantic Versioning](http://semver.org/spec/v2.0.0.html).

## [10.1.0] - 2019-08-04

### Added
- Added an option to have only the metering mask displayed in the debug mode.
- Added a new mode to cluster visualization debug where users can see a slice instead of the cluster on opaque objects.
- Added ray traced reflection support for the render graph version of the pipeline.
- Added render graph support of RTAO and required denoisers.
- Added render graph support of RTGI.
- Added support of RTSSS and Recursive Rendering in the render graph mode.
- Added support of RT and screen space shadow for render graph.
- Added tooltips with the full name of the (graphics) compositor properties to properly show large names that otherwise are clipped by the UI (case 1263590)
- Added error message if a callback AOV allocation fail
- Added marker for all AOV request operation on GPU
- Added remapping options for Depth Pyramid debug view mode
- Added an option to support AOV shader at runtime in HDRP settings (case 1265070)
- Added support of SSGI in the render graph mode.
- Added option for 11-11-10 format for cube reflection probes.
- Added an optional check in the HDRP DXR Wizard to verify 64 bits target architecture
- Added option to display timing stats in the debug menu as an average over 1 second. 
- Added a light unit slider to provide users more context when authoring physically based values.
- Added a way to check the normals through the material views.
- Added Simple mode to Earth Preset for PBR Sky
- Added the export of normals during the prepass for shadow matte for proper SSAO calculation.
- Added the usage of SSAO for shadow matte unlit shader graph.
- Added a new volume component parameter to control the max ray length of directional lights(case 1279849).
- Added support for 'Pyramid' and 'Box' spot light shapes in path tracing.

### Fixed
- Fixed several issues with physically-based DoF (TAA ghosting of the CoC buffer, smooth layer transitions, etc)
- Fixed GPU hang on D3D12 on xbox. 
- Fixed game view artifacts on resizing when hardware dynamic resolution was enabled
- Fixed black line artifacts occurring when Lanczos upsampling was set for dynamic resolution
- Fixed Amplitude -> Min/Max parametrization conversion
- Fixed CoatMask block appearing when creating lit master node (case 1264632)
- Fixed issue with SceneEV100 debug mode indicator when rescaling the window.
- Fixed issue with PCSS filter being wrong on first frame. 
- Fixed issue with emissive mesh for area light not appearing in playmode if Reload Scene option is disabled in Enter Playmode Settings.
- Fixed issue when Reflection Probes are set to OnEnable and are never rendered if the probe is enabled when the camera is farther than the probe fade distance. 
- Fixed issue with sun icon being clipped in the look dev window. 
- Fixed error about layers when disabling emissive mesh for area lights.
- Fixed issue when the user deletes the composition graph or .asset in runtime (case 1263319)
- Fixed assertion failure when changing resolution to compositor layers after using AOVs (case 1265023) 
- Fixed flickering layers in graphics compositor (case 1264552)
- Fixed issue causing the editor field not updating the disc area light radius.
- Fixed issues that lead to cookie atlas to be updated every frame even if cached data was valid.
- Fixed an issue where world space UI was not emitted for reflection cameras in HDRP
- Fixed an issue with cookie texture atlas that would cause realtime textures to always update in the atlas even when the content did not change.
- Fixed an issue where only one of the two lookdev views would update when changing the default lookdev volume profile.
- Fixed a bug related to light cluster invalidation.
- Fixed shader warning in DofGather (case 1272931)
- Fixed AOV export of depth buffer which now correctly export linear depth (case 1265001)
- Fixed issue that caused the decal atlas to not be updated upon changing of the decal textures content.
- Fixed "Screen position out of view frustum" error when camera is at exactly the planar reflection probe location.
- Fixed Amplitude -> Min/Max parametrization conversion
- Fixed issue that allocated a small cookie for normal spot lights.
- Fixed issue when undoing a change in diffuse profile list after deleting the volume profile.
- Fixed custom pass re-ordering and removing.
- Fixed TAA issue and hardware dynamic resolution.
- Fixed a static lighting flickering issue caused by having an active planar probe in the scene while rendering inspector preview.
- Fixed an issue where even when set to OnDemand, the sky lighting would still be updated when changing sky parameters.
- Fixed an error message trigerred when a mesh has more than 32 sub-meshes (case 1274508).
- Fixed RTGI getting noisy for grazying angle geometry (case 1266462).
- Fixed an issue with TAA history management on pssl.
- Fixed the global illumination volume override having an unwanted advanced mode (case 1270459).
- Fixed screen space shadow option displayed on directional shadows while they shouldn't (case 1270537).
- Fixed the handling of undo and redo actions in the graphics compositor (cases 1268149, 1266212, 1265028)
- Fixed issue with composition graphs that include virtual textures, cubemaps and other non-2D textures (cases 1263347, 1265638).
- Fixed issues when selecting a new composition graph or setting it to None (cases 1263350, 1266202)
- Fixed ArgumentNullException when saving shader graphs after removing the compositor from the scene (case 1268658)
- Fixed issue with updating the compositor output when not in play mode (case 1266216)
- Fixed warning with area mesh (case 1268379)
- Fixed issue with diffusion profile not being updated upon reset of the editor. 
- Fixed an issue that lead to corrupted refraction in some scenarios on xbox.
- Fixed for light loop scalarization not happening. 
- Fixed issue with stencil not being set in rendergraph mode.
- Fixed for post process being overridable in reflection probes even though it is not supported.
- Fixed RTGI in performance mode when light layers are enabled on the asset.
- Fixed SSS materials appearing black in matcap mode.
- Fixed a collision in the interaction of RTR and RTGI.
- Fix for lookdev toggling renderers that are set to non editable or are hidden in the inspector.
- Fixed issue with mipmap debug mode not properly resetting full screen mode (and viceversa). 
- Added unsupported message when using tile debug mode with MSAA.
- Fixed SSGI compilation issues on PS4.
- Fixed "Screen position out of view frustum" error when camera is on exactly the planar reflection probe plane.
- Workaround issue that caused objects using eye shader to not be rendered on xbox.
- Fixed GC allocation when using XR single-pass test mode.
- Fixed text in cascades shadow split being truncated.
- Fixed rendering of custom passes in the Custom Pass Volume inspector
- Force probe to render again if first time was during async shader compilation to avoid having cyan objects.
- Fixed for lookdev library field not being refreshed upon opening a library from the environment library inspector.
- Fixed serialization issue with matcap scale intensity.
- Close Add Override popup of Volume Inspector when the popup looses focus (case 1258571)
- Light quality setting for contact shadow set to on for High quality by default.
- Fixed an exception thrown when closing the look dev because there is no active SRP anymore.
- Fixed alignment of framesettings in HDRP Default Settings
- Fixed an exception thrown when closing the look dev because there is no active SRP anymore.
- Fixed an issue where entering playmode would close the LookDev window.
- Fixed issue with rendergraph on console failing on SSS pass.
- Fixed Cutoff not working properly with ray tracing shaders default and SG (case 1261292).
- Fixed shader compilation issue with Hair shader and debug display mode
- Fixed cubemap static preview not updated when the asset is imported.
- Fixed wizard DXR setup on non-DXR compatible devices.
- Fixed Custom Post Processes affecting preview cameras.
- Fixed issue with lens distortion breaking rendering.
- Fixed save popup appearing twice due to HDRP wizard.
- Fixed error when changing planar probe resolution.
- Fixed the dependecy of FrameSettings (MSAA, ClearGBuffer, DepthPrepassWithDeferred) (case 1277620).
- Fixed the usage of GUIEnable for volume components (case 1280018).
- Fixed the diffusion profile becoming invalid when hitting the reset (case 1269462).
- Fixed issue with MSAA resolve killing the alpha channel.
- Fixed a warning in materialevalulation
- Fixed an error when building the player.
- Fixed issue with box light not visible if range is below one and range attenuation is off.
- Fixed an issue that caused a null reference when deleting camera component in a prefab. (case 1244430)
- Fixed issue with bloom showing a thin black line after rescaling window. 
- Fixed rendergraph motion vector resolve.
- Fixed the Ray-Tracing related Debug Display not working in render graph mode.
<<<<<<< HEAD
- Fixed outlines in transitions between post-processed and plain regions in the graphics compositor (case 1278775).
=======
- Fix nan in pbr sky
- Fixed Light skin not properly applied on the LookDev when switching from Dark Skin (case 1278802)
- Fixed accumulation on DX11
- Fixed issue with screen space UI not drawing on the graphics compositor (case 1279272).
- Fixed error Maximum allowed thread group count is 65535 when resolution is very high. 
- LOD meshes are now properly stripped based on the maximum lod value parameters contained in the HDRP asset.
- Fixed an inconsistency in the LOD group UI where LOD bias was not the right one.
>>>>>>> 1b765c6b

### Changed
- Preparation pass for RTSSShadows to be supported by render graph.
- Add tooltips with the full name of the (graphics) compositor properties to properly show large names that otherwise are clipped by the UI (case 1263590)
- Composition profile .asset files cannot be manually edited/reset by users (to avoid breaking things - case 1265631)
- Preparation pass for RTSSShadows to be supported by render graph.
- Changed the way the ray tracing property is displayed on the material (QOL 1265297).
- Exposed lens attenuation mode in default settings and remove it as a debug mode.
- Composition layers without any sub layers are now cleared to black to avoid confusion (case 1265061).
- Slight reduction of VGPR used by area light code.
- Changed thread group size for contact shadows (save 1.1ms on PS4)
- Make sure distortion stencil test happens before pixel shader is run.
- Small optimization that allows to skip motion vector prepping when the whole wave as velocity of 0.
- Improved performance to avoid generating coarse stencil buffer when not needed.
- Remove HTile generation for decals (faster without).
- Improving SSGI Filtering and fixing a blend issue with RTGI.
- Changed the Trackball UI so that it allows explicit numeric values.
- Reduce the G-buffer footprint of anisotropic materials
- Moved SSGI out of preview.
- Skip an unneeded depth buffer copy on consoles. 
- Replaced the Density Volume Texture Tool with the new 3D Texture Importer.
- Rename Raytracing Node to Raytracing Quality Keyword and rename high and low inputs as default and raytraced. All raytracing effects now use the raytraced mode but path tracing.
- Moved diffusion profile list to the HDRP default settings panel.
- Skip biquadratic resampling of vbuffer when volumetric fog filtering is enabled.
- Optimized Grain and sRGB Dithering.
- On platforms that allow it skip the first mip of the depth pyramid and compute it alongside the depth buffer used for low res transparents.
- When trying to install the local configuration package, if another one is already present the user is now asked whether they want to keep it or not.
- Improved MSAA color resolve to fix issues when very bright and very dark samples are resolved together.
- Improve performance of GPU light AABB generation
- Removed the max clamp value for the RTR, RTAO and RTGI's ray length (case 1279849).

## [10.0.0] - 2019-06-10

### Added
- Ray tracing support for VR single-pass
- Added sharpen filter shader parameter and UI for TemporalAA to control image quality instead of hardcoded value
- Added frame settings option for custom post process and custom passes as well as custom color buffer format option.
- Add check in wizard on SRP Batcher enabled.
- Added default implementations of OnPreprocessMaterialDescription for FBX, Obj, Sketchup and 3DS file formats.
- Added custom pass fade radius
- Added after post process injection point for custom passes
- Added basic alpha compositing support - Alpha is available afterpostprocess when using FP16 buffer format.
- Added falloff distance on Reflection Probe and Planar Reflection Probe
- Added Backplate projection from the HDRISky
- Added Shadow Matte in UnlitMasterNode, which only received shadow without lighting
- Added hability to name LightLayers in HDRenderPipelineAsset
- Added a range compression factor for Reflection Probe and Planar Reflection Probe to avoid saturation of colors.
- Added path tracing support for directional, point and spot lights, as well as emission from Lit and Unlit.
- Added non temporal version of SSAO.
- Added more detailed ray tracing stats in the debug window
- Added Disc area light (bake only)
- Added a warning in the material UI to prevent transparent + subsurface-scattering combination.
- Added XR single-pass setting into HDRP asset
- Added a penumbra tint option for lights
- Added support for depth copy with XR SDK
- Added debug setting to Render Pipeline Debug Window to list the active XR views
- Added an option to filter the result of the volumetric lighting (off by default).
- Added a transmission multiplier for directional lights
- Added XR single-pass test mode to Render Pipeline Debug Window
- Added debug setting to Render Pipeline Window to list the active XR views
- Added a new refraction mode for the Lit shader (thin). Which is a box refraction with small thickness values
- Added the code to support Barn Doors for Area Lights based on a shaderconfig option.
- Added HDRPCameraBinder property binder for Visual Effect Graph
- Added "Celestial Body" controls to the Directional Light
- Added new parameters to the Physically Based Sky
- Added Reflections to the DXR Wizard
- Added the possibility to have ray traced colored and semi-transparent shadows on directional lights.
- Added a check in the custom post process template to throw an error if the default shader is not found.
- Exposed the debug overlay ratio in the debug menu.
- Added a separate frame settings for tonemapping alongside color grading.
- Added the receive fog option in the material UI for ShaderGraphs.
- Added a public virtual bool in the custom post processes API to specify if a post processes should be executed in the scene view.
- Added a menu option that checks scene issues with ray tracing. Also removed the previously existing warning at runtime.
- Added Contrast Adaptive Sharpen (CAS) Upscaling effect.
- Added APIs to update probe settings at runtime.
- Added documentation for the rayTracingSupported method in HDRP
- Added user-selectable format for the post processing passes.
- Added support for alpha channel in some post-processing passes (DoF, TAA, Uber).
- Added warnings in FrameSettings inspector when using DXR and atempting to use Asynchronous Execution.
- Exposed Stencil bits that can be used by the user.
- Added history rejection based on velocity of intersected objects for directional, point and spot lights.
- Added a affectsVolumetric field to the HDAdditionalLightData API to know if light affects volumetric fog.
- Add OS and Hardware check in the Wizard fixes for DXR.
- Added option to exclude camera motion from motion blur.
- Added semi-transparent shadows for point and spot lights.
- Added support for semi-transparent shadow for unlit shader and unlit shader graph.
- Added the alpha clip enabled toggle to the material UI for all HDRP shader graphs.
- Added Material Samples to explain how to use the lit shader features
- Added an initial implementation of ray traced sub surface scattering
- Added AssetPostprocessors and Shadergraphs to handle Arnold Standard Surface and 3DsMax Physical material import from FBX.
- Added support for Smoothness Fade start work when enabling ray traced reflections.
- Added Contact shadow, Micro shadows and Screen space refraction API documentation.
- Added script documentation for SSR, SSAO (ray tracing), GI, Light Cluster, RayTracingSettings, Ray Counters, etc.
- Added path tracing support for refraction and internal reflections.
- Added support for Thin Refraction Model and Lit's Clear Coat in Path Tracing.
- Added the Tint parameter to Sky Colored Fog.
- Added of Screen Space Reflections for Transparent materials
- Added a fallback for ray traced area light shadows in case the material is forward or the lit mode is forward.
- Added a new debug mode for light layers.
- Added an "enable" toggle to the SSR volume component.
- Added support for anisotropic specular lobes in path tracing.
- Added support for alpha clipping in path tracing.
- Added support for light cookies in path tracing.
- Added support for transparent shadows in path tracing.
- Added support for iridescence in path tracing.
- Added support for background color in path tracing.
- Added a path tracing test to the test suite.
- Added a warning and workaround instructions that appear when you enable XR single-pass after the first frame with the XR SDK.
- Added the exposure sliders to the planar reflection probe preview
- Added support for subsurface scattering in path tracing.
- Added a new mode that improves the filtering of ray traced shadows (directional, point and spot) based on the distance to the occluder.
- Added support of cookie baking and add support on Disc light.
- Added support for fog attenuation in path tracing.
- Added a new debug panel for volumes
- Added XR setting to control camera jitter for temporal effects
- Added an error message in the DrawRenderers custom pass when rendering opaque objects with an HDRP asset in DeferredOnly mode.
- Added API to enable proper recording of path traced scenes (with the Unity recorder or other tools).
- Added support for fog in Recursive rendering, ray traced reflections and ray traced indirect diffuse.
- Added an alpha blend option for recursive rendering
- Added support for stack lit for ray tracing effects.
- Added support for hair for ray tracing effects.
- Added support for alpha to coverage for HDRP shaders and shader graph
- Added support for Quality Levels to Subsurface Scattering.
- Added option to disable XR rendering on the camera settings.
- Added support for specular AA from geometric curvature in AxF
- Added support for baked AO (no input for now) in AxF
- Added an info box to warn about depth test artifacts when rendering object twice in custom passes with MSAA.
- Added a frame setting for alpha to mask.
- Added support for custom passes in the AOV API
- Added Light decomposition lighting debugging modes and support in AOV
- Added exposure compensation to Fixed exposure mode
- Added support for rasterized area light shadows in StackLit
- Added support for texture-weighted automatic exposure
- Added support for POM for emissive map
- Added alpha channel support in motion blur pass.
- Added the HDRP Compositor Tool (in Preview).
- Added a ray tracing mode option in the HDRP asset that allows to override and shader stripping.
- Added support for arbitrary resolution scaling of Volumetric Lighting to the Fog volume component.
- Added range attenuation for box-shaped spotlights.
- Added scenes for hair and fabric and decals with material samples
- Added fabric materials and textures
- Added information for fabric materials in fabric scene
- Added a DisplayInfo attribute to specify a name override and a display order for Volume Component fields (used only in default inspector for now).
- Added Min distance to contact shadows.
- Added support for Depth of Field in path tracing (by sampling the lens aperture).
- Added an API in HDRP to override the camera within the rendering of a frame (mainly for custom pass).
- Added a function (HDRenderPipeline.ResetRTHandleReferenceSize) to reset the reference size of RTHandle systems.
- Added support for AxF measurements importing into texture resources tilings.
- Added Layer parameter on Area Light to modify Layer of generated Emissive Mesh
- Added a flow map parameter to HDRI Sky
- Implemented ray traced reflections for transparent objects.
- Add a new parameter to control reflections in recursive rendering.
- Added an initial version of SSGI.
- Added Virtual Texturing cache settings to control the size of the Streaming Virtual Texturing caches.
- Added back-compatibility with builtin stereo matrices.
- Added CustomPassUtils API to simplify Blur, Copy and DrawRenderers custom passes.
- Added Histogram guided automatic exposure.
- Added few exposure debug modes.
- Added support for multiple path-traced views at once (e.g., scene and game views).
- Added support for 3DsMax's 2021 Simplified Physical Material from FBX files in the Model Importer.
- Added custom target mid grey for auto exposure.
- Added CustomPassUtils API to simplify Blur, Copy and DrawRenderers custom passes.
- Added an API in HDRP to override the camera within the rendering of a frame (mainly for custom pass).
- Added more custom pass API functions, mainly to render objects from another camera.
- Added support for transparent Unlit in path tracing.
- Added a minimal lit used for RTGI in peformance mode.
- Added procedural metering mask that can follow an object
- Added presets quality settings for RTAO and RTGI.
- Added an override for the shadow culling that allows better directional shadow maps in ray tracing effects (RTR, RTGI, RTSSS and RR).
- Added a Cloud Layer volume override.
- Added Fast Memory support for platform that support it.
- Added CPU and GPU timings for ray tracing effects.
- Added support to combine RTSSS and RTGI (1248733).
- Added IES Profile support for Point, Spot and Rectangular-Area lights
- Added support for multiple mapping modes in AxF.
- Add support of lightlayers on indirect lighting controller
- Added compute shader stripping.
- Added Cull Mode option for opaque materials and ShaderGraphs. 
- Added scene view exposure override.
- Added support for exposure curve remapping for min/max limits.
- Added presets for ray traced reflections.
- Added final image histogram debug view (both luminance and RGB).
- Added an example texture and rotation to the Cloud Layer volume override.
- Added an option to extend the camera culling for skinned mesh animation in ray tracing effects (1258547).
- Added decal layer system similar to light layer. Mesh will receive a decal when both decal layer mask matches.
- Added shader graph nodes for rendering a complex eye shader.
- Added more controls to contact shadows and increased quality in some parts. 
- Added a physically based option in DoF volume.
- Added API to check if a Camera, Light or ReflectionProbe is compatible with HDRP.
- Added path tracing test scene for normal mapping.
- Added missing API documentation.
- Remove CloudLayer
- Added quad overdraw and vertex density debug modes.

### Fixed
- fix when saved HDWizard window tab index out of range (1260273)
- Fix when rescale probe all direction below zero (1219246)
- Update documentation of HDRISky-Backplate, precise how to have Ambient Occlusion on the Backplate
- Sorting, undo, labels, layout in the Lighting Explorer.
- Fixed sky settings and materials in Shader Graph Samples package
- Fix/workaround a probable graphics driver bug in the GTAO shader.
- Fixed Hair and PBR shader graphs double sided modes
- Fixed an issue where updating an HDRP asset in the Quality setting panel would not recreate the pipeline.
- Fixed issue with point lights being considered even when occupying less than a pixel on screen (case 1183196)
- Fix a potential NaN source with iridescence (case 1183216)
- Fixed issue of spotlight breaking when minimizing the cone angle via the gizmo (case 1178279)
- Fixed issue that caused decals not to modify the roughness in the normal buffer, causing SSR to not behave correctly (case 1178336)
- Fixed lit transparent refraction with XR single-pass rendering
- Removed extra jitter for TemporalAA in VR
- Fixed ShaderGraph time in main preview
- Fixed issue on some UI elements in HDRP asset not expanding when clicking the arrow (case 1178369)
- Fixed alpha blending in custom post process
- Fixed the modification of the _AlphaCutoff property in the material UI when exposed with a ShaderGraph parameter.
- Fixed HDRP test `1218_Lit_DiffusionProfiles` on Vulkan.
- Fixed an issue where building a player in non-dev mode would generate render target error logs every frame
- Fixed crash when upgrading version of HDRP
- Fixed rendering issues with material previews
- Fixed NPE when using light module in Shuriken particle systems (1173348).
- Refresh cached shadow on editor changes
- Fixed light supported units caching (1182266)
- Fixed an issue where SSAO (that needs temporal reprojection) was still being rendered when Motion Vectors were not available (case 1184998)
- Fixed a nullref when modifying the height parameters inside the layered lit shader UI.
- Fixed Decal gizmo that become white after exiting play mode
- Fixed Decal pivot position to behave like a spotlight
- Fixed an issue where using the LightingOverrideMask would break sky reflection for regular cameras
- Fix DebugMenu FrameSettingsHistory persistency on close
- Fix DensityVolume, ReflectionProbe aned PlanarReflectionProbe advancedControl display
- Fix DXR scene serialization in wizard
- Fixed an issue where Previews would reallocate History Buffers every frame
- Fixed the SetLightLayer function in HDAdditionalLightData setting the wrong light layer
- Fix error first time a preview is created for planar
- Fixed an issue where SSR would use an incorrect roughness value on ForwardOnly (StackLit, AxF, Fabric, etc.) materials when the pipeline is configured to also allow deferred Lit.
- Fixed issues with light explorer (cases 1183468, 1183269)
- Fix dot colors in LayeredLit material inspector
- Fix undo not resetting all value when undoing the material affectation in LayerLit material
- Fix for issue that caused gizmos to render in render textures (case 1174395)
- Fixed the light emissive mesh not updated when the light was disabled/enabled
- Fixed light and shadow layer sync when setting the HDAdditionalLightData.lightlayersMask property
- Fixed a nullref when a custom post process component that was in the HDRP PP list is removed from the project
- Fixed issue that prevented decals from modifying specular occlusion (case 1178272).
- Fixed exposure of volumetric reprojection
- Fixed multi selection support for Scalable Settings in lights
- Fixed font shaders in test projects for VR by using a Shader Graph version
- Fixed refresh of baked cubemap by incrementing updateCount at the end of the bake (case 1158677).
- Fixed issue with rectangular area light when seen from the back
- Fixed decals not affecting lightmap/lightprobe
- Fixed zBufferParams with XR single-pass rendering
- Fixed moving objects not rendered in custom passes
- Fixed abstract classes listed in the + menu of the custom pass list
- Fixed custom pass that was rendered in previews
- Fixed precision error in zero value normals when applying decals (case 1181639)
- Fixed issue that triggered No Scene Lighting view in game view as well (case 1156102)
- Assign default volume profile when creating a new HDRP Asset
- Fixed fov to 0 in planar probe breaking the projection matrix (case 1182014)
- Fixed bugs with shadow caching
- Reassign the same camera for a realtime probe face render request to have appropriate history buffer during realtime probe rendering.
- Fixed issue causing wrong shading when normal map mode is Object space, no normal map is set, but a detail map is present (case 1143352)
- Fixed issue with decal and htile optimization
- Fixed TerrainLit shader compilation error regarding `_Control0_TexelSize` redefinition (case 1178480).
- Fixed warning about duplicate HDRuntimeReflectionSystem when configuring play mode without domain reload.
- Fixed an editor crash when multiple decal projectors were selected and some had null material
- Added all relevant fix actions to FixAll button in Wizard
- Moved FixAll button on top of the Wizard
- Fixed an issue where fog color was not pre-exposed correctly
- Fix priority order when custom passes are overlapping
- Fix cleanup not called when the custom pass GameObject is destroyed
- Replaced most instances of GraphicsSettings.renderPipelineAsset by GraphicsSettings.currentRenderPipeline. This should fix some parameters not working on Quality Settings overrides.
- Fixed an issue with Realtime GI not working on upgraded projects.
- Fixed issue with screen space shadows fallback texture was not set as a texture array.
- Fixed Pyramid Lights bounding box
- Fixed terrain heightmap default/null values and epsilons
- Fixed custom post-processing effects breaking when an abstract class inherited from `CustomPostProcessVolumeComponent`
- Fixed XR single-pass rendering in Editor by using ShaderConfig.s_XrMaxViews to allocate matrix array
- Multiple different skies rendered at the same time by different cameras are now handled correctly without flickering
- Fixed flickering issue happening when different volumes have shadow settings and multiple cameras are present.
- Fixed issue causing planar probes to disappear if there is no light in the scene.
- Fixed a number of issues with the prefab isolation mode (Volumes leaking from the main scene and reflection not working properly)
- Fixed an issue with fog volume component upgrade not working properly
- Fixed Spot light Pyramid Shape has shadow artifacts on aspect ratio values lower than 1
- Fixed issue with AO upsampling in XR
- Fixed camera without HDAdditionalCameraData component not rendering
- Removed the macro ENABLE_RAYTRACING for most of the ray tracing code
- Fixed prefab containing camera reloading in loop while selected in the Project view
- Fixed issue causing NaN wheh the Z scale of an object is set to 0.
- Fixed DXR shader passes attempting to render before pipeline loaded
- Fixed black ambient sky issue when importing a project after deleting Library.
- Fixed issue when upgrading a Standard transparent material (case 1186874)
- Fixed area light cookies not working properly with stack lit
- Fixed material render queue not updated when the shader is changed in the material inspector.
- Fixed a number of issues with full screen debug modes not reseting correctly when setting another mutually exclusive mode
- Fixed compile errors for platforms with no VR support
- Fixed an issue with volumetrics and RTHandle scaling (case 1155236)
- Fixed an issue where sky lighting might be updated uselessly
- Fixed issue preventing to allow setting decal material to none (case 1196129)
- Fixed XR multi-pass decals rendering
- Fixed several fields on Light Inspector that not supported Prefab overrides
- Fixed EOL for some files
- Fixed scene view rendering with volumetrics and XR enabled
- Fixed decals to work with multiple cameras
- Fixed optional clear of GBuffer (Was always on)
- Fixed render target clears with XR single-pass rendering
- Fixed HDRP samples file hierarchy
- Fixed Light units not matching light type
- Fixed QualitySettings panel not displaying HDRP Asset
- Fixed black reflection probes the first time loading a project
- Fixed y-flip in scene view with XR SDK
- Fixed Decal projectors do not immediately respond when parent object layer mask is changed in editor.
- Fixed y-flip in scene view with XR SDK
- Fixed a number of issues with Material Quality setting
- Fixed the transparent Cull Mode option in HD unlit master node settings only visible if double sided is ticked.
- Fixed an issue causing shadowed areas by contact shadows at the edge of far clip plane if contact shadow length is very close to far clip plane.
- Fixed editing a scalable settings will edit all loaded asset in memory instead of targetted asset.
- Fixed Planar reflection default viewer FOV
- Fixed flickering issues when moving the mouse in the editor with ray tracing on.
- Fixed the ShaderGraph main preview being black after switching to SSS in the master node settings
- Fixed custom fullscreen passes in VR
- Fixed camera culling masks not taken in account in custom pass volumes
- Fixed object not drawn in custom pass when using a DrawRenderers with an HDRP shader in a build.
- Fixed injection points for Custom Passes (AfterDepthAndNormal and BeforePreRefraction were missing)
- Fixed a enum to choose shader tags used for drawing objects (DepthPrepass or Forward) when there is no override material.
- Fixed lit objects in the BeforePreRefraction, BeforeTransparent and BeforePostProcess.
- Fixed the None option when binding custom pass render targets to allow binding only depth or color.
- Fixed custom pass buffers allocation so they are not allocated if they're not used.
- Fixed the Custom Pass entry in the volume create asset menu items.
- Fixed Prefab Overrides workflow on Camera.
- Fixed alignment issue in Preset for Camera.
- Fixed alignment issue in Physical part for Camera.
- Fixed FrameSettings multi-edition.
- Fixed a bug happening when denoising multiple ray traced light shadows
- Fixed minor naming issues in ShaderGraph settings
- VFX: Removed z-fight glitches that could appear when using deferred depth prepass and lit quad primitives
- VFX: Preserve specular option for lit outputs (matches HDRP lit shader)
- Fixed an issue with Metal Shader Compiler and GTAO shader for metal
- Fixed resources load issue while upgrading HDRP package.
- Fix LOD fade mask by accounting for field of view
- Fixed spot light missing from ray tracing indirect effects.
- Fixed a UI bug in the diffusion profile list after fixing them from the wizard.
- Fixed the hash collision when creating new diffusion profile assets.
- Fixed a light leaking issue with box light casting shadows (case 1184475)
- Fixed Cookie texture type in the cookie slot of lights (Now displays a warning because it is not supported).
- Fixed a nullref that happens when using the Shuriken particle light module
- Fixed alignment in Wizard
- Fixed text overflow in Wizard's helpbox
- Fixed Wizard button fix all that was not automatically grab all required fixes
- Fixed VR tab for MacOS in Wizard
- Fixed local config package workflow in Wizard
- Fixed issue with contact shadows shifting when MSAA is enabled.
- Fixed EV100 in the PBR sky
- Fixed an issue In URP where sometime the camera is not passed to the volume system and causes a null ref exception (case 1199388)
- Fixed nullref when releasing HDRP with custom pass disabled
- Fixed performance issue derived from copying stencil buffer.
- Fixed an editor freeze when importing a diffusion profile asset from a unity package.
- Fixed an exception when trying to reload a builtin resource.
- Fixed the light type intensity unit reset when switching the light type.
- Fixed compilation error related to define guards and CreateLayoutFromXrSdk()
- Fixed documentation link on CustomPassVolume.
- Fixed player build when HDRP is in the project but not assigned in the graphic settings.
- Fixed an issue where ambient probe would be black for the first face of a baked reflection probe
- VFX: Fixed Missing Reference to Visual Effect Graph Runtime Assembly
- Fixed an issue where rendering done by users in EndCameraRendering would be executed before the main render loop.
- Fixed Prefab Override in main scope of Volume.
- Fixed alignment issue in Presset of main scope of Volume.
- Fixed persistence of ShowChromeGizmo and moved it to toolbar for coherency in ReflectionProbe and PlanarReflectionProbe.
- Fixed Alignement issue in ReflectionProbe and PlanarReflectionProbe.
- Fixed Prefab override workflow issue in ReflectionProbe and PlanarReflectionProbe.
- Fixed empty MoreOptions and moved AdvancedManipulation in a dedicated location for coherency in ReflectionProbe and PlanarReflectionProbe.
- Fixed Prefab override workflow issue in DensityVolume.
- Fixed empty MoreOptions and moved AdvancedManipulation in a dedicated location for coherency in DensityVolume.
- Fix light limit counts specified on the HDRP asset
- Fixed Quality Settings for SSR, Contact Shadows and Ambient Occlusion volume components
- Fixed decalui deriving from hdshaderui instead of just shaderui
- Use DelayedIntField instead of IntField for scalable settings
- Fixed init of debug for FrameSettingsHistory on SceneView camera
- Added a fix script to handle the warning 'referenced script in (GameObject 'SceneIDMap') is missing'
- Fix Wizard load when none selected for RenderPipelineAsset
- Fixed TerrainLitGUI when per-pixel normal property is not present.
- Fixed rendering errors when enabling debug modes with custom passes
- Fix an issue that made PCSS dependent on Atlas resolution (not shadow map res)
- Fixing a bug whith histories when n>4 for ray traced shadows
- Fixing wrong behavior in ray traced shadows for mesh renderers if their cast shadow is shadow only or double sided
- Only tracing rays for shadow if the point is inside the code for spotlight shadows
- Only tracing rays if the point is inside the range for point lights
- Fixing ghosting issues when the screen space shadow  indexes change for a light with ray traced shadows
- Fixed an issue with stencil management and Xbox One build that caused corrupted output in deferred mode.
- Fixed a mismatch in behavior between the culling of shadow maps and ray traced point and spot light shadows
- Fixed recursive ray tracing not working anymore after intermediate buffer refactor.
- Fixed ray traced shadow denoising not working (history rejected all the time).
- Fixed shader warning on xbox one
- Fixed cookies not working for spot lights in ray traced reflections, ray traced GI and recursive rendering
- Fixed an inverted handling of CoatSmoothness for SSR in StackLit.
- Fixed missing distortion inputs in Lit and Unlit material UI.
- Fixed issue that propagated NaNs across multiple frames through the exposure texture.
- Fixed issue with Exclude from TAA stencil ignored.
- Fixed ray traced reflection exposure issue.
- Fixed issue with TAA history not initialising corretly scale factor for first frame
- Fixed issue with stencil test of material classification not using the correct Mask (causing false positive and bad performance with forward material in deferred)
- Fixed issue with History not reset when chaning antialiasing mode on camera
- Fixed issue with volumetric data not being initialized if default settings have volumetric and reprojection off.
- Fixed ray tracing reflection denoiser not applied in tier 1
- Fixed the vibility of ray tracing related methods.
- Fixed the diffusion profile list not saved when clicking the fix button in the material UI.
- Fixed crash when pushing bounce count higher than 1 for ray traced GI or reflections
- Fixed PCSS softness scale so that it better match ray traced reference for punctual lights.
- Fixed exposure management for the path tracer
- Fixed AxF material UI containing two advanced options settings.
- Fixed an issue where cached sky contexts were being destroyed wrongly, breaking lighting in the LookDev
- Fixed issue that clamped PCSS softness too early and not after distance scale.
- Fixed fog affect transparent on HD unlit master node
- Fixed custom post processes re-ordering not saved.
- Fixed NPE when using scalable settings
- Fixed an issue where PBR sky precomputation was reset incorrectly in some cases causing bad performance.
- Fixed a bug due to depth history begin overriden too soon
- Fixed CustomPassSampleCameraColor scale issue when called from Before Transparent injection point.
- Fixed corruption of AO in baked probes.
- Fixed issue with upgrade of projects that still had Very High as shadow filtering quality.
- Fixed issue that caused Distortion UI to appear in Lit.
- Fixed several issues with decal duplicating when editing them.
- Fixed initialization of volumetric buffer params (1204159)
- Fixed an issue where frame count was incorrectly reset for the game view, causing temporal processes to fail.
- Fixed Culling group was not disposed error.
- Fixed issues on some GPU that do not support gathers on integer textures.
- Fixed an issue with ambient probe not being initialized for the first frame after a domain reload for volumetric fog.
- Fixed the scene visibility of decal projectors and density volumes
- Fixed a leak in sky manager.
- Fixed an issue where entering playmode while the light editor is opened would produce null reference exceptions.
- Fixed the debug overlay overlapping the debug menu at runtime.
- Fixed an issue with the framecount when changing scene.
- Fixed errors that occurred when using invalid near and far clip plane values for planar reflections.
- Fixed issue with motion blur sample weighting function.
- Fixed motion vectors in MSAA.
- Fixed sun flare blending (case 1205862).
- Fixed a lot of issues related to ray traced screen space shadows.
- Fixed memory leak caused by apply distortion material not being disposed.
- Fixed Reflection probe incorrectly culled when moving its parent (case 1207660)
- Fixed a nullref when upgrading the Fog volume components while the volume is opened in the inspector.
- Fix issues where decals on PS4 would not correctly write out the tile mask causing bits of the decal to go missing.
- Use appropriate label width and text content so the label is completely visible
- Fixed an issue where final post process pass would not output the default alpha value of 1.0 when using 11_11_10 color buffer format.
- Fixed SSR issue after the MSAA Motion Vector fix.
- Fixed an issue with PCSS on directional light if punctual shadow atlas was not allocated.
- Fixed an issue where shadow resolution would be wrong on the first face of a baked reflection probe.
- Fixed issue with PCSS softness being incorrect for cascades different than the first one.
- Fixed custom post process not rendering when using multiple HDRP asset in quality settings
- Fixed probe gizmo missing id (case 1208975)
- Fixed a warning in raytracingshadowfilter.compute
- Fixed issue with AO breaking with small near plane values.
- Fixed custom post process Cleanup function not called in some cases.
- Fixed shader warning in AO code.
- Fixed a warning in simpledenoiser.compute
- Fixed tube and rectangle light culling to use their shape instead of their range as a bounding box.
- Fixed caused by using gather on a UINT texture in motion blur.
- Fix issue with ambient occlusion breaking when dynamic resolution is active.
- Fixed some possible NaN causes in Depth of Field.
- Fixed Custom Pass nullref due to the new Profiling Sample API changes
- Fixed the black/grey screen issue on after post process Custom Passes in non dev builds.
- Fixed particle lights.
- Improved behavior of lights and probe going over the HDRP asset limits.
- Fixed issue triggered when last punctual light is disabled and more than one camera is used.
- Fixed Custom Pass nullref due to the new Profiling Sample API changes
- Fixed the black/grey screen issue on after post process Custom Passes in non dev builds.
- Fixed XR rendering locked to vsync of main display with Standalone Player.
- Fixed custom pass cleanup not called at the right time when using multiple volumes.
- Fixed an issue on metal with edge of decal having artifact by delaying discard of fragments during decal projection
- Fixed various shader warning
- Fixing unnecessary memory allocations in the ray tracing cluster build
- Fixed duplicate column labels in LightEditor's light tab
- Fixed white and dark flashes on scenes with very high or very low exposure when Automatic Exposure is being used.
- Fixed an issue where passing a null ProfilingSampler would cause a null ref exception.
- Fixed memory leak in Sky when in matcap mode.
- Fixed compilation issues on platform that don't support VR.
- Fixed migration code called when we create a new HDRP asset.
- Fixed RemoveComponent on Camera contextual menu to not remove Camera while a component depend on it.
- Fixed an issue where ambient occlusion and screen space reflections editors would generate null ref exceptions when HDRP was not set as the current pipeline.
- Fixed a null reference exception in the probe UI when no HDRP asset is present.
- Fixed the outline example in the doc (sampling range was dependent on screen resolution)
- Fixed a null reference exception in the HDRI Sky editor when no HDRP asset is present.
- Fixed an issue where Decal Projectors created from script where rotated around the X axis by 90°.
- Fixed frustum used to compute Density Volumes visibility when projection matrix is oblique.
- Fixed a null reference exception in Path Tracing, Recursive Rendering and raytraced Global Illumination editors when no HDRP asset is present.
- Fix for NaNs on certain geometry with Lit shader -- [case 1210058](https://fogbugz.unity3d.com/f/cases/1210058/)
- Fixed an issue where ambient occlusion and screen space reflections editors would generate null ref exceptions when HDRP was not set as the current pipeline.
- Fixed a null reference exception in the probe UI when no HDRP asset is present.
- Fixed the outline example in the doc (sampling range was dependent on screen resolution)
- Fixed a null reference exception in the HDRI Sky editor when no HDRP asset is present.
- Fixed an issue where materials newly created from the contextual menu would have an invalid state, causing various problems until it was edited.
- Fixed transparent material created with ZWrite enabled (now it is disabled by default for new transparent materials)
- Fixed mouseover on Move and Rotate tool while DecalProjector is selected.
- Fixed wrong stencil state on some of the pixel shader versions of deferred shader.
- Fixed an issue where creating decals at runtime could cause a null reference exception.
- Fixed issue that displayed material migration dialog on the creation of new project.
- Fixed various issues with time and animated materials (cases 1210068, 1210064).
- Updated light explorer with latest changes to the Fog and fixed issues when no visual environment was present.
- Fixed not handleling properly the recieve SSR feature with ray traced reflections
- Shadow Atlas is no longer allocated for area lights when they are disabled in the shader config file.
- Avoid MRT Clear on PS4 as it is not implemented yet.
- Fixed runtime debug menu BitField control.
- Fixed the radius value used for ray traced directional light.
- Fixed compilation issues with the layered lit in ray tracing shaders.
- Fixed XR autotests viewport size rounding
- Fixed mip map slider knob displayed when cubemap have no mipmap
- Remove unnecessary skip of material upgrade dialog box.
- Fixed the profiling sample mismatch errors when enabling the profiler in play mode
- Fixed issue that caused NaNs in reflection probes on consoles.
- Fixed adjusting positive axis of Blend Distance slides the negative axis in the density volume component.
- Fixed the blend of reflections based on the weight.
- Fixed fallback for ray traced reflections when denoising is enabled.
- Fixed error spam issue with terrain detail terrainDetailUnsupported (cases 1211848)
- Fixed hardware dynamic resolution causing cropping/scaling issues in scene view (case 1158661)
- Fixed Wizard check order for `Hardware and OS` and `Direct3D12`
- Fix AO issue turning black when Far/Near plane distance is big.
- Fixed issue when opening lookdev and the lookdev volume have not been assigned yet.
- Improved memory usage of the sky system.
- Updated label in HDRP quality preference settings (case 1215100)
- Fixed Decal Projector gizmo not undoing properly (case 1216629)
- Fix a leak in the denoising of ray traced reflections.
- Fixed Alignment issue in Light Preset
- Fixed Environment Header in LightingWindow
- Fixed an issue where hair shader could write garbage in the diffuse lighting buffer, causing NaNs.
- Fixed an exposure issue with ray traced sub-surface scattering.
- Fixed runtime debug menu light hierarchy None not doing anything.
- Fixed the broken ShaderGraph preview when creating a new Lit graph.
- Fix indentation issue in preset of LayeredLit material.
- Fixed minor issues with cubemap preview in the inspector.
- Fixed wrong build error message when building for android on mac.
- Fixed an issue related to denoising ray trace area shadows.
- Fixed wrong build error message when building for android on mac.
- Fixed Wizard persistency of Direct3D12 change on domain reload.
- Fixed Wizard persistency of FixAll on domain reload.
- Fixed Wizard behaviour on domain reload.
- Fixed a potential source of NaN in planar reflection probe atlas.
- Fixed an issue with MipRatio debug mode showing _DebugMatCapTexture not being set.
- Fixed missing initialization of input params in Blit for VR.
- Fix Inf source in LTC for area lights.
- Fix issue with AO being misaligned when multiple view are visible.
- Fix issue that caused the clamp of camera rotation motion for motion blur to be ineffective.
- Fixed issue with AssetPostprocessors dependencies causing models to be imported twice when upgrading the package version.
- Fixed culling of lights with XR SDK
- Fixed memory stomp in shadow caching code, leading to overflow of Shadow request array and runtime errors.
- Fixed an issue related to transparent objects reading the ray traced indirect diffuse buffer
- Fixed an issue with filtering ray traced area lights when the intensity is high or there is an exposure.
- Fixed ill-formed include path in Depth Of Field shader.
- Fixed shader graph and ray tracing after the shader target PR.
- Fixed a bug in semi-transparent shadows (object further than the light casting shadows)
- Fix state enabled of default volume profile when in package.
- Fixed removal of MeshRenderer and MeshFilter on adding Light component.
- Fixed Ray Traced SubSurface Scattering not working with ray traced area lights
- Fixed Ray Traced SubSurface Scattering not working in forward mode.
- Fixed a bug in debug light volumes.
- Fixed a bug related to ray traced area light shadow history.
- Fixed an issue where fog sky color mode could sample NaNs in the sky cubemap.
- Fixed a leak in the PBR sky renderer.
- Added a tooltip to the Ambient Mode parameter in the Visual Envionment volume component.
- Static lighting sky now takes the default volume into account (this fixes discrepancies between baked and realtime lighting).
- Fixed a leak in the sky system.
- Removed MSAA Buffers allocation when lit shader mode is set to "deferred only".
- Fixed invalid cast for realtime reflection probes (case 1220504)
- Fixed invalid game view rendering when disabling all cameras in the scene (case 1105163)
- Hide reflection probes in the renderer components.
- Fixed infinite reload loop while displaying Light's Shadow's Link Light Layer in Inspector of Prefab Asset.
- Fixed the culling was not disposed error in build log.
- Fixed the cookie atlas size and planar atlas size being too big after an upgrade of the HDRP asset.
- Fixed transparent SSR for shader graph.
- Fixed an issue with emissive light meshes not being in the RAS.
- Fixed DXR player build
- Fixed the HDRP asset migration code not being called after an upgrade of the package
- Fixed draw renderers custom pass out of bound exception
- Fixed the PBR shader rendering in deferred
- Fixed some typos in debug menu (case 1224594)
- Fixed ray traced point and spot lights shadows not rejecting istory when semi-transparent or colored.
- Fixed a warning due to StaticLightingSky when reloading domain in some cases.
- Fixed the MaxLightCount being displayed when the light volume debug menu is on ColorAndEdge.
- Fixed issue with unclear naming of debug menu for decals.
- Fixed z-fighting in scene view when scene lighting is off (case 1203927)
- Fixed issue that prevented cubemap thumbnails from rendering (only on D3D11 and Metal).
- Fixed ray tracing with VR single-pass
- Fix an exception in ray tracing that happens if two LOD levels are using the same mesh renderer.
- Fixed error in the console when switching shader to decal in the material UI.
- Fixed an issue with refraction model and ray traced recursive rendering (case 1198578).
- Fixed an issue where a dynamic sky changing any frame may not update the ambient probe.
- Fixed cubemap thumbnail generation at project load time.
- Fixed cubemap thumbnail generation at project load time. 
- Fixed XR culling with multiple cameras
- Fixed XR single-pass with Mock HMD plugin
- Fixed sRGB mismatch with XR SDK
- Fixed an issue where default volume would not update when switching profile.
- Fixed issue with uncached reflection probe cameras reseting the debug mode (case 1224601) 
- Fixed an issue where AO override would not override specular occlusion.
- Fixed an issue where Volume inspector might not refresh correctly in some cases.
- Fixed render texture with XR
- Fixed issue with resources being accessed before initialization process has been performed completely. 
- Half fixed shuriken particle light that cast shadows (only the first one will be correct)
- Fixed issue with atmospheric fog turning black if a planar reflection probe is placed below ground level. (case 1226588)
- Fixed custom pass GC alloc issue in CustomPassVolume.GetActiveVolumes().
- Fixed a bug where instanced shadergraph shaders wouldn't compile on PS4.
- Fixed an issue related to the envlightdatasrt not being bound in recursive rendering.
- Fixed shadow cascade tooltip when using the metric mode (case 1229232)
- Fixed how the area light influence volume is computed to match rasterization.
- Focus on Decal uses the extends of the projectors
- Fixed usage of light size data that are not available at runtime.
- Fixed the depth buffer copy made before custom pass after opaque and normal injection point.
- Fix for issue that prevented scene from being completely saved when baked reflection probes are present and lighting is set to auto generate.
- Fixed drag area width at left of Light's intensity field in Inspector.
- Fixed light type resolution when performing a reset on HDAdditionalLightData (case 1220931)
- Fixed reliance on atan2 undefined behavior in motion vector debug shader.
- Fixed an usage of a a compute buffer not bound (1229964)
- Fixed an issue where changing the default volume profile from another inspector would not update the default volume editor.
- Fix issues in the post process system with RenderTexture being invalid in some cases, causing rendering problems.
- Fixed an issue where unncessarily serialized members in StaticLightingSky component would change each time the scene is changed.
- Fixed a weird behavior in the scalable settings drawing when the space becomes tiny (1212045).
- Fixed a regression in the ray traced indirect diffuse due to the new probe system.
- Fix for range compression factor for probes going negative (now clamped to positive values).
- Fixed path validation when creating new volume profile (case 1229933)
- Fixed a bug where Decal Shader Graphs would not recieve reprojected Position, Normal, or Bitangent data. (1239921)
- Fix reflection hierarchy for CARPAINT in AxF.
- Fix precise fresnel for delta lights for SVBRDF in AxF.
- Fixed the debug exposure mode for display sky reflection and debug view baked lighting
- Fixed MSAA depth resolve when there is no motion vectors
- Fixed various object leaks in HDRP.
- Fixed compile error with XR SubsystemManager.
- Fix for assertion triggering sometimes when saving a newly created lit shader graph (case 1230996)
- Fixed culling of planar reflection probes that change position (case 1218651)
- Fixed null reference when processing lightprobe (case 1235285)
- Fix issue causing wrong planar reflection rendering when more than one camera is present.
- Fix black screen in XR when HDRP package is present but not used.
- Fixed an issue with the specularFGD term being used when the material has a clear coat (lit shader).
- Fixed white flash happening with auto-exposure in some cases (case 1223774)
- Fixed NaN which can appear with real time reflection and inf value
- Fixed an issue that was collapsing the volume components in the HDRP default settings
- Fixed warning about missing bound decal buffer
- Fixed shader warning on Xbox for ResolveStencilBuffer.compute. 
- Fixed PBR shader ZTest rendering in deferred.
- Replaced commands incompatible with async compute in light list build process.
- Diffusion Profile and Material references in HDRP materials are now correctly exported to unity packages. Note that the diffusion profile or the material references need to be edited once before this can work properly.
- Fix MaterialBalls having same guid issue
- Fix spelling and grammatical errors in material samples
- Fixed unneeded cookie texture allocation for cone stop lights.
- Fixed scalarization code for contact shadows.
- Fixed volume debug in playmode
- Fixed issue when toggling anything in HDRP asset that will produce an error (case 1238155)
- Fixed shader warning in PCSS code when using Vulkan.
- Fixed decal that aren't working without Metal and Ambient Occlusion option enabled.
- Fixed an error about procedural sky being logged by mistake.
- Fixed shadowmask UI now correctly showing shadowmask disable
- Made more explicit the warning about raytracing and asynchronous compute. Also fixed the condition in which it appears.
- Fixed a null ref exception in static sky when the default volume profile is invalid.
- DXR: Fixed shader compilation error with shader graph and pathtracer
- Fixed SceneView Draw Modes not being properly updated after opening new scene view panels or changing the editor layout.
- VFX: Removed irrelevant queues in render queue selection from HDRP outputs
- VFX: Motion Vector are correctly renderered with MSAA [Case 1240754](https://issuetracker.unity3d.com/product/unity/issues/guid/1240754/)
- Fixed a cause of NaN when a normal of 0-length is generated (usually via shadergraph). 
- Fixed issue with screen-space shadows not enabled properly when RT is disabled (case 1235821)
- Fixed a performance issue with stochastic ray traced area shadows.
- Fixed cookie texture not updated when changing an import settings (srgb for example).
- Fixed flickering of the game/scene view when lookdev is running.
- Fixed issue with reflection probes in realtime time mode with OnEnable baking having wrong lighting with sky set to dynamic (case 1238047).
- Fixed transparent motion vectors not working when in MSAA.
- Fix error when removing DecalProjector from component contextual menu (case 1243960)
- Fixed issue with post process when running in RGBA16 and an object with additive blending is in the scene.
- Fixed corrupted values on LayeredLit when using Vertex Color multiply mode to multiply and MSAA is activated. 
- Fix conflicts with Handles manipulation when performing a Reset in DecalComponent (case 1238833)
- Fixed depth prepass and postpass being disabled after changing the shader in the material UI.
- Fixed issue with sceneview camera settings not being saved after Editor restart.
- Fixed issue when switching back to custom sensor type in physical camera settings (case 1244350).
- Fixed a null ref exception when running playmode tests with the render pipeline debug window opened.
- Fixed some GCAlloc in the debug window.
- Fixed shader graphs not casting semi-transparent and color shadows (case 1242617)
- Fixed thin refraction mode not working properly.
- Fixed assert on tests caused by probe culling results being requested when culling did not happen. (case 1246169) 
- Fixed over consumption of GPU memory by the Physically Based Sky.
- Fixed an invalid rotation in Planar Reflection Probe editor display, that was causing an error message (case 1182022)
- Put more information in Camera background type tooltip and fixed inconsistent exposure behavior when changing bg type.
- Fixed issue that caused not all baked reflection to be deleted upon clicking "Clear Baked Data" in the lighting menu (case 1136080)
- Fixed an issue where asset preview could be rendered white because of static lighting sky.
- Fixed an issue where static lighting was not updated when removing the static lighting sky profile.
- Fixed the show cookie atlas debug mode not displaying correctly when enabling the clear cookie atlas option.
- Fixed various multi-editing issues when changing Emission parameters.
- Fixed error when undo a Reflection Probe removal in a prefab instance. (case 1244047)
- Fixed Microshadow not working correctly in deferred with LightLayers
- Tentative fix for missing include in depth of field shaders.
- Fixed the light overlap scene view draw mode (wasn't working at all).
- Fixed taaFrameIndex and XR tests 4052 and 4053
- Fixed the prefab integration of custom passes (Prefab Override Highlight not working as expected).
- Cloned volume profile from read only assets are created in the root of the project. (case 1154961)
- Fixed Wizard check on default volume profile to also check it is not the default one in package.
- Fix erroneous central depth sampling in TAA.
- Fixed light layers not correctly disabled when the lightlayers is set to Nothing and Lightlayers isn't enabled in HDRP Asset
- Fixed issue with Model Importer materials falling back to the Legacy default material instead of HDRP's default material when import happens at Editor startup.
- Fixed a wrong condition in CameraSwitcher, potentially causing out of bound exceptions.
- Fixed an issue where editing the Look Dev default profile would not reflect directly in the Look Dev window.
- Fixed a bug where the light list is not cleared but still used when resizing the RT.
- Fixed exposure debug shader with XR single-pass rendering.
- Fixed issues with scene view and transparent motion vectors.
- Fixed black screens for linux/HDRP (1246407)
- Fixed a vulkan and metal warning in the SSGI compute shader.
- Fixed an exception due to the color pyramid not allocated when SSGI is enabled.
- Fixed an issue with the first Depth history was incorrectly copied.
- Fixed path traced DoF focusing issue
- Fix an issue with the half resolution Mode (performance)
- Fix an issue with the color intensity of emissive for performance rtgi
- Fixed issue with rendering being mostly broken when target platform disables VR. 
- Workaround an issue caused by GetKernelThreadGroupSizes  failing to retrieve correct group size. 
- Fix issue with fast memory and rendergraph. 
- Fixed transparent motion vector framesetting not sanitized.
- Fixed wrong order of post process frame settings.
- Fixed white flash when enabling SSR or SSGI.
- The ray traced indrect diffuse and RTGI were combined wrongly with the rest of the lighting (1254318).
- Fixed an exception happening when using RTSSS without using RTShadows.
- Fix inconsistencies with transparent motion vectors and opaque by allowing camera only transparent motion vectors.
- Fix reflection probe frame settings override
- Fixed certain shadow bias artifacts present in volumetric lighting (case 1231885).
- Fixed area light cookie not updated when switch the light type from a spot that had a cookie.
- Fixed issue with dynamic resolution updating when not in play mode.
- Fixed issue with Contrast Adaptive Sharpening upsample mode and preview camera.
- Fix issue causing blocky artifacts when decals affect metallic and are applied on material with specular color workflow.
- Fixed issue with depth pyramid generation and dynamic resolution.
- Fixed an issue where decals were duplicated in prefab isolation mode.
- Fixed an issue where rendering preview with MSAA might generate render graph errors.
- Fixed compile error in PS4 for planar reflection filtering.
- Fixed issue with blue line in prefabs for volume mode.
- Fixing the internsity being applied to RTAO too early leading to unexpected results (1254626).
- Fix issue that caused sky to incorrectly render when using a custom projection matrix.
- Fixed null reference exception when using depth pre/post pass in shadergraph with alpha clip in the material.
- Appropriately constraint blend distance of reflection probe while editing with the inspector (case 1248931)
- Fixed AxF handling of roughness for Blinn-Phong type materials
- Fixed AxF UI errors when surface type is switched to transparent
- Fixed a serialization issue, preventing quality level parameters to undo/redo and update scene view on change.
- Fixed an exception occuring when a camera doesn't have an HDAdditionalCameraData (1254383).
- Fixed ray tracing with XR single-pass.
- Fixed warning in HDAdditionalLightData OnValidate (cases 1250864, 1244578)
- Fixed a bug related to denoising ray traced reflections.
- Fixed nullref in the layered lit material inspector.
- Fixed an issue where manipulating the color wheels in a volume component would reset the cursor every time.
- Fixed an issue where static sky lighting would not be updated for a new scene until it's reloaded at least once.
- Fixed culling for decals when used in prefabs and edited in context.
- Force to rebake probe with missing baked texture. (1253367)
- Fix supported Mac platform detection to handle new major version (11.0) properly
- Fixed typo in the Render Pipeline Wizard under HDRP+VR
- Change transparent SSR name in frame settings to avoid clipping. 
- Fixed missing include guards in shadow hlsl files.
- Repaint the scene view whenever the scene exposure override is changed.
- Fixed an error when clearing the SSGI history texture at creation time (1259930).
- Fixed alpha to mask reset when toggling alpha test in the material UI.
- Fixed an issue where opening the look dev window with the light theme would make the window blink and eventually crash unity.
- Fixed fallback for ray tracing and light layers (1258837).
- Fixed Sorting Priority not displayed correctly in the DrawRenderers custom pass UI.
- Fixed glitch in Project settings window when selecting diffusion profiles in material section (case 1253090)
- Fixed issue with light layers bigger than 8 (and above the supported range). 
- Fixed issue with culling layer mask of area light's emissive mesh 
- Fixed overused the atlas for Animated/Render Target Cookies (1259930).
- Fixed errors when switching area light to disk shape while an area emissive mesh was displayed.
- Fixed default frame settings MSAA toggle for reflection probes (case 1247631)
- Fixed the transparent SSR dependency not being properly disabled according to the asset dependencies (1260271).
- Fixed issue with completely black AO on double sided materials when normal mode is set to None.
- Fixed UI drawing of the quaternion (1251235)
- Fix an issue with the quality mode and perf mode on RTR and RTGI and getting rid of unwanted nans (1256923).
- Fixed unitialized ray tracing resources when using non-default HDRP asset (case 1259467).
- Fixed overused the atlas for Animated/Render Target Cookies (1259930).
- Fixed sky asserts with XR multipass
- Fixed for area light not updating baked light result when modifying with gizmo.
- Fixed robustness issue with GetOddNegativeScale() in ray tracing, which was impacting normal mapping (1261160).
- Fixed regression where moving face of the probe gizmo was not moving its position anymore.
- Fixed XR single-pass macros in tessellation shaders.
- Fixed path-traced subsurface scattering mixing with diffuse and specular BRDFs (1250601).
- Fixed custom pass re-ordering issues.
- Improved robustness of normal mapping when scale is 0, and mapping is extreme (normals in or below the tangent plane).
- Fixed XR Display providers not getting zNear and zFar plane distances passed to them when in HDRP.
- Fixed rendering breaking when disabling tonemapping in the frame settings.
- Fixed issue with serialization of exposure modes in volume profiles not being consistent between HDRP versions (case 1261385).
- Fixed issue with duplicate names in newly created sub-layers in the graphics compositor (case 1263093).
- Remove MSAA debug mode when renderpipeline asset has no MSAA
- Fixed some post processing using motion vectors when they are disabled
- Fixed the multiplier of the environement lights being overriden with a wrong value for ray tracing (1260311).
- Fixed a series of exceptions happening when trying to load an asset during wizard execution (1262171).
- Fixed an issue with Stacklit shader not compiling correctly in player with debug display on (1260579)
- Fixed couple issues in the dependence of building the ray tracing acceleration structure.
- Fix sun disk intensity
- Fixed unwanted ghosting for smooth surfaces.
- Fixing an issue in the recursive rendering flag texture usage.
- Fixed a missing dependecy for choosing to evaluate transparent SSR.
- Fixed issue that failed compilation when XR is disabled.
- Fixed a compilation error in the IES code.
- Fixed issue with dynamic resolution handler when no OnResolutionChange callback is specified. 
- Fixed multiple volumes, planar reflection, and decal projector position when creating them from the menu.
- Reduced the number of global keyword used in deferredTile.shader
- Fixed incorrect processing of Ambient occlusion probe (9% error was introduced)
- Fixed multiedition of framesettings drop down (case 1270044)
- Fixed planar probe gizmo

### Changed
- Improve MIP selection for decals on Transparents
- Color buffer pyramid is not allocated anymore if neither refraction nor distortion are enabled
- Rename Emission Radius to Radius in UI in Point, Spot
- Angular Diameter parameter for directional light is no longuer an advanced property
- DXR: Remove Light Radius and Angular Diamater of Raytrace shadow. Angular Diameter and Radius are used instead.
- Remove MaxSmoothness parameters from UI for point, spot and directional light. The MaxSmoothness is now deduce from Radius Parameters
- DXR: Remove the Ray Tracing Environement Component. Add a Layer Mask to the ray Tracing volume components to define which objects are taken into account for each effect.
- Removed second cubemaps used for shadowing in lookdev
- Disable Physically Based Sky below ground
- Increase max limit of area light and reflection probe to 128
- Change default texture for detailmap to grey
- Optimize Shadow RT load on Tile based architecture platforms.
- Improved quality of SSAO.
- Moved RequestShadowMapRendering() back to public API.
- Update HDRP DXR Wizard with an option to automatically clone the hdrp config package and setup raytracing to 1 in shaders file.
- Added SceneSelection pass for TerrainLit shader.
- Simplified Light's type API regrouping the logic in one place (Check type in HDAdditionalLightData)
- The support of LOD CrossFade (Dithering transition) in master nodes now required to enable it in the master node settings (Save variant)
- Improved shadow bias, by removing constant depth bias and substituting it with slope-scale bias.
- Fix the default stencil values when a material is created from a SSS ShaderGraph.
- Tweak test asset to be compatible with XR: unlit SG material for canvas and double-side font material
- Slightly tweaked the behaviour of bloom when resolution is low to reduce artifacts.
- Hidden fields in Light Inspector that is not relevant while in BakingOnly mode.
- Changed parametrization of PCSS, now softness is derived from angular diameter (for directional lights) or shape radius (for point/spot lights) and min filter size is now in the [0..1] range.
- Moved the copy of the geometry history buffers to right after the depth mip chain generation.
- Rename "Luminance" to "Nits" in UX for physical light unit
- Rename FrameSettings "SkyLighting" to "SkyReflection"
- Reworked XR automated tests
- The ray traced screen space shadow history for directional, spot and point lights is discarded if the light transform has changed.
- Changed the behavior for ray tracing in case a mesh renderer has both transparent and opaque submeshes.
- Improve history buffer management
- Replaced PlayerSettings.virtualRealitySupported with XRGraphics.tryEnable.
- Remove redundant FrameSettings RealTimePlanarReflection
- Improved a bit the GC calls generated during the rendering.
- Material update is now only triggered when the relevant settings are touched in the shader graph master nodes
- Changed the way Sky Intensity (on Sky volume components) is handled. It's now a combo box where users can choose between Exposure, Multiplier or Lux (for HDRI sky only) instead of both multiplier and exposure being applied all the time. Added a new menu item to convert old profiles.
- Change how method for specular occlusions is decided on inspector shader (Lit, LitTesselation, LayeredLit, LayeredLitTessellation)
- Unlocked SSS, SSR, Motion Vectors and Distortion frame settings for reflections probes.
- Hide unused LOD settings in Quality Settings legacy window.
- Reduced the constrained distance for temporal reprojection of ray tracing denoising
- Removed shadow near plane from the Directional Light Shadow UI.
- Improved the performances of custom pass culling.
- The scene view camera now replicates the physical parameters from the camera tagged as "MainCamera".
- Reduced the number of GC.Alloc calls, one simple scene without plarnar / probes, it should be 0B.
- Renamed ProfilingSample to ProfilingScope and unified API. Added GPU Timings.
- Updated macros to be compatible with the new shader preprocessor.
- Ray tracing reflection temporal filtering is now done in pre-exposed space
- Search field selects the appropriate fields in both project settings panels 'HDRP Default Settings' and 'Quality/HDRP'
- Disabled the refraction and transmission map keywords if the material is opaque.
- Keep celestial bodies outside the atmosphere.
- Updated the MSAA documentation to specify what features HDRP supports MSAA for and what features it does not.
- Shader use for Runtime Debug Display are now correctly stripper when doing a release build
- Now each camera has its own Volume Stack. This allows Volume Parameters to be updated as early as possible and be ready for the whole frame without conflicts between cameras.
- Disable Async for SSR, SSAO and Contact shadow when aggregated ray tracing frame setting is on.
- Improved performance when entering play mode without domain reload by a factor of ~25
- Renamed the camera profiling sample to include the camera name
- Discarding the ray tracing history for AO, reflection, diffuse shadows and GI when the viewport size changes.
- Renamed the camera profiling sample to include the camera name
- Renamed the post processing graphic formats to match the new convention.
- The restart in Wizard for DXR will always be last fix from now on
- Refactoring pre-existing materials to share more shader code between rasterization and ray tracing.
- Setting a material's Refraction Model to Thin does not overwrite the Thickness and Transmission Absorption Distance anymore.
- Removed Wind textures from runtime as wind is no longer built into the pipeline
- Changed Shader Graph titles of master nodes to be more easily searchable ("HDRP/x" -> "x (HDRP)")
- Expose StartSinglePass() and StopSinglePass() as public interface for XRPass
- Replaced the Texture array for 2D cookies (spot, area and directional lights) and for planar reflections by an atlas.
- Moved the tier defining from the asset to the concerned volume components.
- Changing from a tier management to a "mode" management for reflection and GI and removing the ability to enable/disable deferred and ray bining (they are now implied by performance mode)
- The default FrameSettings for ScreenSpaceShadows is set to true for Camera in order to give a better workflow for DXR.
- Refactor internal usage of Stencil bits.
- Changed how the material upgrader works and added documentation for it.
- Custom passes now disable the stencil when overwriting the depth and not writing into it.
- Renamed the camera profiling sample to include the camera name
- Changed the way the shadow casting property of transparent and tranmissive materials is handeled for ray tracing.
- Changed inspector materials stencil setting code to have more sharing.
- Updated the default scene and default DXR scene and DefaultVolumeProfile.
- Changed the way the length parameter is used for ray traced contact shadows.
- Improved the coherency of PCSS blur between cascades.
- Updated VR checks in Wizard to reflect new XR System.
- Removing unused alpha threshold depth prepass and post pass for fabric shader graph.
- Transform result from CIE XYZ to sRGB color space in EvalSensitivity for iridescence.
- Moved BeginCameraRendering callback right before culling.
- Changed the visibility of the Indirect Lighting Controller component to public.
- Renamed the cubemap used for diffuse convolution to a more explicit name for the memory profiler.
- Improved behaviour of transmission color on transparent surfaces in path tracing.
- Light dimmer can now get values higher than one and was renamed to multiplier in the UI.
- Removed info box requesting volume component for Visual Environment and updated the documentation with the relevant information.
- Improved light selection oracle for light sampling in path tracing.
- Stripped ray tracing subsurface passes with ray tracing is not enabled.
- Remove LOD cross fade code for ray tracing shaders
- Removed legacy VR code
- Add range-based clipping to box lights (case 1178780)
- Improve area light culling (case 1085873)
- Light Hierarchy debug mode can now adjust Debug Exposure for visualizing high exposure scenes.
- Rejecting history for ray traced reflections based on a threshold evaluated on the neighborhood of the sampled history.
- Renamed "Environment" to "Reflection Probes" in tile/cluster debug menu.
- Utilities namespace is obsolete, moved its content to UnityEngine.Rendering (case 1204677)
- Obsolete Utilities namespace was removed, instead use UnityEngine.Rendering (case 1204677)
- Moved most of the compute shaders to the multi_compile API instead of multiple kernels.
- Use multi_compile API for deferred compute shader with shadow mask.
- Remove the raytracing rendering queue system to make recursive raytraced material work when raytracing is disabled
- Changed a few resources used by ray tracing shaders to be global resources (using register space1) for improved CPU performance.
- All custom pass volumes are now executed for one injection point instead of the first one.
- Hidden unsupported choice in emission in Materials
- Temporal Anti aliasing improvements.
- Optimized PrepareLightsForGPU (cost reduced by over 25%) and PrepareGPULightData (around twice as fast now).
- Moved scene view camera settings for HDRP from the preferences window to the scene view camera settings window.
- Updated shaders to be compatible with Microsoft's DXC.
- Debug exposure in debug menu have been replace to debug exposure compensation in EV100 space and is always visible.
- Further optimized PrepareLightsForGPU (3x faster with few shadows, 1.4x faster with a lot of shadows or equivalently cost reduced by 68% to 37%).
- Raytracing: Replaced the DIFFUSE_LIGHTING_ONLY multicompile by a uniform.
- Raytracing: Removed the dynamic lightmap multicompile.
- Raytracing: Remove the LOD cross fade multi compile for ray tracing.
- Cookie are now supported in lightmaper. All lights casting cookie and baked will now include cookie influence.
- Avoid building the mip chain a second time for SSR for transparent objects.
- Replaced "High Quality" Subsurface Scattering with a set of Quality Levels.
- Replaced "High Quality" Volumetric Lighting with "Screen Resolution Percentage" and "Volume Slice Count" on the Fog volume component.
- Merged material samples and shader samples
- Update material samples scene visuals
- Use multi_compile API for deferred compute shader with shadow mask.
- Made the StaticLightingSky class public so that users can change it by script for baking purpose.
- Shadowmask and realtime reflectoin probe property are hide in Quality settings
- Improved performance of reflection probe management when using a lot of probes.
- Ignoring the disable SSR flags for recursive rendering.
- Removed logic in the UI to disable parameters for contact shadows and fog volume components as it was going against the concept of the volume system.
- Fixed the sub surface mask not being taken into account when computing ray traced sub surface scattering.
- MSAA Within Forward Frame Setting is now enabled by default on Cameras when new Render Pipeline Asset is created
- Slightly changed the TAA anti-flicker mechanism so that it is more aggressive on almost static images (only on High preset for now).
- Changed default exposure compensation to 0.
- Refactored shadow caching system.
- Removed experimental namespace for ray tracing code.
- Increase limit for max numbers of lights in UX
- Removed direct use of BSDFData in the path tracing pass, delegated to the material instead.
- Pre-warm the RTHandle system to reduce the amount of memory allocations and the total memory needed at all points. 
- DXR: Only read the geometric attributes that are required using the share pass info and shader graph defines.
- DXR: Dispatch binned rays in 1D instead of 2D.
- Lit and LayeredLit tessellation cross lod fade don't used dithering anymore between LOD but fade the tessellation height instead. Allow a smoother transition
- Changed the way planar reflections are filtered in order to be a bit more "physically based".
- Increased path tracing BSDFs roughness range from [0.001, 0.999] to [0.00001, 0.99999].
- Changing the default SSGI radius for the all configurations.
- Changed the default parameters for quality RTGI to match expected behavior.
- Add color clear pass while rendering XR occlusion mesh to avoid leaks.
- Only use one texture for ray traced reflection upscaling.
- Adjust the upscale radius based on the roughness value.
- DXR: Changed the way the filter size is decided for directional, point and spot shadows.
- Changed the default exposure mode to "Automatic (Histogram)", along with "Limit Min" to -4 and "Limit Max" to 16.
- Replaced the default scene system with the builtin Scene Template feature.
- Changed extensions of shader CAS include files.
- Making the planar probe atlas's format match the color buffer's format.
- Removing the planarReflectionCacheCompressed setting from asset.
- SHADERPASS for TransparentDepthPrepass and TransparentDepthPostpass identification is using respectively SHADERPASS_TRANSPARENT_DEPTH_PREPASS and SHADERPASS_TRANSPARENT_DEPTH_POSTPASS
- Moved the Parallax Occlusion Mapping node into Shader Graph.
- Renamed the debug name from SSAO to ScreenSpaceAmbientOcclusion (1254974).
- Added missing tooltips and improved the UI of the aperture control (case 1254916).
- Fixed wrong tooltips in the Dof Volume (case 1256641).
- The `CustomPassLoadCameraColor` and `CustomPassSampleCameraColor` functions now returns the correct color buffer when used in after post process instead of the color pyramid (which didn't had post processes).
- PBR Sky now doesn't go black when going below sea level, but it instead freezes calculation as if on the horizon. 
- Fixed an issue with quality setting foldouts not opening when clicking on them (1253088).
- Shutter speed can now be changed by dragging the mouse over the UI label (case 1245007).
- Remove the 'Point Cube Size' for cookie, use the Cubemap size directly.
- VFXTarget with Unlit now allows EmissiveColor output to be consistent with HDRP unlit.
- Only building the RTAS if there is an effect that will require it (1262217).
- Fixed the first ray tracing frame not having the light cluster being set up properly (1260311).
- Render graph pre-setup for ray traced ambient occlusion.
- Avoid casting multiple rays and denoising for hard directional, point and spot ray traced shadows (1261040).
- Making sure the preview cameras do not use ray tracing effects due to a by design issue to build ray tracing acceleration structures (1262166).
- Preparing ray traced reflections for the render graph support (performance and quality).
- Preparing recursive rendering for the render graph port.
- Preparation pass for RTGI, temporal filter and diffuse denoiser for render graph.
- Updated the documentation for the DXR implementation.
- Changed the DXR wizard to support optional checks.
- Changed the DXR wizard steps.
- Preparation pass for RTSSS to be supported by render graph.
- Changed the color space of EmissiveColorLDR property on all shader. Was linear but should have been sRGB. Auto upgrade script handle the conversion.

## [7.1.1] - 2019-09-05

### Added
- Transparency Overdraw debug mode. Allows to visualize transparent objects draw calls as an "heat map".
- Enabled single-pass instancing support for XR SDK with new API cmd.SetInstanceMultiplier()
- XR settings are now available in the HDRP asset
- Support for Material Quality in Shader Graph
- Material Quality support selection in HDRP Asset
- Renamed XR shader macro from UNITY_STEREO_ASSIGN_COMPUTE_EYE_INDEX to UNITY_XR_ASSIGN_VIEW_INDEX
- Raytracing ShaderGraph node for HDRP shaders
- Custom passes volume component with 3 injection points: Before Rendering, Before Transparent and Before Post Process
- Alpha channel is now properly exported to camera render textures when using FP16 color buffer format
- Support for XR SDK mirror view modes
- HD Master nodes in Shader Graph now support Normal and Tangent modification in vertex stage.
- DepthOfFieldCoC option in the fullscreen debug modes.
- Added override Ambient Occlusion option on debug windows
- Added Custom Post Processes with 3 injection points: Before Transparent, Before Post Process and After Post Process
- Added draft of minimal interactive path tracing (experimental) based on DXR API - Support only 4 area light, lit and unlit shader (non-shadergraph)
- Small adjustments to TAA anti flicker (more aggressive on high values).

### Fixed
- Fixed wizard infinite loop on cancellation
- Fixed with compute shader error about too many threads in threadgroup on low GPU
- Fixed invalid contact shadow shaders being created on metal
- Fixed a bug where if Assembly.GetTypes throws an exception due to mis-versioned dlls, then no preprocessors are used in the shader stripper
- Fixed typo in AXF decal property preventing to compile
- Fixed reflection probe with XR single-pass and FPTL
- Fixed force gizmo shown when selecting camera in hierarchy
- Fixed issue with XR occlusion mesh and dynamic resolution
- Fixed an issue where lighting compute buffers were re-created with the wrong size when resizing the window, causing tile artefacts at the top of the screen.
- Fix FrameSettings names and tooltips
- Fixed error with XR SDK when the Editor is not in focus
- Fixed errors with RenderGraph, XR SDK and occlusion mesh
- Fixed shadow routines compilation errors when "real" type is a typedef on "half".
- Fixed toggle volumetric lighting in the light UI
- Fixed post-processing history reset handling rt-scale incorrectly
- Fixed crash with terrain and XR multi-pass
- Fixed ShaderGraph material synchronization issues
- Fixed a null reference exception when using an Emissive texture with Unlit shader (case 1181335)
- Fixed an issue where area lights and point lights where not counted separately with regards to max lights on screen (case 1183196)
- Fixed an SSR and Subsurface Scattering issue (appearing black) when using XR.

### Changed
- Update Wizard layout.
- Remove almost all Garbage collection call within a frame.
- Rename property AdditionalVeclocityChange to AddPrecomputeVelocity
- Call the End/Begin camera rendering callbacks for camera with customRender enabled
- Changeg framesettings migration order of postprocess flags as a pr for reflection settings flags have been backported to 2019.2
- Replaced usage of ENABLE_VR in XRSystem.cs by version defines based on the presence of the built-in VR and XR modules
- Added an update virtual function to the SkyRenderer class. This is called once per frame. This allows a given renderer to amortize heavy computation at the rate it chooses. Currently only the physically based sky implements this.
- Removed mandatory XRPass argument in HDCamera.GetOrCreate()
- Restored the HDCamera parameter to the sky rendering builtin parameters.
- Removed usage of StructuredBuffer for XR View Constants
- Expose Direct Specular Lighting control in FrameSettings
- Deprecated ExponentialFog and VolumetricFog volume components. Now there is only one exponential fog component (Fog) which can add Volumetric Fog as an option. Added a script in Edit -> Render Pipeline -> Upgrade Fog Volume Components.

## [7.0.1] - 2019-07-25

### Added
- Added option in the config package to disable globally Area Lights and to select shadow quality settings for the deferred pipeline.
- When shader log stripping is enabled, shader stripper statistics will be written at `Temp/shader-strip.json`
- Occlusion mesh support from XR SDK

### Fixed
- Fixed XR SDK mirror view blit, cleanup some XRTODO and removed XRDebug.cs
- Fixed culling for volumetrics with XR single-pass rendering
- Fix shadergraph material pass setup not called
- Fixed documentation links in component's Inspector header bar
- Cookies using the render texture output from a camera are now properly updated
- Allow in ShaderGraph to enable pre/post pass when the alpha clip is disabled

### Changed
- RenderQueue for Opaque now start at Background instead of Geometry.
- Clamp the area light size for scripting API when we change the light type
- Added a warning in the material UI when the diffusion profile assigned is not in the HDRP asset


## [7.0.0] - 2019-07-17

### Added
- `Fixed`, `Viewer`, and `Automatic` modes to compute the FOV used when rendering a `PlanarReflectionProbe`
- A checkbox to toggle the chrome gizmo of `ReflectionProbe`and `PlanarReflectionProbe`
- Added a Light layer in shadows that allow for objects to cast shadows without being affected by light (and vice versa).
- You can now access ShaderGraph blend states from the Material UI (for example, **Surface Type**, **Sorting Priority**, and **Blending Mode**). This change may break Materials that use a ShaderGraph, to fix them, select **Edit > Render Pipeline > Reset all ShaderGraph Scene Materials BlendStates**. This syncs the blendstates of you ShaderGraph master nodes with the Material properties.
- You can now control ZTest, ZWrite, and CullMode for transparent Materials.
- Materials that use Unlit Shaders or Unlit Master Node Shaders now cast shadows.
- Added an option to enable the ztest on **After Post Process** materials when TAA is disabled.
- Added a new SSAO (based on Ground Truth Ambient Occlusion algorithm) to replace the previous one.
- Added support for shadow tint on light
- BeginCameraRendering and EndCameraRendering callbacks are now called with probes
- Adding option to update shadow maps only On Enable and On Demand.
- Shader Graphs that use time-dependent vertex modification now generate correct motion vectors.
- Added option to allow a custom spot angle for spot light shadow maps.
- Added frame settings for individual post-processing effects
- Added dither transition between cascades for Low and Medium quality settings
- Added single-pass instancing support with XR SDK
- Added occlusion mesh support with XR SDK
- Added support of Alembic velocity to various shaders
- Added support for more than 2 views for single-pass instancing
- Added support for per punctual/directional light min roughness in StackLit
- Added mirror view support with XR SDK
- Added VR verification in HDRPWizard
- Added DXR verification in HDRPWizard
- Added feedbacks in UI of Volume regarding skies
- Cube LUT support in Tonemapping. Cube LUT helpers for external grading are available in the Post-processing Sample package.

### Fixed
- Fixed an issue with history buffers causing effects like TAA or auto exposure to flicker when more than one camera was visible in the editor
- The correct preview is displayed when selecting multiple `PlanarReflectionProbe`s
- Fixed volumetric rendering with camera-relative code and XR stereo instancing
- Fixed issue with flashing cyan due to async compilation of shader when selecting a mesh
- Fix texture type mismatch when the contact shadow are disabled (causing errors on IOS devices)
- Fixed Generate Shader Includes while in package
- Fixed issue when texture where deleted in ShadowCascadeGUI
- Fixed issue in FrameSettingsHistory when disabling a camera several time without enabling it in between.
- Fixed volumetric reprojection with camera-relative code and XR stereo instancing
- Added custom BaseShaderPreprocessor in HDEditorUtils.GetBaseShaderPreprocessorList()
- Fixed compile issue when USE_XR_SDK is not defined
- Fixed procedural sky sun disk intensity for high directional light intensities
- Fixed Decal mip level when using texture mip map streaming to avoid dropping to lowest permitted mip (now loading all mips)
- Fixed deferred shading for XR single-pass instancing after lightloop refactor
- Fixed cluster and material classification debug (material classification now works with compute as pixel shader lighting)
- Fixed IOS Nan by adding a maximun epsilon definition REAL_EPS that uses HALF_EPS when fp16 are used
- Removed unnecessary GC allocation in motion blur code
- Fixed locked UI with advanded influence volume inspector for probes
- Fixed invalid capture direction when rendering planar reflection probes
- Fixed Decal HTILE optimization with platform not supporting texture atomatic (Disable it)
- Fixed a crash in the build when the contact shadows are disabled
- Fixed camera rendering callbacks order (endCameraRendering was being called before the actual rendering)
- Fixed issue with wrong opaque blending settings for After Postprocess
- Fixed issue with Low resolution transparency on PS4
- Fixed a memory leak on volume profiles
- Fixed The Parallax Occlusion Mappping node in shader graph and it's UV input slot
- Fixed lighting with XR single-pass instancing by disabling deferred tiles
- Fixed the Bloom prefiltering pass
- Fixed post-processing effect relying on Unity's random number generator
- Fixed camera flickering when using TAA and selecting the camera in the editor
- Fixed issue with single shadow debug view and volumetrics
- Fixed most of the problems with light animation and timeline
- Fixed indirect deferred compute with XR single-pass instancing
- Fixed a slight omission in anisotropy calculations derived from HazeMapping in StackLit
- Improved stack computation numerical stability in StackLit
- Fix PBR master node always opaque (wrong blend modes for forward pass)
- Fixed TAA with XR single-pass instancing (missing macros)
- Fixed an issue causing Scene View selection wire gizmo to not appear when using HDRP Shader Graphs.
- Fixed wireframe rendering mode (case 1083989)
- Fixed the renderqueue not updated when the alpha clip is modified in the material UI.
- Fixed the PBR master node preview
- Remove the ReadOnly flag on Reflection Probe's cubemap assets during bake when there are no VCS active.
- Fixed an issue where setting a material debug view would not reset the other exclusive modes
- Spot light shapes are now correctly taken into account when baking
- Now the static lighting sky will correctly take the default values for non-overridden properties
- Fixed material albedo affecting the lux meter
- Extra test in deferred compute shading to avoid shading pixels that were not rendered by the current camera (for camera stacking)

### Changed
- Optimization: Reduce the group size of the deferred lighting pass from 16x16 to 8x8
- Replaced HDCamera.computePassCount by viewCount
- Removed xrInstancing flag in RTHandles (replaced by TextureXR.slices and TextureXR.dimensions)
- Refactor the HDRenderPipeline and lightloop code to preprare for high level rendergraph
- Removed the **Back Then Front Rendering** option in the fabric Master Node settings. Enabling this option previously did nothing.
- Shader type Real translates to FP16 precision on Nintendo Switch.
- Shader framework refactor: Introduce CBSDF, EvaluateBSDF, IsNonZeroBSDF to replace BSDF functions
- Shader framework refactor:  GetBSDFAngles, LightEvaluation and SurfaceShading functions
- Replace ComputeMicroShadowing by GetAmbientOcclusionForMicroShadowing
- Rename WorldToTangent to TangentToWorld as it was incorrectly named
- Remove SunDisk and Sun Halo size from directional light
- Remove all obsolete wind code from shader
- Renamed DecalProjectorComponent into DecalProjector for API alignment.
- Improved the Volume UI and made them Global by default
- Remove very high quality shadow option
- Change default for shadow quality in Deferred to Medium
- Enlighten now use inverse squared falloff (before was using builtin falloff)
- Enlighten is now deprecated. Please use CPU or GPU lightmaper instead.
- Remove the name in the diffusion profile UI
- Changed how shadow map resolution scaling with distance is computed. Now it uses screen space area rather than light range.
- Updated MoreOptions display in UI
- Moved Display Area Light Emissive Mesh script API functions in the editor namespace
- direct strenght properties in ambient occlusion now affect direct specular as well
- Removed advanced Specular Occlusion control in StackLit: SSAO based SO control is hidden and fixed to behave like Lit, SPTD is the only HQ technique shown for baked SO.
- Shader framework refactor: Changed ClampRoughness signature to include PreLightData access.
- HDRPWizard window is now in Window > General > HD Render Pipeline Wizard
- Moved StaticLightingSky to LightingWindow
- Removes the current "Scene Settings" and replace them with "Sky & Fog Settings" (with Physically Based Sky and Volumetric Fog).
- Changed how cached shadow maps are placed inside the atlas to minimize re-rendering of them.

## [6.7.0-preview] - 2019-05-16

### Added
- Added ViewConstants StructuredBuffer to simplify XR rendering
- Added API to render specific settings during a frame
- Added stadia to the supported platforms (2019.3)
- Enabled cascade blends settings in the HD Shadow component
- Added Hardware Dynamic Resolution support.
- Added MatCap debug view to replace the no scene lighting debug view.
- Added clear GBuffer option in FrameSettings (default to false)
- Added preview for decal shader graph (Only albedo, normal and emission)
- Added exposure weight control for decal
- Screen Space Directional Shadow under a define option. Activated for ray tracing
- Added a new abstraction for RendererList that will help transition to Render Graph and future RendererList API
- Added multipass support for VR
- Added XR SDK integration (multipass only)
- Added Shader Graph samples for Hair, Fabric and Decal master nodes.
- Add fade distance, shadow fade distance and light layers to light explorer
- Add method to draw light layer drawer in a rect to HDEditorUtils

### Fixed
- Fixed deserialization crash at runtime
- Fixed for ShaderGraph Unlit masternode not writing velocity
- Fixed a crash when assiging a new HDRP asset with the 'Verify Saving Assets' option enabled
- Fixed exposure to properly support TEXTURE2D_X
- Fixed TerrainLit basemap texture generation
- Fixed a bug that caused nans when material classification was enabled and a tile contained one standard material + a material with transmission.
- Fixed gradient sky hash that was not using the exposure hash
- Fixed displayed default FrameSettings in HDRenderPipelineAsset wrongly updated on scripts reload.
- Fixed gradient sky hash that was not using the exposure hash.
- Fixed visualize cascade mode with exposure.
- Fixed (enabled) exposure on override lighting debug modes.
- Fixed issue with LightExplorer when volume have no profile
- Fixed issue with SSR for negative, infinite and NaN history values
- Fixed LightLayer in HDReflectionProbe and PlanarReflectionProbe inspector that was not displayed as a mask.
- Fixed NaN in transmission when the thickness and a color component of the scattering distance was to 0
- Fixed Light's ShadowMask multi-edition.
- Fixed motion blur and SMAA with VR single-pass instancing
- Fixed NaNs generated by phase functionsin volumetric lighting
- Fixed NaN issue with refraction effect and IOR of 1 at extreme grazing angle
- Fixed nan tracker not using the exposure
- Fixed sorting priority on lit and unlit materials
- Fixed null pointer exception when there are no AOVRequests defined on a camera
- Fixed dirty state of prefab using disabled ReflectionProbes
- Fixed an issue where gizmos and editor grid were not correctly depth tested
- Fixed created default scene prefab non editable due to wrong file extension.
- Fixed an issue where sky convolution was recomputed for nothing when a preview was visible (causing extreme slowness when fabric convolution is enabled)
- Fixed issue with decal that wheren't working currently in player
- Fixed missing stereo rendering macros in some fragment shaders
- Fixed exposure for ReflectionProbe and PlanarReflectionProbe gizmos
- Fixed single-pass instancing on PSVR
- Fixed Vulkan shader issue with Texture2DArray in ScreenSpaceShadow.compute by re-arranging code (workaround)
- Fixed camera-relative issue with lights and XR single-pass instancing
- Fixed single-pass instancing on Vulkan
- Fixed htile synchronization issue with shader graph decal
- Fixed Gizmos are not drawn in Camera preview
- Fixed pre-exposure for emissive decal
- Fixed wrong values computed in PreIntegrateFGD and in the generation of volumetric lighting data by forcing the use of fp32.
- Fixed NaNs arising during the hair lighting pass
- Fixed synchronization issue in decal HTile that occasionally caused rendering artifacts around decal borders
- Fixed QualitySettings getting marked as modified by HDRP (and thus checked out in Perforce)
- Fixed a bug with uninitialized values in light explorer
- Fixed issue with LOD transition
- Fixed shader warnings related to raytracing and TEXTURE2D_X

### Changed
- Refactor PixelCoordToViewDirWS to be VR compatible and to compute it only once per frame
- Modified the variants stripper to take in account multiple HDRP assets used in the build.
- Improve the ray biasing code to avoid self-intersections during the SSR traversal
- Update Pyramid Spot Light to better match emitted light volume.
- Moved _XRViewConstants out of UnityPerPassStereo constant buffer to fix issues with PSSL
- Removed GetPositionInput_Stereo() and single-pass (double-wide) rendering mode
- Changed label width of the frame settings to accommodate better existing options.
- SSR's Default FrameSettings for camera is now enable.
- Re-enabled the sharpening filter on Temporal Anti-aliasing
- Exposed HDEditorUtils.LightLayerMaskDrawer for integration in other packages and user scripting.
- Rename atmospheric scattering in FrameSettings to Fog
- The size modifier in the override for the culling sphere in Shadow Cascades now defaults to 0.6, which is the same as the formerly hardcoded value.
- Moved LOD Bias and Maximum LOD Level from Frame Setting section `Other` to `Rendering`
- ShaderGraph Decal that affect only emissive, only draw in emissive pass (was drawing in dbuffer pass too)
- Apply decal projector fade factor correctly on all attribut and for shader graph decal
- Move RenderTransparentDepthPostpass after all transparent
- Update exposure prepass to interleave XR single-pass instancing views in a checkerboard pattern
- Removed ScriptRuntimeVersion check in wizard.

## [6.6.0-preview] - 2019-04-01

### Added
- Added preliminary changes for XR deferred shading
- Added support of 111110 color buffer
- Added proper support for Recorder in HDRP
- Added depth offset input in shader graph master nodes
- Added a Parallax Occlusion Mapping node
- Added SMAA support
- Added Homothety and Symetry quick edition modifier on volume used in ReflectionProbe, PlanarReflectionProbe and DensityVolume
- Added multi-edition support for DecalProjectorComponent
- Improve hair shader
- Added the _ScreenToTargetScaleHistory uniform variable to be used when sampling HDRP RTHandle history buffers.
- Added settings in `FrameSettings` to change `QualitySettings.lodBias` and `QualitySettings.maximumLODLevel` during a rendering
- Added an exposure node to retrieve the current, inverse and previous frame exposure value.
- Added an HD scene color node which allow to sample the scene color with mips and a toggle to remove the exposure.
- Added safeguard on HD scene creation if default scene not set in the wizard
- Added Low res transparency rendering pass.

### Fixed
- Fixed HDRI sky intensity lux mode
- Fixed dynamic resolution for XR
- Fixed instance identifier semantic string used by Shader Graph
- Fixed null culling result occuring when changing scene that was causing crashes
- Fixed multi-edition light handles and inspector shapes
- Fixed light's LightLayer field when multi-editing
- Fixed normal blend edition handles on DensityVolume
- Fixed an issue with layered lit shader and height based blend where inactive layers would still have influence over the result
- Fixed multi-selection handles color for DensityVolume
- Fixed multi-edition inspector's blend distances for HDReflectionProbe, PlanarReflectionProbe and DensityVolume
- Fixed metric distance that changed along size in DensityVolume
- Fixed DensityVolume shape handles that have not same behaviour in advance and normal edition mode
- Fixed normal map blending in TerrainLit by only blending the derivatives
- Fixed Xbox One rendering just a grey screen instead of the scene
- Fixed probe handles for multiselection
- Fixed baked cubemap import settings for convolution
- Fixed regression causing crash when attempting to open HDRenderPipelineWizard without an HDRenderPipelineAsset setted
- Fixed FullScreenDebug modes: SSAO, SSR, Contact shadow, Prerefraction Color Pyramid, Final Color Pyramid
- Fixed volumetric rendering with stereo instancing
- Fixed shader warning
- Fixed missing resources in existing asset when updating package
- Fixed PBR master node preview in forward rendering or transparent surface
- Fixed deferred shading with stereo instancing
- Fixed "look at" edition mode of Rotation tool for DecalProjectorComponent
- Fixed issue when switching mode in ReflectionProbe and PlanarReflectionProbe
- Fixed issue where migratable component version where not always serialized when part of prefab's instance
- Fixed an issue where shadow would not be rendered properly when light layer are not enabled
- Fixed exposure weight on unlit materials
- Fixed Light intensity not played in the player when recorded with animation/timeline
- Fixed some issues when multi editing HDRenderPipelineAsset
- Fixed emission node breaking the main shader graph preview in certain conditions.
- Fixed checkout of baked probe asset when baking probes.
- Fixed invalid gizmo position for rotated ReflectionProbe
- Fixed multi-edition of material's SurfaceType and RenderingPath
- Fixed whole pipeline reconstruction on selecting for the first time or modifying other than the currently used HDRenderPipelineAsset
- Fixed single shadow debug mode
- Fixed global scale factor debug mode when scale > 1
- Fixed debug menu material overrides not getting applied to the Terrain Lit shader
- Fixed typo in computeLightVariants
- Fixed deferred pass with XR instancing by disabling ComputeLightEvaluation
- Fixed bloom resolution independence
- Fixed lens dirt intensity not behaving properly
- Fixed the Stop NaN feature
- Fixed some resources to handle more than 2 instanced views for XR
- Fixed issue with black screen (NaN) produced on old GPU hardware or intel GPU hardware with gaussian pyramid
- Fixed issue with disabled punctual light would still render when only directional light is present

### Changed
- DensityVolume scripting API will no longuer allow to change between advance and normal edition mode
- Disabled depth of field, lens distortion and panini projection in the scene view
- TerrainLit shaders and includes are reorganized and made simpler.
- TerrainLit shader GUI now allows custom properties to be displayed in the Terrain fold-out section.
- Optimize distortion pass with stencil
- Disable SceneSelectionPass in shader graph preview
- Control punctual light and area light shadow atlas separately
- Move SMAA anti-aliasing option to after Temporal Anti Aliasing one, to avoid problem with previously serialized project settings
- Optimize rendering with static only lighting and when no cullable lights/decals/density volumes are present.
- Updated handles for DecalProjectorComponent for enhanced spacial position readability and have edition mode for better SceneView management
- DecalProjectorComponent are now scale independent in order to have reliable metric unit (see new Size field for changing the size of the volume)
- Restructure code from HDCamera.Update() by adding UpdateAntialiasing() and UpdateViewConstants()
- Renamed velocity to motion vectors
- Objects rendered during the After Post Process pass while TAA is enabled will not benefit from existing depth buffer anymore. This is done to fix an issue where those object would wobble otherwise
- Removed usage of builtin unity matrix for shadow, shadow now use same constant than other view
- The default volume layer mask for cameras & probes is now `Default` instead of `Everything`

## [6.5.0-preview] - 2019-03-07

### Added
- Added depth-of-field support with stereo instancing
- Adding real time area light shadow support
- Added a new FrameSettings: Specular Lighting to toggle the specular during the rendering

### Fixed
- Fixed diffusion profile upgrade breaking package when upgrading to a new version
- Fixed decals cropped by gizmo not updating correctly if prefab
- Fixed an issue when enabling SSR on multiple view
- Fixed edition of the intensity's unit field while selecting multiple lights
- Fixed wrong calculation in soft voxelization for density volume
- Fixed gizmo not working correctly with pre-exposure
- Fixed issue with setting a not available RT when disabling motion vectors
- Fixed planar reflection when looking at mirror normal
- Fixed mutiselection issue with HDLight Inspector
- Fixed HDAdditionalCameraData data migration
- Fixed failing builds when light explorer window is open
- Fixed cascade shadows border sometime causing artefacts between cascades
- Restored shadows in the Cascade Shadow debug visualization
- `camera.RenderToCubemap` use proper face culling

### Changed
- When rendering reflection probe disable all specular lighting and for metals use fresnelF0 as diffuse color for bake lighting.

## [6.4.0-preview] - 2019-02-21

### Added
- VR: Added TextureXR system to selectively expand TEXTURE2D macros to texture array for single-pass stereo instancing + Convert textures call to these macros
- Added an unit selection dropdown next to shutter speed (camera)
- Added error helpbox when trying to use a sub volume component that require the current HDRenderPipelineAsset to support a feature that it is not supporting.
- Add mesh for tube light when display emissive mesh is enabled

### Fixed
- Fixed Light explorer. The volume explorer used `profile` instead of `sharedProfile` which instantiate a custom volume profile instead of editing the asset itself.
- Fixed UI issue where all is displayed using metric unit in shadow cascade and Percent is set in the unit field (happening when opening the inspector).
- Fixed inspector event error when double clicking on an asset (diffusion profile/material).
- Fixed nullref on layered material UI when the material is not an asset.
- Fixed nullref exception when undo/redo a light property.
- Fixed visual bug when area light handle size is 0.

### Changed
- Update UI for 32bit/16bit shadow precision settings in HDRP asset
- Object motion vectors have been disabled in all but the game view. Camera motion vectors are still enabled everywhere, allowing TAA and Motion Blur to work on static objects.
- Enable texture array by default for most rendering code on DX11 and unlock stereo instancing (DX11 only for now)

## [6.3.0-preview] - 2019-02-18

### Added
- Added emissive property for shader graph decals
- Added a diffusion profile override volume so the list of diffusion profile assets to use can be chanaged without affecting the HDRP asset
- Added a "Stop NaNs" option on cameras and in the Scene View preferences.
- Added metric display option in HDShadowSettings and improve clamping
- Added shader parameter mapping in DebugMenu
- Added scripting API to configure DebugData for DebugMenu

### Fixed
- Fixed decals in forward
- Fixed issue with stencil not correctly setup for various master node and shader for the depth pass, motion vector pass and GBuffer/Forward pass
- Fixed SRP batcher and metal
- Fixed culling and shadows for Pyramid, Box, Rectangle and Tube lights
- Fixed an issue where scissor render state leaking from the editor code caused partially black rendering

### Changed
- When a lit material has a clear coat mask that is not null, we now use the clear coat roughness to compute the screen space reflection.
- Diffusion profiles are now limited to one per asset and can be referenced in materials, shader graphs and vfx graphs. Materials will be upgraded automatically except if they are using a shader graph, in this case it will display an error message.

## [6.2.0-preview] - 2019-02-15

### Added
- Added help box listing feature supported in a given HDRenderPipelineAsset alongs with the drawbacks implied.
- Added cascade visualizer, supporting disabled handles when not overriding.

### Fixed
- Fixed post processing with stereo double-wide
- Fixed issue with Metal: Use sign bit to find the cache type instead of lowest bit.
- Fixed invalid state when creating a planar reflection for the first time
- Fix FrameSettings's LitShaderMode not restrained by supported LitShaderMode regression.

### Changed
- The default value roughness value for the clearcoat has been changed from 0.03 to 0.01
- Update default value of based color for master node
- Update Fabric Charlie Sheen lighting model - Remove Fresnel component that wasn't part of initial model + Remap smoothness to [0.0 - 0.6] range for more artist friendly parameter

### Changed
- Code refactor: all macros with ARGS have been swapped with macros with PARAM. This is because the ARGS macros were incorrectly named.

## [6.1.0-preview] - 2019-02-13

### Added
- Added support for post-processing anti-aliasing in the Scene View (FXAA and TAA). These can be set in Preferences.
- Added emissive property for decal material (non-shader graph)

### Fixed
- Fixed a few UI bugs with the color grading curves.
- Fixed "Post Processing" in the scene view not toggling post-processing effects
- Fixed bake only object with flag `ReflectionProbeStaticFlag` when baking a `ReflectionProbe`

### Changed
- Removed unsupported Clear Depth checkbox in Camera inspector
- Updated the toggle for advanced mode in inspectors.

## [6.0.0-preview] - 2019-02-23

### Added
- Added new API to perform a camera rendering
- Added support for hair master node (Double kajiya kay - Lambert)
- Added Reset behaviour in DebugMenu (ingame mapping is right joystick + B)
- Added Default HD scene at new scene creation while in HDRP
- Added Wizard helping to configure HDRP project
- Added new UI for decal material to allow remapping and scaling of some properties
- Added cascade shadow visualisation toggle in HD shadow settings
- Added icons for assets
- Added replace blending mode for distortion
- Added basic distance fade for density volumes
- Added decal master node for shader graph
- Added HD unlit master node (Cross Pipeline version is name Unlit)
- Added new Rendering Queue in materials
- Added post-processing V3 framework embed in HDRP, remove postprocess V2 framework
- Post-processing now uses the generic volume framework
-   New depth-of-field, bloom, panini projection effects, motion blur
-   Exposure is now done as a pre-exposition pass, the whole system has been revamped
-   Exposure now use EV100 everywhere in the UI (Sky, Emissive Light)
- Added emissive intensity (Luminance and EV100 control) control for Emissive
- Added pre-exposure weigth for Emissive
- Added an emissive color node and a slider to control the pre-exposure percentage of emission color
- Added physical camera support where applicable
- Added more color grading tools
- Added changelog level for Shader Variant stripping
- Added Debug mode for validation of material albedo and metalness/specularColor values
- Added a new dynamic mode for ambient probe and renamed BakingSky to StaticLightingSky
- Added command buffer parameter to all Bind() method of material
- Added Material validator in Render Pipeline Debug
- Added code to future support of DXR (not enabled)
- Added support of multiviewport
- Added HDRenderPipeline.RequestSkyEnvironmentUpdate function to force an update from script when sky is set to OnDemand
- Added a Lighting and BackLighting slots in Lit, StackLit, Fabric and Hair master nodes
- Added support for overriding terrain detail rendering shaders, via the render pipeline editor resources asset
- Added xrInstancing flag support to RTHandle
- Added support for cullmask for decal projectors
- Added software dynamic resolution support
- Added support for "After Post-Process" render pass for unlit shader
- Added support for textured rectangular area lights
- Added stereo instancing macros to MSAA shaders
- Added support for Quarter Res Raytraced Reflections (not enabled)
- Added fade factor for decal projectors.
- Added stereo instancing macros to most shaders used in VR
- Added multi edition support for HDRenderPipelineAsset

### Fixed
- Fixed logic to disable FPTL with stereo rendering
- Fixed stacklit transmission and sun highlight
- Fixed decals with stereo rendering
- Fixed sky with stereo rendering
- Fixed flip logic for postprocessing + VR
- Fixed copyStencilBuffer pass for Switch
- Fixed point light shadow map culling that wasn't taking into account far plane
- Fixed usage of SSR with transparent on all master node
- Fixed SSR and microshadowing on fabric material
- Fixed blit pass for stereo rendering
- Fixed lightlist bounds for stereo rendering
- Fixed windows and in-game DebugMenu sync.
- Fixed FrameSettings' LitShaderMode sync when opening DebugMenu.
- Fixed Metal specific issues with decals, hitting a sampler limit and compiling AxF shader
- Fixed an issue with flipped depth buffer during postprocessing
- Fixed normal map use for shadow bias with forward lit - now use geometric normal
- Fixed transparent depth prepass and postpass access so they can be use without alpha clipping for lit shader
- Fixed support of alpha clip shadow for lit master node
- Fixed unlit master node not compiling
- Fixed issue with debug display of reflection probe
- Fixed issue with phong tessellations not working with lit shader
- Fixed issue with vertex displacement being affected by heightmap setting even if not heightmap where assign
- Fixed issue with density mode on Lit terrain producing NaN
- Fixed issue when going back and forth from Lit to LitTesselation for displacement mode
- Fixed issue with ambient occlusion incorrectly applied to emissiveColor with light layers in deferred
- Fixed issue with fabric convolution not using the correct convolved texture when fabric convolution is enabled
- Fixed issue with Thick mode for Transmission that was disabling transmission with directional light
- Fixed shutdown edge cases with HDRP tests
- Fixed slowdow when enabling Fabric convolution in HDRP asset
- Fixed specularAA not compiling in StackLit Master node
- Fixed material debug view with stereo rendering
- Fixed material's RenderQueue edition in default view.
- Fixed banding issues within volumetric density buffer
- Fixed missing multicompile for MSAA for AxF
- Fixed camera-relative support for stereo rendering
- Fixed remove sync with render thread when updating decal texture atlas.
- Fixed max number of keyword reach [256] issue. Several shader feature are now local
- Fixed Scene Color and Depth nodes
- Fixed SSR in forward
- Fixed custom editor of Unlit, HD Unlit and PBR shader graph master node
- Fixed issue with NewFrame not correctly calculated in Editor when switching scene
- Fixed issue with TerrainLit not compiling with depth only pass and normal buffer
- Fixed geometric normal use for shadow bias with PBR master node in forward
- Fixed instancing macro usage for decals
- Fixed error message when having more than one directional light casting shadow
- Fixed error when trying to display preview of Camera or PlanarReflectionProbe
- Fixed LOAD_TEXTURE2D_ARRAY_MSAA macro
- Fixed min-max and amplitude clamping value in inspector of vertex displacement materials
- Fixed issue with alpha shadow clip (was incorrectly clipping object shadow)
- Fixed an issue where sky cubemap would not be cleared correctly when setting the current sky to None
- Fixed a typo in Static Lighting Sky component UI
- Fixed issue with incorrect reset of RenderQueue when switching shader in inspector GUI
- Fixed issue with variant stripper stripping incorrectly some variants
- Fixed a case of ambient lighting flickering because of previews
- Fixed Decals when rendering multiple camera in a single frame
- Fixed cascade shadow count in shader
- Fixed issue with Stacklit shader with Haze effect
- Fixed an issue with the max sample count for the TAA
- Fixed post-process guard band for XR
- Fixed exposure of emissive of Unlit
- Fixed depth only and motion vector pass for Unlit not working correctly with MSAA
- Fixed an issue with stencil buffer copy causing unnecessary compute dispatches for lighting
- Fixed multi edition issue in FrameSettings
- Fixed issue with SRP batcher and DebugDisplay variant of lit shader
- Fixed issue with debug material mode not doing alpha test
- Fixed "Attempting to draw with missing UAV bindings" errors on Vulkan
- Fixed pre-exposure incorrectly apply to preview
- Fixed issue with duplicate 3D texture in 3D texture altas of volumetric?
- Fixed Camera rendering order (base on the depth parameter)
- Fixed shader graph decals not being cropped by gizmo
- Fixed "Attempting to draw with missing UAV bindings" errors on Vulkan.


### Changed
- ColorPyramid compute shader passes is swapped to pixel shader passes on platforms where the later is faster (Nintendo Switch).
- Removing the simple lightloop used by the simple lit shader
- Whole refactor of reflection system: Planar and reflection probe
- Separated Passthrough from other RenderingPath
- Update several properties naming and caption based on feedback from documentation team
- Remove tile shader variant for transparent backface pass of lit shader
- Rename all HDRenderPipeline to HDRP folder for shaders
- Rename decal property label (based on doc team feedback)
- Lit shader mode now default to Deferred to reduce build time
- Update UI of Emission parameters in shaders
- Improve shader variant stripping including shader graph variant
- Refactored render loop to render realtime probes visible per camera
- Enable SRP batcher by default
- Shader code refactor: Rename LIGHTLOOP_SINGLE_PASS => LIGHTLOOP_DISABLE_TILE_AND_CLUSTER and clean all usage of LIGHTLOOP_TILE_PASS
- Shader code refactor: Move pragma definition of vertex and pixel shader inside pass + Move SURFACE_GRADIENT definition in XXXData.hlsl
- Micro-shadowing in Lit forward now use ambientOcclusion instead of SpecularOcclusion
- Upgraded FrameSettings workflow, DebugMenu and Inspector part relative to it
- Update build light list shader code to support 32 threads in wavefronts on Switch
- LayeredLit layers' foldout are now grouped in one main foldout per layer
- Shadow alpha clip can now be enabled on lit shader and haor shader enven for opaque
- Temporal Antialiasing optimization for Xbox One X
- Parameter depthSlice on SetRenderTarget functions now defaults to -1 to bind the entire resource
- Rename SampleCameraDepth() functions to LoadCameraDepth() and SampleCameraDepth(), same for SampleCameraColor() functions
- Improved Motion Blur quality.
- Update stereo frame settings values for single-pass instancing and double-wide
- Rearrange FetchDepth functions to prepare for stereo-instancing
- Remove unused _ComputeEyeIndex
- Updated HDRenderPipelineAsset inspector
- Re-enable SRP batcher for metal

## [5.2.0-preview] - 2018-11-27

### Added
- Added option to run Contact Shadows and Volumetrics Voxelization stage in Async Compute
- Added camera freeze debug mode - Allow to visually see culling result for a camera
- Added support of Gizmo rendering before and after postprocess in Editor
- Added support of LuxAtDistance for punctual lights

### Fixed
- Fixed Debug.DrawLine and Debug.Ray call to work in game view
- Fixed DebugMenu's enum resetted on change
- Fixed divide by 0 in refraction causing NaN
- Fixed disable rough refraction support
- Fixed refraction, SSS and atmospheric scattering for VR
- Fixed forward clustered lighting for VR (double-wide).
- Fixed Light's UX to not allow negative intensity
- Fixed HDRenderPipelineAsset inspector broken when displaying its FrameSettings from project windows.
- Fixed forward clustered lighting for VR (double-wide).
- Fixed HDRenderPipelineAsset inspector broken when displaying its FrameSettings from project windows.
- Fixed Decals and SSR diable flags for all shader graph master node (Lit, Fabric, StackLit, PBR)
- Fixed Distortion blend mode for shader graph master node (Lit, StackLit)
- Fixed bent Normal for Fabric master node in shader graph
- Fixed PBR master node lightlayers
- Fixed shader stripping for built-in lit shaders.

### Changed
- Rename "Regular" in Diffusion profile UI "Thick Object"
- Changed VBuffer depth parametrization for volumetric from distanceRange to depthExtent - Require update of volumetric settings - Fog start at near plan
- SpotLight with box shape use Lux unit only

## [5.1.0-preview] - 2018-11-19

### Added

- Added a separate Editor resources file for resources Unity does not take when it builds a Player.
- You can now disable SSR on Materials in Shader Graph.
- Added support for MSAA when the Supported Lit Shader Mode is set to Both. Previously HDRP only supported MSAA for Forward mode.
- You can now override the emissive color of a Material when in debug mode.
- Exposed max light for Light Loop Settings in HDRP asset UI.
- HDRP no longer performs a NormalDBuffer pass update if there are no decals in the Scene.
- Added distant (fall-back) volumetric fog and improved the fog evaluation precision.
- Added an option to reflect sky in SSR.
- Added a y-axis offset for the PlanarReflectionProbe and offset tool.
- Exposed the option to run SSR and SSAO on async compute.
- Added support for the _GlossMapScale parameter in the Legacy to HDRP Material converter.
- Added wave intrinsic instructions for use in Shaders (for AMD GCN).


### Fixed
- Fixed sphere shaped influence handles clamping in Reflection Probes.
- Fixed Reflection Probe data migration for projects created before using HDRP.
- Fixed UI of Layered Material where Unity previously rendered the scrollbar above the Copy button.
- Fixed Material tessellations parameters Start fade distance and End fade distance. Originally, Unity clamped these values when you modified them.
- Fixed various distortion and refraction issues - handle a better fall-back.
- Fixed SSR for multiple views.
- Fixed SSR issues related to self-intersections.
- Fixed shape density volume handle speed.
- Fixed density volume shape handle moving too fast.
- Fixed the Camera velocity pass that we removed by mistake.
- Fixed some null pointer exceptions when disabling motion vectors support.
- Fixed viewports for both the Subsurface Scattering combine pass and the transparent depth prepass.
- Fixed the blend mode pop-up in the UI. It previously did not appear when you enabled pre-refraction.
- Fixed some null pointer exceptions that previously occurred when you disabled motion vectors support.
- Fixed Layered Lit UI issue with scrollbar.
- Fixed cubemap assignation on custom ReflectionProbe.
- Fixed Reflection Probes’ capture settings' shadow distance.
- Fixed an issue with the SRP batcher and Shader variables declaration.
- Fixed thickness and subsurface slots for fabric Shader master node that wasn't appearing with the right combination of flags.
- Fixed d3d debug layer warning.
- Fixed PCSS sampling quality.
- Fixed the Subsurface and transmission Material feature enabling for fabric Shader.
- Fixed the Shader Graph UV node’s dimensions when using it in a vertex Shader.
- Fixed the planar reflection mirror gizmo's rotation.
- Fixed HDRenderPipelineAsset's FrameSettings not showing the selected enum in the Inspector drop-down.
- Fixed an error with async compute.
- MSAA now supports transparency.
- The HDRP Material upgrader tool now converts metallic values correctly.
- Volumetrics now render in Reflection Probes.
- Fixed a crash that occurred whenever you set a viewport size to 0.
- Fixed the Camera physic parameter that the UI previously did not display.
- Fixed issue in pyramid shaped spotlight handles manipulation

### Changed

- Renamed Line shaped Lights to Tube Lights.
- HDRP now uses mean height fog parametrization.
- Shadow quality settings are set to All when you use HDRP (This setting is not visible in the UI when using SRP). This avoids Legacy Graphics Quality Settings disabling the shadows and give SRP full control over the Shadows instead.
- HDRP now internally uses premultiplied alpha for all fog.
- Updated default FrameSettings used for realtime Reflection Probes when you create a new HDRenderPipelineAsset.
- Remove multi-camera support. LWRP and HDRP will not support multi-camera layered rendering.
- Updated Shader Graph subshaders to use the new instancing define.
- Changed fog distance calculation from distance to plane to distance to sphere.
- Optimized forward rendering using AMD GCN by scalarizing the light loop.
- Changed the UI of the Light Editor.
- Change ordering of includes in HDRP Materials in order to reduce iteration time for faster compilation.
- Added a StackLit master node replacing the InspectorUI version. IMPORTANT: All previously authored StackLit Materials will be lost. You need to recreate them with the master node.

## [5.0.0-preview] - 2018-09-28

### Added
- Added occlusion mesh to depth prepass for VR (VR still disabled for now)
- Added a debug mode to display only one shadow at once
- Added controls for the highlight created by directional lights
- Added a light radius setting to punctual lights to soften light attenuation and simulate fill lighting
- Added a 'minRoughness' parameter to all non-area lights (was previously only available for certain light types)
- Added separate volumetric light/shadow dimmers
- Added per-pixel jitter to volumetrics to reduce aliasing artifacts
- Added a SurfaceShading.hlsl file, which implements material-agnostic shading functionality in an efficient manner
- Added support for shadow bias for thin object transmission
- Added FrameSettings to control realtime planar reflection
- Added control for SRPBatcher on HDRP Asset
- Added an option to clear the shadow atlases in the debug menu
- Added a color visualization of the shadow atlas rescale in debug mode
- Added support for disabling SSR on materials
- Added intrinsic for XBone
- Added new light volume debugging tool
- Added a new SSR debug view mode
- Added translaction's scale invariance on DensityVolume
- Added multiple supported LitShadermode and per renderer choice in case of both Forward and Deferred supported
- Added custom specular occlusion mode to Lit Shader Graph Master node

### Fixed
- Fixed a normal bias issue with Stacklit (Was causing light leaking)
- Fixed camera preview outputing an error when both scene and game view where display and play and exit was call
- Fixed override debug mode not apply correctly on static GI
- Fixed issue where XRGraphicsConfig values set in the asset inspector GUI weren't propagating correctly (VR still disabled for now)
- Fixed issue with tangent that was using SurfaceGradient instead of regular normal decoding
- Fixed wrong error message display when switching to unsupported target like IOS
- Fixed an issue with ambient occlusion texture sometimes not being created properly causing broken rendering
- Shadow near plane is no longer limited at 0.1
- Fixed decal draw order on transparent material
- Fixed an issue where sometime the lookup texture used for GGX convolution was broken, causing broken rendering
- Fixed an issue where you wouldn't see any fog for certain pipeline/scene configurations
- Fixed an issue with volumetric lighting where the anisotropy value of 0 would not result in perfectly isotropic lighting
- Fixed shadow bias when the atlas is rescaled
- Fixed shadow cascade sampling outside of the atlas when cascade count is inferior to 4
- Fixed shadow filter width in deferred rendering not matching shader config
- Fixed stereo sampling of depth texture in MSAA DepthValues.shader
- Fixed box light UI which allowed negative and zero sizes, thus causing NaNs
- Fixed stereo rendering in HDRISky.shader (VR)
- Fixed normal blend and blend sphere influence for reflection probe
- Fixed distortion filtering (was point filtering, now trilinear)
- Fixed contact shadow for large distance
- Fixed depth pyramid debug view mode
- Fixed sphere shaped influence handles clamping in reflection probes
- Fixed reflection probes data migration for project created before using hdrp
- Fixed ambient occlusion for Lit Master Node when slot is connected

### Changed
- Use samplerunity_ShadowMask instead of samplerunity_samplerLightmap for shadow mask
- Allow to resize reflection probe gizmo's size
- Improve quality of screen space shadow
- Remove support of projection model for ScreenSpaceLighting (SSR always use HiZ and refraction always Proxy)
- Remove all the debug mode from SSR that are obsolete now
- Expose frameSettings and Capture settings for reflection and planar probe
- Update UI for reflection probe, planar probe, camera and HDRP Asset
- Implement proper linear blending for volumetric lighting via deep compositing as described in the paper "Deep Compositing Using Lie Algebras"
- Changed  planar mapping to match terrain convention (XZ instead of ZX)
- XRGraphicsConfig is no longer Read/Write. Instead, it's read-only. This improves consistency of XR behavior between the legacy render pipeline and SRP
- Change reflection probe data migration code (to update old reflection probe to new one)
- Updated gizmo for ReflectionProbes
- Updated UI and Gizmo of DensityVolume

## [4.0.0-preview] - 2018-09-28

### Added
- Added a new TerrainLit shader that supports rendering of Unity terrains.
- Added controls for linear fade at the boundary of density volumes
- Added new API to control decals without monobehaviour object
- Improve Decal Gizmo
- Implement Screen Space Reflections (SSR) (alpha version, highly experimental)
- Add an option to invert the fade parameter on a Density Volume
- Added a Fabric shader (experimental) handling cotton and silk
- Added support for MSAA in forward only for opaque only
- Implement smoothness fade for SSR
- Added support for AxF shader (X-rite format - require special AxF importer from Unity not part of HDRP)
- Added control for sundisc on directional light (hack)
- Added a new HD Lit Master node that implements Lit shader support for Shader Graph
- Added Micro shadowing support (hack)
- Added an event on HDAdditionalCameraData for custom rendering
- HDRP Shader Graph shaders now support 4-channel UVs.

### Fixed
- Fixed an issue where sometimes the deferred shadow texture would not be valid, causing wrong rendering.
- Stencil test during decals normal buffer update is now properly applied
- Decals corectly update normal buffer in forward
- Fixed a normalization problem in reflection probe face fading causing artefacts in some cases
- Fix multi-selection behavior of Density Volumes overwriting the albedo value
- Fixed support of depth texture for RenderTexture. HDRP now correctly output depth to user depth buffer if RenderTexture request it.
- Fixed multi-selection behavior of Density Volumes overwriting the albedo value
- Fixed support of depth for RenderTexture. HDRP now correctly output depth to user depth buffer if RenderTexture request it.
- Fixed support of Gizmo in game view in the editor
- Fixed gizmo for spot light type
- Fixed issue with TileViewDebug mode being inversed in gameview
- Fixed an issue with SAMPLE_TEXTURECUBE_SHADOW macro
- Fixed issue with color picker not display correctly when game and scene view are visible at the same time
- Fixed an issue with reflection probe face fading
- Fixed camera motion vectors shader and associated matrices to update correctly for single-pass double-wide stereo rendering
- Fixed light attenuation functions when range attenuation is disabled
- Fixed shadow component algorithm fixup not dirtying the scene, so changes can be saved to disk.
- Fixed some GC leaks for HDRP
- Fixed contact shadow not affected by shadow dimmer
- Fixed GGX that works correctly for the roughness value of 0 (mean specular highlgiht will disappeard for perfect mirror, we rely on maxSmoothness instead to always have a highlight even on mirror surface)
- Add stereo support to ShaderPassForward.hlsl. Forward rendering now seems passable in limited test scenes with camera-relative rendering disabled.
- Add stereo support to ProceduralSky.shader and OpaqueAtmosphericScattering.shader.
- Added CullingGroupManager to fix more GC.Alloc's in HDRP
- Fixed rendering when multiple cameras render into the same render texture

### Changed
- Changed the way depth & color pyramids are built to be faster and better quality, thus improving the look of distortion and refraction.
- Stabilize the dithered LOD transition mask with respect to the camera rotation.
- Avoid multiple depth buffer copies when decals are present
- Refactor code related to the RT handle system (No more normal buffer manager)
- Remove deferred directional shadow and move evaluation before lightloop
- Add a function GetNormalForShadowBias() that material need to implement to return the normal used for normal shadow biasing
- Remove Jimenez Subsurface scattering code (This code was disabled by default, now remove to ease maintenance)
- Change Decal API, decal contribution is now done in Material. Require update of material using decal
- Move a lot of files from CoreRP to HDRP/CoreRP. All moved files weren't used by Ligthweight pipeline. Long term they could move back to CoreRP after CoreRP become out of preview
- Updated camera inspector UI
- Updated decal gizmo
- Optimization: The objects that are rendered in the Motion Vector Pass are not rendered in the prepass anymore
- Removed setting shader inclue path via old API, use package shader include paths
- The default value of 'maxSmoothness' for punctual lights has been changed to 0.99
- Modified deferred compute and vert/frag shaders for first steps towards stereo support
- Moved material specific Shader Graph files into corresponding material folders.
- Hide environment lighting settings when enabling HDRP (Settings are control from sceneSettings)
- Update all shader includes to use absolute path (allow users to create material in their Asset folder)
- Done a reorganization of the files (Move ShaderPass to RenderPipeline folder, Move all shadow related files to Lighting/Shadow and others)
- Improved performance and quality of Screen Space Shadows

## [3.3.0-preview] - 2018-01-01

### Added
- Added an error message to say to use Metal or Vulkan when trying to use OpenGL API
- Added a new Fabric shader model that supports Silk and Cotton/Wool
- Added a new HDRP Lighting Debug mode to visualize Light Volumes for Point, Spot, Line, Rectangular and Reflection Probes
- Add support for reflection probe light layers
- Improve quality of anisotropic on IBL

### Fixed
- Fix an issue where the screen where darken when rendering camera preview
- Fix display correct target platform when showing message to inform user that a platform is not supported
- Remove workaround for metal and vulkan in normal buffer encoding/decoding
- Fixed an issue with color picker not working in forward
- Fixed an issue where reseting HDLight do not reset all of its parameters
- Fixed shader compile warning in DebugLightVolumes.shader

### Changed
- Changed default reflection probe to be 256x256x6 and array size to be 64
- Removed dependence on the NdotL for thickness evaluation for translucency (based on artist's input)
- Increased the precision when comparing Planar or HD reflection probe volumes
- Remove various GC alloc in C#. Slightly better performance

## [3.2.0-preview] - 2018-01-01

### Added
- Added a luminance meter in the debug menu
- Added support of Light, reflection probe, emissive material, volume settings related to lighting to Lighting explorer
- Added support for 16bit shadows

### Fixed
- Fix issue with package upgrading (HDRP resources asset is now versionned to worarkound package manager limitation)
- Fix HDReflectionProbe offset displayed in gizmo different than what is affected.
- Fix decals getting into a state where they could not be removed or disabled.
- Fix lux meter mode - The lux meter isn't affected by the sky anymore
- Fix area light size reset when multi-selected
- Fix filter pass number in HDUtils.BlitQuad
- Fix Lux meter mode that was applying SSS
- Fix planar reflections that were not working with tile/cluster (olbique matrix)
- Fix debug menu at runtime not working after nested prefab PR come to trunk
- Fix scrolling issue in density volume

### Changed
- Shader code refactor: Split MaterialUtilities file in two parts BuiltinUtilities (independent of FragInputs) and MaterialUtilities (Dependent of FragInputs)
- Change screen space shadow rendertarget format from ARGB32 to RG16

## [3.1.0-preview] - 2018-01-01

### Added
- Decal now support per channel selection mask. There is now two mode. One with BaseColor, Normal and Smoothness and another one more expensive with BaseColor, Normal, Smoothness, Metal and AO. Control is on HDRP Asset. This may require to launch an update script for old scene: 'Edit/Render Pipeline/Single step upgrade script/Upgrade all DecalMaterial MaskBlendMode'.
- Decal now supports depth bias for decal mesh, to prevent z-fighting
- Decal material now supports draw order for decal projectors
- Added LightLayers support (Base on mask from renderers name RenderingLayers and mask from light name LightLayers - if they match, the light apply) - cost an extra GBuffer in deferred (more bandwidth)
- When LightLayers is enabled, the AmbientOclusion is store in the GBuffer in deferred path allowing to avoid double occlusion with SSAO. In forward the double occlusion is now always avoided.
- Added the possibility to add an override transform on the camera for volume interpolation
- Added desired lux intensity and auto multiplier for HDRI sky
- Added an option to disable light by type in the debug menu
- Added gradient sky
- Split EmissiveColor and bakeDiffuseLighting in forward avoiding the emissiveColor to be affect by SSAO
- Added a volume to control indirect light intensity
- Added EV 100 intensity unit for area lights
- Added support for RendererPriority on Renderer. This allow to control order of transparent rendering manually. HDRP have now two stage of sorting for transparent in addition to bact to front. Material have a priority then Renderer have a priority.
- Add Coupling of (HD)Camera and HDAdditionalCameraData for reset and remove in inspector contextual menu of Camera
- Add Coupling of (HD)ReflectionProbe and HDAdditionalReflectionData for reset and remove in inspector contextual menu of ReflectoinProbe
- Add macro to forbid unity_ObjectToWorld/unity_WorldToObject to be use as it doesn't handle camera relative rendering
- Add opacity control on contact shadow

### Fixed
- Fixed an issue with PreIntegratedFGD texture being sometimes destroyed and not regenerated causing rendering to break
- PostProcess input buffers are not copied anymore on PC if the viewport size matches the final render target size
- Fixed an issue when manipulating a lot of decals, it was displaying a lot of errors in the inspector
- Fixed capture material with reflection probe
- Refactored Constant Buffers to avoid hitting the maximum number of bound CBs in some cases.
- Fixed the light range affecting the transform scale when changed.
- Snap to grid now works for Decal projector resizing.
- Added a warning for 128x128 cookie texture without mipmaps
- Replace the sampler used for density volumes for correct wrap mode handling

### Changed
- Move Render Pipeline Debug "Windows from Windows->General-> Render Pipeline debug windows" to "Windows from Windows->Analysis-> Render Pipeline debug windows"
- Update detail map formula for smoothness and albedo, goal it to bright and dark perceptually and scale factor is use to control gradient speed
- Refactor the Upgrade material system. Now a material can be update from older version at any time. Call Edit/Render Pipeline/Upgrade all Materials to newer version
- Change name EnableDBuffer to EnableDecals at several place (shader, hdrp asset...), this require a call to Edit/Render Pipeline/Upgrade all Materials to newer version to have up to date material.
- Refactor shader code: BakeLightingData structure have been replace by BuiltinData. Lot of shader code have been remove/change.
- Refactor shader code: All GBuffer are now handled by the deferred material. Mean ShadowMask and LightLayers are control by lit material in lit.hlsl and not outside anymore. Lot of shader code have been remove/change.
- Refactor shader code: Rename GetBakedDiffuseLighting to ModifyBakedDiffuseLighting. This function now handle lighting model for transmission too. Lux meter debug mode is factor outisde.
- Refactor shader code: GetBakedDiffuseLighting is not call anymore in GBuffer or forward pass, including the ConvertSurfaceDataToBSDFData and GetPreLightData, this is done in ModifyBakedDiffuseLighting now
- Refactor shader code: Added a backBakeDiffuseLighting to BuiltinData to handle lighting for transmission
- Refactor shader code: Material must now call InitBuiltinData (Init all to zero + init bakeDiffuseLighting and backBakeDiffuseLighting ) and PostInitBuiltinData

## [3.0.0-preview] - 2018-01-01

### Fixed
- Fixed an issue with distortion that was using previous frame instead of current frame
- Fixed an issue where disabled light where not upgrade correctly to the new physical light unit system introduce in 2.0.5-preview

### Changed
- Update assembly definitions to output assemblies that match Unity naming convention (Unity.*).

## [2.0.5-preview] - 2018-01-01

### Added
- Add option supportDitheringCrossFade on HDRP Asset to allow to remove shader variant during player build if needed
- Add contact shadows for punctual lights (in additional shadow settings), only one light is allowed to cast contact shadows at the same time and so at each frame a dominant light is choosed among all light with contact shadows enabled.
- Add PCSS shadow filter support (from SRP Core)
- Exposed shadow budget parameters in HDRP asset
- Add an option to generate an emissive mesh for area lights (currently rectangle light only). The mesh fits the size, intensity and color of the light.
- Add an option to the HDRP asset to increase the resolution of volumetric lighting.
- Add additional ligth unit support for punctual light (Lumens, Candela) and area lights (Lumens, Luminance)
- Add dedicated Gizmo for the box Influence volume of HDReflectionProbe / PlanarReflectionProbe

### Changed
- Re-enable shadow mask mode in debug view
- SSS and Transmission code have been refactored to be able to share it between various material. Guidelines are in SubsurfaceScattering.hlsl
- Change code in area light with LTC for Lit shader. Magnitude is now take from FGD texture instead of a separate texture
- Improve camera relative rendering: We now apply camera translation on the model matrix, so before the TransformObjectToWorld(). Note: unity_WorldToObject and unity_ObjectToWorld must never be used directly.
- Rename positionWS to positionRWS (Camera relative world position) at a lot of places (mainly in interpolator and FragInputs). In case of custom shader user will be required to update their code.
- Rename positionWS, capturePositionWS, proxyPositionWS, influencePositionWS to positionRWS, capturePositionRWS, proxyPositionRWS, influencePositionRWS (Camera relative world position) in LightDefinition struct.
- Improve the quality of trilinear filtering of density volume textures.
- Improve UI for HDReflectionProbe / PlanarReflectionProbe

### Fixed
- Fixed a shader preprocessor issue when compiling DebugViewMaterialGBuffer.shader against Metal target
- Added a temporary workaround to Lit.hlsl to avoid broken lighting code with Metal/AMD
- Fixed issue when using more than one volume texture mask with density volumes.
- Fixed an error which prevented volumetric lighting from working if no density volumes with 3D textures were present.
- Fix contact shadows applied on transmission
- Fix issue with forward opaque lit shader variant being removed by the shader preprocessor
- Fixed compilation errors on Nintendo Switch (limited XRSetting support).
- Fixed apply range attenuation option on punctual light
- Fixed issue with color temperature not take correctly into account with static lighting
- Don't display fog when diffuse lighting, specular lighting, or lux meter debug mode are enabled.

## [2.0.4-preview] - 2018-01-01

### Fixed
- Fix issue when disabling rough refraction and building a player. Was causing a crash.

## [2.0.3-preview] - 2018-01-01

### Added
- Increased debug color picker limit up to 260k lux

## [2.0.2-preview] - 2018-01-01

### Added
- Add Light -> Planar Reflection Probe command
- Added a false color mode in rendering debug
- Add support for mesh decals
- Add flag to disable projector decals on transparent geometry to save performance and decal texture atlas space
- Add ability to use decal diffuse map as mask only
- Add visualize all shadow masks in lighting debug
- Add export of normal and roughness buffer for forwardOnly and when in supportOnlyForward mode for forward
- Provide a define in lit.hlsl (FORWARD_MATERIAL_READ_FROM_WRITTEN_NORMAL_BUFFER) when output buffer normal is used to read the normal and roughness instead of caclulating it (can save performance, but lower quality due to compression)
- Add color swatch to decal material

### Changed
- Change Render -> Planar Reflection creation to 3D Object -> Mirror
- Change "Enable Reflector" name on SpotLight to "Angle Affect Intensity"
- Change prototype of BSDFData ConvertSurfaceDataToBSDFData(SurfaceData surfaceData) to BSDFData ConvertSurfaceDataToBSDFData(uint2 positionSS, SurfaceData surfaceData)

### Fixed
- Fix issue with StackLit in deferred mode with deferredDirectionalShadow due to GBuffer not being cleared. Gbuffer is still not clear and issue was fix with the new Output of normal buffer.
- Fixed an issue where interpolation volumes were not updated correctly for reflection captures.
- Fixed an exception in Light Loop settings UI

## [2.0.1-preview] - 2018-01-01

### Added
- Add stripper of shader variant when building a player. Save shader compile time.
- Disable per-object culling that was executed in C++ in HD whereas it was not used (Optimization)
- Enable texture streaming debugging (was not working before 2018.2)
- Added Screen Space Reflection with Proxy Projection Model
- Support correctly scene selection for alpha tested object
- Add per light shadow mask mode control (i.e shadow mask distance and shadow mask). It use the option NonLightmappedOnly
- Add geometric filtering to Lit shader (allow to reduce specular aliasing)
- Add shortcut to create DensityVolume and PlanarReflection in hierarchy
- Add a DefaultHDMirrorMaterial material for PlanarReflection
- Added a script to be able to upgrade material to newer version of HDRP
- Removed useless duplication of ForwardError passes.
- Add option to not compile any DEBUG_DISPLAY shader in the player (Faster build) call Support Runtime Debug display

### Changed
- Changed SupportForwardOnly to SupportOnlyForward in render pipeline settings
- Changed versioning variable name in HDAdditionalXXXData from m_version to version
- Create unique name when creating a game object in the rendering menu (i.e Density Volume(2))
- Re-organize various files and folder location to clean the repository
- Change Debug windows name and location. Now located at:  Windows -> General -> Render Pipeline Debug

### Removed
- Removed GlobalLightLoopSettings.maxPlanarReflectionProbes and instead use value of GlobalLightLoopSettings.planarReflectionProbeCacheSize
- Remove EmissiveIntensity parameter and change EmissiveColor to be HDR (Matching Builtin Unity behavior) - Data need to be updated - Launch Edit -> Single Step Upgrade Script -> Upgrade all Materials emissionColor

### Fixed
- Fix issue with LOD transition and instancing
- Fix discrepency between object motion vector and camera motion vector
- Fix issue with spot and dir light gizmo axis not highlighted correctly
- Fix potential crash while register debug windows inputs at startup
- Fix warning when creating Planar reflection
- Fix specular lighting debug mode (was rendering black)
- Allow projector decal with null material to allow to configure decal when HDRP is not set
- Decal atlas texture offset/scale is updated after allocations (used to be before so it was using date from previous frame)

## [0.0.0-preview] - 2018-01-01

### Added
- Configure the VolumetricLightingSystem code path to be on by default
- Trigger a build exception when trying to build an unsupported platform
- Introduce the VolumetricLightingController component, which can (and should) be placed on the camera, and allows one to control the near and the far plane of the V-Buffer (volumetric "froxel" buffer) along with the depth distribution (from logarithmic to linear)
- Add 3D texture support for DensityVolumes
- Add a better mapping of roughness to mipmap for planar reflection
- The VolumetricLightingSystem now uses RTHandles, which allows to save memory by sharing buffers between different cameras (history buffers are not shared), and reduce reallocation frequency by reallocating buffers only if the rendering resolution increases (and suballocating within existing buffers if the rendering resolution decreases)
- Add a Volumetric Dimmer slider to lights to control the intensity of the scattered volumetric lighting
- Add UV tiling and offset support for decals.
- Add mipmapping support for volume 3D mask textures

### Changed
- Default number of planar reflection change from 4 to 2
- Rename _MainDepthTexture to _CameraDepthTexture
- The VolumetricLightingController has been moved to the Interpolation Volume framework and now functions similarly to the VolumetricFog settings
- Update of UI of cookie, CubeCookie, Reflection probe and planar reflection probe to combo box
- Allow enabling/disabling shadows for area lights when they are set to baked.
- Hide applyRangeAttenuation and FadeDistance for directional shadow as they are not used

### Removed
- Remove Resource folder of PreIntegratedFGD and add the resource to RenderPipeline Asset

### Fixed
- Fix ConvertPhysicalLightIntensityToLightIntensity() function used when creating light from script to match HDLightEditor behavior
- Fix numerical issues with the default value of mean free path of volumetric fog
- Fix the bug preventing decals from coexisting with density volumes
- Fix issue with alpha tested geometry using planar/triplanar mapping not render correctly or flickering (due to being wrongly alpha tested in depth prepass)
- Fix meta pass with triplanar (was not handling correctly the normal)
- Fix preview when a planar reflection is present
- Fix Camera preview, it is now a Preview cameraType (was a SceneView)
- Fix handling unknown GPUShadowTypes in the shadow manager.
- Fix area light shapes sent as point lights to the baking backends when they are set to baked.
- Fix unnecessary division by PI for baked area lights.
- Fix line lights sent to the lightmappers. The backends don't support this light type.
- Fix issue with shadow mask framesettings not correctly taken into account when shadow mask is enabled for lighting.
- Fix directional light and shadow mask transition, they are now matching making smooth transition
- Fix banding issues caused by high intensity volumetric lighting
- Fix the debug window being emptied on SRP asset reload
- Fix issue with debug mode not correctly clearing the GBuffer in editor after a resize
- Fix issue with ResetMaterialKeyword not resetting correctly ToggleOff/Roggle Keyword
- Fix issue with motion vector not render correctly if there is no depth prepass in deferred

## [0.0.0-preview] - 2018-01-01

### Added
- Screen Space Refraction projection model (Proxy raycasting, HiZ raymarching)
- Screen Space Refraction settings as volume component
- Added buffered frame history per camera
- Port Global Density Volumes to the Interpolation Volume System.
- Optimize ImportanceSampleLambert() to not require the tangent frame.
- Generalize SampleVBuffer() to handle different sampling and reconstruction methods.
- Improve the quality of volumetric lighting reprojection.
- Optimize Morton Order code in the Subsurface Scattering pass.
- Planar Reflection Probe support roughness (gaussian convolution of captured probe)
- Use an atlas instead of a texture array for cluster transparent decals
- Add a debug view to visualize the decal atlas
- Only store decal textures to atlas if decal is visible, debounce out of memory decal atlas warning.
- Add manipulator gizmo on decal to improve authoring workflow
- Add a minimal StackLit material (work in progress, this version can be used as template to add new material)

### Changed
- EnableShadowMask in FrameSettings (But shadowMaskSupport still disable by default)
- Forced Planar Probe update modes to (Realtime, Every Update, Mirror Camera)
- Screen Space Refraction proxy model uses the proxy of the first environment light (Reflection probe/Planar probe) or the sky
- Moved RTHandle static methods to RTHandles
- Renamed RTHandle to RTHandleSystem.RTHandle
- Move code for PreIntegratedFDG (Lit.shader) into its dedicated folder to be share with other material
- Move code for LTCArea (Lit.shader) into its dedicated folder to be share with other material

### Removed
- Removed Planar Probe mirror plane position and normal fields in inspector, always display mirror plane and normal gizmos

### Fixed
- Fix fog flags in scene view is now taken into account
- Fix sky in preview windows that were disappearing after a load of a new level
- Fix numerical issues in IntersectRayAABB().
- Fix alpha blending of volumetric lighting with transparent objects.
- Fix the near plane of the V-Buffer causing out-of-bounds look-ups in the clustered data structure.
- Depth and color pyramid are properly computed and sampled when the camera renders inside a viewport of a RTHandle.
- Fix decal atlas debug view to work correctly when shadow atlas view is also enabled<|MERGE_RESOLUTION|>--- conflicted
+++ resolved
@@ -121,9 +121,6 @@
 - Fixed issue with bloom showing a thin black line after rescaling window. 
 - Fixed rendergraph motion vector resolve.
 - Fixed the Ray-Tracing related Debug Display not working in render graph mode.
-<<<<<<< HEAD
-- Fixed outlines in transitions between post-processed and plain regions in the graphics compositor (case 1278775).
-=======
 - Fix nan in pbr sky
 - Fixed Light skin not properly applied on the LookDev when switching from Dark Skin (case 1278802)
 - Fixed accumulation on DX11
@@ -131,7 +128,7 @@
 - Fixed error Maximum allowed thread group count is 65535 when resolution is very high. 
 - LOD meshes are now properly stripped based on the maximum lod value parameters contained in the HDRP asset.
 - Fixed an inconsistency in the LOD group UI where LOD bias was not the right one.
->>>>>>> 1b765c6b
+- Fixed outlines in transitions between post-processed and plain regions in the graphics compositor (case 1278775).
 
 ### Changed
 - Preparation pass for RTSSShadows to be supported by render graph.
