# Changelog
All notable changes to this package will be documented in this file.

The format is based on [Keep a Changelog](http://keepachangelog.com/en/1.0.0/)
and this project adheres to [Semantic Versioning](http://semver.org/spec/v2.0.0.html).

## [10.0.0] - 2019-06-10

### Added
- Ray tracing support for VR single-pass
- Added sharpen filter shader parameter and UI for TemporalAA to control image quality instead of hardcoded value
- Added frame settings option for custom post process and custom passes as well as custom color buffer format option.
- Add check in wizard on SRP Batcher enabled.
- Added default implementations of OnPreprocessMaterialDescription for FBX, Obj, Sketchup and 3DS file formats.
- Added custom pass fade radius
- Added after post process injection point for custom passes
- Added basic alpha compositing support - Alpha is available afterpostprocess when using FP16 buffer format.
- Added falloff distance on Reflection Probe and Planar Reflection Probe
- Added Backplate projection from the HDRISky
- Added Shadow Matte in UnlitMasterNode, which only received shadow without lighting
- Added hability to name LightLayers in HDRenderPipelineAsset
- Added a range compression factor for Reflection Probe and Planar Reflection Probe to avoid saturation of colors.
- Added path tracing support for directional, point and spot lights, as well as emission from Lit and Unlit.
- Added non temporal version of SSAO.
- Added more detailed ray tracing stats in the debug window
- Added Disc area light (bake only)
- Added a warning in the material UI to prevent transparent + subsurface-scattering combination.
- Added XR single-pass setting into HDRP asset
- Added a penumbra tint option for lights
- Added support for depth copy with XR SDK
- Added debug setting to Render Pipeline Debug Window to list the active XR views
- Added an option to filter the result of the volumetric lighting (off by default).
- Added a transmission multiplier for directional lights
- Added XR single-pass test mode to Render Pipeline Debug Window
- Added debug setting to Render Pipeline Window to list the active XR views
- Added a new refraction mode for the Lit shader (thin). Which is a box refraction with small thickness values
- Added the code to support Barn Doors for Area Lights based on a shaderconfig option.
- Added HDRPCameraBinder property binder for Visual Effect Graph
- Added "Celestial Body" controls to the Directional Light
- Added new parameters to the Physically Based Sky
- Added Reflections to the DXR Wizard
- Added the possibility to have ray traced colored and semi-transparent shadows on directional lights.
- Added a check in the custom post process template to throw an error if the default shader is not found.
- Exposed the debug overlay ratio in the debug menu.
- Added a separate frame settings for tonemapping alongside color grading.
- Added the receive fog option in the material UI for ShaderGraphs.
- Added a public virtual bool in the custom post processes API to specify if a post processes should be executed in the scene view.
- Added a menu option that checks scene issues with ray tracing. Also removed the previously existing warning at runtime.
- Added Contrast Adaptive Sharpen (CAS) Upscaling effect.
- Added APIs to update probe settings at runtime.
- Added documentation for the rayTracingSupported method in HDRP
- Added user-selectable format for the post processing passes.
- Added support for alpha channel in some post-processing passes (DoF, TAA, Uber).
- Added warnings in FrameSettings inspector when using DXR and atempting to use Asynchronous Execution.
- Exposed Stencil bits that can be used by the user.
- Added history rejection based on velocity of intersected objects for directional, point and spot lights.
- Added a affectsVolumetric field to the HDAdditionalLightData API to know if light affects volumetric fog.
- Add OS and Hardware check in the Wizard fixes for DXR.
- Added option to exclude camera motion from motion blur.
- Added semi-transparent shadows for point and spot lights.
- Added support for semi-transparent shadow for unlit shader and unlit shader graph.
- Added the alpha clip enabled toggle to the material UI for all HDRP shader graphs.
- Added Material Samples to explain how to use the lit shader features
- Added an initial implementation of ray traced sub surface scattering
- Added AssetPostprocessors and Shadergraphs to handle Arnold Standard Surface and 3DsMax Physical material import from FBX.
- Added support for Smoothness Fade start work when enabling ray traced reflections.
- Added Contact shadow, Micro shadows and Screen space refraction API documentation.
- Added script documentation for SSR, SSAO (ray tracing), GI, Light Cluster, RayTracingSettings, Ray Counters, etc.
- Added path tracing support for refraction and internal reflections.
- Added support for Thin Refraction Model and Lit's Clear Coat in Path Tracing.
- Added the Tint parameter to Sky Colored Fog.
- Added of Screen Space Reflections for Transparent materials
- Added a fallback for ray traced area light shadows in case the material is forward or the lit mode is forward.
- Added a new debug mode for light layers.
- Added an "enable" toggle to the SSR volume component.
- Added support for anisotropic specular lobes in path tracing.
- Added support for alpha clipping in path tracing.
- Added support for light cookies in path tracing.
- Added support for transparent shadows in path tracing.
- Added support for iridescence in path tracing.
- Added support for background color in path tracing.
- Added a path tracing test to the test suite.
- Added a warning and workaround instructions that appear when you enable XR single-pass after the first frame with the XR SDK.
- Added the exposure sliders to the planar reflection probe preview
- Added support for subsurface scattering in path tracing.
- Added a new mode that improves the filtering of ray traced shadows (directional, point and spot) based on the distance to the occluder.
- Added support of cookie baking and add support on Disc light.
- Added support for fog attenuation in path tracing.
- Added a new debug panel for volumes
- Added XR setting to control camera jitter for temporal effects
- Added an error message in the DrawRenderers custom pass when rendering opaque objects with an HDRP asset in DeferredOnly mode.
- Added API to enable proper recording of path traced scenes (with the Unity recorder or other tools).
- Added support for fog in Recursive rendering, ray traced reflections and ray traced indirect diffuse.
- Added an alpha blend option for recursive rendering
- Added support for stack lit for ray tracing effects.
- Added support for hair for ray tracing effects.
- Added support for alpha to coverage for HDRP shaders and shader graph
- Added support for Quality Levels to Subsurface Scattering.
- Added option to disable XR rendering on the camera settings.
- Added support for specular AA from geometric curvature in AxF
- Added support for baked AO (no input for now) in AxF
- Added an info box to warn about depth test artifacts when rendering object twice in custom passes with MSAA.
- Added a frame setting for alpha to mask.
- Added support for custom passes in the AOV API
- Added Light decomposition lighting debugging modes and support in AOV
- Added exposure compensation to Fixed exposure mode
- Added support for rasterized area light shadows in StackLit
- Added support for texture-weighted automatic exposure
- Added support for POM for emissive map
- Added alpha channel support in motion blur pass.
- Added the HDRP Compositor Tool (in Preview).
- Added a ray tracing mode option in the HDRP asset that allows to override and shader stripping.
- Added support for arbitrary resolution scaling of Volumetric Lighting to the Fog volume component.
- Added range attenuation for box-shaped spotlights.
- Added scenes for hair and fabric and decals with material samples
- Added fabric materials and textures
- Added information for fabric materials in fabric scene
- Added a DisplayInfo attribute to specify a name override and a display order for Volume Component fields (used only in default inspector for now).
- Added Min distance to contact shadows.
- Added support for Depth of Field in path tracing (by sampling the lens aperture).
- Added an API in HDRP to override the camera within the rendering of a frame (mainly for custom pass).
- Added a function (HDRenderPipeline.ResetRTHandleReferenceSize) to reset the reference size of RTHandle systems.
- Added support for AxF measurements importing into texture resources tilings.
- Added Layer parameter on Area Light to modify Layer of generated Emissive Mesh
- Added a flow map parameter to HDRI Sky
- Implemented ray traced reflections for transparent objects.
- Add a new parameter to control reflections in recursive rendering.
- Added an initial version of SSGI.
- Added Virtual Texturing cache settings to control the size of the Streaming Virtual Texturing caches.
- Added back-compatibility with builtin stereo matrices.
- Added CustomPassUtils API to simplify Blur, Copy and DrawRenderers custom passes.
- Added Histogram guided automatic exposure.
- Added few exposure debug modes.
- Added support for multiple path-traced views at once (e.g., scene and game views).
- Added support for 3DsMax's 2021 Simplified Physical Material from FBX files in the Model Importer.
- Added custom target mid grey for auto exposure.
- Added CustomPassUtils API to simplify Blur, Copy and DrawRenderers custom passes.
- Added an API in HDRP to override the camera within the rendering of a frame (mainly for custom pass).
- Added more custom pass API functions, mainly to render objects from another camera.
- Added support for transparent Unlit in path tracing.
- Added a minimal lit used for RTGI in peformance mode.
- Added procedural metering mask that can follow an object
- Added presets quality settings for RTAO and RTGI.
- Added an override for the shadow culling that allows better directional shadow maps in ray tracing effects (RTR, RTGI, RTSSS and RR).
- Added a Cloud Layer volume override.
- Added Fast Memory support for platform that support it.
- Added CPU and GPU timings for ray tracing effects.
- Added support to combine RTSSS and RTGI (1248733).
<<<<<<< HEAD
- Added quad overdraw and vertex density debug modes.
=======
- Added IES Profile support for Point, Spot and Rectangular-Area lights
>>>>>>> 3953abf8

### Fixed
- Fix when rescale probe all direction below zero (1219246)
- Update documentation of HDRISky-Backplate, precise how to have Ambient Occlusion on the Backplate
- Sorting, undo, labels, layout in the Lighting Explorer.
- Fixed sky settings and materials in Shader Graph Samples package
- Fix/workaround a probable graphics driver bug in the GTAO shader.
- Fixed Hair and PBR shader graphs double sided modes
- Fixed an issue where updating an HDRP asset in the Quality setting panel would not recreate the pipeline.
- Fixed issue with point lights being considered even when occupying less than a pixel on screen (case 1183196)
- Fix a potential NaN source with iridescence (case 1183216)
- Fixed issue of spotlight breaking when minimizing the cone angle via the gizmo (case 1178279)
- Fixed issue that caused decals not to modify the roughness in the normal buffer, causing SSR to not behave correctly (case 1178336)
- Fixed lit transparent refraction with XR single-pass rendering
- Removed extra jitter for TemporalAA in VR
- Fixed ShaderGraph time in main preview
- Fixed issue on some UI elements in HDRP asset not expanding when clicking the arrow (case 1178369)
- Fixed alpha blending in custom post process
- Fixed the modification of the _AlphaCutoff property in the material UI when exposed with a ShaderGraph parameter.
- Fixed HDRP test `1218_Lit_DiffusionProfiles` on Vulkan.
- Fixed an issue where building a player in non-dev mode would generate render target error logs every frame
- Fixed crash when upgrading version of HDRP
- Fixed rendering issues with material previews
- Fixed NPE when using light module in Shuriken particle systems (1173348).
- Refresh cached shadow on editor changes
- Fixed light supported units caching (1182266)
- Fixed an issue where SSAO (that needs temporal reprojection) was still being rendered when Motion Vectors were not available (case 1184998)
- Fixed a nullref when modifying the height parameters inside the layered lit shader UI.
- Fixed Decal gizmo that become white after exiting play mode
- Fixed Decal pivot position to behave like a spotlight
- Fixed an issue where using the LightingOverrideMask would break sky reflection for regular cameras
- Fix DebugMenu FrameSettingsHistory persistency on close
- Fix DensityVolume, ReflectionProbe aned PlanarReflectionProbe advancedControl display
- Fix DXR scene serialization in wizard
- Fixed an issue where Previews would reallocate History Buffers every frame
- Fixed the SetLightLayer function in HDAdditionalLightData setting the wrong light layer
- Fix error first time a preview is created for planar
- Fixed an issue where SSR would use an incorrect roughness value on ForwardOnly (StackLit, AxF, Fabric, etc.) materials when the pipeline is configured to also allow deferred Lit.
- Fixed issues with light explorer (cases 1183468, 1183269)
- Fix dot colors in LayeredLit material inspector
- Fix undo not resetting all value when undoing the material affectation in LayerLit material
- Fix for issue that caused gizmos to render in render textures (case 1174395)
- Fixed the light emissive mesh not updated when the light was disabled/enabled
- Fixed light and shadow layer sync when setting the HDAdditionalLightData.lightlayersMask property
- Fixed a nullref when a custom post process component that was in the HDRP PP list is removed from the project
- Fixed issue that prevented decals from modifying specular occlusion (case 1178272).
- Fixed exposure of volumetric reprojection
- Fixed multi selection support for Scalable Settings in lights
- Fixed font shaders in test projects for VR by using a Shader Graph version
- Fixed refresh of baked cubemap by incrementing updateCount at the end of the bake (case 1158677).
- Fixed issue with rectangular area light when seen from the back
- Fixed decals not affecting lightmap/lightprobe
- Fixed zBufferParams with XR single-pass rendering
- Fixed moving objects not rendered in custom passes
- Fixed abstract classes listed in the + menu of the custom pass list
- Fixed custom pass that was rendered in previews
- Fixed precision error in zero value normals when applying decals (case 1181639)
- Fixed issue that triggered No Scene Lighting view in game view as well (case 1156102)
- Assign default volume profile when creating a new HDRP Asset
- Fixed fov to 0 in planar probe breaking the projection matrix (case 1182014)
- Fixed bugs with shadow caching
- Reassign the same camera for a realtime probe face render request to have appropriate history buffer during realtime probe rendering.
- Fixed issue causing wrong shading when normal map mode is Object space, no normal map is set, but a detail map is present (case 1143352)
- Fixed issue with decal and htile optimization
- Fixed TerrainLit shader compilation error regarding `_Control0_TexelSize` redefinition (case 1178480).
- Fixed warning about duplicate HDRuntimeReflectionSystem when configuring play mode without domain reload.
- Fixed an editor crash when multiple decal projectors were selected and some had null material
- Added all relevant fix actions to FixAll button in Wizard
- Moved FixAll button on top of the Wizard
- Fixed an issue where fog color was not pre-exposed correctly
- Fix priority order when custom passes are overlapping
- Fix cleanup not called when the custom pass GameObject is destroyed
- Replaced most instances of GraphicsSettings.renderPipelineAsset by GraphicsSettings.currentRenderPipeline. This should fix some parameters not working on Quality Settings overrides.
- Fixed an issue with Realtime GI not working on upgraded projects.
- Fixed issue with screen space shadows fallback texture was not set as a texture array.
- Fixed Pyramid Lights bounding box
- Fixed terrain heightmap default/null values and epsilons
- Fixed custom post-processing effects breaking when an abstract class inherited from `CustomPostProcessVolumeComponent`
- Fixed XR single-pass rendering in Editor by using ShaderConfig.s_XrMaxViews to allocate matrix array
- Multiple different skies rendered at the same time by different cameras are now handled correctly without flickering
- Fixed flickering issue happening when different volumes have shadow settings and multiple cameras are present.
- Fixed issue causing planar probes to disappear if there is no light in the scene.
- Fixed a number of issues with the prefab isolation mode (Volumes leaking from the main scene and reflection not working properly)
- Fixed an issue with fog volume component upgrade not working properly
- Fixed Spot light Pyramid Shape has shadow artifacts on aspect ratio values lower than 1
- Fixed issue with AO upsampling in XR
- Fixed camera without HDAdditionalCameraData component not rendering
- Removed the macro ENABLE_RAYTRACING for most of the ray tracing code
- Fixed prefab containing camera reloading in loop while selected in the Project view
- Fixed issue causing NaN wheh the Z scale of an object is set to 0.
- Fixed DXR shader passes attempting to render before pipeline loaded
- Fixed black ambient sky issue when importing a project after deleting Library.
- Fixed issue when upgrading a Standard transparent material (case 1186874)
- Fixed area light cookies not working properly with stack lit
- Fixed material render queue not updated when the shader is changed in the material inspector.
- Fixed a number of issues with full screen debug modes not reseting correctly when setting another mutually exclusive mode
- Fixed compile errors for platforms with no VR support
- Fixed an issue with volumetrics and RTHandle scaling (case 1155236)
- Fixed an issue where sky lighting might be updated uselessly
- Fixed issue preventing to allow setting decal material to none (case 1196129)
- Fixed XR multi-pass decals rendering
- Fixed several fields on Light Inspector that not supported Prefab overrides
- Fixed EOL for some files
- Fixed scene view rendering with volumetrics and XR enabled
- Fixed decals to work with multiple cameras
- Fixed optional clear of GBuffer (Was always on)
- Fixed render target clears with XR single-pass rendering
- Fixed HDRP samples file hierarchy
- Fixed Light units not matching light type
- Fixed QualitySettings panel not displaying HDRP Asset
- Fixed black reflection probes the first time loading a project
- Fixed y-flip in scene view with XR SDK
- Fixed Decal projectors do not immediately respond when parent object layer mask is changed in editor.
- Fixed y-flip in scene view with XR SDK
- Fixed a number of issues with Material Quality setting
- Fixed the transparent Cull Mode option in HD unlit master node settings only visible if double sided is ticked.
- Fixed an issue causing shadowed areas by contact shadows at the edge of far clip plane if contact shadow length is very close to far clip plane.
- Fixed editing a scalable settings will edit all loaded asset in memory instead of targetted asset.
- Fixed Planar reflection default viewer FOV
- Fixed flickering issues when moving the mouse in the editor with ray tracing on.
- Fixed the ShaderGraph main preview being black after switching to SSS in the master node settings
- Fixed custom fullscreen passes in VR
- Fixed camera culling masks not taken in account in custom pass volumes
- Fixed object not drawn in custom pass when using a DrawRenderers with an HDRP shader in a build.
- Fixed injection points for Custom Passes (AfterDepthAndNormal and BeforePreRefraction were missing)
- Fixed a enum to choose shader tags used for drawing objects (DepthPrepass or Forward) when there is no override material.
- Fixed lit objects in the BeforePreRefraction, BeforeTransparent and BeforePostProcess.
- Fixed the None option when binding custom pass render targets to allow binding only depth or color.
- Fixed custom pass buffers allocation so they are not allocated if they're not used.
- Fixed the Custom Pass entry in the volume create asset menu items.
- Fixed Prefab Overrides workflow on Camera.
- Fixed alignment issue in Preset for Camera.
- Fixed alignment issue in Physical part for Camera.
- Fixed FrameSettings multi-edition.
- Fixed a bug happening when denoising multiple ray traced light shadows
- Fixed minor naming issues in ShaderGraph settings
- VFX: Removed z-fight glitches that could appear when using deferred depth prepass and lit quad primitives
- VFX: Preserve specular option for lit outputs (matches HDRP lit shader)
- Fixed an issue with Metal Shader Compiler and GTAO shader for metal
- Fixed resources load issue while upgrading HDRP package.
- Fix LOD fade mask by accounting for field of view
- Fixed spot light missing from ray tracing indirect effects.
- Fixed a UI bug in the diffusion profile list after fixing them from the wizard.
- Fixed the hash collision when creating new diffusion profile assets.
- Fixed a light leaking issue with box light casting shadows (case 1184475)
- Fixed Cookie texture type in the cookie slot of lights (Now displays a warning because it is not supported).
- Fixed a nullref that happens when using the Shuriken particle light module
- Fixed alignment in Wizard
- Fixed text overflow in Wizard's helpbox
- Fixed Wizard button fix all that was not automatically grab all required fixes
- Fixed VR tab for MacOS in Wizard
- Fixed local config package workflow in Wizard
- Fixed issue with contact shadows shifting when MSAA is enabled.
- Fixed EV100 in the PBR sky
- Fixed an issue In URP where sometime the camera is not passed to the volume system and causes a null ref exception (case 1199388)
- Fixed nullref when releasing HDRP with custom pass disabled
- Fixed performance issue derived from copying stencil buffer.
- Fixed an editor freeze when importing a diffusion profile asset from a unity package.
- Fixed an exception when trying to reload a builtin resource.
- Fixed the light type intensity unit reset when switching the light type.
- Fixed compilation error related to define guards and CreateLayoutFromXrSdk()
- Fixed documentation link on CustomPassVolume.
- Fixed player build when HDRP is in the project but not assigned in the graphic settings.
- Fixed an issue where ambient probe would be black for the first face of a baked reflection probe
- VFX: Fixed Missing Reference to Visual Effect Graph Runtime Assembly
- Fixed an issue where rendering done by users in EndCameraRendering would be executed before the main render loop.
- Fixed Prefab Override in main scope of Volume.
- Fixed alignment issue in Presset of main scope of Volume.
- Fixed persistence of ShowChromeGizmo and moved it to toolbar for coherency in ReflectionProbe and PlanarReflectionProbe.
- Fixed Alignement issue in ReflectionProbe and PlanarReflectionProbe.
- Fixed Prefab override workflow issue in ReflectionProbe and PlanarReflectionProbe.
- Fixed empty MoreOptions and moved AdvancedManipulation in a dedicated location for coherency in ReflectionProbe and PlanarReflectionProbe.
- Fixed Prefab override workflow issue in DensityVolume.
- Fixed empty MoreOptions and moved AdvancedManipulation in a dedicated location for coherency in DensityVolume.
- Fix light limit counts specified on the HDRP asset
- Fixed Quality Settings for SSR, Contact Shadows and Ambient Occlusion volume components
- Fixed decalui deriving from hdshaderui instead of just shaderui
- Use DelayedIntField instead of IntField for scalable settings
- Fixed init of debug for FrameSettingsHistory on SceneView camera
- Added a fix script to handle the warning 'referenced script in (GameObject 'SceneIDMap') is missing'
- Fix Wizard load when none selected for RenderPipelineAsset
- Fixed TerrainLitGUI when per-pixel normal property is not present.
- Fixed rendering errors when enabling debug modes with custom passes
- Fix an issue that made PCSS dependent on Atlas resolution (not shadow map res)
- Fixing a bug whith histories when n>4 for ray traced shadows
- Fixing wrong behavior in ray traced shadows for mesh renderers if their cast shadow is shadow only or double sided
- Only tracing rays for shadow if the point is inside the code for spotlight shadows
- Only tracing rays if the point is inside the range for point lights
- Fixing ghosting issues when the screen space shadow  indexes change for a light with ray traced shadows
- Fixed an issue with stencil management and Xbox One build that caused corrupted output in deferred mode.
- Fixed a mismatch in behavior between the culling of shadow maps and ray traced point and spot light shadows
- Fixed recursive ray tracing not working anymore after intermediate buffer refactor.
- Fixed ray traced shadow denoising not working (history rejected all the time).
- Fixed shader warning on xbox one
- Fixed cookies not working for spot lights in ray traced reflections, ray traced GI and recursive rendering
- Fixed an inverted handling of CoatSmoothness for SSR in StackLit.
- Fixed missing distortion inputs in Lit and Unlit material UI.
- Fixed issue that propagated NaNs across multiple frames through the exposure texture.
- Fixed issue with Exclude from TAA stencil ignored.
- Fixed ray traced reflection exposure issue.
- Fixed issue with TAA history not initialising corretly scale factor for first frame
- Fixed issue with stencil test of material classification not using the correct Mask (causing false positive and bad performance with forward material in deferred)
- Fixed issue with History not reset when chaning antialiasing mode on camera
- Fixed issue with volumetric data not being initialized if default settings have volumetric and reprojection off.
- Fixed ray tracing reflection denoiser not applied in tier 1
- Fixed the vibility of ray tracing related methods.
- Fixed the diffusion profile list not saved when clicking the fix button in the material UI.
- Fixed crash when pushing bounce count higher than 1 for ray traced GI or reflections
- Fixed PCSS softness scale so that it better match ray traced reference for punctual lights.
- Fixed exposure management for the path tracer
- Fixed AxF material UI containing two advanced options settings.
- Fixed an issue where cached sky contexts were being destroyed wrongly, breaking lighting in the LookDev
- Fixed issue that clamped PCSS softness too early and not after distance scale.
- Fixed fog affect transparent on HD unlit master node
- Fixed custom post processes re-ordering not saved.
- Fixed NPE when using scalable settings
- Fixed an issue where PBR sky precomputation was reset incorrectly in some cases causing bad performance.
- Fixed a bug due to depth history begin overriden too soon
- Fixed CustomPassSampleCameraColor scale issue when called from Before Transparent injection point.
- Fixed corruption of AO in baked probes.
- Fixed issue with upgrade of projects that still had Very High as shadow filtering quality.
- Fixed issue that caused Distortion UI to appear in Lit.
- Fixed several issues with decal duplicating when editing them.
- Fixed initialization of volumetric buffer params (1204159)
- Fixed an issue where frame count was incorrectly reset for the game view, causing temporal processes to fail.
- Fixed Culling group was not disposed error.
- Fixed issues on some GPU that do not support gathers on integer textures.
- Fixed an issue with ambient probe not being initialized for the first frame after a domain reload for volumetric fog.
- Fixed the scene visibility of decal projectors and density volumes
- Fixed a leak in sky manager.
- Fixed an issue where entering playmode while the light editor is opened would produce null reference exceptions.
- Fixed the debug overlay overlapping the debug menu at runtime.
- Fixed an issue with the framecount when changing scene.
- Fixed errors that occurred when using invalid near and far clip plane values for planar reflections.
- Fixed issue with motion blur sample weighting function.
- Fixed motion vectors in MSAA.
- Fixed sun flare blending (case 1205862).
- Fixed a lot of issues related to ray traced screen space shadows.
- Fixed memory leak caused by apply distortion material not being disposed.
- Fixed Reflection probe incorrectly culled when moving its parent (case 1207660)
- Fixed a nullref when upgrading the Fog volume components while the volume is opened in the inspector.
- Fix issues where decals on PS4 would not correctly write out the tile mask causing bits of the decal to go missing.
- Use appropriate label width and text content so the label is completely visible
- Fixed an issue where final post process pass would not output the default alpha value of 1.0 when using 11_11_10 color buffer format.
- Fixed SSR issue after the MSAA Motion Vector fix.
- Fixed an issue with PCSS on directional light if punctual shadow atlas was not allocated.
- Fixed an issue where shadow resolution would be wrong on the first face of a baked reflection probe.
- Fixed issue with PCSS softness being incorrect for cascades different than the first one.
- Fixed custom post process not rendering when using multiple HDRP asset in quality settings
- Fixed probe gizmo missing id (case 1208975)
- Fixed a warning in raytracingshadowfilter.compute
- Fixed issue with AO breaking with small near plane values.
- Fixed custom post process Cleanup function not called in some cases.
- Fixed shader warning in AO code.
- Fixed a warning in simpledenoiser.compute
- Fixed tube and rectangle light culling to use their shape instead of their range as a bounding box.
- Fixed caused by using gather on a UINT texture in motion blur.
- Fix issue with ambient occlusion breaking when dynamic resolution is active.
- Fixed some possible NaN causes in Depth of Field.
- Fixed Custom Pass nullref due to the new Profiling Sample API changes
- Fixed the black/grey screen issue on after post process Custom Passes in non dev builds.
- Fixed particle lights.
- Improved behavior of lights and probe going over the HDRP asset limits.
- Fixed issue triggered when last punctual light is disabled and more than one camera is used.
- Fixed Custom Pass nullref due to the new Profiling Sample API changes
- Fixed the black/grey screen issue on after post process Custom Passes in non dev builds.
- Fixed XR rendering locked to vsync of main display with Standalone Player.
- Fixed custom pass cleanup not called at the right time when using multiple volumes.
- Fixed an issue on metal with edge of decal having artifact by delaying discard of fragments during decal projection
- Fixed various shader warning
- Fixing unnecessary memory allocations in the ray tracing cluster build
- Fixed duplicate column labels in LightEditor's light tab
- Fixed white and dark flashes on scenes with very high or very low exposure when Automatic Exposure is being used.
- Fixed an issue where passing a null ProfilingSampler would cause a null ref exception.
- Fixed memory leak in Sky when in matcap mode.
- Fixed compilation issues on platform that don't support VR.
- Fixed migration code called when we create a new HDRP asset.
- Fixed RemoveComponent on Camera contextual menu to not remove Camera while a component depend on it.
- Fixed an issue where ambient occlusion and screen space reflections editors would generate null ref exceptions when HDRP was not set as the current pipeline.
- Fixed a null reference exception in the probe UI when no HDRP asset is present.
- Fixed the outline example in the doc (sampling range was dependent on screen resolution)
- Fixed a null reference exception in the HDRI Sky editor when no HDRP asset is present.
- Fixed an issue where Decal Projectors created from script where rotated around the X axis by 90°.
- Fixed frustum used to compute Density Volumes visibility when projection matrix is oblique.
- Fixed a null reference exception in Path Tracing, Recursive Rendering and raytraced Global Illumination editors when no HDRP asset is present.
- Fix for NaNs on certain geometry with Lit shader -- [case 1210058](https://fogbugz.unity3d.com/f/cases/1210058/)
- Fixed an issue where ambient occlusion and screen space reflections editors would generate null ref exceptions when HDRP was not set as the current pipeline.
- Fixed a null reference exception in the probe UI when no HDRP asset is present.
- Fixed the outline example in the doc (sampling range was dependent on screen resolution)
- Fixed a null reference exception in the HDRI Sky editor when no HDRP asset is present.
- Fixed an issue where materials newly created from the contextual menu would have an invalid state, causing various problems until it was edited.
- Fixed transparent material created with ZWrite enabled (now it is disabled by default for new transparent materials)
- Fixed mouseover on Move and Rotate tool while DecalProjector is selected.
- Fixed wrong stencil state on some of the pixel shader versions of deferred shader.
- Fixed an issue where creating decals at runtime could cause a null reference exception.
- Fixed issue that displayed material migration dialog on the creation of new project.
- Fixed various issues with time and animated materials (cases 1210068, 1210064).
- Updated light explorer with latest changes to the Fog and fixed issues when no visual environment was present.
- Fixed not handleling properly the recieve SSR feature with ray traced reflections
- Shadow Atlas is no longer allocated for area lights when they are disabled in the shader config file.
- Avoid MRT Clear on PS4 as it is not implemented yet.
- Fixed runtime debug menu BitField control.
- Fixed the radius value used for ray traced directional light.
- Fixed compilation issues with the layered lit in ray tracing shaders.
- Fixed XR autotests viewport size rounding
- Fixed mip map slider knob displayed when cubemap have no mipmap
- Remove unnecessary skip of material upgrade dialog box.
- Fixed the profiling sample mismatch errors when enabling the profiler in play mode
- Fixed issue that caused NaNs in reflection probes on consoles.
- Fixed adjusting positive axis of Blend Distance slides the negative axis in the density volume component.
- Fixed the blend of reflections based on the weight.
- Fixed fallback for ray traced reflections when denoising is enabled.
- Fixed error spam issue with terrain detail terrainDetailUnsupported (cases 1211848)
- Fixed hardware dynamic resolution causing cropping/scaling issues in scene view (case 1158661)
- Fixed Wizard check order for `Hardware and OS` and `Direct3D12`
- Fix AO issue turning black when Far/Near plane distance is big.
- Fixed issue when opening lookdev and the lookdev volume have not been assigned yet.
- Improved memory usage of the sky system.
- Updated label in HDRP quality preference settings (case 1215100)
- Fixed Decal Projector gizmo not undoing properly (case 1216629)
- Fix a leak in the denoising of ray traced reflections.
- Fixed Alignment issue in Light Preset
- Fixed Environment Header in LightingWindow
- Fixed an issue where hair shader could write garbage in the diffuse lighting buffer, causing NaNs.
- Fixed an exposure issue with ray traced sub-surface scattering.
- Fixed runtime debug menu light hierarchy None not doing anything.
- Fixed the broken ShaderGraph preview when creating a new Lit graph.
- Fix indentation issue in preset of LayeredLit material.
- Fixed minor issues with cubemap preview in the inspector.
- Fixed wrong build error message when building for android on mac.
- Fixed an issue related to denoising ray trace area shadows.
- Fixed wrong build error message when building for android on mac.
- Fixed Wizard persistency of Direct3D12 change on domain reload.
- Fixed Wizard persistency of FixAll on domain reload.
- Fixed Wizard behaviour on domain reload.
- Fixed a potential source of NaN in planar reflection probe atlas.
- Fixed an issue with MipRatio debug mode showing _DebugMatCapTexture not being set.
- Fixed missing initialization of input params in Blit for VR.
- Fix Inf source in LTC for area lights.
- Fix issue with AO being misaligned when multiple view are visible.
- Fix issue that caused the clamp of camera rotation motion for motion blur to be ineffective.
- Fixed issue with AssetPostprocessors dependencies causing models to be imported twice when upgrading the package version.
- Fixed culling of lights with XR SDK
- Fixed memory stomp in shadow caching code, leading to overflow of Shadow request array and runtime errors.
- Fixed an issue related to transparent objects reading the ray traced indirect diffuse buffer
- Fixed an issue with filtering ray traced area lights when the intensity is high or there is an exposure.
- Fixed ill-formed include path in Depth Of Field shader.
- Fixed shader graph and ray tracing after the shader target PR.
- Fixed a bug in semi-transparent shadows (object further than the light casting shadows)
- Fix state enabled of default volume profile when in package.
- Fixed removal of MeshRenderer and MeshFilter on adding Light component.
- Fixed Ray Traced SubSurface Scattering not working with ray traced area lights
- Fixed Ray Traced SubSurface Scattering not working in forward mode.
- Fixed a bug in debug light volumes.
- Fixed a bug related to ray traced area light shadow history.
- Fixed an issue where fog sky color mode could sample NaNs in the sky cubemap.
- Fixed a leak in the PBR sky renderer.
- Added a tooltip to the Ambient Mode parameter in the Visual Envionment volume component.
- Static lighting sky now takes the default volume into account (this fixes discrepancies between baked and realtime lighting).
- Fixed a leak in the sky system.
- Removed MSAA Buffers allocation when lit shader mode is set to "deferred only".
- Fixed invalid cast for realtime reflection probes (case 1220504)
- Fixed invalid game view rendering when disabling all cameras in the scene (case 1105163)
- Hide reflection probes in the renderer components.
- Fixed infinite reload loop while displaying Light's Shadow's Link Light Layer in Inspector of Prefab Asset.
- Fixed the culling was not disposed error in build log.
- Fixed the cookie atlas size and planar atlas size being too big after an upgrade of the HDRP asset.
- Fixed transparent SSR for shader graph.
- Fixed an issue with emissive light meshes not being in the RAS.
- Fixed DXR player build
- Fixed the HDRP asset migration code not being called after an upgrade of the package
- Fixed draw renderers custom pass out of bound exception
- Fixed the PBR shader rendering in deferred
- Fixed some typos in debug menu (case 1224594)
- Fixed ray traced point and spot lights shadows not rejecting istory when semi-transparent or colored.
- Fixed a warning due to StaticLightingSky when reloading domain in some cases.
- Fixed the MaxLightCount being displayed when the light volume debug menu is on ColorAndEdge.
- Fixed issue with unclear naming of debug menu for decals.
- Fixed z-fighting in scene view when scene lighting is off (case 1203927)
- Fixed issue that prevented cubemap thumbnails from rendering (only on D3D11 and Metal).
- Fixed ray tracing with VR single-pass
- Fix an exception in ray tracing that happens if two LOD levels are using the same mesh renderer.
- Fixed error in the console when switching shader to decal in the material UI.
- Fixed an issue with refraction model and ray traced recursive rendering (case 1198578).
- Fixed an issue where a dynamic sky changing any frame may not update the ambient probe.
- Fixed cubemap thumbnail generation at project load time.
- Fixed cubemap thumbnail generation at project load time. 
- Fixed XR culling with multiple cameras
- Fixed XR single-pass with Mock HMD plugin
- Fixed sRGB mismatch with XR SDK
- Fixed an issue where default volume would not update when switching profile.
- Fixed issue with uncached reflection probe cameras reseting the debug mode (case 1224601) 
- Fixed an issue where AO override would not override specular occlusion.
- Fixed an issue where Volume inspector might not refresh correctly in some cases.
- Fixed render texture with XR
- Fixed issue with resources being accessed before initialization process has been performed completely. 
- Half fixed shuriken particle light that cast shadows (only the first one will be correct)
- Fixed issue with atmospheric fog turning black if a planar reflection probe is placed below ground level. (case 1226588)
- Fixed custom pass GC alloc issue in CustomPassVolume.GetActiveVolumes().
- Fixed a bug where instanced shadergraph shaders wouldn't compile on PS4.
- Fixed an issue related to the envlightdatasrt not being bound in recursive rendering.
- Fixed shadow cascade tooltip when using the metric mode (case 1229232)
- Fixed how the area light influence volume is computed to match rasterization.
- Focus on Decal uses the extends of the projectors
- Fixed usage of light size data that are not available at runtime.
- Fixed the depth buffer copy made before custom pass after opaque and normal injection point.
- Fix for issue that prevented scene from being completely saved when baked reflection probes are present and lighting is set to auto generate.
- Fixed drag area width at left of Light's intensity field in Inspector.
- Fixed light type resolution when performing a reset on HDAdditionalLightData (case 1220931)
- Fixed reliance on atan2 undefined behavior in motion vector debug shader.
- Fixed an usage of a a compute buffer not bound (1229964)
- Fixed an issue where changing the default volume profile from another inspector would not update the default volume editor.
- Fix issues in the post process system with RenderTexture being invalid in some cases, causing rendering problems.
- Fixed an issue where unncessarily serialized members in StaticLightingSky component would change each time the scene is changed.
- Fixed a weird behavior in the scalable settings drawing when the space becomes tiny (1212045).
- Fixed a regression in the ray traced indirect diffuse due to the new probe system.
- Fix for range compression factor for probes going negative (now clamped to positive values).
- Fixed path validation when creating new volume profile (case 1229933)
- Fixed a bug where Decal Shader Graphs would not recieve reprojected Position, Normal, or Bitangent data. (1239921)
- Fix reflection hierarchy for CARPAINT in AxF.
- Fix precise fresnel for delta lights for SVBRDF in AxF.
- Fixed the debug exposure mode for display sky reflection and debug view baked lighting
- Fixed MSAA depth resolve when there is no motion vectors
- Fixed various object leaks in HDRP.
- Fixed compile error with XR SubsystemManager.
- Fix for assertion triggering sometimes when saving a newly created lit shader graph (case 1230996)
- Fixed culling of planar reflection probes that change position (case 1218651)
- Fixed null reference when processing lightprobe (case 1235285)
- Fix issue causing wrong planar reflection rendering when more than one camera is present.
- Fix black screen in XR when HDRP package is present but not used.
- Fixed an issue with the specularFGD term being used when the material has a clear coat (lit shader).
- Fixed white flash happening with auto-exposure in some cases (case 1223774)
- Fixed NaN which can appear with real time reflection and inf value
- Fixed an issue that was collapsing the volume components in the HDRP default settings
- Fixed warning about missing bound decal buffer
- Fixed shader warning on Xbox for ResolveStencilBuffer.compute. 
- Fixed PBR shader ZTest rendering in deferred.
- Replaced commands incompatible with async compute in light list build process.
- Diffusion Profile and Material references in HDRP materials are now correctly exported to unity packages. Note that the diffusion profile or the material references need to be edited once before this can work properly.
- Fix MaterialBalls having same guid issue
- Fix spelling and grammatical errors in material samples
- Fixed unneeded cookie texture allocation for cone stop lights.
- Fixed scalarization code for contact shadows.
- Fixed volume debug in playmode
- Fixed issue when toggling anything in HDRP asset that will produce an error (case 1238155)
- Fixed shader warning in PCSS code when using Vulkan.
- Fixed decal that aren't working without Metal and Ambient Occlusion option enabled.
- Fixed an error about procedural sky being logged by mistake.
- Fixed shadowmask UI now correctly showing shadowmask disable
- Made more explicit the warning about raytracing and asynchronous compute. Also fixed the condition in which it appears.
- Fixed a null ref exception in static sky when the default volume profile is invalid.
- DXR: Fixed shader compilation error with shader graph and pathtracer
- Fixed SceneView Draw Modes not being properly updated after opening new scene view panels or changing the editor layout.
- VFX: Removed irrelevant queues in render queue selection from HDRP outputs
- VFX: Motion Vector are correctly renderered with MSAA [Case 1240754](https://issuetracker.unity3d.com/product/unity/issues/guid/1240754/)
- Fixed a cause of NaN when a normal of 0-length is generated (usually via shadergraph). 
- Fixed issue with screen-space shadows not enabled properly when RT is disabled (case 1235821)
- Fixed a performance issue with stochastic ray traced area shadows.
- Fixed cookie texture not updated when changing an import settings (srgb for example).
- Fixed flickering of the game/scene view when lookdev is running.
- Fixed issue with reflection probes in realtime time mode with OnEnable baking having wrong lighting with sky set to dynamic (case 1238047).
- Fixed transparent motion vectors not working when in MSAA.
- Fix error when removing DecalProjector from component contextual menu (case 1243960)
- Fixed issue with post process when running in RGBA16 and an object with additive blending is in the scene.
- Fixed corrupted values on LayeredLit when using Vertex Color multiply mode to multiply and MSAA is activated. 
- Fix conflicts with Handles manipulation when performing a Reset in DecalComponent (case 1238833)
- Fixed depth prepass and postpass being disabled after changing the shader in the material UI.
- Fixed issue with sceneview camera settings not being saved after Editor restart.
- Fixed issue when switching back to custom sensor type in physical camera settings (case 1244350).
- Fixed a null ref exception when running playmode tests with the render pipeline debug window opened.
- Fixed some GCAlloc in the debug window.
- Fixed shader graphs not casting semi-transparent and color shadows (case 1242617)
- Fixed thin refraction mode not working properly.
- Fixed assert on tests caused by probe culling results being requested when culling did not happen. (case 1246169) 
- Fixed over consumption of GPU memory by the Physically Based Sky.
- Fixed an invalid rotation in Planar Reflection Probe editor display, that was causing an error message (case 1182022)
- Put more information in Camera background type tooltip and fixed inconsistent exposure behavior when changing bg type.
- Fixed issue that caused not all baked reflection to be deleted upon clicking "Clear Baked Data" in the lighting menu (case 1136080)
- Fixed an issue where asset preview could be rendered white because of static lighting sky.
- Fixed an issue where static lighting was not updated when removing the static lighting sky profile.
- Fixed the show cookie atlas debug mode not displaying correctly when enabling the clear cookie atlas option.
- Fixed various multi-editing issues when changing Emission parameters.
- Fixed error when undo a Reflection Probe removal in a prefab instance. (case 1244047)
- Fixed Microshadow not working correctly in deferred with LightLayers
- Tentative fix for missing include in depth of field shaders.
- Fixed the light overlap scene view draw mode (wasn't working at all).
- Fixed taaFrameIndex and XR tests 4052 and 4053
- Fixed the prefab integration of custom passes (Prefab Override Highlight not working as expected).
- Cloned volume profile from read only assets are created in the root of the project. (case 1154961)
- Fixed Wizard check on default volume profile to also check it is not the default one in package.
- Fix erroneous central depth sampling in TAA.
- Fixed light layers not correctly disabled when the lightlayers is set to Nothing and Lightlayers isn't enabled in HDRP Asset
- Fixed issue with Model Importer materials falling back to the Legacy default material instead of HDRP's default material when import happens at Editor startup.
- Fixed a wrong condition in CameraSwitcher, potentially causing out of bound exceptions.
- Fixed an issue where editing the Look Dev default profile would not reflect directly in the Look Dev window.
- Fixed a bug where the light list is not cleared but still used when resizing the RT.
- Fixed exposure debug shader with XR single-pass rendering.
- Fixed issues with scene view and transparent motion vectors.
- Fixed black screens for linux/HDRP (1246407)
- Fixed a vulkan and metal warning in the SSGI compute shader.
- Fixed an exception due to the color pyramid not allocated when SSGI is enabled.
- Fixed an issue with the first Depth history was incorrectly copied.
- Fixed path traced DoF focusing issue
- Fix an issue with the half resolution Mode (performance)
- Fix an issue with the color intensity of emissive for performance rtgi
- Fixed issue with rendering being mostly broken when target platform disables VR. 
- Workaround an issue caused by GetKernelThreadGroupSizes  failing to retrieve correct group size. 
- Fix issue with fast memory and rendergraph. 
- Fixed transparent motion vector framesetting not sanitized.
- Fixed wrong order of post process frame settings.
- Fixed white flash when enabling SSR or SSGI.
- The ray traced indrect diffuse and RTGI were combined wrongly with the rest of the lighting (1254318).
- Fixed an exception happening when using RTSSS without using RTShadows.
- Fix inconsistencies with transparent motion vectors and opaque by allowing camera only transparent motion vectors.
- Fix reflection probe frame settings override
- Fixed certain shadow bias artifacts present in volumetric lighting (case 1231885).
- Fixed area light cookie not updated when switch the light type from a spot that had a cookie.
- Fixed issue with dynamic resolution updating when not in play mode.
- Fixed issue with Contrast Adaptive Sharpening upsample mode and preview camera.
- Fix issue causing blocky artifacts when decals affect metallic and are applied on material with specular color workflow.
- Fixed issue with depth pyramid generation and dynamic resolution.
- Fixed an issue where decals were duplicated in prefab isolation mode.
- Fixed an issue where rendering preview with MSAA might generate render graph errors.
- Fixed compile error in PS4 for planar reflection filtering.
- Fixed issue with blue line in prefabs for volume mode.
- Fixing the internsity being applied to RTAO too early leading to unexpected results (1254626).
- Fix issue that caused sky to incorrectly render when using a custom projection matrix.
- Fixed null reference exception when using depth pre/post pass in shadergraph with alpha clip in the material.

### Changed
- Improve MIP selection for decals on Transparents
- Color buffer pyramid is not allocated anymore if neither refraction nor distortion are enabled
- Rename Emission Radius to Radius in UI in Point, Spot
- Angular Diameter parameter for directional light is no longuer an advanced property
- DXR: Remove Light Radius and Angular Diamater of Raytrace shadow. Angular Diameter and Radius are used instead.
- Remove MaxSmoothness parameters from UI for point, spot and directional light. The MaxSmoothness is now deduce from Radius Parameters
- DXR: Remove the Ray Tracing Environement Component. Add a Layer Mask to the ray Tracing volume components to define which objects are taken into account for each effect.
- Removed second cubemaps used for shadowing in lookdev
- Disable Physically Based Sky below ground
- Increase max limit of area light and reflection probe to 128
- Change default texture for detailmap to grey
- Optimize Shadow RT load on Tile based architecture platforms.
- Improved quality of SSAO.
- Moved RequestShadowMapRendering() back to public API.
- Update HDRP DXR Wizard with an option to automatically clone the hdrp config package and setup raytracing to 1 in shaders file.
- Added SceneSelection pass for TerrainLit shader.
- Simplified Light's type API regrouping the logic in one place (Check type in HDAdditionalLightData)
- The support of LOD CrossFade (Dithering transition) in master nodes now required to enable it in the master node settings (Save variant)
- Improved shadow bias, by removing constant depth bias and substituting it with slope-scale bias.
- Fix the default stencil values when a material is created from a SSS ShaderGraph.
- Tweak test asset to be compatible with XR: unlit SG material for canvas and double-side font material
- Slightly tweaked the behaviour of bloom when resolution is low to reduce artifacts.
- Hidden fields in Light Inspector that is not relevant while in BakingOnly mode.
- Changed parametrization of PCSS, now softness is derived from angular diameter (for directional lights) or shape radius (for point/spot lights) and min filter size is now in the [0..1] range.
- Moved the copy of the geometry history buffers to right after the depth mip chain generation.
- Rename "Luminance" to "Nits" in UX for physical light unit
- Rename FrameSettings "SkyLighting" to "SkyReflection"
- Reworked XR automated tests
- The ray traced screen space shadow history for directional, spot and point lights is discarded if the light transform has changed.
- Changed the behavior for ray tracing in case a mesh renderer has both transparent and opaque submeshes.
- Improve history buffer management
- Replaced PlayerSettings.virtualRealitySupported with XRGraphics.tryEnable.
- Remove redundant FrameSettings RealTimePlanarReflection
- Improved a bit the GC calls generated during the rendering.
- Material update is now only triggered when the relevant settings are touched in the shader graph master nodes
- Changed the way Sky Intensity (on Sky volume components) is handled. It's now a combo box where users can choose between Exposure, Multiplier or Lux (for HDRI sky only) instead of both multiplier and exposure being applied all the time. Added a new menu item to convert old profiles.
- Change how method for specular occlusions is decided on inspector shader (Lit, LitTesselation, LayeredLit, LayeredLitTessellation)
- Unlocked SSS, SSR, Motion Vectors and Distortion frame settings for reflections probes.
- Hide unused LOD settings in Quality Settings legacy window.
- Reduced the constrained distance for temporal reprojection of ray tracing denoising
- Removed shadow near plane from the Directional Light Shadow UI.
- Improved the performances of custom pass culling.
- The scene view camera now replicates the physical parameters from the camera tagged as "MainCamera".
- Reduced the number of GC.Alloc calls, one simple scene without plarnar / probes, it should be 0B.
- Renamed ProfilingSample to ProfilingScope and unified API. Added GPU Timings.
- Updated macros to be compatible with the new shader preprocessor.
- Ray tracing reflection temporal filtering is now done in pre-exposed space
- Search field selects the appropriate fields in both project settings panels 'HDRP Default Settings' and 'Quality/HDRP'
- Disabled the refraction and transmission map keywords if the material is opaque.
- Keep celestial bodies outside the atmosphere.
- Updated the MSAA documentation to specify what features HDRP supports MSAA for and what features it does not.
- Shader use for Runtime Debug Display are now correctly stripper when doing a release build
- Now each camera has its own Volume Stack. This allows Volume Parameters to be updated as early as possible and be ready for the whole frame without conflicts between cameras.
- Disable Async for SSR, SSAO and Contact shadow when aggregated ray tracing frame setting is on.
- Improved performance when entering play mode without domain reload by a factor of ~25
- Renamed the camera profiling sample to include the camera name
- Discarding the ray tracing history for AO, reflection, diffuse shadows and GI when the viewport size changes.
- Renamed the camera profiling sample to include the camera name
- Renamed the post processing graphic formats to match the new convention.
- The restart in Wizard for DXR will always be last fix from now on
- Refactoring pre-existing materials to share more shader code between rasterization and ray tracing.
- Setting a material's Refraction Model to Thin does not overwrite the Thickness and Transmission Absorption Distance anymore.
- Removed Wind textures from runtime as wind is no longer built into the pipeline
- Changed Shader Graph titles of master nodes to be more easily searchable ("HDRP/x" -> "x (HDRP)")
- Expose StartSinglePass() and StopSinglePass() as public interface for XRPass
- Replaced the Texture array for 2D cookies (spot, area and directional lights) and for planar reflections by an atlas.
- Moved the tier defining from the asset to the concerned volume components.
- Changing from a tier management to a "mode" management for reflection and GI and removing the ability to enable/disable deferred and ray bining (they are now implied by performance mode)
- The default FrameSettings for ScreenSpaceShadows is set to true for Camera in order to give a better workflow for DXR.
- Refactor internal usage of Stencil bits.
- Changed how the material upgrader works and added documentation for it.
- Custom passes now disable the stencil when overwriting the depth and not writing into it.
- Renamed the camera profiling sample to include the camera name
- Changed the way the shadow casting property of transparent and tranmissive materials is handeled for ray tracing.
- Changed inspector materials stencil setting code to have more sharing.
- Updated the default scene and default DXR scene and DefaultVolumeProfile.
- Changed the way the length parameter is used for ray traced contact shadows.
- Improved the coherency of PCSS blur between cascades.
- Updated VR checks in Wizard to reflect new XR System.
- Removing unused alpha threshold depth prepass and post pass for fabric shader graph.
- Transform result from CIE XYZ to sRGB color space in EvalSensitivity for iridescence.
- Moved BeginCameraRendering callback right before culling.
- Changed the visibility of the Indirect Lighting Controller component to public.
- Renamed the cubemap used for diffuse convolution to a more explicit name for the memory profiler.
- Improved behaviour of transmission color on transparent surfaces in path tracing.
- Light dimmer can now get values higher than one and was renamed to multiplier in the UI.
- Removed info box requesting volume component for Visual Environment and updated the documentation with the relevant information.
- Improved light selection oracle for light sampling in path tracing.
- Stripped ray tracing subsurface passes with ray tracing is not enabled.
- Remove LOD cross fade code for ray tracing shaders
- Removed legacy VR code
- Add range-based clipping to box lights (case 1178780)
- Improve area light culling (case 1085873)
- Light Hierarchy debug mode can now adjust Debug Exposure for visualizing high exposure scenes.
- Rejecting history for ray traced reflections based on a threshold evaluated on the neighborhood of the sampled history.
- Renamed "Environment" to "Reflection Probes" in tile/cluster debug menu.
- Utilities namespace is obsolete, moved its content to UnityEngine.Rendering (case 1204677)
- Obsolete Utilities namespace was removed, instead use UnityEngine.Rendering (case 1204677)
- Moved most of the compute shaders to the multi_compile API instead of multiple kernels.
- Use multi_compile API for deferred compute shader with shadow mask.
- Remove the raytracing rendering queue system to make recursive raytraced material work when raytracing is disabled
- Changed a few resources used by ray tracing shaders to be global resources (using register space1) for improved CPU performance.
- All custom pass volumes are now executed for one injection point instead of the first one.
- Hidden unsupported choice in emission in Materials
- Temporal Anti aliasing improvements.
- Optimized PrepareLightsForGPU (cost reduced by over 25%) and PrepareGPULightData (around twice as fast now).
- Moved scene view camera settings for HDRP from the preferences window to the scene view camera settings window.
- Updated shaders to be compatible with Microsoft's DXC.
- Debug exposure in debug menu have been replace to debug exposure compensation in EV100 space and is always visible.
- Further optimized PrepareLightsForGPU (3x faster with few shadows, 1.4x faster with a lot of shadows or equivalently cost reduced by 68% to 37%).
- Raytracing: Replaced the DIFFUSE_LIGHTING_ONLY multicompile by a uniform.
- Raytracing: Removed the dynamic lightmap multicompile.
- Raytracing: Remove the LOD cross fade multi compile for ray tracing.
- Cookie are now supported in lightmaper. All lights casting cookie and baked will now include cookie influence.
- Avoid building the mip chain a second time for SSR for transparent objects.
- Replaced "High Quality" Subsurface Scattering with a set of Quality Levels.
- Replaced "High Quality" Volumetric Lighting with "Screen Resolution Percentage" and "Volume Slice Count" on the Fog volume component.
- Merged material samples and shader samples
- Update material samples scene visuals
- Use multi_compile API for deferred compute shader with shadow mask.
- Made the StaticLightingSky class public so that users can change it by script for baking purpose.
- Shadowmask and realtime reflectoin probe property are hide in Quality settings
- Improved performance of reflection probe management when using a lot of probes.
- Ignoring the disable SSR flags for recursive rendering.
- Removed logic in the UI to disable parameters for contact shadows and fog volume components as it was going against the concept of the volume system.
- Fixed the sub surface mask not being taken into account when computing ray traced sub surface scattering.
- MSAA Within Forward Frame Setting is now enabled by default on Cameras when new Render Pipeline Asset is created
- Slightly changed the TAA anti-flicker mechanism so that it is more aggressive on almost static images (only on High preset for now).
- Changed default exposure compensation to 0.
- Refactored shadow caching system.
- Removed experimental namespace for ray tracing code.
- Increase limit for max numbers of lights in UX
- Removed direct use of BSDFData in the path tracing pass, delegated to the material instead.
- Pre-warm the RTHandle system to reduce the amount of memory allocations and the total memory needed at all points. 
- DXR: Only read the geometric attributes that are required using the share pass info and shader graph defines.
- DXR: Dispatch binned rays in 1D instead of 2D.
- Lit and LayeredLit tessellation cross lod fade don't used dithering anymore between LOD but fade the tessellation height instead. Allow a smoother transition
- Changed the way planar reflections are filtered in order to be a bit more "physically based".
- Increased path tracing BSDFs roughness range from [0.001, 0.999] to [0.00001, 0.99999].
- Changing the default SSGI radius for the all configurations.
- Changed the default parameters for quality RTGI to match expected behavior.
- Add color clear pass while rendering XR occlusion mesh to avoid leaks.

## [7.1.1] - 2019-09-05

### Added
- Transparency Overdraw debug mode. Allows to visualize transparent objects draw calls as an "heat map".
- Enabled single-pass instancing support for XR SDK with new API cmd.SetInstanceMultiplier()
- XR settings are now available in the HDRP asset
- Support for Material Quality in Shader Graph
- Material Quality support selection in HDRP Asset
- Renamed XR shader macro from UNITY_STEREO_ASSIGN_COMPUTE_EYE_INDEX to UNITY_XR_ASSIGN_VIEW_INDEX
- Raytracing ShaderGraph node for HDRP shaders
- Custom passes volume component with 3 injection points: Before Rendering, Before Transparent and Before Post Process
- Alpha channel is now properly exported to camera render textures when using FP16 color buffer format
- Support for XR SDK mirror view modes
- HD Master nodes in Shader Graph now support Normal and Tangent modification in vertex stage.
- DepthOfFieldCoC option in the fullscreen debug modes.
- Added override Ambient Occlusion option on debug windows
- Added Custom Post Processes with 3 injection points: Before Transparent, Before Post Process and After Post Process
- Added draft of minimal interactive path tracing (experimental) based on DXR API - Support only 4 area light, lit and unlit shader (non-shadergraph)
- Small adjustments to TAA anti flicker (more aggressive on high values).

### Fixed
- Fixed wizard infinite loop on cancellation
- Fixed with compute shader error about too many threads in threadgroup on low GPU
- Fixed invalid contact shadow shaders being created on metal
- Fixed a bug where if Assembly.GetTypes throws an exception due to mis-versioned dlls, then no preprocessors are used in the shader stripper
- Fixed typo in AXF decal property preventing to compile
- Fixed reflection probe with XR single-pass and FPTL
- Fixed force gizmo shown when selecting camera in hierarchy
- Fixed issue with XR occlusion mesh and dynamic resolution
- Fixed an issue where lighting compute buffers were re-created with the wrong size when resizing the window, causing tile artefacts at the top of the screen.
- Fix FrameSettings names and tooltips
- Fixed error with XR SDK when the Editor is not in focus
- Fixed errors with RenderGraph, XR SDK and occlusion mesh
- Fixed shadow routines compilation errors when "real" type is a typedef on "half".
- Fixed toggle volumetric lighting in the light UI
- Fixed post-processing history reset handling rt-scale incorrectly
- Fixed crash with terrain and XR multi-pass
- Fixed ShaderGraph material synchronization issues
- Fixed a null reference exception when using an Emissive texture with Unlit shader (case 1181335)
- Fixed an issue where area lights and point lights where not counted separately with regards to max lights on screen (case 1183196)
- Fixed an SSR and Subsurface Scattering issue (appearing black) when using XR.

### Changed
- Update Wizard layout.
- Remove almost all Garbage collection call within a frame.
- Rename property AdditionalVeclocityChange to AddPrecomputeVelocity
- Call the End/Begin camera rendering callbacks for camera with customRender enabled
- Changeg framesettings migration order of postprocess flags as a pr for reflection settings flags have been backported to 2019.2
- Replaced usage of ENABLE_VR in XRSystem.cs by version defines based on the presence of the built-in VR and XR modules
- Added an update virtual function to the SkyRenderer class. This is called once per frame. This allows a given renderer to amortize heavy computation at the rate it chooses. Currently only the physically based sky implements this.
- Removed mandatory XRPass argument in HDCamera.GetOrCreate()
- Restored the HDCamera parameter to the sky rendering builtin parameters.
- Removed usage of StructuredBuffer for XR View Constants
- Expose Direct Specular Lighting control in FrameSettings
- Deprecated ExponentialFog and VolumetricFog volume components. Now there is only one exponential fog component (Fog) which can add Volumetric Fog as an option. Added a script in Edit -> Render Pipeline -> Upgrade Fog Volume Components.

## [7.0.1] - 2019-07-25

### Added
- Added option in the config package to disable globally Area Lights and to select shadow quality settings for the deferred pipeline.
- When shader log stripping is enabled, shader stripper statistics will be written at `Temp/shader-strip.json`
- Occlusion mesh support from XR SDK

### Fixed
- Fixed XR SDK mirror view blit, cleanup some XRTODO and removed XRDebug.cs
- Fixed culling for volumetrics with XR single-pass rendering
- Fix shadergraph material pass setup not called
- Fixed documentation links in component's Inspector header bar
- Cookies using the render texture output from a camera are now properly updated
- Allow in ShaderGraph to enable pre/post pass when the alpha clip is disabled

### Changed
- RenderQueue for Opaque now start at Background instead of Geometry.
- Clamp the area light size for scripting API when we change the light type
- Added a warning in the material UI when the diffusion profile assigned is not in the HDRP asset


## [7.0.0] - 2019-07-17

### Added
- `Fixed`, `Viewer`, and `Automatic` modes to compute the FOV used when rendering a `PlanarReflectionProbe`
- A checkbox to toggle the chrome gizmo of `ReflectionProbe`and `PlanarReflectionProbe`
- Added a Light layer in shadows that allow for objects to cast shadows without being affected by light (and vice versa).
- You can now access ShaderGraph blend states from the Material UI (for example, **Surface Type**, **Sorting Priority**, and **Blending Mode**). This change may break Materials that use a ShaderGraph, to fix them, select **Edit > Render Pipeline > Reset all ShaderGraph Scene Materials BlendStates**. This syncs the blendstates of you ShaderGraph master nodes with the Material properties.
- You can now control ZTest, ZWrite, and CullMode for transparent Materials.
- Materials that use Unlit Shaders or Unlit Master Node Shaders now cast shadows.
- Added an option to enable the ztest on **After Post Process** materials when TAA is disabled.
- Added a new SSAO (based on Ground Truth Ambient Occlusion algorithm) to replace the previous one.
- Added support for shadow tint on light
- BeginCameraRendering and EndCameraRendering callbacks are now called with probes
- Adding option to update shadow maps only On Enable and On Demand.
- Shader Graphs that use time-dependent vertex modification now generate correct motion vectors.
- Added option to allow a custom spot angle for spot light shadow maps.
- Added frame settings for individual post-processing effects
- Added dither transition between cascades for Low and Medium quality settings
- Added single-pass instancing support with XR SDK
- Added occlusion mesh support with XR SDK
- Added support of Alembic velocity to various shaders
- Added support for more than 2 views for single-pass instancing
- Added support for per punctual/directional light min roughness in StackLit
- Added mirror view support with XR SDK
- Added VR verification in HDRPWizard
- Added DXR verification in HDRPWizard
- Added feedbacks in UI of Volume regarding skies
- Cube LUT support in Tonemapping. Cube LUT helpers for external grading are available in the Post-processing Sample package.

### Fixed
- Fixed an issue with history buffers causing effects like TAA or auto exposure to flicker when more than one camera was visible in the editor
- The correct preview is displayed when selecting multiple `PlanarReflectionProbe`s
- Fixed volumetric rendering with camera-relative code and XR stereo instancing
- Fixed issue with flashing cyan due to async compilation of shader when selecting a mesh
- Fix texture type mismatch when the contact shadow are disabled (causing errors on IOS devices)
- Fixed Generate Shader Includes while in package
- Fixed issue when texture where deleted in ShadowCascadeGUI
- Fixed issue in FrameSettingsHistory when disabling a camera several time without enabling it in between.
- Fixed volumetric reprojection with camera-relative code and XR stereo instancing
- Added custom BaseShaderPreprocessor in HDEditorUtils.GetBaseShaderPreprocessorList()
- Fixed compile issue when USE_XR_SDK is not defined
- Fixed procedural sky sun disk intensity for high directional light intensities
- Fixed Decal mip level when using texture mip map streaming to avoid dropping to lowest permitted mip (now loading all mips)
- Fixed deferred shading for XR single-pass instancing after lightloop refactor
- Fixed cluster and material classification debug (material classification now works with compute as pixel shader lighting)
- Fixed IOS Nan by adding a maximun epsilon definition REAL_EPS that uses HALF_EPS when fp16 are used
- Removed unnecessary GC allocation in motion blur code
- Fixed locked UI with advanded influence volume inspector for probes
- Fixed invalid capture direction when rendering planar reflection probes
- Fixed Decal HTILE optimization with platform not supporting texture atomatic (Disable it)
- Fixed a crash in the build when the contact shadows are disabled
- Fixed camera rendering callbacks order (endCameraRendering was being called before the actual rendering)
- Fixed issue with wrong opaque blending settings for After Postprocess
- Fixed issue with Low resolution transparency on PS4
- Fixed a memory leak on volume profiles
- Fixed The Parallax Occlusion Mappping node in shader graph and it's UV input slot
- Fixed lighting with XR single-pass instancing by disabling deferred tiles
- Fixed the Bloom prefiltering pass
- Fixed post-processing effect relying on Unity's random number generator
- Fixed camera flickering when using TAA and selecting the camera in the editor
- Fixed issue with single shadow debug view and volumetrics
- Fixed most of the problems with light animation and timeline
- Fixed indirect deferred compute with XR single-pass instancing
- Fixed a slight omission in anisotropy calculations derived from HazeMapping in StackLit
- Improved stack computation numerical stability in StackLit
- Fix PBR master node always opaque (wrong blend modes for forward pass)
- Fixed TAA with XR single-pass instancing (missing macros)
- Fixed an issue causing Scene View selection wire gizmo to not appear when using HDRP Shader Graphs.
- Fixed wireframe rendering mode (case 1083989)
- Fixed the renderqueue not updated when the alpha clip is modified in the material UI.
- Fixed the PBR master node preview
- Remove the ReadOnly flag on Reflection Probe's cubemap assets during bake when there are no VCS active.
- Fixed an issue where setting a material debug view would not reset the other exclusive modes
- Spot light shapes are now correctly taken into account when baking
- Now the static lighting sky will correctly take the default values for non-overridden properties
- Fixed material albedo affecting the lux meter
- Extra test in deferred compute shading to avoid shading pixels that were not rendered by the current camera (for camera stacking)

### Changed
- Optimization: Reduce the group size of the deferred lighting pass from 16x16 to 8x8
- Replaced HDCamera.computePassCount by viewCount
- Removed xrInstancing flag in RTHandles (replaced by TextureXR.slices and TextureXR.dimensions)
- Refactor the HDRenderPipeline and lightloop code to preprare for high level rendergraph
- Removed the **Back Then Front Rendering** option in the fabric Master Node settings. Enabling this option previously did nothing.
- Shader type Real translates to FP16 precision on Nintendo Switch.
- Shader framework refactor: Introduce CBSDF, EvaluateBSDF, IsNonZeroBSDF to replace BSDF functions
- Shader framework refactor:  GetBSDFAngles, LightEvaluation and SurfaceShading functions
- Replace ComputeMicroShadowing by GetAmbientOcclusionForMicroShadowing
- Rename WorldToTangent to TangentToWorld as it was incorrectly named
- Remove SunDisk and Sun Halo size from directional light
- Remove all obsolete wind code from shader
- Renamed DecalProjectorComponent into DecalProjector for API alignment.
- Improved the Volume UI and made them Global by default
- Remove very high quality shadow option
- Change default for shadow quality in Deferred to Medium
- Enlighten now use inverse squared falloff (before was using builtin falloff)
- Enlighten is now deprecated. Please use CPU or GPU lightmaper instead.
- Remove the name in the diffusion profile UI
- Changed how shadow map resolution scaling with distance is computed. Now it uses screen space area rather than light range.
- Updated MoreOptions display in UI
- Moved Display Area Light Emissive Mesh script API functions in the editor namespace
- direct strenght properties in ambient occlusion now affect direct specular as well
- Removed advanced Specular Occlusion control in StackLit: SSAO based SO control is hidden and fixed to behave like Lit, SPTD is the only HQ technique shown for baked SO.
- Shader framework refactor: Changed ClampRoughness signature to include PreLightData access.
- HDRPWizard window is now in Window > General > HD Render Pipeline Wizard
- Moved StaticLightingSky to LightingWindow
- Removes the current "Scene Settings" and replace them with "Sky & Fog Settings" (with Physically Based Sky and Volumetric Fog).
- Changed how cached shadow maps are placed inside the atlas to minimize re-rendering of them.

## [6.7.0-preview] - 2019-05-16

### Added
- Added ViewConstants StructuredBuffer to simplify XR rendering
- Added API to render specific settings during a frame
- Added stadia to the supported platforms (2019.3)
- Enabled cascade blends settings in the HD Shadow component
- Added Hardware Dynamic Resolution support.
- Added MatCap debug view to replace the no scene lighting debug view.
- Added clear GBuffer option in FrameSettings (default to false)
- Added preview for decal shader graph (Only albedo, normal and emission)
- Added exposure weight control for decal
- Screen Space Directional Shadow under a define option. Activated for ray tracing
- Added a new abstraction for RendererList that will help transition to Render Graph and future RendererList API
- Added multipass support for VR
- Added XR SDK integration (multipass only)
- Added Shader Graph samples for Hair, Fabric and Decal master nodes.
- Add fade distance, shadow fade distance and light layers to light explorer
- Add method to draw light layer drawer in a rect to HDEditorUtils

### Fixed
- Fixed deserialization crash at runtime
- Fixed for ShaderGraph Unlit masternode not writing velocity
- Fixed a crash when assiging a new HDRP asset with the 'Verify Saving Assets' option enabled
- Fixed exposure to properly support TEXTURE2D_X
- Fixed TerrainLit basemap texture generation
- Fixed a bug that caused nans when material classification was enabled and a tile contained one standard material + a material with transmission.
- Fixed gradient sky hash that was not using the exposure hash
- Fixed displayed default FrameSettings in HDRenderPipelineAsset wrongly updated on scripts reload.
- Fixed gradient sky hash that was not using the exposure hash.
- Fixed visualize cascade mode with exposure.
- Fixed (enabled) exposure on override lighting debug modes.
- Fixed issue with LightExplorer when volume have no profile
- Fixed issue with SSR for negative, infinite and NaN history values
- Fixed LightLayer in HDReflectionProbe and PlanarReflectionProbe inspector that was not displayed as a mask.
- Fixed NaN in transmission when the thickness and a color component of the scattering distance was to 0
- Fixed Light's ShadowMask multi-edition.
- Fixed motion blur and SMAA with VR single-pass instancing
- Fixed NaNs generated by phase functionsin volumetric lighting
- Fixed NaN issue with refraction effect and IOR of 1 at extreme grazing angle
- Fixed nan tracker not using the exposure
- Fixed sorting priority on lit and unlit materials
- Fixed null pointer exception when there are no AOVRequests defined on a camera
- Fixed dirty state of prefab using disabled ReflectionProbes
- Fixed an issue where gizmos and editor grid were not correctly depth tested
- Fixed created default scene prefab non editable due to wrong file extension.
- Fixed an issue where sky convolution was recomputed for nothing when a preview was visible (causing extreme slowness when fabric convolution is enabled)
- Fixed issue with decal that wheren't working currently in player
- Fixed missing stereo rendering macros in some fragment shaders
- Fixed exposure for ReflectionProbe and PlanarReflectionProbe gizmos
- Fixed single-pass instancing on PSVR
- Fixed Vulkan shader issue with Texture2DArray in ScreenSpaceShadow.compute by re-arranging code (workaround)
- Fixed camera-relative issue with lights and XR single-pass instancing
- Fixed single-pass instancing on Vulkan
- Fixed htile synchronization issue with shader graph decal
- Fixed Gizmos are not drawn in Camera preview
- Fixed pre-exposure for emissive decal
- Fixed wrong values computed in PreIntegrateFGD and in the generation of volumetric lighting data by forcing the use of fp32.
- Fixed NaNs arising during the hair lighting pass
- Fixed synchronization issue in decal HTile that occasionally caused rendering artifacts around decal borders
- Fixed QualitySettings getting marked as modified by HDRP (and thus checked out in Perforce)
- Fixed a bug with uninitialized values in light explorer
- Fixed issue with LOD transition
- Fixed shader warnings related to raytracing and TEXTURE2D_X

### Changed
- Refactor PixelCoordToViewDirWS to be VR compatible and to compute it only once per frame
- Modified the variants stripper to take in account multiple HDRP assets used in the build.
- Improve the ray biasing code to avoid self-intersections during the SSR traversal
- Update Pyramid Spot Light to better match emitted light volume.
- Moved _XRViewConstants out of UnityPerPassStereo constant buffer to fix issues with PSSL
- Removed GetPositionInput_Stereo() and single-pass (double-wide) rendering mode
- Changed label width of the frame settings to accommodate better existing options.
- SSR's Default FrameSettings for camera is now enable.
- Re-enabled the sharpening filter on Temporal Anti-aliasing
- Exposed HDEditorUtils.LightLayerMaskDrawer for integration in other packages and user scripting.
- Rename atmospheric scattering in FrameSettings to Fog
- The size modifier in the override for the culling sphere in Shadow Cascades now defaults to 0.6, which is the same as the formerly hardcoded value.
- Moved LOD Bias and Maximum LOD Level from Frame Setting section `Other` to `Rendering`
- ShaderGraph Decal that affect only emissive, only draw in emissive pass (was drawing in dbuffer pass too)
- Apply decal projector fade factor correctly on all attribut and for shader graph decal
- Move RenderTransparentDepthPostpass after all transparent
- Update exposure prepass to interleave XR single-pass instancing views in a checkerboard pattern
- Removed ScriptRuntimeVersion check in wizard.

## [6.6.0-preview] - 2019-04-01

### Added
- Added preliminary changes for XR deferred shading
- Added support of 111110 color buffer
- Added proper support for Recorder in HDRP
- Added depth offset input in shader graph master nodes
- Added a Parallax Occlusion Mapping node
- Added SMAA support
- Added Homothety and Symetry quick edition modifier on volume used in ReflectionProbe, PlanarReflectionProbe and DensityVolume
- Added multi-edition support for DecalProjectorComponent
- Improve hair shader
- Added the _ScreenToTargetScaleHistory uniform variable to be used when sampling HDRP RTHandle history buffers.
- Added settings in `FrameSettings` to change `QualitySettings.lodBias` and `QualitySettings.maximumLODLevel` during a rendering
- Added an exposure node to retrieve the current, inverse and previous frame exposure value.
- Added an HD scene color node which allow to sample the scene color with mips and a toggle to remove the exposure.
- Added safeguard on HD scene creation if default scene not set in the wizard
- Added Low res transparency rendering pass.

### Fixed
- Fixed HDRI sky intensity lux mode
- Fixed dynamic resolution for XR
- Fixed instance identifier semantic string used by Shader Graph
- Fixed null culling result occuring when changing scene that was causing crashes
- Fixed multi-edition light handles and inspector shapes
- Fixed light's LightLayer field when multi-editing
- Fixed normal blend edition handles on DensityVolume
- Fixed an issue with layered lit shader and height based blend where inactive layers would still have influence over the result
- Fixed multi-selection handles color for DensityVolume
- Fixed multi-edition inspector's blend distances for HDReflectionProbe, PlanarReflectionProbe and DensityVolume
- Fixed metric distance that changed along size in DensityVolume
- Fixed DensityVolume shape handles that have not same behaviour in advance and normal edition mode
- Fixed normal map blending in TerrainLit by only blending the derivatives
- Fixed Xbox One rendering just a grey screen instead of the scene
- Fixed probe handles for multiselection
- Fixed baked cubemap import settings for convolution
- Fixed regression causing crash when attempting to open HDRenderPipelineWizard without an HDRenderPipelineAsset setted
- Fixed FullScreenDebug modes: SSAO, SSR, Contact shadow, Prerefraction Color Pyramid, Final Color Pyramid
- Fixed volumetric rendering with stereo instancing
- Fixed shader warning
- Fixed missing resources in existing asset when updating package
- Fixed PBR master node preview in forward rendering or transparent surface
- Fixed deferred shading with stereo instancing
- Fixed "look at" edition mode of Rotation tool for DecalProjectorComponent
- Fixed issue when switching mode in ReflectionProbe and PlanarReflectionProbe
- Fixed issue where migratable component version where not always serialized when part of prefab's instance
- Fixed an issue where shadow would not be rendered properly when light layer are not enabled
- Fixed exposure weight on unlit materials
- Fixed Light intensity not played in the player when recorded with animation/timeline
- Fixed some issues when multi editing HDRenderPipelineAsset
- Fixed emission node breaking the main shader graph preview in certain conditions.
- Fixed checkout of baked probe asset when baking probes.
- Fixed invalid gizmo position for rotated ReflectionProbe
- Fixed multi-edition of material's SurfaceType and RenderingPath
- Fixed whole pipeline reconstruction on selecting for the first time or modifying other than the currently used HDRenderPipelineAsset
- Fixed single shadow debug mode
- Fixed global scale factor debug mode when scale > 1
- Fixed debug menu material overrides not getting applied to the Terrain Lit shader
- Fixed typo in computeLightVariants
- Fixed deferred pass with XR instancing by disabling ComputeLightEvaluation
- Fixed bloom resolution independence
- Fixed lens dirt intensity not behaving properly
- Fixed the Stop NaN feature
- Fixed some resources to handle more than 2 instanced views for XR
- Fixed issue with black screen (NaN) produced on old GPU hardware or intel GPU hardware with gaussian pyramid
- Fixed issue with disabled punctual light would still render when only directional light is present

### Changed
- DensityVolume scripting API will no longuer allow to change between advance and normal edition mode
- Disabled depth of field, lens distortion and panini projection in the scene view
- TerrainLit shaders and includes are reorganized and made simpler.
- TerrainLit shader GUI now allows custom properties to be displayed in the Terrain fold-out section.
- Optimize distortion pass with stencil
- Disable SceneSelectionPass in shader graph preview
- Control punctual light and area light shadow atlas separately
- Move SMAA anti-aliasing option to after Temporal Anti Aliasing one, to avoid problem with previously serialized project settings
- Optimize rendering with static only lighting and when no cullable lights/decals/density volumes are present.
- Updated handles for DecalProjectorComponent for enhanced spacial position readability and have edition mode for better SceneView management
- DecalProjectorComponent are now scale independent in order to have reliable metric unit (see new Size field for changing the size of the volume)
- Restructure code from HDCamera.Update() by adding UpdateAntialiasing() and UpdateViewConstants()
- Renamed velocity to motion vectors
- Objects rendered during the After Post Process pass while TAA is enabled will not benefit from existing depth buffer anymore. This is done to fix an issue where those object would wobble otherwise
- Removed usage of builtin unity matrix for shadow, shadow now use same constant than other view
- The default volume layer mask for cameras & probes is now `Default` instead of `Everything`

## [6.5.0-preview] - 2019-03-07

### Added
- Added depth-of-field support with stereo instancing
- Adding real time area light shadow support
- Added a new FrameSettings: Specular Lighting to toggle the specular during the rendering

### Fixed
- Fixed diffusion profile upgrade breaking package when upgrading to a new version
- Fixed decals cropped by gizmo not updating correctly if prefab
- Fixed an issue when enabling SSR on multiple view
- Fixed edition of the intensity's unit field while selecting multiple lights
- Fixed wrong calculation in soft voxelization for density volume
- Fixed gizmo not working correctly with pre-exposure
- Fixed issue with setting a not available RT when disabling motion vectors
- Fixed planar reflection when looking at mirror normal
- Fixed mutiselection issue with HDLight Inspector
- Fixed HDAdditionalCameraData data migration
- Fixed failing builds when light explorer window is open
- Fixed cascade shadows border sometime causing artefacts between cascades
- Restored shadows in the Cascade Shadow debug visualization
- `camera.RenderToCubemap` use proper face culling

### Changed
- When rendering reflection probe disable all specular lighting and for metals use fresnelF0 as diffuse color for bake lighting.

## [6.4.0-preview] - 2019-02-21

### Added
- VR: Added TextureXR system to selectively expand TEXTURE2D macros to texture array for single-pass stereo instancing + Convert textures call to these macros
- Added an unit selection dropdown next to shutter speed (camera)
- Added error helpbox when trying to use a sub volume component that require the current HDRenderPipelineAsset to support a feature that it is not supporting.
- Add mesh for tube light when display emissive mesh is enabled

### Fixed
- Fixed Light explorer. The volume explorer used `profile` instead of `sharedProfile` which instantiate a custom volume profile instead of editing the asset itself.
- Fixed UI issue where all is displayed using metric unit in shadow cascade and Percent is set in the unit field (happening when opening the inspector).
- Fixed inspector event error when double clicking on an asset (diffusion profile/material).
- Fixed nullref on layered material UI when the material is not an asset.
- Fixed nullref exception when undo/redo a light property.
- Fixed visual bug when area light handle size is 0.

### Changed
- Update UI for 32bit/16bit shadow precision settings in HDRP asset
- Object motion vectors have been disabled in all but the game view. Camera motion vectors are still enabled everywhere, allowing TAA and Motion Blur to work on static objects.
- Enable texture array by default for most rendering code on DX11 and unlock stereo instancing (DX11 only for now)

## [6.3.0-preview] - 2019-02-18

### Added
- Added emissive property for shader graph decals
- Added a diffusion profile override volume so the list of diffusion profile assets to use can be chanaged without affecting the HDRP asset
- Added a "Stop NaNs" option on cameras and in the Scene View preferences.
- Added metric display option in HDShadowSettings and improve clamping
- Added shader parameter mapping in DebugMenu
- Added scripting API to configure DebugData for DebugMenu

### Fixed
- Fixed decals in forward
- Fixed issue with stencil not correctly setup for various master node and shader for the depth pass, motion vector pass and GBuffer/Forward pass
- Fixed SRP batcher and metal
- Fixed culling and shadows for Pyramid, Box, Rectangle and Tube lights
- Fixed an issue where scissor render state leaking from the editor code caused partially black rendering

### Changed
- When a lit material has a clear coat mask that is not null, we now use the clear coat roughness to compute the screen space reflection.
- Diffusion profiles are now limited to one per asset and can be referenced in materials, shader graphs and vfx graphs. Materials will be upgraded automatically except if they are using a shader graph, in this case it will display an error message.

## [6.2.0-preview] - 2019-02-15

### Added
- Added help box listing feature supported in a given HDRenderPipelineAsset alongs with the drawbacks implied.
- Added cascade visualizer, supporting disabled handles when not overriding.

### Fixed
- Fixed post processing with stereo double-wide
- Fixed issue with Metal: Use sign bit to find the cache type instead of lowest bit.
- Fixed invalid state when creating a planar reflection for the first time
- Fix FrameSettings's LitShaderMode not restrained by supported LitShaderMode regression.

### Changed
- The default value roughness value for the clearcoat has been changed from 0.03 to 0.01
- Update default value of based color for master node
- Update Fabric Charlie Sheen lighting model - Remove Fresnel component that wasn't part of initial model + Remap smoothness to [0.0 - 0.6] range for more artist friendly parameter

### Changed
- Code refactor: all macros with ARGS have been swapped with macros with PARAM. This is because the ARGS macros were incorrectly named.

## [6.1.0-preview] - 2019-02-13

### Added
- Added support for post-processing anti-aliasing in the Scene View (FXAA and TAA). These can be set in Preferences.
- Added emissive property for decal material (non-shader graph)

### Fixed
- Fixed a few UI bugs with the color grading curves.
- Fixed "Post Processing" in the scene view not toggling post-processing effects
- Fixed bake only object with flag `ReflectionProbeStaticFlag` when baking a `ReflectionProbe`

### Changed
- Removed unsupported Clear Depth checkbox in Camera inspector
- Updated the toggle for advanced mode in inspectors.

## [6.0.0-preview] - 2019-02-23

### Added
- Added new API to perform a camera rendering
- Added support for hair master node (Double kajiya kay - Lambert)
- Added Reset behaviour in DebugMenu (ingame mapping is right joystick + B)
- Added Default HD scene at new scene creation while in HDRP
- Added Wizard helping to configure HDRP project
- Added new UI for decal material to allow remapping and scaling of some properties
- Added cascade shadow visualisation toggle in HD shadow settings
- Added icons for assets
- Added replace blending mode for distortion
- Added basic distance fade for density volumes
- Added decal master node for shader graph
- Added HD unlit master node (Cross Pipeline version is name Unlit)
- Added new Rendering Queue in materials
- Added post-processing V3 framework embed in HDRP, remove postprocess V2 framework
- Post-processing now uses the generic volume framework
-   New depth-of-field, bloom, panini projection effects, motion blur
-   Exposure is now done as a pre-exposition pass, the whole system has been revamped
-   Exposure now use EV100 everywhere in the UI (Sky, Emissive Light)
- Added emissive intensity (Luminance and EV100 control) control for Emissive
- Added pre-exposure weigth for Emissive
- Added an emissive color node and a slider to control the pre-exposure percentage of emission color
- Added physical camera support where applicable
- Added more color grading tools
- Added changelog level for Shader Variant stripping
- Added Debug mode for validation of material albedo and metalness/specularColor values
- Added a new dynamic mode for ambient probe and renamed BakingSky to StaticLightingSky
- Added command buffer parameter to all Bind() method of material
- Added Material validator in Render Pipeline Debug
- Added code to future support of DXR (not enabled)
- Added support of multiviewport
- Added HDRenderPipeline.RequestSkyEnvironmentUpdate function to force an update from script when sky is set to OnDemand
- Added a Lighting and BackLighting slots in Lit, StackLit, Fabric and Hair master nodes
- Added support for overriding terrain detail rendering shaders, via the render pipeline editor resources asset
- Added xrInstancing flag support to RTHandle
- Added support for cullmask for decal projectors
- Added software dynamic resolution support
- Added support for "After Post-Process" render pass for unlit shader
- Added support for textured rectangular area lights
- Added stereo instancing macros to MSAA shaders
- Added support for Quarter Res Raytraced Reflections (not enabled)
- Added fade factor for decal projectors.
- Added stereo instancing macros to most shaders used in VR
- Added multi edition support for HDRenderPipelineAsset

### Fixed
- Fixed logic to disable FPTL with stereo rendering
- Fixed stacklit transmission and sun highlight
- Fixed decals with stereo rendering
- Fixed sky with stereo rendering
- Fixed flip logic for postprocessing + VR
- Fixed copyStencilBuffer pass for Switch
- Fixed point light shadow map culling that wasn't taking into account far plane
- Fixed usage of SSR with transparent on all master node
- Fixed SSR and microshadowing on fabric material
- Fixed blit pass for stereo rendering
- Fixed lightlist bounds for stereo rendering
- Fixed windows and in-game DebugMenu sync.
- Fixed FrameSettings' LitShaderMode sync when opening DebugMenu.
- Fixed Metal specific issues with decals, hitting a sampler limit and compiling AxF shader
- Fixed an issue with flipped depth buffer during postprocessing
- Fixed normal map use for shadow bias with forward lit - now use geometric normal
- Fixed transparent depth prepass and postpass access so they can be use without alpha clipping for lit shader
- Fixed support of alpha clip shadow for lit master node
- Fixed unlit master node not compiling
- Fixed issue with debug display of reflection probe
- Fixed issue with phong tessellations not working with lit shader
- Fixed issue with vertex displacement being affected by heightmap setting even if not heightmap where assign
- Fixed issue with density mode on Lit terrain producing NaN
- Fixed issue when going back and forth from Lit to LitTesselation for displacement mode
- Fixed issue with ambient occlusion incorrectly applied to emissiveColor with light layers in deferred
- Fixed issue with fabric convolution not using the correct convolved texture when fabric convolution is enabled
- Fixed issue with Thick mode for Transmission that was disabling transmission with directional light
- Fixed shutdown edge cases with HDRP tests
- Fixed slowdow when enabling Fabric convolution in HDRP asset
- Fixed specularAA not compiling in StackLit Master node
- Fixed material debug view with stereo rendering
- Fixed material's RenderQueue edition in default view.
- Fixed banding issues within volumetric density buffer
- Fixed missing multicompile for MSAA for AxF
- Fixed camera-relative support for stereo rendering
- Fixed remove sync with render thread when updating decal texture atlas.
- Fixed max number of keyword reach [256] issue. Several shader feature are now local
- Fixed Scene Color and Depth nodes
- Fixed SSR in forward
- Fixed custom editor of Unlit, HD Unlit and PBR shader graph master node
- Fixed issue with NewFrame not correctly calculated in Editor when switching scene
- Fixed issue with TerrainLit not compiling with depth only pass and normal buffer
- Fixed geometric normal use for shadow bias with PBR master node in forward
- Fixed instancing macro usage for decals
- Fixed error message when having more than one directional light casting shadow
- Fixed error when trying to display preview of Camera or PlanarReflectionProbe
- Fixed LOAD_TEXTURE2D_ARRAY_MSAA macro
- Fixed min-max and amplitude clamping value in inspector of vertex displacement materials
- Fixed issue with alpha shadow clip (was incorrectly clipping object shadow)
- Fixed an issue where sky cubemap would not be cleared correctly when setting the current sky to None
- Fixed a typo in Static Lighting Sky component UI
- Fixed issue with incorrect reset of RenderQueue when switching shader in inspector GUI
- Fixed issue with variant stripper stripping incorrectly some variants
- Fixed a case of ambient lighting flickering because of previews
- Fixed Decals when rendering multiple camera in a single frame
- Fixed cascade shadow count in shader
- Fixed issue with Stacklit shader with Haze effect
- Fixed an issue with the max sample count for the TAA
- Fixed post-process guard band for XR
- Fixed exposure of emissive of Unlit
- Fixed depth only and motion vector pass for Unlit not working correctly with MSAA
- Fixed an issue with stencil buffer copy causing unnecessary compute dispatches for lighting
- Fixed multi edition issue in FrameSettings
- Fixed issue with SRP batcher and DebugDisplay variant of lit shader
- Fixed issue with debug material mode not doing alpha test
- Fixed "Attempting to draw with missing UAV bindings" errors on Vulkan
- Fixed pre-exposure incorrectly apply to preview
- Fixed issue with duplicate 3D texture in 3D texture altas of volumetric?
- Fixed Camera rendering order (base on the depth parameter)
- Fixed shader graph decals not being cropped by gizmo
- Fixed "Attempting to draw with missing UAV bindings" errors on Vulkan.


### Changed
- ColorPyramid compute shader passes is swapped to pixel shader passes on platforms where the later is faster (Nintendo Switch).
- Removing the simple lightloop used by the simple lit shader
- Whole refactor of reflection system: Planar and reflection probe
- Separated Passthrough from other RenderingPath
- Update several properties naming and caption based on feedback from documentation team
- Remove tile shader variant for transparent backface pass of lit shader
- Rename all HDRenderPipeline to HDRP folder for shaders
- Rename decal property label (based on doc team feedback)
- Lit shader mode now default to Deferred to reduce build time
- Update UI of Emission parameters in shaders
- Improve shader variant stripping including shader graph variant
- Refactored render loop to render realtime probes visible per camera
- Enable SRP batcher by default
- Shader code refactor: Rename LIGHTLOOP_SINGLE_PASS => LIGHTLOOP_DISABLE_TILE_AND_CLUSTER and clean all usage of LIGHTLOOP_TILE_PASS
- Shader code refactor: Move pragma definition of vertex and pixel shader inside pass + Move SURFACE_GRADIENT definition in XXXData.hlsl
- Micro-shadowing in Lit forward now use ambientOcclusion instead of SpecularOcclusion
- Upgraded FrameSettings workflow, DebugMenu and Inspector part relative to it
- Update build light list shader code to support 32 threads in wavefronts on Switch
- LayeredLit layers' foldout are now grouped in one main foldout per layer
- Shadow alpha clip can now be enabled on lit shader and haor shader enven for opaque
- Temporal Antialiasing optimization for Xbox One X
- Parameter depthSlice on SetRenderTarget functions now defaults to -1 to bind the entire resource
- Rename SampleCameraDepth() functions to LoadCameraDepth() and SampleCameraDepth(), same for SampleCameraColor() functions
- Improved Motion Blur quality.
- Update stereo frame settings values for single-pass instancing and double-wide
- Rearrange FetchDepth functions to prepare for stereo-instancing
- Remove unused _ComputeEyeIndex
- Updated HDRenderPipelineAsset inspector
- Re-enable SRP batcher for metal

## [5.2.0-preview] - 2018-11-27

### Added
- Added option to run Contact Shadows and Volumetrics Voxelization stage in Async Compute
- Added camera freeze debug mode - Allow to visually see culling result for a camera
- Added support of Gizmo rendering before and after postprocess in Editor
- Added support of LuxAtDistance for punctual lights

### Fixed
- Fixed Debug.DrawLine and Debug.Ray call to work in game view
- Fixed DebugMenu's enum resetted on change
- Fixed divide by 0 in refraction causing NaN
- Fixed disable rough refraction support
- Fixed refraction, SSS and atmospheric scattering for VR
- Fixed forward clustered lighting for VR (double-wide).
- Fixed Light's UX to not allow negative intensity
- Fixed HDRenderPipelineAsset inspector broken when displaying its FrameSettings from project windows.
- Fixed forward clustered lighting for VR (double-wide).
- Fixed HDRenderPipelineAsset inspector broken when displaying its FrameSettings from project windows.
- Fixed Decals and SSR diable flags for all shader graph master node (Lit, Fabric, StackLit, PBR)
- Fixed Distortion blend mode for shader graph master node (Lit, StackLit)
- Fixed bent Normal for Fabric master node in shader graph
- Fixed PBR master node lightlayers
- Fixed shader stripping for built-in lit shaders.

### Changed
- Rename "Regular" in Diffusion profile UI "Thick Object"
- Changed VBuffer depth parametrization for volumetric from distanceRange to depthExtent - Require update of volumetric settings - Fog start at near plan
- SpotLight with box shape use Lux unit only

## [5.1.0-preview] - 2018-11-19

### Added

- Added a separate Editor resources file for resources Unity does not take when it builds a Player.
- You can now disable SSR on Materials in Shader Graph.
- Added support for MSAA when the Supported Lit Shader Mode is set to Both. Previously HDRP only supported MSAA for Forward mode.
- You can now override the emissive color of a Material when in debug mode.
- Exposed max light for Light Loop Settings in HDRP asset UI.
- HDRP no longer performs a NormalDBuffer pass update if there are no decals in the Scene.
- Added distant (fall-back) volumetric fog and improved the fog evaluation precision.
- Added an option to reflect sky in SSR.
- Added a y-axis offset for the PlanarReflectionProbe and offset tool.
- Exposed the option to run SSR and SSAO on async compute.
- Added support for the _GlossMapScale parameter in the Legacy to HDRP Material converter.
- Added wave intrinsic instructions for use in Shaders (for AMD GCN).


### Fixed
- Fixed sphere shaped influence handles clamping in Reflection Probes.
- Fixed Reflection Probe data migration for projects created before using HDRP.
- Fixed UI of Layered Material where Unity previously rendered the scrollbar above the Copy button.
- Fixed Material tessellations parameters Start fade distance and End fade distance. Originally, Unity clamped these values when you modified them.
- Fixed various distortion and refraction issues - handle a better fall-back.
- Fixed SSR for multiple views.
- Fixed SSR issues related to self-intersections.
- Fixed shape density volume handle speed.
- Fixed density volume shape handle moving too fast.
- Fixed the Camera velocity pass that we removed by mistake.
- Fixed some null pointer exceptions when disabling motion vectors support.
- Fixed viewports for both the Subsurface Scattering combine pass and the transparent depth prepass.
- Fixed the blend mode pop-up in the UI. It previously did not appear when you enabled pre-refraction.
- Fixed some null pointer exceptions that previously occurred when you disabled motion vectors support.
- Fixed Layered Lit UI issue with scrollbar.
- Fixed cubemap assignation on custom ReflectionProbe.
- Fixed Reflection Probes’ capture settings' shadow distance.
- Fixed an issue with the SRP batcher and Shader variables declaration.
- Fixed thickness and subsurface slots for fabric Shader master node that wasn't appearing with the right combination of flags.
- Fixed d3d debug layer warning.
- Fixed PCSS sampling quality.
- Fixed the Subsurface and transmission Material feature enabling for fabric Shader.
- Fixed the Shader Graph UV node’s dimensions when using it in a vertex Shader.
- Fixed the planar reflection mirror gizmo's rotation.
- Fixed HDRenderPipelineAsset's FrameSettings not showing the selected enum in the Inspector drop-down.
- Fixed an error with async compute.
- MSAA now supports transparency.
- The HDRP Material upgrader tool now converts metallic values correctly.
- Volumetrics now render in Reflection Probes.
- Fixed a crash that occurred whenever you set a viewport size to 0.
- Fixed the Camera physic parameter that the UI previously did not display.
- Fixed issue in pyramid shaped spotlight handles manipulation

### Changed

- Renamed Line shaped Lights to Tube Lights.
- HDRP now uses mean height fog parametrization.
- Shadow quality settings are set to All when you use HDRP (This setting is not visible in the UI when using SRP). This avoids Legacy Graphics Quality Settings disabling the shadows and give SRP full control over the Shadows instead.
- HDRP now internally uses premultiplied alpha for all fog.
- Updated default FrameSettings used for realtime Reflection Probes when you create a new HDRenderPipelineAsset.
- Remove multi-camera support. LWRP and HDRP will not support multi-camera layered rendering.
- Updated Shader Graph subshaders to use the new instancing define.
- Changed fog distance calculation from distance to plane to distance to sphere.
- Optimized forward rendering using AMD GCN by scalarizing the light loop.
- Changed the UI of the Light Editor.
- Change ordering of includes in HDRP Materials in order to reduce iteration time for faster compilation.
- Added a StackLit master node replacing the InspectorUI version. IMPORTANT: All previously authored StackLit Materials will be lost. You need to recreate them with the master node.

## [5.0.0-preview] - 2018-09-28

### Added
- Added occlusion mesh to depth prepass for VR (VR still disabled for now)
- Added a debug mode to display only one shadow at once
- Added controls for the highlight created by directional lights
- Added a light radius setting to punctual lights to soften light attenuation and simulate fill lighting
- Added a 'minRoughness' parameter to all non-area lights (was previously only available for certain light types)
- Added separate volumetric light/shadow dimmers
- Added per-pixel jitter to volumetrics to reduce aliasing artifacts
- Added a SurfaceShading.hlsl file, which implements material-agnostic shading functionality in an efficient manner
- Added support for shadow bias for thin object transmission
- Added FrameSettings to control realtime planar reflection
- Added control for SRPBatcher on HDRP Asset
- Added an option to clear the shadow atlases in the debug menu
- Added a color visualization of the shadow atlas rescale in debug mode
- Added support for disabling SSR on materials
- Added intrinsic for XBone
- Added new light volume debugging tool
- Added a new SSR debug view mode
- Added translaction's scale invariance on DensityVolume
- Added multiple supported LitShadermode and per renderer choice in case of both Forward and Deferred supported
- Added custom specular occlusion mode to Lit Shader Graph Master node

### Fixed
- Fixed a normal bias issue with Stacklit (Was causing light leaking)
- Fixed camera preview outputing an error when both scene and game view where display and play and exit was call
- Fixed override debug mode not apply correctly on static GI
- Fixed issue where XRGraphicsConfig values set in the asset inspector GUI weren't propagating correctly (VR still disabled for now)
- Fixed issue with tangent that was using SurfaceGradient instead of regular normal decoding
- Fixed wrong error message display when switching to unsupported target like IOS
- Fixed an issue with ambient occlusion texture sometimes not being created properly causing broken rendering
- Shadow near plane is no longer limited at 0.1
- Fixed decal draw order on transparent material
- Fixed an issue where sometime the lookup texture used for GGX convolution was broken, causing broken rendering
- Fixed an issue where you wouldn't see any fog for certain pipeline/scene configurations
- Fixed an issue with volumetric lighting where the anisotropy value of 0 would not result in perfectly isotropic lighting
- Fixed shadow bias when the atlas is rescaled
- Fixed shadow cascade sampling outside of the atlas when cascade count is inferior to 4
- Fixed shadow filter width in deferred rendering not matching shader config
- Fixed stereo sampling of depth texture in MSAA DepthValues.shader
- Fixed box light UI which allowed negative and zero sizes, thus causing NaNs
- Fixed stereo rendering in HDRISky.shader (VR)
- Fixed normal blend and blend sphere influence for reflection probe
- Fixed distortion filtering (was point filtering, now trilinear)
- Fixed contact shadow for large distance
- Fixed depth pyramid debug view mode
- Fixed sphere shaped influence handles clamping in reflection probes
- Fixed reflection probes data migration for project created before using hdrp
- Fixed ambient occlusion for Lit Master Node when slot is connected

### Changed
- Use samplerunity_ShadowMask instead of samplerunity_samplerLightmap for shadow mask
- Allow to resize reflection probe gizmo's size
- Improve quality of screen space shadow
- Remove support of projection model for ScreenSpaceLighting (SSR always use HiZ and refraction always Proxy)
- Remove all the debug mode from SSR that are obsolete now
- Expose frameSettings and Capture settings for reflection and planar probe
- Update UI for reflection probe, planar probe, camera and HDRP Asset
- Implement proper linear blending for volumetric lighting via deep compositing as described in the paper "Deep Compositing Using Lie Algebras"
- Changed  planar mapping to match terrain convention (XZ instead of ZX)
- XRGraphicsConfig is no longer Read/Write. Instead, it's read-only. This improves consistency of XR behavior between the legacy render pipeline and SRP
- Change reflection probe data migration code (to update old reflection probe to new one)
- Updated gizmo for ReflectionProbes
- Updated UI and Gizmo of DensityVolume

## [4.0.0-preview] - 2018-09-28

### Added
- Added a new TerrainLit shader that supports rendering of Unity terrains.
- Added controls for linear fade at the boundary of density volumes
- Added new API to control decals without monobehaviour object
- Improve Decal Gizmo
- Implement Screen Space Reflections (SSR) (alpha version, highly experimental)
- Add an option to invert the fade parameter on a Density Volume
- Added a Fabric shader (experimental) handling cotton and silk
- Added support for MSAA in forward only for opaque only
- Implement smoothness fade for SSR
- Added support for AxF shader (X-rite format - require special AxF importer from Unity not part of HDRP)
- Added control for sundisc on directional light (hack)
- Added a new HD Lit Master node that implements Lit shader support for Shader Graph
- Added Micro shadowing support (hack)
- Added an event on HDAdditionalCameraData for custom rendering
- HDRP Shader Graph shaders now support 4-channel UVs.

### Fixed
- Fixed an issue where sometimes the deferred shadow texture would not be valid, causing wrong rendering.
- Stencil test during decals normal buffer update is now properly applied
- Decals corectly update normal buffer in forward
- Fixed a normalization problem in reflection probe face fading causing artefacts in some cases
- Fix multi-selection behavior of Density Volumes overwriting the albedo value
- Fixed support of depth texture for RenderTexture. HDRP now correctly output depth to user depth buffer if RenderTexture request it.
- Fixed multi-selection behavior of Density Volumes overwriting the albedo value
- Fixed support of depth for RenderTexture. HDRP now correctly output depth to user depth buffer if RenderTexture request it.
- Fixed support of Gizmo in game view in the editor
- Fixed gizmo for spot light type
- Fixed issue with TileViewDebug mode being inversed in gameview
- Fixed an issue with SAMPLE_TEXTURECUBE_SHADOW macro
- Fixed issue with color picker not display correctly when game and scene view are visible at the same time
- Fixed an issue with reflection probe face fading
- Fixed camera motion vectors shader and associated matrices to update correctly for single-pass double-wide stereo rendering
- Fixed light attenuation functions when range attenuation is disabled
- Fixed shadow component algorithm fixup not dirtying the scene, so changes can be saved to disk.
- Fixed some GC leaks for HDRP
- Fixed contact shadow not affected by shadow dimmer
- Fixed GGX that works correctly for the roughness value of 0 (mean specular highlgiht will disappeard for perfect mirror, we rely on maxSmoothness instead to always have a highlight even on mirror surface)
- Add stereo support to ShaderPassForward.hlsl. Forward rendering now seems passable in limited test scenes with camera-relative rendering disabled.
- Add stereo support to ProceduralSky.shader and OpaqueAtmosphericScattering.shader.
- Added CullingGroupManager to fix more GC.Alloc's in HDRP
- Fixed rendering when multiple cameras render into the same render texture

### Changed
- Changed the way depth & color pyramids are built to be faster and better quality, thus improving the look of distortion and refraction.
- Stabilize the dithered LOD transition mask with respect to the camera rotation.
- Avoid multiple depth buffer copies when decals are present
- Refactor code related to the RT handle system (No more normal buffer manager)
- Remove deferred directional shadow and move evaluation before lightloop
- Add a function GetNormalForShadowBias() that material need to implement to return the normal used for normal shadow biasing
- Remove Jimenez Subsurface scattering code (This code was disabled by default, now remove to ease maintenance)
- Change Decal API, decal contribution is now done in Material. Require update of material using decal
- Move a lot of files from CoreRP to HDRP/CoreRP. All moved files weren't used by Ligthweight pipeline. Long term they could move back to CoreRP after CoreRP become out of preview
- Updated camera inspector UI
- Updated decal gizmo
- Optimization: The objects that are rendered in the Motion Vector Pass are not rendered in the prepass anymore
- Removed setting shader inclue path via old API, use package shader include paths
- The default value of 'maxSmoothness' for punctual lights has been changed to 0.99
- Modified deferred compute and vert/frag shaders for first steps towards stereo support
- Moved material specific Shader Graph files into corresponding material folders.
- Hide environment lighting settings when enabling HDRP (Settings are control from sceneSettings)
- Update all shader includes to use absolute path (allow users to create material in their Asset folder)
- Done a reorganization of the files (Move ShaderPass to RenderPipeline folder, Move all shadow related files to Lighting/Shadow and others)
- Improved performance and quality of Screen Space Shadows

## [3.3.0-preview] - 2018-01-01

### Added
- Added an error message to say to use Metal or Vulkan when trying to use OpenGL API
- Added a new Fabric shader model that supports Silk and Cotton/Wool
- Added a new HDRP Lighting Debug mode to visualize Light Volumes for Point, Spot, Line, Rectangular and Reflection Probes
- Add support for reflection probe light layers
- Improve quality of anisotropic on IBL

### Fixed
- Fix an issue where the screen where darken when rendering camera preview
- Fix display correct target platform when showing message to inform user that a platform is not supported
- Remove workaround for metal and vulkan in normal buffer encoding/decoding
- Fixed an issue with color picker not working in forward
- Fixed an issue where reseting HDLight do not reset all of its parameters
- Fixed shader compile warning in DebugLightVolumes.shader

### Changed
- Changed default reflection probe to be 256x256x6 and array size to be 64
- Removed dependence on the NdotL for thickness evaluation for translucency (based on artist's input)
- Increased the precision when comparing Planar or HD reflection probe volumes
- Remove various GC alloc in C#. Slightly better performance

## [3.2.0-preview] - 2018-01-01

### Added
- Added a luminance meter in the debug menu
- Added support of Light, reflection probe, emissive material, volume settings related to lighting to Lighting explorer
- Added support for 16bit shadows

### Fixed
- Fix issue with package upgrading (HDRP resources asset is now versionned to worarkound package manager limitation)
- Fix HDReflectionProbe offset displayed in gizmo different than what is affected.
- Fix decals getting into a state where they could not be removed or disabled.
- Fix lux meter mode - The lux meter isn't affected by the sky anymore
- Fix area light size reset when multi-selected
- Fix filter pass number in HDUtils.BlitQuad
- Fix Lux meter mode that was applying SSS
- Fix planar reflections that were not working with tile/cluster (olbique matrix)
- Fix debug menu at runtime not working after nested prefab PR come to trunk
- Fix scrolling issue in density volume

### Changed
- Shader code refactor: Split MaterialUtilities file in two parts BuiltinUtilities (independent of FragInputs) and MaterialUtilities (Dependent of FragInputs)
- Change screen space shadow rendertarget format from ARGB32 to RG16

## [3.1.0-preview] - 2018-01-01

### Added
- Decal now support per channel selection mask. There is now two mode. One with BaseColor, Normal and Smoothness and another one more expensive with BaseColor, Normal, Smoothness, Metal and AO. Control is on HDRP Asset. This may require to launch an update script for old scene: 'Edit/Render Pipeline/Single step upgrade script/Upgrade all DecalMaterial MaskBlendMode'.
- Decal now supports depth bias for decal mesh, to prevent z-fighting
- Decal material now supports draw order for decal projectors
- Added LightLayers support (Base on mask from renderers name RenderingLayers and mask from light name LightLayers - if they match, the light apply) - cost an extra GBuffer in deferred (more bandwidth)
- When LightLayers is enabled, the AmbientOclusion is store in the GBuffer in deferred path allowing to avoid double occlusion with SSAO. In forward the double occlusion is now always avoided.
- Added the possibility to add an override transform on the camera for volume interpolation
- Added desired lux intensity and auto multiplier for HDRI sky
- Added an option to disable light by type in the debug menu
- Added gradient sky
- Split EmissiveColor and bakeDiffuseLighting in forward avoiding the emissiveColor to be affect by SSAO
- Added a volume to control indirect light intensity
- Added EV 100 intensity unit for area lights
- Added support for RendererPriority on Renderer. This allow to control order of transparent rendering manually. HDRP have now two stage of sorting for transparent in addition to bact to front. Material have a priority then Renderer have a priority.
- Add Coupling of (HD)Camera and HDAdditionalCameraData for reset and remove in inspector contextual menu of Camera
- Add Coupling of (HD)ReflectionProbe and HDAdditionalReflectionData for reset and remove in inspector contextual menu of ReflectoinProbe
- Add macro to forbid unity_ObjectToWorld/unity_WorldToObject to be use as it doesn't handle camera relative rendering
- Add opacity control on contact shadow

### Fixed
- Fixed an issue with PreIntegratedFGD texture being sometimes destroyed and not regenerated causing rendering to break
- PostProcess input buffers are not copied anymore on PC if the viewport size matches the final render target size
- Fixed an issue when manipulating a lot of decals, it was displaying a lot of errors in the inspector
- Fixed capture material with reflection probe
- Refactored Constant Buffers to avoid hitting the maximum number of bound CBs in some cases.
- Fixed the light range affecting the transform scale when changed.
- Snap to grid now works for Decal projector resizing.
- Added a warning for 128x128 cookie texture without mipmaps
- Replace the sampler used for density volumes for correct wrap mode handling

### Changed
- Move Render Pipeline Debug "Windows from Windows->General-> Render Pipeline debug windows" to "Windows from Windows->Analysis-> Render Pipeline debug windows"
- Update detail map formula for smoothness and albedo, goal it to bright and dark perceptually and scale factor is use to control gradient speed
- Refactor the Upgrade material system. Now a material can be update from older version at any time. Call Edit/Render Pipeline/Upgrade all Materials to newer version
- Change name EnableDBuffer to EnableDecals at several place (shader, hdrp asset...), this require a call to Edit/Render Pipeline/Upgrade all Materials to newer version to have up to date material.
- Refactor shader code: BakeLightingData structure have been replace by BuiltinData. Lot of shader code have been remove/change.
- Refactor shader code: All GBuffer are now handled by the deferred material. Mean ShadowMask and LightLayers are control by lit material in lit.hlsl and not outside anymore. Lot of shader code have been remove/change.
- Refactor shader code: Rename GetBakedDiffuseLighting to ModifyBakedDiffuseLighting. This function now handle lighting model for transmission too. Lux meter debug mode is factor outisde.
- Refactor shader code: GetBakedDiffuseLighting is not call anymore in GBuffer or forward pass, including the ConvertSurfaceDataToBSDFData and GetPreLightData, this is done in ModifyBakedDiffuseLighting now
- Refactor shader code: Added a backBakeDiffuseLighting to BuiltinData to handle lighting for transmission
- Refactor shader code: Material must now call InitBuiltinData (Init all to zero + init bakeDiffuseLighting and backBakeDiffuseLighting ) and PostInitBuiltinData

## [3.0.0-preview] - 2018-01-01

### Fixed
- Fixed an issue with distortion that was using previous frame instead of current frame
- Fixed an issue where disabled light where not upgrade correctly to the new physical light unit system introduce in 2.0.5-preview

### Changed
- Update assembly definitions to output assemblies that match Unity naming convention (Unity.*).

## [2.0.5-preview] - 2018-01-01

### Added
- Add option supportDitheringCrossFade on HDRP Asset to allow to remove shader variant during player build if needed
- Add contact shadows for punctual lights (in additional shadow settings), only one light is allowed to cast contact shadows at the same time and so at each frame a dominant light is choosed among all light with contact shadows enabled.
- Add PCSS shadow filter support (from SRP Core)
- Exposed shadow budget parameters in HDRP asset
- Add an option to generate an emissive mesh for area lights (currently rectangle light only). The mesh fits the size, intensity and color of the light.
- Add an option to the HDRP asset to increase the resolution of volumetric lighting.
- Add additional ligth unit support for punctual light (Lumens, Candela) and area lights (Lumens, Luminance)
- Add dedicated Gizmo for the box Influence volume of HDReflectionProbe / PlanarReflectionProbe

### Changed
- Re-enable shadow mask mode in debug view
- SSS and Transmission code have been refactored to be able to share it between various material. Guidelines are in SubsurfaceScattering.hlsl
- Change code in area light with LTC for Lit shader. Magnitude is now take from FGD texture instead of a separate texture
- Improve camera relative rendering: We now apply camera translation on the model matrix, so before the TransformObjectToWorld(). Note: unity_WorldToObject and unity_ObjectToWorld must never be used directly.
- Rename positionWS to positionRWS (Camera relative world position) at a lot of places (mainly in interpolator and FragInputs). In case of custom shader user will be required to update their code.
- Rename positionWS, capturePositionWS, proxyPositionWS, influencePositionWS to positionRWS, capturePositionRWS, proxyPositionRWS, influencePositionRWS (Camera relative world position) in LightDefinition struct.
- Improve the quality of trilinear filtering of density volume textures.
- Improve UI for HDReflectionProbe / PlanarReflectionProbe

### Fixed
- Fixed a shader preprocessor issue when compiling DebugViewMaterialGBuffer.shader against Metal target
- Added a temporary workaround to Lit.hlsl to avoid broken lighting code with Metal/AMD
- Fixed issue when using more than one volume texture mask with density volumes.
- Fixed an error which prevented volumetric lighting from working if no density volumes with 3D textures were present.
- Fix contact shadows applied on transmission
- Fix issue with forward opaque lit shader variant being removed by the shader preprocessor
- Fixed compilation errors on Nintendo Switch (limited XRSetting support).
- Fixed apply range attenuation option on punctual light
- Fixed issue with color temperature not take correctly into account with static lighting
- Don't display fog when diffuse lighting, specular lighting, or lux meter debug mode are enabled.

## [2.0.4-preview] - 2018-01-01

### Fixed
- Fix issue when disabling rough refraction and building a player. Was causing a crash.

## [2.0.3-preview] - 2018-01-01

### Added
- Increased debug color picker limit up to 260k lux

## [2.0.2-preview] - 2018-01-01

### Added
- Add Light -> Planar Reflection Probe command
- Added a false color mode in rendering debug
- Add support for mesh decals
- Add flag to disable projector decals on transparent geometry to save performance and decal texture atlas space
- Add ability to use decal diffuse map as mask only
- Add visualize all shadow masks in lighting debug
- Add export of normal and roughness buffer for forwardOnly and when in supportOnlyForward mode for forward
- Provide a define in lit.hlsl (FORWARD_MATERIAL_READ_FROM_WRITTEN_NORMAL_BUFFER) when output buffer normal is used to read the normal and roughness instead of caclulating it (can save performance, but lower quality due to compression)
- Add color swatch to decal material

### Changed
- Change Render -> Planar Reflection creation to 3D Object -> Mirror
- Change "Enable Reflector" name on SpotLight to "Angle Affect Intensity"
- Change prototype of BSDFData ConvertSurfaceDataToBSDFData(SurfaceData surfaceData) to BSDFData ConvertSurfaceDataToBSDFData(uint2 positionSS, SurfaceData surfaceData)

### Fixed
- Fix issue with StackLit in deferred mode with deferredDirectionalShadow due to GBuffer not being cleared. Gbuffer is still not clear and issue was fix with the new Output of normal buffer.
- Fixed an issue where interpolation volumes were not updated correctly for reflection captures.
- Fixed an exception in Light Loop settings UI

## [2.0.1-preview] - 2018-01-01

### Added
- Add stripper of shader variant when building a player. Save shader compile time.
- Disable per-object culling that was executed in C++ in HD whereas it was not used (Optimization)
- Enable texture streaming debugging (was not working before 2018.2)
- Added Screen Space Reflection with Proxy Projection Model
- Support correctly scene selection for alpha tested object
- Add per light shadow mask mode control (i.e shadow mask distance and shadow mask). It use the option NonLightmappedOnly
- Add geometric filtering to Lit shader (allow to reduce specular aliasing)
- Add shortcut to create DensityVolume and PlanarReflection in hierarchy
- Add a DefaultHDMirrorMaterial material for PlanarReflection
- Added a script to be able to upgrade material to newer version of HDRP
- Removed useless duplication of ForwardError passes.
- Add option to not compile any DEBUG_DISPLAY shader in the player (Faster build) call Support Runtime Debug display

### Changed
- Changed SupportForwardOnly to SupportOnlyForward in render pipeline settings
- Changed versioning variable name in HDAdditionalXXXData from m_version to version
- Create unique name when creating a game object in the rendering menu (i.e Density Volume(2))
- Re-organize various files and folder location to clean the repository
- Change Debug windows name and location. Now located at:  Windows -> General -> Render Pipeline Debug

### Removed
- Removed GlobalLightLoopSettings.maxPlanarReflectionProbes and instead use value of GlobalLightLoopSettings.planarReflectionProbeCacheSize
- Remove EmissiveIntensity parameter and change EmissiveColor to be HDR (Matching Builtin Unity behavior) - Data need to be updated - Launch Edit -> Single Step Upgrade Script -> Upgrade all Materials emissionColor

### Fixed
- Fix issue with LOD transition and instancing
- Fix discrepency between object motion vector and camera motion vector
- Fix issue with spot and dir light gizmo axis not highlighted correctly
- Fix potential crash while register debug windows inputs at startup
- Fix warning when creating Planar reflection
- Fix specular lighting debug mode (was rendering black)
- Allow projector decal with null material to allow to configure decal when HDRP is not set
- Decal atlas texture offset/scale is updated after allocations (used to be before so it was using date from previous frame)

## [0.0.0-preview] - 2018-01-01

### Added
- Configure the VolumetricLightingSystem code path to be on by default
- Trigger a build exception when trying to build an unsupported platform
- Introduce the VolumetricLightingController component, which can (and should) be placed on the camera, and allows one to control the near and the far plane of the V-Buffer (volumetric "froxel" buffer) along with the depth distribution (from logarithmic to linear)
- Add 3D texture support for DensityVolumes
- Add a better mapping of roughness to mipmap for planar reflection
- The VolumetricLightingSystem now uses RTHandles, which allows to save memory by sharing buffers between different cameras (history buffers are not shared), and reduce reallocation frequency by reallocating buffers only if the rendering resolution increases (and suballocating within existing buffers if the rendering resolution decreases)
- Add a Volumetric Dimmer slider to lights to control the intensity of the scattered volumetric lighting
- Add UV tiling and offset support for decals.
- Add mipmapping support for volume 3D mask textures

### Changed
- Default number of planar reflection change from 4 to 2
- Rename _MainDepthTexture to _CameraDepthTexture
- The VolumetricLightingController has been moved to the Interpolation Volume framework and now functions similarly to the VolumetricFog settings
- Update of UI of cookie, CubeCookie, Reflection probe and planar reflection probe to combo box
- Allow enabling/disabling shadows for area lights when they are set to baked.
- Hide applyRangeAttenuation and FadeDistance for directional shadow as they are not used

### Removed
- Remove Resource folder of PreIntegratedFGD and add the resource to RenderPipeline Asset

### Fixed
- Fix ConvertPhysicalLightIntensityToLightIntensity() function used when creating light from script to match HDLightEditor behavior
- Fix numerical issues with the default value of mean free path of volumetric fog
- Fix the bug preventing decals from coexisting with density volumes
- Fix issue with alpha tested geometry using planar/triplanar mapping not render correctly or flickering (due to being wrongly alpha tested in depth prepass)
- Fix meta pass with triplanar (was not handling correctly the normal)
- Fix preview when a planar reflection is present
- Fix Camera preview, it is now a Preview cameraType (was a SceneView)
- Fix handling unknown GPUShadowTypes in the shadow manager.
- Fix area light shapes sent as point lights to the baking backends when they are set to baked.
- Fix unnecessary division by PI for baked area lights.
- Fix line lights sent to the lightmappers. The backends don't support this light type.
- Fix issue with shadow mask framesettings not correctly taken into account when shadow mask is enabled for lighting.
- Fix directional light and shadow mask transition, they are now matching making smooth transition
- Fix banding issues caused by high intensity volumetric lighting
- Fix the debug window being emptied on SRP asset reload
- Fix issue with debug mode not correctly clearing the GBuffer in editor after a resize
- Fix issue with ResetMaterialKeyword not resetting correctly ToggleOff/Roggle Keyword
- Fix issue with motion vector not render correctly if there is no depth prepass in deferred

## [0.0.0-preview] - 2018-01-01

### Added
- Screen Space Refraction projection model (Proxy raycasting, HiZ raymarching)
- Screen Space Refraction settings as volume component
- Added buffered frame history per camera
- Port Global Density Volumes to the Interpolation Volume System.
- Optimize ImportanceSampleLambert() to not require the tangent frame.
- Generalize SampleVBuffer() to handle different sampling and reconstruction methods.
- Improve the quality of volumetric lighting reprojection.
- Optimize Morton Order code in the Subsurface Scattering pass.
- Planar Reflection Probe support roughness (gaussian convolution of captured probe)
- Use an atlas instead of a texture array for cluster transparent decals
- Add a debug view to visualize the decal atlas
- Only store decal textures to atlas if decal is visible, debounce out of memory decal atlas warning.
- Add manipulator gizmo on decal to improve authoring workflow
- Add a minimal StackLit material (work in progress, this version can be used as template to add new material)

### Changed
- EnableShadowMask in FrameSettings (But shadowMaskSupport still disable by default)
- Forced Planar Probe update modes to (Realtime, Every Update, Mirror Camera)
- Screen Space Refraction proxy model uses the proxy of the first environment light (Reflection probe/Planar probe) or the sky
- Moved RTHandle static methods to RTHandles
- Renamed RTHandle to RTHandleSystem.RTHandle
- Move code for PreIntegratedFDG (Lit.shader) into its dedicated folder to be share with other material
- Move code for LTCArea (Lit.shader) into its dedicated folder to be share with other material

### Removed
- Removed Planar Probe mirror plane position and normal fields in inspector, always display mirror plane and normal gizmos

### Fixed
- Fix fog flags in scene view is now taken into account
- Fix sky in preview windows that were disappearing after a load of a new level
- Fix numerical issues in IntersectRayAABB().
- Fix alpha blending of volumetric lighting with transparent objects.
- Fix the near plane of the V-Buffer causing out-of-bounds look-ups in the clustered data structure.
- Depth and color pyramid are properly computed and sampled when the camera renders inside a viewport of a RTHandle.
- Fix decal atlas debug view to work correctly when shadow atlas view is also enabled<|MERGE_RESOLUTION|>--- conflicted
+++ resolved
@@ -146,11 +146,8 @@
 - Added Fast Memory support for platform that support it.
 - Added CPU and GPU timings for ray tracing effects.
 - Added support to combine RTSSS and RTGI (1248733).
-<<<<<<< HEAD
+- Added IES Profile support for Point, Spot and Rectangular-Area lights
 - Added quad overdraw and vertex density debug modes.
-=======
-- Added IES Profile support for Point, Spot and Rectangular-Area lights
->>>>>>> 3953abf8
 
 ### Fixed
 - Fix when rescale probe all direction below zero (1219246)
