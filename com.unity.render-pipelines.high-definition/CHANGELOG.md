--- conflicted
+++ resolved
@@ -1146,9 +1146,6 @@
 - Only building the RTAS if there is an effect that will require it (1262217).
 - Fixed the first ray tracing frame not having the light cluster being set up properly (1260311).
 - Render graph pre-setup for ray traced ambient occlusion.
-<<<<<<< HEAD
-- Improved volume component UX with quality setting. Will now indicate quality preset values, and automatic switching into custom mode when changed.
-=======
 - Avoid casting multiple rays and denoising for hard directional, point and spot ray traced shadows (1261040).
 - Making sure the preview cameras do not use ray tracing effects due to a by design issue to build ray tracing acceleration structures (1262166).
 - Preparing ray traced reflections for the render graph support (performance and quality).
@@ -1159,7 +1156,6 @@
 - Changed the DXR wizard steps.
 - Preparation pass for RTSSS to be supported by render graph.
 - Changed the color space of EmissiveColorLDR property on all shader. Was linear but should have been sRGB. Auto upgrade script handle the conversion.
->>>>>>> ef305e56
 
 ## [7.1.1] - 2019-09-05
 
