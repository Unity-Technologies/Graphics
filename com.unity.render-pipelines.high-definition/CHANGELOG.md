--- conflicted
+++ resolved
@@ -164,11 +164,8 @@
 - Added API to check if a Camera, Light or ReflectionProbe is compatible with HDRP.
 - Added path tracing test scene for normal mapping.
 - Added missing API documentation.
-<<<<<<< HEAD
+- Added an option to have only the metering mask displayed in the debug mode.
 - Added quad overdraw and vertex density debug modes.
-=======
-- Added an option to have only the metering mask displayed in the debug mode.
->>>>>>> c2c3cec7
 
 ### Fixed
 - Fix when rescale probe all direction below zero (1219246)
