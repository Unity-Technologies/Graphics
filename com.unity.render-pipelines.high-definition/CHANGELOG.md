--- conflicted
+++ resolved
@@ -772,12 +772,9 @@
 - Slightly changed the TAA anti-flicker mechanism so that it is more aggressive on almost static images (only on High preset for now).
 - Changed default exposure compensation to 0.
 - Refactored shadow caching system.
-<<<<<<< HEAD
-- Changed the way planar reflections are filtered in order to be a bit more "physically based".
-=======
 - Removed experimental namespace for ray tracing code.
 - Increase limit for max numbers of lights in UX
->>>>>>> 74cc8b18
+- Changed the way planar reflections are filtered in order to be a bit more "physically based".
 
 ## [7.1.1] - 2019-09-05
 
