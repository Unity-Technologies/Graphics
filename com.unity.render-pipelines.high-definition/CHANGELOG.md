--- conflicted
+++ resolved
@@ -612,11 +612,8 @@
 - Hidden unsupported choice in emission in Materials
 - Temporal Anti aliasing improvements.
 - Optimized PrepareLightsForGPU (cost reduced by over 25%) and PrepareGPULightData (around twice as fast now).
-<<<<<<< HEAD
+- Moved scene view camera settings for HDRP from the preferences window to the scene view camera settings window.
 - Further optimized PrepareLightsForGPU (3x faster with few shadows, 1.4x faster with a lot of shadows or equivalently cost reduced by 68% to 37%).
-=======
-- Moved scene view camera settings for HDRP from the preferences window to the scene view camera settings window.
->>>>>>> 59226860
 
 ## [7.1.1] - 2019-09-05
 
