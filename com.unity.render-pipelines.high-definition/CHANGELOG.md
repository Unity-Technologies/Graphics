# Changelog
All notable changes to this package will be documented in this file.

The format is based on [Keep a Changelog](http://keepachangelog.com/en/1.0.0/)
and this project adheres to [Semantic Versioning](http://semver.org/spec/v2.0.0.html).

## [12.0.0] - 2021-01-11

### Added
- Added pivot point manipulation for Decals (inspector and edit mode).
- Added UV manipulation for Decals (edit mode).
- Added color and intensity customization for Decals.
- Added a history rejection criterion based on if the pixel was moving in world space (case 1302392).
- Added the default quality settings to the HDRP asset for RTAO, RTR and RTGI (case 1304370).

### Fixed
- Fixed an exception when opening the color picker in the material UI (case 1307143).
- Fixed lights shadow frustum near and far planes.
- Fixed various issues with non-temporal SSAO and rendergraph.
- Fixed white flashes on camera cuts on volumetric fog.
- Fixed light layer issue when performing editing on multiple lights.
- Fixed an issue where selection in a debug panel would reset when cycling through enum items.
- Fixed material keywords with fbx importer.
- Fixed lightmaps not working properly with shader graphs in ray traced reflections (case 1305335).
- Fixed skybox for ortho cameras.
- Fixed model import by adding additional data if needed.
<<<<<<< HEAD
- Fixed nullref in layered lit shader editor.
=======
- Fix screen being over-exposed when changing very different skies.
- Fixed incorrect debug wireframe overlay on tessellated geometry (using littessellation), caused by the picking pass using an incorrect camera matrix.
>>>>>>> 14bb0327

### Changed
- Changed Window/Render Pipeline/HD Render Pipeline Wizard to Window/Rendering/HDRP Wizard
- Removed the material pass probe volumes evaluation mode.
- Move the Decal Gizmo Color initialization to preferences
- Unifying the history validation pass so that it is only done once for the whole frame and not per effect.
- Updated the tooltip for the Decal Angle Fade property (requires to enable Decal Layers in both HDRP asset and Frame settings) (case 1308048).
- The RTAO's history is now discarded if the occlusion caster was moving (case 1303418).
- Change Asset/Create/Shader/HD Render Pipeline/Decal Shader Graph to Asset/Create/Shader Graph/HDRP/Decal Shader Graph
- Change Asset/Create/Shader/HD Render Pipeline/Eye Shader Graph to Asset/Create/Shader Graph/HDRP/Eye Shader Graph
- Change Asset/Create/Shader/HD Render Pipeline/Fabric Shader Graph to Asset/Create/Shader Graph/HDRP/Decal Fabric Shader Graph
- Change Asset/Create/Shader/HD Render Pipeline/Eye Shader Graph to Asset/Create/Shader Graph/HDRP/Hair Shader Graph
- Change Asset/Create/Shader/HD Render Pipeline/Lit Shader Graph to Asset/Create/Shader Graph/HDRP/Lit
- Change Asset/Create/Shader/HD Render Pipeline/StackLit Shader Graph to Asset/Create/Shader Graph/HDRP/StackLit Shader GraphShader Graph
- Change Asset/Create/Shader/HD Render Pipeline/Unlit Shader Graph to Asset/Create/Shader Graph/HDRP/Unlit Shader Graph
- Change Asset/Create/Shader/HD Render Pipeline/Custom FullScreen Pass to Asset/Create/Shader/HDRP Custom FullScreen Pass
- Change Asset/Create/Shader/HD Render Pipeline/Custom Renderers Pass to Asset/Create/Shader/HDRP Custom Renderers Pass
- Change Asset/Create/Shader/HD Render Pipeline/Post Process Pass to Asset/Create/Shader/HDRP Post Process
- Change Assets/Create/Rendering/High Definition Render Pipeline Asset to Assets/Create/Rendering/HDRP Asset
- Change Assets/Create/Rendering/Diffusion Profile to Assets/Create/Rendering/HDRP Diffusion Profile
- Change Assets/Create/Rendering/C# Custom Pass to Assets/Create/Rendering/HDRP C# Custom Pass
- Change Assets/Create/Rendering/C# Post Process Volume to Assets/Create/Rendering/HDRP C# Post Process Volume

## [11.0.0] - 2020-10-21

### Added
- Added a new API to bake HDRP probes from C# (case 1276360)
- Added support for pre-exposure for planar reflections.
- Added support for nested volume components to volume system.
- Added a cameraCullingResult field in Custom Pass Context to give access to both custom pass and camera culling result.
- Added a toggle to allow to include or exclude smooth surfaces from ray traced reflection denoising.
- Added support for raytracing for AxF material
- Added rasterized area light shadows for AxF material
- Added a cloud system and the CloudLayer volume override.
- Added a setting in the HDRP asset to change the Density Volume mask resolution of being locked at 32x32x32 (HDRP Asset > Lighting > Volumetrics > Max Density Volume Size).
- Added a Falloff Mode (Linear or Exponential) in the Density Volume for volume blending with Blend Distance.
- Added per-stage shader keywords.

### Fixed
- Fixed probe volumes debug views.
- Fixed ShaderGraph Decal material not showing exposed properties.
- Fixed couple samplers that had the wrong name in raytracing code
- VFX: Fixed LPPV with lit particles in deferred (case 1293608)
- Fixed the default background color for previews to use the original color.
- Fixed compilation issues on platforms that don't support XR.
- Fixed issue with compute shader stripping for probe volumes variants.
- Fixed issue with an empty index buffer not being released.
- Fixed issue when debug full screen 'Transparent Screen Space Reflection' do not take in consideration debug exposure

### Changed
- Removed the material pass probe volumes evaluation mode.
- Volume parameter of type Cubemap can now accept Cubemap render textures and custom render textures.
- Removed the superior clamping value for the recursive rendering max ray length.
- Removed the superior clamping value for the ray tracing light cluster size.
- Removed the readonly keyword on the cullingResults of the CustomPassContext to allow users to overwrite.
- The DrawRenderers function of CustomPassUtils class now takes a sortingCriteria in parameter.
- When in half res, RTR denoising is executed at half resolution and the upscale happens at the end.
- Removed the upscale radius from the RTR.
- Density Volumes can now take a 3D RenderTexture as mask, the mask can use RGBA format for RGB fog.
- Decreased the minimal Fog Distance value in the Density Volume to 0.05.

## [10.3.0] - 2020-12-01

### Added
- Added a slider to control the fallback value of the directional shadow when the cascade have no coverage.
- Added light unit slider for automatic and automatic histrogram exposure limits.
- Added View Bias for mesh decals.
- Added support for the PlayStation 5 platform.

### Fixed
- Fixed computation of geometric normal in path tracing (case 1293029).
- Fixed issues with path-traced volumetric scattering (cases 1295222, 1295234).
- Fixed issue with faulty shadow transition when view is close to an object under some aspect ratio conditions
- Fixed issue where some ShaderGraph generated shaders were not SRP compatible because of UnityPerMaterial cbuffer layout mismatches [1292501] (https://issuetracker.unity3d.com/issues/a2-some-translucent-plus-alphaclipping-shadergraphs-are-not-srp-batcher-compatible)
- Fixed issues with path-traced volumetric scattering (cases 1295222, 1295234)
- Fixed Rendergraph issue with virtual texturing and debug mode while in forward.
- Fixed wrong coat normal space in shader graph
- Fixed NullPointerException when baking probes from the lighting window (case 1289680)
- Fixed volumetric fog with XR single-pass rendering.
- Fixed issues with first frame rendering when RenderGraph is used (auto exposure, AO)
- Fixed AOV api in render graph (case 1296605)
- Fixed a small discrepancy in the marker placement in light intensity sliders (case 1299750)
- Fixed issue with VT resolve pass rendergraph errors when opaque and transparent are disabled in frame settings.
- Fixed a bug in the sphere-aabb light cluster (case 1294767).
- Fixed issue when submitting SRPContext during EndCameraRendering.
- Fixed baked light being included into the ray tracing light cluster (case 1296203).
- Fixed enums UI for the shadergraph nodes.
- Fixed ShaderGraph stack blocks appearing when opening the settings in Hair and Eye ShaderGraphs.
- Fixed white screen when undoing in the editor.
- Fixed display of LOD Bias and maximum level in frame settings when using Quality Levels
- Fixed an issue when trying to open a look dev env library when Look Dev is not supported.
- Fixed shader graph not supporting indirectdxr multibounce (case 1294694).
- Fixed the planar depth texture not being properly created and rendered to (case 1299617).
- Fixed C# 8 compilation issue with turning on nullable checks (case 1300167)
- Fixed affects AO for deacl materials.
- Fixed case where material keywords would not get setup before usage.
- Fixed an issue with material using distortion from ShaderGraph init after Material creation (case 1294026)
- Fixed Clearcoat on Stacklit or Lit breaks when URP is imported into the project (case 1297806)
- VFX : Debug material view were rendering pink for albedo. (case 1290752)
- Fixed XR depth copy when using MSAA.
- Fixed GC allocations from XR occlusion mesh when using multipass.
- Fixed an issue with the frame count management for the volumetric fog (case 1299251).
- Fixed an issue with half res ssgi upscale.
- Fixed timing issues with accumulation motion blur
- Fixed register spilling on  FXC in light list shaders.
- Fixed issue with shadow mask and area lights.
- Fixed an issue with the capture callback (now includes post processing results).
- Fixed decal draw order for ShaderGraph decal materials.
- Fixed StackLit ShaderGraph surface option property block to only display energy conserving specular color option for the specular parametrization (case 1257050)
- Fixed missing BeginCameraRendering call for custom render mode of a Camera.
- Fixed LayerMask editor for volume parameters.
- Fixed the condition on temporal accumulation in the reflection denoiser (case 1303504).
- Fixed box light attenuation.
- Fixed after post process custom pass scale issue when dynamic resolution is enabled (case 1299194).
- Fixed an issue with light intensity prefab override application not visible in the inspector (case 1299563).
- Fixed Undo/Redo instability of light temperature.
- Fixed label style in pbr sky editor.
- Fixed side effect on styles during compositor rendering.
- Fixed size and spacing of compositor info boxes (case 1305652).
- Fixed spacing of UI widgets in the Graphics Compositor (case 1305638).
- Fixed undo-redo on layered lit editor.
- Fixed tesselation culling, big triangles using lit tesselation shader would dissapear when camera is too close to them (case 1299116)
- Fixed issue with compositor related custom passes still active after disabling the compositor (case 1305330)
- Fixed regression in Wizard that not fix runtime ressource anymore (case 1287627)
- Fixed error in Depth Of Field near radius blur calculation (case 1306228).
- Fixed a reload bug when using objects from the scene in the lookdev (case 1300916).
- Fixed some render texture leaks.
- Fixed light gizmo showing shadow near plane when shadows are disabled.
- Fixed path tracing alpha channel support (case 1304187).
- Fixed shadow matte not working with ambient occlusion when MSAA is enabled
- Fixed issues with compositor's undo (cases 1305633, 1307170).
- VFX : Debug material view incorrect depth test. (case 1293291)
- Fixed wrong shader / properties assignement to materials created from 3DsMax 2021 Physical Material. (case 1293576)
- Fixed Emissive color property from Autodesk Interactive materials not editable in Inspector. (case 1307234)
- Fixed exception when changing the current render pipeline to from HDRP to universal (case 1306291).
- Fixed an issue in shadergraph when switch from a RenderingPass (case 1307653)
- Fixed LookDev environment library assignement after leaving playmode.
- Fixed a locale issue with the diffusion profile property values in ShaderGraph on PC where comma is the decimal separator.
- Fixed error in the RTHandle scale of Depth Of Field when TAA is enabled.
- Fixed Quality Level set to the last one of the list after a Build (case 1307450)
- Fixed XR depth copy (case 1286908).
- Fixed Warnings about "SceneIdMap" missing script in eye material sample scene

### Changed
- Now reflection probes cannot have SSAO, SSGI, SSR, ray tracing effects or volumetric reprojection.
- Rename HDRP sub menu in Assets/Create/Shader to HD Render Pipeline for consistency.
- Improved robustness of volumetric sampling in path tracing (case 1295187).
- Changed the message when the graphics device doesn't support ray tracing (case 1287355).
- When a Custom Pass Volume is disabled, the custom pass Cleanup() function is called, it allows to release resources when the volume isn't used anymore.
- Enable Reflector for Spotlight by default
- Changed the convergence time of ssgi to 16 frames and the preset value
- Changed the clamping approach for RTR and RTGI (in both perf and quality) to improve visual quality.
- Changed the warning message for ray traced area shadows (case 1303410).
- Disabled specular occlusion for what we consider medium and larger scale ao > 1.25 with a 25cm falloff interval.
- Change the source value for the ray tracing frame index iterator from m_FrameCount to the camera frame count (case 1301356).
- Removed backplate from rendering of lighting cubemap as it did not really work conceptually and caused artefacts.
- Transparent materials created by the Model Importer are set to not cast shadows. ( case 1295747)
- Change some light unit slider value ranges to better reflect the lighting scenario.
- Change the tooltip for color shadows and semi-transparent shadows (case 1307704).

## [10.2.1] - 2020-11-30

### Added
- Added a warning when trying to bake with static lighting being in an invalid state.

### Fixed
- Fixed stylesheet reloading for LookDev window and Wizard window.
- Fixed XR single-pass rendering with legacy shaders using unity_StereoWorldSpaceCameraPos.
- Fixed issue displaying wrong debug mode in runtime debug menu UI.
- Fixed useless editor repaint when using lod bias.
- Fixed multi-editing with new light intensity slider.
- Fixed issue with density volumes flickering when editing shape box.
- Fixed issue with image layers in the graphics compositor (case 1289936).
- Fixed issue with angle fading when rotating decal projector.
- Fixed issue with gameview repaint in the graphics compositor (case 1290622).
- Fixed some labels being clipped in the Render Graph Viewer
- Fixed issue when decal projector material is none.
- Fixed the sampling of the normal buffer in the the forward transparent pass.
- Fixed bloom prefiltering tooltip.
- Fixed NullReferenceException when loading multipel scene async
- Fixed missing alpha blend state properties in Axf shader and update default stencil properties
- Fixed normal buffer not bound to custom pass anymore.
- Fixed issues with camera management in the graphics compositor (cases 1292548, 1292549).
- Fixed an issue where a warning about the static sky not being ready was wrongly displayed.
- Fixed the clear coat not being handled properly for SSR and RTR (case 1291654).
- Fixed ghosting in RTGI and RTAO when denoising is enabled and the RTHandle size is not equal to the Viewport size (case 1291654).
- Fixed alpha output when atmospheric scattering is enabled.
- Fixed issue with TAA history sharpening when view is downsampled.
- Fixed lookdev movement.
- Fixed volume component tooltips using the same parameter name.
- Fixed issue with saving some quality settings in volume overrides  (case 1293747)
- Fixed NullReferenceException in HDRenderPipeline.UpgradeResourcesIfNeeded (case 1292524)
- Fixed SSGI texture allocation when not using the RenderGraph.
- Fixed NullReference Exception when setting Max Shadows On Screen to 0 in the HDRP asset.
- Fixed path tracing accumulation not being reset when changing to a different frame of an animation.
- Fixed issue with saving some quality settings in volume overrides  (case 1293747)

### Changed
- Volume Manager now always tests scene culling masks. This was required to fix hybrid workflow.
- Now the screen space shadow is only used if the analytic value is valid.
- Distance based roughness is disabled by default and have a control
- Changed the name from the Depth Buffer Thickness to Depth Tolerance for SSGI (case 1301352).

## [10.2.0] - 2020-10-19

### Added
- Added a rough distortion frame setting and and info box on distortion materials.
- Adding support of 4 channel tex coords for ray tracing (case 1265309).
- Added a help button on the volume component toolbar for documentation.
- Added range remapping to metallic property for Lit and Decal shaders.
- Exposed the API to access HDRP shader pass names.
- Added the status check of default camera frame settings in the DXR wizard.
- Added frame setting for Virtual Texturing.
- Added a fade distance for light influencing volumetric lighting.
- Adding an "Include For Ray Tracing" toggle on lights to allow the user to exclude them when ray tracing is enabled in the frame settings of a camera.
- Added fog volumetric scattering support for path tracing.
- Added new algorithm for SSR with temporal accumulation
- Added quality preset of the new volumetric fog parameters.
- Added missing documentation for unsupported SG RT nodes and light's include for raytracing attrbute.
- Added documentation for LODs not being supported by ray tracing.
- Added more options to control how the component of motion vectors coming from the camera transform will affect the motion blur with new clamping modes.
- Added anamorphism support for phsyical DoF, switched to blue noise sampling and fixed tiling artifacts.

### Fixed
- Fixed an issue where the Exposure Shader Graph node had clipped text. (case 1265057)
- Fixed an issue when rendering into texture where alpha would not default to 1.0 when using 11_11_10 color buffer in non-dev builds.
- Fixed issues with reordering and hiding graphics compositor layers (cases 1283903, 1285282, 1283886).
- Fixed the possibility to have a shader with a pre-refraction render queue and refraction enabled at the same time.
- Fixed a migration issue with the rendering queue in ShaderGraph when upgrading to 10.x;
- Fixed the object space matrices in shader graph for ray tracing.
- Changed the cornea refraction function to take a view dir in object space.
- Fixed upside down XR occlusion mesh.
- Fixed precision issue with the atmospheric fog.
- Fixed issue with TAA and no motion vectors.
- Fixed the stripping not working the terrain alphatest feature required for terrain holes (case 1205902).
- Fixed bounding box generation that resulted in incorrect light culling (case 3875925).
- VFX : Fix Emissive writing in Opaque Lit Output with PSSL platforms (case 273378).
- Fixed issue where pivot of DecalProjector was not aligned anymore on Transform position when manipulating the size of the projector from the Inspector.
- Fixed a null reference exception when creating a diffusion profile asset.
- Fixed the diffusion profile not being registered as a dependency of the ShaderGraph.
- Fixing exceptions in the console when putting the SSGI in low quality mode (render graph).
- Fixed NullRef Exception when decals are in the scene, no asset is set and HDRP wizard is run.
- Fixed issue with TAA causing bleeding of a view into another when multiple views are visible.
- Fix an issue that caused issues of usability of editor if a very high resolution is set by mistake and then reverted back to a smaller resolution.
- Fixed issue where Default Volume Profile Asset change in project settings was not added to the undo stack (case 1285268).
- Fixed undo after enabling compositor.
- Fixed the ray tracing shadow UI being displayed while it shouldn't (case 1286391).
- Fixed issues with physically-based DoF, improved speed and robustness
- Fixed a warning happening when putting the range of lights to 0.
- Fixed issue when null parameters in a volume component would spam null reference errors. Produce a warning instead.
- Fixed volument component creation via script.
- Fixed GC allocs in render graph.
- Fixed scene picking passes.
- Fixed broken ray tracing light cluster full screen debug.
- Fixed dead code causing error.
- Fixed issue when dragging slider in inspector for ProjectionDepth.
- Fixed issue when resizing Inspector window that make the DecalProjector editor flickers.
- Fixed issue in DecalProjector editor when the Inspector window have a too small width: the size appears on 2 lines but the editor not let place for the second one.
- Fixed issue (null reference in console) when selecting a DensityVolume with rectangle selection.
- Fixed issue when linking the field of view with the focal length in physical camera
- Fixed supported platform build and error message.
- Fixed exceptions occuring when selecting mulitple decal projectors without materials assigned (case 1283659).
- Fixed LookDev error message when pipeline is not loaded.
- Properly reject history when enabling seond denoiser for RTGI.
- Fixed an issue that could cause objects to not be rendered when using Vulkan API.
- Fixed issue with lookdev shadows looking wrong upon exiting playmode.
- Fixed temporary Editor freeze when selecting AOV output in graphics compositor (case 1288744).
- Fixed normal flip with double sided materials.
- Fixed shadow resolution settings level in the light explorer.
- Fixed the ShaderGraph being dirty after the first save.
- Fixed XR shadows culling
- Fixed Nans happening when upscaling the RTGI.
- Fixed the adjust weight operation not being done for the non-rendergraph pipeline.
- Fixed overlap with SSR Transparent default frame settings message on DXR Wizard.
- Fixed alpha channel in the stop NaNs and motion blur shaders.
- Fixed undo of duplicate environments in the look dev environment library.
- Fixed a ghosting issue with RTShadows (Sun, Point and Spot), RTAO and RTGI when the camera is moving fast.
- Fixed a SSGI denoiser bug for large scenes.
- Fixed a Nan issue with SSGI.
- Fixed an issue with IsFrontFace node in Shader Graph not working properly
- Fixed CustomPassUtils.RenderFrom* functions and CustomPassUtils.DisableSinglePassRendering struct in VR.
- Fixed custom pass markers not recorded when render graph was enabled.
- Fixed exceptions when unchecking "Big Tile Prepass" on the frame settings with render-graph.
- Fixed an issue causing errors in GenerateMaxZ when opaque objects or decals are disabled.
- Fixed an issue with Bake button of Reflection Probe when in custom mode
- Fixed exceptions related to the debug display settings when changing the default frame settings.
- Fixed picking for materials with depth offset.
- Fixed issue with exposure history being uninitialized on second frame.
- Fixed issue when changing FoV with the physical camera fold-out closed.
- Fixed some labels being clipped in the Render Graph Viewer

### Changed
- Combined occlusion meshes into one to reduce draw calls and state changes with XR single-pass.
- Claryfied doc for the LayeredLit material.
- Various improvements for the Volumetric Fog.
- Use draggable fields for float scalable settings
- Migrated the fabric & hair shadergraph samples directly into the renderpipeline resources.
- Removed green coloration of the UV on the DecalProjector gizmo.
- Removed _BLENDMODE_PRESERVE_SPECULAR_LIGHTING keyword from shaders.
- Now the DXR wizard displays the name of the target asset that needs to be changed.
- Standardized naming for the option regarding Transparent objects being able to receive Screen Space Reflections.
- Making the reflection and refractions of cubemaps distance based.
- Changed Receive SSR to also controls Receive SSGI on opaque objects.
- Improved the punctual light shadow rescale algorithm.
- Changed the names of some of the parameters for the Eye Utils SG Nodes.
- Restored frame setting for async compute of contact shadows.
- Removed the possibility to have MSAA (through the frame settings) when ray tracing is active.
- Range handles for decal projector angle fading.
- Smoother angle fading for decal projector.

## [10.1.0] - 2020-10-12

### Added
- Added an option to have only the metering mask displayed in the debug mode.
- Added a new mode to cluster visualization debug where users can see a slice instead of the cluster on opaque objects.
- Added ray traced reflection support for the render graph version of the pipeline.
- Added render graph support of RTAO and required denoisers.
- Added render graph support of RTGI.
- Added support of RTSSS and Recursive Rendering in the render graph mode.
- Added support of RT and screen space shadow for render graph.
- Added tooltips with the full name of the (graphics) compositor properties to properly show large names that otherwise are clipped by the UI (case 1263590)
- Added error message if a callback AOV allocation fail
- Added marker for all AOV request operation on GPU
- Added remapping options for Depth Pyramid debug view mode
- Added an option to support AOV shader at runtime in HDRP settings (case 1265070)
- Added support of SSGI in the render graph mode.
- Added option for 11-11-10 format for cube reflection probes.
- Added an optional check in the HDRP DXR Wizard to verify 64 bits target architecture
- Added option to display timing stats in the debug menu as an average over 1 second.
- Added a light unit slider to provide users more context when authoring physically based values.
- Added a way to check the normals through the material views.
- Added Simple mode to Earth Preset for PBR Sky
- Added the export of normals during the prepass for shadow matte for proper SSAO calculation.
- Added the usage of SSAO for shadow matte unlit shader graph.
- Added the support of input system V2
- Added a new volume component parameter to control the max ray length of directional lights(case 1279849).
- Added support for 'Pyramid' and 'Box' spot light shapes in path tracing.
- Added high quality prefiltering option for Bloom.
- Added support for camera relative ray tracing (and keeping non-camera relative ray tracing working)
- Added a rough refraction option on planar reflections.
- Added scalability settings for the planar reflection resolution.
- Added tests for AOV stacking and UI rendering in the graphics compositor.
- Added a new ray tracing only function that samples the specular part of the materials.
- Adding missing marker for ray tracing profiling (RaytracingDeferredLighting)
- Added the support of eye shader for ray tracing.
- Exposed Refraction Model to the material UI when using a Lit ShaderGraph.
- Added bounding sphere support to screen-space axis-aligned bounding box generation pass.

### Fixed
- Fixed several issues with physically-based DoF (TAA ghosting of the CoC buffer, smooth layer transitions, etc)
- Fixed GPU hang on D3D12 on xbox.
- Fixed game view artifacts on resizing when hardware dynamic resolution was enabled
- Fixed black line artifacts occurring when Lanczos upsampling was set for dynamic resolution
- Fixed Amplitude -> Min/Max parametrization conversion
- Fixed CoatMask block appearing when creating lit master node (case 1264632)
- Fixed issue with SceneEV100 debug mode indicator when rescaling the window.
- Fixed issue with PCSS filter being wrong on first frame.
- Fixed issue with emissive mesh for area light not appearing in playmode if Reload Scene option is disabled in Enter Playmode Settings.
- Fixed issue when Reflection Probes are set to OnEnable and are never rendered if the probe is enabled when the camera is farther than the probe fade distance.
- Fixed issue with sun icon being clipped in the look dev window.
- Fixed error about layers when disabling emissive mesh for area lights.
- Fixed issue when the user deletes the composition graph or .asset in runtime (case 1263319)
- Fixed assertion failure when changing resolution to compositor layers after using AOVs (case 1265023)
- Fixed flickering layers in graphics compositor (case 1264552)
- Fixed issue causing the editor field not updating the disc area light radius.
- Fixed issues that lead to cookie atlas to be updated every frame even if cached data was valid.
- Fixed an issue where world space UI was not emitted for reflection cameras in HDRP
- Fixed an issue with cookie texture atlas that would cause realtime textures to always update in the atlas even when the content did not change.
- Fixed an issue where only one of the two lookdev views would update when changing the default lookdev volume profile.
- Fixed a bug related to light cluster invalidation.
- Fixed shader warning in DofGather (case 1272931)
- Fixed AOV export of depth buffer which now correctly export linear depth (case 1265001)
- Fixed issue that caused the decal atlas to not be updated upon changing of the decal textures content.
- Fixed "Screen position out of view frustum" error when camera is at exactly the planar reflection probe location.
- Fixed Amplitude -> Min/Max parametrization conversion
- Fixed issue that allocated a small cookie for normal spot lights.
- Fixed issue when undoing a change in diffuse profile list after deleting the volume profile.
- Fixed custom pass re-ordering and removing.
- Fixed TAA issue and hardware dynamic resolution.
- Fixed a static lighting flickering issue caused by having an active planar probe in the scene while rendering inspector preview.
- Fixed an issue where even when set to OnDemand, the sky lighting would still be updated when changing sky parameters.
- Fixed an error message trigerred when a mesh has more than 32 sub-meshes (case 1274508).
- Fixed RTGI getting noisy for grazying angle geometry (case 1266462).
- Fixed an issue with TAA history management on pssl.
- Fixed the global illumination volume override having an unwanted advanced mode (case 1270459).
- Fixed screen space shadow option displayed on directional shadows while they shouldn't (case 1270537).
- Fixed the handling of undo and redo actions in the graphics compositor (cases 1268149, 1266212, 1265028)
- Fixed issue with composition graphs that include virtual textures, cubemaps and other non-2D textures (cases 1263347, 1265638).
- Fixed issues when selecting a new composition graph or setting it to None (cases 1263350, 1266202)
- Fixed ArgumentNullException when saving shader graphs after removing the compositor from the scene (case 1268658)
- Fixed issue with updating the compositor output when not in play mode (case 1266216)
- Fixed warning with area mesh (case 1268379)
- Fixed issue with diffusion profile not being updated upon reset of the editor.
- Fixed an issue that lead to corrupted refraction in some scenarios on xbox.
- Fixed for light loop scalarization not happening.
- Fixed issue with stencil not being set in rendergraph mode.
- Fixed for post process being overridable in reflection probes even though it is not supported.
- Fixed RTGI in performance mode when light layers are enabled on the asset.
- Fixed SSS materials appearing black in matcap mode.
- Fixed a collision in the interaction of RTR and RTGI.
- Fix for lookdev toggling renderers that are set to non editable or are hidden in the inspector.
- Fixed issue with mipmap debug mode not properly resetting full screen mode (and viceversa).
- Added unsupported message when using tile debug mode with MSAA.
- Fixed SSGI compilation issues on PS4.
- Fixed "Screen position out of view frustum" error when camera is on exactly the planar reflection probe plane.
- Workaround issue that caused objects using eye shader to not be rendered on xbox.
- Fixed GC allocation when using XR single-pass test mode.
- Fixed text in cascades shadow split being truncated.
- Fixed rendering of custom passes in the Custom Pass Volume inspector
- Force probe to render again if first time was during async shader compilation to avoid having cyan objects.
- Fixed for lookdev library field not being refreshed upon opening a library from the environment library inspector.
- Fixed serialization issue with matcap scale intensity.
- Close Add Override popup of Volume Inspector when the popup looses focus (case 1258571)
- Light quality setting for contact shadow set to on for High quality by default.
- Fixed an exception thrown when closing the look dev because there is no active SRP anymore.
- Fixed alignment of framesettings in HDRP Default Settings
- Fixed an exception thrown when closing the look dev because there is no active SRP anymore.
- Fixed an issue where entering playmode would close the LookDev window.
- Fixed issue with rendergraph on console failing on SSS pass.
- Fixed Cutoff not working properly with ray tracing shaders default and SG (case 1261292).
- Fixed shader compilation issue with Hair shader and debug display mode
- Fixed cubemap static preview not updated when the asset is imported.
- Fixed wizard DXR setup on non-DXR compatible devices.
- Fixed Custom Post Processes affecting preview cameras.
- Fixed issue with lens distortion breaking rendering.
- Fixed save popup appearing twice due to HDRP wizard.
- Fixed error when changing planar probe resolution.
- Fixed the dependecy of FrameSettings (MSAA, ClearGBuffer, DepthPrepassWithDeferred) (case 1277620).
- Fixed the usage of GUIEnable for volume components (case 1280018).
- Fixed the diffusion profile becoming invalid when hitting the reset (case 1269462).
- Fixed issue with MSAA resolve killing the alpha channel.
- Fixed a warning in materialevalulation
- Fixed an error when building the player.
- Fixed issue with box light not visible if range is below one and range attenuation is off.
- Fixed an issue that caused a null reference when deleting camera component in a prefab. (case 1244430)
- Fixed issue with bloom showing a thin black line after rescaling window.
- Fixed rendergraph motion vector resolve.
- Fixed the Ray-Tracing related Debug Display not working in render graph mode.
- Fix nan in pbr sky
- Fixed Light skin not properly applied on the LookDev when switching from Dark Skin (case 1278802)
- Fixed accumulation on DX11
- Fixed issue with screen space UI not drawing on the graphics compositor (case 1279272).
- Fixed error Maximum allowed thread group count is 65535 when resolution is very high.
- LOD meshes are now properly stripped based on the maximum lod value parameters contained in the HDRP asset.
- Fixed an inconsistency in the LOD group UI where LOD bias was not the right one.
- Fixed outlines in transitions between post-processed and plain regions in the graphics compositor (case 1278775).
- Fix decal being applied twice with LOD Crossfade.
- Fixed camera stacking for AOVs in the graphics compositor (case 1273223).
- Fixed backface selection on some shader not ignore correctly.
- Disable quad overdraw on ps4.
- Fixed error when resizing the graphics compositor's output and when re-adding a compositor in the scene
- Fixed issues with bloom, alpha and HDR layers in the compositor (case 1272621).
- Fixed alpha not having TAA applied to it.
- Fix issue with alpha output in forward.
- Fix compilation issue on Vulkan for shaders using high quality shadows in XR mode.
- Fixed wrong error message when fixing DXR resources from Wizard.
- Fixed compilation error of quad overdraw with double sided materials
- Fixed screen corruption on xbox when using TAA and Motion Blur with rendergraph.
- Fixed UX issue in the graphics compositor related to clear depth and the defaults for new layers, add better tooltips and fix minor bugs (case 1283904)
- Fixed scene visibility not working for custom pass volumes.
- Fixed issue with several override entries in the runtime debug menu.
- Fixed issue with rendergraph failing to execute every 30 minutes.
- Fixed Lit ShaderGraph surface option property block to only display transmission and energy conserving specular color options for their proper material mode (case 1257050)
- Fixed nan in reflection probe when volumetric fog filtering is enabled, causing the whole probe to be invalid.
- Fixed Debug Color pixel became grey
- Fixed TAA flickering on the very edge of screen.
- Fixed profiling scope for quality RTGI.
- Fixed the denoising and multi-sample not being used for smooth multibounce RTReflections.
- Fixed issue where multiple cameras would cause GC each frame.
- Fixed after post process rendering pass options not showing for unlit ShaderGraphs.
- Fixed null reference in the Undo callback of the graphics compositor
- Fixed cullmode for SceneSelectionPass.
- Fixed issue that caused non-static object to not render at times in OnEnable reflection probes.
- Baked reflection probes now correctly use static sky for ambient lighting.

### Changed
- Preparation pass for RTSSShadows to be supported by render graph.
- Add tooltips with the full name of the (graphics) compositor properties to properly show large names that otherwise are clipped by the UI (case 1263590)
- Composition profile .asset files cannot be manually edited/reset by users (to avoid breaking things - case 1265631)
- Preparation pass for RTSSShadows to be supported by render graph.
- Changed the way the ray tracing property is displayed on the material (QOL 1265297).
- Exposed lens attenuation mode in default settings and remove it as a debug mode.
- Composition layers without any sub layers are now cleared to black to avoid confusion (case 1265061).
- Slight reduction of VGPR used by area light code.
- Changed thread group size for contact shadows (save 1.1ms on PS4)
- Make sure distortion stencil test happens before pixel shader is run.
- Small optimization that allows to skip motion vector prepping when the whole wave as velocity of 0.
- Improved performance to avoid generating coarse stencil buffer when not needed.
- Remove HTile generation for decals (faster without).
- Improving SSGI Filtering and fixing a blend issue with RTGI.
- Changed the Trackball UI so that it allows explicit numeric values.
- Reduce the G-buffer footprint of anisotropic materials
- Moved SSGI out of preview.
- Skip an unneeded depth buffer copy on consoles.
- Replaced the Density Volume Texture Tool with the new 3D Texture Importer.
- Rename Raytracing Node to Raytracing Quality Keyword and rename high and low inputs as default and raytraced. All raytracing effects now use the raytraced mode but path tracing.
- Moved diffusion profile list to the HDRP default settings panel.
- Skip biquadratic resampling of vbuffer when volumetric fog filtering is enabled.
- Optimized Grain and sRGB Dithering.
- On platforms that allow it skip the first mip of the depth pyramid and compute it alongside the depth buffer used for low res transparents.
- When trying to install the local configuration package, if another one is already present the user is now asked whether they want to keep it or not.
- Improved MSAA color resolve to fix issues when very bright and very dark samples are resolved together.
- Improve performance of GPU light AABB generation
- Removed the max clamp value for the RTR, RTAO and RTGI's ray length (case 1279849).
- Meshes assigned with a decal material are not visible anymore in ray-tracing or path-tracing.
- Removed BLEND shader keywords.
- Remove a rendergraph debug option to clear resources on release from UI.
- added SV_PrimitiveID in the VaryingMesh structure for fulldebugscreenpass as well as primitiveID in FragInputs
- Changed which local frame is used for multi-bounce RTReflections.
- Move System Generated Values semantics out of VaryingsMesh structure.
- Other forms of FSAA are silently deactivated, when path tracing is on.
- Removed XRSystemTests. The GC verification is now done during playmode tests (case 1285012).
- SSR now uses the pre-refraction color pyramid.
- Various improvements for the Volumetric Fog.
- Optimizations for volumetric fog.

## [10.0.0] - 2019-06-10

### Added
- Ray tracing support for VR single-pass
- Added sharpen filter shader parameter and UI for TemporalAA to control image quality instead of hardcoded value
- Added frame settings option for custom post process and custom passes as well as custom color buffer format option.
- Add check in wizard on SRP Batcher enabled.
- Added default implementations of OnPreprocessMaterialDescription for FBX, Obj, Sketchup and 3DS file formats.
- Added custom pass fade radius
- Added after post process injection point for custom passes
- Added basic alpha compositing support - Alpha is available afterpostprocess when using FP16 buffer format.
- Added falloff distance on Reflection Probe and Planar Reflection Probe
- Added Backplate projection from the HDRISky
- Added Shadow Matte in UnlitMasterNode, which only received shadow without lighting
- Added hability to name LightLayers in HDRenderPipelineAsset
- Added a range compression factor for Reflection Probe and Planar Reflection Probe to avoid saturation of colors.
- Added path tracing support for directional, point and spot lights, as well as emission from Lit and Unlit.
- Added non temporal version of SSAO.
- Added more detailed ray tracing stats in the debug window
- Added Disc area light (bake only)
- Added a warning in the material UI to prevent transparent + subsurface-scattering combination.
- Added XR single-pass setting into HDRP asset
- Added a penumbra tint option for lights
- Added support for depth copy with XR SDK
- Added debug setting to Render Pipeline Debug Window to list the active XR views
- Added an option to filter the result of the volumetric lighting (off by default).
- Added a transmission multiplier for directional lights
- Added XR single-pass test mode to Render Pipeline Debug Window
- Added debug setting to Render Pipeline Window to list the active XR views
- Added a new refraction mode for the Lit shader (thin). Which is a box refraction with small thickness values
- Added the code to support Barn Doors for Area Lights based on a shaderconfig option.
- Added HDRPCameraBinder property binder for Visual Effect Graph
- Added "Celestial Body" controls to the Directional Light
- Added new parameters to the Physically Based Sky
- Added Reflections to the DXR Wizard
- Added the possibility to have ray traced colored and semi-transparent shadows on directional lights.
- Added a check in the custom post process template to throw an error if the default shader is not found.
- Exposed the debug overlay ratio in the debug menu.
- Added a separate frame settings for tonemapping alongside color grading.
- Added the receive fog option in the material UI for ShaderGraphs.
- Added a public virtual bool in the custom post processes API to specify if a post processes should be executed in the scene view.
- Added a menu option that checks scene issues with ray tracing. Also removed the previously existing warning at runtime.
- Added Contrast Adaptive Sharpen (CAS) Upscaling effect.
- Added APIs to update probe settings at runtime.
- Added documentation for the rayTracingSupported method in HDRP
- Added user-selectable format for the post processing passes.
- Added support for alpha channel in some post-processing passes (DoF, TAA, Uber).
- Added warnings in FrameSettings inspector when using DXR and atempting to use Asynchronous Execution.
- Exposed Stencil bits that can be used by the user.
- Added history rejection based on velocity of intersected objects for directional, point and spot lights.
- Added a affectsVolumetric field to the HDAdditionalLightData API to know if light affects volumetric fog.
- Add OS and Hardware check in the Wizard fixes for DXR.
- Added option to exclude camera motion from motion blur.
- Added semi-transparent shadows for point and spot lights.
- Added support for semi-transparent shadow for unlit shader and unlit shader graph.
- Added the alpha clip enabled toggle to the material UI for all HDRP shader graphs.
- Added Material Samples to explain how to use the lit shader features
- Added an initial implementation of ray traced sub surface scattering
- Added AssetPostprocessors and Shadergraphs to handle Arnold Standard Surface and 3DsMax Physical material import from FBX.
- Added support for Smoothness Fade start work when enabling ray traced reflections.
- Added Contact shadow, Micro shadows and Screen space refraction API documentation.
- Added script documentation for SSR, SSAO (ray tracing), GI, Light Cluster, RayTracingSettings, Ray Counters, etc.
- Added path tracing support for refraction and internal reflections.
- Added support for Thin Refraction Model and Lit's Clear Coat in Path Tracing.
- Added the Tint parameter to Sky Colored Fog.
- Added of Screen Space Reflections for Transparent materials
- Added a fallback for ray traced area light shadows in case the material is forward or the lit mode is forward.
- Added a new debug mode for light layers.
- Added an "enable" toggle to the SSR volume component.
- Added support for anisotropic specular lobes in path tracing.
- Added support for alpha clipping in path tracing.
- Added support for light cookies in path tracing.
- Added support for transparent shadows in path tracing.
- Added support for iridescence in path tracing.
- Added support for background color in path tracing.
- Added a path tracing test to the test suite.
- Added a warning and workaround instructions that appear when you enable XR single-pass after the first frame with the XR SDK.
- Added the exposure sliders to the planar reflection probe preview
- Added support for subsurface scattering in path tracing.
- Added a new mode that improves the filtering of ray traced shadows (directional, point and spot) based on the distance to the occluder.
- Added support of cookie baking and add support on Disc light.
- Added support for fog attenuation in path tracing.
- Added a new debug panel for volumes
- Added XR setting to control camera jitter for temporal effects
- Added an error message in the DrawRenderers custom pass when rendering opaque objects with an HDRP asset in DeferredOnly mode.
- Added API to enable proper recording of path traced scenes (with the Unity recorder or other tools).
- Added support for fog in Recursive rendering, ray traced reflections and ray traced indirect diffuse.
- Added an alpha blend option for recursive rendering
- Added support for stack lit for ray tracing effects.
- Added support for hair for ray tracing effects.
- Added support for alpha to coverage for HDRP shaders and shader graph
- Added support for Quality Levels to Subsurface Scattering.
- Added option to disable XR rendering on the camera settings.
- Added support for specular AA from geometric curvature in AxF
- Added support for baked AO (no input for now) in AxF
- Added an info box to warn about depth test artifacts when rendering object twice in custom passes with MSAA.
- Added a frame setting for alpha to mask.
- Added support for custom passes in the AOV API
- Added Light decomposition lighting debugging modes and support in AOV
- Added exposure compensation to Fixed exposure mode
- Added support for rasterized area light shadows in StackLit
- Added support for texture-weighted automatic exposure
- Added support for POM for emissive map
- Added alpha channel support in motion blur pass.
- Added the HDRP Compositor Tool (in Preview).
- Added a ray tracing mode option in the HDRP asset that allows to override and shader stripping.
- Added support for arbitrary resolution scaling of Volumetric Lighting to the Fog volume component.
- Added range attenuation for box-shaped spotlights.
- Added scenes for hair and fabric and decals with material samples
- Added fabric materials and textures
- Added information for fabric materials in fabric scene
- Added a DisplayInfo attribute to specify a name override and a display order for Volume Component fields (used only in default inspector for now).
- Added Min distance to contact shadows.
- Added support for Depth of Field in path tracing (by sampling the lens aperture).
- Added an API in HDRP to override the camera within the rendering of a frame (mainly for custom pass).
- Added a function (HDRenderPipeline.ResetRTHandleReferenceSize) to reset the reference size of RTHandle systems.
- Added support for AxF measurements importing into texture resources tilings.
- Added Layer parameter on Area Light to modify Layer of generated Emissive Mesh
- Added a flow map parameter to HDRI Sky
- Implemented ray traced reflections for transparent objects.
- Add a new parameter to control reflections in recursive rendering.
- Added an initial version of SSGI.
- Added Virtual Texturing cache settings to control the size of the Streaming Virtual Texturing caches.
- Added back-compatibility with builtin stereo matrices.
- Added CustomPassUtils API to simplify Blur, Copy and DrawRenderers custom passes.
- Added Histogram guided automatic exposure.
- Added few exposure debug modes.
- Added support for multiple path-traced views at once (e.g., scene and game views).
- Added support for 3DsMax's 2021 Simplified Physical Material from FBX files in the Model Importer.
- Added custom target mid grey for auto exposure.
- Added CustomPassUtils API to simplify Blur, Copy and DrawRenderers custom passes.
- Added an API in HDRP to override the camera within the rendering of a frame (mainly for custom pass).
- Added more custom pass API functions, mainly to render objects from another camera.
- Added support for transparent Unlit in path tracing.
- Added a minimal lit used for RTGI in peformance mode.
- Added procedural metering mask that can follow an object
- Added presets quality settings for RTAO and RTGI.
- Added an override for the shadow culling that allows better directional shadow maps in ray tracing effects (RTR, RTGI, RTSSS and RR).
- Added a Cloud Layer volume override.
- Added Fast Memory support for platform that support it.
- Added CPU and GPU timings for ray tracing effects.
- Added support to combine RTSSS and RTGI (1248733).
- Added IES Profile support for Point, Spot and Rectangular-Area lights
- Added support for multiple mapping modes in AxF.
- Add support of lightlayers on indirect lighting controller
- Added compute shader stripping.
- Added Cull Mode option for opaque materials and ShaderGraphs.
- Added scene view exposure override.
- Added support for exposure curve remapping for min/max limits.
- Added presets for ray traced reflections.
- Added final image histogram debug view (both luminance and RGB).
- Added an example texture and rotation to the Cloud Layer volume override.
- Added an option to extend the camera culling for skinned mesh animation in ray tracing effects (1258547).
- Added decal layer system similar to light layer. Mesh will receive a decal when both decal layer mask matches.
- Added shader graph nodes for rendering a complex eye shader.
- Added more controls to contact shadows and increased quality in some parts.
- Added a physically based option in DoF volume.
- Added API to check if a Camera, Light or ReflectionProbe is compatible with HDRP.
- Added path tracing test scene for normal mapping.
- Added missing API documentation.
- Remove CloudLayer
- Added quad overdraw and vertex density debug modes.

### Fixed
- fix when saved HDWizard window tab index out of range (1260273)
- Fix when rescale probe all direction below zero (1219246)
- Update documentation of HDRISky-Backplate, precise how to have Ambient Occlusion on the Backplate
- Sorting, undo, labels, layout in the Lighting Explorer.
- Fixed sky settings and materials in Shader Graph Samples package
- Fix/workaround a probable graphics driver bug in the GTAO shader.
- Fixed Hair and PBR shader graphs double sided modes
- Fixed an issue where updating an HDRP asset in the Quality setting panel would not recreate the pipeline.
- Fixed issue with point lights being considered even when occupying less than a pixel on screen (case 1183196)
- Fix a potential NaN source with iridescence (case 1183216)
- Fixed issue of spotlight breaking when minimizing the cone angle via the gizmo (case 1178279)
- Fixed issue that caused decals not to modify the roughness in the normal buffer, causing SSR to not behave correctly (case 1178336)
- Fixed lit transparent refraction with XR single-pass rendering
- Removed extra jitter for TemporalAA in VR
- Fixed ShaderGraph time in main preview
- Fixed issue on some UI elements in HDRP asset not expanding when clicking the arrow (case 1178369)
- Fixed alpha blending in custom post process
- Fixed the modification of the _AlphaCutoff property in the material UI when exposed with a ShaderGraph parameter.
- Fixed HDRP test `1218_Lit_DiffusionProfiles` on Vulkan.
- Fixed an issue where building a player in non-dev mode would generate render target error logs every frame
- Fixed crash when upgrading version of HDRP
- Fixed rendering issues with material previews
- Fixed NPE when using light module in Shuriken particle systems (1173348).
- Refresh cached shadow on editor changes
- Fixed light supported units caching (1182266)
- Fixed an issue where SSAO (that needs temporal reprojection) was still being rendered when Motion Vectors were not available (case 1184998)
- Fixed a nullref when modifying the height parameters inside the layered lit shader UI.
- Fixed Decal gizmo that become white after exiting play mode
- Fixed Decal pivot position to behave like a spotlight
- Fixed an issue where using the LightingOverrideMask would break sky reflection for regular cameras
- Fix DebugMenu FrameSettingsHistory persistency on close
- Fix DensityVolume, ReflectionProbe aned PlanarReflectionProbe advancedControl display
- Fix DXR scene serialization in wizard
- Fixed an issue where Previews would reallocate History Buffers every frame
- Fixed the SetLightLayer function in HDAdditionalLightData setting the wrong light layer
- Fix error first time a preview is created for planar
- Fixed an issue where SSR would use an incorrect roughness value on ForwardOnly (StackLit, AxF, Fabric, etc.) materials when the pipeline is configured to also allow deferred Lit.
- Fixed issues with light explorer (cases 1183468, 1183269)
- Fix dot colors in LayeredLit material inspector
- Fix undo not resetting all value when undoing the material affectation in LayerLit material
- Fix for issue that caused gizmos to render in render textures (case 1174395)
- Fixed the light emissive mesh not updated when the light was disabled/enabled
- Fixed light and shadow layer sync when setting the HDAdditionalLightData.lightlayersMask property
- Fixed a nullref when a custom post process component that was in the HDRP PP list is removed from the project
- Fixed issue that prevented decals from modifying specular occlusion (case 1178272).
- Fixed exposure of volumetric reprojection
- Fixed multi selection support for Scalable Settings in lights
- Fixed font shaders in test projects for VR by using a Shader Graph version
- Fixed refresh of baked cubemap by incrementing updateCount at the end of the bake (case 1158677).
- Fixed issue with rectangular area light when seen from the back
- Fixed decals not affecting lightmap/lightprobe
- Fixed zBufferParams with XR single-pass rendering
- Fixed moving objects not rendered in custom passes
- Fixed abstract classes listed in the + menu of the custom pass list
- Fixed custom pass that was rendered in previews
- Fixed precision error in zero value normals when applying decals (case 1181639)
- Fixed issue that triggered No Scene Lighting view in game view as well (case 1156102)
- Assign default volume profile when creating a new HDRP Asset
- Fixed fov to 0 in planar probe breaking the projection matrix (case 1182014)
- Fixed bugs with shadow caching
- Reassign the same camera for a realtime probe face render request to have appropriate history buffer during realtime probe rendering.
- Fixed issue causing wrong shading when normal map mode is Object space, no normal map is set, but a detail map is present (case 1143352)
- Fixed issue with decal and htile optimization
- Fixed TerrainLit shader compilation error regarding `_Control0_TexelSize` redefinition (case 1178480).
- Fixed warning about duplicate HDRuntimeReflectionSystem when configuring play mode without domain reload.
- Fixed an editor crash when multiple decal projectors were selected and some had null material
- Added all relevant fix actions to FixAll button in Wizard
- Moved FixAll button on top of the Wizard
- Fixed an issue where fog color was not pre-exposed correctly
- Fix priority order when custom passes are overlapping
- Fix cleanup not called when the custom pass GameObject is destroyed
- Replaced most instances of GraphicsSettings.renderPipelineAsset by GraphicsSettings.currentRenderPipeline. This should fix some parameters not working on Quality Settings overrides.
- Fixed an issue with Realtime GI not working on upgraded projects.
- Fixed issue with screen space shadows fallback texture was not set as a texture array.
- Fixed Pyramid Lights bounding box
- Fixed terrain heightmap default/null values and epsilons
- Fixed custom post-processing effects breaking when an abstract class inherited from `CustomPostProcessVolumeComponent`
- Fixed XR single-pass rendering in Editor by using ShaderConfig.s_XrMaxViews to allocate matrix array
- Multiple different skies rendered at the same time by different cameras are now handled correctly without flickering
- Fixed flickering issue happening when different volumes have shadow settings and multiple cameras are present.
- Fixed issue causing planar probes to disappear if there is no light in the scene.
- Fixed a number of issues with the prefab isolation mode (Volumes leaking from the main scene and reflection not working properly)
- Fixed an issue with fog volume component upgrade not working properly
- Fixed Spot light Pyramid Shape has shadow artifacts on aspect ratio values lower than 1
- Fixed issue with AO upsampling in XR
- Fixed camera without HDAdditionalCameraData component not rendering
- Removed the macro ENABLE_RAYTRACING for most of the ray tracing code
- Fixed prefab containing camera reloading in loop while selected in the Project view
- Fixed issue causing NaN wheh the Z scale of an object is set to 0.
- Fixed DXR shader passes attempting to render before pipeline loaded
- Fixed black ambient sky issue when importing a project after deleting Library.
- Fixed issue when upgrading a Standard transparent material (case 1186874)
- Fixed area light cookies not working properly with stack lit
- Fixed material render queue not updated when the shader is changed in the material inspector.
- Fixed a number of issues with full screen debug modes not reseting correctly when setting another mutually exclusive mode
- Fixed compile errors for platforms with no VR support
- Fixed an issue with volumetrics and RTHandle scaling (case 1155236)
- Fixed an issue where sky lighting might be updated uselessly
- Fixed issue preventing to allow setting decal material to none (case 1196129)
- Fixed XR multi-pass decals rendering
- Fixed several fields on Light Inspector that not supported Prefab overrides
- Fixed EOL for some files
- Fixed scene view rendering with volumetrics and XR enabled
- Fixed decals to work with multiple cameras
- Fixed optional clear of GBuffer (Was always on)
- Fixed render target clears with XR single-pass rendering
- Fixed HDRP samples file hierarchy
- Fixed Light units not matching light type
- Fixed QualitySettings panel not displaying HDRP Asset
- Fixed black reflection probes the first time loading a project
- Fixed y-flip in scene view with XR SDK
- Fixed Decal projectors do not immediately respond when parent object layer mask is changed in editor.
- Fixed y-flip in scene view with XR SDK
- Fixed a number of issues with Material Quality setting
- Fixed the transparent Cull Mode option in HD unlit master node settings only visible if double sided is ticked.
- Fixed an issue causing shadowed areas by contact shadows at the edge of far clip plane if contact shadow length is very close to far clip plane.
- Fixed editing a scalable settings will edit all loaded asset in memory instead of targetted asset.
- Fixed Planar reflection default viewer FOV
- Fixed flickering issues when moving the mouse in the editor with ray tracing on.
- Fixed the ShaderGraph main preview being black after switching to SSS in the master node settings
- Fixed custom fullscreen passes in VR
- Fixed camera culling masks not taken in account in custom pass volumes
- Fixed object not drawn in custom pass when using a DrawRenderers with an HDRP shader in a build.
- Fixed injection points for Custom Passes (AfterDepthAndNormal and BeforePreRefraction were missing)
- Fixed a enum to choose shader tags used for drawing objects (DepthPrepass or Forward) when there is no override material.
- Fixed lit objects in the BeforePreRefraction, BeforeTransparent and BeforePostProcess.
- Fixed the None option when binding custom pass render targets to allow binding only depth or color.
- Fixed custom pass buffers allocation so they are not allocated if they're not used.
- Fixed the Custom Pass entry in the volume create asset menu items.
- Fixed Prefab Overrides workflow on Camera.
- Fixed alignment issue in Preset for Camera.
- Fixed alignment issue in Physical part for Camera.
- Fixed FrameSettings multi-edition.
- Fixed a bug happening when denoising multiple ray traced light shadows
- Fixed minor naming issues in ShaderGraph settings
- VFX: Removed z-fight glitches that could appear when using deferred depth prepass and lit quad primitives
- VFX: Preserve specular option for lit outputs (matches HDRP lit shader)
- Fixed an issue with Metal Shader Compiler and GTAO shader for metal
- Fixed resources load issue while upgrading HDRP package.
- Fix LOD fade mask by accounting for field of view
- Fixed spot light missing from ray tracing indirect effects.
- Fixed a UI bug in the diffusion profile list after fixing them from the wizard.
- Fixed the hash collision when creating new diffusion profile assets.
- Fixed a light leaking issue with box light casting shadows (case 1184475)
- Fixed Cookie texture type in the cookie slot of lights (Now displays a warning because it is not supported).
- Fixed a nullref that happens when using the Shuriken particle light module
- Fixed alignment in Wizard
- Fixed text overflow in Wizard's helpbox
- Fixed Wizard button fix all that was not automatically grab all required fixes
- Fixed VR tab for MacOS in Wizard
- Fixed local config package workflow in Wizard
- Fixed issue with contact shadows shifting when MSAA is enabled.
- Fixed EV100 in the PBR sky
- Fixed an issue In URP where sometime the camera is not passed to the volume system and causes a null ref exception (case 1199388)
- Fixed nullref when releasing HDRP with custom pass disabled
- Fixed performance issue derived from copying stencil buffer.
- Fixed an editor freeze when importing a diffusion profile asset from a unity package.
- Fixed an exception when trying to reload a builtin resource.
- Fixed the light type intensity unit reset when switching the light type.
- Fixed compilation error related to define guards and CreateLayoutFromXrSdk()
- Fixed documentation link on CustomPassVolume.
- Fixed player build when HDRP is in the project but not assigned in the graphic settings.
- Fixed an issue where ambient probe would be black for the first face of a baked reflection probe
- VFX: Fixed Missing Reference to Visual Effect Graph Runtime Assembly
- Fixed an issue where rendering done by users in EndCameraRendering would be executed before the main render loop.
- Fixed Prefab Override in main scope of Volume.
- Fixed alignment issue in Presset of main scope of Volume.
- Fixed persistence of ShowChromeGizmo and moved it to toolbar for coherency in ReflectionProbe and PlanarReflectionProbe.
- Fixed Alignement issue in ReflectionProbe and PlanarReflectionProbe.
- Fixed Prefab override workflow issue in ReflectionProbe and PlanarReflectionProbe.
- Fixed empty MoreOptions and moved AdvancedManipulation in a dedicated location for coherency in ReflectionProbe and PlanarReflectionProbe.
- Fixed Prefab override workflow issue in DensityVolume.
- Fixed empty MoreOptions and moved AdvancedManipulation in a dedicated location for coherency in DensityVolume.
- Fix light limit counts specified on the HDRP asset
- Fixed Quality Settings for SSR, Contact Shadows and Ambient Occlusion volume components
- Fixed decalui deriving from hdshaderui instead of just shaderui
- Use DelayedIntField instead of IntField for scalable settings
- Fixed init of debug for FrameSettingsHistory on SceneView camera
- Added a fix script to handle the warning 'referenced script in (GameObject 'SceneIDMap') is missing'
- Fix Wizard load when none selected for RenderPipelineAsset
- Fixed TerrainLitGUI when per-pixel normal property is not present.
- Fixed rendering errors when enabling debug modes with custom passes
- Fix an issue that made PCSS dependent on Atlas resolution (not shadow map res)
- Fixing a bug whith histories when n>4 for ray traced shadows
- Fixing wrong behavior in ray traced shadows for mesh renderers if their cast shadow is shadow only or double sided
- Only tracing rays for shadow if the point is inside the code for spotlight shadows
- Only tracing rays if the point is inside the range for point lights
- Fixing ghosting issues when the screen space shadow  indexes change for a light with ray traced shadows
- Fixed an issue with stencil management and Xbox One build that caused corrupted output in deferred mode.
- Fixed a mismatch in behavior between the culling of shadow maps and ray traced point and spot light shadows
- Fixed recursive ray tracing not working anymore after intermediate buffer refactor.
- Fixed ray traced shadow denoising not working (history rejected all the time).
- Fixed shader warning on xbox one
- Fixed cookies not working for spot lights in ray traced reflections, ray traced GI and recursive rendering
- Fixed an inverted handling of CoatSmoothness for SSR in StackLit.
- Fixed missing distortion inputs in Lit and Unlit material UI.
- Fixed issue that propagated NaNs across multiple frames through the exposure texture.
- Fixed issue with Exclude from TAA stencil ignored.
- Fixed ray traced reflection exposure issue.
- Fixed issue with TAA history not initialising corretly scale factor for first frame
- Fixed issue with stencil test of material classification not using the correct Mask (causing false positive and bad performance with forward material in deferred)
- Fixed issue with History not reset when chaning antialiasing mode on camera
- Fixed issue with volumetric data not being initialized if default settings have volumetric and reprojection off.
- Fixed ray tracing reflection denoiser not applied in tier 1
- Fixed the vibility of ray tracing related methods.
- Fixed the diffusion profile list not saved when clicking the fix button in the material UI.
- Fixed crash when pushing bounce count higher than 1 for ray traced GI or reflections
- Fixed PCSS softness scale so that it better match ray traced reference for punctual lights.
- Fixed exposure management for the path tracer
- Fixed AxF material UI containing two advanced options settings.
- Fixed an issue where cached sky contexts were being destroyed wrongly, breaking lighting in the LookDev
- Fixed issue that clamped PCSS softness too early and not after distance scale.
- Fixed fog affect transparent on HD unlit master node
- Fixed custom post processes re-ordering not saved.
- Fixed NPE when using scalable settings
- Fixed an issue where PBR sky precomputation was reset incorrectly in some cases causing bad performance.
- Fixed a bug due to depth history begin overriden too soon
- Fixed CustomPassSampleCameraColor scale issue when called from Before Transparent injection point.
- Fixed corruption of AO in baked probes.
- Fixed issue with upgrade of projects that still had Very High as shadow filtering quality.
- Fixed issue that caused Distortion UI to appear in Lit.
- Fixed several issues with decal duplicating when editing them.
- Fixed initialization of volumetric buffer params (1204159)
- Fixed an issue where frame count was incorrectly reset for the game view, causing temporal processes to fail.
- Fixed Culling group was not disposed error.
- Fixed issues on some GPU that do not support gathers on integer textures.
- Fixed an issue with ambient probe not being initialized for the first frame after a domain reload for volumetric fog.
- Fixed the scene visibility of decal projectors and density volumes
- Fixed a leak in sky manager.
- Fixed an issue where entering playmode while the light editor is opened would produce null reference exceptions.
- Fixed the debug overlay overlapping the debug menu at runtime.
- Fixed an issue with the framecount when changing scene.
- Fixed errors that occurred when using invalid near and far clip plane values for planar reflections.
- Fixed issue with motion blur sample weighting function.
- Fixed motion vectors in MSAA.
- Fixed sun flare blending (case 1205862).
- Fixed a lot of issues related to ray traced screen space shadows.
- Fixed memory leak caused by apply distortion material not being disposed.
- Fixed Reflection probe incorrectly culled when moving its parent (case 1207660)
- Fixed a nullref when upgrading the Fog volume components while the volume is opened in the inspector.
- Fix issues where decals on PS4 would not correctly write out the tile mask causing bits of the decal to go missing.
- Use appropriate label width and text content so the label is completely visible
- Fixed an issue where final post process pass would not output the default alpha value of 1.0 when using 11_11_10 color buffer format.
- Fixed SSR issue after the MSAA Motion Vector fix.
- Fixed an issue with PCSS on directional light if punctual shadow atlas was not allocated.
- Fixed an issue where shadow resolution would be wrong on the first face of a baked reflection probe.
- Fixed issue with PCSS softness being incorrect for cascades different than the first one.
- Fixed custom post process not rendering when using multiple HDRP asset in quality settings
- Fixed probe gizmo missing id (case 1208975)
- Fixed a warning in raytracingshadowfilter.compute
- Fixed issue with AO breaking with small near plane values.
- Fixed custom post process Cleanup function not called in some cases.
- Fixed shader warning in AO code.
- Fixed a warning in simpledenoiser.compute
- Fixed tube and rectangle light culling to use their shape instead of their range as a bounding box.
- Fixed caused by using gather on a UINT texture in motion blur.
- Fix issue with ambient occlusion breaking when dynamic resolution is active.
- Fixed some possible NaN causes in Depth of Field.
- Fixed Custom Pass nullref due to the new Profiling Sample API changes
- Fixed the black/grey screen issue on after post process Custom Passes in non dev builds.
- Fixed particle lights.
- Improved behavior of lights and probe going over the HDRP asset limits.
- Fixed issue triggered when last punctual light is disabled and more than one camera is used.
- Fixed Custom Pass nullref due to the new Profiling Sample API changes
- Fixed the black/grey screen issue on after post process Custom Passes in non dev builds.
- Fixed XR rendering locked to vsync of main display with Standalone Player.
- Fixed custom pass cleanup not called at the right time when using multiple volumes.
- Fixed an issue on metal with edge of decal having artifact by delaying discard of fragments during decal projection
- Fixed various shader warning
- Fixing unnecessary memory allocations in the ray tracing cluster build
- Fixed duplicate column labels in LightEditor's light tab
- Fixed white and dark flashes on scenes with very high or very low exposure when Automatic Exposure is being used.
- Fixed an issue where passing a null ProfilingSampler would cause a null ref exception.
- Fixed memory leak in Sky when in matcap mode.
- Fixed compilation issues on platform that don't support VR.
- Fixed migration code called when we create a new HDRP asset.
- Fixed RemoveComponent on Camera contextual menu to not remove Camera while a component depend on it.
- Fixed an issue where ambient occlusion and screen space reflections editors would generate null ref exceptions when HDRP was not set as the current pipeline.
- Fixed a null reference exception in the probe UI when no HDRP asset is present.
- Fixed the outline example in the doc (sampling range was dependent on screen resolution)
- Fixed a null reference exception in the HDRI Sky editor when no HDRP asset is present.
- Fixed an issue where Decal Projectors created from script where rotated around the X axis by 90°.
- Fixed frustum used to compute Density Volumes visibility when projection matrix is oblique.
- Fixed a null reference exception in Path Tracing, Recursive Rendering and raytraced Global Illumination editors when no HDRP asset is present.
- Fix for NaNs on certain geometry with Lit shader -- [case 1210058](https://fogbugz.unity3d.com/f/cases/1210058/)
- Fixed an issue where ambient occlusion and screen space reflections editors would generate null ref exceptions when HDRP was not set as the current pipeline.
- Fixed a null reference exception in the probe UI when no HDRP asset is present.
- Fixed the outline example in the doc (sampling range was dependent on screen resolution)
- Fixed a null reference exception in the HDRI Sky editor when no HDRP asset is present.
- Fixed an issue where materials newly created from the contextual menu would have an invalid state, causing various problems until it was edited.
- Fixed transparent material created with ZWrite enabled (now it is disabled by default for new transparent materials)
- Fixed mouseover on Move and Rotate tool while DecalProjector is selected.
- Fixed wrong stencil state on some of the pixel shader versions of deferred shader.
- Fixed an issue where creating decals at runtime could cause a null reference exception.
- Fixed issue that displayed material migration dialog on the creation of new project.
- Fixed various issues with time and animated materials (cases 1210068, 1210064).
- Updated light explorer with latest changes to the Fog and fixed issues when no visual environment was present.
- Fixed not handleling properly the recieve SSR feature with ray traced reflections
- Shadow Atlas is no longer allocated for area lights when they are disabled in the shader config file.
- Avoid MRT Clear on PS4 as it is not implemented yet.
- Fixed runtime debug menu BitField control.
- Fixed the radius value used for ray traced directional light.
- Fixed compilation issues with the layered lit in ray tracing shaders.
- Fixed XR autotests viewport size rounding
- Fixed mip map slider knob displayed when cubemap have no mipmap
- Remove unnecessary skip of material upgrade dialog box.
- Fixed the profiling sample mismatch errors when enabling the profiler in play mode
- Fixed issue that caused NaNs in reflection probes on consoles.
- Fixed adjusting positive axis of Blend Distance slides the negative axis in the density volume component.
- Fixed the blend of reflections based on the weight.
- Fixed fallback for ray traced reflections when denoising is enabled.
- Fixed error spam issue with terrain detail terrainDetailUnsupported (cases 1211848)
- Fixed hardware dynamic resolution causing cropping/scaling issues in scene view (case 1158661)
- Fixed Wizard check order for `Hardware and OS` and `Direct3D12`
- Fix AO issue turning black when Far/Near plane distance is big.
- Fixed issue when opening lookdev and the lookdev volume have not been assigned yet.
- Improved memory usage of the sky system.
- Updated label in HDRP quality preference settings (case 1215100)
- Fixed Decal Projector gizmo not undoing properly (case 1216629)
- Fix a leak in the denoising of ray traced reflections.
- Fixed Alignment issue in Light Preset
- Fixed Environment Header in LightingWindow
- Fixed an issue where hair shader could write garbage in the diffuse lighting buffer, causing NaNs.
- Fixed an exposure issue with ray traced sub-surface scattering.
- Fixed runtime debug menu light hierarchy None not doing anything.
- Fixed the broken ShaderGraph preview when creating a new Lit graph.
- Fix indentation issue in preset of LayeredLit material.
- Fixed minor issues with cubemap preview in the inspector.
- Fixed wrong build error message when building for android on mac.
- Fixed an issue related to denoising ray trace area shadows.
- Fixed wrong build error message when building for android on mac.
- Fixed Wizard persistency of Direct3D12 change on domain reload.
- Fixed Wizard persistency of FixAll on domain reload.
- Fixed Wizard behaviour on domain reload.
- Fixed a potential source of NaN in planar reflection probe atlas.
- Fixed an issue with MipRatio debug mode showing _DebugMatCapTexture not being set.
- Fixed missing initialization of input params in Blit for VR.
- Fix Inf source in LTC for area lights.
- Fix issue with AO being misaligned when multiple view are visible.
- Fix issue that caused the clamp of camera rotation motion for motion blur to be ineffective.
- Fixed issue with AssetPostprocessors dependencies causing models to be imported twice when upgrading the package version.
- Fixed culling of lights with XR SDK
- Fixed memory stomp in shadow caching code, leading to overflow of Shadow request array and runtime errors.
- Fixed an issue related to transparent objects reading the ray traced indirect diffuse buffer
- Fixed an issue with filtering ray traced area lights when the intensity is high or there is an exposure.
- Fixed ill-formed include path in Depth Of Field shader.
- Fixed shader graph and ray tracing after the shader target PR.
- Fixed a bug in semi-transparent shadows (object further than the light casting shadows)
- Fix state enabled of default volume profile when in package.
- Fixed removal of MeshRenderer and MeshFilter on adding Light component.
- Fixed Ray Traced SubSurface Scattering not working with ray traced area lights
- Fixed Ray Traced SubSurface Scattering not working in forward mode.
- Fixed a bug in debug light volumes.
- Fixed a bug related to ray traced area light shadow history.
- Fixed an issue where fog sky color mode could sample NaNs in the sky cubemap.
- Fixed a leak in the PBR sky renderer.
- Added a tooltip to the Ambient Mode parameter in the Visual Envionment volume component.
- Static lighting sky now takes the default volume into account (this fixes discrepancies between baked and realtime lighting).
- Fixed a leak in the sky system.
- Removed MSAA Buffers allocation when lit shader mode is set to "deferred only".
- Fixed invalid cast for realtime reflection probes (case 1220504)
- Fixed invalid game view rendering when disabling all cameras in the scene (case 1105163)
- Hide reflection probes in the renderer components.
- Fixed infinite reload loop while displaying Light's Shadow's Link Light Layer in Inspector of Prefab Asset.
- Fixed the culling was not disposed error in build log.
- Fixed the cookie atlas size and planar atlas size being too big after an upgrade of the HDRP asset.
- Fixed transparent SSR for shader graph.
- Fixed an issue with emissive light meshes not being in the RAS.
- Fixed DXR player build
- Fixed the HDRP asset migration code not being called after an upgrade of the package
- Fixed draw renderers custom pass out of bound exception
- Fixed the PBR shader rendering in deferred
- Fixed some typos in debug menu (case 1224594)
- Fixed ray traced point and spot lights shadows not rejecting istory when semi-transparent or colored.
- Fixed a warning due to StaticLightingSky when reloading domain in some cases.
- Fixed the MaxLightCount being displayed when the light volume debug menu is on ColorAndEdge.
- Fixed issue with unclear naming of debug menu for decals.
- Fixed z-fighting in scene view when scene lighting is off (case 1203927)
- Fixed issue that prevented cubemap thumbnails from rendering (only on D3D11 and Metal).
- Fixed ray tracing with VR single-pass
- Fix an exception in ray tracing that happens if two LOD levels are using the same mesh renderer.
- Fixed error in the console when switching shader to decal in the material UI.
- Fixed an issue with refraction model and ray traced recursive rendering (case 1198578).
- Fixed an issue where a dynamic sky changing any frame may not update the ambient probe.
- Fixed cubemap thumbnail generation at project load time.
- Fixed cubemap thumbnail generation at project load time.
- Fixed XR culling with multiple cameras
- Fixed XR single-pass with Mock HMD plugin
- Fixed sRGB mismatch with XR SDK
- Fixed an issue where default volume would not update when switching profile.
- Fixed issue with uncached reflection probe cameras reseting the debug mode (case 1224601)
- Fixed an issue where AO override would not override specular occlusion.
- Fixed an issue where Volume inspector might not refresh correctly in some cases.
- Fixed render texture with XR
- Fixed issue with resources being accessed before initialization process has been performed completely.
- Half fixed shuriken particle light that cast shadows (only the first one will be correct)
- Fixed issue with atmospheric fog turning black if a planar reflection probe is placed below ground level. (case 1226588)
- Fixed custom pass GC alloc issue in CustomPassVolume.GetActiveVolumes().
- Fixed a bug where instanced shadergraph shaders wouldn't compile on PS4.
- Fixed an issue related to the envlightdatasrt not being bound in recursive rendering.
- Fixed shadow cascade tooltip when using the metric mode (case 1229232)
- Fixed how the area light influence volume is computed to match rasterization.
- Focus on Decal uses the extends of the projectors
- Fixed usage of light size data that are not available at runtime.
- Fixed the depth buffer copy made before custom pass after opaque and normal injection point.
- Fix for issue that prevented scene from being completely saved when baked reflection probes are present and lighting is set to auto generate.
- Fixed drag area width at left of Light's intensity field in Inspector.
- Fixed light type resolution when performing a reset on HDAdditionalLightData (case 1220931)
- Fixed reliance on atan2 undefined behavior in motion vector debug shader.
- Fixed an usage of a a compute buffer not bound (1229964)
- Fixed an issue where changing the default volume profile from another inspector would not update the default volume editor.
- Fix issues in the post process system with RenderTexture being invalid in some cases, causing rendering problems.
- Fixed an issue where unncessarily serialized members in StaticLightingSky component would change each time the scene is changed.
- Fixed a weird behavior in the scalable settings drawing when the space becomes tiny (1212045).
- Fixed a regression in the ray traced indirect diffuse due to the new probe system.
- Fix for range compression factor for probes going negative (now clamped to positive values).
- Fixed path validation when creating new volume profile (case 1229933)
- Fixed a bug where Decal Shader Graphs would not recieve reprojected Position, Normal, or Bitangent data. (1239921)
- Fix reflection hierarchy for CARPAINT in AxF.
- Fix precise fresnel for delta lights for SVBRDF in AxF.
- Fixed the debug exposure mode for display sky reflection and debug view baked lighting
- Fixed MSAA depth resolve when there is no motion vectors
- Fixed various object leaks in HDRP.
- Fixed compile error with XR SubsystemManager.
- Fix for assertion triggering sometimes when saving a newly created lit shader graph (case 1230996)
- Fixed culling of planar reflection probes that change position (case 1218651)
- Fixed null reference when processing lightprobe (case 1235285)
- Fix issue causing wrong planar reflection rendering when more than one camera is present.
- Fix black screen in XR when HDRP package is present but not used.
- Fixed an issue with the specularFGD term being used when the material has a clear coat (lit shader).
- Fixed white flash happening with auto-exposure in some cases (case 1223774)
- Fixed NaN which can appear with real time reflection and inf value
- Fixed an issue that was collapsing the volume components in the HDRP default settings
- Fixed warning about missing bound decal buffer
- Fixed shader warning on Xbox for ResolveStencilBuffer.compute.
- Fixed PBR shader ZTest rendering in deferred.
- Replaced commands incompatible with async compute in light list build process.
- Diffusion Profile and Material references in HDRP materials are now correctly exported to unity packages. Note that the diffusion profile or the material references need to be edited once before this can work properly.
- Fix MaterialBalls having same guid issue
- Fix spelling and grammatical errors in material samples
- Fixed unneeded cookie texture allocation for cone stop lights.
- Fixed scalarization code for contact shadows.
- Fixed volume debug in playmode
- Fixed issue when toggling anything in HDRP asset that will produce an error (case 1238155)
- Fixed shader warning in PCSS code when using Vulkan.
- Fixed decal that aren't working without Metal and Ambient Occlusion option enabled.
- Fixed an error about procedural sky being logged by mistake.
- Fixed shadowmask UI now correctly showing shadowmask disable
- Made more explicit the warning about raytracing and asynchronous compute. Also fixed the condition in which it appears.
- Fixed a null ref exception in static sky when the default volume profile is invalid.
- DXR: Fixed shader compilation error with shader graph and pathtracer
- Fixed SceneView Draw Modes not being properly updated after opening new scene view panels or changing the editor layout.
- VFX: Removed irrelevant queues in render queue selection from HDRP outputs
- VFX: Motion Vector are correctly renderered with MSAA [Case 1240754](https://issuetracker.unity3d.com/product/unity/issues/guid/1240754/)
- Fixed a cause of NaN when a normal of 0-length is generated (usually via shadergraph).
- Fixed issue with screen-space shadows not enabled properly when RT is disabled (case 1235821)
- Fixed a performance issue with stochastic ray traced area shadows.
- Fixed cookie texture not updated when changing an import settings (srgb for example).
- Fixed flickering of the game/scene view when lookdev is running.
- Fixed issue with reflection probes in realtime time mode with OnEnable baking having wrong lighting with sky set to dynamic (case 1238047).
- Fixed transparent motion vectors not working when in MSAA.
- Fix error when removing DecalProjector from component contextual menu (case 1243960)
- Fixed issue with post process when running in RGBA16 and an object with additive blending is in the scene.
- Fixed corrupted values on LayeredLit when using Vertex Color multiply mode to multiply and MSAA is activated.
- Fix conflicts with Handles manipulation when performing a Reset in DecalComponent (case 1238833)
- Fixed depth prepass and postpass being disabled after changing the shader in the material UI.
- Fixed issue with sceneview camera settings not being saved after Editor restart.
- Fixed issue when switching back to custom sensor type in physical camera settings (case 1244350).
- Fixed a null ref exception when running playmode tests with the render pipeline debug window opened.
- Fixed some GCAlloc in the debug window.
- Fixed shader graphs not casting semi-transparent and color shadows (case 1242617)
- Fixed thin refraction mode not working properly.
- Fixed assert on tests caused by probe culling results being requested when culling did not happen. (case 1246169)
- Fixed over consumption of GPU memory by the Physically Based Sky.
- Fixed an invalid rotation in Planar Reflection Probe editor display, that was causing an error message (case 1182022)
- Put more information in Camera background type tooltip and fixed inconsistent exposure behavior when changing bg type.
- Fixed issue that caused not all baked reflection to be deleted upon clicking "Clear Baked Data" in the lighting menu (case 1136080)
- Fixed an issue where asset preview could be rendered white because of static lighting sky.
- Fixed an issue where static lighting was not updated when removing the static lighting sky profile.
- Fixed the show cookie atlas debug mode not displaying correctly when enabling the clear cookie atlas option.
- Fixed various multi-editing issues when changing Emission parameters.
- Fixed error when undo a Reflection Probe removal in a prefab instance. (case 1244047)
- Fixed Microshadow not working correctly in deferred with LightLayers
- Tentative fix for missing include in depth of field shaders.
- Fixed the light overlap scene view draw mode (wasn't working at all).
- Fixed taaFrameIndex and XR tests 4052 and 4053
- Fixed the prefab integration of custom passes (Prefab Override Highlight not working as expected).
- Cloned volume profile from read only assets are created in the root of the project. (case 1154961)
- Fixed Wizard check on default volume profile to also check it is not the default one in package.
- Fix erroneous central depth sampling in TAA.
- Fixed light layers not correctly disabled when the lightlayers is set to Nothing and Lightlayers isn't enabled in HDRP Asset
- Fixed issue with Model Importer materials falling back to the Legacy default material instead of HDRP's default material when import happens at Editor startup.
- Fixed a wrong condition in CameraSwitcher, potentially causing out of bound exceptions.
- Fixed an issue where editing the Look Dev default profile would not reflect directly in the Look Dev window.
- Fixed a bug where the light list is not cleared but still used when resizing the RT.
- Fixed exposure debug shader with XR single-pass rendering.
- Fixed issues with scene view and transparent motion vectors.
- Fixed black screens for linux/HDRP (1246407)
- Fixed a vulkan and metal warning in the SSGI compute shader.
- Fixed an exception due to the color pyramid not allocated when SSGI is enabled.
- Fixed an issue with the first Depth history was incorrectly copied.
- Fixed path traced DoF focusing issue
- Fix an issue with the half resolution Mode (performance)
- Fix an issue with the color intensity of emissive for performance rtgi
- Fixed issue with rendering being mostly broken when target platform disables VR.
- Workaround an issue caused by GetKernelThreadGroupSizes  failing to retrieve correct group size.
- Fix issue with fast memory and rendergraph.
- Fixed transparent motion vector framesetting not sanitized.
- Fixed wrong order of post process frame settings.
- Fixed white flash when enabling SSR or SSGI.
- The ray traced indrect diffuse and RTGI were combined wrongly with the rest of the lighting (1254318).
- Fixed an exception happening when using RTSSS without using RTShadows.
- Fix inconsistencies with transparent motion vectors and opaque by allowing camera only transparent motion vectors.
- Fix reflection probe frame settings override
- Fixed certain shadow bias artifacts present in volumetric lighting (case 1231885).
- Fixed area light cookie not updated when switch the light type from a spot that had a cookie.
- Fixed issue with dynamic resolution updating when not in play mode.
- Fixed issue with Contrast Adaptive Sharpening upsample mode and preview camera.
- Fix issue causing blocky artifacts when decals affect metallic and are applied on material with specular color workflow.
- Fixed issue with depth pyramid generation and dynamic resolution.
- Fixed an issue where decals were duplicated in prefab isolation mode.
- Fixed an issue where rendering preview with MSAA might generate render graph errors.
- Fixed compile error in PS4 for planar reflection filtering.
- Fixed issue with blue line in prefabs for volume mode.
- Fixing the internsity being applied to RTAO too early leading to unexpected results (1254626).
- Fix issue that caused sky to incorrectly render when using a custom projection matrix.
- Fixed null reference exception when using depth pre/post pass in shadergraph with alpha clip in the material.
- Appropriately constraint blend distance of reflection probe while editing with the inspector (case 1248931)
- Fixed AxF handling of roughness for Blinn-Phong type materials
- Fixed AxF UI errors when surface type is switched to transparent
- Fixed a serialization issue, preventing quality level parameters to undo/redo and update scene view on change.
- Fixed an exception occuring when a camera doesn't have an HDAdditionalCameraData (1254383).
- Fixed ray tracing with XR single-pass.
- Fixed warning in HDAdditionalLightData OnValidate (cases 1250864, 1244578)
- Fixed a bug related to denoising ray traced reflections.
- Fixed nullref in the layered lit material inspector.
- Fixed an issue where manipulating the color wheels in a volume component would reset the cursor every time.
- Fixed an issue where static sky lighting would not be updated for a new scene until it's reloaded at least once.
- Fixed culling for decals when used in prefabs and edited in context.
- Force to rebake probe with missing baked texture. (1253367)
- Fix supported Mac platform detection to handle new major version (11.0) properly
- Fixed typo in the Render Pipeline Wizard under HDRP+VR
- Change transparent SSR name in frame settings to avoid clipping.
- Fixed missing include guards in shadow hlsl files.
- Repaint the scene view whenever the scene exposure override is changed.
- Fixed an error when clearing the SSGI history texture at creation time (1259930).
- Fixed alpha to mask reset when toggling alpha test in the material UI.
- Fixed an issue where opening the look dev window with the light theme would make the window blink and eventually crash unity.
- Fixed fallback for ray tracing and light layers (1258837).
- Fixed Sorting Priority not displayed correctly in the DrawRenderers custom pass UI.
- Fixed glitch in Project settings window when selecting diffusion profiles in material section (case 1253090)
- Fixed issue with light layers bigger than 8 (and above the supported range).
- Fixed issue with culling layer mask of area light's emissive mesh
- Fixed overused the atlas for Animated/Render Target Cookies (1259930).
- Fixed errors when switching area light to disk shape while an area emissive mesh was displayed.
- Fixed default frame settings MSAA toggle for reflection probes (case 1247631)
- Fixed the transparent SSR dependency not being properly disabled according to the asset dependencies (1260271).
- Fixed issue with completely black AO on double sided materials when normal mode is set to None.
- Fixed UI drawing of the quaternion (1251235)
- Fix an issue with the quality mode and perf mode on RTR and RTGI and getting rid of unwanted nans (1256923).
- Fixed unitialized ray tracing resources when using non-default HDRP asset (case 1259467).
- Fixed overused the atlas for Animated/Render Target Cookies (1259930).
- Fixed sky asserts with XR multipass
- Fixed for area light not updating baked light result when modifying with gizmo.
- Fixed robustness issue with GetOddNegativeScale() in ray tracing, which was impacting normal mapping (1261160).
- Fixed regression where moving face of the probe gizmo was not moving its position anymore.
- Fixed XR single-pass macros in tessellation shaders.
- Fixed path-traced subsurface scattering mixing with diffuse and specular BRDFs (1250601).
- Fixed custom pass re-ordering issues.
- Improved robustness of normal mapping when scale is 0, and mapping is extreme (normals in or below the tangent plane).
- Fixed XR Display providers not getting zNear and zFar plane distances passed to them when in HDRP.
- Fixed rendering breaking when disabling tonemapping in the frame settings.
- Fixed issue with serialization of exposure modes in volume profiles not being consistent between HDRP versions (case 1261385).
- Fixed issue with duplicate names in newly created sub-layers in the graphics compositor (case 1263093).
- Remove MSAA debug mode when renderpipeline asset has no MSAA
- Fixed some post processing using motion vectors when they are disabled
- Fixed the multiplier of the environement lights being overriden with a wrong value for ray tracing (1260311).
- Fixed a series of exceptions happening when trying to load an asset during wizard execution (1262171).
- Fixed an issue with Stacklit shader not compiling correctly in player with debug display on (1260579)
- Fixed couple issues in the dependence of building the ray tracing acceleration structure.
- Fix sun disk intensity
- Fixed unwanted ghosting for smooth surfaces.
- Fixing an issue in the recursive rendering flag texture usage.
- Fixed a missing dependecy for choosing to evaluate transparent SSR.
- Fixed issue that failed compilation when XR is disabled.
- Fixed a compilation error in the IES code.
- Fixed issue with dynamic resolution handler when no OnResolutionChange callback is specified.
- Fixed multiple volumes, planar reflection, and decal projector position when creating them from the menu.
- Reduced the number of global keyword used in deferredTile.shader
- Fixed incorrect processing of Ambient occlusion probe (9% error was introduced)
- Fixed multiedition of framesettings drop down (case 1270044)
- Fixed planar probe gizmo

### Changed
- Improve MIP selection for decals on Transparents
- Color buffer pyramid is not allocated anymore if neither refraction nor distortion are enabled
- Rename Emission Radius to Radius in UI in Point, Spot
- Angular Diameter parameter for directional light is no longuer an advanced property
- DXR: Remove Light Radius and Angular Diamater of Raytrace shadow. Angular Diameter and Radius are used instead.
- Remove MaxSmoothness parameters from UI for point, spot and directional light. The MaxSmoothness is now deduce from Radius Parameters
- DXR: Remove the Ray Tracing Environement Component. Add a Layer Mask to the ray Tracing volume components to define which objects are taken into account for each effect.
- Removed second cubemaps used for shadowing in lookdev
- Disable Physically Based Sky below ground
- Increase max limit of area light and reflection probe to 128
- Change default texture for detailmap to grey
- Optimize Shadow RT load on Tile based architecture platforms.
- Improved quality of SSAO.
- Moved RequestShadowMapRendering() back to public API.
- Update HDRP DXR Wizard with an option to automatically clone the hdrp config package and setup raytracing to 1 in shaders file.
- Added SceneSelection pass for TerrainLit shader.
- Simplified Light's type API regrouping the logic in one place (Check type in HDAdditionalLightData)
- The support of LOD CrossFade (Dithering transition) in master nodes now required to enable it in the master node settings (Save variant)
- Improved shadow bias, by removing constant depth bias and substituting it with slope-scale bias.
- Fix the default stencil values when a material is created from a SSS ShaderGraph.
- Tweak test asset to be compatible with XR: unlit SG material for canvas and double-side font material
- Slightly tweaked the behaviour of bloom when resolution is low to reduce artifacts.
- Hidden fields in Light Inspector that is not relevant while in BakingOnly mode.
- Changed parametrization of PCSS, now softness is derived from angular diameter (for directional lights) or shape radius (for point/spot lights) and min filter size is now in the [0..1] range.
- Moved the copy of the geometry history buffers to right after the depth mip chain generation.
- Rename "Luminance" to "Nits" in UX for physical light unit
- Rename FrameSettings "SkyLighting" to "SkyReflection"
- Reworked XR automated tests
- The ray traced screen space shadow history for directional, spot and point lights is discarded if the light transform has changed.
- Changed the behavior for ray tracing in case a mesh renderer has both transparent and opaque submeshes.
- Improve history buffer management
- Replaced PlayerSettings.virtualRealitySupported with XRGraphics.tryEnable.
- Remove redundant FrameSettings RealTimePlanarReflection
- Improved a bit the GC calls generated during the rendering.
- Material update is now only triggered when the relevant settings are touched in the shader graph master nodes
- Changed the way Sky Intensity (on Sky volume components) is handled. It's now a combo box where users can choose between Exposure, Multiplier or Lux (for HDRI sky only) instead of both multiplier and exposure being applied all the time. Added a new menu item to convert old profiles.
- Change how method for specular occlusions is decided on inspector shader (Lit, LitTesselation, LayeredLit, LayeredLitTessellation)
- Unlocked SSS, SSR, Motion Vectors and Distortion frame settings for reflections probes.
- Hide unused LOD settings in Quality Settings legacy window.
- Reduced the constrained distance for temporal reprojection of ray tracing denoising
- Removed shadow near plane from the Directional Light Shadow UI.
- Improved the performances of custom pass culling.
- The scene view camera now replicates the physical parameters from the camera tagged as "MainCamera".
- Reduced the number of GC.Alloc calls, one simple scene without plarnar / probes, it should be 0B.
- Renamed ProfilingSample to ProfilingScope and unified API. Added GPU Timings.
- Updated macros to be compatible with the new shader preprocessor.
- Ray tracing reflection temporal filtering is now done in pre-exposed space
- Search field selects the appropriate fields in both project settings panels 'HDRP Default Settings' and 'Quality/HDRP'
- Disabled the refraction and transmission map keywords if the material is opaque.
- Keep celestial bodies outside the atmosphere.
- Updated the MSAA documentation to specify what features HDRP supports MSAA for and what features it does not.
- Shader use for Runtime Debug Display are now correctly stripper when doing a release build
- Now each camera has its own Volume Stack. This allows Volume Parameters to be updated as early as possible and be ready for the whole frame without conflicts between cameras.
- Disable Async for SSR, SSAO and Contact shadow when aggregated ray tracing frame setting is on.
- Improved performance when entering play mode without domain reload by a factor of ~25
- Renamed the camera profiling sample to include the camera name
- Discarding the ray tracing history for AO, reflection, diffuse shadows and GI when the viewport size changes.
- Renamed the camera profiling sample to include the camera name
- Renamed the post processing graphic formats to match the new convention.
- The restart in Wizard for DXR will always be last fix from now on
- Refactoring pre-existing materials to share more shader code between rasterization and ray tracing.
- Setting a material's Refraction Model to Thin does not overwrite the Thickness and Transmission Absorption Distance anymore.
- Removed Wind textures from runtime as wind is no longer built into the pipeline
- Changed Shader Graph titles of master nodes to be more easily searchable ("HDRP/x" -> "x (HDRP)")
- Expose StartSinglePass() and StopSinglePass() as public interface for XRPass
- Replaced the Texture array for 2D cookies (spot, area and directional lights) and for planar reflections by an atlas.
- Moved the tier defining from the asset to the concerned volume components.
- Changing from a tier management to a "mode" management for reflection and GI and removing the ability to enable/disable deferred and ray bining (they are now implied by performance mode)
- The default FrameSettings for ScreenSpaceShadows is set to true for Camera in order to give a better workflow for DXR.
- Refactor internal usage of Stencil bits.
- Changed how the material upgrader works and added documentation for it.
- Custom passes now disable the stencil when overwriting the depth and not writing into it.
- Renamed the camera profiling sample to include the camera name
- Changed the way the shadow casting property of transparent and tranmissive materials is handeled for ray tracing.
- Changed inspector materials stencil setting code to have more sharing.
- Updated the default scene and default DXR scene and DefaultVolumeProfile.
- Changed the way the length parameter is used for ray traced contact shadows.
- Improved the coherency of PCSS blur between cascades.
- Updated VR checks in Wizard to reflect new XR System.
- Removing unused alpha threshold depth prepass and post pass for fabric shader graph.
- Transform result from CIE XYZ to sRGB color space in EvalSensitivity for iridescence.
- Moved BeginCameraRendering callback right before culling.
- Changed the visibility of the Indirect Lighting Controller component to public.
- Renamed the cubemap used for diffuse convolution to a more explicit name for the memory profiler.
- Improved behaviour of transmission color on transparent surfaces in path tracing.
- Light dimmer can now get values higher than one and was renamed to multiplier in the UI.
- Removed info box requesting volume component for Visual Environment and updated the documentation with the relevant information.
- Improved light selection oracle for light sampling in path tracing.
- Stripped ray tracing subsurface passes with ray tracing is not enabled.
- Remove LOD cross fade code for ray tracing shaders
- Removed legacy VR code
- Add range-based clipping to box lights (case 1178780)
- Improve area light culling (case 1085873)
- Light Hierarchy debug mode can now adjust Debug Exposure for visualizing high exposure scenes.
- Rejecting history for ray traced reflections based on a threshold evaluated on the neighborhood of the sampled history.
- Renamed "Environment" to "Reflection Probes" in tile/cluster debug menu.
- Utilities namespace is obsolete, moved its content to UnityEngine.Rendering (case 1204677)
- Obsolete Utilities namespace was removed, instead use UnityEngine.Rendering (case 1204677)
- Moved most of the compute shaders to the multi_compile API instead of multiple kernels.
- Use multi_compile API for deferred compute shader with shadow mask.
- Remove the raytracing rendering queue system to make recursive raytraced material work when raytracing is disabled
- Changed a few resources used by ray tracing shaders to be global resources (using register space1) for improved CPU performance.
- All custom pass volumes are now executed for one injection point instead of the first one.
- Hidden unsupported choice in emission in Materials
- Temporal Anti aliasing improvements.
- Optimized PrepareLightsForGPU (cost reduced by over 25%) and PrepareGPULightData (around twice as fast now).
- Moved scene view camera settings for HDRP from the preferences window to the scene view camera settings window.
- Updated shaders to be compatible with Microsoft's DXC.
- Debug exposure in debug menu have been replace to debug exposure compensation in EV100 space and is always visible.
- Further optimized PrepareLightsForGPU (3x faster with few shadows, 1.4x faster with a lot of shadows or equivalently cost reduced by 68% to 37%).
- Raytracing: Replaced the DIFFUSE_LIGHTING_ONLY multicompile by a uniform.
- Raytracing: Removed the dynamic lightmap multicompile.
- Raytracing: Remove the LOD cross fade multi compile for ray tracing.
- Cookie are now supported in lightmaper. All lights casting cookie and baked will now include cookie influence.
- Avoid building the mip chain a second time for SSR for transparent objects.
- Replaced "High Quality" Subsurface Scattering with a set of Quality Levels.
- Replaced "High Quality" Volumetric Lighting with "Screen Resolution Percentage" and "Volume Slice Count" on the Fog volume component.
- Merged material samples and shader samples
- Update material samples scene visuals
- Use multi_compile API for deferred compute shader with shadow mask.
- Made the StaticLightingSky class public so that users can change it by script for baking purpose.
- Shadowmask and realtime reflectoin probe property are hide in Quality settings
- Improved performance of reflection probe management when using a lot of probes.
- Ignoring the disable SSR flags for recursive rendering.
- Removed logic in the UI to disable parameters for contact shadows and fog volume components as it was going against the concept of the volume system.
- Fixed the sub surface mask not being taken into account when computing ray traced sub surface scattering.
- MSAA Within Forward Frame Setting is now enabled by default on Cameras when new Render Pipeline Asset is created
- Slightly changed the TAA anti-flicker mechanism so that it is more aggressive on almost static images (only on High preset for now).
- Changed default exposure compensation to 0.
- Refactored shadow caching system.
- Removed experimental namespace for ray tracing code.
- Increase limit for max numbers of lights in UX
- Removed direct use of BSDFData in the path tracing pass, delegated to the material instead.
- Pre-warm the RTHandle system to reduce the amount of memory allocations and the total memory needed at all points.
- DXR: Only read the geometric attributes that are required using the share pass info and shader graph defines.
- DXR: Dispatch binned rays in 1D instead of 2D.
- Lit and LayeredLit tessellation cross lod fade don't used dithering anymore between LOD but fade the tessellation height instead. Allow a smoother transition
- Changed the way planar reflections are filtered in order to be a bit more "physically based".
- Increased path tracing BSDFs roughness range from [0.001, 0.999] to [0.00001, 0.99999].
- Changing the default SSGI radius for the all configurations.
- Changed the default parameters for quality RTGI to match expected behavior.
- Add color clear pass while rendering XR occlusion mesh to avoid leaks.
- Only use one texture for ray traced reflection upscaling.
- Adjust the upscale radius based on the roughness value.
- DXR: Changed the way the filter size is decided for directional, point and spot shadows.
- Changed the default exposure mode to "Automatic (Histogram)", along with "Limit Min" to -4 and "Limit Max" to 16.
- Replaced the default scene system with the builtin Scene Template feature.
- Changed extensions of shader CAS include files.
- Making the planar probe atlas's format match the color buffer's format.
- Removing the planarReflectionCacheCompressed setting from asset.
- SHADERPASS for TransparentDepthPrepass and TransparentDepthPostpass identification is using respectively SHADERPASS_TRANSPARENT_DEPTH_PREPASS and SHADERPASS_TRANSPARENT_DEPTH_POSTPASS
- Moved the Parallax Occlusion Mapping node into Shader Graph.
- Renamed the debug name from SSAO to ScreenSpaceAmbientOcclusion (1254974).
- Added missing tooltips and improved the UI of the aperture control (case 1254916).
- Fixed wrong tooltips in the Dof Volume (case 1256641).
- The `CustomPassLoadCameraColor` and `CustomPassSampleCameraColor` functions now returns the correct color buffer when used in after post process instead of the color pyramid (which didn't had post processes).
- PBR Sky now doesn't go black when going below sea level, but it instead freezes calculation as if on the horizon.
- Fixed an issue with quality setting foldouts not opening when clicking on them (1253088).
- Shutter speed can now be changed by dragging the mouse over the UI label (case 1245007).
- Remove the 'Point Cube Size' for cookie, use the Cubemap size directly.
- VFXTarget with Unlit now allows EmissiveColor output to be consistent with HDRP unlit.
- Only building the RTAS if there is an effect that will require it (1262217).
- Fixed the first ray tracing frame not having the light cluster being set up properly (1260311).
- Render graph pre-setup for ray traced ambient occlusion.
- Avoid casting multiple rays and denoising for hard directional, point and spot ray traced shadows (1261040).
- Making sure the preview cameras do not use ray tracing effects due to a by design issue to build ray tracing acceleration structures (1262166).
- Preparing ray traced reflections for the render graph support (performance and quality).
- Preparing recursive rendering for the render graph port.
- Preparation pass for RTGI, temporal filter and diffuse denoiser for render graph.
- Updated the documentation for the DXR implementation.
- Changed the DXR wizard to support optional checks.
- Changed the DXR wizard steps.
- Preparation pass for RTSSS to be supported by render graph.
- Changed the color space of EmissiveColorLDR property on all shader. Was linear but should have been sRGB. Auto upgrade script handle the conversion.

## [7.1.1] - 2019-09-05

### Added
- Transparency Overdraw debug mode. Allows to visualize transparent objects draw calls as an "heat map".
- Enabled single-pass instancing support for XR SDK with new API cmd.SetInstanceMultiplier()
- XR settings are now available in the HDRP asset
- Support for Material Quality in Shader Graph
- Material Quality support selection in HDRP Asset
- Renamed XR shader macro from UNITY_STEREO_ASSIGN_COMPUTE_EYE_INDEX to UNITY_XR_ASSIGN_VIEW_INDEX
- Raytracing ShaderGraph node for HDRP shaders
- Custom passes volume component with 3 injection points: Before Rendering, Before Transparent and Before Post Process
- Alpha channel is now properly exported to camera render textures when using FP16 color buffer format
- Support for XR SDK mirror view modes
- HD Master nodes in Shader Graph now support Normal and Tangent modification in vertex stage.
- DepthOfFieldCoC option in the fullscreen debug modes.
- Added override Ambient Occlusion option on debug windows
- Added Custom Post Processes with 3 injection points: Before Transparent, Before Post Process and After Post Process
- Added draft of minimal interactive path tracing (experimental) based on DXR API - Support only 4 area light, lit and unlit shader (non-shadergraph)
- Small adjustments to TAA anti flicker (more aggressive on high values).

### Fixed
- Fixed wizard infinite loop on cancellation
- Fixed with compute shader error about too many threads in threadgroup on low GPU
- Fixed invalid contact shadow shaders being created on metal
- Fixed a bug where if Assembly.GetTypes throws an exception due to mis-versioned dlls, then no preprocessors are used in the shader stripper
- Fixed typo in AXF decal property preventing to compile
- Fixed reflection probe with XR single-pass and FPTL
- Fixed force gizmo shown when selecting camera in hierarchy
- Fixed issue with XR occlusion mesh and dynamic resolution
- Fixed an issue where lighting compute buffers were re-created with the wrong size when resizing the window, causing tile artefacts at the top of the screen.
- Fix FrameSettings names and tooltips
- Fixed error with XR SDK when the Editor is not in focus
- Fixed errors with RenderGraph, XR SDK and occlusion mesh
- Fixed shadow routines compilation errors when "real" type is a typedef on "half".
- Fixed toggle volumetric lighting in the light UI
- Fixed post-processing history reset handling rt-scale incorrectly
- Fixed crash with terrain and XR multi-pass
- Fixed ShaderGraph material synchronization issues
- Fixed a null reference exception when using an Emissive texture with Unlit shader (case 1181335)
- Fixed an issue where area lights and point lights where not counted separately with regards to max lights on screen (case 1183196)
- Fixed an SSR and Subsurface Scattering issue (appearing black) when using XR.

### Changed
- Update Wizard layout.
- Remove almost all Garbage collection call within a frame.
- Rename property AdditionalVeclocityChange to AddPrecomputeVelocity
- Call the End/Begin camera rendering callbacks for camera with customRender enabled
- Changeg framesettings migration order of postprocess flags as a pr for reflection settings flags have been backported to 2019.2
- Replaced usage of ENABLE_VR in XRSystem.cs by version defines based on the presence of the built-in VR and XR modules
- Added an update virtual function to the SkyRenderer class. This is called once per frame. This allows a given renderer to amortize heavy computation at the rate it chooses. Currently only the physically based sky implements this.
- Removed mandatory XRPass argument in HDCamera.GetOrCreate()
- Restored the HDCamera parameter to the sky rendering builtin parameters.
- Removed usage of StructuredBuffer for XR View Constants
- Expose Direct Specular Lighting control in FrameSettings
- Deprecated ExponentialFog and VolumetricFog volume components. Now there is only one exponential fog component (Fog) which can add Volumetric Fog as an option. Added a script in Edit -> Render Pipeline -> Upgrade Fog Volume Components.

## [7.0.1] - 2019-07-25

### Added
- Added option in the config package to disable globally Area Lights and to select shadow quality settings for the deferred pipeline.
- When shader log stripping is enabled, shader stripper statistics will be written at `Temp/shader-strip.json`
- Occlusion mesh support from XR SDK

### Fixed
- Fixed XR SDK mirror view blit, cleanup some XRTODO and removed XRDebug.cs
- Fixed culling for volumetrics with XR single-pass rendering
- Fix shadergraph material pass setup not called
- Fixed documentation links in component's Inspector header bar
- Cookies using the render texture output from a camera are now properly updated
- Allow in ShaderGraph to enable pre/post pass when the alpha clip is disabled

### Changed
- RenderQueue for Opaque now start at Background instead of Geometry.
- Clamp the area light size for scripting API when we change the light type
- Added a warning in the material UI when the diffusion profile assigned is not in the HDRP asset


## [7.0.0] - 2019-07-17

### Added
- `Fixed`, `Viewer`, and `Automatic` modes to compute the FOV used when rendering a `PlanarReflectionProbe`
- A checkbox to toggle the chrome gizmo of `ReflectionProbe`and `PlanarReflectionProbe`
- Added a Light layer in shadows that allow for objects to cast shadows without being affected by light (and vice versa).
- You can now access ShaderGraph blend states from the Material UI (for example, **Surface Type**, **Sorting Priority**, and **Blending Mode**). This change may break Materials that use a ShaderGraph, to fix them, select **Edit > Render Pipeline > Reset all ShaderGraph Scene Materials BlendStates**. This syncs the blendstates of you ShaderGraph master nodes with the Material properties.
- You can now control ZTest, ZWrite, and CullMode for transparent Materials.
- Materials that use Unlit Shaders or Unlit Master Node Shaders now cast shadows.
- Added an option to enable the ztest on **After Post Process** materials when TAA is disabled.
- Added a new SSAO (based on Ground Truth Ambient Occlusion algorithm) to replace the previous one.
- Added support for shadow tint on light
- BeginCameraRendering and EndCameraRendering callbacks are now called with probes
- Adding option to update shadow maps only On Enable and On Demand.
- Shader Graphs that use time-dependent vertex modification now generate correct motion vectors.
- Added option to allow a custom spot angle for spot light shadow maps.
- Added frame settings for individual post-processing effects
- Added dither transition between cascades for Low and Medium quality settings
- Added single-pass instancing support with XR SDK
- Added occlusion mesh support with XR SDK
- Added support of Alembic velocity to various shaders
- Added support for more than 2 views for single-pass instancing
- Added support for per punctual/directional light min roughness in StackLit
- Added mirror view support with XR SDK
- Added VR verification in HDRPWizard
- Added DXR verification in HDRPWizard
- Added feedbacks in UI of Volume regarding skies
- Cube LUT support in Tonemapping. Cube LUT helpers for external grading are available in the Post-processing Sample package.

### Fixed
- Fixed an issue with history buffers causing effects like TAA or auto exposure to flicker when more than one camera was visible in the editor
- The correct preview is displayed when selecting multiple `PlanarReflectionProbe`s
- Fixed volumetric rendering with camera-relative code and XR stereo instancing
- Fixed issue with flashing cyan due to async compilation of shader when selecting a mesh
- Fix texture type mismatch when the contact shadow are disabled (causing errors on IOS devices)
- Fixed Generate Shader Includes while in package
- Fixed issue when texture where deleted in ShadowCascadeGUI
- Fixed issue in FrameSettingsHistory when disabling a camera several time without enabling it in between.
- Fixed volumetric reprojection with camera-relative code and XR stereo instancing
- Added custom BaseShaderPreprocessor in HDEditorUtils.GetBaseShaderPreprocessorList()
- Fixed compile issue when USE_XR_SDK is not defined
- Fixed procedural sky sun disk intensity for high directional light intensities
- Fixed Decal mip level when using texture mip map streaming to avoid dropping to lowest permitted mip (now loading all mips)
- Fixed deferred shading for XR single-pass instancing after lightloop refactor
- Fixed cluster and material classification debug (material classification now works with compute as pixel shader lighting)
- Fixed IOS Nan by adding a maximun epsilon definition REAL_EPS that uses HALF_EPS when fp16 are used
- Removed unnecessary GC allocation in motion blur code
- Fixed locked UI with advanded influence volume inspector for probes
- Fixed invalid capture direction when rendering planar reflection probes
- Fixed Decal HTILE optimization with platform not supporting texture atomatic (Disable it)
- Fixed a crash in the build when the contact shadows are disabled
- Fixed camera rendering callbacks order (endCameraRendering was being called before the actual rendering)
- Fixed issue with wrong opaque blending settings for After Postprocess
- Fixed issue with Low resolution transparency on PS4
- Fixed a memory leak on volume profiles
- Fixed The Parallax Occlusion Mappping node in shader graph and it's UV input slot
- Fixed lighting with XR single-pass instancing by disabling deferred tiles
- Fixed the Bloom prefiltering pass
- Fixed post-processing effect relying on Unity's random number generator
- Fixed camera flickering when using TAA and selecting the camera in the editor
- Fixed issue with single shadow debug view and volumetrics
- Fixed most of the problems with light animation and timeline
- Fixed indirect deferred compute with XR single-pass instancing
- Fixed a slight omission in anisotropy calculations derived from HazeMapping in StackLit
- Improved stack computation numerical stability in StackLit
- Fix PBR master node always opaque (wrong blend modes for forward pass)
- Fixed TAA with XR single-pass instancing (missing macros)
- Fixed an issue causing Scene View selection wire gizmo to not appear when using HDRP Shader Graphs.
- Fixed wireframe rendering mode (case 1083989)
- Fixed the renderqueue not updated when the alpha clip is modified in the material UI.
- Fixed the PBR master node preview
- Remove the ReadOnly flag on Reflection Probe's cubemap assets during bake when there are no VCS active.
- Fixed an issue where setting a material debug view would not reset the other exclusive modes
- Spot light shapes are now correctly taken into account when baking
- Now the static lighting sky will correctly take the default values for non-overridden properties
- Fixed material albedo affecting the lux meter
- Extra test in deferred compute shading to avoid shading pixels that were not rendered by the current camera (for camera stacking)

### Changed
- Optimization: Reduce the group size of the deferred lighting pass from 16x16 to 8x8
- Replaced HDCamera.computePassCount by viewCount
- Removed xrInstancing flag in RTHandles (replaced by TextureXR.slices and TextureXR.dimensions)
- Refactor the HDRenderPipeline and lightloop code to preprare for high level rendergraph
- Removed the **Back Then Front Rendering** option in the fabric Master Node settings. Enabling this option previously did nothing.
- Changed shader type Real to translate to FP16 precision on some platforms.
- Shader framework refactor: Introduce CBSDF, EvaluateBSDF, IsNonZeroBSDF to replace BSDF functions
- Shader framework refactor:  GetBSDFAngles, LightEvaluation and SurfaceShading functions
- Replace ComputeMicroShadowing by GetAmbientOcclusionForMicroShadowing
- Rename WorldToTangent to TangentToWorld as it was incorrectly named
- Remove SunDisk and Sun Halo size from directional light
- Remove all obsolete wind code from shader
- Renamed DecalProjectorComponent into DecalProjector for API alignment.
- Improved the Volume UI and made them Global by default
- Remove very high quality shadow option
- Change default for shadow quality in Deferred to Medium
- Enlighten now use inverse squared falloff (before was using builtin falloff)
- Enlighten is now deprecated. Please use CPU or GPU lightmaper instead.
- Remove the name in the diffusion profile UI
- Changed how shadow map resolution scaling with distance is computed. Now it uses screen space area rather than light range.
- Updated MoreOptions display in UI
- Moved Display Area Light Emissive Mesh script API functions in the editor namespace
- direct strenght properties in ambient occlusion now affect direct specular as well
- Removed advanced Specular Occlusion control in StackLit: SSAO based SO control is hidden and fixed to behave like Lit, SPTD is the only HQ technique shown for baked SO.
- Shader framework refactor: Changed ClampRoughness signature to include PreLightData access.
- HDRPWizard window is now in Window > General > HD Render Pipeline Wizard
- Moved StaticLightingSky to LightingWindow
- Removes the current "Scene Settings" and replace them with "Sky & Fog Settings" (with Physically Based Sky and Volumetric Fog).
- Changed how cached shadow maps are placed inside the atlas to minimize re-rendering of them.

## [6.7.0-preview] - 2019-05-16

### Added
- Added ViewConstants StructuredBuffer to simplify XR rendering
- Added API to render specific settings during a frame
- Added stadia to the supported platforms (2019.3)
- Enabled cascade blends settings in the HD Shadow component
- Added Hardware Dynamic Resolution support.
- Added MatCap debug view to replace the no scene lighting debug view.
- Added clear GBuffer option in FrameSettings (default to false)
- Added preview for decal shader graph (Only albedo, normal and emission)
- Added exposure weight control for decal
- Screen Space Directional Shadow under a define option. Activated for ray tracing
- Added a new abstraction for RendererList that will help transition to Render Graph and future RendererList API
- Added multipass support for VR
- Added XR SDK integration (multipass only)
- Added Shader Graph samples for Hair, Fabric and Decal master nodes.
- Add fade distance, shadow fade distance and light layers to light explorer
- Add method to draw light layer drawer in a rect to HDEditorUtils

### Fixed
- Fixed deserialization crash at runtime
- Fixed for ShaderGraph Unlit masternode not writing velocity
- Fixed a crash when assiging a new HDRP asset with the 'Verify Saving Assets' option enabled
- Fixed exposure to properly support TEXTURE2D_X
- Fixed TerrainLit basemap texture generation
- Fixed a bug that caused nans when material classification was enabled and a tile contained one standard material + a material with transmission.
- Fixed gradient sky hash that was not using the exposure hash
- Fixed displayed default FrameSettings in HDRenderPipelineAsset wrongly updated on scripts reload.
- Fixed gradient sky hash that was not using the exposure hash.
- Fixed visualize cascade mode with exposure.
- Fixed (enabled) exposure on override lighting debug modes.
- Fixed issue with LightExplorer when volume have no profile
- Fixed issue with SSR for negative, infinite and NaN history values
- Fixed LightLayer in HDReflectionProbe and PlanarReflectionProbe inspector that was not displayed as a mask.
- Fixed NaN in transmission when the thickness and a color component of the scattering distance was to 0
- Fixed Light's ShadowMask multi-edition.
- Fixed motion blur and SMAA with VR single-pass instancing
- Fixed NaNs generated by phase functionsin volumetric lighting
- Fixed NaN issue with refraction effect and IOR of 1 at extreme grazing angle
- Fixed nan tracker not using the exposure
- Fixed sorting priority on lit and unlit materials
- Fixed null pointer exception when there are no AOVRequests defined on a camera
- Fixed dirty state of prefab using disabled ReflectionProbes
- Fixed an issue where gizmos and editor grid were not correctly depth tested
- Fixed created default scene prefab non editable due to wrong file extension.
- Fixed an issue where sky convolution was recomputed for nothing when a preview was visible (causing extreme slowness when fabric convolution is enabled)
- Fixed issue with decal that wheren't working currently in player
- Fixed missing stereo rendering macros in some fragment shaders
- Fixed exposure for ReflectionProbe and PlanarReflectionProbe gizmos
- Fixed single-pass instancing on PSVR
- Fixed Vulkan shader issue with Texture2DArray in ScreenSpaceShadow.compute by re-arranging code (workaround)
- Fixed camera-relative issue with lights and XR single-pass instancing
- Fixed single-pass instancing on Vulkan
- Fixed htile synchronization issue with shader graph decal
- Fixed Gizmos are not drawn in Camera preview
- Fixed pre-exposure for emissive decal
- Fixed wrong values computed in PreIntegrateFGD and in the generation of volumetric lighting data by forcing the use of fp32.
- Fixed NaNs arising during the hair lighting pass
- Fixed synchronization issue in decal HTile that occasionally caused rendering artifacts around decal borders
- Fixed QualitySettings getting marked as modified by HDRP (and thus checked out in Perforce)
- Fixed a bug with uninitialized values in light explorer
- Fixed issue with LOD transition
- Fixed shader warnings related to raytracing and TEXTURE2D_X

### Changed
- Refactor PixelCoordToViewDirWS to be VR compatible and to compute it only once per frame
- Modified the variants stripper to take in account multiple HDRP assets used in the build.
- Improve the ray biasing code to avoid self-intersections during the SSR traversal
- Update Pyramid Spot Light to better match emitted light volume.
- Moved _XRViewConstants out of UnityPerPassStereo constant buffer to fix issues with PSSL
- Removed GetPositionInput_Stereo() and single-pass (double-wide) rendering mode
- Changed label width of the frame settings to accommodate better existing options.
- SSR's Default FrameSettings for camera is now enable.
- Re-enabled the sharpening filter on Temporal Anti-aliasing
- Exposed HDEditorUtils.LightLayerMaskDrawer for integration in other packages and user scripting.
- Rename atmospheric scattering in FrameSettings to Fog
- The size modifier in the override for the culling sphere in Shadow Cascades now defaults to 0.6, which is the same as the formerly hardcoded value.
- Moved LOD Bias and Maximum LOD Level from Frame Setting section `Other` to `Rendering`
- ShaderGraph Decal that affect only emissive, only draw in emissive pass (was drawing in dbuffer pass too)
- Apply decal projector fade factor correctly on all attribut and for shader graph decal
- Move RenderTransparentDepthPostpass after all transparent
- Update exposure prepass to interleave XR single-pass instancing views in a checkerboard pattern
- Removed ScriptRuntimeVersion check in wizard.

## [6.6.0-preview] - 2019-04-01

### Added
- Added preliminary changes for XR deferred shading
- Added support of 111110 color buffer
- Added proper support for Recorder in HDRP
- Added depth offset input in shader graph master nodes
- Added a Parallax Occlusion Mapping node
- Added SMAA support
- Added Homothety and Symetry quick edition modifier on volume used in ReflectionProbe, PlanarReflectionProbe and DensityVolume
- Added multi-edition support for DecalProjectorComponent
- Improve hair shader
- Added the _ScreenToTargetScaleHistory uniform variable to be used when sampling HDRP RTHandle history buffers.
- Added settings in `FrameSettings` to change `QualitySettings.lodBias` and `QualitySettings.maximumLODLevel` during a rendering
- Added an exposure node to retrieve the current, inverse and previous frame exposure value.
- Added an HD scene color node which allow to sample the scene color with mips and a toggle to remove the exposure.
- Added safeguard on HD scene creation if default scene not set in the wizard
- Added Low res transparency rendering pass.

### Fixed
- Fixed HDRI sky intensity lux mode
- Fixed dynamic resolution for XR
- Fixed instance identifier semantic string used by Shader Graph
- Fixed null culling result occuring when changing scene that was causing crashes
- Fixed multi-edition light handles and inspector shapes
- Fixed light's LightLayer field when multi-editing
- Fixed normal blend edition handles on DensityVolume
- Fixed an issue with layered lit shader and height based blend where inactive layers would still have influence over the result
- Fixed multi-selection handles color for DensityVolume
- Fixed multi-edition inspector's blend distances for HDReflectionProbe, PlanarReflectionProbe and DensityVolume
- Fixed metric distance that changed along size in DensityVolume
- Fixed DensityVolume shape handles that have not same behaviour in advance and normal edition mode
- Fixed normal map blending in TerrainLit by only blending the derivatives
- Fixed Xbox One rendering just a grey screen instead of the scene
- Fixed probe handles for multiselection
- Fixed baked cubemap import settings for convolution
- Fixed regression causing crash when attempting to open HDRenderPipelineWizard without an HDRenderPipelineAsset setted
- Fixed FullScreenDebug modes: SSAO, SSR, Contact shadow, Prerefraction Color Pyramid, Final Color Pyramid
- Fixed volumetric rendering with stereo instancing
- Fixed shader warning
- Fixed missing resources in existing asset when updating package
- Fixed PBR master node preview in forward rendering or transparent surface
- Fixed deferred shading with stereo instancing
- Fixed "look at" edition mode of Rotation tool for DecalProjectorComponent
- Fixed issue when switching mode in ReflectionProbe and PlanarReflectionProbe
- Fixed issue where migratable component version where not always serialized when part of prefab's instance
- Fixed an issue where shadow would not be rendered properly when light layer are not enabled
- Fixed exposure weight on unlit materials
- Fixed Light intensity not played in the player when recorded with animation/timeline
- Fixed some issues when multi editing HDRenderPipelineAsset
- Fixed emission node breaking the main shader graph preview in certain conditions.
- Fixed checkout of baked probe asset when baking probes.
- Fixed invalid gizmo position for rotated ReflectionProbe
- Fixed multi-edition of material's SurfaceType and RenderingPath
- Fixed whole pipeline reconstruction on selecting for the first time or modifying other than the currently used HDRenderPipelineAsset
- Fixed single shadow debug mode
- Fixed global scale factor debug mode when scale > 1
- Fixed debug menu material overrides not getting applied to the Terrain Lit shader
- Fixed typo in computeLightVariants
- Fixed deferred pass with XR instancing by disabling ComputeLightEvaluation
- Fixed bloom resolution independence
- Fixed lens dirt intensity not behaving properly
- Fixed the Stop NaN feature
- Fixed some resources to handle more than 2 instanced views for XR
- Fixed issue with black screen (NaN) produced on old GPU hardware or intel GPU hardware with gaussian pyramid
- Fixed issue with disabled punctual light would still render when only directional light is present

### Changed
- DensityVolume scripting API will no longuer allow to change between advance and normal edition mode
- Disabled depth of field, lens distortion and panini projection in the scene view
- TerrainLit shaders and includes are reorganized and made simpler.
- TerrainLit shader GUI now allows custom properties to be displayed in the Terrain fold-out section.
- Optimize distortion pass with stencil
- Disable SceneSelectionPass in shader graph preview
- Control punctual light and area light shadow atlas separately
- Move SMAA anti-aliasing option to after Temporal Anti Aliasing one, to avoid problem with previously serialized project settings
- Optimize rendering with static only lighting and when no cullable lights/decals/density volumes are present.
- Updated handles for DecalProjectorComponent for enhanced spacial position readability and have edition mode for better SceneView management
- DecalProjectorComponent are now scale independent in order to have reliable metric unit (see new Size field for changing the size of the volume)
- Restructure code from HDCamera.Update() by adding UpdateAntialiasing() and UpdateViewConstants()
- Renamed velocity to motion vectors
- Objects rendered during the After Post Process pass while TAA is enabled will not benefit from existing depth buffer anymore. This is done to fix an issue where those object would wobble otherwise
- Removed usage of builtin unity matrix for shadow, shadow now use same constant than other view
- The default volume layer mask for cameras & probes is now `Default` instead of `Everything`

## [6.5.0-preview] - 2019-03-07

### Added
- Added depth-of-field support with stereo instancing
- Adding real time area light shadow support
- Added a new FrameSettings: Specular Lighting to toggle the specular during the rendering

### Fixed
- Fixed diffusion profile upgrade breaking package when upgrading to a new version
- Fixed decals cropped by gizmo not updating correctly if prefab
- Fixed an issue when enabling SSR on multiple view
- Fixed edition of the intensity's unit field while selecting multiple lights
- Fixed wrong calculation in soft voxelization for density volume
- Fixed gizmo not working correctly with pre-exposure
- Fixed issue with setting a not available RT when disabling motion vectors
- Fixed planar reflection when looking at mirror normal
- Fixed mutiselection issue with HDLight Inspector
- Fixed HDAdditionalCameraData data migration
- Fixed failing builds when light explorer window is open
- Fixed cascade shadows border sometime causing artefacts between cascades
- Restored shadows in the Cascade Shadow debug visualization
- `camera.RenderToCubemap` use proper face culling

### Changed
- When rendering reflection probe disable all specular lighting and for metals use fresnelF0 as diffuse color for bake lighting.

## [6.4.0-preview] - 2019-02-21

### Added
- VR: Added TextureXR system to selectively expand TEXTURE2D macros to texture array for single-pass stereo instancing + Convert textures call to these macros
- Added an unit selection dropdown next to shutter speed (camera)
- Added error helpbox when trying to use a sub volume component that require the current HDRenderPipelineAsset to support a feature that it is not supporting.
- Add mesh for tube light when display emissive mesh is enabled

### Fixed
- Fixed Light explorer. The volume explorer used `profile` instead of `sharedProfile` which instantiate a custom volume profile instead of editing the asset itself.
- Fixed UI issue where all is displayed using metric unit in shadow cascade and Percent is set in the unit field (happening when opening the inspector).
- Fixed inspector event error when double clicking on an asset (diffusion profile/material).
- Fixed nullref on layered material UI when the material is not an asset.
- Fixed nullref exception when undo/redo a light property.
- Fixed visual bug when area light handle size is 0.

### Changed
- Update UI for 32bit/16bit shadow precision settings in HDRP asset
- Object motion vectors have been disabled in all but the game view. Camera motion vectors are still enabled everywhere, allowing TAA and Motion Blur to work on static objects.
- Enable texture array by default for most rendering code on DX11 and unlock stereo instancing (DX11 only for now)

## [6.3.0-preview] - 2019-02-18

### Added
- Added emissive property for shader graph decals
- Added a diffusion profile override volume so the list of diffusion profile assets to use can be chanaged without affecting the HDRP asset
- Added a "Stop NaNs" option on cameras and in the Scene View preferences.
- Added metric display option in HDShadowSettings and improve clamping
- Added shader parameter mapping in DebugMenu
- Added scripting API to configure DebugData for DebugMenu

### Fixed
- Fixed decals in forward
- Fixed issue with stencil not correctly setup for various master node and shader for the depth pass, motion vector pass and GBuffer/Forward pass
- Fixed SRP batcher and metal
- Fixed culling and shadows for Pyramid, Box, Rectangle and Tube lights
- Fixed an issue where scissor render state leaking from the editor code caused partially black rendering

### Changed
- When a lit material has a clear coat mask that is not null, we now use the clear coat roughness to compute the screen space reflection.
- Diffusion profiles are now limited to one per asset and can be referenced in materials, shader graphs and vfx graphs. Materials will be upgraded automatically except if they are using a shader graph, in this case it will display an error message.

## [6.2.0-preview] - 2019-02-15

### Added
- Added help box listing feature supported in a given HDRenderPipelineAsset alongs with the drawbacks implied.
- Added cascade visualizer, supporting disabled handles when not overriding.

### Fixed
- Fixed post processing with stereo double-wide
- Fixed issue with Metal: Use sign bit to find the cache type instead of lowest bit.
- Fixed invalid state when creating a planar reflection for the first time
- Fix FrameSettings's LitShaderMode not restrained by supported LitShaderMode regression.

### Changed
- The default value roughness value for the clearcoat has been changed from 0.03 to 0.01
- Update default value of based color for master node
- Update Fabric Charlie Sheen lighting model - Remove Fresnel component that wasn't part of initial model + Remap smoothness to [0.0 - 0.6] range for more artist friendly parameter

### Changed
- Code refactor: all macros with ARGS have been swapped with macros with PARAM. This is because the ARGS macros were incorrectly named.

## [6.1.0-preview] - 2019-02-13

### Added
- Added support for post-processing anti-aliasing in the Scene View (FXAA and TAA). These can be set in Preferences.
- Added emissive property for decal material (non-shader graph)

### Fixed
- Fixed a few UI bugs with the color grading curves.
- Fixed "Post Processing" in the scene view not toggling post-processing effects
- Fixed bake only object with flag `ReflectionProbeStaticFlag` when baking a `ReflectionProbe`

### Changed
- Removed unsupported Clear Depth checkbox in Camera inspector
- Updated the toggle for advanced mode in inspectors.

## [6.0.0-preview] - 2019-02-23

### Added
- Added new API to perform a camera rendering
- Added support for hair master node (Double kajiya kay - Lambert)
- Added Reset behaviour in DebugMenu (ingame mapping is right joystick + B)
- Added Default HD scene at new scene creation while in HDRP
- Added Wizard helping to configure HDRP project
- Added new UI for decal material to allow remapping and scaling of some properties
- Added cascade shadow visualisation toggle in HD shadow settings
- Added icons for assets
- Added replace blending mode for distortion
- Added basic distance fade for density volumes
- Added decal master node for shader graph
- Added HD unlit master node (Cross Pipeline version is name Unlit)
- Added new Rendering Queue in materials
- Added post-processing V3 framework embed in HDRP, remove postprocess V2 framework
- Post-processing now uses the generic volume framework
-   New depth-of-field, bloom, panini projection effects, motion blur
-   Exposure is now done as a pre-exposition pass, the whole system has been revamped
-   Exposure now use EV100 everywhere in the UI (Sky, Emissive Light)
- Added emissive intensity (Luminance and EV100 control) control for Emissive
- Added pre-exposure weigth for Emissive
- Added an emissive color node and a slider to control the pre-exposure percentage of emission color
- Added physical camera support where applicable
- Added more color grading tools
- Added changelog level for Shader Variant stripping
- Added Debug mode for validation of material albedo and metalness/specularColor values
- Added a new dynamic mode for ambient probe and renamed BakingSky to StaticLightingSky
- Added command buffer parameter to all Bind() method of material
- Added Material validator in Render Pipeline Debug
- Added code to future support of DXR (not enabled)
- Added support of multiviewport
- Added HDRenderPipeline.RequestSkyEnvironmentUpdate function to force an update from script when sky is set to OnDemand
- Added a Lighting and BackLighting slots in Lit, StackLit, Fabric and Hair master nodes
- Added support for overriding terrain detail rendering shaders, via the render pipeline editor resources asset
- Added xrInstancing flag support to RTHandle
- Added support for cullmask for decal projectors
- Added software dynamic resolution support
- Added support for "After Post-Process" render pass for unlit shader
- Added support for textured rectangular area lights
- Added stereo instancing macros to MSAA shaders
- Added support for Quarter Res Raytraced Reflections (not enabled)
- Added fade factor for decal projectors.
- Added stereo instancing macros to most shaders used in VR
- Added multi edition support for HDRenderPipelineAsset

### Fixed
- Fixed logic to disable FPTL with stereo rendering
- Fixed stacklit transmission and sun highlight
- Fixed decals with stereo rendering
- Fixed sky with stereo rendering
- Fixed flip logic for postprocessing + VR
- Fixed copyStencilBuffer pass for some specific platforms
- Fixed point light shadow map culling that wasn't taking into account far plane
- Fixed usage of SSR with transparent on all master node
- Fixed SSR and microshadowing on fabric material
- Fixed blit pass for stereo rendering
- Fixed lightlist bounds for stereo rendering
- Fixed windows and in-game DebugMenu sync.
- Fixed FrameSettings' LitShaderMode sync when opening DebugMenu.
- Fixed Metal specific issues with decals, hitting a sampler limit and compiling AxF shader
- Fixed an issue with flipped depth buffer during postprocessing
- Fixed normal map use for shadow bias with forward lit - now use geometric normal
- Fixed transparent depth prepass and postpass access so they can be use without alpha clipping for lit shader
- Fixed support of alpha clip shadow for lit master node
- Fixed unlit master node not compiling
- Fixed issue with debug display of reflection probe
- Fixed issue with phong tessellations not working with lit shader
- Fixed issue with vertex displacement being affected by heightmap setting even if not heightmap where assign
- Fixed issue with density mode on Lit terrain producing NaN
- Fixed issue when going back and forth from Lit to LitTesselation for displacement mode
- Fixed issue with ambient occlusion incorrectly applied to emissiveColor with light layers in deferred
- Fixed issue with fabric convolution not using the correct convolved texture when fabric convolution is enabled
- Fixed issue with Thick mode for Transmission that was disabling transmission with directional light
- Fixed shutdown edge cases with HDRP tests
- Fixed slowdow when enabling Fabric convolution in HDRP asset
- Fixed specularAA not compiling in StackLit Master node
- Fixed material debug view with stereo rendering
- Fixed material's RenderQueue edition in default view.
- Fixed banding issues within volumetric density buffer
- Fixed missing multicompile for MSAA for AxF
- Fixed camera-relative support for stereo rendering
- Fixed remove sync with render thread when updating decal texture atlas.
- Fixed max number of keyword reach [256] issue. Several shader feature are now local
- Fixed Scene Color and Depth nodes
- Fixed SSR in forward
- Fixed custom editor of Unlit, HD Unlit and PBR shader graph master node
- Fixed issue with NewFrame not correctly calculated in Editor when switching scene
- Fixed issue with TerrainLit not compiling with depth only pass and normal buffer
- Fixed geometric normal use for shadow bias with PBR master node in forward
- Fixed instancing macro usage for decals
- Fixed error message when having more than one directional light casting shadow
- Fixed error when trying to display preview of Camera or PlanarReflectionProbe
- Fixed LOAD_TEXTURE2D_ARRAY_MSAA macro
- Fixed min-max and amplitude clamping value in inspector of vertex displacement materials
- Fixed issue with alpha shadow clip (was incorrectly clipping object shadow)
- Fixed an issue where sky cubemap would not be cleared correctly when setting the current sky to None
- Fixed a typo in Static Lighting Sky component UI
- Fixed issue with incorrect reset of RenderQueue when switching shader in inspector GUI
- Fixed issue with variant stripper stripping incorrectly some variants
- Fixed a case of ambient lighting flickering because of previews
- Fixed Decals when rendering multiple camera in a single frame
- Fixed cascade shadow count in shader
- Fixed issue with Stacklit shader with Haze effect
- Fixed an issue with the max sample count for the TAA
- Fixed post-process guard band for XR
- Fixed exposure of emissive of Unlit
- Fixed depth only and motion vector pass for Unlit not working correctly with MSAA
- Fixed an issue with stencil buffer copy causing unnecessary compute dispatches for lighting
- Fixed multi edition issue in FrameSettings
- Fixed issue with SRP batcher and DebugDisplay variant of lit shader
- Fixed issue with debug material mode not doing alpha test
- Fixed "Attempting to draw with missing UAV bindings" errors on Vulkan
- Fixed pre-exposure incorrectly apply to preview
- Fixed issue with duplicate 3D texture in 3D texture altas of volumetric?
- Fixed Camera rendering order (base on the depth parameter)
- Fixed shader graph decals not being cropped by gizmo
- Fixed "Attempting to draw with missing UAV bindings" errors on Vulkan.


### Changed
- ColorPyramid compute shader passes is swapped to pixel shader passes on platforms where the later is faster.
- Removing the simple lightloop used by the simple lit shader
- Whole refactor of reflection system: Planar and reflection probe
- Separated Passthrough from other RenderingPath
- Update several properties naming and caption based on feedback from documentation team
- Remove tile shader variant for transparent backface pass of lit shader
- Rename all HDRenderPipeline to HDRP folder for shaders
- Rename decal property label (based on doc team feedback)
- Lit shader mode now default to Deferred to reduce build time
- Update UI of Emission parameters in shaders
- Improve shader variant stripping including shader graph variant
- Refactored render loop to render realtime probes visible per camera
- Enable SRP batcher by default
- Shader code refactor: Rename LIGHTLOOP_SINGLE_PASS => LIGHTLOOP_DISABLE_TILE_AND_CLUSTER and clean all usage of LIGHTLOOP_TILE_PASS
- Shader code refactor: Move pragma definition of vertex and pixel shader inside pass + Move SURFACE_GRADIENT definition in XXXData.hlsl
- Micro-shadowing in Lit forward now use ambientOcclusion instead of SpecularOcclusion
- Upgraded FrameSettings workflow, DebugMenu and Inspector part relative to it
- Update build light list shader code to support 32 threads in wavefronts on some platforms
- LayeredLit layers' foldout are now grouped in one main foldout per layer
- Shadow alpha clip can now be enabled on lit shader and haor shader enven for opaque
- Temporal Antialiasing optimization for Xbox One X
- Parameter depthSlice on SetRenderTarget functions now defaults to -1 to bind the entire resource
- Rename SampleCameraDepth() functions to LoadCameraDepth() and SampleCameraDepth(), same for SampleCameraColor() functions
- Improved Motion Blur quality.
- Update stereo frame settings values for single-pass instancing and double-wide
- Rearrange FetchDepth functions to prepare for stereo-instancing
- Remove unused _ComputeEyeIndex
- Updated HDRenderPipelineAsset inspector
- Re-enable SRP batcher for metal

## [5.2.0-preview] - 2018-11-27

### Added
- Added option to run Contact Shadows and Volumetrics Voxelization stage in Async Compute
- Added camera freeze debug mode - Allow to visually see culling result for a camera
- Added support of Gizmo rendering before and after postprocess in Editor
- Added support of LuxAtDistance for punctual lights

### Fixed
- Fixed Debug.DrawLine and Debug.Ray call to work in game view
- Fixed DebugMenu's enum resetted on change
- Fixed divide by 0 in refraction causing NaN
- Fixed disable rough refraction support
- Fixed refraction, SSS and atmospheric scattering for VR
- Fixed forward clustered lighting for VR (double-wide).
- Fixed Light's UX to not allow negative intensity
- Fixed HDRenderPipelineAsset inspector broken when displaying its FrameSettings from project windows.
- Fixed forward clustered lighting for VR (double-wide).
- Fixed HDRenderPipelineAsset inspector broken when displaying its FrameSettings from project windows.
- Fixed Decals and SSR diable flags for all shader graph master node (Lit, Fabric, StackLit, PBR)
- Fixed Distortion blend mode for shader graph master node (Lit, StackLit)
- Fixed bent Normal for Fabric master node in shader graph
- Fixed PBR master node lightlayers
- Fixed shader stripping for built-in lit shaders.

### Changed
- Rename "Regular" in Diffusion profile UI "Thick Object"
- Changed VBuffer depth parametrization for volumetric from distanceRange to depthExtent - Require update of volumetric settings - Fog start at near plan
- SpotLight with box shape use Lux unit only

## [5.1.0-preview] - 2018-11-19

### Added

- Added a separate Editor resources file for resources Unity does not take when it builds a Player.
- You can now disable SSR on Materials in Shader Graph.
- Added support for MSAA when the Supported Lit Shader Mode is set to Both. Previously HDRP only supported MSAA for Forward mode.
- You can now override the emissive color of a Material when in debug mode.
- Exposed max light for Light Loop Settings in HDRP asset UI.
- HDRP no longer performs a NormalDBuffer pass update if there are no decals in the Scene.
- Added distant (fall-back) volumetric fog and improved the fog evaluation precision.
- Added an option to reflect sky in SSR.
- Added a y-axis offset for the PlanarReflectionProbe and offset tool.
- Exposed the option to run SSR and SSAO on async compute.
- Added support for the _GlossMapScale parameter in the Legacy to HDRP Material converter.
- Added wave intrinsic instructions for use in Shaders (for AMD GCN).


### Fixed
- Fixed sphere shaped influence handles clamping in Reflection Probes.
- Fixed Reflection Probe data migration for projects created before using HDRP.
- Fixed UI of Layered Material where Unity previously rendered the scrollbar above the Copy button.
- Fixed Material tessellations parameters Start fade distance and End fade distance. Originally, Unity clamped these values when you modified them.
- Fixed various distortion and refraction issues - handle a better fall-back.
- Fixed SSR for multiple views.
- Fixed SSR issues related to self-intersections.
- Fixed shape density volume handle speed.
- Fixed density volume shape handle moving too fast.
- Fixed the Camera velocity pass that we removed by mistake.
- Fixed some null pointer exceptions when disabling motion vectors support.
- Fixed viewports for both the Subsurface Scattering combine pass and the transparent depth prepass.
- Fixed the blend mode pop-up in the UI. It previously did not appear when you enabled pre-refraction.
- Fixed some null pointer exceptions that previously occurred when you disabled motion vectors support.
- Fixed Layered Lit UI issue with scrollbar.
- Fixed cubemap assignation on custom ReflectionProbe.
- Fixed Reflection Probes’ capture settings' shadow distance.
- Fixed an issue with the SRP batcher and Shader variables declaration.
- Fixed thickness and subsurface slots for fabric Shader master node that wasn't appearing with the right combination of flags.
- Fixed d3d debug layer warning.
- Fixed PCSS sampling quality.
- Fixed the Subsurface and transmission Material feature enabling for fabric Shader.
- Fixed the Shader Graph UV node’s dimensions when using it in a vertex Shader.
- Fixed the planar reflection mirror gizmo's rotation.
- Fixed HDRenderPipelineAsset's FrameSettings not showing the selected enum in the Inspector drop-down.
- Fixed an error with async compute.
- MSAA now supports transparency.
- The HDRP Material upgrader tool now converts metallic values correctly.
- Volumetrics now render in Reflection Probes.
- Fixed a crash that occurred whenever you set a viewport size to 0.
- Fixed the Camera physic parameter that the UI previously did not display.
- Fixed issue in pyramid shaped spotlight handles manipulation

### Changed

- Renamed Line shaped Lights to Tube Lights.
- HDRP now uses mean height fog parametrization.
- Shadow quality settings are set to All when you use HDRP (This setting is not visible in the UI when using SRP). This avoids Legacy Graphics Quality Settings disabling the shadows and give SRP full control over the Shadows instead.
- HDRP now internally uses premultiplied alpha for all fog.
- Updated default FrameSettings used for realtime Reflection Probes when you create a new HDRenderPipelineAsset.
- Remove multi-camera support. LWRP and HDRP will not support multi-camera layered rendering.
- Updated Shader Graph subshaders to use the new instancing define.
- Changed fog distance calculation from distance to plane to distance to sphere.
- Optimized forward rendering using AMD GCN by scalarizing the light loop.
- Changed the UI of the Light Editor.
- Change ordering of includes in HDRP Materials in order to reduce iteration time for faster compilation.
- Added a StackLit master node replacing the InspectorUI version. IMPORTANT: All previously authored StackLit Materials will be lost. You need to recreate them with the master node.

## [5.0.0-preview] - 2018-09-28

### Added
- Added occlusion mesh to depth prepass for VR (VR still disabled for now)
- Added a debug mode to display only one shadow at once
- Added controls for the highlight created by directional lights
- Added a light radius setting to punctual lights to soften light attenuation and simulate fill lighting
- Added a 'minRoughness' parameter to all non-area lights (was previously only available for certain light types)
- Added separate volumetric light/shadow dimmers
- Added per-pixel jitter to volumetrics to reduce aliasing artifacts
- Added a SurfaceShading.hlsl file, which implements material-agnostic shading functionality in an efficient manner
- Added support for shadow bias for thin object transmission
- Added FrameSettings to control realtime planar reflection
- Added control for SRPBatcher on HDRP Asset
- Added an option to clear the shadow atlases in the debug menu
- Added a color visualization of the shadow atlas rescale in debug mode
- Added support for disabling SSR on materials
- Added intrinsic for XBone
- Added new light volume debugging tool
- Added a new SSR debug view mode
- Added translaction's scale invariance on DensityVolume
- Added multiple supported LitShadermode and per renderer choice in case of both Forward and Deferred supported
- Added custom specular occlusion mode to Lit Shader Graph Master node

### Fixed
- Fixed a normal bias issue with Stacklit (Was causing light leaking)
- Fixed camera preview outputing an error when both scene and game view where display and play and exit was call
- Fixed override debug mode not apply correctly on static GI
- Fixed issue where XRGraphicsConfig values set in the asset inspector GUI weren't propagating correctly (VR still disabled for now)
- Fixed issue with tangent that was using SurfaceGradient instead of regular normal decoding
- Fixed wrong error message display when switching to unsupported target like IOS
- Fixed an issue with ambient occlusion texture sometimes not being created properly causing broken rendering
- Shadow near plane is no longer limited at 0.1
- Fixed decal draw order on transparent material
- Fixed an issue where sometime the lookup texture used for GGX convolution was broken, causing broken rendering
- Fixed an issue where you wouldn't see any fog for certain pipeline/scene configurations
- Fixed an issue with volumetric lighting where the anisotropy value of 0 would not result in perfectly isotropic lighting
- Fixed shadow bias when the atlas is rescaled
- Fixed shadow cascade sampling outside of the atlas when cascade count is inferior to 4
- Fixed shadow filter width in deferred rendering not matching shader config
- Fixed stereo sampling of depth texture in MSAA DepthValues.shader
- Fixed box light UI which allowed negative and zero sizes, thus causing NaNs
- Fixed stereo rendering in HDRISky.shader (VR)
- Fixed normal blend and blend sphere influence for reflection probe
- Fixed distortion filtering (was point filtering, now trilinear)
- Fixed contact shadow for large distance
- Fixed depth pyramid debug view mode
- Fixed sphere shaped influence handles clamping in reflection probes
- Fixed reflection probes data migration for project created before using hdrp
- Fixed ambient occlusion for Lit Master Node when slot is connected

### Changed
- Use samplerunity_ShadowMask instead of samplerunity_samplerLightmap for shadow mask
- Allow to resize reflection probe gizmo's size
- Improve quality of screen space shadow
- Remove support of projection model for ScreenSpaceLighting (SSR always use HiZ and refraction always Proxy)
- Remove all the debug mode from SSR that are obsolete now
- Expose frameSettings and Capture settings for reflection and planar probe
- Update UI for reflection probe, planar probe, camera and HDRP Asset
- Implement proper linear blending for volumetric lighting via deep compositing as described in the paper "Deep Compositing Using Lie Algebras"
- Changed  planar mapping to match terrain convention (XZ instead of ZX)
- XRGraphicsConfig is no longer Read/Write. Instead, it's read-only. This improves consistency of XR behavior between the legacy render pipeline and SRP
- Change reflection probe data migration code (to update old reflection probe to new one)
- Updated gizmo for ReflectionProbes
- Updated UI and Gizmo of DensityVolume

## [4.0.0-preview] - 2018-09-28

### Added
- Added a new TerrainLit shader that supports rendering of Unity terrains.
- Added controls for linear fade at the boundary of density volumes
- Added new API to control decals without monobehaviour object
- Improve Decal Gizmo
- Implement Screen Space Reflections (SSR) (alpha version, highly experimental)
- Add an option to invert the fade parameter on a Density Volume
- Added a Fabric shader (experimental) handling cotton and silk
- Added support for MSAA in forward only for opaque only
- Implement smoothness fade for SSR
- Added support for AxF shader (X-rite format - require special AxF importer from Unity not part of HDRP)
- Added control for sundisc on directional light (hack)
- Added a new HD Lit Master node that implements Lit shader support for Shader Graph
- Added Micro shadowing support (hack)
- Added an event on HDAdditionalCameraData for custom rendering
- HDRP Shader Graph shaders now support 4-channel UVs.

### Fixed
- Fixed an issue where sometimes the deferred shadow texture would not be valid, causing wrong rendering.
- Stencil test during decals normal buffer update is now properly applied
- Decals corectly update normal buffer in forward
- Fixed a normalization problem in reflection probe face fading causing artefacts in some cases
- Fix multi-selection behavior of Density Volumes overwriting the albedo value
- Fixed support of depth texture for RenderTexture. HDRP now correctly output depth to user depth buffer if RenderTexture request it.
- Fixed multi-selection behavior of Density Volumes overwriting the albedo value
- Fixed support of depth for RenderTexture. HDRP now correctly output depth to user depth buffer if RenderTexture request it.
- Fixed support of Gizmo in game view in the editor
- Fixed gizmo for spot light type
- Fixed issue with TileViewDebug mode being inversed in gameview
- Fixed an issue with SAMPLE_TEXTURECUBE_SHADOW macro
- Fixed issue with color picker not display correctly when game and scene view are visible at the same time
- Fixed an issue with reflection probe face fading
- Fixed camera motion vectors shader and associated matrices to update correctly for single-pass double-wide stereo rendering
- Fixed light attenuation functions when range attenuation is disabled
- Fixed shadow component algorithm fixup not dirtying the scene, so changes can be saved to disk.
- Fixed some GC leaks for HDRP
- Fixed contact shadow not affected by shadow dimmer
- Fixed GGX that works correctly for the roughness value of 0 (mean specular highlgiht will disappeard for perfect mirror, we rely on maxSmoothness instead to always have a highlight even on mirror surface)
- Add stereo support to ShaderPassForward.hlsl. Forward rendering now seems passable in limited test scenes with camera-relative rendering disabled.
- Add stereo support to ProceduralSky.shader and OpaqueAtmosphericScattering.shader.
- Added CullingGroupManager to fix more GC.Alloc's in HDRP
- Fixed rendering when multiple cameras render into the same render texture

### Changed
- Changed the way depth & color pyramids are built to be faster and better quality, thus improving the look of distortion and refraction.
- Stabilize the dithered LOD transition mask with respect to the camera rotation.
- Avoid multiple depth buffer copies when decals are present
- Refactor code related to the RT handle system (No more normal buffer manager)
- Remove deferred directional shadow and move evaluation before lightloop
- Add a function GetNormalForShadowBias() that material need to implement to return the normal used for normal shadow biasing
- Remove Jimenez Subsurface scattering code (This code was disabled by default, now remove to ease maintenance)
- Change Decal API, decal contribution is now done in Material. Require update of material using decal
- Move a lot of files from CoreRP to HDRP/CoreRP. All moved files weren't used by Ligthweight pipeline. Long term they could move back to CoreRP after CoreRP become out of preview
- Updated camera inspector UI
- Updated decal gizmo
- Optimization: The objects that are rendered in the Motion Vector Pass are not rendered in the prepass anymore
- Removed setting shader inclue path via old API, use package shader include paths
- The default value of 'maxSmoothness' for punctual lights has been changed to 0.99
- Modified deferred compute and vert/frag shaders for first steps towards stereo support
- Moved material specific Shader Graph files into corresponding material folders.
- Hide environment lighting settings when enabling HDRP (Settings are control from sceneSettings)
- Update all shader includes to use absolute path (allow users to create material in their Asset folder)
- Done a reorganization of the files (Move ShaderPass to RenderPipeline folder, Move all shadow related files to Lighting/Shadow and others)
- Improved performance and quality of Screen Space Shadows

## [3.3.0-preview] - 2018-01-01

### Added
- Added an error message to say to use Metal or Vulkan when trying to use OpenGL API
- Added a new Fabric shader model that supports Silk and Cotton/Wool
- Added a new HDRP Lighting Debug mode to visualize Light Volumes for Point, Spot, Line, Rectangular and Reflection Probes
- Add support for reflection probe light layers
- Improve quality of anisotropic on IBL

### Fixed
- Fix an issue where the screen where darken when rendering camera preview
- Fix display correct target platform when showing message to inform user that a platform is not supported
- Remove workaround for metal and vulkan in normal buffer encoding/decoding
- Fixed an issue with color picker not working in forward
- Fixed an issue where reseting HDLight do not reset all of its parameters
- Fixed shader compile warning in DebugLightVolumes.shader

### Changed
- Changed default reflection probe to be 256x256x6 and array size to be 64
- Removed dependence on the NdotL for thickness evaluation for translucency (based on artist's input)
- Increased the precision when comparing Planar or HD reflection probe volumes
- Remove various GC alloc in C#. Slightly better performance

## [3.2.0-preview] - 2018-01-01

### Added
- Added a luminance meter in the debug menu
- Added support of Light, reflection probe, emissive material, volume settings related to lighting to Lighting explorer
- Added support for 16bit shadows

### Fixed
- Fix issue with package upgrading (HDRP resources asset is now versionned to worarkound package manager limitation)
- Fix HDReflectionProbe offset displayed in gizmo different than what is affected.
- Fix decals getting into a state where they could not be removed or disabled.
- Fix lux meter mode - The lux meter isn't affected by the sky anymore
- Fix area light size reset when multi-selected
- Fix filter pass number in HDUtils.BlitQuad
- Fix Lux meter mode that was applying SSS
- Fix planar reflections that were not working with tile/cluster (olbique matrix)
- Fix debug menu at runtime not working after nested prefab PR come to trunk
- Fix scrolling issue in density volume

### Changed
- Shader code refactor: Split MaterialUtilities file in two parts BuiltinUtilities (independent of FragInputs) and MaterialUtilities (Dependent of FragInputs)
- Change screen space shadow rendertarget format from ARGB32 to RG16

## [3.1.0-preview] - 2018-01-01

### Added
- Decal now support per channel selection mask. There is now two mode. One with BaseColor, Normal and Smoothness and another one more expensive with BaseColor, Normal, Smoothness, Metal and AO. Control is on HDRP Asset. This may require to launch an update script for old scene: 'Edit/Render Pipeline/Single step upgrade script/Upgrade all DecalMaterial MaskBlendMode'.
- Decal now supports depth bias for decal mesh, to prevent z-fighting
- Decal material now supports draw order for decal projectors
- Added LightLayers support (Base on mask from renderers name RenderingLayers and mask from light name LightLayers - if they match, the light apply) - cost an extra GBuffer in deferred (more bandwidth)
- When LightLayers is enabled, the AmbientOclusion is store in the GBuffer in deferred path allowing to avoid double occlusion with SSAO. In forward the double occlusion is now always avoided.
- Added the possibility to add an override transform on the camera for volume interpolation
- Added desired lux intensity and auto multiplier for HDRI sky
- Added an option to disable light by type in the debug menu
- Added gradient sky
- Split EmissiveColor and bakeDiffuseLighting in forward avoiding the emissiveColor to be affect by SSAO
- Added a volume to control indirect light intensity
- Added EV 100 intensity unit for area lights
- Added support for RendererPriority on Renderer. This allow to control order of transparent rendering manually. HDRP have now two stage of sorting for transparent in addition to bact to front. Material have a priority then Renderer have a priority.
- Add Coupling of (HD)Camera and HDAdditionalCameraData for reset and remove in inspector contextual menu of Camera
- Add Coupling of (HD)ReflectionProbe and HDAdditionalReflectionData for reset and remove in inspector contextual menu of ReflectoinProbe
- Add macro to forbid unity_ObjectToWorld/unity_WorldToObject to be use as it doesn't handle camera relative rendering
- Add opacity control on contact shadow

### Fixed
- Fixed an issue with PreIntegratedFGD texture being sometimes destroyed and not regenerated causing rendering to break
- PostProcess input buffers are not copied anymore on PC if the viewport size matches the final render target size
- Fixed an issue when manipulating a lot of decals, it was displaying a lot of errors in the inspector
- Fixed capture material with reflection probe
- Refactored Constant Buffers to avoid hitting the maximum number of bound CBs in some cases.
- Fixed the light range affecting the transform scale when changed.
- Snap to grid now works for Decal projector resizing.
- Added a warning for 128x128 cookie texture without mipmaps
- Replace the sampler used for density volumes for correct wrap mode handling

### Changed
- Move Render Pipeline Debug "Windows from Windows->General-> Render Pipeline debug windows" to "Windows from Windows->Analysis-> Render Pipeline debug windows"
- Update detail map formula for smoothness and albedo, goal it to bright and dark perceptually and scale factor is use to control gradient speed
- Refactor the Upgrade material system. Now a material can be update from older version at any time. Call Edit/Render Pipeline/Upgrade all Materials to newer version
- Change name EnableDBuffer to EnableDecals at several place (shader, hdrp asset...), this require a call to Edit/Render Pipeline/Upgrade all Materials to newer version to have up to date material.
- Refactor shader code: BakeLightingData structure have been replace by BuiltinData. Lot of shader code have been remove/change.
- Refactor shader code: All GBuffer are now handled by the deferred material. Mean ShadowMask and LightLayers are control by lit material in lit.hlsl and not outside anymore. Lot of shader code have been remove/change.
- Refactor shader code: Rename GetBakedDiffuseLighting to ModifyBakedDiffuseLighting. This function now handle lighting model for transmission too. Lux meter debug mode is factor outisde.
- Refactor shader code: GetBakedDiffuseLighting is not call anymore in GBuffer or forward pass, including the ConvertSurfaceDataToBSDFData and GetPreLightData, this is done in ModifyBakedDiffuseLighting now
- Refactor shader code: Added a backBakeDiffuseLighting to BuiltinData to handle lighting for transmission
- Refactor shader code: Material must now call InitBuiltinData (Init all to zero + init bakeDiffuseLighting and backBakeDiffuseLighting ) and PostInitBuiltinData

## [3.0.0-preview] - 2018-01-01

### Fixed
- Fixed an issue with distortion that was using previous frame instead of current frame
- Fixed an issue where disabled light where not upgrade correctly to the new physical light unit system introduce in 2.0.5-preview

### Changed
- Update assembly definitions to output assemblies that match Unity naming convention (Unity.*).

## [2.0.5-preview] - 2018-01-01

### Added
- Add option supportDitheringCrossFade on HDRP Asset to allow to remove shader variant during player build if needed
- Add contact shadows for punctual lights (in additional shadow settings), only one light is allowed to cast contact shadows at the same time and so at each frame a dominant light is choosed among all light with contact shadows enabled.
- Add PCSS shadow filter support (from SRP Core)
- Exposed shadow budget parameters in HDRP asset
- Add an option to generate an emissive mesh for area lights (currently rectangle light only). The mesh fits the size, intensity and color of the light.
- Add an option to the HDRP asset to increase the resolution of volumetric lighting.
- Add additional ligth unit support for punctual light (Lumens, Candela) and area lights (Lumens, Luminance)
- Add dedicated Gizmo for the box Influence volume of HDReflectionProbe / PlanarReflectionProbe

### Changed
- Re-enable shadow mask mode in debug view
- SSS and Transmission code have been refactored to be able to share it between various material. Guidelines are in SubsurfaceScattering.hlsl
- Change code in area light with LTC for Lit shader. Magnitude is now take from FGD texture instead of a separate texture
- Improve camera relative rendering: We now apply camera translation on the model matrix, so before the TransformObjectToWorld(). Note: unity_WorldToObject and unity_ObjectToWorld must never be used directly.
- Rename positionWS to positionRWS (Camera relative world position) at a lot of places (mainly in interpolator and FragInputs). In case of custom shader user will be required to update their code.
- Rename positionWS, capturePositionWS, proxyPositionWS, influencePositionWS to positionRWS, capturePositionRWS, proxyPositionRWS, influencePositionRWS (Camera relative world position) in LightDefinition struct.
- Improve the quality of trilinear filtering of density volume textures.
- Improve UI for HDReflectionProbe / PlanarReflectionProbe

### Fixed
- Fixed a shader preprocessor issue when compiling DebugViewMaterialGBuffer.shader against Metal target
- Added a temporary workaround to Lit.hlsl to avoid broken lighting code with Metal/AMD
- Fixed issue when using more than one volume texture mask with density volumes.
- Fixed an error which prevented volumetric lighting from working if no density volumes with 3D textures were present.
- Fix contact shadows applied on transmission
- Fix issue with forward opaque lit shader variant being removed by the shader preprocessor
- Fixed compilation errors on platforms with limited XRSetting support.
- Fixed apply range attenuation option on punctual light
- Fixed issue with color temperature not take correctly into account with static lighting
- Don't display fog when diffuse lighting, specular lighting, or lux meter debug mode are enabled.

## [2.0.4-preview] - 2018-01-01

### Fixed
- Fix issue when disabling rough refraction and building a player. Was causing a crash.

## [2.0.3-preview] - 2018-01-01

### Added
- Increased debug color picker limit up to 260k lux

## [2.0.2-preview] - 2018-01-01

### Added
- Add Light -> Planar Reflection Probe command
- Added a false color mode in rendering debug
- Add support for mesh decals
- Add flag to disable projector decals on transparent geometry to save performance and decal texture atlas space
- Add ability to use decal diffuse map as mask only
- Add visualize all shadow masks in lighting debug
- Add export of normal and roughness buffer for forwardOnly and when in supportOnlyForward mode for forward
- Provide a define in lit.hlsl (FORWARD_MATERIAL_READ_FROM_WRITTEN_NORMAL_BUFFER) when output buffer normal is used to read the normal and roughness instead of caclulating it (can save performance, but lower quality due to compression)
- Add color swatch to decal material

### Changed
- Change Render -> Planar Reflection creation to 3D Object -> Mirror
- Change "Enable Reflector" name on SpotLight to "Angle Affect Intensity"
- Change prototype of BSDFData ConvertSurfaceDataToBSDFData(SurfaceData surfaceData) to BSDFData ConvertSurfaceDataToBSDFData(uint2 positionSS, SurfaceData surfaceData)

### Fixed
- Fix issue with StackLit in deferred mode with deferredDirectionalShadow due to GBuffer not being cleared. Gbuffer is still not clear and issue was fix with the new Output of normal buffer.
- Fixed an issue where interpolation volumes were not updated correctly for reflection captures.
- Fixed an exception in Light Loop settings UI

## [2.0.1-preview] - 2018-01-01

### Added
- Add stripper of shader variant when building a player. Save shader compile time.
- Disable per-object culling that was executed in C++ in HD whereas it was not used (Optimization)
- Enable texture streaming debugging (was not working before 2018.2)
- Added Screen Space Reflection with Proxy Projection Model
- Support correctly scene selection for alpha tested object
- Add per light shadow mask mode control (i.e shadow mask distance and shadow mask). It use the option NonLightmappedOnly
- Add geometric filtering to Lit shader (allow to reduce specular aliasing)
- Add shortcut to create DensityVolume and PlanarReflection in hierarchy
- Add a DefaultHDMirrorMaterial material for PlanarReflection
- Added a script to be able to upgrade material to newer version of HDRP
- Removed useless duplication of ForwardError passes.
- Add option to not compile any DEBUG_DISPLAY shader in the player (Faster build) call Support Runtime Debug display

### Changed
- Changed SupportForwardOnly to SupportOnlyForward in render pipeline settings
- Changed versioning variable name in HDAdditionalXXXData from m_version to version
- Create unique name when creating a game object in the rendering menu (i.e Density Volume(2))
- Re-organize various files and folder location to clean the repository
- Change Debug windows name and location. Now located at:  Windows -> General -> Render Pipeline Debug

### Removed
- Removed GlobalLightLoopSettings.maxPlanarReflectionProbes and instead use value of GlobalLightLoopSettings.planarReflectionProbeCacheSize
- Remove EmissiveIntensity parameter and change EmissiveColor to be HDR (Matching Builtin Unity behavior) - Data need to be updated - Launch Edit -> Single Step Upgrade Script -> Upgrade all Materials emissionColor

### Fixed
- Fix issue with LOD transition and instancing
- Fix discrepency between object motion vector and camera motion vector
- Fix issue with spot and dir light gizmo axis not highlighted correctly
- Fix potential crash while register debug windows inputs at startup
- Fix warning when creating Planar reflection
- Fix specular lighting debug mode (was rendering black)
- Allow projector decal with null material to allow to configure decal when HDRP is not set
- Decal atlas texture offset/scale is updated after allocations (used to be before so it was using date from previous frame)

## [0.0.0-preview] - 2018-01-01

### Added
- Configure the VolumetricLightingSystem code path to be on by default
- Trigger a build exception when trying to build an unsupported platform
- Introduce the VolumetricLightingController component, which can (and should) be placed on the camera, and allows one to control the near and the far plane of the V-Buffer (volumetric "froxel" buffer) along with the depth distribution (from logarithmic to linear)
- Add 3D texture support for DensityVolumes
- Add a better mapping of roughness to mipmap for planar reflection
- The VolumetricLightingSystem now uses RTHandles, which allows to save memory by sharing buffers between different cameras (history buffers are not shared), and reduce reallocation frequency by reallocating buffers only if the rendering resolution increases (and suballocating within existing buffers if the rendering resolution decreases)
- Add a Volumetric Dimmer slider to lights to control the intensity of the scattered volumetric lighting
- Add UV tiling and offset support for decals.
- Add mipmapping support for volume 3D mask textures

### Changed
- Default number of planar reflection change from 4 to 2
- Rename _MainDepthTexture to _CameraDepthTexture
- The VolumetricLightingController has been moved to the Interpolation Volume framework and now functions similarly to the VolumetricFog settings
- Update of UI of cookie, CubeCookie, Reflection probe and planar reflection probe to combo box
- Allow enabling/disabling shadows for area lights when they are set to baked.
- Hide applyRangeAttenuation and FadeDistance for directional shadow as they are not used

### Removed
- Remove Resource folder of PreIntegratedFGD and add the resource to RenderPipeline Asset

### Fixed
- Fix ConvertPhysicalLightIntensityToLightIntensity() function used when creating light from script to match HDLightEditor behavior
- Fix numerical issues with the default value of mean free path of volumetric fog
- Fix the bug preventing decals from coexisting with density volumes
- Fix issue with alpha tested geometry using planar/triplanar mapping not render correctly or flickering (due to being wrongly alpha tested in depth prepass)
- Fix meta pass with triplanar (was not handling correctly the normal)
- Fix preview when a planar reflection is present
- Fix Camera preview, it is now a Preview cameraType (was a SceneView)
- Fix handling unknown GPUShadowTypes in the shadow manager.
- Fix area light shapes sent as point lights to the baking backends when they are set to baked.
- Fix unnecessary division by PI for baked area lights.
- Fix line lights sent to the lightmappers. The backends don't support this light type.
- Fix issue with shadow mask framesettings not correctly taken into account when shadow mask is enabled for lighting.
- Fix directional light and shadow mask transition, they are now matching making smooth transition
- Fix banding issues caused by high intensity volumetric lighting
- Fix the debug window being emptied on SRP asset reload
- Fix issue with debug mode not correctly clearing the GBuffer in editor after a resize
- Fix issue with ResetMaterialKeyword not resetting correctly ToggleOff/Roggle Keyword
- Fix issue with motion vector not render correctly if there is no depth prepass in deferred

## [0.0.0-preview] - 2018-01-01

### Added
- Screen Space Refraction projection model (Proxy raycasting, HiZ raymarching)
- Screen Space Refraction settings as volume component
- Added buffered frame history per camera
- Port Global Density Volumes to the Interpolation Volume System.
- Optimize ImportanceSampleLambert() to not require the tangent frame.
- Generalize SampleVBuffer() to handle different sampling and reconstruction methods.
- Improve the quality of volumetric lighting reprojection.
- Optimize Morton Order code in the Subsurface Scattering pass.
- Planar Reflection Probe support roughness (gaussian convolution of captured probe)
- Use an atlas instead of a texture array for cluster transparent decals
- Add a debug view to visualize the decal atlas
- Only store decal textures to atlas if decal is visible, debounce out of memory decal atlas warning.
- Add manipulator gizmo on decal to improve authoring workflow
- Add a minimal StackLit material (work in progress, this version can be used as template to add new material)

### Changed
- EnableShadowMask in FrameSettings (But shadowMaskSupport still disable by default)
- Forced Planar Probe update modes to (Realtime, Every Update, Mirror Camera)
- Screen Space Refraction proxy model uses the proxy of the first environment light (Reflection probe/Planar probe) or the sky
- Moved RTHandle static methods to RTHandles
- Renamed RTHandle to RTHandleSystem.RTHandle
- Move code for PreIntegratedFDG (Lit.shader) into its dedicated folder to be share with other material
- Move code for LTCArea (Lit.shader) into its dedicated folder to be share with other material

### Removed
- Removed Planar Probe mirror plane position and normal fields in inspector, always display mirror plane and normal gizmos

### Fixed
- Fix fog flags in scene view is now taken into account
- Fix sky in preview windows that were disappearing after a load of a new level
- Fix numerical issues in IntersectRayAABB().
- Fix alpha blending of volumetric lighting with transparent objects.
- Fix the near plane of the V-Buffer causing out-of-bounds look-ups in the clustered data structure.
- Depth and color pyramid are properly computed and sampled when the camera renders inside a viewport of a RTHandle.
- Fix decal atlas debug view to work correctly when shadow atlas view is also enabled
- Fix TransparentSSR with non-rendergraph.
- Fix shader compilation warning on SSR compute shader.<|MERGE_RESOLUTION|>--- conflicted
+++ resolved
@@ -24,12 +24,9 @@
 - Fixed lightmaps not working properly with shader graphs in ray traced reflections (case 1305335).
 - Fixed skybox for ortho cameras.
 - Fixed model import by adding additional data if needed.
-<<<<<<< HEAD
-- Fixed nullref in layered lit shader editor.
-=======
 - Fix screen being over-exposed when changing very different skies.
 - Fixed incorrect debug wireframe overlay on tessellated geometry (using littessellation), caused by the picking pass using an incorrect camera matrix.
->>>>>>> 14bb0327
+- Fixed nullref in layered lit shader editor.
 
 ### Changed
 - Changed Window/Render Pipeline/HD Render Pipeline Wizard to Window/Rendering/HDRP Wizard
