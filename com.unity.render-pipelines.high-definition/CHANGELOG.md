--- conflicted
+++ resolved
@@ -525,11 +525,8 @@
 - Fix reflection hierarchy for CARPAINT in AxF.
 - Fix precise fresnel for delta lights for SVBRDF in AxF.
 - Fixed the debug exposure mode for display sky reflection and debug view baked lighting
-<<<<<<< HEAD
+- Fixed MSAA depth resolve when there is no motion vectors
 - Fixed various object leaks in HDRP.
-=======
-- Fixed MSAA depth resolve when there is no motion vectors
->>>>>>> 8980b935
 
 ### Changed
 - Color buffer pyramid is not allocated anymore if neither refraction nor distortion are enabled
