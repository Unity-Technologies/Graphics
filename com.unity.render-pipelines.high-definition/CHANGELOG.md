--- conflicted
+++ resolved
@@ -39,11 +39,8 @@
 - Fixed a locale issue with the diffusion profile property values in ShaderGraph on PC where comma is the decimal separator.
 - Fixed error in the RTHandle scale of Depth Of Field when TAA is enabled.
 - Fixed Quality Level set to the last one of the list after a Build (case 1307450)
-<<<<<<< HEAD
+- Fixed XR depth copy (case 1286908).
 - Fixed Warnings about "SceneIdMap" missing script in eye material sample scene
-=======
-- Fixed XR depth copy (case 1286908).
->>>>>>> 9344cb98
 
 ### Changed
 - Change the source value for the ray tracing frame index iterator from m_FrameCount to the camera frame count (case 1301356).
