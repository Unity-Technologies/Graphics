--- conflicted
+++ resolved
@@ -76,12 +76,9 @@
 - Fixed a limit case when the camera is exactly at the lower cloud level (case 1316988).
 - Fixed the various history buffers being discarded when the fog was enabled/disabled (case 1316072).
 - Fixed ability to override AlphaToMask FrameSetting while camera in deferred lit shader mode
-<<<<<<< HEAD
-- Fixed SSGI frame setting not greyed out while SSGI is disabled in HDRP Asset
-=======
 - Fixed issue with physically-based DoF computation and transparent materials with depth-writes ON.
 - Fixed issue of accessing default frame setting stored in current HDRPAsset instead fo the default HDRPAsset
->>>>>>> 83fcb3e6
+- Fixed SSGI frame setting not greyed out while SSGI is disabled in HDRP Asset
 
 ### Changed
 - Changed Window/Render Pipeline/HD Render Pipeline Wizard to Window/Rendering/HDRP Wizard
