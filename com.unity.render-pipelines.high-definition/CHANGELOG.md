--- conflicted
+++ resolved
@@ -13,6 +13,7 @@
 
 ### Fixed
 - Fixed probe volumes debug views.
+- Fixed the default background color for previews to use the original color.
 
 ### Changed
 - Removed the material pass probe volumes evaluation mode.
@@ -38,9 +39,6 @@
 ### Fixed
 - Fixed stylesheet reloading for LookDev window and Wizard window.
 - Fixed XR single-pass rendering with legacy shaders using unity_StereoWorldSpaceCameraPos.
-<<<<<<< HEAD
-- Fixed the default background color for previews to use the original color that Unity always had.
-=======
 - Fixed issue displaying wrong debug mode in runtime debug menu UI.
 - Fixed useless editor repaint when using lod bias.
 - Fixed multi-editing with new light intensity slider.
@@ -73,7 +71,6 @@
 - Volume Manager now always tests scene culling masks. This was required to fix hybrid workflow.
 - Now the screen space shadow is only used if the analytic value is valid.
 - Distance based roughness is disabled by default and have a control
->>>>>>> 02d95f99
 
 ## [10.2.0] - 2020-10-19
 
