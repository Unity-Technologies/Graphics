--- conflicted
+++ resolved
@@ -24,7 +24,7 @@
 - Fixed missing alpha blend state properties in Axf shader and update default stencil properties
 - Fixed normal buffer not bound to custom pass anymore.
 - Fixed issues with camera management in the graphics compositor (cases 1292548, 1292549).
-- Fixes some labels being clipped in the Render Graph Viewer
+- Fixed computation of geometric normal in path tracing (case 1293029).
 
 ### Changed
 - Removed the material pass probe volumes evaluation mode.
@@ -119,11 +119,6 @@
 - Fixed picking for materials with depth offset.
 - Fixed issue with exposure history being uninitialized on second frame.
 - Fixed issue when changing FoV with the physical camera fold-out closed.
-<<<<<<< HEAD
-- Fixed some labels being clipped in the Render Graph Viewer.
-- Fixed computation of geometric normal in path tracing (case 1293029).
-=======
->>>>>>> 8cd49222
 
 ### Changed
 - Combined occlusion meshes into one to reduce draw calls and state changes with XR single-pass.
