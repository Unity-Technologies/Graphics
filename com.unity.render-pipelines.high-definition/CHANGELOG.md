﻿# Changelog
All notable changes to this package will be documented in this file.

The format is based on [Keep a Changelog](http://keepachangelog.com/en/1.0.0/)
and this project adheres to [Semantic Versioning](http://semver.org/spec/v2.0.0.html).

## [10.1.0] - 2019-08-04

### Added
- Added an option to have only the metering mask displayed in the debug mode.
- Added a new mode to cluster visualization debug where users can see a slice instead of the cluster on opaque objects.
- Added ray traced reflection support for the render graph version of the pipeline.
- Added render graph support of RTAO and required denoisers.
- Added render graph support of RTGI.
- Added support of RTSSS and Recursive Rendering in the render graph mode.
- Added support of RT and screen space shadow for render graph.
- Added tooltips with the full name of the (graphics) compositor properties to properly show large names that otherwise are clipped by the UI (case 1263590)
- Added error message if a callback AOV allocation fail
- Added marker for all AOV request operation on GPU
- Added remapping options for Depth Pyramid debug view mode
- Added an option to support AOV shader at runtime in HDRP settings (case 1265070)
- Added support of SSGI in the render graph mode.
- Added option for 11-11-10 format for cube reflection probes.
- Added an optional check in the HDRP DXR Wizard to verify 64 bits target architecture
- Added option to display timing stats in the debug menu as an average over 1 second. 
- Added a light unit slider to provide users more context when authoring physically based values.
- Added a way to check the normals through the material views.
- Added Simple mode to Earth Preset for PBR Sky
- Added the export of normals during the prepass for shadow matte for proper SSAO calculation.
- Added the usage of SSAO for shadow matte unlit shader graph.

### Fixed
- Fixed several issues with physically-based DoF (TAA ghosting of the CoC buffer, smooth layer transitions, etc)
- Fixed GPU hang on D3D12 on xbox. 
- Fixed game view artifacts on resizing when hardware dynamic resolution was enabled
- Fixed black line artifacts occurring when Lanczos upsampling was set for dynamic resolution
- Fixed Amplitude -> Min/Max parametrization conversion
- Fixed CoatMask block appearing when creating lit master node (case 1264632)
- Fixed issue with SceneEV100 debug mode indicator when rescaling the window.
- Fixed issue with PCSS filter being wrong on first frame. 
- Fixed issue with emissive mesh for area light not appearing in playmode if Reload Scene option is disabled in Enter Playmode Settings.
- Fixed issue when Reflection Probes are set to OnEnable and are never rendered if the probe is enabled when the camera is farther than the probe fade distance. 
- Fixed issue with sun icon being clipped in the look dev window. 
- Fixed error about layers when disabling emissive mesh for area lights.
- Fixed issue when the user deletes the composition graph or .asset in runtime (case 1263319)
- Fixed assertion failure when changing resolution to compositor layers after using AOVs (case 1265023) 
- Fixed flickering layers in graphics compositor (case 1264552)
- Fixed issue causing the editor field not updating the disc area light radius.
- Fixed issues that lead to cookie atlas to be updated every frame even if cached data was valid.
- Fixed an issue where world space UI was not emitted for reflection cameras in HDRP
- Fixed an issue with cookie texture atlas that would cause realtime textures to always update in the atlas even when the content did not change.
- Fixed an issue where only one of the two lookdev views would update when changing the default lookdev volume profile.
- Fixed a bug related to light cluster invalidation.
- Fixed shader warning in DofGather (case 1272931)
- Fixed AOV export of depth buffer which now correctly export linear depth (case 1265001)
- Fixed issue that caused the decal atlas to not be updated upon changing of the decal textures content.
- Fixed "Screen position out of view frustum" error when camera is at exactly the planar reflection probe location.
- Fixed Amplitude -> Min/Max parametrization conversion
- Fixed issue that allocated a small cookie for normal spot lights.
- Fixed issue when undoing a change in diffuse profile list after deleting the volume profile.
- Fixed custom pass re-ordering and removing.
- Fixed TAA issue and hardware dynamic resolution.
- Fixed a static lighting flickering issue caused by having an active planar probe in the scene while rendering inspector preview.
- Fixed an issue where even when set to OnDemand, the sky lighting would still be updated when changing sky parameters.
- Fixed an error message trigerred when a mesh has more than 32 sub-meshes (case 1274508).
- Fixed RTGI getting noisy for grazying angle geometry (case 1266462).
- Fixed an issue with TAA history management on pssl.
- Fixed the global illumination volume override having an unwanted advanced mode (case 1270459).
- Fixed screen space shadow option displayed on directional shadows while they shouldn't (case 1270537).
- Fixed the handling of undo and redo actions in the graphics compositor (cases 1268149, 1266212, 1265028)
- Fixed issue with composition graphs that include virtual textures, cubemaps and other non-2D textures (cases 1263347, 1265638).
- Fixed issues when selecting a new composition graph or setting it to None (cases 1263350, 1266202)
- Fixed ArgumentNullException when saving shader graphs after removing the compositor from the scene (case 1268658)
- Fixed issue with updating the compositor output when not in play mode (case 1266216)
- Fixed warning with area mesh (case 1268379)
- Fixed issue with diffusion profile not being updated upon reset of the editor. 
- Fixed an issue that lead to corrupted refraction in some scenarios on xbox.
- Fixed for light loop scalarization not happening. 
- Fixed issue with stencil not being set in rendergraph mode.
- Fixed for post process being overridable in reflection probes even though it is not supported.
- Fixed RTGI in performance mode when light layers are enabled on the asset.
- Fixed SSS materials appearing black in matcap mode.
- Fixed a collision in the interaction of RTR and RTGI.
- Fix for lookdev toggling renderers that are set to non editable or are hidden in the inspector.
- Fixed issue with mipmap debug mode not properly resetting full screen mode (and viceversa). 
- Added unsupported message when using tile debug mode with MSAA.
- Fixed SSGI compilation issues on PS4.
- Fixed "Screen position out of view frustum" error when camera is on exactly the planar reflection probe plane.
- Workaround issue that caused objects using eye shader to not be rendered on xbox.
- Fixed GC allocation when using XR single-pass test mode.
- Fixed text in cascades shadow split being truncated.
- Fixed rendering of custom passes in the Custom Pass Volume inspector
- Force probe to render again if first time was during async shader compilation to avoid having cyan objects.
- Fixed for lookdev library field not being refreshed upon opening a library from the environment library inspector.
- Fixed serialization issue with matcap scale intensity.
- Close Add Override popup of Volume Inspector when the popup looses focus (case 1258571)
- Light quality setting for contact shadow set to on for High quality by default.
- Fixed an exception thrown when closing the look dev because there is no active SRP anymore.
- Fixed alignment of framesettings in HDRP Default Settings
- Fixed an exception thrown when closing the look dev because there is no active SRP anymore.
- Fixed an issue where entering playmode would close the LookDev window.
- Fixed issue with rendergraph on console failing on SSS pass.
- Fixed Cutoff not working properly with ray tracing shaders default and SG (case 1261292).
- Fixed shader compilation issue with Hair shader and debug display mode
- Fixed cubemap static preview not updated when the asset is imported.
- Fixed wizard DXR setup on non-DXR compatible devices.
- Fixed Custom Post Processes affecting preview cameras.
- Fixed issue with lens distortion breaking rendering.
- Fixed save popup appearing twice due to HDRP wizard.
- Fixed error when changing planar probe resolution.
- Fixed the dependecy of FrameSettings (MSAA, ClearGBuffer, DepthPrepassWithDeferred) (case 1277620).
- Fixed the usage of GUIEnable for volume components (case 1280018).
- Fixed the diffusion profile becoming invalid when hitting the reset (case 1269462).
- Fixed issue with MSAA resolve killing the alpha channel.
- Fixed a warning in materialevalulation
- Fixed an error when building the player.
- Fixed issue with box light not visible if range is below one and range attenuation is off.
<<<<<<< HEAD
- Fixed error Maximum allowed thread group count is 65535 when resolution is very high. 
=======
- Fixed alpha not having TAA applied to it.
- Fixed issue with bloom showing a thin black line after rescaling window. 
>>>>>>> 9989ff29

### Changed
- Preparation pass for RTSSShadows to be supported by render graph.
- Add tooltips with the full name of the (graphics) compositor properties to properly show large names that otherwise are clipped by the UI (case 1263590)
- Composition profile .asset files cannot be manually edited/reset by users (to avoid breaking things - case 1265631)
- Preparation pass for RTSSShadows to be supported by render graph.
- Changed the way the ray tracing property is displayed on the material (QOL 1265297).
- Exposed lens attenuation mode in default settings and remove it as a debug mode.
- Composition layers without any sub layers are now cleared to black to avoid confusion (case 1265061).
- Slight reduction of VGPR used by area light code.
- Changed thread group size for contact shadows (save 1.1ms on PS4)
- Make sure distortion stencil test happens before pixel shader is run.
- Small optimization that allows to skip motion vector prepping when the whole wave as velocity of 0.
- Improved performance to avoid generating coarse stencil buffer when not needed.
- Remove HTile generation for decals (faster without).
- Improving SSGI Filtering and fixing a blend issue with RTGI.
- Changed the Trackball UI so that it allows explicit numeric values.
- Reduce the G-buffer footprint of anisotropic materials
- Moved SSGI out of preview.
- Skip an unneeded depth buffer copy on consoles. 
- Replaced the Density Volume Texture Tool with the new 3D Texture Importer.
- Rename Raytracing Node to Raytracing Quality Keyword and rename high and low inputs as default and raytraced. All raytracing effects now use the raytraced mode but path tracing.
- Moved diffusion profile list to the HDRP default settings panel.
- Skip biquadratic resampling of vbuffer when volumetric fog filtering is enabled.
- Optimized Grain and sRGB Dithering.
- On platforms that allow it skip the first mip of the depth pyramid and compute it alongside the depth buffer used for low res transparents.
- When trying to install the local configuration package, if another one is already present the user is now asked whether they want to keep it or not.
- Improved MSAA color resolve to fix issues when very bright and very dark samples are resolved together.
- Improve performance of GPU light AABB generation

## [10.0.0] - 2019-06-10

### Added
- Ray tracing support for VR single-pass
- Added sharpen filter shader parameter and UI for TemporalAA to control image quality instead of hardcoded value
- Added frame settings option for custom post process and custom passes as well as custom color buffer format option.
- Add check in wizard on SRP Batcher enabled.
- Added default implementations of OnPreprocessMaterialDescription for FBX, Obj, Sketchup and 3DS file formats.
- Added custom pass fade radius
- Added after post process injection point for custom passes
- Added basic alpha compositing support - Alpha is available afterpostprocess when using FP16 buffer format.
- Added falloff distance on Reflection Probe and Planar Reflection Probe
- Added Backplate projection from the HDRISky
- Added Shadow Matte in UnlitMasterNode, which only received shadow without lighting
- Added hability to name LightLayers in HDRenderPipelineAsset
- Added a range compression factor for Reflection Probe and Planar Reflection Probe to avoid saturation of colors.
- Added path tracing support for directional, point and spot lights, as well as emission from Lit and Unlit.
- Added non temporal version of SSAO.
- Added more detailed ray tracing stats in the debug window
- Added Disc area light (bake only)
- Added a warning in the material UI to prevent transparent + subsurface-scattering combination.
- Added XR single-pass setting into HDRP asset
- Added a penumbra tint option for lights
- Added support for depth copy with XR SDK
- Added debug setting to Render Pipeline Debug Window to list the active XR views
- Added an option to filter the result of the volumetric lighting (off by default).
- Added a transmission multiplier for directional lights
- Added XR single-pass test mode to Render Pipeline Debug Window
- Added debug setting to Render Pipeline Window to list the active XR views
- Added a new refraction mode for the Lit shader (thin). Which is a box refraction with small thickness values
- Added the code to support Barn Doors for Area Lights based on a shaderconfig option.
- Added HDRPCameraBinder property binder for Visual Effect Graph
- Added "Celestial Body" controls to the Directional Light
- Added new parameters to the Physically Based Sky
- Added Reflections to the DXR Wizard
- Added the possibility to have ray traced colored and semi-transparent shadows on directional lights.
- Added a check in the custom post process template to throw an error if the default shader is not found.
- Exposed the debug overlay ratio in the debug menu.
- Added a separate frame settings for tonemapping alongside color grading.
- Added the receive fog option in the material UI for ShaderGraphs.
- Added a public virtual bool in the custom post processes API to specify if a post processes should be executed in the scene view.
- Added a menu option that checks scene issues with ray tracing. Also removed the previously existing warning at runtime.
- Added Contrast Adaptive Sharpen (CAS) Upscaling effect.
- Added APIs to update probe settings at runtime.
- Added documentation for the rayTracingSupported method in HDRP
- Added user-selectable format for the post processing passes.
- Added support for alpha channel in some post-processing passes (DoF, TAA, Uber).
- Added warnings in FrameSettings inspector when using DXR and atempting to use Asynchronous Execution.
- Exposed Stencil bits that can be used by the user.
- Added history rejection based on velocity of intersected objects for directional, point and spot lights.
- Added a affectsVolumetric field to the HDAdditionalLightData API to know if light affects volumetric fog.
- Add OS and Hardware check in the Wizard fixes for DXR.
- Added option to exclude camera motion from motion blur.
- Added semi-transparent shadows for point and spot lights.
- Added support for semi-transparent shadow for unlit shader and unlit shader graph.
- Added the alpha clip enabled toggle to the material UI for all HDRP shader graphs.
- Added Material Samples to explain how to use the lit shader features
- Added an initial implementation of ray traced sub surface scattering
- Added AssetPostprocessors and Shadergraphs to handle Arnold Standard Surface and 3DsMax Physical material import from FBX.
- Added support for Smoothness Fade start work when enabling ray traced reflections.
- Added Contact shadow, Micro shadows and Screen space refraction API documentation.
- Added script documentation for SSR, SSAO (ray tracing), GI, Light Cluster, RayTracingSettings, Ray Counters, etc.
- Added path tracing support for refraction and internal reflections.
- Added support for Thin Refraction Model and Lit's Clear Coat in Path Tracing.
- Added the Tint parameter to Sky Colored Fog.
- Added of Screen Space Reflections for Transparent materials
- Added a fallback for ray traced area light shadows in case the material is forward or the lit mode is forward.
- Added a new debug mode for light layers.
- Added an "enable" toggle to the SSR volume component.
- Added support for anisotropic specular lobes in path tracing.
- Added support for alpha clipping in path tracing.
- Added support for light cookies in path tracing.
- Added support for transparent shadows in path tracing.
- Added support for iridescence in path tracing.
- Added support for background color in path tracing.
- Added a path tracing test to the test suite.
- Added a warning and workaround instructions that appear when you enable XR single-pass after the first frame with the XR SDK.
- Added the exposure sliders to the planar reflection probe preview
- Added support for subsurface scattering in path tracing.
- Added a new mode that improves the filtering of ray traced shadows (directional, point and spot) based on the distance to the occluder.
- Added support of cookie baking and add support on Disc light.
- Added support for fog attenuation in path tracing.
- Added a new debug panel for volumes
- Added XR setting to control camera jitter for temporal effects
- Added an error message in the DrawRenderers custom pass when rendering opaque objects with an HDRP asset in DeferredOnly mode.
- Added API to enable proper recording of path traced scenes (with the Unity recorder or other tools).
- Added support for fog in Recursive rendering, ray traced reflections and ray traced indirect diffuse.
- Added an alpha blend option for recursive rendering
- Added support for stack lit for ray tracing effects.
- Added support for hair for ray tracing effects.
- Added support for alpha to coverage for HDRP shaders and shader graph
- Added support for Quality Levels to Subsurface Scattering.
- Added option to disable XR rendering on the camera settings.
- Added support for specular AA from geometric curvature in AxF
- Added support for baked AO (no input for now) in AxF
- Added an info box to warn about depth test artifacts when rendering object twice in custom passes with MSAA.
- Added a frame setting for alpha to mask.
- Added support for custom passes in the AOV API
- Added Light decomposition lighting debugging modes and support in AOV
- Added exposure compensation to Fixed exposure mode
- Added support for rasterized area light shadows in StackLit
- Added support for texture-weighted automatic exposure
- Added support for POM for emissive map
- Added alpha channel support in motion blur pass.
- Added the HDRP Compositor Tool (in Preview).
- Added a ray tracing mode option in the HDRP asset that allows to override and shader stripping.
- Added support for arbitrary resolution scaling of Volumetric Lighting to the Fog volume component.
- Added range attenuation for box-shaped spotlights.
- Added scenes for hair and fabric and decals with material samples
- Added fabric materials and textures
- Added information for fabric materials in fabric scene
- Added a DisplayInfo attribute to specify a name override and a display order for Volume Component fields (used only in default inspector for now).
- Added Min distance to contact shadows.
- Added support for Depth of Field in path tracing (by sampling the lens aperture).
- Added an API in HDRP to override the camera within the rendering of a frame (mainly for custom pass).
- Added a function (HDRenderPipeline.ResetRTHandleReferenceSize) to reset the reference size of RTHandle systems.
- Added support for AxF measurements importing into texture resources tilings.
- Added Layer parameter on Area Light to modify Layer of generated Emissive Mesh
- Added a flow map parameter to HDRI Sky
- Implemented ray traced reflections for transparent objects.
- Add a new parameter to control reflections in recursive rendering.
- Added an initial version of SSGI.
- Added Virtual Texturing cache settings to control the size of the Streaming Virtual Texturing caches.
- Added back-compatibility with builtin stereo matrices.
- Added CustomPassUtils API to simplify Blur, Copy and DrawRenderers custom passes.
- Added Histogram guided automatic exposure.
- Added few exposure debug modes.
- Added support for multiple path-traced views at once (e.g., scene and game views).
- Added support for 3DsMax's 2021 Simplified Physical Material from FBX files in the Model Importer.
- Added custom target mid grey for auto exposure.
- Added CustomPassUtils API to simplify Blur, Copy and DrawRenderers custom passes.
- Added an API in HDRP to override the camera within the rendering of a frame (mainly for custom pass).
- Added more custom pass API functions, mainly to render objects from another camera.
- Added support for transparent Unlit in path tracing.
- Added a minimal lit used for RTGI in peformance mode.
- Added procedural metering mask that can follow an object
- Added presets quality settings for RTAO and RTGI.
- Added an override for the shadow culling that allows better directional shadow maps in ray tracing effects (RTR, RTGI, RTSSS and RR).
- Added a Cloud Layer volume override.
- Added Fast Memory support for platform that support it.
- Added CPU and GPU timings for ray tracing effects.
- Added support to combine RTSSS and RTGI (1248733).
- Added IES Profile support for Point, Spot and Rectangular-Area lights
- Added support for multiple mapping modes in AxF.
- Add support of lightlayers on indirect lighting controller
- Added compute shader stripping.
- Added Cull Mode option for opaque materials and ShaderGraphs. 
- Added scene view exposure override.
- Added support for exposure curve remapping for min/max limits.
- Added presets for ray traced reflections.
- Added final image histogram debug view (both luminance and RGB).
- Added an example texture and rotation to the Cloud Layer volume override.
- Added an option to extend the camera culling for skinned mesh animation in ray tracing effects (1258547).
- Added decal layer system similar to light layer. Mesh will receive a decal when both decal layer mask matches.
- Added shader graph nodes for rendering a complex eye shader.
- Added more controls to contact shadows and increased quality in some parts. 
- Added a physically based option in DoF volume.
- Added API to check if a Camera, Light or ReflectionProbe is compatible with HDRP.
- Added path tracing test scene for normal mapping.
- Added missing API documentation.
- Remove CloudLayer
- Added quad overdraw and vertex density debug modes.

### Fixed
- fix when saved HDWizard window tab index out of range (1260273)
- Fix when rescale probe all direction below zero (1219246)
- Update documentation of HDRISky-Backplate, precise how to have Ambient Occlusion on the Backplate
- Sorting, undo, labels, layout in the Lighting Explorer.
- Fixed sky settings and materials in Shader Graph Samples package
- Fix/workaround a probable graphics driver bug in the GTAO shader.
- Fixed Hair and PBR shader graphs double sided modes
- Fixed an issue where updating an HDRP asset in the Quality setting panel would not recreate the pipeline.
- Fixed issue with point lights being considered even when occupying less than a pixel on screen (case 1183196)
- Fix a potential NaN source with iridescence (case 1183216)
- Fixed issue of spotlight breaking when minimizing the cone angle via the gizmo (case 1178279)
- Fixed issue that caused decals not to modify the roughness in the normal buffer, causing SSR to not behave correctly (case 1178336)
- Fixed lit transparent refraction with XR single-pass rendering
- Removed extra jitter for TemporalAA in VR
- Fixed ShaderGraph time in main preview
- Fixed issue on some UI elements in HDRP asset not expanding when clicking the arrow (case 1178369)
- Fixed alpha blending in custom post process
- Fixed the modification of the _AlphaCutoff property in the material UI when exposed with a ShaderGraph parameter.
- Fixed HDRP test `1218_Lit_DiffusionProfiles` on Vulkan.
- Fixed an issue where building a player in non-dev mode would generate render target error logs every frame
- Fixed crash when upgrading version of HDRP
- Fixed rendering issues with material previews
- Fixed NPE when using light module in Shuriken particle systems (1173348).
- Refresh cached shadow on editor changes
- Fixed light supported units caching (1182266)
- Fixed an issue where SSAO (that needs temporal reprojection) was still being rendered when Motion Vectors were not available (case 1184998)
- Fixed a nullref when modifying the height parameters inside the layered lit shader UI.
- Fixed Decal gizmo that become white after exiting play mode
- Fixed Decal pivot position to behave like a spotlight
- Fixed an issue where using the LightingOverrideMask would break sky reflection for regular cameras
- Fix DebugMenu FrameSettingsHistory persistency on close
- Fix DensityVolume, ReflectionProbe aned PlanarReflectionProbe advancedControl display
- Fix DXR scene serialization in wizard
- Fixed an issue where Previews would reallocate History Buffers every frame
- Fixed the SetLightLayer function in HDAdditionalLightData setting the wrong light layer
- Fix error first time a preview is created for planar
- Fixed an issue where SSR would use an incorrect roughness value on ForwardOnly (StackLit, AxF, Fabric, etc.) materials when the pipeline is configured to also allow deferred Lit.
- Fixed issues with light explorer (cases 1183468, 1183269)
- Fix dot colors in LayeredLit material inspector
- Fix undo not resetting all value when undoing the material affectation in LayerLit material
- Fix for issue that caused gizmos to render in render textures (case 1174395)
- Fixed the light emissive mesh not updated when the light was disabled/enabled
- Fixed light and shadow layer sync when setting the HDAdditionalLightData.lightlayersMask property
- Fixed a nullref when a custom post process component that was in the HDRP PP list is removed from the project
- Fixed issue that prevented decals from modifying specular occlusion (case 1178272).
- Fixed exposure of volumetric reprojection
- Fixed multi selection support for Scalable Settings in lights
- Fixed font shaders in test projects for VR by using a Shader Graph version
- Fixed refresh of baked cubemap by incrementing updateCount at the end of the bake (case 1158677).
- Fixed issue with rectangular area light when seen from the back
- Fixed decals not affecting lightmap/lightprobe
- Fixed zBufferParams with XR single-pass rendering
- Fixed moving objects not rendered in custom passes
- Fixed abstract classes listed in the + menu of the custom pass list
- Fixed custom pass that was rendered in previews
- Fixed precision error in zero value normals when applying decals (case 1181639)
- Fixed issue that triggered No Scene Lighting view in game view as well (case 1156102)
- Assign default volume profile when creating a new HDRP Asset
- Fixed fov to 0 in planar probe breaking the projection matrix (case 1182014)
- Fixed bugs with shadow caching
- Reassign the same camera for a realtime probe face render request to have appropriate history buffer during realtime probe rendering.
- Fixed issue causing wrong shading when normal map mode is Object space, no normal map is set, but a detail map is present (case 1143352)
- Fixed issue with decal and htile optimization
- Fixed TerrainLit shader compilation error regarding `_Control0_TexelSize` redefinition (case 1178480).
- Fixed warning about duplicate HDRuntimeReflectionSystem when configuring play mode without domain reload.
- Fixed an editor crash when multiple decal projectors were selected and some had null material
- Added all relevant fix actions to FixAll button in Wizard
- Moved FixAll button on top of the Wizard
- Fixed an issue where fog color was not pre-exposed correctly
- Fix priority order when custom passes are overlapping
- Fix cleanup not called when the custom pass GameObject is destroyed
- Replaced most instances of GraphicsSettings.renderPipelineAsset by GraphicsSettings.currentRenderPipeline. This should fix some parameters not working on Quality Settings overrides.
- Fixed an issue with Realtime GI not working on upgraded projects.
- Fixed issue with screen space shadows fallback texture was not set as a texture array.
- Fixed Pyramid Lights bounding box
- Fixed terrain heightmap default/null values and epsilons
- Fixed custom post-processing effects breaking when an abstract class inherited from `CustomPostProcessVolumeComponent`
- Fixed XR single-pass rendering in Editor by using ShaderConfig.s_XrMaxViews to allocate matrix array
- Multiple different skies rendered at the same time by different cameras are now handled correctly without flickering
- Fixed flickering issue happening when different volumes have shadow settings and multiple cameras are present.
- Fixed issue causing planar probes to disappear if there is no light in the scene.
- Fixed a number of issues with the prefab isolation mode (Volumes leaking from the main scene and reflection not working properly)
- Fixed an issue with fog volume component upgrade not working properly
- Fixed Spot light Pyramid Shape has shadow artifacts on aspect ratio values lower than 1
- Fixed issue with AO upsampling in XR
- Fixed camera without HDAdditionalCameraData component not rendering
- Removed the macro ENABLE_RAYTRACING for most of the ray tracing code
- Fixed prefab containing camera reloading in loop while selected in the Project view
- Fixed issue causing NaN wheh the Z scale of an object is set to 0.
- Fixed DXR shader passes attempting to render before pipeline loaded
- Fixed black ambient sky issue when importing a project after deleting Library.
- Fixed issue when upgrading a Standard transparent material (case 1186874)
- Fixed area light cookies not working properly with stack lit
- Fixed material render queue not updated when the shader is changed in the material inspector.
- Fixed a number of issues with full screen debug modes not reseting correctly when setting another mutually exclusive mode
- Fixed compile errors for platforms with no VR support
- Fixed an issue with volumetrics and RTHandle scaling (case 1155236)
- Fixed an issue where sky lighting might be updated uselessly
- Fixed issue preventing to allow setting decal material to none (case 1196129)
- Fixed XR multi-pass decals rendering
- Fixed several fields on Light Inspector that not supported Prefab overrides
- Fixed EOL for some files
- Fixed scene view rendering with volumetrics and XR enabled
- Fixed decals to work with multiple cameras
- Fixed optional clear of GBuffer (Was always on)
- Fixed render target clears with XR single-pass rendering
- Fixed HDRP samples file hierarchy
- Fixed Light units not matching light type
- Fixed QualitySettings panel not displaying HDRP Asset
- Fixed black reflection probes the first time loading a project
- Fixed y-flip in scene view with XR SDK
- Fixed Decal projectors do not immediately respond when parent object layer mask is changed in editor.
- Fixed y-flip in scene view with XR SDK
- Fixed a number of issues with Material Quality setting
- Fixed the transparent Cull Mode option in HD unlit master node settings only visible if double sided is ticked.
- Fixed an issue causing shadowed areas by contact shadows at the edge of far clip plane if contact shadow length is very close to far clip plane.
- Fixed editing a scalable settings will edit all loaded asset in memory instead of targetted asset.
- Fixed Planar reflection default viewer FOV
- Fixed flickering issues when moving the mouse in the editor with ray tracing on.
- Fixed the ShaderGraph main preview being black after switching to SSS in the master node settings
- Fixed custom fullscreen passes in VR
- Fixed camera culling masks not taken in account in custom pass volumes
- Fixed object not drawn in custom pass when using a DrawRenderers with an HDRP shader in a build.
- Fixed injection points for Custom Passes (AfterDepthAndNormal and BeforePreRefraction were missing)
- Fixed a enum to choose shader tags used for drawing objects (DepthPrepass or Forward) when there is no override material.
- Fixed lit objects in the BeforePreRefraction, BeforeTransparent and BeforePostProcess.
- Fixed the None option when binding custom pass render targets to allow binding only depth or color.
- Fixed custom pass buffers allocation so they are not allocated if they're not used.
- Fixed the Custom Pass entry in the volume create asset menu items.
- Fixed Prefab Overrides workflow on Camera.
- Fixed alignment issue in Preset for Camera.
- Fixed alignment issue in Physical part for Camera.
- Fixed FrameSettings multi-edition.
- Fixed a bug happening when denoising multiple ray traced light shadows
- Fixed minor naming issues in ShaderGraph settings
- VFX: Removed z-fight glitches that could appear when using deferred depth prepass and lit quad primitives
- VFX: Preserve specular option for lit outputs (matches HDRP lit shader)
- Fixed an issue with Metal Shader Compiler and GTAO shader for metal
- Fixed resources load issue while upgrading HDRP package.
- Fix LOD fade mask by accounting for field of view
- Fixed spot light missing from ray tracing indirect effects.
- Fixed a UI bug in the diffusion profile list after fixing them from the wizard.
- Fixed the hash collision when creating new diffusion profile assets.
- Fixed a light leaking issue with box light casting shadows (case 1184475)
- Fixed Cookie texture type in the cookie slot of lights (Now displays a warning because it is not supported).
- Fixed a nullref that happens when using the Shuriken particle light module
- Fixed alignment in Wizard
- Fixed text overflow in Wizard's helpbox
- Fixed Wizard button fix all that was not automatically grab all required fixes
- Fixed VR tab for MacOS in Wizard
- Fixed local config package workflow in Wizard
- Fixed issue with contact shadows shifting when MSAA is enabled.
- Fixed EV100 in the PBR sky
- Fixed an issue In URP where sometime the camera is not passed to the volume system and causes a null ref exception (case 1199388)
- Fixed nullref when releasing HDRP with custom pass disabled
- Fixed performance issue derived from copying stencil buffer.
- Fixed an editor freeze when importing a diffusion profile asset from a unity package.
- Fixed an exception when trying to reload a builtin resource.
- Fixed the light type intensity unit reset when switching the light type.
- Fixed compilation error related to define guards and CreateLayoutFromXrSdk()
- Fixed documentation link on CustomPassVolume.
- Fixed player build when HDRP is in the project but not assigned in the graphic settings.
- Fixed an issue where ambient probe would be black for the first face of a baked reflection probe
- VFX: Fixed Missing Reference to Visual Effect Graph Runtime Assembly
- Fixed an issue where rendering done by users in EndCameraRendering would be executed before the main render loop.
- Fixed Prefab Override in main scope of Volume.
- Fixed alignment issue in Presset of main scope of Volume.
- Fixed persistence of ShowChromeGizmo and moved it to toolbar for coherency in ReflectionProbe and PlanarReflectionProbe.
- Fixed Alignement issue in ReflectionProbe and PlanarReflectionProbe.
- Fixed Prefab override workflow issue in ReflectionProbe and PlanarReflectionProbe.
- Fixed empty MoreOptions and moved AdvancedManipulation in a dedicated location for coherency in ReflectionProbe and PlanarReflectionProbe.
- Fixed Prefab override workflow issue in DensityVolume.
- Fixed empty MoreOptions and moved AdvancedManipulation in a dedicated location for coherency in DensityVolume.
- Fix light limit counts specified on the HDRP asset
- Fixed Quality Settings for SSR, Contact Shadows and Ambient Occlusion volume components
- Fixed decalui deriving from hdshaderui instead of just shaderui
- Use DelayedIntField instead of IntField for scalable settings
- Fixed init of debug for FrameSettingsHistory on SceneView camera
- Added a fix script to handle the warning 'referenced script in (GameObject 'SceneIDMap') is missing'
- Fix Wizard load when none selected for RenderPipelineAsset
- Fixed TerrainLitGUI when per-pixel normal property is not present.
- Fixed rendering errors when enabling debug modes with custom passes
- Fix an issue that made PCSS dependent on Atlas resolution (not shadow map res)
- Fixing a bug whith histories when n>4 for ray traced shadows
- Fixing wrong behavior in ray traced shadows for mesh renderers if their cast shadow is shadow only or double sided
- Only tracing rays for shadow if the point is inside the code for spotlight shadows
- Only tracing rays if the point is inside the range for point lights
- Fixing ghosting issues when the screen space shadow  indexes change for a light with ray traced shadows
- Fixed an issue with stencil management and Xbox One build that caused corrupted output in deferred mode.
- Fixed a mismatch in behavior between the culling of shadow maps and ray traced point and spot light shadows
- Fixed recursive ray tracing not working anymore after intermediate buffer refactor.
- Fixed ray traced shadow denoising not working (history rejected all the time).
- Fixed shader warning on xbox one
- Fixed cookies not working for spot lights in ray traced reflections, ray traced GI and recursive rendering
- Fixed an inverted handling of CoatSmoothness for SSR in StackLit.
- Fixed missing distortion inputs in Lit and Unlit material UI.
- Fixed issue that propagated NaNs across multiple frames through the exposure texture.
- Fixed issue with Exclude from TAA stencil ignored.
- Fixed ray traced reflection exposure issue.
- Fixed issue with TAA history not initialising corretly scale factor for first frame
- Fixed issue with stencil test of material classification not using the correct Mask (causing false positive and bad performance with forward material in deferred)
- Fixed issue with History not reset when chaning antialiasing mode on camera
- Fixed issue with volumetric data not being initialized if default settings have volumetric and reprojection off.
- Fixed ray tracing reflection denoiser not applied in tier 1
- Fixed the vibility of ray tracing related methods.
- Fixed the diffusion profile list not saved when clicking the fix button in the material UI.
- Fixed crash when pushing bounce count higher than 1 for ray traced GI or reflections
- Fixed PCSS softness scale so that it better match ray traced reference for punctual lights.
- Fixed exposure management for the path tracer
- Fixed AxF material UI containing two advanced options settings.
- Fixed an issue where cached sky contexts were being destroyed wrongly, breaking lighting in the LookDev
- Fixed issue that clamped PCSS softness too early and not after distance scale.
- Fixed fog affect transparent on HD unlit master node
- Fixed custom post processes re-ordering not saved.
- Fixed NPE when using scalable settings
- Fixed an issue where PBR sky precomputation was reset incorrectly in some cases causing bad performance.
- Fixed a bug due to depth history begin overriden too soon
- Fixed CustomPassSampleCameraColor scale issue when called from Before Transparent injection point.
- Fixed corruption of AO in baked probes.
- Fixed issue with upgrade of projects that still had Very High as shadow filtering quality.
- Fixed issue that caused Distortion UI to appear in Lit.
- Fixed several issues with decal duplicating when editing them.
- Fixed initialization of volumetric buffer params (1204159)
- Fixed an issue where frame count was incorrectly reset for the game view, causing temporal processes to fail.
- Fixed Culling group was not disposed error.
- Fixed issues on some GPU that do not support gathers on integer textures.
- Fixed an issue with ambient probe not being initialized for the first frame after a domain reload for volumetric fog.
- Fixed the scene visibility of decal projectors and density volumes
- Fixed a leak in sky manager.
- Fixed an issue where entering playmode while the light editor is opened would produce null reference exceptions.
- Fixed the debug overlay overlapping the debug menu at runtime.
- Fixed an issue with the framecount when changing scene.
- Fixed errors that occurred when using invalid near and far clip plane values for planar reflections.
- Fixed issue with motion blur sample weighting function.
- Fixed motion vectors in MSAA.
- Fixed sun flare blending (case 1205862).
- Fixed a lot of issues related to ray traced screen space shadows.
- Fixed memory leak caused by apply distortion material not being disposed.
- Fixed Reflection probe incorrectly culled when moving its parent (case 1207660)
- Fixed a nullref when upgrading the Fog volume components while the volume is opened in the inspector.
- Fix issues where decals on PS4 would not correctly write out the tile mask causing bits of the decal to go missing.
- Use appropriate label width and text content so the label is completely visible
- Fixed an issue where final post process pass would not output the default alpha value of 1.0 when using 11_11_10 color buffer format.
- Fixed SSR issue after the MSAA Motion Vector fix.
- Fixed an issue with PCSS on directional light if punctual shadow atlas was not allocated.
- Fixed an issue where shadow resolution would be wrong on the first face of a baked reflection probe.
- Fixed issue with PCSS softness being incorrect for cascades different than the first one.
- Fixed custom post process not rendering when using multiple HDRP asset in quality settings
- Fixed probe gizmo missing id (case 1208975)
- Fixed a warning in raytracingshadowfilter.compute
- Fixed issue with AO breaking with small near plane values.
- Fixed custom post process Cleanup function not called in some cases.
- Fixed shader warning in AO code.
- Fixed a warning in simpledenoiser.compute
- Fixed tube and rectangle light culling to use their shape instead of their range as a bounding box.
- Fixed caused by using gather on a UINT texture in motion blur.
- Fix issue with ambient occlusion breaking when dynamic resolution is active.
- Fixed some possible NaN causes in Depth of Field.
- Fixed Custom Pass nullref due to the new Profiling Sample API changes
- Fixed the black/grey screen issue on after post process Custom Passes in non dev builds.
- Fixed particle lights.
- Improved behavior of lights and probe going over the HDRP asset limits.
- Fixed issue triggered when last punctual light is disabled and more than one camera is used.
- Fixed Custom Pass nullref due to the new Profiling Sample API changes
- Fixed the black/grey screen issue on after post process Custom Passes in non dev builds.
- Fixed XR rendering locked to vsync of main display with Standalone Player.
- Fixed custom pass cleanup not called at the right time when using multiple volumes.
- Fixed an issue on metal with edge of decal having artifact by delaying discard of fragments during decal projection
- Fixed various shader warning
- Fixing unnecessary memory allocations in the ray tracing cluster build
- Fixed duplicate column labels in LightEditor's light tab
- Fixed white and dark flashes on scenes with very high or very low exposure when Automatic Exposure is being used.
- Fixed an issue where passing a null ProfilingSampler would cause a null ref exception.
- Fixed memory leak in Sky when in matcap mode.
- Fixed compilation issues on platform that don't support VR.
- Fixed migration code called when we create a new HDRP asset.
- Fixed RemoveComponent on Camera contextual menu to not remove Camera while a component depend on it.
- Fixed an issue where ambient occlusion and screen space reflections editors would generate null ref exceptions when HDRP was not set as the current pipeline.
- Fixed a null reference exception in the probe UI when no HDRP asset is present.
- Fixed the outline example in the doc (sampling range was dependent on screen resolution)
- Fixed a null reference exception in the HDRI Sky editor when no HDRP asset is present.
- Fixed an issue where Decal Projectors created from script where rotated around the X axis by 90°.
- Fixed frustum used to compute Density Volumes visibility when projection matrix is oblique.
- Fixed a null reference exception in Path Tracing, Recursive Rendering and raytraced Global Illumination editors when no HDRP asset is present.
- Fix for NaNs on certain geometry with Lit shader -- [case 1210058](https://fogbugz.unity3d.com/f/cases/1210058/)
- Fixed an issue where ambient occlusion and screen space reflections editors would generate null ref exceptions when HDRP was not set as the current pipeline.
- Fixed a null reference exception in the probe UI when no HDRP asset is present.
- Fixed the outline example in the doc (sampling range was dependent on screen resolution)
- Fixed a null reference exception in the HDRI Sky editor when no HDRP asset is present.
- Fixed an issue where materials newly created from the contextual menu would have an invalid state, causing various problems until it was edited.
- Fixed transparent material created with ZWrite enabled (now it is disabled by default for new transparent materials)
- Fixed mouseover on Move and Rotate tool while DecalProjector is selected.
- Fixed wrong stencil state on some of the pixel shader versions of deferred shader.
- Fixed an issue where creating decals at runtime could cause a null reference exception.
- Fixed issue that displayed material migration dialog on the creation of new project.
- Fixed various issues with time and animated materials (cases 1210068, 1210064).
- Updated light explorer with latest changes to the Fog and fixed issues when no visual environment was present.
- Fixed not handleling properly the recieve SSR feature with ray traced reflections
- Shadow Atlas is no longer allocated for area lights when they are disabled in the shader config file.
- Avoid MRT Clear on PS4 as it is not implemented yet.
- Fixed runtime debug menu BitField control.
- Fixed the radius value used for ray traced directional light.
- Fixed compilation issues with the layered lit in ray tracing shaders.
- Fixed XR autotests viewport size rounding
- Fixed mip map slider knob displayed when cubemap have no mipmap
- Remove unnecessary skip of material upgrade dialog box.
- Fixed the profiling sample mismatch errors when enabling the profiler in play mode
- Fixed issue that caused NaNs in reflection probes on consoles.
- Fixed adjusting positive axis of Blend Distance slides the negative axis in the density volume component.
- Fixed the blend of reflections based on the weight.
- Fixed fallback for ray traced reflections when denoising is enabled.
- Fixed error spam issue with terrain detail terrainDetailUnsupported (cases 1211848)
- Fixed hardware dynamic resolution causing cropping/scaling issues in scene view (case 1158661)
- Fixed Wizard check order for `Hardware and OS` and `Direct3D12`
- Fix AO issue turning black when Far/Near plane distance is big.
- Fixed issue when opening lookdev and the lookdev volume have not been assigned yet.
- Improved memory usage of the sky system.
- Updated label in HDRP quality preference settings (case 1215100)
- Fixed Decal Projector gizmo not undoing properly (case 1216629)
- Fix a leak in the denoising of ray traced reflections.
- Fixed Alignment issue in Light Preset
- Fixed Environment Header in LightingWindow
- Fixed an issue where hair shader could write garbage in the diffuse lighting buffer, causing NaNs.
- Fixed an exposure issue with ray traced sub-surface scattering.
- Fixed runtime debug menu light hierarchy None not doing anything.
- Fixed the broken ShaderGraph preview when creating a new Lit graph.
- Fix indentation issue in preset of LayeredLit material.
- Fixed minor issues with cubemap preview in the inspector.
- Fixed wrong build error message when building for android on mac.
- Fixed an issue related to denoising ray trace area shadows.
- Fixed wrong build error message when building for android on mac.
- Fixed Wizard persistency of Direct3D12 change on domain reload.
- Fixed Wizard persistency of FixAll on domain reload.
- Fixed Wizard behaviour on domain reload.
- Fixed a potential source of NaN in planar reflection probe atlas.
- Fixed an issue with MipRatio debug mode showing _DebugMatCapTexture not being set.
- Fixed missing initialization of input params in Blit for VR.
- Fix Inf source in LTC for area lights.
- Fix issue with AO being misaligned when multiple view are visible.
- Fix issue that caused the clamp of camera rotation motion for motion blur to be ineffective.
- Fixed issue with AssetPostprocessors dependencies causing models to be imported twice when upgrading the package version.
- Fixed culling of lights with XR SDK
- Fixed memory stomp in shadow caching code, leading to overflow of Shadow request array and runtime errors.
- Fixed an issue related to transparent objects reading the ray traced indirect diffuse buffer
- Fixed an issue with filtering ray traced area lights when the intensity is high or there is an exposure.
- Fixed ill-formed include path in Depth Of Field shader.
- Fixed shader graph and ray tracing after the shader target PR.
- Fixed a bug in semi-transparent shadows (object further than the light casting shadows)
- Fix state enabled of default volume profile when in package.
- Fixed removal of MeshRenderer and MeshFilter on adding Light component.
- Fixed Ray Traced SubSurface Scattering not working with ray traced area lights
- Fixed Ray Traced SubSurface Scattering not working in forward mode.
- Fixed a bug in debug light volumes.
- Fixed a bug related to ray traced area light shadow history.
- Fixed an issue where fog sky color mode could sample NaNs in the sky cubemap.
- Fixed a leak in the PBR sky renderer.
- Added a tooltip to the Ambient Mode parameter in the Visual Envionment volume component.
- Static lighting sky now takes the default volume into account (this fixes discrepancies between baked and realtime lighting).
- Fixed a leak in the sky system.
- Removed MSAA Buffers allocation when lit shader mode is set to "deferred only".
- Fixed invalid cast for realtime reflection probes (case 1220504)
- Fixed invalid game view rendering when disabling all cameras in the scene (case 1105163)
- Hide reflection probes in the renderer components.
- Fixed infinite reload loop while displaying Light's Shadow's Link Light Layer in Inspector of Prefab Asset.
- Fixed the culling was not disposed error in build log.
- Fixed the cookie atlas size and planar atlas size being too big after an upgrade of the HDRP asset.
- Fixed transparent SSR for shader graph.
- Fixed an issue with emissive light meshes not being in the RAS.
- Fixed DXR player build
- Fixed the HDRP asset migration code not being called after an upgrade of the package
- Fixed draw renderers custom pass out of bound exception
- Fixed the PBR shader rendering in deferred
- Fixed some typos in debug menu (case 1224594)
- Fixed ray traced point and spot lights shadows not rejecting istory when semi-transparent or colored.
- Fixed a warning due to StaticLightingSky when reloading domain in some cases.
- Fixed the MaxLightCount being displayed when the light volume debug menu is on ColorAndEdge.
- Fixed issue with unclear naming of debug menu for decals.
- Fixed z-fighting in scene view when scene lighting is off (case 1203927)
- Fixed issue that prevented cubemap thumbnails from rendering (only on D3D11 and Metal).
- Fixed ray tracing with VR single-pass
- Fix an exception in ray tracing that happens if two LOD levels are using the same mesh renderer.
- Fixed error in the console when switching shader to decal in the material UI.
- Fixed an issue with refraction model and ray traced recursive rendering (case 1198578).
- Fixed an issue where a dynamic sky changing any frame may not update the ambient probe.
- Fixed cubemap thumbnail generation at project load time.
- Fixed cubemap thumbnail generation at project load time. 
- Fixed XR culling with multiple cameras
- Fixed XR single-pass with Mock HMD plugin
- Fixed sRGB mismatch with XR SDK
- Fixed an issue where default volume would not update when switching profile.
- Fixed issue with uncached reflection probe cameras reseting the debug mode (case 1224601) 
- Fixed an issue where AO override would not override specular occlusion.
- Fixed an issue where Volume inspector might not refresh correctly in some cases.
- Fixed render texture with XR
- Fixed issue with resources being accessed before initialization process has been performed completely. 
- Half fixed shuriken particle light that cast shadows (only the first one will be correct)
- Fixed issue with atmospheric fog turning black if a planar reflection probe is placed below ground level. (case 1226588)
- Fixed custom pass GC alloc issue in CustomPassVolume.GetActiveVolumes().
- Fixed a bug where instanced shadergraph shaders wouldn't compile on PS4.
- Fixed an issue related to the envlightdatasrt not being bound in recursive rendering.
- Fixed shadow cascade tooltip when using the metric mode (case 1229232)
- Fixed how the area light influence volume is computed to match rasterization.
- Focus on Decal uses the extends of the projectors
- Fixed usage of light size data that are not available at runtime.
- Fixed the depth buffer copy made before custom pass after opaque and normal injection point.
- Fix for issue that prevented scene from being completely saved when baked reflection probes are present and lighting is set to auto generate.
- Fixed drag area width at left of Light's intensity field in Inspector.
- Fixed light type resolution when performing a reset on HDAdditionalLightData (case 1220931)
- Fixed reliance on atan2 undefined behavior in motion vector debug shader.
- Fixed an usage of a a compute buffer not bound (1229964)
- Fixed an issue where changing the default volume profile from another inspector would not update the default volume editor.
- Fix issues in the post process system with RenderTexture being invalid in some cases, causing rendering problems.
- Fixed an issue where unncessarily serialized members in StaticLightingSky component would change each time the scene is changed.
- Fixed a weird behavior in the scalable settings drawing when the space becomes tiny (1212045).
- Fixed a regression in the ray traced indirect diffuse due to the new probe system.
- Fix for range compression factor for probes going negative (now clamped to positive values).
- Fixed path validation when creating new volume profile (case 1229933)
- Fixed a bug where Decal Shader Graphs would not recieve reprojected Position, Normal, or Bitangent data. (1239921)
- Fix reflection hierarchy for CARPAINT in AxF.
- Fix precise fresnel for delta lights for SVBRDF in AxF.
- Fixed the debug exposure mode for display sky reflection and debug view baked lighting
- Fixed MSAA depth resolve when there is no motion vectors
- Fixed various object leaks in HDRP.
- Fixed compile error with XR SubsystemManager.
- Fix for assertion triggering sometimes when saving a newly created lit shader graph (case 1230996)
- Fixed culling of planar reflection probes that change position (case 1218651)
- Fixed null reference when processing lightprobe (case 1235285)
- Fix issue causing wrong planar reflection rendering when more than one camera is present.
- Fix black screen in XR when HDRP package is present but not used.
- Fixed an issue with the specularFGD term being used when the material has a clear coat (lit shader).
- Fixed white flash happening with auto-exposure in some cases (case 1223774)
- Fixed NaN which can appear with real time reflection and inf value
- Fixed an issue that was collapsing the volume components in the HDRP default settings
- Fixed warning about missing bound decal buffer
- Fixed shader warning on Xbox for ResolveStencilBuffer.compute. 
- Fixed PBR shader ZTest rendering in deferred.
- Replaced commands incompatible with async compute in light list build process.
- Diffusion Profile and Material references in HDRP materials are now correctly exported to unity packages. Note that the diffusion profile or the material references need to be edited once before this can work properly.
- Fix MaterialBalls having same guid issue
- Fix spelling and grammatical errors in material samples
- Fixed unneeded cookie texture allocation for cone stop lights.
- Fixed scalarization code for contact shadows.
- Fixed volume debug in playmode
- Fixed issue when toggling anything in HDRP asset that will produce an error (case 1238155)
- Fixed shader warning in PCSS code when using Vulkan.
- Fixed decal that aren't working without Metal and Ambient Occlusion option enabled.
- Fixed an error about procedural sky being logged by mistake.
- Fixed shadowmask UI now correctly showing shadowmask disable
- Made more explicit the warning about raytracing and asynchronous compute. Also fixed the condition in which it appears.
- Fixed a null ref exception in static sky when the default volume profile is invalid.
- DXR: Fixed shader compilation error with shader graph and pathtracer
- Fixed SceneView Draw Modes not being properly updated after opening new scene view panels or changing the editor layout.
- VFX: Removed irrelevant queues in render queue selection from HDRP outputs
- VFX: Motion Vector are correctly renderered with MSAA [Case 1240754](https://issuetracker.unity3d.com/product/unity/issues/guid/1240754/)
- Fixed a cause of NaN when a normal of 0-length is generated (usually via shadergraph). 
- Fixed issue with screen-space shadows not enabled properly when RT is disabled (case 1235821)
- Fixed a performance issue with stochastic ray traced area shadows.
- Fixed cookie texture not updated when changing an import settings (srgb for example).
- Fixed flickering of the game/scene view when lookdev is running.
- Fixed issue with reflection probes in realtime time mode with OnEnable baking having wrong lighting with sky set to dynamic (case 1238047).
- Fixed transparent motion vectors not working when in MSAA.
- Fix error when removing DecalProjector from component contextual menu (case 1243960)
- Fixed issue with post process when running in RGBA16 and an object with additive blending is in the scene.
- Fixed corrupted values on LayeredLit when using Vertex Color multiply mode to multiply and MSAA is activated. 
- Fix conflicts with Handles manipulation when performing a Reset in DecalComponent (case 1238833)
- Fixed depth prepass and postpass being disabled after changing the shader in the material UI.
- Fixed issue with sceneview camera settings not being saved after Editor restart.
- Fixed issue when switching back to custom sensor type in physical camera settings (case 1244350).
- Fixed a null ref exception when running playmode tests with the render pipeline debug window opened.
- Fixed some GCAlloc in the debug window.
- Fixed shader graphs not casting semi-transparent and color shadows (case 1242617)
- Fixed thin refraction mode not working properly.
- Fixed assert on tests caused by probe culling results being requested when culling did not happen. (case 1246169) 
- Fixed over consumption of GPU memory by the Physically Based Sky.
- Fixed an invalid rotation in Planar Reflection Probe editor display, that was causing an error message (case 1182022)
- Put more information in Camera background type tooltip and fixed inconsistent exposure behavior when changing bg type.
- Fixed issue that caused not all baked reflection to be deleted upon clicking "Clear Baked Data" in the lighting menu (case 1136080)
- Fixed an issue where asset preview could be rendered white because of static lighting sky.
- Fixed an issue where static lighting was not updated when removing the static lighting sky profile.
- Fixed the show cookie atlas debug mode not displaying correctly when enabling the clear cookie atlas option.
- Fixed various multi-editing issues when changing Emission parameters.
- Fixed error when undo a Reflection Probe removal in a prefab instance. (case 1244047)
- Fixed Microshadow not working correctly in deferred with LightLayers
- Tentative fix for missing include in depth of field shaders.
- Fixed the light overlap scene view draw mode (wasn't working at all).
- Fixed taaFrameIndex and XR tests 4052 and 4053
- Fixed the prefab integration of custom passes (Prefab Override Highlight not working as expected).
- Cloned volume profile from read only assets are created in the root of the project. (case 1154961)
- Fixed Wizard check on default volume profile to also check it is not the default one in package.
- Fix erroneous central depth sampling in TAA.
- Fixed light layers not correctly disabled when the lightlayers is set to Nothing and Lightlayers isn't enabled in HDRP Asset
- Fixed issue with Model Importer materials falling back to the Legacy default material instead of HDRP's default material when import happens at Editor startup.
- Fixed a wrong condition in CameraSwitcher, potentially causing out of bound exceptions.
- Fixed an issue where editing the Look Dev default profile would not reflect directly in the Look Dev window.
- Fixed a bug where the light list is not cleared but still used when resizing the RT.
- Fixed exposure debug shader with XR single-pass rendering.
- Fixed issues with scene view and transparent motion vectors.
- Fixed black screens for linux/HDRP (1246407)
- Fixed a vulkan and metal warning in the SSGI compute shader.
- Fixed an exception due to the color pyramid not allocated when SSGI is enabled.
- Fixed an issue with the first Depth history was incorrectly copied.
- Fixed path traced DoF focusing issue
- Fix an issue with the half resolution Mode (performance)
- Fix an issue with the color intensity of emissive for performance rtgi
- Fixed issue with rendering being mostly broken when target platform disables VR. 
- Workaround an issue caused by GetKernelThreadGroupSizes  failing to retrieve correct group size. 
- Fix issue with fast memory and rendergraph. 
- Fixed transparent motion vector framesetting not sanitized.
- Fixed wrong order of post process frame settings.
- Fixed white flash when enabling SSR or SSGI.
- The ray traced indrect diffuse and RTGI were combined wrongly with the rest of the lighting (1254318).
- Fixed an exception happening when using RTSSS without using RTShadows.
- Fix inconsistencies with transparent motion vectors and opaque by allowing camera only transparent motion vectors.
- Fix reflection probe frame settings override
- Fixed certain shadow bias artifacts present in volumetric lighting (case 1231885).
- Fixed area light cookie not updated when switch the light type from a spot that had a cookie.
- Fixed issue with dynamic resolution updating when not in play mode.
- Fixed issue with Contrast Adaptive Sharpening upsample mode and preview camera.
- Fix issue causing blocky artifacts when decals affect metallic and are applied on material with specular color workflow.
- Fixed issue with depth pyramid generation and dynamic resolution.
- Fixed an issue where decals were duplicated in prefab isolation mode.
- Fixed an issue where rendering preview with MSAA might generate render graph errors.
- Fixed compile error in PS4 for planar reflection filtering.
- Fixed issue with blue line in prefabs for volume mode.
- Fixing the internsity being applied to RTAO too early leading to unexpected results (1254626).
- Fix issue that caused sky to incorrectly render when using a custom projection matrix.
- Fixed null reference exception when using depth pre/post pass in shadergraph with alpha clip in the material.
- Appropriately constraint blend distance of reflection probe while editing with the inspector (case 1248931)
- Fixed AxF handling of roughness for Blinn-Phong type materials
- Fixed AxF UI errors when surface type is switched to transparent
- Fixed a serialization issue, preventing quality level parameters to undo/redo and update scene view on change.
- Fixed an exception occuring when a camera doesn't have an HDAdditionalCameraData (1254383).
- Fixed ray tracing with XR single-pass.
- Fixed warning in HDAdditionalLightData OnValidate (cases 1250864, 1244578)
- Fixed a bug related to denoising ray traced reflections.
- Fixed nullref in the layered lit material inspector.
- Fixed an issue where manipulating the color wheels in a volume component would reset the cursor every time.
- Fixed an issue where static sky lighting would not be updated for a new scene until it's reloaded at least once.
- Fixed culling for decals when used in prefabs and edited in context.
- Force to rebake probe with missing baked texture. (1253367)
- Fix supported Mac platform detection to handle new major version (11.0) properly
- Fixed typo in the Render Pipeline Wizard under HDRP+VR
- Change transparent SSR name in frame settings to avoid clipping. 
- Fixed missing include guards in shadow hlsl files.
- Repaint the scene view whenever the scene exposure override is changed.
- Fixed an error when clearing the SSGI history texture at creation time (1259930).
- Fixed alpha to mask reset when toggling alpha test in the material UI.
- Fixed an issue where opening the look dev window with the light theme would make the window blink and eventually crash unity.
- Fixed fallback for ray tracing and light layers (1258837).
- Fixed Sorting Priority not displayed correctly in the DrawRenderers custom pass UI.
- Fixed glitch in Project settings window when selecting diffusion profiles in material section (case 1253090)
- Fixed issue with light layers bigger than 8 (and above the supported range). 
- Fixed issue with culling layer mask of area light's emissive mesh 
- Fixed overused the atlas for Animated/Render Target Cookies (1259930).
- Fixed errors when switching area light to disk shape while an area emissive mesh was displayed.
- Fixed default frame settings MSAA toggle for reflection probes (case 1247631)
- Fixed the transparent SSR dependency not being properly disabled according to the asset dependencies (1260271).
- Fixed issue with completely black AO on double sided materials when normal mode is set to None.
- Fixed UI drawing of the quaternion (1251235)
- Fix an issue with the quality mode and perf mode on RTR and RTGI and getting rid of unwanted nans (1256923).
- Fixed unitialized ray tracing resources when using non-default HDRP asset (case 1259467).
- Fixed overused the atlas for Animated/Render Target Cookies (1259930).
- Fixed sky asserts with XR multipass
- Fixed for area light not updating baked light result when modifying with gizmo.
- Fixed robustness issue with GetOddNegativeScale() in ray tracing, which was impacting normal mapping (1261160).
- Fixed regression where moving face of the probe gizmo was not moving its position anymore.
- Fixed XR single-pass macros in tessellation shaders.
- Fixed path-traced subsurface scattering mixing with diffuse and specular BRDFs (1250601).
- Fixed custom pass re-ordering issues.
- Improved robustness of normal mapping when scale is 0, and mapping is extreme (normals in or below the tangent plane).
- Fixed XR Display providers not getting zNear and zFar plane distances passed to them when in HDRP.
- Fixed rendering breaking when disabling tonemapping in the frame settings.
- Fixed issue with serialization of exposure modes in volume profiles not being consistent between HDRP versions (case 1261385).
- Fixed issue with duplicate names in newly created sub-layers in the graphics compositor (case 1263093).
- Remove MSAA debug mode when renderpipeline asset has no MSAA
- Fixed some post processing using motion vectors when they are disabled
- Fixed the multiplier of the environement lights being overriden with a wrong value for ray tracing (1260311).
- Fixed a series of exceptions happening when trying to load an asset during wizard execution (1262171).
- Fixed an issue with Stacklit shader not compiling correctly in player with debug display on (1260579)
- Fixed couple issues in the dependence of building the ray tracing acceleration structure.
- Fix sun disk intensity
- Fixed unwanted ghosting for smooth surfaces.
- Fixing an issue in the recursive rendering flag texture usage.
- Fixed a missing dependecy for choosing to evaluate transparent SSR.
- Fixed issue that failed compilation when XR is disabled.
- Fixed a compilation error in the IES code.
- Fixed issue with dynamic resolution handler when no OnResolutionChange callback is specified. 
- Fixed multiple volumes, planar reflection, and decal projector position when creating them from the menu.
- Reduced the number of global keyword used in deferredTile.shader
- Fixed incorrect processing of Ambient occlusion probe (9% error was introduced)
- Fixed multiedition of framesettings drop down (case 1270044)
- Fixed planar probe gizmo

### Changed
- Improve MIP selection for decals on Transparents
- Color buffer pyramid is not allocated anymore if neither refraction nor distortion are enabled
- Rename Emission Radius to Radius in UI in Point, Spot
- Angular Diameter parameter for directional light is no longuer an advanced property
- DXR: Remove Light Radius and Angular Diamater of Raytrace shadow. Angular Diameter and Radius are used instead.
- Remove MaxSmoothness parameters from UI for point, spot and directional light. The MaxSmoothness is now deduce from Radius Parameters
- DXR: Remove the Ray Tracing Environement Component. Add a Layer Mask to the ray Tracing volume components to define which objects are taken into account for each effect.
- Removed second cubemaps used for shadowing in lookdev
- Disable Physically Based Sky below ground
- Increase max limit of area light and reflection probe to 128
- Change default texture for detailmap to grey
- Optimize Shadow RT load on Tile based architecture platforms.
- Improved quality of SSAO.
- Moved RequestShadowMapRendering() back to public API.
- Update HDRP DXR Wizard with an option to automatically clone the hdrp config package and setup raytracing to 1 in shaders file.
- Added SceneSelection pass for TerrainLit shader.
- Simplified Light's type API regrouping the logic in one place (Check type in HDAdditionalLightData)
- The support of LOD CrossFade (Dithering transition) in master nodes now required to enable it in the master node settings (Save variant)
- Improved shadow bias, by removing constant depth bias and substituting it with slope-scale bias.
- Fix the default stencil values when a material is created from a SSS ShaderGraph.
- Tweak test asset to be compatible with XR: unlit SG material for canvas and double-side font material
- Slightly tweaked the behaviour of bloom when resolution is low to reduce artifacts.
- Hidden fields in Light Inspector that is not relevant while in BakingOnly mode.
- Changed parametrization of PCSS, now softness is derived from angular diameter (for directional lights) or shape radius (for point/spot lights) and min filter size is now in the [0..1] range.
- Moved the copy of the geometry history buffers to right after the depth mip chain generation.
- Rename "Luminance" to "Nits" in UX for physical light unit
- Rename FrameSettings "SkyLighting" to "SkyReflection"
- Reworked XR automated tests
- The ray traced screen space shadow history for directional, spot and point lights is discarded if the light transform has changed.
- Changed the behavior for ray tracing in case a mesh renderer has both transparent and opaque submeshes.
- Improve history buffer management
- Replaced PlayerSettings.virtualRealitySupported with XRGraphics.tryEnable.
- Remove redundant FrameSettings RealTimePlanarReflection
- Improved a bit the GC calls generated during the rendering.
- Material update is now only triggered when the relevant settings are touched in the shader graph master nodes
- Changed the way Sky Intensity (on Sky volume components) is handled. It's now a combo box where users can choose between Exposure, Multiplier or Lux (for HDRI sky only) instead of both multiplier and exposure being applied all the time. Added a new menu item to convert old profiles.
- Change how method for specular occlusions is decided on inspector shader (Lit, LitTesselation, LayeredLit, LayeredLitTessellation)
- Unlocked SSS, SSR, Motion Vectors and Distortion frame settings for reflections probes.
- Hide unused LOD settings in Quality Settings legacy window.
- Reduced the constrained distance for temporal reprojection of ray tracing denoising
- Removed shadow near plane from the Directional Light Shadow UI.
- Improved the performances of custom pass culling.
- The scene view camera now replicates the physical parameters from the camera tagged as "MainCamera".
- Reduced the number of GC.Alloc calls, one simple scene without plarnar / probes, it should be 0B.
- Renamed ProfilingSample to ProfilingScope and unified API. Added GPU Timings.
- Updated macros to be compatible with the new shader preprocessor.
- Ray tracing reflection temporal filtering is now done in pre-exposed space
- Search field selects the appropriate fields in both project settings panels 'HDRP Default Settings' and 'Quality/HDRP'
- Disabled the refraction and transmission map keywords if the material is opaque.
- Keep celestial bodies outside the atmosphere.
- Updated the MSAA documentation to specify what features HDRP supports MSAA for and what features it does not.
- Shader use for Runtime Debug Display are now correctly stripper when doing a release build
- Now each camera has its own Volume Stack. This allows Volume Parameters to be updated as early as possible and be ready for the whole frame without conflicts between cameras.
- Disable Async for SSR, SSAO and Contact shadow when aggregated ray tracing frame setting is on.
- Improved performance when entering play mode without domain reload by a factor of ~25
- Renamed the camera profiling sample to include the camera name
- Discarding the ray tracing history for AO, reflection, diffuse shadows and GI when the viewport size changes.
- Renamed the camera profiling sample to include the camera name
- Renamed the post processing graphic formats to match the new convention.
- The restart in Wizard for DXR will always be last fix from now on
- Refactoring pre-existing materials to share more shader code between rasterization and ray tracing.
- Setting a material's Refraction Model to Thin does not overwrite the Thickness and Transmission Absorption Distance anymore.
- Removed Wind textures from runtime as wind is no longer built into the pipeline
- Changed Shader Graph titles of master nodes to be more easily searchable ("HDRP/x" -> "x (HDRP)")
- Expose StartSinglePass() and StopSinglePass() as public interface for XRPass
- Replaced the Texture array for 2D cookies (spot, area and directional lights) and for planar reflections by an atlas.
- Moved the tier defining from the asset to the concerned volume components.
- Changing from a tier management to a "mode" management for reflection and GI and removing the ability to enable/disable deferred and ray bining (they are now implied by performance mode)
- The default FrameSettings for ScreenSpaceShadows is set to true for Camera in order to give a better workflow for DXR.
- Refactor internal usage of Stencil bits.
- Changed how the material upgrader works and added documentation for it.
- Custom passes now disable the stencil when overwriting the depth and not writing into it.
- Renamed the camera profiling sample to include the camera name
- Changed the way the shadow casting property of transparent and tranmissive materials is handeled for ray tracing.
- Changed inspector materials stencil setting code to have more sharing.
- Updated the default scene and default DXR scene and DefaultVolumeProfile.
- Changed the way the length parameter is used for ray traced contact shadows.
- Improved the coherency of PCSS blur between cascades.
- Updated VR checks in Wizard to reflect new XR System.
- Removing unused alpha threshold depth prepass and post pass for fabric shader graph.
- Transform result from CIE XYZ to sRGB color space in EvalSensitivity for iridescence.
- Moved BeginCameraRendering callback right before culling.
- Changed the visibility of the Indirect Lighting Controller component to public.
- Renamed the cubemap used for diffuse convolution to a more explicit name for the memory profiler.
- Improved behaviour of transmission color on transparent surfaces in path tracing.
- Light dimmer can now get values higher than one and was renamed to multiplier in the UI.
- Removed info box requesting volume component for Visual Environment and updated the documentation with the relevant information.
- Improved light selection oracle for light sampling in path tracing.
- Stripped ray tracing subsurface passes with ray tracing is not enabled.
- Remove LOD cross fade code for ray tracing shaders
- Removed legacy VR code
- Add range-based clipping to box lights (case 1178780)
- Improve area light culling (case 1085873)
- Light Hierarchy debug mode can now adjust Debug Exposure for visualizing high exposure scenes.
- Rejecting history for ray traced reflections based on a threshold evaluated on the neighborhood of the sampled history.
- Renamed "Environment" to "Reflection Probes" in tile/cluster debug menu.
- Utilities namespace is obsolete, moved its content to UnityEngine.Rendering (case 1204677)
- Obsolete Utilities namespace was removed, instead use UnityEngine.Rendering (case 1204677)
- Moved most of the compute shaders to the multi_compile API instead of multiple kernels.
- Use multi_compile API for deferred compute shader with shadow mask.
- Remove the raytracing rendering queue system to make recursive raytraced material work when raytracing is disabled
- Changed a few resources used by ray tracing shaders to be global resources (using register space1) for improved CPU performance.
- All custom pass volumes are now executed for one injection point instead of the first one.
- Hidden unsupported choice in emission in Materials
- Temporal Anti aliasing improvements.
- Optimized PrepareLightsForGPU (cost reduced by over 25%) and PrepareGPULightData (around twice as fast now).
- Moved scene view camera settings for HDRP from the preferences window to the scene view camera settings window.
- Updated shaders to be compatible with Microsoft's DXC.
- Debug exposure in debug menu have been replace to debug exposure compensation in EV100 space and is always visible.
- Further optimized PrepareLightsForGPU (3x faster with few shadows, 1.4x faster with a lot of shadows or equivalently cost reduced by 68% to 37%).
- Raytracing: Replaced the DIFFUSE_LIGHTING_ONLY multicompile by a uniform.
- Raytracing: Removed the dynamic lightmap multicompile.
- Raytracing: Remove the LOD cross fade multi compile for ray tracing.
- Cookie are now supported in lightmaper. All lights casting cookie and baked will now include cookie influence.
- Avoid building the mip chain a second time for SSR for transparent objects.
- Replaced "High Quality" Subsurface Scattering with a set of Quality Levels.
- Replaced "High Quality" Volumetric Lighting with "Screen Resolution Percentage" and "Volume Slice Count" on the Fog volume component.
- Merged material samples and shader samples
- Update material samples scene visuals
- Use multi_compile API for deferred compute shader with shadow mask.
- Made the StaticLightingSky class public so that users can change it by script for baking purpose.
- Shadowmask and realtime reflectoin probe property are hide in Quality settings
- Improved performance of reflection probe management when using a lot of probes.
- Ignoring the disable SSR flags for recursive rendering.
- Removed logic in the UI to disable parameters for contact shadows and fog volume components as it was going against the concept of the volume system.
- Fixed the sub surface mask not being taken into account when computing ray traced sub surface scattering.
- MSAA Within Forward Frame Setting is now enabled by default on Cameras when new Render Pipeline Asset is created
- Slightly changed the TAA anti-flicker mechanism so that it is more aggressive on almost static images (only on High preset for now).
- Changed default exposure compensation to 0.
- Refactored shadow caching system.
- Removed experimental namespace for ray tracing code.
- Increase limit for max numbers of lights in UX
- Removed direct use of BSDFData in the path tracing pass, delegated to the material instead.
- Pre-warm the RTHandle system to reduce the amount of memory allocations and the total memory needed at all points. 
- DXR: Only read the geometric attributes that are required using the share pass info and shader graph defines.
- DXR: Dispatch binned rays in 1D instead of 2D.
- Lit and LayeredLit tessellation cross lod fade don't used dithering anymore between LOD but fade the tessellation height instead. Allow a smoother transition
- Changed the way planar reflections are filtered in order to be a bit more "physically based".
- Increased path tracing BSDFs roughness range from [0.001, 0.999] to [0.00001, 0.99999].
- Changing the default SSGI radius for the all configurations.
- Changed the default parameters for quality RTGI to match expected behavior.
- Add color clear pass while rendering XR occlusion mesh to avoid leaks.
- Only use one texture for ray traced reflection upscaling.
- Adjust the upscale radius based on the roughness value.
- DXR: Changed the way the filter size is decided for directional, point and spot shadows.
- Changed the default exposure mode to "Automatic (Histogram)", along with "Limit Min" to -4 and "Limit Max" to 16.
- Replaced the default scene system with the builtin Scene Template feature.
- Changed extensions of shader CAS include files.
- Making the planar probe atlas's format match the color buffer's format.
- Removing the planarReflectionCacheCompressed setting from asset.
- SHADERPASS for TransparentDepthPrepass and TransparentDepthPostpass identification is using respectively SHADERPASS_TRANSPARENT_DEPTH_PREPASS and SHADERPASS_TRANSPARENT_DEPTH_POSTPASS
- Moved the Parallax Occlusion Mapping node into Shader Graph.
- Renamed the debug name from SSAO to ScreenSpaceAmbientOcclusion (1254974).
- Added missing tooltips and improved the UI of the aperture control (case 1254916).
- Fixed wrong tooltips in the Dof Volume (case 1256641).
- The `CustomPassLoadCameraColor` and `CustomPassSampleCameraColor` functions now returns the correct color buffer when used in after post process instead of the color pyramid (which didn't had post processes).
- PBR Sky now doesn't go black when going below sea level, but it instead freezes calculation as if on the horizon. 
- Fixed an issue with quality setting foldouts not opening when clicking on them (1253088).
- Shutter speed can now be changed by dragging the mouse over the UI label (case 1245007).
- Remove the 'Point Cube Size' for cookie, use the Cubemap size directly.
- VFXTarget with Unlit now allows EmissiveColor output to be consistent with HDRP unlit.
- Only building the RTAS if there is an effect that will require it (1262217).
- Fixed the first ray tracing frame not having the light cluster being set up properly (1260311).
- Render graph pre-setup for ray traced ambient occlusion.
- Avoid casting multiple rays and denoising for hard directional, point and spot ray traced shadows (1261040).
- Making sure the preview cameras do not use ray tracing effects due to a by design issue to build ray tracing acceleration structures (1262166).
- Preparing ray traced reflections for the render graph support (performance and quality).
- Preparing recursive rendering for the render graph port.
- Preparation pass for RTGI, temporal filter and diffuse denoiser for render graph.
- Updated the documentation for the DXR implementation.
- Changed the DXR wizard to support optional checks.
- Changed the DXR wizard steps.
- Preparation pass for RTSSS to be supported by render graph.
- Changed the color space of EmissiveColorLDR property on all shader. Was linear but should have been sRGB. Auto upgrade script handle the conversion.

## [7.1.1] - 2019-09-05

### Added
- Transparency Overdraw debug mode. Allows to visualize transparent objects draw calls as an "heat map".
- Enabled single-pass instancing support for XR SDK with new API cmd.SetInstanceMultiplier()
- XR settings are now available in the HDRP asset
- Support for Material Quality in Shader Graph
- Material Quality support selection in HDRP Asset
- Renamed XR shader macro from UNITY_STEREO_ASSIGN_COMPUTE_EYE_INDEX to UNITY_XR_ASSIGN_VIEW_INDEX
- Raytracing ShaderGraph node for HDRP shaders
- Custom passes volume component with 3 injection points: Before Rendering, Before Transparent and Before Post Process
- Alpha channel is now properly exported to camera render textures when using FP16 color buffer format
- Support for XR SDK mirror view modes
- HD Master nodes in Shader Graph now support Normal and Tangent modification in vertex stage.
- DepthOfFieldCoC option in the fullscreen debug modes.
- Added override Ambient Occlusion option on debug windows
- Added Custom Post Processes with 3 injection points: Before Transparent, Before Post Process and After Post Process
- Added draft of minimal interactive path tracing (experimental) based on DXR API - Support only 4 area light, lit and unlit shader (non-shadergraph)
- Small adjustments to TAA anti flicker (more aggressive on high values).

### Fixed
- Fixed wizard infinite loop on cancellation
- Fixed with compute shader error about too many threads in threadgroup on low GPU
- Fixed invalid contact shadow shaders being created on metal
- Fixed a bug where if Assembly.GetTypes throws an exception due to mis-versioned dlls, then no preprocessors are used in the shader stripper
- Fixed typo in AXF decal property preventing to compile
- Fixed reflection probe with XR single-pass and FPTL
- Fixed force gizmo shown when selecting camera in hierarchy
- Fixed issue with XR occlusion mesh and dynamic resolution
- Fixed an issue where lighting compute buffers were re-created with the wrong size when resizing the window, causing tile artefacts at the top of the screen.
- Fix FrameSettings names and tooltips
- Fixed error with XR SDK when the Editor is not in focus
- Fixed errors with RenderGraph, XR SDK and occlusion mesh
- Fixed shadow routines compilation errors when "real" type is a typedef on "half".
- Fixed toggle volumetric lighting in the light UI
- Fixed post-processing history reset handling rt-scale incorrectly
- Fixed crash with terrain and XR multi-pass
- Fixed ShaderGraph material synchronization issues
- Fixed a null reference exception when using an Emissive texture with Unlit shader (case 1181335)
- Fixed an issue where area lights and point lights where not counted separately with regards to max lights on screen (case 1183196)
- Fixed an SSR and Subsurface Scattering issue (appearing black) when using XR.

### Changed
- Update Wizard layout.
- Remove almost all Garbage collection call within a frame.
- Rename property AdditionalVeclocityChange to AddPrecomputeVelocity
- Call the End/Begin camera rendering callbacks for camera with customRender enabled
- Changeg framesettings migration order of postprocess flags as a pr for reflection settings flags have been backported to 2019.2
- Replaced usage of ENABLE_VR in XRSystem.cs by version defines based on the presence of the built-in VR and XR modules
- Added an update virtual function to the SkyRenderer class. This is called once per frame. This allows a given renderer to amortize heavy computation at the rate it chooses. Currently only the physically based sky implements this.
- Removed mandatory XRPass argument in HDCamera.GetOrCreate()
- Restored the HDCamera parameter to the sky rendering builtin parameters.
- Removed usage of StructuredBuffer for XR View Constants
- Expose Direct Specular Lighting control in FrameSettings
- Deprecated ExponentialFog and VolumetricFog volume components. Now there is only one exponential fog component (Fog) which can add Volumetric Fog as an option. Added a script in Edit -> Render Pipeline -> Upgrade Fog Volume Components.

## [7.0.1] - 2019-07-25

### Added
- Added option in the config package to disable globally Area Lights and to select shadow quality settings for the deferred pipeline.
- When shader log stripping is enabled, shader stripper statistics will be written at `Temp/shader-strip.json`
- Occlusion mesh support from XR SDK

### Fixed
- Fixed XR SDK mirror view blit, cleanup some XRTODO and removed XRDebug.cs
- Fixed culling for volumetrics with XR single-pass rendering
- Fix shadergraph material pass setup not called
- Fixed documentation links in component's Inspector header bar
- Cookies using the render texture output from a camera are now properly updated
- Allow in ShaderGraph to enable pre/post pass when the alpha clip is disabled

### Changed
- RenderQueue for Opaque now start at Background instead of Geometry.
- Clamp the area light size for scripting API when we change the light type
- Added a warning in the material UI when the diffusion profile assigned is not in the HDRP asset


## [7.0.0] - 2019-07-17

### Added
- `Fixed`, `Viewer`, and `Automatic` modes to compute the FOV used when rendering a `PlanarReflectionProbe`
- A checkbox to toggle the chrome gizmo of `ReflectionProbe`and `PlanarReflectionProbe`
- Added a Light layer in shadows that allow for objects to cast shadows without being affected by light (and vice versa).
- You can now access ShaderGraph blend states from the Material UI (for example, **Surface Type**, **Sorting Priority**, and **Blending Mode**). This change may break Materials that use a ShaderGraph, to fix them, select **Edit > Render Pipeline > Reset all ShaderGraph Scene Materials BlendStates**. This syncs the blendstates of you ShaderGraph master nodes with the Material properties.
- You can now control ZTest, ZWrite, and CullMode for transparent Materials.
- Materials that use Unlit Shaders or Unlit Master Node Shaders now cast shadows.
- Added an option to enable the ztest on **After Post Process** materials when TAA is disabled.
- Added a new SSAO (based on Ground Truth Ambient Occlusion algorithm) to replace the previous one.
- Added support for shadow tint on light
- BeginCameraRendering and EndCameraRendering callbacks are now called with probes
- Adding option to update shadow maps only On Enable and On Demand.
- Shader Graphs that use time-dependent vertex modification now generate correct motion vectors.
- Added option to allow a custom spot angle for spot light shadow maps.
- Added frame settings for individual post-processing effects
- Added dither transition between cascades for Low and Medium quality settings
- Added single-pass instancing support with XR SDK
- Added occlusion mesh support with XR SDK
- Added support of Alembic velocity to various shaders
- Added support for more than 2 views for single-pass instancing
- Added support for per punctual/directional light min roughness in StackLit
- Added mirror view support with XR SDK
- Added VR verification in HDRPWizard
- Added DXR verification in HDRPWizard
- Added feedbacks in UI of Volume regarding skies
- Cube LUT support in Tonemapping. Cube LUT helpers for external grading are available in the Post-processing Sample package.

### Fixed
- Fixed an issue with history buffers causing effects like TAA or auto exposure to flicker when more than one camera was visible in the editor
- The correct preview is displayed when selecting multiple `PlanarReflectionProbe`s
- Fixed volumetric rendering with camera-relative code and XR stereo instancing
- Fixed issue with flashing cyan due to async compilation of shader when selecting a mesh
- Fix texture type mismatch when the contact shadow are disabled (causing errors on IOS devices)
- Fixed Generate Shader Includes while in package
- Fixed issue when texture where deleted in ShadowCascadeGUI
- Fixed issue in FrameSettingsHistory when disabling a camera several time without enabling it in between.
- Fixed volumetric reprojection with camera-relative code and XR stereo instancing
- Added custom BaseShaderPreprocessor in HDEditorUtils.GetBaseShaderPreprocessorList()
- Fixed compile issue when USE_XR_SDK is not defined
- Fixed procedural sky sun disk intensity for high directional light intensities
- Fixed Decal mip level when using texture mip map streaming to avoid dropping to lowest permitted mip (now loading all mips)
- Fixed deferred shading for XR single-pass instancing after lightloop refactor
- Fixed cluster and material classification debug (material classification now works with compute as pixel shader lighting)
- Fixed IOS Nan by adding a maximun epsilon definition REAL_EPS that uses HALF_EPS when fp16 are used
- Removed unnecessary GC allocation in motion blur code
- Fixed locked UI with advanded influence volume inspector for probes
- Fixed invalid capture direction when rendering planar reflection probes
- Fixed Decal HTILE optimization with platform not supporting texture atomatic (Disable it)
- Fixed a crash in the build when the contact shadows are disabled
- Fixed camera rendering callbacks order (endCameraRendering was being called before the actual rendering)
- Fixed issue with wrong opaque blending settings for After Postprocess
- Fixed issue with Low resolution transparency on PS4
- Fixed a memory leak on volume profiles
- Fixed The Parallax Occlusion Mappping node in shader graph and it's UV input slot
- Fixed lighting with XR single-pass instancing by disabling deferred tiles
- Fixed the Bloom prefiltering pass
- Fixed post-processing effect relying on Unity's random number generator
- Fixed camera flickering when using TAA and selecting the camera in the editor
- Fixed issue with single shadow debug view and volumetrics
- Fixed most of the problems with light animation and timeline
- Fixed indirect deferred compute with XR single-pass instancing
- Fixed a slight omission in anisotropy calculations derived from HazeMapping in StackLit
- Improved stack computation numerical stability in StackLit
- Fix PBR master node always opaque (wrong blend modes for forward pass)
- Fixed TAA with XR single-pass instancing (missing macros)
- Fixed an issue causing Scene View selection wire gizmo to not appear when using HDRP Shader Graphs.
- Fixed wireframe rendering mode (case 1083989)
- Fixed the renderqueue not updated when the alpha clip is modified in the material UI.
- Fixed the PBR master node preview
- Remove the ReadOnly flag on Reflection Probe's cubemap assets during bake when there are no VCS active.
- Fixed an issue where setting a material debug view would not reset the other exclusive modes
- Spot light shapes are now correctly taken into account when baking
- Now the static lighting sky will correctly take the default values for non-overridden properties
- Fixed material albedo affecting the lux meter
- Extra test in deferred compute shading to avoid shading pixels that were not rendered by the current camera (for camera stacking)

### Changed
- Optimization: Reduce the group size of the deferred lighting pass from 16x16 to 8x8
- Replaced HDCamera.computePassCount by viewCount
- Removed xrInstancing flag in RTHandles (replaced by TextureXR.slices and TextureXR.dimensions)
- Refactor the HDRenderPipeline and lightloop code to preprare for high level rendergraph
- Removed the **Back Then Front Rendering** option in the fabric Master Node settings. Enabling this option previously did nothing.
- Shader type Real translates to FP16 precision on Nintendo Switch.
- Shader framework refactor: Introduce CBSDF, EvaluateBSDF, IsNonZeroBSDF to replace BSDF functions
- Shader framework refactor:  GetBSDFAngles, LightEvaluation and SurfaceShading functions
- Replace ComputeMicroShadowing by GetAmbientOcclusionForMicroShadowing
- Rename WorldToTangent to TangentToWorld as it was incorrectly named
- Remove SunDisk and Sun Halo size from directional light
- Remove all obsolete wind code from shader
- Renamed DecalProjectorComponent into DecalProjector for API alignment.
- Improved the Volume UI and made them Global by default
- Remove very high quality shadow option
- Change default for shadow quality in Deferred to Medium
- Enlighten now use inverse squared falloff (before was using builtin falloff)
- Enlighten is now deprecated. Please use CPU or GPU lightmaper instead.
- Remove the name in the diffusion profile UI
- Changed how shadow map resolution scaling with distance is computed. Now it uses screen space area rather than light range.
- Updated MoreOptions display in UI
- Moved Display Area Light Emissive Mesh script API functions in the editor namespace
- direct strenght properties in ambient occlusion now affect direct specular as well
- Removed advanced Specular Occlusion control in StackLit: SSAO based SO control is hidden and fixed to behave like Lit, SPTD is the only HQ technique shown for baked SO.
- Shader framework refactor: Changed ClampRoughness signature to include PreLightData access.
- HDRPWizard window is now in Window > General > HD Render Pipeline Wizard
- Moved StaticLightingSky to LightingWindow
- Removes the current "Scene Settings" and replace them with "Sky & Fog Settings" (with Physically Based Sky and Volumetric Fog).
- Changed how cached shadow maps are placed inside the atlas to minimize re-rendering of them.

## [6.7.0-preview] - 2019-05-16

### Added
- Added ViewConstants StructuredBuffer to simplify XR rendering
- Added API to render specific settings during a frame
- Added stadia to the supported platforms (2019.3)
- Enabled cascade blends settings in the HD Shadow component
- Added Hardware Dynamic Resolution support.
- Added MatCap debug view to replace the no scene lighting debug view.
- Added clear GBuffer option in FrameSettings (default to false)
- Added preview for decal shader graph (Only albedo, normal and emission)
- Added exposure weight control for decal
- Screen Space Directional Shadow under a define option. Activated for ray tracing
- Added a new abstraction for RendererList that will help transition to Render Graph and future RendererList API
- Added multipass support for VR
- Added XR SDK integration (multipass only)
- Added Shader Graph samples for Hair, Fabric and Decal master nodes.
- Add fade distance, shadow fade distance and light layers to light explorer
- Add method to draw light layer drawer in a rect to HDEditorUtils

### Fixed
- Fixed deserialization crash at runtime
- Fixed for ShaderGraph Unlit masternode not writing velocity
- Fixed a crash when assiging a new HDRP asset with the 'Verify Saving Assets' option enabled
- Fixed exposure to properly support TEXTURE2D_X
- Fixed TerrainLit basemap texture generation
- Fixed a bug that caused nans when material classification was enabled and a tile contained one standard material + a material with transmission.
- Fixed gradient sky hash that was not using the exposure hash
- Fixed displayed default FrameSettings in HDRenderPipelineAsset wrongly updated on scripts reload.
- Fixed gradient sky hash that was not using the exposure hash.
- Fixed visualize cascade mode with exposure.
- Fixed (enabled) exposure on override lighting debug modes.
- Fixed issue with LightExplorer when volume have no profile
- Fixed issue with SSR for negative, infinite and NaN history values
- Fixed LightLayer in HDReflectionProbe and PlanarReflectionProbe inspector that was not displayed as a mask.
- Fixed NaN in transmission when the thickness and a color component of the scattering distance was to 0
- Fixed Light's ShadowMask multi-edition.
- Fixed motion blur and SMAA with VR single-pass instancing
- Fixed NaNs generated by phase functionsin volumetric lighting
- Fixed NaN issue with refraction effect and IOR of 1 at extreme grazing angle
- Fixed nan tracker not using the exposure
- Fixed sorting priority on lit and unlit materials
- Fixed null pointer exception when there are no AOVRequests defined on a camera
- Fixed dirty state of prefab using disabled ReflectionProbes
- Fixed an issue where gizmos and editor grid were not correctly depth tested
- Fixed created default scene prefab non editable due to wrong file extension.
- Fixed an issue where sky convolution was recomputed for nothing when a preview was visible (causing extreme slowness when fabric convolution is enabled)
- Fixed issue with decal that wheren't working currently in player
- Fixed missing stereo rendering macros in some fragment shaders
- Fixed exposure for ReflectionProbe and PlanarReflectionProbe gizmos
- Fixed single-pass instancing on PSVR
- Fixed Vulkan shader issue with Texture2DArray in ScreenSpaceShadow.compute by re-arranging code (workaround)
- Fixed camera-relative issue with lights and XR single-pass instancing
- Fixed single-pass instancing on Vulkan
- Fixed htile synchronization issue with shader graph decal
- Fixed Gizmos are not drawn in Camera preview
- Fixed pre-exposure for emissive decal
- Fixed wrong values computed in PreIntegrateFGD and in the generation of volumetric lighting data by forcing the use of fp32.
- Fixed NaNs arising during the hair lighting pass
- Fixed synchronization issue in decal HTile that occasionally caused rendering artifacts around decal borders
- Fixed QualitySettings getting marked as modified by HDRP (and thus checked out in Perforce)
- Fixed a bug with uninitialized values in light explorer
- Fixed issue with LOD transition
- Fixed shader warnings related to raytracing and TEXTURE2D_X

### Changed
- Refactor PixelCoordToViewDirWS to be VR compatible and to compute it only once per frame
- Modified the variants stripper to take in account multiple HDRP assets used in the build.
- Improve the ray biasing code to avoid self-intersections during the SSR traversal
- Update Pyramid Spot Light to better match emitted light volume.
- Moved _XRViewConstants out of UnityPerPassStereo constant buffer to fix issues with PSSL
- Removed GetPositionInput_Stereo() and single-pass (double-wide) rendering mode
- Changed label width of the frame settings to accommodate better existing options.
- SSR's Default FrameSettings for camera is now enable.
- Re-enabled the sharpening filter on Temporal Anti-aliasing
- Exposed HDEditorUtils.LightLayerMaskDrawer for integration in other packages and user scripting.
- Rename atmospheric scattering in FrameSettings to Fog
- The size modifier in the override for the culling sphere in Shadow Cascades now defaults to 0.6, which is the same as the formerly hardcoded value.
- Moved LOD Bias and Maximum LOD Level from Frame Setting section `Other` to `Rendering`
- ShaderGraph Decal that affect only emissive, only draw in emissive pass (was drawing in dbuffer pass too)
- Apply decal projector fade factor correctly on all attribut and for shader graph decal
- Move RenderTransparentDepthPostpass after all transparent
- Update exposure prepass to interleave XR single-pass instancing views in a checkerboard pattern
- Removed ScriptRuntimeVersion check in wizard.

## [6.6.0-preview] - 2019-04-01

### Added
- Added preliminary changes for XR deferred shading
- Added support of 111110 color buffer
- Added proper support for Recorder in HDRP
- Added depth offset input in shader graph master nodes
- Added a Parallax Occlusion Mapping node
- Added SMAA support
- Added Homothety and Symetry quick edition modifier on volume used in ReflectionProbe, PlanarReflectionProbe and DensityVolume
- Added multi-edition support for DecalProjectorComponent
- Improve hair shader
- Added the _ScreenToTargetScaleHistory uniform variable to be used when sampling HDRP RTHandle history buffers.
- Added settings in `FrameSettings` to change `QualitySettings.lodBias` and `QualitySettings.maximumLODLevel` during a rendering
- Added an exposure node to retrieve the current, inverse and previous frame exposure value.
- Added an HD scene color node which allow to sample the scene color with mips and a toggle to remove the exposure.
- Added safeguard on HD scene creation if default scene not set in the wizard
- Added Low res transparency rendering pass.

### Fixed
- Fixed HDRI sky intensity lux mode
- Fixed dynamic resolution for XR
- Fixed instance identifier semantic string used by Shader Graph
- Fixed null culling result occuring when changing scene that was causing crashes
- Fixed multi-edition light handles and inspector shapes
- Fixed light's LightLayer field when multi-editing
- Fixed normal blend edition handles on DensityVolume
- Fixed an issue with layered lit shader and height based blend where inactive layers would still have influence over the result
- Fixed multi-selection handles color for DensityVolume
- Fixed multi-edition inspector's blend distances for HDReflectionProbe, PlanarReflectionProbe and DensityVolume
- Fixed metric distance that changed along size in DensityVolume
- Fixed DensityVolume shape handles that have not same behaviour in advance and normal edition mode
- Fixed normal map blending in TerrainLit by only blending the derivatives
- Fixed Xbox One rendering just a grey screen instead of the scene
- Fixed probe handles for multiselection
- Fixed baked cubemap import settings for convolution
- Fixed regression causing crash when attempting to open HDRenderPipelineWizard without an HDRenderPipelineAsset setted
- Fixed FullScreenDebug modes: SSAO, SSR, Contact shadow, Prerefraction Color Pyramid, Final Color Pyramid
- Fixed volumetric rendering with stereo instancing
- Fixed shader warning
- Fixed missing resources in existing asset when updating package
- Fixed PBR master node preview in forward rendering or transparent surface
- Fixed deferred shading with stereo instancing
- Fixed "look at" edition mode of Rotation tool for DecalProjectorComponent
- Fixed issue when switching mode in ReflectionProbe and PlanarReflectionProbe
- Fixed issue where migratable component version where not always serialized when part of prefab's instance
- Fixed an issue where shadow would not be rendered properly when light layer are not enabled
- Fixed exposure weight on unlit materials
- Fixed Light intensity not played in the player when recorded with animation/timeline
- Fixed some issues when multi editing HDRenderPipelineAsset
- Fixed emission node breaking the main shader graph preview in certain conditions.
- Fixed checkout of baked probe asset when baking probes.
- Fixed invalid gizmo position for rotated ReflectionProbe
- Fixed multi-edition of material's SurfaceType and RenderingPath
- Fixed whole pipeline reconstruction on selecting for the first time or modifying other than the currently used HDRenderPipelineAsset
- Fixed single shadow debug mode
- Fixed global scale factor debug mode when scale > 1
- Fixed debug menu material overrides not getting applied to the Terrain Lit shader
- Fixed typo in computeLightVariants
- Fixed deferred pass with XR instancing by disabling ComputeLightEvaluation
- Fixed bloom resolution independence
- Fixed lens dirt intensity not behaving properly
- Fixed the Stop NaN feature
- Fixed some resources to handle more than 2 instanced views for XR
- Fixed issue with black screen (NaN) produced on old GPU hardware or intel GPU hardware with gaussian pyramid
- Fixed issue with disabled punctual light would still render when only directional light is present

### Changed
- DensityVolume scripting API will no longuer allow to change between advance and normal edition mode
- Disabled depth of field, lens distortion and panini projection in the scene view
- TerrainLit shaders and includes are reorganized and made simpler.
- TerrainLit shader GUI now allows custom properties to be displayed in the Terrain fold-out section.
- Optimize distortion pass with stencil
- Disable SceneSelectionPass in shader graph preview
- Control punctual light and area light shadow atlas separately
- Move SMAA anti-aliasing option to after Temporal Anti Aliasing one, to avoid problem with previously serialized project settings
- Optimize rendering with static only lighting and when no cullable lights/decals/density volumes are present.
- Updated handles for DecalProjectorComponent for enhanced spacial position readability and have edition mode for better SceneView management
- DecalProjectorComponent are now scale independent in order to have reliable metric unit (see new Size field for changing the size of the volume)
- Restructure code from HDCamera.Update() by adding UpdateAntialiasing() and UpdateViewConstants()
- Renamed velocity to motion vectors
- Objects rendered during the After Post Process pass while TAA is enabled will not benefit from existing depth buffer anymore. This is done to fix an issue where those object would wobble otherwise
- Removed usage of builtin unity matrix for shadow, shadow now use same constant than other view
- The default volume layer mask for cameras & probes is now `Default` instead of `Everything`

## [6.5.0-preview] - 2019-03-07

### Added
- Added depth-of-field support with stereo instancing
- Adding real time area light shadow support
- Added a new FrameSettings: Specular Lighting to toggle the specular during the rendering

### Fixed
- Fixed diffusion profile upgrade breaking package when upgrading to a new version
- Fixed decals cropped by gizmo not updating correctly if prefab
- Fixed an issue when enabling SSR on multiple view
- Fixed edition of the intensity's unit field while selecting multiple lights
- Fixed wrong calculation in soft voxelization for density volume
- Fixed gizmo not working correctly with pre-exposure
- Fixed issue with setting a not available RT when disabling motion vectors
- Fixed planar reflection when looking at mirror normal
- Fixed mutiselection issue with HDLight Inspector
- Fixed HDAdditionalCameraData data migration
- Fixed failing builds when light explorer window is open
- Fixed cascade shadows border sometime causing artefacts between cascades
- Restored shadows in the Cascade Shadow debug visualization
- `camera.RenderToCubemap` use proper face culling

### Changed
- When rendering reflection probe disable all specular lighting and for metals use fresnelF0 as diffuse color for bake lighting.

## [6.4.0-preview] - 2019-02-21

### Added
- VR: Added TextureXR system to selectively expand TEXTURE2D macros to texture array for single-pass stereo instancing + Convert textures call to these macros
- Added an unit selection dropdown next to shutter speed (camera)
- Added error helpbox when trying to use a sub volume component that require the current HDRenderPipelineAsset to support a feature that it is not supporting.
- Add mesh for tube light when display emissive mesh is enabled

### Fixed
- Fixed Light explorer. The volume explorer used `profile` instead of `sharedProfile` which instantiate a custom volume profile instead of editing the asset itself.
- Fixed UI issue where all is displayed using metric unit in shadow cascade and Percent is set in the unit field (happening when opening the inspector).
- Fixed inspector event error when double clicking on an asset (diffusion profile/material).
- Fixed nullref on layered material UI when the material is not an asset.
- Fixed nullref exception when undo/redo a light property.
- Fixed visual bug when area light handle size is 0.

### Changed
- Update UI for 32bit/16bit shadow precision settings in HDRP asset
- Object motion vectors have been disabled in all but the game view. Camera motion vectors are still enabled everywhere, allowing TAA and Motion Blur to work on static objects.
- Enable texture array by default for most rendering code on DX11 and unlock stereo instancing (DX11 only for now)

## [6.3.0-preview] - 2019-02-18

### Added
- Added emissive property for shader graph decals
- Added a diffusion profile override volume so the list of diffusion profile assets to use can be chanaged without affecting the HDRP asset
- Added a "Stop NaNs" option on cameras and in the Scene View preferences.
- Added metric display option in HDShadowSettings and improve clamping
- Added shader parameter mapping in DebugMenu
- Added scripting API to configure DebugData for DebugMenu

### Fixed
- Fixed decals in forward
- Fixed issue with stencil not correctly setup for various master node and shader for the depth pass, motion vector pass and GBuffer/Forward pass
- Fixed SRP batcher and metal
- Fixed culling and shadows for Pyramid, Box, Rectangle and Tube lights
- Fixed an issue where scissor render state leaking from the editor code caused partially black rendering

### Changed
- When a lit material has a clear coat mask that is not null, we now use the clear coat roughness to compute the screen space reflection.
- Diffusion profiles are now limited to one per asset and can be referenced in materials, shader graphs and vfx graphs. Materials will be upgraded automatically except if they are using a shader graph, in this case it will display an error message.

## [6.2.0-preview] - 2019-02-15

### Added
- Added help box listing feature supported in a given HDRenderPipelineAsset alongs with the drawbacks implied.
- Added cascade visualizer, supporting disabled handles when not overriding.

### Fixed
- Fixed post processing with stereo double-wide
- Fixed issue with Metal: Use sign bit to find the cache type instead of lowest bit.
- Fixed invalid state when creating a planar reflection for the first time
- Fix FrameSettings's LitShaderMode not restrained by supported LitShaderMode regression.

### Changed
- The default value roughness value for the clearcoat has been changed from 0.03 to 0.01
- Update default value of based color for master node
- Update Fabric Charlie Sheen lighting model - Remove Fresnel component that wasn't part of initial model + Remap smoothness to [0.0 - 0.6] range for more artist friendly parameter

### Changed
- Code refactor: all macros with ARGS have been swapped with macros with PARAM. This is because the ARGS macros were incorrectly named.

## [6.1.0-preview] - 2019-02-13

### Added
- Added support for post-processing anti-aliasing in the Scene View (FXAA and TAA). These can be set in Preferences.
- Added emissive property for decal material (non-shader graph)

### Fixed
- Fixed a few UI bugs with the color grading curves.
- Fixed "Post Processing" in the scene view not toggling post-processing effects
- Fixed bake only object with flag `ReflectionProbeStaticFlag` when baking a `ReflectionProbe`

### Changed
- Removed unsupported Clear Depth checkbox in Camera inspector
- Updated the toggle for advanced mode in inspectors.

## [6.0.0-preview] - 2019-02-23

### Added
- Added new API to perform a camera rendering
- Added support for hair master node (Double kajiya kay - Lambert)
- Added Reset behaviour in DebugMenu (ingame mapping is right joystick + B)
- Added Default HD scene at new scene creation while in HDRP
- Added Wizard helping to configure HDRP project
- Added new UI for decal material to allow remapping and scaling of some properties
- Added cascade shadow visualisation toggle in HD shadow settings
- Added icons for assets
- Added replace blending mode for distortion
- Added basic distance fade for density volumes
- Added decal master node for shader graph
- Added HD unlit master node (Cross Pipeline version is name Unlit)
- Added new Rendering Queue in materials
- Added post-processing V3 framework embed in HDRP, remove postprocess V2 framework
- Post-processing now uses the generic volume framework
-   New depth-of-field, bloom, panini projection effects, motion blur
-   Exposure is now done as a pre-exposition pass, the whole system has been revamped
-   Exposure now use EV100 everywhere in the UI (Sky, Emissive Light)
- Added emissive intensity (Luminance and EV100 control) control for Emissive
- Added pre-exposure weigth for Emissive
- Added an emissive color node and a slider to control the pre-exposure percentage of emission color
- Added physical camera support where applicable
- Added more color grading tools
- Added changelog level for Shader Variant stripping
- Added Debug mode for validation of material albedo and metalness/specularColor values
- Added a new dynamic mode for ambient probe and renamed BakingSky to StaticLightingSky
- Added command buffer parameter to all Bind() method of material
- Added Material validator in Render Pipeline Debug
- Added code to future support of DXR (not enabled)
- Added support of multiviewport
- Added HDRenderPipeline.RequestSkyEnvironmentUpdate function to force an update from script when sky is set to OnDemand
- Added a Lighting and BackLighting slots in Lit, StackLit, Fabric and Hair master nodes
- Added support for overriding terrain detail rendering shaders, via the render pipeline editor resources asset
- Added xrInstancing flag support to RTHandle
- Added support for cullmask for decal projectors
- Added software dynamic resolution support
- Added support for "After Post-Process" render pass for unlit shader
- Added support for textured rectangular area lights
- Added stereo instancing macros to MSAA shaders
- Added support for Quarter Res Raytraced Reflections (not enabled)
- Added fade factor for decal projectors.
- Added stereo instancing macros to most shaders used in VR
- Added multi edition support for HDRenderPipelineAsset

### Fixed
- Fixed logic to disable FPTL with stereo rendering
- Fixed stacklit transmission and sun highlight
- Fixed decals with stereo rendering
- Fixed sky with stereo rendering
- Fixed flip logic for postprocessing + VR
- Fixed copyStencilBuffer pass for Switch
- Fixed point light shadow map culling that wasn't taking into account far plane
- Fixed usage of SSR with transparent on all master node
- Fixed SSR and microshadowing on fabric material
- Fixed blit pass for stereo rendering
- Fixed lightlist bounds for stereo rendering
- Fixed windows and in-game DebugMenu sync.
- Fixed FrameSettings' LitShaderMode sync when opening DebugMenu.
- Fixed Metal specific issues with decals, hitting a sampler limit and compiling AxF shader
- Fixed an issue with flipped depth buffer during postprocessing
- Fixed normal map use for shadow bias with forward lit - now use geometric normal
- Fixed transparent depth prepass and postpass access so they can be use without alpha clipping for lit shader
- Fixed support of alpha clip shadow for lit master node
- Fixed unlit master node not compiling
- Fixed issue with debug display of reflection probe
- Fixed issue with phong tessellations not working with lit shader
- Fixed issue with vertex displacement being affected by heightmap setting even if not heightmap where assign
- Fixed issue with density mode on Lit terrain producing NaN
- Fixed issue when going back and forth from Lit to LitTesselation for displacement mode
- Fixed issue with ambient occlusion incorrectly applied to emissiveColor with light layers in deferred
- Fixed issue with fabric convolution not using the correct convolved texture when fabric convolution is enabled
- Fixed issue with Thick mode for Transmission that was disabling transmission with directional light
- Fixed shutdown edge cases with HDRP tests
- Fixed slowdow when enabling Fabric convolution in HDRP asset
- Fixed specularAA not compiling in StackLit Master node
- Fixed material debug view with stereo rendering
- Fixed material's RenderQueue edition in default view.
- Fixed banding issues within volumetric density buffer
- Fixed missing multicompile for MSAA for AxF
- Fixed camera-relative support for stereo rendering
- Fixed remove sync with render thread when updating decal texture atlas.
- Fixed max number of keyword reach [256] issue. Several shader feature are now local
- Fixed Scene Color and Depth nodes
- Fixed SSR in forward
- Fixed custom editor of Unlit, HD Unlit and PBR shader graph master node
- Fixed issue with NewFrame not correctly calculated in Editor when switching scene
- Fixed issue with TerrainLit not compiling with depth only pass and normal buffer
- Fixed geometric normal use for shadow bias with PBR master node in forward
- Fixed instancing macro usage for decals
- Fixed error message when having more than one directional light casting shadow
- Fixed error when trying to display preview of Camera or PlanarReflectionProbe
- Fixed LOAD_TEXTURE2D_ARRAY_MSAA macro
- Fixed min-max and amplitude clamping value in inspector of vertex displacement materials
- Fixed issue with alpha shadow clip (was incorrectly clipping object shadow)
- Fixed an issue where sky cubemap would not be cleared correctly when setting the current sky to None
- Fixed a typo in Static Lighting Sky component UI
- Fixed issue with incorrect reset of RenderQueue when switching shader in inspector GUI
- Fixed issue with variant stripper stripping incorrectly some variants
- Fixed a case of ambient lighting flickering because of previews
- Fixed Decals when rendering multiple camera in a single frame
- Fixed cascade shadow count in shader
- Fixed issue with Stacklit shader with Haze effect
- Fixed an issue with the max sample count for the TAA
- Fixed post-process guard band for XR
- Fixed exposure of emissive of Unlit
- Fixed depth only and motion vector pass for Unlit not working correctly with MSAA
- Fixed an issue with stencil buffer copy causing unnecessary compute dispatches for lighting
- Fixed multi edition issue in FrameSettings
- Fixed issue with SRP batcher and DebugDisplay variant of lit shader
- Fixed issue with debug material mode not doing alpha test
- Fixed "Attempting to draw with missing UAV bindings" errors on Vulkan
- Fixed pre-exposure incorrectly apply to preview
- Fixed issue with duplicate 3D texture in 3D texture altas of volumetric?
- Fixed Camera rendering order (base on the depth parameter)
- Fixed shader graph decals not being cropped by gizmo
- Fixed "Attempting to draw with missing UAV bindings" errors on Vulkan.


### Changed
- ColorPyramid compute shader passes is swapped to pixel shader passes on platforms where the later is faster (Nintendo Switch).
- Removing the simple lightloop used by the simple lit shader
- Whole refactor of reflection system: Planar and reflection probe
- Separated Passthrough from other RenderingPath
- Update several properties naming and caption based on feedback from documentation team
- Remove tile shader variant for transparent backface pass of lit shader
- Rename all HDRenderPipeline to HDRP folder for shaders
- Rename decal property label (based on doc team feedback)
- Lit shader mode now default to Deferred to reduce build time
- Update UI of Emission parameters in shaders
- Improve shader variant stripping including shader graph variant
- Refactored render loop to render realtime probes visible per camera
- Enable SRP batcher by default
- Shader code refactor: Rename LIGHTLOOP_SINGLE_PASS => LIGHTLOOP_DISABLE_TILE_AND_CLUSTER and clean all usage of LIGHTLOOP_TILE_PASS
- Shader code refactor: Move pragma definition of vertex and pixel shader inside pass + Move SURFACE_GRADIENT definition in XXXData.hlsl
- Micro-shadowing in Lit forward now use ambientOcclusion instead of SpecularOcclusion
- Upgraded FrameSettings workflow, DebugMenu and Inspector part relative to it
- Update build light list shader code to support 32 threads in wavefronts on Switch
- LayeredLit layers' foldout are now grouped in one main foldout per layer
- Shadow alpha clip can now be enabled on lit shader and haor shader enven for opaque
- Temporal Antialiasing optimization for Xbox One X
- Parameter depthSlice on SetRenderTarget functions now defaults to -1 to bind the entire resource
- Rename SampleCameraDepth() functions to LoadCameraDepth() and SampleCameraDepth(), same for SampleCameraColor() functions
- Improved Motion Blur quality.
- Update stereo frame settings values for single-pass instancing and double-wide
- Rearrange FetchDepth functions to prepare for stereo-instancing
- Remove unused _ComputeEyeIndex
- Updated HDRenderPipelineAsset inspector
- Re-enable SRP batcher for metal

## [5.2.0-preview] - 2018-11-27

### Added
- Added option to run Contact Shadows and Volumetrics Voxelization stage in Async Compute
- Added camera freeze debug mode - Allow to visually see culling result for a camera
- Added support of Gizmo rendering before and after postprocess in Editor
- Added support of LuxAtDistance for punctual lights

### Fixed
- Fixed Debug.DrawLine and Debug.Ray call to work in game view
- Fixed DebugMenu's enum resetted on change
- Fixed divide by 0 in refraction causing NaN
- Fixed disable rough refraction support
- Fixed refraction, SSS and atmospheric scattering for VR
- Fixed forward clustered lighting for VR (double-wide).
- Fixed Light's UX to not allow negative intensity
- Fixed HDRenderPipelineAsset inspector broken when displaying its FrameSettings from project windows.
- Fixed forward clustered lighting for VR (double-wide).
- Fixed HDRenderPipelineAsset inspector broken when displaying its FrameSettings from project windows.
- Fixed Decals and SSR diable flags for all shader graph master node (Lit, Fabric, StackLit, PBR)
- Fixed Distortion blend mode for shader graph master node (Lit, StackLit)
- Fixed bent Normal for Fabric master node in shader graph
- Fixed PBR master node lightlayers
- Fixed shader stripping for built-in lit shaders.

### Changed
- Rename "Regular" in Diffusion profile UI "Thick Object"
- Changed VBuffer depth parametrization for volumetric from distanceRange to depthExtent - Require update of volumetric settings - Fog start at near plan
- SpotLight with box shape use Lux unit only

## [5.1.0-preview] - 2018-11-19

### Added

- Added a separate Editor resources file for resources Unity does not take when it builds a Player.
- You can now disable SSR on Materials in Shader Graph.
- Added support for MSAA when the Supported Lit Shader Mode is set to Both. Previously HDRP only supported MSAA for Forward mode.
- You can now override the emissive color of a Material when in debug mode.
- Exposed max light for Light Loop Settings in HDRP asset UI.
- HDRP no longer performs a NormalDBuffer pass update if there are no decals in the Scene.
- Added distant (fall-back) volumetric fog and improved the fog evaluation precision.
- Added an option to reflect sky in SSR.
- Added a y-axis offset for the PlanarReflectionProbe and offset tool.
- Exposed the option to run SSR and SSAO on async compute.
- Added support for the _GlossMapScale parameter in the Legacy to HDRP Material converter.
- Added wave intrinsic instructions for use in Shaders (for AMD GCN).


### Fixed
- Fixed sphere shaped influence handles clamping in Reflection Probes.
- Fixed Reflection Probe data migration for projects created before using HDRP.
- Fixed UI of Layered Material where Unity previously rendered the scrollbar above the Copy button.
- Fixed Material tessellations parameters Start fade distance and End fade distance. Originally, Unity clamped these values when you modified them.
- Fixed various distortion and refraction issues - handle a better fall-back.
- Fixed SSR for multiple views.
- Fixed SSR issues related to self-intersections.
- Fixed shape density volume handle speed.
- Fixed density volume shape handle moving too fast.
- Fixed the Camera velocity pass that we removed by mistake.
- Fixed some null pointer exceptions when disabling motion vectors support.
- Fixed viewports for both the Subsurface Scattering combine pass and the transparent depth prepass.
- Fixed the blend mode pop-up in the UI. It previously did not appear when you enabled pre-refraction.
- Fixed some null pointer exceptions that previously occurred when you disabled motion vectors support.
- Fixed Layered Lit UI issue with scrollbar.
- Fixed cubemap assignation on custom ReflectionProbe.
- Fixed Reflection Probes’ capture settings' shadow distance.
- Fixed an issue with the SRP batcher and Shader variables declaration.
- Fixed thickness and subsurface slots for fabric Shader master node that wasn't appearing with the right combination of flags.
- Fixed d3d debug layer warning.
- Fixed PCSS sampling quality.
- Fixed the Subsurface and transmission Material feature enabling for fabric Shader.
- Fixed the Shader Graph UV node’s dimensions when using it in a vertex Shader.
- Fixed the planar reflection mirror gizmo's rotation.
- Fixed HDRenderPipelineAsset's FrameSettings not showing the selected enum in the Inspector drop-down.
- Fixed an error with async compute.
- MSAA now supports transparency.
- The HDRP Material upgrader tool now converts metallic values correctly.
- Volumetrics now render in Reflection Probes.
- Fixed a crash that occurred whenever you set a viewport size to 0.
- Fixed the Camera physic parameter that the UI previously did not display.
- Fixed issue in pyramid shaped spotlight handles manipulation

### Changed

- Renamed Line shaped Lights to Tube Lights.
- HDRP now uses mean height fog parametrization.
- Shadow quality settings are set to All when you use HDRP (This setting is not visible in the UI when using SRP). This avoids Legacy Graphics Quality Settings disabling the shadows and give SRP full control over the Shadows instead.
- HDRP now internally uses premultiplied alpha for all fog.
- Updated default FrameSettings used for realtime Reflection Probes when you create a new HDRenderPipelineAsset.
- Remove multi-camera support. LWRP and HDRP will not support multi-camera layered rendering.
- Updated Shader Graph subshaders to use the new instancing define.
- Changed fog distance calculation from distance to plane to distance to sphere.
- Optimized forward rendering using AMD GCN by scalarizing the light loop.
- Changed the UI of the Light Editor.
- Change ordering of includes in HDRP Materials in order to reduce iteration time for faster compilation.
- Added a StackLit master node replacing the InspectorUI version. IMPORTANT: All previously authored StackLit Materials will be lost. You need to recreate them with the master node.

## [5.0.0-preview] - 2018-09-28

### Added
- Added occlusion mesh to depth prepass for VR (VR still disabled for now)
- Added a debug mode to display only one shadow at once
- Added controls for the highlight created by directional lights
- Added a light radius setting to punctual lights to soften light attenuation and simulate fill lighting
- Added a 'minRoughness' parameter to all non-area lights (was previously only available for certain light types)
- Added separate volumetric light/shadow dimmers
- Added per-pixel jitter to volumetrics to reduce aliasing artifacts
- Added a SurfaceShading.hlsl file, which implements material-agnostic shading functionality in an efficient manner
- Added support for shadow bias for thin object transmission
- Added FrameSettings to control realtime planar reflection
- Added control for SRPBatcher on HDRP Asset
- Added an option to clear the shadow atlases in the debug menu
- Added a color visualization of the shadow atlas rescale in debug mode
- Added support for disabling SSR on materials
- Added intrinsic for XBone
- Added new light volume debugging tool
- Added a new SSR debug view mode
- Added translaction's scale invariance on DensityVolume
- Added multiple supported LitShadermode and per renderer choice in case of both Forward and Deferred supported
- Added custom specular occlusion mode to Lit Shader Graph Master node

### Fixed
- Fixed a normal bias issue with Stacklit (Was causing light leaking)
- Fixed camera preview outputing an error when both scene and game view where display and play and exit was call
- Fixed override debug mode not apply correctly on static GI
- Fixed issue where XRGraphicsConfig values set in the asset inspector GUI weren't propagating correctly (VR still disabled for now)
- Fixed issue with tangent that was using SurfaceGradient instead of regular normal decoding
- Fixed wrong error message display when switching to unsupported target like IOS
- Fixed an issue with ambient occlusion texture sometimes not being created properly causing broken rendering
- Shadow near plane is no longer limited at 0.1
- Fixed decal draw order on transparent material
- Fixed an issue where sometime the lookup texture used for GGX convolution was broken, causing broken rendering
- Fixed an issue where you wouldn't see any fog for certain pipeline/scene configurations
- Fixed an issue with volumetric lighting where the anisotropy value of 0 would not result in perfectly isotropic lighting
- Fixed shadow bias when the atlas is rescaled
- Fixed shadow cascade sampling outside of the atlas when cascade count is inferior to 4
- Fixed shadow filter width in deferred rendering not matching shader config
- Fixed stereo sampling of depth texture in MSAA DepthValues.shader
- Fixed box light UI which allowed negative and zero sizes, thus causing NaNs
- Fixed stereo rendering in HDRISky.shader (VR)
- Fixed normal blend and blend sphere influence for reflection probe
- Fixed distortion filtering (was point filtering, now trilinear)
- Fixed contact shadow for large distance
- Fixed depth pyramid debug view mode
- Fixed sphere shaped influence handles clamping in reflection probes
- Fixed reflection probes data migration for project created before using hdrp
- Fixed ambient occlusion for Lit Master Node when slot is connected

### Changed
- Use samplerunity_ShadowMask instead of samplerunity_samplerLightmap for shadow mask
- Allow to resize reflection probe gizmo's size
- Improve quality of screen space shadow
- Remove support of projection model for ScreenSpaceLighting (SSR always use HiZ and refraction always Proxy)
- Remove all the debug mode from SSR that are obsolete now
- Expose frameSettings and Capture settings for reflection and planar probe
- Update UI for reflection probe, planar probe, camera and HDRP Asset
- Implement proper linear blending for volumetric lighting via deep compositing as described in the paper "Deep Compositing Using Lie Algebras"
- Changed  planar mapping to match terrain convention (XZ instead of ZX)
- XRGraphicsConfig is no longer Read/Write. Instead, it's read-only. This improves consistency of XR behavior between the legacy render pipeline and SRP
- Change reflection probe data migration code (to update old reflection probe to new one)
- Updated gizmo for ReflectionProbes
- Updated UI and Gizmo of DensityVolume

## [4.0.0-preview] - 2018-09-28

### Added
- Added a new TerrainLit shader that supports rendering of Unity terrains.
- Added controls for linear fade at the boundary of density volumes
- Added new API to control decals without monobehaviour object
- Improve Decal Gizmo
- Implement Screen Space Reflections (SSR) (alpha version, highly experimental)
- Add an option to invert the fade parameter on a Density Volume
- Added a Fabric shader (experimental) handling cotton and silk
- Added support for MSAA in forward only for opaque only
- Implement smoothness fade for SSR
- Added support for AxF shader (X-rite format - require special AxF importer from Unity not part of HDRP)
- Added control for sundisc on directional light (hack)
- Added a new HD Lit Master node that implements Lit shader support for Shader Graph
- Added Micro shadowing support (hack)
- Added an event on HDAdditionalCameraData for custom rendering
- HDRP Shader Graph shaders now support 4-channel UVs.

### Fixed
- Fixed an issue where sometimes the deferred shadow texture would not be valid, causing wrong rendering.
- Stencil test during decals normal buffer update is now properly applied
- Decals corectly update normal buffer in forward
- Fixed a normalization problem in reflection probe face fading causing artefacts in some cases
- Fix multi-selection behavior of Density Volumes overwriting the albedo value
- Fixed support of depth texture for RenderTexture. HDRP now correctly output depth to user depth buffer if RenderTexture request it.
- Fixed multi-selection behavior of Density Volumes overwriting the albedo value
- Fixed support of depth for RenderTexture. HDRP now correctly output depth to user depth buffer if RenderTexture request it.
- Fixed support of Gizmo in game view in the editor
- Fixed gizmo for spot light type
- Fixed issue with TileViewDebug mode being inversed in gameview
- Fixed an issue with SAMPLE_TEXTURECUBE_SHADOW macro
- Fixed issue with color picker not display correctly when game and scene view are visible at the same time
- Fixed an issue with reflection probe face fading
- Fixed camera motion vectors shader and associated matrices to update correctly for single-pass double-wide stereo rendering
- Fixed light attenuation functions when range attenuation is disabled
- Fixed shadow component algorithm fixup not dirtying the scene, so changes can be saved to disk.
- Fixed some GC leaks for HDRP
- Fixed contact shadow not affected by shadow dimmer
- Fixed GGX that works correctly for the roughness value of 0 (mean specular highlgiht will disappeard for perfect mirror, we rely on maxSmoothness instead to always have a highlight even on mirror surface)
- Add stereo support to ShaderPassForward.hlsl. Forward rendering now seems passable in limited test scenes with camera-relative rendering disabled.
- Add stereo support to ProceduralSky.shader and OpaqueAtmosphericScattering.shader.
- Added CullingGroupManager to fix more GC.Alloc's in HDRP
- Fixed rendering when multiple cameras render into the same render texture

### Changed
- Changed the way depth & color pyramids are built to be faster and better quality, thus improving the look of distortion and refraction.
- Stabilize the dithered LOD transition mask with respect to the camera rotation.
- Avoid multiple depth buffer copies when decals are present
- Refactor code related to the RT handle system (No more normal buffer manager)
- Remove deferred directional shadow and move evaluation before lightloop
- Add a function GetNormalForShadowBias() that material need to implement to return the normal used for normal shadow biasing
- Remove Jimenez Subsurface scattering code (This code was disabled by default, now remove to ease maintenance)
- Change Decal API, decal contribution is now done in Material. Require update of material using decal
- Move a lot of files from CoreRP to HDRP/CoreRP. All moved files weren't used by Ligthweight pipeline. Long term they could move back to CoreRP after CoreRP become out of preview
- Updated camera inspector UI
- Updated decal gizmo
- Optimization: The objects that are rendered in the Motion Vector Pass are not rendered in the prepass anymore
- Removed setting shader inclue path via old API, use package shader include paths
- The default value of 'maxSmoothness' for punctual lights has been changed to 0.99
- Modified deferred compute and vert/frag shaders for first steps towards stereo support
- Moved material specific Shader Graph files into corresponding material folders.
- Hide environment lighting settings when enabling HDRP (Settings are control from sceneSettings)
- Update all shader includes to use absolute path (allow users to create material in their Asset folder)
- Done a reorganization of the files (Move ShaderPass to RenderPipeline folder, Move all shadow related files to Lighting/Shadow and others)
- Improved performance and quality of Screen Space Shadows

## [3.3.0-preview] - 2018-01-01

### Added
- Added an error message to say to use Metal or Vulkan when trying to use OpenGL API
- Added a new Fabric shader model that supports Silk and Cotton/Wool
- Added a new HDRP Lighting Debug mode to visualize Light Volumes for Point, Spot, Line, Rectangular and Reflection Probes
- Add support for reflection probe light layers
- Improve quality of anisotropic on IBL

### Fixed
- Fix an issue where the screen where darken when rendering camera preview
- Fix display correct target platform when showing message to inform user that a platform is not supported
- Remove workaround for metal and vulkan in normal buffer encoding/decoding
- Fixed an issue with color picker not working in forward
- Fixed an issue where reseting HDLight do not reset all of its parameters
- Fixed shader compile warning in DebugLightVolumes.shader

### Changed
- Changed default reflection probe to be 256x256x6 and array size to be 64
- Removed dependence on the NdotL for thickness evaluation for translucency (based on artist's input)
- Increased the precision when comparing Planar or HD reflection probe volumes
- Remove various GC alloc in C#. Slightly better performance

## [3.2.0-preview] - 2018-01-01

### Added
- Added a luminance meter in the debug menu
- Added support of Light, reflection probe, emissive material, volume settings related to lighting to Lighting explorer
- Added support for 16bit shadows

### Fixed
- Fix issue with package upgrading (HDRP resources asset is now versionned to worarkound package manager limitation)
- Fix HDReflectionProbe offset displayed in gizmo different than what is affected.
- Fix decals getting into a state where they could not be removed or disabled.
- Fix lux meter mode - The lux meter isn't affected by the sky anymore
- Fix area light size reset when multi-selected
- Fix filter pass number in HDUtils.BlitQuad
- Fix Lux meter mode that was applying SSS
- Fix planar reflections that were not working with tile/cluster (olbique matrix)
- Fix debug menu at runtime not working after nested prefab PR come to trunk
- Fix scrolling issue in density volume

### Changed
- Shader code refactor: Split MaterialUtilities file in two parts BuiltinUtilities (independent of FragInputs) and MaterialUtilities (Dependent of FragInputs)
- Change screen space shadow rendertarget format from ARGB32 to RG16

## [3.1.0-preview] - 2018-01-01

### Added
- Decal now support per channel selection mask. There is now two mode. One with BaseColor, Normal and Smoothness and another one more expensive with BaseColor, Normal, Smoothness, Metal and AO. Control is on HDRP Asset. This may require to launch an update script for old scene: 'Edit/Render Pipeline/Single step upgrade script/Upgrade all DecalMaterial MaskBlendMode'.
- Decal now supports depth bias for decal mesh, to prevent z-fighting
- Decal material now supports draw order for decal projectors
- Added LightLayers support (Base on mask from renderers name RenderingLayers and mask from light name LightLayers - if they match, the light apply) - cost an extra GBuffer in deferred (more bandwidth)
- When LightLayers is enabled, the AmbientOclusion is store in the GBuffer in deferred path allowing to avoid double occlusion with SSAO. In forward the double occlusion is now always avoided.
- Added the possibility to add an override transform on the camera for volume interpolation
- Added desired lux intensity and auto multiplier for HDRI sky
- Added an option to disable light by type in the debug menu
- Added gradient sky
- Split EmissiveColor and bakeDiffuseLighting in forward avoiding the emissiveColor to be affect by SSAO
- Added a volume to control indirect light intensity
- Added EV 100 intensity unit for area lights
- Added support for RendererPriority on Renderer. This allow to control order of transparent rendering manually. HDRP have now two stage of sorting for transparent in addition to bact to front. Material have a priority then Renderer have a priority.
- Add Coupling of (HD)Camera and HDAdditionalCameraData for reset and remove in inspector contextual menu of Camera
- Add Coupling of (HD)ReflectionProbe and HDAdditionalReflectionData for reset and remove in inspector contextual menu of ReflectoinProbe
- Add macro to forbid unity_ObjectToWorld/unity_WorldToObject to be use as it doesn't handle camera relative rendering
- Add opacity control on contact shadow

### Fixed
- Fixed an issue with PreIntegratedFGD texture being sometimes destroyed and not regenerated causing rendering to break
- PostProcess input buffers are not copied anymore on PC if the viewport size matches the final render target size
- Fixed an issue when manipulating a lot of decals, it was displaying a lot of errors in the inspector
- Fixed capture material with reflection probe
- Refactored Constant Buffers to avoid hitting the maximum number of bound CBs in some cases.
- Fixed the light range affecting the transform scale when changed.
- Snap to grid now works for Decal projector resizing.
- Added a warning for 128x128 cookie texture without mipmaps
- Replace the sampler used for density volumes for correct wrap mode handling

### Changed
- Move Render Pipeline Debug "Windows from Windows->General-> Render Pipeline debug windows" to "Windows from Windows->Analysis-> Render Pipeline debug windows"
- Update detail map formula for smoothness and albedo, goal it to bright and dark perceptually and scale factor is use to control gradient speed
- Refactor the Upgrade material system. Now a material can be update from older version at any time. Call Edit/Render Pipeline/Upgrade all Materials to newer version
- Change name EnableDBuffer to EnableDecals at several place (shader, hdrp asset...), this require a call to Edit/Render Pipeline/Upgrade all Materials to newer version to have up to date material.
- Refactor shader code: BakeLightingData structure have been replace by BuiltinData. Lot of shader code have been remove/change.
- Refactor shader code: All GBuffer are now handled by the deferred material. Mean ShadowMask and LightLayers are control by lit material in lit.hlsl and not outside anymore. Lot of shader code have been remove/change.
- Refactor shader code: Rename GetBakedDiffuseLighting to ModifyBakedDiffuseLighting. This function now handle lighting model for transmission too. Lux meter debug mode is factor outisde.
- Refactor shader code: GetBakedDiffuseLighting is not call anymore in GBuffer or forward pass, including the ConvertSurfaceDataToBSDFData and GetPreLightData, this is done in ModifyBakedDiffuseLighting now
- Refactor shader code: Added a backBakeDiffuseLighting to BuiltinData to handle lighting for transmission
- Refactor shader code: Material must now call InitBuiltinData (Init all to zero + init bakeDiffuseLighting and backBakeDiffuseLighting ) and PostInitBuiltinData

## [3.0.0-preview] - 2018-01-01

### Fixed
- Fixed an issue with distortion that was using previous frame instead of current frame
- Fixed an issue where disabled light where not upgrade correctly to the new physical light unit system introduce in 2.0.5-preview

### Changed
- Update assembly definitions to output assemblies that match Unity naming convention (Unity.*).

## [2.0.5-preview] - 2018-01-01

### Added
- Add option supportDitheringCrossFade on HDRP Asset to allow to remove shader variant during player build if needed
- Add contact shadows for punctual lights (in additional shadow settings), only one light is allowed to cast contact shadows at the same time and so at each frame a dominant light is choosed among all light with contact shadows enabled.
- Add PCSS shadow filter support (from SRP Core)
- Exposed shadow budget parameters in HDRP asset
- Add an option to generate an emissive mesh for area lights (currently rectangle light only). The mesh fits the size, intensity and color of the light.
- Add an option to the HDRP asset to increase the resolution of volumetric lighting.
- Add additional ligth unit support for punctual light (Lumens, Candela) and area lights (Lumens, Luminance)
- Add dedicated Gizmo for the box Influence volume of HDReflectionProbe / PlanarReflectionProbe

### Changed
- Re-enable shadow mask mode in debug view
- SSS and Transmission code have been refactored to be able to share it between various material. Guidelines are in SubsurfaceScattering.hlsl
- Change code in area light with LTC for Lit shader. Magnitude is now take from FGD texture instead of a separate texture
- Improve camera relative rendering: We now apply camera translation on the model matrix, so before the TransformObjectToWorld(). Note: unity_WorldToObject and unity_ObjectToWorld must never be used directly.
- Rename positionWS to positionRWS (Camera relative world position) at a lot of places (mainly in interpolator and FragInputs). In case of custom shader user will be required to update their code.
- Rename positionWS, capturePositionWS, proxyPositionWS, influencePositionWS to positionRWS, capturePositionRWS, proxyPositionRWS, influencePositionRWS (Camera relative world position) in LightDefinition struct.
- Improve the quality of trilinear filtering of density volume textures.
- Improve UI for HDReflectionProbe / PlanarReflectionProbe

### Fixed
- Fixed a shader preprocessor issue when compiling DebugViewMaterialGBuffer.shader against Metal target
- Added a temporary workaround to Lit.hlsl to avoid broken lighting code with Metal/AMD
- Fixed issue when using more than one volume texture mask with density volumes.
- Fixed an error which prevented volumetric lighting from working if no density volumes with 3D textures were present.
- Fix contact shadows applied on transmission
- Fix issue with forward opaque lit shader variant being removed by the shader preprocessor
- Fixed compilation errors on Nintendo Switch (limited XRSetting support).
- Fixed apply range attenuation option on punctual light
- Fixed issue with color temperature not take correctly into account with static lighting
- Don't display fog when diffuse lighting, specular lighting, or lux meter debug mode are enabled.

## [2.0.4-preview] - 2018-01-01

### Fixed
- Fix issue when disabling rough refraction and building a player. Was causing a crash.

## [2.0.3-preview] - 2018-01-01

### Added
- Increased debug color picker limit up to 260k lux

## [2.0.2-preview] - 2018-01-01

### Added
- Add Light -> Planar Reflection Probe command
- Added a false color mode in rendering debug
- Add support for mesh decals
- Add flag to disable projector decals on transparent geometry to save performance and decal texture atlas space
- Add ability to use decal diffuse map as mask only
- Add visualize all shadow masks in lighting debug
- Add export of normal and roughness buffer for forwardOnly and when in supportOnlyForward mode for forward
- Provide a define in lit.hlsl (FORWARD_MATERIAL_READ_FROM_WRITTEN_NORMAL_BUFFER) when output buffer normal is used to read the normal and roughness instead of caclulating it (can save performance, but lower quality due to compression)
- Add color swatch to decal material

### Changed
- Change Render -> Planar Reflection creation to 3D Object -> Mirror
- Change "Enable Reflector" name on SpotLight to "Angle Affect Intensity"
- Change prototype of BSDFData ConvertSurfaceDataToBSDFData(SurfaceData surfaceData) to BSDFData ConvertSurfaceDataToBSDFData(uint2 positionSS, SurfaceData surfaceData)

### Fixed
- Fix issue with StackLit in deferred mode with deferredDirectionalShadow due to GBuffer not being cleared. Gbuffer is still not clear and issue was fix with the new Output of normal buffer.
- Fixed an issue where interpolation volumes were not updated correctly for reflection captures.
- Fixed an exception in Light Loop settings UI

## [2.0.1-preview] - 2018-01-01

### Added
- Add stripper of shader variant when building a player. Save shader compile time.
- Disable per-object culling that was executed in C++ in HD whereas it was not used (Optimization)
- Enable texture streaming debugging (was not working before 2018.2)
- Added Screen Space Reflection with Proxy Projection Model
- Support correctly scene selection for alpha tested object
- Add per light shadow mask mode control (i.e shadow mask distance and shadow mask). It use the option NonLightmappedOnly
- Add geometric filtering to Lit shader (allow to reduce specular aliasing)
- Add shortcut to create DensityVolume and PlanarReflection in hierarchy
- Add a DefaultHDMirrorMaterial material for PlanarReflection
- Added a script to be able to upgrade material to newer version of HDRP
- Removed useless duplication of ForwardError passes.
- Add option to not compile any DEBUG_DISPLAY shader in the player (Faster build) call Support Runtime Debug display

### Changed
- Changed SupportForwardOnly to SupportOnlyForward in render pipeline settings
- Changed versioning variable name in HDAdditionalXXXData from m_version to version
- Create unique name when creating a game object in the rendering menu (i.e Density Volume(2))
- Re-organize various files and folder location to clean the repository
- Change Debug windows name and location. Now located at:  Windows -> General -> Render Pipeline Debug

### Removed
- Removed GlobalLightLoopSettings.maxPlanarReflectionProbes and instead use value of GlobalLightLoopSettings.planarReflectionProbeCacheSize
- Remove EmissiveIntensity parameter and change EmissiveColor to be HDR (Matching Builtin Unity behavior) - Data need to be updated - Launch Edit -> Single Step Upgrade Script -> Upgrade all Materials emissionColor

### Fixed
- Fix issue with LOD transition and instancing
- Fix discrepency between object motion vector and camera motion vector
- Fix issue with spot and dir light gizmo axis not highlighted correctly
- Fix potential crash while register debug windows inputs at startup
- Fix warning when creating Planar reflection
- Fix specular lighting debug mode (was rendering black)
- Allow projector decal with null material to allow to configure decal when HDRP is not set
- Decal atlas texture offset/scale is updated after allocations (used to be before so it was using date from previous frame)

## [0.0.0-preview] - 2018-01-01

### Added
- Configure the VolumetricLightingSystem code path to be on by default
- Trigger a build exception when trying to build an unsupported platform
- Introduce the VolumetricLightingController component, which can (and should) be placed on the camera, and allows one to control the near and the far plane of the V-Buffer (volumetric "froxel" buffer) along with the depth distribution (from logarithmic to linear)
- Add 3D texture support for DensityVolumes
- Add a better mapping of roughness to mipmap for planar reflection
- The VolumetricLightingSystem now uses RTHandles, which allows to save memory by sharing buffers between different cameras (history buffers are not shared), and reduce reallocation frequency by reallocating buffers only if the rendering resolution increases (and suballocating within existing buffers if the rendering resolution decreases)
- Add a Volumetric Dimmer slider to lights to control the intensity of the scattered volumetric lighting
- Add UV tiling and offset support for decals.
- Add mipmapping support for volume 3D mask textures

### Changed
- Default number of planar reflection change from 4 to 2
- Rename _MainDepthTexture to _CameraDepthTexture
- The VolumetricLightingController has been moved to the Interpolation Volume framework and now functions similarly to the VolumetricFog settings
- Update of UI of cookie, CubeCookie, Reflection probe and planar reflection probe to combo box
- Allow enabling/disabling shadows for area lights when they are set to baked.
- Hide applyRangeAttenuation and FadeDistance for directional shadow as they are not used

### Removed
- Remove Resource folder of PreIntegratedFGD and add the resource to RenderPipeline Asset

### Fixed
- Fix ConvertPhysicalLightIntensityToLightIntensity() function used when creating light from script to match HDLightEditor behavior
- Fix numerical issues with the default value of mean free path of volumetric fog
- Fix the bug preventing decals from coexisting with density volumes
- Fix issue with alpha tested geometry using planar/triplanar mapping not render correctly or flickering (due to being wrongly alpha tested in depth prepass)
- Fix meta pass with triplanar (was not handling correctly the normal)
- Fix preview when a planar reflection is present
- Fix Camera preview, it is now a Preview cameraType (was a SceneView)
- Fix handling unknown GPUShadowTypes in the shadow manager.
- Fix area light shapes sent as point lights to the baking backends when they are set to baked.
- Fix unnecessary division by PI for baked area lights.
- Fix line lights sent to the lightmappers. The backends don't support this light type.
- Fix issue with shadow mask framesettings not correctly taken into account when shadow mask is enabled for lighting.
- Fix directional light and shadow mask transition, they are now matching making smooth transition
- Fix banding issues caused by high intensity volumetric lighting
- Fix the debug window being emptied on SRP asset reload
- Fix issue with debug mode not correctly clearing the GBuffer in editor after a resize
- Fix issue with ResetMaterialKeyword not resetting correctly ToggleOff/Roggle Keyword
- Fix issue with motion vector not render correctly if there is no depth prepass in deferred

## [0.0.0-preview] - 2018-01-01

### Added
- Screen Space Refraction projection model (Proxy raycasting, HiZ raymarching)
- Screen Space Refraction settings as volume component
- Added buffered frame history per camera
- Port Global Density Volumes to the Interpolation Volume System.
- Optimize ImportanceSampleLambert() to not require the tangent frame.
- Generalize SampleVBuffer() to handle different sampling and reconstruction methods.
- Improve the quality of volumetric lighting reprojection.
- Optimize Morton Order code in the Subsurface Scattering pass.
- Planar Reflection Probe support roughness (gaussian convolution of captured probe)
- Use an atlas instead of a texture array for cluster transparent decals
- Add a debug view to visualize the decal atlas
- Only store decal textures to atlas if decal is visible, debounce out of memory decal atlas warning.
- Add manipulator gizmo on decal to improve authoring workflow
- Add a minimal StackLit material (work in progress, this version can be used as template to add new material)

### Changed
- EnableShadowMask in FrameSettings (But shadowMaskSupport still disable by default)
- Forced Planar Probe update modes to (Realtime, Every Update, Mirror Camera)
- Screen Space Refraction proxy model uses the proxy of the first environment light (Reflection probe/Planar probe) or the sky
- Moved RTHandle static methods to RTHandles
- Renamed RTHandle to RTHandleSystem.RTHandle
- Move code for PreIntegratedFDG (Lit.shader) into its dedicated folder to be share with other material
- Move code for LTCArea (Lit.shader) into its dedicated folder to be share with other material

### Removed
- Removed Planar Probe mirror plane position and normal fields in inspector, always display mirror plane and normal gizmos

### Fixed
- Fix fog flags in scene view is now taken into account
- Fix sky in preview windows that were disappearing after a load of a new level
- Fix numerical issues in IntersectRayAABB().
- Fix alpha blending of volumetric lighting with transparent objects.
- Fix the near plane of the V-Buffer causing out-of-bounds look-ups in the clustered data structure.
- Depth and color pyramid are properly computed and sampled when the camera renders inside a viewport of a RTHandle.
- Fix decal atlas debug view to work correctly when shadow atlas view is also enabled<|MERGE_RESOLUTION|>--- conflicted
+++ resolved
@@ -115,12 +115,9 @@
 - Fixed a warning in materialevalulation
 - Fixed an error when building the player.
 - Fixed issue with box light not visible if range is below one and range attenuation is off.
-<<<<<<< HEAD
-- Fixed error Maximum allowed thread group count is 65535 when resolution is very high. 
-=======
 - Fixed alpha not having TAA applied to it.
 - Fixed issue with bloom showing a thin black line after rescaling window. 
->>>>>>> 9989ff29
+- Fixed error Maximum allowed thread group count is 65535 when resolution is very high. 
 
 ### Changed
 - Preparation pass for RTSSShadows to be supported by render graph.
