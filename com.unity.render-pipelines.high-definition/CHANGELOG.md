--- conflicted
+++ resolved
@@ -127,11 +127,8 @@
 - Change the handling of additional properties to base class
 - Improved shadow cascade GUI drawing with pixel perfect, hover and focus functionalities.
 - Improving the screen space global illumination.
-<<<<<<< HEAD
 - ClearFlag.Depth does not implicitely clear stencil anymore. ClearFlag.Stencil added.
-=======
 - Improved the Camera Inspector, new sections and better grouping of fields
->>>>>>> 908b758f
 - Moving MaterialHeaderScopes to Core
 - Changed resolution (to match the render buffer) of the sky used for camera misses in Path Tracing. (case 1304114).
 - Tidy up of platform abstraction code for shader optimization.
