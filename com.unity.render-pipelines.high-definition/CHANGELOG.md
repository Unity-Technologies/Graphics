--- conflicted
+++ resolved
@@ -24,10 +24,6 @@
 ### Fixed
 - Fixed several issues with physically-based DoF (TAA ghosting of the CoC buffer, smooth layer transitions, etc)
 - Fixed GPU hang on D3D12 on xbox. 
-<<<<<<< HEAD
-- Fix Amplitude -> Min/Max parametrization conversion
-- Fix issue that allocated a small cookie for normal spot lights.
-=======
 - Fixed Amplitude -> Min/Max parametrization conversion
 - Fixed CoatMask block appearing when creating lit master node (case 1264632)
 - Fixed issue with SceneEV100 debug mode indicator when rescaling the window.
@@ -49,7 +45,8 @@
 - Fixed AOV export of depth buffer which now correctly export linear depth (case 1265001)
 - Fixed issue that caused the decal atlas to not be updated upon changing of the decal textures content.
 - Fixed "Screen position out of view frustum" error when camera is at exactly the planar reflection probe location.
->>>>>>> 25057c38
+- Fix Amplitude -> Min/Max parametrization conversion
+- Fix issue that allocated a small cookie for normal spot lights.
 
 ### Changed
 - Preparation pass for RTSSShadows to be supported by render graph.
