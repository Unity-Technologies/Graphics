--- conflicted
+++ resolved
@@ -617,14 +617,11 @@
 - Tentative fix for missing include in depth of field shaders.
 - Fixed the light overlap scene view draw mode (wasn't working at all).
 - Fixed taaFrameIndex and XR tests 4052 and 4053
-<<<<<<< HEAD
-- Trying to correct a vulkan compilation warning in ScreenSpaceGobalIllumination
-=======
 - Fixed the prefab integration of custom passes (Prefab Override Highlight not working as expected).
 - Cloned volume profile from read only assets are created in the root of the project. (case 1154961)
 - Fixed Wizard check on default volume profile to also check it is not the default one in package.
 - Fix erroneous central depth sampling in TAA.
->>>>>>> 6019bfac
+- Trying to correct a vulkan compilation warning in ScreenSpaceGobalIllumination
 
 ### Changed
 - Improve MIP selection for decals on Transparents
