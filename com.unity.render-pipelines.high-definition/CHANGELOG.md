--- conflicted
+++ resolved
@@ -709,13 +709,10 @@
 - Fixed fallback for ray tracing and light layers (1258837).
 - Fixed Sorting Priority not displayed correctly in the DrawRenderers custom pass UI.
 - Fixed glitch in Project settings window when selecting diffusion profiles in material section (case 1253090)
-<<<<<<< HEAD
-- Fixed the transparent SSR dependency not being properly disabled according to the asset dependencies (1260271).
-=======
 - Fixed issue with light layers bigger than 8 (and above the supported range). 
 - Fixed issue with culling layer mask of area light's emissive mesh 
 - Fixed errors when switching area light to disk shape while an area emissive mesh was displayed.
->>>>>>> 5fe61f8d
+- Fixed the transparent SSR dependency not being properly disabled according to the asset dependencies (1260271).
 
 ### Changed
 - Improve MIP selection for decals on Transparents
