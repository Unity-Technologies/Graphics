﻿# Changelog
All notable changes to this package will be documented in this file.

The format is based on [Keep a Changelog](http://keepachangelog.com/en/1.0.0/)
and this project adheres to [Semantic Versioning](http://semver.org/spec/v2.0.0.html).

## [10.1.0] - 2019-08-04

### Added
- Added an option to have only the metering mask displayed in the debug mode.
- Added a new mode to cluster visualization debug where users can see a slice instead of the cluster on opaque objects.
- Added ray traced reflection support for the render graph version of the pipeline.
- Added render graph support of RTAO and required denoisers.
- Added render graph support of RTGI.
- Added support of RTSSS and Recursive Rendering in the render graph mode.
- Added support of RT and screen space shadow for render graph.
- Added tooltips with the full name of the (graphics) compositor properties to properly show large names that otherwise are clipped by the UI (case 1263590)
- Added error message if a callback AOV allocation fail
- Added marker for all AOV request operation on GPU
- Added remapping options for Depth Pyramid debug view mode
- Added an option to support AOV shader at runtime in HDRP settings (case 1265070)
- Added support of SSGI in the render graph mode.
- Added option for 11-11-10 format for cube reflection probes.
- Added an optional check in the HDRP DXR Wizard to verify 64 bits target architecture

### Fixed
- Fixed several issues with physically-based DoF (TAA ghosting of the CoC buffer, smooth layer transitions, etc)
- Fixed GPU hang on D3D12 on xbox. 
- Fixed Amplitude -> Min/Max parametrization conversion
- Fixed CoatMask block appearing when creating lit master node (case 1264632)
- Fixed issue with SceneEV100 debug mode indicator when rescaling the window.
- Fixed issue with PCSS filter being wrong on first frame. 
- Fixed issue with emissive mesh for area light not appearing in playmode if Reload Scene option is disabled in Enter Playmode Settings.
- Fixed issue when Reflection Probes are set to OnEnable and are never rendered if the probe is enabled when the camera is farther than the probe fade distance. 
- Fixed issue with sun icon being clipped in the look dev window. 
- Fixed error about layers when disabling emissive mesh for area lights.
- Fixed issue when the user deletes the composition graph or .asset in runtime (case 1263319)
- Fixed assertion failure when changing resolution to compositor layers after using AOVs (case 1265023) 
- Fixed flickering layers in graphics compositor (case 1264552)
- Fixed issue causing the editor field not updating the disc area light radius.
- Fixed issues that lead to cookie atlas to be updated every frame even if cached data was valid.
- Fixed an issue where world space UI was not emitted for reflection cameras in HDRP
- Fixed an issue with cookie texture atlas that would cause realtime textures to always update in the atlas even when the content did not change.
- Fixed an issue where only one of the two lookdev views would update when changing the default lookdev volume profile.
- Fixed a bug related to light cluster invalidation.
- Fixed shader warning in DofGather (case 1272931)
- Fixed AOV export of depth buffer which now correctly export linear depth (case 1265001)
- Fixed issue that caused the decal atlas to not be updated upon changing of the decal textures content.
- Fixed "Screen position out of view frustum" error when camera is at exactly the planar reflection probe location.
- Fixed Amplitude -> Min/Max parametrization conversion
- Fixed issue that allocated a small cookie for normal spot lights.
- Fixed issue when undoing a change in diffuse profile list after deleting the volume profile.
- Fixed custom pass re-ordering and removing.
- Fixed TAA issue and hardware dynamic resolution.
- Fixed a static lighting flickering issue caused by having an active planar probe in the scene while rendering inspector preview.
- Fixed an issue where even when set to OnDemand, the sky lighting would still be updated when changing sky parameters.
- Fixed an error message trigerred when a mesh has more than 32 sub-meshes (case 1274508).
- Fixed RTGI getting noisy for grazying angle geometry (case 1266462).
- Fixed an issue with TAA history management on pssl.
- Fixed the global illumination volume override having an unwanted advanced mode (case 1270459).
- Fixed screen space shadow option displayed on directional shadows while they shouldn't (case 1270537).
- Fixed the handling of undo and redo actions in the graphics compositor (cases 1268149, 1266212, 1265028)
- Fixed issue with composition graphs that include virtual textures, cubemaps and other non-2D textures (cases 1263347, 1265638).
- Fixed issues when selecting a new composition graph or setting it to None (cases 1263350, 1266202)
- Fixed ArgumentNullException when saving shader graphs after removing the compositor from the scene (case 1268658)
- Fixed issue with updating the compositor output when not in play mode (case 1266216)
- Fixed warning with area mesh (case 1268379)
- Fixed issue with diffusion profile not being updated upon reset of the editor. 
- Fixed an issue that lead to corrupted refraction in some scenarios on xbox.
- Fixed for light loop scalarization not happening. 
- Fixed issue with stencil not being set in rendergraph mode.
- Fixed for post process being overridable in reflection probes even though it is not supported.
- Fixed RTGI in performance mode when light layers are enabled on the asset.
- Fixed SSS materials appearing black in matcap mode.
- Fixed a collision in the interaction of RTR and RTGI.
- Fix for lookdev toggling renderers that are set to non editable or are hidden in the inspector.

### Changed
- Preparation pass for RTSSShadows to be supported by render graph.
- Add tooltips with the full name of the (graphics) compositor properties to properly show large names that otherwise are clipped by the UI (case 1263590)
- Composition profile .asset files cannot be manually edited/reset by users (to avoid breaking things - case 1265631)
- Preparation pass for RTSSShadows to be supported by render graph.
- Changed the way the ray tracing property is displayed on the material (QOL 1265297).
- Exposed lens attenuation mode in default settings and remove it as a debug mode.
- Composition layers without any sub layers are now cleared to black to avoid confusion (case 1265061).
- Slight reduction of VGPR used by area light code.
- Changed thread group size for contact shadows (save 1.1ms on PS4)
- Make sure distortion stencil test happens before pixel shader is run.
- Small optimization that allows to skip motion vector prepping when the whole wave as velocity of 0.
- Improved performance to avoid generating coarse stencil buffer when not needed.
- Remove HTile generation for decals (faster without).
- Improving SSGI Filtering and fixing a blend issue with RTGI.
- Changed the Trackball UI so that it allows explicit numeric values.
- Reduce the G-buffer footprint of anisotropic materials
- Moved SSGI out of preview.

## [10.0.0] - 2019-06-10

### Added
- Ray tracing support for VR single-pass
- Added sharpen filter shader parameter and UI for TemporalAA to control image quality instead of hardcoded value
- Added frame settings option for custom post process and custom passes as well as custom color buffer format option.
- Add check in wizard on SRP Batcher enabled.
- Added default implementations of OnPreprocessMaterialDescription for FBX, Obj, Sketchup and 3DS file formats.
- Added custom pass fade radius
- Added after post process injection point for custom passes
- Added basic alpha compositing support - Alpha is available afterpostprocess when using FP16 buffer format.
- Added falloff distance on Reflection Probe and Planar Reflection Probe
- Added Backplate projection from the HDRISky
- Added Shadow Matte in UnlitMasterNode, which only received shadow without lighting
- Added hability to name LightLayers in HDRenderPipelineAsset
- Added a range compression factor for Reflection Probe and Planar Reflection Probe to avoid saturation of colors.
- Added path tracing support for directional, point and spot lights, as well as emission from Lit and Unlit.
- Added non temporal version of SSAO.
- Added more detailed ray tracing stats in the debug window
- Added Disc area light (bake only)
- Added a warning in the material UI to prevent transparent + subsurface-scattering combination.
- Added XR single-pass setting into HDRP asset
- Added a penumbra tint option for lights
- Added support for depth copy with XR SDK
- Added debug setting to Render Pipeline Debug Window to list the active XR views
- Added an option to filter the result of the volumetric lighting (off by default).
- Added a transmission multiplier for directional lights
- Added XR single-pass test mode to Render Pipeline Debug Window
- Added debug setting to Render Pipeline Window to list the active XR views
- Added a new refraction mode for the Lit shader (thin). Which is a box refraction with small thickness values
- Added the code to support Barn Doors for Area Lights based on a shaderconfig option.
- Added HDRPCameraBinder property binder for Visual Effect Graph
- Added "Celestial Body" controls to the Directional Light
- Added new parameters to the Physically Based Sky
- Added Reflections to the DXR Wizard
- Added the possibility to have ray traced colored and semi-transparent shadows on directional lights.
- Added a check in the custom post process template to throw an error if the default shader is not found.
- Exposed the debug overlay ratio in the debug menu.
- Added a separate frame settings for tonemapping alongside color grading.
- Added the receive fog option in the material UI for ShaderGraphs.
- Added a public virtual bool in the custom post processes API to specify if a post processes should be executed in the scene view.
- Added a menu option that checks scene issues with ray tracing. Also removed the previously existing warning at runtime.
- Added Contrast Adaptive Sharpen (CAS) Upscaling effect.
- Added APIs to update probe settings at runtime.
- Added documentation for the rayTracingSupported method in HDRP
- Added user-selectable format for the post processing passes.
- Added support for alpha channel in some post-processing passes (DoF, TAA, Uber).
- Added warnings in FrameSettings inspector when using DXR and atempting to use Asynchronous Execution.
- Exposed Stencil bits that can be used by the user.
- Added history rejection based on velocity of intersected objects for directional, point and spot lights.
- Added a affectsVolumetric field to the HDAdditionalLightData API to know if light affects volumetric fog.
- Add OS and Hardware check in the Wizard fixes for DXR.
- Added option to exclude camera motion from motion blur.
- Added semi-transparent shadows for point and spot lights.
- Added support for semi-transparent shadow for unlit shader and unlit shader graph.
- Added the alpha clip enabled toggle to the material UI for all HDRP shader graphs.
- Added Material Samples to explain how to use the lit shader features
- Added an initial implementation of ray traced sub surface scattering
- Added AssetPostprocessors and Shadergraphs to handle Arnold Standard Surface and 3DsMax Physical material import from FBX.
- Added support for Smoothness Fade start work when enabling ray traced reflections.
- Added Contact shadow, Micro shadows and Screen space refraction API documentation.
- Added script documentation for SSR, SSAO (ray tracing), GI, Light Cluster, RayTracingSettings, Ray Counters, etc.
- Added path tracing support for refraction and internal reflections.
- Added support for Thin Refraction Model and Lit's Clear Coat in Path Tracing.
- Added the Tint parameter to Sky Colored Fog.
- Added of Screen Space Reflections for Transparent materials
- Added a fallback for ray traced area light shadows in case the material is forward or the lit mode is forward.
- Added a new debug mode for light layers.
- Added an "enable" toggle to the SSR volume component.
- Added support for anisotropic specular lobes in path tracing.
- Added support for alpha clipping in path tracing.
- Added support for light cookies in path tracing.
- Added support for transparent shadows in path tracing.
- Added support for iridescence in path tracing.
- Added support for background color in path tracing.
- Added a path tracing test to the test suite.
- Added a warning and workaround instructions that appear when you enable XR single-pass after the first frame with the XR SDK.
- Added the exposure sliders to the planar reflection probe preview
- Added support for subsurface scattering in path tracing.
- Added a new mode that improves the filtering of ray traced shadows (directional, point and spot) based on the distance to the occluder.
- Added support of cookie baking and add support on Disc light.
- Added support for fog attenuation in path tracing.
- Added a new debug panel for volumes
- Added XR setting to control camera jitter for temporal effects
- Added an error message in the DrawRenderers custom pass when rendering opaque objects with an HDRP asset in DeferredOnly mode.
- Added API to enable proper recording of path traced scenes (with the Unity recorder or other tools).
- Added support for fog in Recursive rendering, ray traced reflections and ray traced indirect diffuse.
- Added an alpha blend option for recursive rendering
- Added support for stack lit for ray tracing effects.
- Added support for hair for ray tracing effects.
- Added support for alpha to coverage for HDRP shaders and shader graph
- Added support for Quality Levels to Subsurface Scattering.
- Added option to disable XR rendering on the camera settings.
- Added support for specular AA from geometric curvature in AxF
- Added support for baked AO (no input for now) in AxF
- Added an info box to warn about depth test artifacts when rendering object twice in custom passes with MSAA.
- Added a frame setting for alpha to mask.
- Added support for custom passes in the AOV API
- Added Light decomposition lighting debugging modes and support in AOV
- Added exposure compensation to Fixed exposure mode
- Added support for rasterized area light shadows in StackLit
- Added support for texture-weighted automatic exposure
- Added support for POM for emissive map
- Added alpha channel support in motion blur pass.
- Added the HDRP Compositor Tool (in Preview).
- Added a ray tracing mode option in the HDRP asset that allows to override and shader stripping.
- Added support for arbitrary resolution scaling of Volumetric Lighting to the Fog volume component.
- Added range attenuation for box-shaped spotlights.
- Added scenes for hair and fabric and decals with material samples
- Added fabric materials and textures
- Added information for fabric materials in fabric scene
- Added a DisplayInfo attribute to specify a name override and a display order for Volume Component fields (used only in default inspector for now).
- Added Min distance to contact shadows.
- Added support for Depth of Field in path tracing (by sampling the lens aperture).
- Added an API in HDRP to override the camera within the rendering of a frame (mainly for custom pass).
- Added a function (HDRenderPipeline.ResetRTHandleReferenceSize) to reset the reference size of RTHandle systems.
- Added support for AxF measurements importing into texture resources tilings.
- Added Layer parameter on Area Light to modify Layer of generated Emissive Mesh
- Added a flow map parameter to HDRI Sky
- Implemented ray traced reflections for transparent objects.
- Add a new parameter to control reflections in recursive rendering.
- Added an initial version of SSGI.
- Added Virtual Texturing cache settings to control the size of the Streaming Virtual Texturing caches.
- Added back-compatibility with builtin stereo matrices.
- Added CustomPassUtils API to simplify Blur, Copy and DrawRenderers custom passes.
- Added Histogram guided automatic exposure.
- Added few exposure debug modes.
- Added support for multiple path-traced views at once (e.g., scene and game views).
- Added support for 3DsMax's 2021 Simplified Physical Material from FBX files in the Model Importer.
- Added custom target mid grey for auto exposure.
- Added CustomPassUtils API to simplify Blur, Copy and DrawRenderers custom passes.
- Added an API in HDRP to override the camera within the rendering of a frame (mainly for custom pass).
- Added more custom pass API functions, mainly to render objects from another camera.
- Added support for transparent Unlit in path tracing.
- Added a minimal lit used for RTGI in peformance mode.
- Added procedural metering mask that can follow an object
- Added presets quality settings for RTAO and RTGI.
- Added an override for the shadow culling that allows better directional shadow maps in ray tracing effects (RTR, RTGI, RTSSS and RR).
- Added a Cloud Layer volume override.
- Added Fast Memory support for platform that support it.
- Added CPU and GPU timings for ray tracing effects.
- Added support to combine RTSSS and RTGI (1248733).
- Added IES Profile support for Point, Spot and Rectangular-Area lights
- Added support for multiple mapping modes in AxF.
- Add support of lightlayers on indirect lighting controller
- Added compute shader stripping.
- Added Cull Mode option for opaque materials and ShaderGraphs. 
- Added scene view exposure override.
- Added support for exposure curve remapping for min/max limits.
- Added presets for ray traced reflections.
- Added final image histogram debug view (both luminance and RGB).
- Added an example texture and rotation to the Cloud Layer volume override.
- Added an option to extend the camera culling for skinned mesh animation in ray tracing effects (1258547).
- Added decal layer system similar to light layer. Mesh will receive a decal when both decal layer mask matches.
- Added shader graph nodes for rendering a complex eye shader.
- Added more controls to contact shadows and increased quality in some parts. 
- Added a physically based option in DoF volume.
- Added API to check if a Camera, Light or ReflectionProbe is compatible with HDRP.
- Added path tracing test scene for normal mapping.
- Added missing API documentation.
<<<<<<< HEAD
- Added an option to have only the metering mask displayed in the debug mode.
- Added quad overdraw and vertex density debug modes.
=======
- Remove CloudLayer
>>>>>>> a1b32189

### Fixed
- Fix when rescale probe all direction below zero (1219246)
- Update documentation of HDRISky-Backplate, precise how to have Ambient Occlusion on the Backplate
- Sorting, undo, labels, layout in the Lighting Explorer.
- Fixed sky settings and materials in Shader Graph Samples package
- Fix/workaround a probable graphics driver bug in the GTAO shader.
- Fixed Hair and PBR shader graphs double sided modes
- Fixed an issue where updating an HDRP asset in the Quality setting panel would not recreate the pipeline.
- Fixed issue with point lights being considered even when occupying less than a pixel on screen (case 1183196)
- Fix a potential NaN source with iridescence (case 1183216)
- Fixed issue of spotlight breaking when minimizing the cone angle via the gizmo (case 1178279)
- Fixed issue that caused decals not to modify the roughness in the normal buffer, causing SSR to not behave correctly (case 1178336)
- Fixed lit transparent refraction with XR single-pass rendering
- Removed extra jitter for TemporalAA in VR
- Fixed ShaderGraph time in main preview
- Fixed issue on some UI elements in HDRP asset not expanding when clicking the arrow (case 1178369)
- Fixed alpha blending in custom post process
- Fixed the modification of the _AlphaCutoff property in the material UI when exposed with a ShaderGraph parameter.
- Fixed HDRP test `1218_Lit_DiffusionProfiles` on Vulkan.
- Fixed an issue where building a player in non-dev mode would generate render target error logs every frame
- Fixed crash when upgrading version of HDRP
- Fixed rendering issues with material previews
- Fixed NPE when using light module in Shuriken particle systems (1173348).
- Refresh cached shadow on editor changes
- Fixed light supported units caching (1182266)
- Fixed an issue where SSAO (that needs temporal reprojection) was still being rendered when Motion Vectors were not available (case 1184998)
- Fixed a nullref when modifying the height parameters inside the layered lit shader UI.
- Fixed Decal gizmo that become white after exiting play mode
- Fixed Decal pivot position to behave like a spotlight
- Fixed an issue where using the LightingOverrideMask would break sky reflection for regular cameras
- Fix DebugMenu FrameSettingsHistory persistency on close
- Fix DensityVolume, ReflectionProbe aned PlanarReflectionProbe advancedControl display
- Fix DXR scene serialization in wizard
- Fixed an issue where Previews would reallocate History Buffers every frame
- Fixed the SetLightLayer function in HDAdditionalLightData setting the wrong light layer
- Fix error first time a preview is created for planar
- Fixed an issue where SSR would use an incorrect roughness value on ForwardOnly (StackLit, AxF, Fabric, etc.) materials when the pipeline is configured to also allow deferred Lit.
- Fixed issues with light explorer (cases 1183468, 1183269)
- Fix dot colors in LayeredLit material inspector
- Fix undo not resetting all value when undoing the material affectation in LayerLit material
- Fix for issue that caused gizmos to render in render textures (case 1174395)
- Fixed the light emissive mesh not updated when the light was disabled/enabled
- Fixed light and shadow layer sync when setting the HDAdditionalLightData.lightlayersMask property
- Fixed a nullref when a custom post process component that was in the HDRP PP list is removed from the project
- Fixed issue that prevented decals from modifying specular occlusion (case 1178272).
- Fixed exposure of volumetric reprojection
- Fixed multi selection support for Scalable Settings in lights
- Fixed font shaders in test projects for VR by using a Shader Graph version
- Fixed refresh of baked cubemap by incrementing updateCount at the end of the bake (case 1158677).
- Fixed issue with rectangular area light when seen from the back
- Fixed decals not affecting lightmap/lightprobe
- Fixed zBufferParams with XR single-pass rendering
- Fixed moving objects not rendered in custom passes
- Fixed abstract classes listed in the + menu of the custom pass list
- Fixed custom pass that was rendered in previews
- Fixed precision error in zero value normals when applying decals (case 1181639)
- Fixed issue that triggered No Scene Lighting view in game view as well (case 1156102)
- Assign default volume profile when creating a new HDRP Asset
- Fixed fov to 0 in planar probe breaking the projection matrix (case 1182014)
- Fixed bugs with shadow caching
- Reassign the same camera for a realtime probe face render request to have appropriate history buffer during realtime probe rendering.
- Fixed issue causing wrong shading when normal map mode is Object space, no normal map is set, but a detail map is present (case 1143352)
- Fixed issue with decal and htile optimization
- Fixed TerrainLit shader compilation error regarding `_Control0_TexelSize` redefinition (case 1178480).
- Fixed warning about duplicate HDRuntimeReflectionSystem when configuring play mode without domain reload.
- Fixed an editor crash when multiple decal projectors were selected and some had null material
- Added all relevant fix actions to FixAll button in Wizard
- Moved FixAll button on top of the Wizard
- Fixed an issue where fog color was not pre-exposed correctly
- Fix priority order when custom passes are overlapping
- Fix cleanup not called when the custom pass GameObject is destroyed
- Replaced most instances of GraphicsSettings.renderPipelineAsset by GraphicsSettings.currentRenderPipeline. This should fix some parameters not working on Quality Settings overrides.
- Fixed an issue with Realtime GI not working on upgraded projects.
- Fixed issue with screen space shadows fallback texture was not set as a texture array.
- Fixed Pyramid Lights bounding box
- Fixed terrain heightmap default/null values and epsilons
- Fixed custom post-processing effects breaking when an abstract class inherited from `CustomPostProcessVolumeComponent`
- Fixed XR single-pass rendering in Editor by using ShaderConfig.s_XrMaxViews to allocate matrix array
- Multiple different skies rendered at the same time by different cameras are now handled correctly without flickering
- Fixed flickering issue happening when different volumes have shadow settings and multiple cameras are present.
- Fixed issue causing planar probes to disappear if there is no light in the scene.
- Fixed a number of issues with the prefab isolation mode (Volumes leaking from the main scene and reflection not working properly)
- Fixed an issue with fog volume component upgrade not working properly
- Fixed Spot light Pyramid Shape has shadow artifacts on aspect ratio values lower than 1
- Fixed issue with AO upsampling in XR
- Fixed camera without HDAdditionalCameraData component not rendering
- Removed the macro ENABLE_RAYTRACING for most of the ray tracing code
- Fixed prefab containing camera reloading in loop while selected in the Project view
- Fixed issue causing NaN wheh the Z scale of an object is set to 0.
- Fixed DXR shader passes attempting to render before pipeline loaded
- Fixed black ambient sky issue when importing a project after deleting Library.
- Fixed issue when upgrading a Standard transparent material (case 1186874)
- Fixed area light cookies not working properly with stack lit
- Fixed material render queue not updated when the shader is changed in the material inspector.
- Fixed a number of issues with full screen debug modes not reseting correctly when setting another mutually exclusive mode
- Fixed compile errors for platforms with no VR support
- Fixed an issue with volumetrics and RTHandle scaling (case 1155236)
- Fixed an issue where sky lighting might be updated uselessly
- Fixed issue preventing to allow setting decal material to none (case 1196129)
- Fixed XR multi-pass decals rendering
- Fixed several fields on Light Inspector that not supported Prefab overrides
- Fixed EOL for some files
- Fixed scene view rendering with volumetrics and XR enabled
- Fixed decals to work with multiple cameras
- Fixed optional clear of GBuffer (Was always on)
- Fixed render target clears with XR single-pass rendering
- Fixed HDRP samples file hierarchy
- Fixed Light units not matching light type
- Fixed QualitySettings panel not displaying HDRP Asset
- Fixed black reflection probes the first time loading a project
- Fixed y-flip in scene view with XR SDK
- Fixed Decal projectors do not immediately respond when parent object layer mask is changed in editor.
- Fixed y-flip in scene view with XR SDK
- Fixed a number of issues with Material Quality setting
- Fixed the transparent Cull Mode option in HD unlit master node settings only visible if double sided is ticked.
- Fixed an issue causing shadowed areas by contact shadows at the edge of far clip plane if contact shadow length is very close to far clip plane.
- Fixed editing a scalable settings will edit all loaded asset in memory instead of targetted asset.
- Fixed Planar reflection default viewer FOV
- Fixed flickering issues when moving the mouse in the editor with ray tracing on.
- Fixed the ShaderGraph main preview being black after switching to SSS in the master node settings
- Fixed custom fullscreen passes in VR
- Fixed camera culling masks not taken in account in custom pass volumes
- Fixed object not drawn in custom pass when using a DrawRenderers with an HDRP shader in a build.
- Fixed injection points for Custom Passes (AfterDepthAndNormal and BeforePreRefraction were missing)
- Fixed a enum to choose shader tags used for drawing objects (DepthPrepass or Forward) when there is no override material.
- Fixed lit objects in the BeforePreRefraction, BeforeTransparent and BeforePostProcess.
- Fixed the None option when binding custom pass render targets to allow binding only depth or color.
- Fixed custom pass buffers allocation so they are not allocated if they're not used.
- Fixed the Custom Pass entry in the volume create asset menu items.
- Fixed Prefab Overrides workflow on Camera.
- Fixed alignment issue in Preset for Camera.
- Fixed alignment issue in Physical part for Camera.
- Fixed FrameSettings multi-edition.
- Fixed a bug happening when denoising multiple ray traced light shadows
- Fixed minor naming issues in ShaderGraph settings
- VFX: Removed z-fight glitches that could appear when using deferred depth prepass and lit quad primitives
- VFX: Preserve specular option for lit outputs (matches HDRP lit shader)
- Fixed an issue with Metal Shader Compiler and GTAO shader for metal
- Fixed resources load issue while upgrading HDRP package.
- Fix LOD fade mask by accounting for field of view
- Fixed spot light missing from ray tracing indirect effects.
- Fixed a UI bug in the diffusion profile list after fixing them from the wizard.
- Fixed the hash collision when creating new diffusion profile assets.
- Fixed a light leaking issue with box light casting shadows (case 1184475)
- Fixed Cookie texture type in the cookie slot of lights (Now displays a warning because it is not supported).
- Fixed a nullref that happens when using the Shuriken particle light module
- Fixed alignment in Wizard
- Fixed text overflow in Wizard's helpbox
- Fixed Wizard button fix all that was not automatically grab all required fixes
- Fixed VR tab for MacOS in Wizard
- Fixed local config package workflow in Wizard
- Fixed issue with contact shadows shifting when MSAA is enabled.
- Fixed EV100 in the PBR sky
- Fixed an issue In URP where sometime the camera is not passed to the volume system and causes a null ref exception (case 1199388)
- Fixed nullref when releasing HDRP with custom pass disabled
- Fixed performance issue derived from copying stencil buffer.
- Fixed an editor freeze when importing a diffusion profile asset from a unity package.
- Fixed an exception when trying to reload a builtin resource.
- Fixed the light type intensity unit reset when switching the light type.
- Fixed compilation error related to define guards and CreateLayoutFromXrSdk()
- Fixed documentation link on CustomPassVolume.
- Fixed player build when HDRP is in the project but not assigned in the graphic settings.
- Fixed an issue where ambient probe would be black for the first face of a baked reflection probe
- VFX: Fixed Missing Reference to Visual Effect Graph Runtime Assembly
- Fixed an issue where rendering done by users in EndCameraRendering would be executed before the main render loop.
- Fixed Prefab Override in main scope of Volume.
- Fixed alignment issue in Presset of main scope of Volume.
- Fixed persistence of ShowChromeGizmo and moved it to toolbar for coherency in ReflectionProbe and PlanarReflectionProbe.
- Fixed Alignement issue in ReflectionProbe and PlanarReflectionProbe.
- Fixed Prefab override workflow issue in ReflectionProbe and PlanarReflectionProbe.
- Fixed empty MoreOptions and moved AdvancedManipulation in a dedicated location for coherency in ReflectionProbe and PlanarReflectionProbe.
- Fixed Prefab override workflow issue in DensityVolume.
- Fixed empty MoreOptions and moved AdvancedManipulation in a dedicated location for coherency in DensityVolume.
- Fix light limit counts specified on the HDRP asset
- Fixed Quality Settings for SSR, Contact Shadows and Ambient Occlusion volume components
- Fixed decalui deriving from hdshaderui instead of just shaderui
- Use DelayedIntField instead of IntField for scalable settings
- Fixed init of debug for FrameSettingsHistory on SceneView camera
- Added a fix script to handle the warning 'referenced script in (GameObject 'SceneIDMap') is missing'
- Fix Wizard load when none selected for RenderPipelineAsset
- Fixed TerrainLitGUI when per-pixel normal property is not present.
- Fixed rendering errors when enabling debug modes with custom passes
- Fix an issue that made PCSS dependent on Atlas resolution (not shadow map res)
- Fixing a bug whith histories when n>4 for ray traced shadows
- Fixing wrong behavior in ray traced shadows for mesh renderers if their cast shadow is shadow only or double sided
- Only tracing rays for shadow if the point is inside the code for spotlight shadows
- Only tracing rays if the point is inside the range for point lights
- Fixing ghosting issues when the screen space shadow  indexes change for a light with ray traced shadows
- Fixed an issue with stencil management and Xbox One build that caused corrupted output in deferred mode.
- Fixed a mismatch in behavior between the culling of shadow maps and ray traced point and spot light shadows
- Fixed recursive ray tracing not working anymore after intermediate buffer refactor.
- Fixed ray traced shadow denoising not working (history rejected all the time).
- Fixed shader warning on xbox one
- Fixed cookies not working for spot lights in ray traced reflections, ray traced GI and recursive rendering
- Fixed an inverted handling of CoatSmoothness for SSR in StackLit.
- Fixed missing distortion inputs in Lit and Unlit material UI.
- Fixed issue that propagated NaNs across multiple frames through the exposure texture.
- Fixed issue with Exclude from TAA stencil ignored.
- Fixed ray traced reflection exposure issue.
- Fixed issue with TAA history not initialising corretly scale factor for first frame
- Fixed issue with stencil test of material classification not using the correct Mask (causing false positive and bad performance with forward material in deferred)
- Fixed issue with History not reset when chaning antialiasing mode on camera
- Fixed issue with volumetric data not being initialized if default settings have volumetric and reprojection off.
- Fixed ray tracing reflection denoiser not applied in tier 1
- Fixed the vibility of ray tracing related methods.
- Fixed the diffusion profile list not saved when clicking the fix button in the material UI.
- Fixed crash when pushing bounce count higher than 1 for ray traced GI or reflections
- Fixed PCSS softness scale so that it better match ray traced reference for punctual lights.
- Fixed exposure management for the path tracer
- Fixed AxF material UI containing two advanced options settings.
- Fixed an issue where cached sky contexts were being destroyed wrongly, breaking lighting in the LookDev
- Fixed issue that clamped PCSS softness too early and not after distance scale.
- Fixed fog affect transparent on HD unlit master node
- Fixed custom post processes re-ordering not saved.
- Fixed NPE when using scalable settings
- Fixed an issue where PBR sky precomputation was reset incorrectly in some cases causing bad performance.
- Fixed a bug due to depth history begin overriden too soon
- Fixed CustomPassSampleCameraColor scale issue when called from Before Transparent injection point.
- Fixed corruption of AO in baked probes.
- Fixed issue with upgrade of projects that still had Very High as shadow filtering quality.
- Fixed issue that caused Distortion UI to appear in Lit.
- Fixed several issues with decal duplicating when editing them.
- Fixed initialization of volumetric buffer params (1204159)
- Fixed an issue where frame count was incorrectly reset for the game view, causing temporal processes to fail.
- Fixed Culling group was not disposed error.
- Fixed issues on some GPU that do not support gathers on integer textures.
- Fixed an issue with ambient probe not being initialized for the first frame after a domain reload for volumetric fog.
- Fixed the scene visibility of decal projectors and density volumes
- Fixed a leak in sky manager.
- Fixed an issue where entering playmode while the light editor is opened would produce null reference exceptions.
- Fixed the debug overlay overlapping the debug menu at runtime.
- Fixed an issue with the framecount when changing scene.
- Fixed errors that occurred when using invalid near and far clip plane values for planar reflections.
- Fixed issue with motion blur sample weighting function.
- Fixed motion vectors in MSAA.
- Fixed sun flare blending (case 1205862).
- Fixed a lot of issues related to ray traced screen space shadows.
- Fixed memory leak caused by apply distortion material not being disposed.
- Fixed Reflection probe incorrectly culled when moving its parent (case 1207660)
- Fixed a nullref when upgrading the Fog volume components while the volume is opened in the inspector.
- Fix issues where decals on PS4 would not correctly write out the tile mask causing bits of the decal to go missing.
- Use appropriate label width and text content so the label is completely visible
- Fixed an issue where final post process pass would not output the default alpha value of 1.0 when using 11_11_10 color buffer format.
- Fixed SSR issue after the MSAA Motion Vector fix.
- Fixed an issue with PCSS on directional light if punctual shadow atlas was not allocated.
- Fixed an issue where shadow resolution would be wrong on the first face of a baked reflection probe.
- Fixed issue with PCSS softness being incorrect for cascades different than the first one.
- Fixed custom post process not rendering when using multiple HDRP asset in quality settings
- Fixed probe gizmo missing id (case 1208975)
- Fixed a warning in raytracingshadowfilter.compute
- Fixed issue with AO breaking with small near plane values.
- Fixed custom post process Cleanup function not called in some cases.
- Fixed shader warning in AO code.
- Fixed a warning in simpledenoiser.compute
- Fixed tube and rectangle light culling to use their shape instead of their range as a bounding box.
- Fixed caused by using gather on a UINT texture in motion blur.
- Fix issue with ambient occlusion breaking when dynamic resolution is active.
- Fixed some possible NaN causes in Depth of Field.
- Fixed Custom Pass nullref due to the new Profiling Sample API changes
- Fixed the black/grey screen issue on after post process Custom Passes in non dev builds.
- Fixed particle lights.
- Improved behavior of lights and probe going over the HDRP asset limits.
- Fixed issue triggered when last punctual light is disabled and more than one camera is used.
- Fixed Custom Pass nullref due to the new Profiling Sample API changes
- Fixed the black/grey screen issue on after post process Custom Passes in non dev builds.
- Fixed XR rendering locked to vsync of main display with Standalone Player.
- Fixed custom pass cleanup not called at the right time when using multiple volumes.
- Fixed an issue on metal with edge of decal having artifact by delaying discard of fragments during decal projection
- Fixed various shader warning
- Fixing unnecessary memory allocations in the ray tracing cluster build
- Fixed duplicate column labels in LightEditor's light tab
- Fixed white and dark flashes on scenes with very high or very low exposure when Automatic Exposure is being used.
- Fixed an issue where passing a null ProfilingSampler would cause a null ref exception.
- Fixed memory leak in Sky when in matcap mode.
- Fixed compilation issues on platform that don't support VR.
- Fixed migration code called when we create a new HDRP asset.
- Fixed RemoveComponent on Camera contextual menu to not remove Camera while a component depend on it.
- Fixed an issue where ambient occlusion and screen space reflections editors would generate null ref exceptions when HDRP was not set as the current pipeline.
- Fixed a null reference exception in the probe UI when no HDRP asset is present.
- Fixed the outline example in the doc (sampling range was dependent on screen resolution)
- Fixed a null reference exception in the HDRI Sky editor when no HDRP asset is present.
- Fixed an issue where Decal Projectors created from script where rotated around the X axis by 90°.
- Fixed frustum used to compute Density Volumes visibility when projection matrix is oblique.
- Fixed a null reference exception in Path Tracing, Recursive Rendering and raytraced Global Illumination editors when no HDRP asset is present.
- Fix for NaNs on certain geometry with Lit shader -- [case 1210058](https://fogbugz.unity3d.com/f/cases/1210058/)
- Fixed an issue where ambient occlusion and screen space reflections editors would generate null ref exceptions when HDRP was not set as the current pipeline.
- Fixed a null reference exception in the probe UI when no HDRP asset is present.
- Fixed the outline example in the doc (sampling range was dependent on screen resolution)
- Fixed a null reference exception in the HDRI Sky editor when no HDRP asset is present.
- Fixed an issue where materials newly created from the contextual menu would have an invalid state, causing various problems until it was edited.
- Fixed transparent material created with ZWrite enabled (now it is disabled by default for new transparent materials)
- Fixed mouseover on Move and Rotate tool while DecalProjector is selected.
- Fixed wrong stencil state on some of the pixel shader versions of deferred shader.
- Fixed an issue where creating decals at runtime could cause a null reference exception.
- Fixed issue that displayed material migration dialog on the creation of new project.
- Fixed various issues with time and animated materials (cases 1210068, 1210064).
- Updated light explorer with latest changes to the Fog and fixed issues when no visual environment was present.
- Fixed not handleling properly the recieve SSR feature with ray traced reflections
- Shadow Atlas is no longer allocated for area lights when they are disabled in the shader config file.
- Avoid MRT Clear on PS4 as it is not implemented yet.
- Fixed runtime debug menu BitField control.
- Fixed the radius value used for ray traced directional light.
- Fixed compilation issues with the layered lit in ray tracing shaders.
- Fixed XR autotests viewport size rounding
- Fixed mip map slider knob displayed when cubemap have no mipmap
- Remove unnecessary skip of material upgrade dialog box.
- Fixed the profiling sample mismatch errors when enabling the profiler in play mode
- Fixed issue that caused NaNs in reflection probes on consoles.
- Fixed adjusting positive axis of Blend Distance slides the negative axis in the density volume component.
- Fixed the blend of reflections based on the weight.
- Fixed fallback for ray traced reflections when denoising is enabled.
- Fixed error spam issue with terrain detail terrainDetailUnsupported (cases 1211848)
- Fixed hardware dynamic resolution causing cropping/scaling issues in scene view (case 1158661)
- Fixed Wizard check order for `Hardware and OS` and `Direct3D12`
- Fix AO issue turning black when Far/Near plane distance is big.
- Fixed issue when opening lookdev and the lookdev volume have not been assigned yet.
- Improved memory usage of the sky system.
- Updated label in HDRP quality preference settings (case 1215100)
- Fixed Decal Projector gizmo not undoing properly (case 1216629)
- Fix a leak in the denoising of ray traced reflections.
- Fixed Alignment issue in Light Preset
- Fixed Environment Header in LightingWindow
- Fixed an issue where hair shader could write garbage in the diffuse lighting buffer, causing NaNs.
- Fixed an exposure issue with ray traced sub-surface scattering.
- Fixed runtime debug menu light hierarchy None not doing anything.
- Fixed the broken ShaderGraph preview when creating a new Lit graph.
- Fix indentation issue in preset of LayeredLit material.
- Fixed minor issues with cubemap preview in the inspector.
- Fixed wrong build error message when building for android on mac.
- Fixed an issue related to denoising ray trace area shadows.
- Fixed wrong build error message when building for android on mac.
- Fixed Wizard persistency of Direct3D12 change on domain reload.
- Fixed Wizard persistency of FixAll on domain reload.
- Fixed Wizard behaviour on domain reload.
- Fixed a potential source of NaN in planar reflection probe atlas.
- Fixed an issue with MipRatio debug mode showing _DebugMatCapTexture not being set.
- Fixed missing initialization of input params in Blit for VR.
- Fix Inf source in LTC for area lights.
- Fix issue with AO being misaligned when multiple view are visible.
- Fix issue that caused the clamp of camera rotation motion for motion blur to be ineffective.
- Fixed issue with AssetPostprocessors dependencies causing models to be imported twice when upgrading the package version.
- Fixed culling of lights with XR SDK
- Fixed memory stomp in shadow caching code, leading to overflow of Shadow request array and runtime errors.
- Fixed an issue related to transparent objects reading the ray traced indirect diffuse buffer
- Fixed an issue with filtering ray traced area lights when the intensity is high or there is an exposure.
- Fixed ill-formed include path in Depth Of Field shader.
- Fixed shader graph and ray tracing after the shader target PR.
- Fixed a bug in semi-transparent shadows (object further than the light casting shadows)
- Fix state enabled of default volume profile when in package.
- Fixed removal of MeshRenderer and MeshFilter on adding Light component.
- Fixed Ray Traced SubSurface Scattering not working with ray traced area lights
- Fixed Ray Traced SubSurface Scattering not working in forward mode.
- Fixed a bug in debug light volumes.
- Fixed a bug related to ray traced area light shadow history.
- Fixed an issue where fog sky color mode could sample NaNs in the sky cubemap.
- Fixed a leak in the PBR sky renderer.
- Added a tooltip to the Ambient Mode parameter in the Visual Envionment volume component.
- Static lighting sky now takes the default volume into account (this fixes discrepancies between baked and realtime lighting).
- Fixed a leak in the sky system.
- Removed MSAA Buffers allocation when lit shader mode is set to "deferred only".
- Fixed invalid cast for realtime reflection probes (case 1220504)
- Fixed invalid game view rendering when disabling all cameras in the scene (case 1105163)
- Hide reflection probes in the renderer components.
- Fixed infinite reload loop while displaying Light's Shadow's Link Light Layer in Inspector of Prefab Asset.
- Fixed the culling was not disposed error in build log.
- Fixed the cookie atlas size and planar atlas size being too big after an upgrade of the HDRP asset.
- Fixed transparent SSR for shader graph.
- Fixed an issue with emissive light meshes not being in the RAS.
- Fixed DXR player build
- Fixed the HDRP asset migration code not being called after an upgrade of the package
- Fixed draw renderers custom pass out of bound exception
- Fixed the PBR shader rendering in deferred
- Fixed some typos in debug menu (case 1224594)
- Fixed ray traced point and spot lights shadows not rejecting istory when semi-transparent or colored.
- Fixed a warning due to StaticLightingSky when reloading domain in some cases.
- Fixed the MaxLightCount being displayed when the light volume debug menu is on ColorAndEdge.
- Fixed issue with unclear naming of debug menu for decals.
- Fixed z-fighting in scene view when scene lighting is off (case 1203927)
- Fixed issue that prevented cubemap thumbnails from rendering (only on D3D11 and Metal).
- Fixed ray tracing with VR single-pass
- Fix an exception in ray tracing that happens if two LOD levels are using the same mesh renderer.
- Fixed error in the console when switching shader to decal in the material UI.
- Fixed an issue with refraction model and ray traced recursive rendering (case 1198578).
- Fixed an issue where a dynamic sky changing any frame may not update the ambient probe.
- Fixed cubemap thumbnail generation at project load time.
- Fixed cubemap thumbnail generation at project load time. 
- Fixed XR culling with multiple cameras
- Fixed XR single-pass with Mock HMD plugin
- Fixed sRGB mismatch with XR SDK
- Fixed an issue where default volume would not update when switching profile.
- Fixed issue with uncached reflection probe cameras reseting the debug mode (case 1224601) 
- Fixed an issue where AO override would not override specular occlusion.
- Fixed an issue where Volume inspector might not refresh correctly in some cases.
- Fixed render texture with XR
- Fixed issue with resources being accessed before initialization process has been performed completely. 
- Half fixed shuriken particle light that cast shadows (only the first one will be correct)
- Fixed issue with atmospheric fog turning black if a planar reflection probe is placed below ground level. (case 1226588)
- Fixed custom pass GC alloc issue in CustomPassVolume.GetActiveVolumes().
- Fixed a bug where instanced shadergraph shaders wouldn't compile on PS4.
- Fixed an issue related to the envlightdatasrt not being bound in recursive rendering.
- Fixed shadow cascade tooltip when using the metric mode (case 1229232)
- Fixed how the area light influence volume is computed to match rasterization.
- Focus on Decal uses the extends of the projectors
- Fixed usage of light size data that are not available at runtime.
- Fixed the depth buffer copy made before custom pass after opaque and normal injection point.
- Fix for issue that prevented scene from being completely saved when baked reflection probes are present and lighting is set to auto generate.
- Fixed drag area width at left of Light's intensity field in Inspector.
- Fixed light type resolution when performing a reset on HDAdditionalLightData (case 1220931)
- Fixed reliance on atan2 undefined behavior in motion vector debug shader.
- Fixed an usage of a a compute buffer not bound (1229964)
- Fixed an issue where changing the default volume profile from another inspector would not update the default volume editor.
- Fix issues in the post process system with RenderTexture being invalid in some cases, causing rendering problems.
- Fixed an issue where unncessarily serialized members in StaticLightingSky component would change each time the scene is changed.
- Fixed a weird behavior in the scalable settings drawing when the space becomes tiny (1212045).
- Fixed a regression in the ray traced indirect diffuse due to the new probe system.
- Fix for range compression factor for probes going negative (now clamped to positive values).
- Fixed path validation when creating new volume profile (case 1229933)
- Fixed a bug where Decal Shader Graphs would not recieve reprojected Position, Normal, or Bitangent data. (1239921)
- Fix reflection hierarchy for CARPAINT in AxF.
- Fix precise fresnel for delta lights for SVBRDF in AxF.
- Fixed the debug exposure mode for display sky reflection and debug view baked lighting
- Fixed MSAA depth resolve when there is no motion vectors
- Fixed various object leaks in HDRP.
- Fixed compile error with XR SubsystemManager.
- Fix for assertion triggering sometimes when saving a newly created lit shader graph (case 1230996)
- Fixed culling of planar reflection probes that change position (case 1218651)
- Fixed null reference when processing lightprobe (case 1235285)
- Fix issue causing wrong planar reflection rendering when more than one camera is present.
- Fix black screen in XR when HDRP package is present but not used.
- Fixed an issue with the specularFGD term being used when the material has a clear coat (lit shader).
- Fixed white flash happening with auto-exposure in some cases (case 1223774)
- Fixed NaN which can appear with real time reflection and inf value
- Fixed an issue that was collapsing the volume components in the HDRP default settings
- Fixed warning about missing bound decal buffer
- Fixed shader warning on Xbox for ResolveStencilBuffer.compute. 
- Fixed PBR shader ZTest rendering in deferred.
- Replaced commands incompatible with async compute in light list build process.
- Diffusion Profile and Material references in HDRP materials are now correctly exported to unity packages. Note that the diffusion profile or the material references need to be edited once before this can work properly.
- Fix MaterialBalls having same guid issue
- Fix spelling and grammatical errors in material samples
- Fixed unneeded cookie texture allocation for cone stop lights.
- Fixed scalarization code for contact shadows.
- Fixed volume debug in playmode
- Fixed issue when toggling anything in HDRP asset that will produce an error (case 1238155)
- Fixed shader warning in PCSS code when using Vulkan.
- Fixed decal that aren't working without Metal and Ambient Occlusion option enabled.
- Fixed an error about procedural sky being logged by mistake.
- Fixed shadowmask UI now correctly showing shadowmask disable
- Made more explicit the warning about raytracing and asynchronous compute. Also fixed the condition in which it appears.
- Fixed a null ref exception in static sky when the default volume profile is invalid.
- DXR: Fixed shader compilation error with shader graph and pathtracer
- Fixed SceneView Draw Modes not being properly updated after opening new scene view panels or changing the editor layout.
- VFX: Removed irrelevant queues in render queue selection from HDRP outputs
- VFX: Motion Vector are correctly renderered with MSAA [Case 1240754](https://issuetracker.unity3d.com/product/unity/issues/guid/1240754/)
- Fixed a cause of NaN when a normal of 0-length is generated (usually via shadergraph). 
- Fixed issue with screen-space shadows not enabled properly when RT is disabled (case 1235821)
- Fixed a performance issue with stochastic ray traced area shadows.
- Fixed cookie texture not updated when changing an import settings (srgb for example).
- Fixed flickering of the game/scene view when lookdev is running.
- Fixed issue with reflection probes in realtime time mode with OnEnable baking having wrong lighting with sky set to dynamic (case 1238047).
- Fixed transparent motion vectors not working when in MSAA.
- Fix error when removing DecalProjector from component contextual menu (case 1243960)
- Fixed issue with post process when running in RGBA16 and an object with additive blending is in the scene.
- Fixed corrupted values on LayeredLit when using Vertex Color multiply mode to multiply and MSAA is activated. 
- Fix conflicts with Handles manipulation when performing a Reset in DecalComponent (case 1238833)
- Fixed depth prepass and postpass being disabled after changing the shader in the material UI.
- Fixed issue with sceneview camera settings not being saved after Editor restart.
- Fixed issue when switching back to custom sensor type in physical camera settings (case 1244350).
- Fixed a null ref exception when running playmode tests with the render pipeline debug window opened.
- Fixed some GCAlloc in the debug window.
- Fixed shader graphs not casting semi-transparent and color shadows (case 1242617)
- Fixed thin refraction mode not working properly.
- Fixed assert on tests caused by probe culling results being requested when culling did not happen. (case 1246169) 
- Fixed over consumption of GPU memory by the Physically Based Sky.
- Fixed an invalid rotation in Planar Reflection Probe editor display, that was causing an error message (case 1182022)
- Put more information in Camera background type tooltip and fixed inconsistent exposure behavior when changing bg type.
- Fixed issue that caused not all baked reflection to be deleted upon clicking "Clear Baked Data" in the lighting menu (case 1136080)
- Fixed an issue where asset preview could be rendered white because of static lighting sky.
- Fixed an issue where static lighting was not updated when removing the static lighting sky profile.
- Fixed the show cookie atlas debug mode not displaying correctly when enabling the clear cookie atlas option.
- Fixed various multi-editing issues when changing Emission parameters.
- Fixed error when undo a Reflection Probe removal in a prefab instance. (case 1244047)
- Fixed Microshadow not working correctly in deferred with LightLayers
- Tentative fix for missing include in depth of field shaders.
- Fixed the light overlap scene view draw mode (wasn't working at all).
- Fixed taaFrameIndex and XR tests 4052 and 4053
- Fixed the prefab integration of custom passes (Prefab Override Highlight not working as expected).
- Cloned volume profile from read only assets are created in the root of the project. (case 1154961)
- Fixed Wizard check on default volume profile to also check it is not the default one in package.
- Fix erroneous central depth sampling in TAA.
- Fixed light layers not correctly disabled when the lightlayers is set to Nothing and Lightlayers isn't enabled in HDRP Asset
- Fixed issue with Model Importer materials falling back to the Legacy default material instead of HDRP's default material when import happens at Editor startup.
- Fixed a wrong condition in CameraSwitcher, potentially causing out of bound exceptions.
- Fixed an issue where editing the Look Dev default profile would not reflect directly in the Look Dev window.
- Fixed a bug where the light list is not cleared but still used when resizing the RT.
- Fixed exposure debug shader with XR single-pass rendering.
- Fixed issues with scene view and transparent motion vectors.
- Fixed black screens for linux/HDRP (1246407)
- Fixed a vulkan and metal warning in the SSGI compute shader.
- Fixed an exception due to the color pyramid not allocated when SSGI is enabled.
- Fixed an issue with the first Depth history was incorrectly copied.
- Fixed path traced DoF focusing issue
- Fix an issue with the half resolution Mode (performance)
- Fix an issue with the color intensity of emissive for performance rtgi
- Fixed issue with rendering being mostly broken when target platform disables VR. 
- Workaround an issue caused by GetKernelThreadGroupSizes  failing to retrieve correct group size. 
- Fix issue with fast memory and rendergraph. 
- Fixed transparent motion vector framesetting not sanitized.
- Fixed wrong order of post process frame settings.
- Fixed white flash when enabling SSR or SSGI.
- The ray traced indrect diffuse and RTGI were combined wrongly with the rest of the lighting (1254318).
- Fixed an exception happening when using RTSSS without using RTShadows.
- Fix inconsistencies with transparent motion vectors and opaque by allowing camera only transparent motion vectors.
- Fix reflection probe frame settings override
- Fixed certain shadow bias artifacts present in volumetric lighting (case 1231885).
- Fixed area light cookie not updated when switch the light type from a spot that had a cookie.
- Fixed issue with dynamic resolution updating when not in play mode.
- Fixed issue with Contrast Adaptive Sharpening upsample mode and preview camera.
- Fix issue causing blocky artifacts when decals affect metallic and are applied on material with specular color workflow.
- Fixed issue with depth pyramid generation and dynamic resolution.
- Fixed an issue where decals were duplicated in prefab isolation mode.
- Fixed an issue where rendering preview with MSAA might generate render graph errors.
- Fixed compile error in PS4 for planar reflection filtering.
- Fixed issue with blue line in prefabs for volume mode.
- Fixing the internsity being applied to RTAO too early leading to unexpected results (1254626).
- Fix issue that caused sky to incorrectly render when using a custom projection matrix.
- Fixed null reference exception when using depth pre/post pass in shadergraph with alpha clip in the material.
- Appropriately constraint blend distance of reflection probe while editing with the inspector (case 1248931)
- Fixed AxF handling of roughness for Blinn-Phong type materials
- Fixed AxF UI errors when surface type is switched to transparent
- Fixed a serialization issue, preventing quality level parameters to undo/redo and update scene view on change.
- Fixed an exception occuring when a camera doesn't have an HDAdditionalCameraData (1254383).
- Fixed ray tracing with XR single-pass.
- Fixed warning in HDAdditionalLightData OnValidate (cases 1250864, 1244578)
- Fixed a bug related to denoising ray traced reflections.
- Fixed nullref in the layered lit material inspector.
- Fixed an issue where manipulating the color wheels in a volume component would reset the cursor every time.
- Fixed an issue where static sky lighting would not be updated for a new scene until it's reloaded at least once.
- Fixed culling for decals when used in prefabs and edited in context.
- Force to rebake probe with missing baked texture. (1253367)
- Fix supported Mac platform detection to handle new major version (11.0) properly
- Fixed typo in the Render Pipeline Wizard under HDRP+VR
- Change transparent SSR name in frame settings to avoid clipping. 
- Fixed missing include guards in shadow hlsl files.
- Repaint the scene view whenever the scene exposure override is changed.
- Fixed an error when clearing the SSGI history texture at creation time (1259930).
- Fixed alpha to mask reset when toggling alpha test in the material UI.
- Fixed an issue where opening the look dev window with the light theme would make the window blink and eventually crash unity.
- Fixed fallback for ray tracing and light layers (1258837).
- Fixed Sorting Priority not displayed correctly in the DrawRenderers custom pass UI.
- Fixed glitch in Project settings window when selecting diffusion profiles in material section (case 1253090)
- Fixed issue with light layers bigger than 8 (and above the supported range). 
- Fixed issue with culling layer mask of area light's emissive mesh 
- Fixed errors when switching area light to disk shape while an area emissive mesh was displayed.
- Fixed default frame settings MSAA toggle for reflection probes (case 1247631)
- Fixed the transparent SSR dependency not being properly disabled according to the asset dependencies (1260271).
- Fixed issue with completely black AO on double sided materials when normal mode is set to None.
- Fixed UI drawing of the quaternion (1251235)
- Fix an issue with the quality mode and perf mode on RTR and RTGI and getting rid of unwanted nans (1256923).
- Fixed unitialized ray tracing resources when using non-default HDRP asset (case 1259467).
- Fixed overused the atlas for Animated/Render Target Cookies (1259930).
- Fixed sky asserts with XR multipass
- Fixed for area light not updating baked light result when modifying with gizmo.
- Fixed robustness issue with GetOddNegativeScale() in ray tracing, which was impacting normal mapping (1261160).
- Fixed regression where moving face of the probe gizmo was not moving its position anymore.
- Fixed XR single-pass macros in tessellation shaders.
- Fixed path-traced subsurface scattering mixing with diffuse and specular BRDFs (1250601).
- Fixed custom pass re-ordering issues.
- Improved robustness of normal mapping when scale is 0, and mapping is extreme (normals in or below the tangent plane).
- Fixed XR Display providers not getting zNear and zFar plane distances passed to them when in HDRP.
- Fixed rendering breaking when disabling tonemapping in the frame settings.
- Fixed issue with serialization of exposure modes in volume profiles not being consistent between HDRP versions (case 1261385).
- Fixed issue with duplicate names in newly created sub-layers in the graphics compositor (case 1263093).
- Remove MSAA debug mode when renderpipeline asset has no MSAA
- Fixed some post processing using motion vectors when they are disabled
- Fixed the multiplier of the environement lights being overriden with a wrong value for ray tracing (1260311).
- Fixed a series of exceptions happening when trying to load an asset during wizard execution (1262171).
- Fixed an issue with Stacklit shader not compiling correctly in player with debug display on (1260579)
- Fixed couple issues in the dependence of building the ray tracing acceleration structure.
- Fix sun disk intensity
- Fixed unwanted ghosting for smooth surfaces.
- Fixing an issue in the recursive rendering flag texture usage.
- Fixed a missing dependecy for choosing to evaluate transparent SSR.
- Fixed issue that failed compilation when XR is disabled.
- Fixed a compilation error in the IES code.
- Fixed issue with dynamic resolution handler when no OnResolutionChange callback is specified. 
- Fixed multiple volumes, planar reflection, and decal projector position when creating them from the menu.
- Reduced the number of global keyword used in deferredTile.shader
- Fixed incorrect processing of Ambient occlusion probe (9% error was introduced)

### Changed
- Improve MIP selection for decals on Transparents
- Color buffer pyramid is not allocated anymore if neither refraction nor distortion are enabled
- Rename Emission Radius to Radius in UI in Point, Spot
- Angular Diameter parameter for directional light is no longuer an advanced property
- DXR: Remove Light Radius and Angular Diamater of Raytrace shadow. Angular Diameter and Radius are used instead.
- Remove MaxSmoothness parameters from UI for point, spot and directional light. The MaxSmoothness is now deduce from Radius Parameters
- DXR: Remove the Ray Tracing Environement Component. Add a Layer Mask to the ray Tracing volume components to define which objects are taken into account for each effect.
- Removed second cubemaps used for shadowing in lookdev
- Disable Physically Based Sky below ground
- Increase max limit of area light and reflection probe to 128
- Change default texture for detailmap to grey
- Optimize Shadow RT load on Tile based architecture platforms.
- Improved quality of SSAO.
- Moved RequestShadowMapRendering() back to public API.
- Update HDRP DXR Wizard with an option to automatically clone the hdrp config package and setup raytracing to 1 in shaders file.
- Added SceneSelection pass for TerrainLit shader.
- Simplified Light's type API regrouping the logic in one place (Check type in HDAdditionalLightData)
- The support of LOD CrossFade (Dithering transition) in master nodes now required to enable it in the master node settings (Save variant)
- Improved shadow bias, by removing constant depth bias and substituting it with slope-scale bias.
- Fix the default stencil values when a material is created from a SSS ShaderGraph.
- Tweak test asset to be compatible with XR: unlit SG material for canvas and double-side font material
- Slightly tweaked the behaviour of bloom when resolution is low to reduce artifacts.
- Hidden fields in Light Inspector that is not relevant while in BakingOnly mode.
- Changed parametrization of PCSS, now softness is derived from angular diameter (for directional lights) or shape radius (for point/spot lights) and min filter size is now in the [0..1] range.
- Moved the copy of the geometry history buffers to right after the depth mip chain generation.
- Rename "Luminance" to "Nits" in UX for physical light unit
- Rename FrameSettings "SkyLighting" to "SkyReflection"
- Reworked XR automated tests
- The ray traced screen space shadow history for directional, spot and point lights is discarded if the light transform has changed.
- Changed the behavior for ray tracing in case a mesh renderer has both transparent and opaque submeshes.
- Improve history buffer management
- Replaced PlayerSettings.virtualRealitySupported with XRGraphics.tryEnable.
- Remove redundant FrameSettings RealTimePlanarReflection
- Improved a bit the GC calls generated during the rendering.
- Material update is now only triggered when the relevant settings are touched in the shader graph master nodes
- Changed the way Sky Intensity (on Sky volume components) is handled. It's now a combo box where users can choose between Exposure, Multiplier or Lux (for HDRI sky only) instead of both multiplier and exposure being applied all the time. Added a new menu item to convert old profiles.
- Change how method for specular occlusions is decided on inspector shader (Lit, LitTesselation, LayeredLit, LayeredLitTessellation)
- Unlocked SSS, SSR, Motion Vectors and Distortion frame settings for reflections probes.
- Hide unused LOD settings in Quality Settings legacy window.
- Reduced the constrained distance for temporal reprojection of ray tracing denoising
- Removed shadow near plane from the Directional Light Shadow UI.
- Improved the performances of custom pass culling.
- The scene view camera now replicates the physical parameters from the camera tagged as "MainCamera".
- Reduced the number of GC.Alloc calls, one simple scene without plarnar / probes, it should be 0B.
- Renamed ProfilingSample to ProfilingScope and unified API. Added GPU Timings.
- Updated macros to be compatible with the new shader preprocessor.
- Ray tracing reflection temporal filtering is now done in pre-exposed space
- Search field selects the appropriate fields in both project settings panels 'HDRP Default Settings' and 'Quality/HDRP'
- Disabled the refraction and transmission map keywords if the material is opaque.
- Keep celestial bodies outside the atmosphere.
- Updated the MSAA documentation to specify what features HDRP supports MSAA for and what features it does not.
- Shader use for Runtime Debug Display are now correctly stripper when doing a release build
- Now each camera has its own Volume Stack. This allows Volume Parameters to be updated as early as possible and be ready for the whole frame without conflicts between cameras.
- Disable Async for SSR, SSAO and Contact shadow when aggregated ray tracing frame setting is on.
- Improved performance when entering play mode without domain reload by a factor of ~25
- Renamed the camera profiling sample to include the camera name
- Discarding the ray tracing history for AO, reflection, diffuse shadows and GI when the viewport size changes.
- Renamed the camera profiling sample to include the camera name
- Renamed the post processing graphic formats to match the new convention.
- The restart in Wizard for DXR will always be last fix from now on
- Refactoring pre-existing materials to share more shader code between rasterization and ray tracing.
- Setting a material's Refraction Model to Thin does not overwrite the Thickness and Transmission Absorption Distance anymore.
- Removed Wind textures from runtime as wind is no longer built into the pipeline
- Changed Shader Graph titles of master nodes to be more easily searchable ("HDRP/x" -> "x (HDRP)")
- Expose StartSinglePass() and StopSinglePass() as public interface for XRPass
- Replaced the Texture array for 2D cookies (spot, area and directional lights) and for planar reflections by an atlas.
- Moved the tier defining from the asset to the concerned volume components.
- Changing from a tier management to a "mode" management for reflection and GI and removing the ability to enable/disable deferred and ray bining (they are now implied by performance mode)
- The default FrameSettings for ScreenSpaceShadows is set to true for Camera in order to give a better workflow for DXR.
- Refactor internal usage of Stencil bits.
- Changed how the material upgrader works and added documentation for it.
- Custom passes now disable the stencil when overwriting the depth and not writing into it.
- Renamed the camera profiling sample to include the camera name
- Changed the way the shadow casting property of transparent and tranmissive materials is handeled for ray tracing.
- Changed inspector materials stencil setting code to have more sharing.
- Updated the default scene and default DXR scene and DefaultVolumeProfile.
- Changed the way the length parameter is used for ray traced contact shadows.
- Improved the coherency of PCSS blur between cascades.
- Updated VR checks in Wizard to reflect new XR System.
- Removing unused alpha threshold depth prepass and post pass for fabric shader graph.
- Transform result from CIE XYZ to sRGB color space in EvalSensitivity for iridescence.
- Moved BeginCameraRendering callback right before culling.
- Changed the visibility of the Indirect Lighting Controller component to public.
- Renamed the cubemap used for diffuse convolution to a more explicit name for the memory profiler.
- Improved behaviour of transmission color on transparent surfaces in path tracing.
- Light dimmer can now get values higher than one and was renamed to multiplier in the UI.
- Removed info box requesting volume component for Visual Environment and updated the documentation with the relevant information.
- Improved light selection oracle for light sampling in path tracing.
- Stripped ray tracing subsurface passes with ray tracing is not enabled.
- Remove LOD cross fade code for ray tracing shaders
- Removed legacy VR code
- Add range-based clipping to box lights (case 1178780)
- Improve area light culling (case 1085873)
- Light Hierarchy debug mode can now adjust Debug Exposure for visualizing high exposure scenes.
- Rejecting history for ray traced reflections based on a threshold evaluated on the neighborhood of the sampled history.
- Renamed "Environment" to "Reflection Probes" in tile/cluster debug menu.
- Utilities namespace is obsolete, moved its content to UnityEngine.Rendering (case 1204677)
- Obsolete Utilities namespace was removed, instead use UnityEngine.Rendering (case 1204677)
- Moved most of the compute shaders to the multi_compile API instead of multiple kernels.
- Use multi_compile API for deferred compute shader with shadow mask.
- Remove the raytracing rendering queue system to make recursive raytraced material work when raytracing is disabled
- Changed a few resources used by ray tracing shaders to be global resources (using register space1) for improved CPU performance.
- All custom pass volumes are now executed for one injection point instead of the first one.
- Hidden unsupported choice in emission in Materials
- Temporal Anti aliasing improvements.
- Optimized PrepareLightsForGPU (cost reduced by over 25%) and PrepareGPULightData (around twice as fast now).
- Moved scene view camera settings for HDRP from the preferences window to the scene view camera settings window.
- Updated shaders to be compatible with Microsoft's DXC.
- Debug exposure in debug menu have been replace to debug exposure compensation in EV100 space and is always visible.
- Further optimized PrepareLightsForGPU (3x faster with few shadows, 1.4x faster with a lot of shadows or equivalently cost reduced by 68% to 37%).
- Raytracing: Replaced the DIFFUSE_LIGHTING_ONLY multicompile by a uniform.
- Raytracing: Removed the dynamic lightmap multicompile.
- Raytracing: Remove the LOD cross fade multi compile for ray tracing.
- Cookie are now supported in lightmaper. All lights casting cookie and baked will now include cookie influence.
- Avoid building the mip chain a second time for SSR for transparent objects.
- Replaced "High Quality" Subsurface Scattering with a set of Quality Levels.
- Replaced "High Quality" Volumetric Lighting with "Screen Resolution Percentage" and "Volume Slice Count" on the Fog volume component.
- Merged material samples and shader samples
- Update material samples scene visuals
- Use multi_compile API for deferred compute shader with shadow mask.
- Made the StaticLightingSky class public so that users can change it by script for baking purpose.
- Shadowmask and realtime reflectoin probe property are hide in Quality settings
- Improved performance of reflection probe management when using a lot of probes.
- Ignoring the disable SSR flags for recursive rendering.
- Removed logic in the UI to disable parameters for contact shadows and fog volume components as it was going against the concept of the volume system.
- Fixed the sub surface mask not being taken into account when computing ray traced sub surface scattering.
- MSAA Within Forward Frame Setting is now enabled by default on Cameras when new Render Pipeline Asset is created
- Slightly changed the TAA anti-flicker mechanism so that it is more aggressive on almost static images (only on High preset for now).
- Changed default exposure compensation to 0.
- Refactored shadow caching system.
- Removed experimental namespace for ray tracing code.
- Increase limit for max numbers of lights in UX
- Removed direct use of BSDFData in the path tracing pass, delegated to the material instead.
- Pre-warm the RTHandle system to reduce the amount of memory allocations and the total memory needed at all points. 
- DXR: Only read the geometric attributes that are required using the share pass info and shader graph defines.
- DXR: Dispatch binned rays in 1D instead of 2D.
- Lit and LayeredLit tessellation cross lod fade don't used dithering anymore between LOD but fade the tessellation height instead. Allow a smoother transition
- Changed the way planar reflections are filtered in order to be a bit more "physically based".
- Increased path tracing BSDFs roughness range from [0.001, 0.999] to [0.00001, 0.99999].
- Changing the default SSGI radius for the all configurations.
- Changed the default parameters for quality RTGI to match expected behavior.
- Add color clear pass while rendering XR occlusion mesh to avoid leaks.
- Only use one texture for ray traced reflection upscaling.
- Adjust the upscale radius based on the roughness value.
- DXR: Changed the way the filter size is decided for directional, point and spot shadows.
- Changed the default exposure mode to "Automatic (Histogram)", along with "Limit Min" to -4 and "Limit Max" to 16.
- Replaced the default scene system with the builtin Scene Template feature.
- Changed extensions of shader CAS include files.
- Making the planar probe atlas's format match the color buffer's format.
- Removing the planarReflectionCacheCompressed setting from asset.
- SHADERPASS for TransparentDepthPrepass and TransparentDepthPostpass identification is using respectively SHADERPASS_TRANSPARENT_DEPTH_PREPASS and SHADERPASS_TRANSPARENT_DEPTH_POSTPASS
- Moved the Parallax Occlusion Mapping node into Shader Graph.
- Renamed the debug name from SSAO to ScreenSpaceAmbientOcclusion (1254974).
- Added missing tooltips and improved the UI of the aperture control (case 1254916).
- Fixed wrong tooltips in the Dof Volume (case 1256641).
- The `CustomPassLoadCameraColor` and `CustomPassSampleCameraColor` functions now returns the correct color buffer when used in after post process instead of the color pyramid (which didn't had post processes).
- PBR Sky now doesn't go black when going below sea level, but it instead freezes calculation as if on the horizon. 
- Fixed an issue with quality setting foldouts not opening when clicking on them (1253088).
- Shutter speed can now be changed by dragging the mouse over the UI label (case 1245007).
- Remove the 'Point Cube Size' for cookie, use the Cubemap size directly.
- VFXTarget with Unlit now allows EmissiveColor output to be consistent with HDRP unlit.
- Only building the RTAS if there is an effect that will require it (1262217).
- Fixed the first ray tracing frame not having the light cluster being set up properly (1260311).
- Render graph pre-setup for ray traced ambient occlusion.
- Avoid casting multiple rays and denoising for hard directional, point and spot ray traced shadows (1261040).
- Making sure the preview cameras do not use ray tracing effects due to a by design issue to build ray tracing acceleration structures (1262166).
- Preparing ray traced reflections for the render graph support (performance and quality).
- Preparing recursive rendering for the render graph port.
- Preparation pass for RTGI, temporal filter and diffuse denoiser for render graph.
- Updated the documentation for the DXR implementation.
- Changed the DXR wizard to support optional checks.
- Changed the DXR wizard steps.
- Preparation pass for RTSSS to be supported by render graph.
- Changed the color space of EmissiveColorLDR property on all shader. Was linear but should have been sRGB. Auto upgrade script handle the conversion.

## [7.1.1] - 2019-09-05

### Added
- Transparency Overdraw debug mode. Allows to visualize transparent objects draw calls as an "heat map".
- Enabled single-pass instancing support for XR SDK with new API cmd.SetInstanceMultiplier()
- XR settings are now available in the HDRP asset
- Support for Material Quality in Shader Graph
- Material Quality support selection in HDRP Asset
- Renamed XR shader macro from UNITY_STEREO_ASSIGN_COMPUTE_EYE_INDEX to UNITY_XR_ASSIGN_VIEW_INDEX
- Raytracing ShaderGraph node for HDRP shaders
- Custom passes volume component with 3 injection points: Before Rendering, Before Transparent and Before Post Process
- Alpha channel is now properly exported to camera render textures when using FP16 color buffer format
- Support for XR SDK mirror view modes
- HD Master nodes in Shader Graph now support Normal and Tangent modification in vertex stage.
- DepthOfFieldCoC option in the fullscreen debug modes.
- Added override Ambient Occlusion option on debug windows
- Added Custom Post Processes with 3 injection points: Before Transparent, Before Post Process and After Post Process
- Added draft of minimal interactive path tracing (experimental) based on DXR API - Support only 4 area light, lit and unlit shader (non-shadergraph)
- Small adjustments to TAA anti flicker (more aggressive on high values).

### Fixed
- Fixed wizard infinite loop on cancellation
- Fixed with compute shader error about too many threads in threadgroup on low GPU
- Fixed invalid contact shadow shaders being created on metal
- Fixed a bug where if Assembly.GetTypes throws an exception due to mis-versioned dlls, then no preprocessors are used in the shader stripper
- Fixed typo in AXF decal property preventing to compile
- Fixed reflection probe with XR single-pass and FPTL
- Fixed force gizmo shown when selecting camera in hierarchy
- Fixed issue with XR occlusion mesh and dynamic resolution
- Fixed an issue where lighting compute buffers were re-created with the wrong size when resizing the window, causing tile artefacts at the top of the screen.
- Fix FrameSettings names and tooltips
- Fixed error with XR SDK when the Editor is not in focus
- Fixed errors with RenderGraph, XR SDK and occlusion mesh
- Fixed shadow routines compilation errors when "real" type is a typedef on "half".
- Fixed toggle volumetric lighting in the light UI
- Fixed post-processing history reset handling rt-scale incorrectly
- Fixed crash with terrain and XR multi-pass
- Fixed ShaderGraph material synchronization issues
- Fixed a null reference exception when using an Emissive texture with Unlit shader (case 1181335)
- Fixed an issue where area lights and point lights where not counted separately with regards to max lights on screen (case 1183196)
- Fixed an SSR and Subsurface Scattering issue (appearing black) when using XR.

### Changed
- Update Wizard layout.
- Remove almost all Garbage collection call within a frame.
- Rename property AdditionalVeclocityChange to AddPrecomputeVelocity
- Call the End/Begin camera rendering callbacks for camera with customRender enabled
- Changeg framesettings migration order of postprocess flags as a pr for reflection settings flags have been backported to 2019.2
- Replaced usage of ENABLE_VR in XRSystem.cs by version defines based on the presence of the built-in VR and XR modules
- Added an update virtual function to the SkyRenderer class. This is called once per frame. This allows a given renderer to amortize heavy computation at the rate it chooses. Currently only the physically based sky implements this.
- Removed mandatory XRPass argument in HDCamera.GetOrCreate()
- Restored the HDCamera parameter to the sky rendering builtin parameters.
- Removed usage of StructuredBuffer for XR View Constants
- Expose Direct Specular Lighting control in FrameSettings
- Deprecated ExponentialFog and VolumetricFog volume components. Now there is only one exponential fog component (Fog) which can add Volumetric Fog as an option. Added a script in Edit -> Render Pipeline -> Upgrade Fog Volume Components.

## [7.0.1] - 2019-07-25

### Added
- Added option in the config package to disable globally Area Lights and to select shadow quality settings for the deferred pipeline.
- When shader log stripping is enabled, shader stripper statistics will be written at `Temp/shader-strip.json`
- Occlusion mesh support from XR SDK

### Fixed
- Fixed XR SDK mirror view blit, cleanup some XRTODO and removed XRDebug.cs
- Fixed culling for volumetrics with XR single-pass rendering
- Fix shadergraph material pass setup not called
- Fixed documentation links in component's Inspector header bar
- Cookies using the render texture output from a camera are now properly updated
- Allow in ShaderGraph to enable pre/post pass when the alpha clip is disabled

### Changed
- RenderQueue for Opaque now start at Background instead of Geometry.
- Clamp the area light size for scripting API when we change the light type
- Added a warning in the material UI when the diffusion profile assigned is not in the HDRP asset


## [7.0.0] - 2019-07-17

### Added
- `Fixed`, `Viewer`, and `Automatic` modes to compute the FOV used when rendering a `PlanarReflectionProbe`
- A checkbox to toggle the chrome gizmo of `ReflectionProbe`and `PlanarReflectionProbe`
- Added a Light layer in shadows that allow for objects to cast shadows without being affected by light (and vice versa).
- You can now access ShaderGraph blend states from the Material UI (for example, **Surface Type**, **Sorting Priority**, and **Blending Mode**). This change may break Materials that use a ShaderGraph, to fix them, select **Edit > Render Pipeline > Reset all ShaderGraph Scene Materials BlendStates**. This syncs the blendstates of you ShaderGraph master nodes with the Material properties.
- You can now control ZTest, ZWrite, and CullMode for transparent Materials.
- Materials that use Unlit Shaders or Unlit Master Node Shaders now cast shadows.
- Added an option to enable the ztest on **After Post Process** materials when TAA is disabled.
- Added a new SSAO (based on Ground Truth Ambient Occlusion algorithm) to replace the previous one.
- Added support for shadow tint on light
- BeginCameraRendering and EndCameraRendering callbacks are now called with probes
- Adding option to update shadow maps only On Enable and On Demand.
- Shader Graphs that use time-dependent vertex modification now generate correct motion vectors.
- Added option to allow a custom spot angle for spot light shadow maps.
- Added frame settings for individual post-processing effects
- Added dither transition between cascades for Low and Medium quality settings
- Added single-pass instancing support with XR SDK
- Added occlusion mesh support with XR SDK
- Added support of Alembic velocity to various shaders
- Added support for more than 2 views for single-pass instancing
- Added support for per punctual/directional light min roughness in StackLit
- Added mirror view support with XR SDK
- Added VR verification in HDRPWizard
- Added DXR verification in HDRPWizard
- Added feedbacks in UI of Volume regarding skies
- Cube LUT support in Tonemapping. Cube LUT helpers for external grading are available in the Post-processing Sample package.

### Fixed
- Fixed an issue with history buffers causing effects like TAA or auto exposure to flicker when more than one camera was visible in the editor
- The correct preview is displayed when selecting multiple `PlanarReflectionProbe`s
- Fixed volumetric rendering with camera-relative code and XR stereo instancing
- Fixed issue with flashing cyan due to async compilation of shader when selecting a mesh
- Fix texture type mismatch when the contact shadow are disabled (causing errors on IOS devices)
- Fixed Generate Shader Includes while in package
- Fixed issue when texture where deleted in ShadowCascadeGUI
- Fixed issue in FrameSettingsHistory when disabling a camera several time without enabling it in between.
- Fixed volumetric reprojection with camera-relative code and XR stereo instancing
- Added custom BaseShaderPreprocessor in HDEditorUtils.GetBaseShaderPreprocessorList()
- Fixed compile issue when USE_XR_SDK is not defined
- Fixed procedural sky sun disk intensity for high directional light intensities
- Fixed Decal mip level when using texture mip map streaming to avoid dropping to lowest permitted mip (now loading all mips)
- Fixed deferred shading for XR single-pass instancing after lightloop refactor
- Fixed cluster and material classification debug (material classification now works with compute as pixel shader lighting)
- Fixed IOS Nan by adding a maximun epsilon definition REAL_EPS that uses HALF_EPS when fp16 are used
- Removed unnecessary GC allocation in motion blur code
- Fixed locked UI with advanded influence volume inspector for probes
- Fixed invalid capture direction when rendering planar reflection probes
- Fixed Decal HTILE optimization with platform not supporting texture atomatic (Disable it)
- Fixed a crash in the build when the contact shadows are disabled
- Fixed camera rendering callbacks order (endCameraRendering was being called before the actual rendering)
- Fixed issue with wrong opaque blending settings for After Postprocess
- Fixed issue with Low resolution transparency on PS4
- Fixed a memory leak on volume profiles
- Fixed The Parallax Occlusion Mappping node in shader graph and it's UV input slot
- Fixed lighting with XR single-pass instancing by disabling deferred tiles
- Fixed the Bloom prefiltering pass
- Fixed post-processing effect relying on Unity's random number generator
- Fixed camera flickering when using TAA and selecting the camera in the editor
- Fixed issue with single shadow debug view and volumetrics
- Fixed most of the problems with light animation and timeline
- Fixed indirect deferred compute with XR single-pass instancing
- Fixed a slight omission in anisotropy calculations derived from HazeMapping in StackLit
- Improved stack computation numerical stability in StackLit
- Fix PBR master node always opaque (wrong blend modes for forward pass)
- Fixed TAA with XR single-pass instancing (missing macros)
- Fixed an issue causing Scene View selection wire gizmo to not appear when using HDRP Shader Graphs.
- Fixed wireframe rendering mode (case 1083989)
- Fixed the renderqueue not updated when the alpha clip is modified in the material UI.
- Fixed the PBR master node preview
- Remove the ReadOnly flag on Reflection Probe's cubemap assets during bake when there are no VCS active.
- Fixed an issue where setting a material debug view would not reset the other exclusive modes
- Spot light shapes are now correctly taken into account when baking
- Now the static lighting sky will correctly take the default values for non-overridden properties
- Fixed material albedo affecting the lux meter
- Extra test in deferred compute shading to avoid shading pixels that were not rendered by the current camera (for camera stacking)

### Changed
- Optimization: Reduce the group size of the deferred lighting pass from 16x16 to 8x8
- Replaced HDCamera.computePassCount by viewCount
- Removed xrInstancing flag in RTHandles (replaced by TextureXR.slices and TextureXR.dimensions)
- Refactor the HDRenderPipeline and lightloop code to preprare for high level rendergraph
- Removed the **Back Then Front Rendering** option in the fabric Master Node settings. Enabling this option previously did nothing.
- Shader type Real translates to FP16 precision on Nintendo Switch.
- Shader framework refactor: Introduce CBSDF, EvaluateBSDF, IsNonZeroBSDF to replace BSDF functions
- Shader framework refactor:  GetBSDFAngles, LightEvaluation and SurfaceShading functions
- Replace ComputeMicroShadowing by GetAmbientOcclusionForMicroShadowing
- Rename WorldToTangent to TangentToWorld as it was incorrectly named
- Remove SunDisk and Sun Halo size from directional light
- Remove all obsolete wind code from shader
- Renamed DecalProjectorComponent into DecalProjector for API alignment.
- Improved the Volume UI and made them Global by default
- Remove very high quality shadow option
- Change default for shadow quality in Deferred to Medium
- Enlighten now use inverse squared falloff (before was using builtin falloff)
- Enlighten is now deprecated. Please use CPU or GPU lightmaper instead.
- Remove the name in the diffusion profile UI
- Changed how shadow map resolution scaling with distance is computed. Now it uses screen space area rather than light range.
- Updated MoreOptions display in UI
- Moved Display Area Light Emissive Mesh script API functions in the editor namespace
- direct strenght properties in ambient occlusion now affect direct specular as well
- Removed advanced Specular Occlusion control in StackLit: SSAO based SO control is hidden and fixed to behave like Lit, SPTD is the only HQ technique shown for baked SO.
- Shader framework refactor: Changed ClampRoughness signature to include PreLightData access.
- HDRPWizard window is now in Window > General > HD Render Pipeline Wizard
- Moved StaticLightingSky to LightingWindow
- Removes the current "Scene Settings" and replace them with "Sky & Fog Settings" (with Physically Based Sky and Volumetric Fog).
- Changed how cached shadow maps are placed inside the atlas to minimize re-rendering of them.

## [6.7.0-preview] - 2019-05-16

### Added
- Added ViewConstants StructuredBuffer to simplify XR rendering
- Added API to render specific settings during a frame
- Added stadia to the supported platforms (2019.3)
- Enabled cascade blends settings in the HD Shadow component
- Added Hardware Dynamic Resolution support.
- Added MatCap debug view to replace the no scene lighting debug view.
- Added clear GBuffer option in FrameSettings (default to false)
- Added preview for decal shader graph (Only albedo, normal and emission)
- Added exposure weight control for decal
- Screen Space Directional Shadow under a define option. Activated for ray tracing
- Added a new abstraction for RendererList that will help transition to Render Graph and future RendererList API
- Added multipass support for VR
- Added XR SDK integration (multipass only)
- Added Shader Graph samples for Hair, Fabric and Decal master nodes.
- Add fade distance, shadow fade distance and light layers to light explorer
- Add method to draw light layer drawer in a rect to HDEditorUtils

### Fixed
- Fixed deserialization crash at runtime
- Fixed for ShaderGraph Unlit masternode not writing velocity
- Fixed a crash when assiging a new HDRP asset with the 'Verify Saving Assets' option enabled
- Fixed exposure to properly support TEXTURE2D_X
- Fixed TerrainLit basemap texture generation
- Fixed a bug that caused nans when material classification was enabled and a tile contained one standard material + a material with transmission.
- Fixed gradient sky hash that was not using the exposure hash
- Fixed displayed default FrameSettings in HDRenderPipelineAsset wrongly updated on scripts reload.
- Fixed gradient sky hash that was not using the exposure hash.
- Fixed visualize cascade mode with exposure.
- Fixed (enabled) exposure on override lighting debug modes.
- Fixed issue with LightExplorer when volume have no profile
- Fixed issue with SSR for negative, infinite and NaN history values
- Fixed LightLayer in HDReflectionProbe and PlanarReflectionProbe inspector that was not displayed as a mask.
- Fixed NaN in transmission when the thickness and a color component of the scattering distance was to 0
- Fixed Light's ShadowMask multi-edition.
- Fixed motion blur and SMAA with VR single-pass instancing
- Fixed NaNs generated by phase functionsin volumetric lighting
- Fixed NaN issue with refraction effect and IOR of 1 at extreme grazing angle
- Fixed nan tracker not using the exposure
- Fixed sorting priority on lit and unlit materials
- Fixed null pointer exception when there are no AOVRequests defined on a camera
- Fixed dirty state of prefab using disabled ReflectionProbes
- Fixed an issue where gizmos and editor grid were not correctly depth tested
- Fixed created default scene prefab non editable due to wrong file extension.
- Fixed an issue where sky convolution was recomputed for nothing when a preview was visible (causing extreme slowness when fabric convolution is enabled)
- Fixed issue with decal that wheren't working currently in player
- Fixed missing stereo rendering macros in some fragment shaders
- Fixed exposure for ReflectionProbe and PlanarReflectionProbe gizmos
- Fixed single-pass instancing on PSVR
- Fixed Vulkan shader issue with Texture2DArray in ScreenSpaceShadow.compute by re-arranging code (workaround)
- Fixed camera-relative issue with lights and XR single-pass instancing
- Fixed single-pass instancing on Vulkan
- Fixed htile synchronization issue with shader graph decal
- Fixed Gizmos are not drawn in Camera preview
- Fixed pre-exposure for emissive decal
- Fixed wrong values computed in PreIntegrateFGD and in the generation of volumetric lighting data by forcing the use of fp32.
- Fixed NaNs arising during the hair lighting pass
- Fixed synchronization issue in decal HTile that occasionally caused rendering artifacts around decal borders
- Fixed QualitySettings getting marked as modified by HDRP (and thus checked out in Perforce)
- Fixed a bug with uninitialized values in light explorer
- Fixed issue with LOD transition
- Fixed shader warnings related to raytracing and TEXTURE2D_X

### Changed
- Refactor PixelCoordToViewDirWS to be VR compatible and to compute it only once per frame
- Modified the variants stripper to take in account multiple HDRP assets used in the build.
- Improve the ray biasing code to avoid self-intersections during the SSR traversal
- Update Pyramid Spot Light to better match emitted light volume.
- Moved _XRViewConstants out of UnityPerPassStereo constant buffer to fix issues with PSSL
- Removed GetPositionInput_Stereo() and single-pass (double-wide) rendering mode
- Changed label width of the frame settings to accommodate better existing options.
- SSR's Default FrameSettings for camera is now enable.
- Re-enabled the sharpening filter on Temporal Anti-aliasing
- Exposed HDEditorUtils.LightLayerMaskDrawer for integration in other packages and user scripting.
- Rename atmospheric scattering in FrameSettings to Fog
- The size modifier in the override for the culling sphere in Shadow Cascades now defaults to 0.6, which is the same as the formerly hardcoded value.
- Moved LOD Bias and Maximum LOD Level from Frame Setting section `Other` to `Rendering`
- ShaderGraph Decal that affect only emissive, only draw in emissive pass (was drawing in dbuffer pass too)
- Apply decal projector fade factor correctly on all attribut and for shader graph decal
- Move RenderTransparentDepthPostpass after all transparent
- Update exposure prepass to interleave XR single-pass instancing views in a checkerboard pattern
- Removed ScriptRuntimeVersion check in wizard.

## [6.6.0-preview] - 2019-04-01

### Added
- Added preliminary changes for XR deferred shading
- Added support of 111110 color buffer
- Added proper support for Recorder in HDRP
- Added depth offset input in shader graph master nodes
- Added a Parallax Occlusion Mapping node
- Added SMAA support
- Added Homothety and Symetry quick edition modifier on volume used in ReflectionProbe, PlanarReflectionProbe and DensityVolume
- Added multi-edition support for DecalProjectorComponent
- Improve hair shader
- Added the _ScreenToTargetScaleHistory uniform variable to be used when sampling HDRP RTHandle history buffers.
- Added settings in `FrameSettings` to change `QualitySettings.lodBias` and `QualitySettings.maximumLODLevel` during a rendering
- Added an exposure node to retrieve the current, inverse and previous frame exposure value.
- Added an HD scene color node which allow to sample the scene color with mips and a toggle to remove the exposure.
- Added safeguard on HD scene creation if default scene not set in the wizard
- Added Low res transparency rendering pass.

### Fixed
- Fixed HDRI sky intensity lux mode
- Fixed dynamic resolution for XR
- Fixed instance identifier semantic string used by Shader Graph
- Fixed null culling result occuring when changing scene that was causing crashes
- Fixed multi-edition light handles and inspector shapes
- Fixed light's LightLayer field when multi-editing
- Fixed normal blend edition handles on DensityVolume
- Fixed an issue with layered lit shader and height based blend where inactive layers would still have influence over the result
- Fixed multi-selection handles color for DensityVolume
- Fixed multi-edition inspector's blend distances for HDReflectionProbe, PlanarReflectionProbe and DensityVolume
- Fixed metric distance that changed along size in DensityVolume
- Fixed DensityVolume shape handles that have not same behaviour in advance and normal edition mode
- Fixed normal map blending in TerrainLit by only blending the derivatives
- Fixed Xbox One rendering just a grey screen instead of the scene
- Fixed probe handles for multiselection
- Fixed baked cubemap import settings for convolution
- Fixed regression causing crash when attempting to open HDRenderPipelineWizard without an HDRenderPipelineAsset setted
- Fixed FullScreenDebug modes: SSAO, SSR, Contact shadow, Prerefraction Color Pyramid, Final Color Pyramid
- Fixed volumetric rendering with stereo instancing
- Fixed shader warning
- Fixed missing resources in existing asset when updating package
- Fixed PBR master node preview in forward rendering or transparent surface
- Fixed deferred shading with stereo instancing
- Fixed "look at" edition mode of Rotation tool for DecalProjectorComponent
- Fixed issue when switching mode in ReflectionProbe and PlanarReflectionProbe
- Fixed issue where migratable component version where not always serialized when part of prefab's instance
- Fixed an issue where shadow would not be rendered properly when light layer are not enabled
- Fixed exposure weight on unlit materials
- Fixed Light intensity not played in the player when recorded with animation/timeline
- Fixed some issues when multi editing HDRenderPipelineAsset
- Fixed emission node breaking the main shader graph preview in certain conditions.
- Fixed checkout of baked probe asset when baking probes.
- Fixed invalid gizmo position for rotated ReflectionProbe
- Fixed multi-edition of material's SurfaceType and RenderingPath
- Fixed whole pipeline reconstruction on selecting for the first time or modifying other than the currently used HDRenderPipelineAsset
- Fixed single shadow debug mode
- Fixed global scale factor debug mode when scale > 1
- Fixed debug menu material overrides not getting applied to the Terrain Lit shader
- Fixed typo in computeLightVariants
- Fixed deferred pass with XR instancing by disabling ComputeLightEvaluation
- Fixed bloom resolution independence
- Fixed lens dirt intensity not behaving properly
- Fixed the Stop NaN feature
- Fixed some resources to handle more than 2 instanced views for XR
- Fixed issue with black screen (NaN) produced on old GPU hardware or intel GPU hardware with gaussian pyramid
- Fixed issue with disabled punctual light would still render when only directional light is present

### Changed
- DensityVolume scripting API will no longuer allow to change between advance and normal edition mode
- Disabled depth of field, lens distortion and panini projection in the scene view
- TerrainLit shaders and includes are reorganized and made simpler.
- TerrainLit shader GUI now allows custom properties to be displayed in the Terrain fold-out section.
- Optimize distortion pass with stencil
- Disable SceneSelectionPass in shader graph preview
- Control punctual light and area light shadow atlas separately
- Move SMAA anti-aliasing option to after Temporal Anti Aliasing one, to avoid problem with previously serialized project settings
- Optimize rendering with static only lighting and when no cullable lights/decals/density volumes are present.
- Updated handles for DecalProjectorComponent for enhanced spacial position readability and have edition mode for better SceneView management
- DecalProjectorComponent are now scale independent in order to have reliable metric unit (see new Size field for changing the size of the volume)
- Restructure code from HDCamera.Update() by adding UpdateAntialiasing() and UpdateViewConstants()
- Renamed velocity to motion vectors
- Objects rendered during the After Post Process pass while TAA is enabled will not benefit from existing depth buffer anymore. This is done to fix an issue where those object would wobble otherwise
- Removed usage of builtin unity matrix for shadow, shadow now use same constant than other view
- The default volume layer mask for cameras & probes is now `Default` instead of `Everything`

## [6.5.0-preview] - 2019-03-07

### Added
- Added depth-of-field support with stereo instancing
- Adding real time area light shadow support
- Added a new FrameSettings: Specular Lighting to toggle the specular during the rendering

### Fixed
- Fixed diffusion profile upgrade breaking package when upgrading to a new version
- Fixed decals cropped by gizmo not updating correctly if prefab
- Fixed an issue when enabling SSR on multiple view
- Fixed edition of the intensity's unit field while selecting multiple lights
- Fixed wrong calculation in soft voxelization for density volume
- Fixed gizmo not working correctly with pre-exposure
- Fixed issue with setting a not available RT when disabling motion vectors
- Fixed planar reflection when looking at mirror normal
- Fixed mutiselection issue with HDLight Inspector
- Fixed HDAdditionalCameraData data migration
- Fixed failing builds when light explorer window is open
- Fixed cascade shadows border sometime causing artefacts between cascades
- Restored shadows in the Cascade Shadow debug visualization
- `camera.RenderToCubemap` use proper face culling

### Changed
- When rendering reflection probe disable all specular lighting and for metals use fresnelF0 as diffuse color for bake lighting.

## [6.4.0-preview] - 2019-02-21

### Added
- VR: Added TextureXR system to selectively expand TEXTURE2D macros to texture array for single-pass stereo instancing + Convert textures call to these macros
- Added an unit selection dropdown next to shutter speed (camera)
- Added error helpbox when trying to use a sub volume component that require the current HDRenderPipelineAsset to support a feature that it is not supporting.
- Add mesh for tube light when display emissive mesh is enabled

### Fixed
- Fixed Light explorer. The volume explorer used `profile` instead of `sharedProfile` which instantiate a custom volume profile instead of editing the asset itself.
- Fixed UI issue where all is displayed using metric unit in shadow cascade and Percent is set in the unit field (happening when opening the inspector).
- Fixed inspector event error when double clicking on an asset (diffusion profile/material).
- Fixed nullref on layered material UI when the material is not an asset.
- Fixed nullref exception when undo/redo a light property.
- Fixed visual bug when area light handle size is 0.

### Changed
- Update UI for 32bit/16bit shadow precision settings in HDRP asset
- Object motion vectors have been disabled in all but the game view. Camera motion vectors are still enabled everywhere, allowing TAA and Motion Blur to work on static objects.
- Enable texture array by default for most rendering code on DX11 and unlock stereo instancing (DX11 only for now)

## [6.3.0-preview] - 2019-02-18

### Added
- Added emissive property for shader graph decals
- Added a diffusion profile override volume so the list of diffusion profile assets to use can be chanaged without affecting the HDRP asset
- Added a "Stop NaNs" option on cameras and in the Scene View preferences.
- Added metric display option in HDShadowSettings and improve clamping
- Added shader parameter mapping in DebugMenu
- Added scripting API to configure DebugData for DebugMenu

### Fixed
- Fixed decals in forward
- Fixed issue with stencil not correctly setup for various master node and shader for the depth pass, motion vector pass and GBuffer/Forward pass
- Fixed SRP batcher and metal
- Fixed culling and shadows for Pyramid, Box, Rectangle and Tube lights
- Fixed an issue where scissor render state leaking from the editor code caused partially black rendering

### Changed
- When a lit material has a clear coat mask that is not null, we now use the clear coat roughness to compute the screen space reflection.
- Diffusion profiles are now limited to one per asset and can be referenced in materials, shader graphs and vfx graphs. Materials will be upgraded automatically except if they are using a shader graph, in this case it will display an error message.

## [6.2.0-preview] - 2019-02-15

### Added
- Added help box listing feature supported in a given HDRenderPipelineAsset alongs with the drawbacks implied.
- Added cascade visualizer, supporting disabled handles when not overriding.

### Fixed
- Fixed post processing with stereo double-wide
- Fixed issue with Metal: Use sign bit to find the cache type instead of lowest bit.
- Fixed invalid state when creating a planar reflection for the first time
- Fix FrameSettings's LitShaderMode not restrained by supported LitShaderMode regression.

### Changed
- The default value roughness value for the clearcoat has been changed from 0.03 to 0.01
- Update default value of based color for master node
- Update Fabric Charlie Sheen lighting model - Remove Fresnel component that wasn't part of initial model + Remap smoothness to [0.0 - 0.6] range for more artist friendly parameter

### Changed
- Code refactor: all macros with ARGS have been swapped with macros with PARAM. This is because the ARGS macros were incorrectly named.

## [6.1.0-preview] - 2019-02-13

### Added
- Added support for post-processing anti-aliasing in the Scene View (FXAA and TAA). These can be set in Preferences.
- Added emissive property for decal material (non-shader graph)

### Fixed
- Fixed a few UI bugs with the color grading curves.
- Fixed "Post Processing" in the scene view not toggling post-processing effects
- Fixed bake only object with flag `ReflectionProbeStaticFlag` when baking a `ReflectionProbe`

### Changed
- Removed unsupported Clear Depth checkbox in Camera inspector
- Updated the toggle for advanced mode in inspectors.

## [6.0.0-preview] - 2019-02-23

### Added
- Added new API to perform a camera rendering
- Added support for hair master node (Double kajiya kay - Lambert)
- Added Reset behaviour in DebugMenu (ingame mapping is right joystick + B)
- Added Default HD scene at new scene creation while in HDRP
- Added Wizard helping to configure HDRP project
- Added new UI for decal material to allow remapping and scaling of some properties
- Added cascade shadow visualisation toggle in HD shadow settings
- Added icons for assets
- Added replace blending mode for distortion
- Added basic distance fade for density volumes
- Added decal master node for shader graph
- Added HD unlit master node (Cross Pipeline version is name Unlit)
- Added new Rendering Queue in materials
- Added post-processing V3 framework embed in HDRP, remove postprocess V2 framework
- Post-processing now uses the generic volume framework
-   New depth-of-field, bloom, panini projection effects, motion blur
-   Exposure is now done as a pre-exposition pass, the whole system has been revamped
-   Exposure now use EV100 everywhere in the UI (Sky, Emissive Light)
- Added emissive intensity (Luminance and EV100 control) control for Emissive
- Added pre-exposure weigth for Emissive
- Added an emissive color node and a slider to control the pre-exposure percentage of emission color
- Added physical camera support where applicable
- Added more color grading tools
- Added changelog level for Shader Variant stripping
- Added Debug mode for validation of material albedo and metalness/specularColor values
- Added a new dynamic mode for ambient probe and renamed BakingSky to StaticLightingSky
- Added command buffer parameter to all Bind() method of material
- Added Material validator in Render Pipeline Debug
- Added code to future support of DXR (not enabled)
- Added support of multiviewport
- Added HDRenderPipeline.RequestSkyEnvironmentUpdate function to force an update from script when sky is set to OnDemand
- Added a Lighting and BackLighting slots in Lit, StackLit, Fabric and Hair master nodes
- Added support for overriding terrain detail rendering shaders, via the render pipeline editor resources asset
- Added xrInstancing flag support to RTHandle
- Added support for cullmask for decal projectors
- Added software dynamic resolution support
- Added support for "After Post-Process" render pass for unlit shader
- Added support for textured rectangular area lights
- Added stereo instancing macros to MSAA shaders
- Added support for Quarter Res Raytraced Reflections (not enabled)
- Added fade factor for decal projectors.
- Added stereo instancing macros to most shaders used in VR
- Added multi edition support for HDRenderPipelineAsset

### Fixed
- Fixed logic to disable FPTL with stereo rendering
- Fixed stacklit transmission and sun highlight
- Fixed decals with stereo rendering
- Fixed sky with stereo rendering
- Fixed flip logic for postprocessing + VR
- Fixed copyStencilBuffer pass for Switch
- Fixed point light shadow map culling that wasn't taking into account far plane
- Fixed usage of SSR with transparent on all master node
- Fixed SSR and microshadowing on fabric material
- Fixed blit pass for stereo rendering
- Fixed lightlist bounds for stereo rendering
- Fixed windows and in-game DebugMenu sync.
- Fixed FrameSettings' LitShaderMode sync when opening DebugMenu.
- Fixed Metal specific issues with decals, hitting a sampler limit and compiling AxF shader
- Fixed an issue with flipped depth buffer during postprocessing
- Fixed normal map use for shadow bias with forward lit - now use geometric normal
- Fixed transparent depth prepass and postpass access so they can be use without alpha clipping for lit shader
- Fixed support of alpha clip shadow for lit master node
- Fixed unlit master node not compiling
- Fixed issue with debug display of reflection probe
- Fixed issue with phong tessellations not working with lit shader
- Fixed issue with vertex displacement being affected by heightmap setting even if not heightmap where assign
- Fixed issue with density mode on Lit terrain producing NaN
- Fixed issue when going back and forth from Lit to LitTesselation for displacement mode
- Fixed issue with ambient occlusion incorrectly applied to emissiveColor with light layers in deferred
- Fixed issue with fabric convolution not using the correct convolved texture when fabric convolution is enabled
- Fixed issue with Thick mode for Transmission that was disabling transmission with directional light
- Fixed shutdown edge cases with HDRP tests
- Fixed slowdow when enabling Fabric convolution in HDRP asset
- Fixed specularAA not compiling in StackLit Master node
- Fixed material debug view with stereo rendering
- Fixed material's RenderQueue edition in default view.
- Fixed banding issues within volumetric density buffer
- Fixed missing multicompile for MSAA for AxF
- Fixed camera-relative support for stereo rendering
- Fixed remove sync with render thread when updating decal texture atlas.
- Fixed max number of keyword reach [256] issue. Several shader feature are now local
- Fixed Scene Color and Depth nodes
- Fixed SSR in forward
- Fixed custom editor of Unlit, HD Unlit and PBR shader graph master node
- Fixed issue with NewFrame not correctly calculated in Editor when switching scene
- Fixed issue with TerrainLit not compiling with depth only pass and normal buffer
- Fixed geometric normal use for shadow bias with PBR master node in forward
- Fixed instancing macro usage for decals
- Fixed error message when having more than one directional light casting shadow
- Fixed error when trying to display preview of Camera or PlanarReflectionProbe
- Fixed LOAD_TEXTURE2D_ARRAY_MSAA macro
- Fixed min-max and amplitude clamping value in inspector of vertex displacement materials
- Fixed issue with alpha shadow clip (was incorrectly clipping object shadow)
- Fixed an issue where sky cubemap would not be cleared correctly when setting the current sky to None
- Fixed a typo in Static Lighting Sky component UI
- Fixed issue with incorrect reset of RenderQueue when switching shader in inspector GUI
- Fixed issue with variant stripper stripping incorrectly some variants
- Fixed a case of ambient lighting flickering because of previews
- Fixed Decals when rendering multiple camera in a single frame
- Fixed cascade shadow count in shader
- Fixed issue with Stacklit shader with Haze effect
- Fixed an issue with the max sample count for the TAA
- Fixed post-process guard band for XR
- Fixed exposure of emissive of Unlit
- Fixed depth only and motion vector pass for Unlit not working correctly with MSAA
- Fixed an issue with stencil buffer copy causing unnecessary compute dispatches for lighting
- Fixed multi edition issue in FrameSettings
- Fixed issue with SRP batcher and DebugDisplay variant of lit shader
- Fixed issue with debug material mode not doing alpha test
- Fixed "Attempting to draw with missing UAV bindings" errors on Vulkan
- Fixed pre-exposure incorrectly apply to preview
- Fixed issue with duplicate 3D texture in 3D texture altas of volumetric?
- Fixed Camera rendering order (base on the depth parameter)
- Fixed shader graph decals not being cropped by gizmo
- Fixed "Attempting to draw with missing UAV bindings" errors on Vulkan.


### Changed
- ColorPyramid compute shader passes is swapped to pixel shader passes on platforms where the later is faster (Nintendo Switch).
- Removing the simple lightloop used by the simple lit shader
- Whole refactor of reflection system: Planar and reflection probe
- Separated Passthrough from other RenderingPath
- Update several properties naming and caption based on feedback from documentation team
- Remove tile shader variant for transparent backface pass of lit shader
- Rename all HDRenderPipeline to HDRP folder for shaders
- Rename decal property label (based on doc team feedback)
- Lit shader mode now default to Deferred to reduce build time
- Update UI of Emission parameters in shaders
- Improve shader variant stripping including shader graph variant
- Refactored render loop to render realtime probes visible per camera
- Enable SRP batcher by default
- Shader code refactor: Rename LIGHTLOOP_SINGLE_PASS => LIGHTLOOP_DISABLE_TILE_AND_CLUSTER and clean all usage of LIGHTLOOP_TILE_PASS
- Shader code refactor: Move pragma definition of vertex and pixel shader inside pass + Move SURFACE_GRADIENT definition in XXXData.hlsl
- Micro-shadowing in Lit forward now use ambientOcclusion instead of SpecularOcclusion
- Upgraded FrameSettings workflow, DebugMenu and Inspector part relative to it
- Update build light list shader code to support 32 threads in wavefronts on Switch
- LayeredLit layers' foldout are now grouped in one main foldout per layer
- Shadow alpha clip can now be enabled on lit shader and haor shader enven for opaque
- Temporal Antialiasing optimization for Xbox One X
- Parameter depthSlice on SetRenderTarget functions now defaults to -1 to bind the entire resource
- Rename SampleCameraDepth() functions to LoadCameraDepth() and SampleCameraDepth(), same for SampleCameraColor() functions
- Improved Motion Blur quality.
- Update stereo frame settings values for single-pass instancing and double-wide
- Rearrange FetchDepth functions to prepare for stereo-instancing
- Remove unused _ComputeEyeIndex
- Updated HDRenderPipelineAsset inspector
- Re-enable SRP batcher for metal

## [5.2.0-preview] - 2018-11-27

### Added
- Added option to run Contact Shadows and Volumetrics Voxelization stage in Async Compute
- Added camera freeze debug mode - Allow to visually see culling result for a camera
- Added support of Gizmo rendering before and after postprocess in Editor
- Added support of LuxAtDistance for punctual lights

### Fixed
- Fixed Debug.DrawLine and Debug.Ray call to work in game view
- Fixed DebugMenu's enum resetted on change
- Fixed divide by 0 in refraction causing NaN
- Fixed disable rough refraction support
- Fixed refraction, SSS and atmospheric scattering for VR
- Fixed forward clustered lighting for VR (double-wide).
- Fixed Light's UX to not allow negative intensity
- Fixed HDRenderPipelineAsset inspector broken when displaying its FrameSettings from project windows.
- Fixed forward clustered lighting for VR (double-wide).
- Fixed HDRenderPipelineAsset inspector broken when displaying its FrameSettings from project windows.
- Fixed Decals and SSR diable flags for all shader graph master node (Lit, Fabric, StackLit, PBR)
- Fixed Distortion blend mode for shader graph master node (Lit, StackLit)
- Fixed bent Normal for Fabric master node in shader graph
- Fixed PBR master node lightlayers
- Fixed shader stripping for built-in lit shaders.

### Changed
- Rename "Regular" in Diffusion profile UI "Thick Object"
- Changed VBuffer depth parametrization for volumetric from distanceRange to depthExtent - Require update of volumetric settings - Fog start at near plan
- SpotLight with box shape use Lux unit only

## [5.1.0-preview] - 2018-11-19

### Added

- Added a separate Editor resources file for resources Unity does not take when it builds a Player.
- You can now disable SSR on Materials in Shader Graph.
- Added support for MSAA when the Supported Lit Shader Mode is set to Both. Previously HDRP only supported MSAA for Forward mode.
- You can now override the emissive color of a Material when in debug mode.
- Exposed max light for Light Loop Settings in HDRP asset UI.
- HDRP no longer performs a NormalDBuffer pass update if there are no decals in the Scene.
- Added distant (fall-back) volumetric fog and improved the fog evaluation precision.
- Added an option to reflect sky in SSR.
- Added a y-axis offset for the PlanarReflectionProbe and offset tool.
- Exposed the option to run SSR and SSAO on async compute.
- Added support for the _GlossMapScale parameter in the Legacy to HDRP Material converter.
- Added wave intrinsic instructions for use in Shaders (for AMD GCN).


### Fixed
- Fixed sphere shaped influence handles clamping in Reflection Probes.
- Fixed Reflection Probe data migration for projects created before using HDRP.
- Fixed UI of Layered Material where Unity previously rendered the scrollbar above the Copy button.
- Fixed Material tessellations parameters Start fade distance and End fade distance. Originally, Unity clamped these values when you modified them.
- Fixed various distortion and refraction issues - handle a better fall-back.
- Fixed SSR for multiple views.
- Fixed SSR issues related to self-intersections.
- Fixed shape density volume handle speed.
- Fixed density volume shape handle moving too fast.
- Fixed the Camera velocity pass that we removed by mistake.
- Fixed some null pointer exceptions when disabling motion vectors support.
- Fixed viewports for both the Subsurface Scattering combine pass and the transparent depth prepass.
- Fixed the blend mode pop-up in the UI. It previously did not appear when you enabled pre-refraction.
- Fixed some null pointer exceptions that previously occurred when you disabled motion vectors support.
- Fixed Layered Lit UI issue with scrollbar.
- Fixed cubemap assignation on custom ReflectionProbe.
- Fixed Reflection Probes’ capture settings' shadow distance.
- Fixed an issue with the SRP batcher and Shader variables declaration.
- Fixed thickness and subsurface slots for fabric Shader master node that wasn't appearing with the right combination of flags.
- Fixed d3d debug layer warning.
- Fixed PCSS sampling quality.
- Fixed the Subsurface and transmission Material feature enabling for fabric Shader.
- Fixed the Shader Graph UV node’s dimensions when using it in a vertex Shader.
- Fixed the planar reflection mirror gizmo's rotation.
- Fixed HDRenderPipelineAsset's FrameSettings not showing the selected enum in the Inspector drop-down.
- Fixed an error with async compute.
- MSAA now supports transparency.
- The HDRP Material upgrader tool now converts metallic values correctly.
- Volumetrics now render in Reflection Probes.
- Fixed a crash that occurred whenever you set a viewport size to 0.
- Fixed the Camera physic parameter that the UI previously did not display.
- Fixed issue in pyramid shaped spotlight handles manipulation

### Changed

- Renamed Line shaped Lights to Tube Lights.
- HDRP now uses mean height fog parametrization.
- Shadow quality settings are set to All when you use HDRP (This setting is not visible in the UI when using SRP). This avoids Legacy Graphics Quality Settings disabling the shadows and give SRP full control over the Shadows instead.
- HDRP now internally uses premultiplied alpha for all fog.
- Updated default FrameSettings used for realtime Reflection Probes when you create a new HDRenderPipelineAsset.
- Remove multi-camera support. LWRP and HDRP will not support multi-camera layered rendering.
- Updated Shader Graph subshaders to use the new instancing define.
- Changed fog distance calculation from distance to plane to distance to sphere.
- Optimized forward rendering using AMD GCN by scalarizing the light loop.
- Changed the UI of the Light Editor.
- Change ordering of includes in HDRP Materials in order to reduce iteration time for faster compilation.
- Added a StackLit master node replacing the InspectorUI version. IMPORTANT: All previously authored StackLit Materials will be lost. You need to recreate them with the master node.

## [5.0.0-preview] - 2018-09-28

### Added
- Added occlusion mesh to depth prepass for VR (VR still disabled for now)
- Added a debug mode to display only one shadow at once
- Added controls for the highlight created by directional lights
- Added a light radius setting to punctual lights to soften light attenuation and simulate fill lighting
- Added a 'minRoughness' parameter to all non-area lights (was previously only available for certain light types)
- Added separate volumetric light/shadow dimmers
- Added per-pixel jitter to volumetrics to reduce aliasing artifacts
- Added a SurfaceShading.hlsl file, which implements material-agnostic shading functionality in an efficient manner
- Added support for shadow bias for thin object transmission
- Added FrameSettings to control realtime planar reflection
- Added control for SRPBatcher on HDRP Asset
- Added an option to clear the shadow atlases in the debug menu
- Added a color visualization of the shadow atlas rescale in debug mode
- Added support for disabling SSR on materials
- Added intrinsic for XBone
- Added new light volume debugging tool
- Added a new SSR debug view mode
- Added translaction's scale invariance on DensityVolume
- Added multiple supported LitShadermode and per renderer choice in case of both Forward and Deferred supported
- Added custom specular occlusion mode to Lit Shader Graph Master node

### Fixed
- Fixed a normal bias issue with Stacklit (Was causing light leaking)
- Fixed camera preview outputing an error when both scene and game view where display and play and exit was call
- Fixed override debug mode not apply correctly on static GI
- Fixed issue where XRGraphicsConfig values set in the asset inspector GUI weren't propagating correctly (VR still disabled for now)
- Fixed issue with tangent that was using SurfaceGradient instead of regular normal decoding
- Fixed wrong error message display when switching to unsupported target like IOS
- Fixed an issue with ambient occlusion texture sometimes not being created properly causing broken rendering
- Shadow near plane is no longer limited at 0.1
- Fixed decal draw order on transparent material
- Fixed an issue where sometime the lookup texture used for GGX convolution was broken, causing broken rendering
- Fixed an issue where you wouldn't see any fog for certain pipeline/scene configurations
- Fixed an issue with volumetric lighting where the anisotropy value of 0 would not result in perfectly isotropic lighting
- Fixed shadow bias when the atlas is rescaled
- Fixed shadow cascade sampling outside of the atlas when cascade count is inferior to 4
- Fixed shadow filter width in deferred rendering not matching shader config
- Fixed stereo sampling of depth texture in MSAA DepthValues.shader
- Fixed box light UI which allowed negative and zero sizes, thus causing NaNs
- Fixed stereo rendering in HDRISky.shader (VR)
- Fixed normal blend and blend sphere influence for reflection probe
- Fixed distortion filtering (was point filtering, now trilinear)
- Fixed contact shadow for large distance
- Fixed depth pyramid debug view mode
- Fixed sphere shaped influence handles clamping in reflection probes
- Fixed reflection probes data migration for project created before using hdrp
- Fixed ambient occlusion for Lit Master Node when slot is connected

### Changed
- Use samplerunity_ShadowMask instead of samplerunity_samplerLightmap for shadow mask
- Allow to resize reflection probe gizmo's size
- Improve quality of screen space shadow
- Remove support of projection model for ScreenSpaceLighting (SSR always use HiZ and refraction always Proxy)
- Remove all the debug mode from SSR that are obsolete now
- Expose frameSettings and Capture settings for reflection and planar probe
- Update UI for reflection probe, planar probe, camera and HDRP Asset
- Implement proper linear blending for volumetric lighting via deep compositing as described in the paper "Deep Compositing Using Lie Algebras"
- Changed  planar mapping to match terrain convention (XZ instead of ZX)
- XRGraphicsConfig is no longer Read/Write. Instead, it's read-only. This improves consistency of XR behavior between the legacy render pipeline and SRP
- Change reflection probe data migration code (to update old reflection probe to new one)
- Updated gizmo for ReflectionProbes
- Updated UI and Gizmo of DensityVolume

## [4.0.0-preview] - 2018-09-28

### Added
- Added a new TerrainLit shader that supports rendering of Unity terrains.
- Added controls for linear fade at the boundary of density volumes
- Added new API to control decals without monobehaviour object
- Improve Decal Gizmo
- Implement Screen Space Reflections (SSR) (alpha version, highly experimental)
- Add an option to invert the fade parameter on a Density Volume
- Added a Fabric shader (experimental) handling cotton and silk
- Added support for MSAA in forward only for opaque only
- Implement smoothness fade for SSR
- Added support for AxF shader (X-rite format - require special AxF importer from Unity not part of HDRP)
- Added control for sundisc on directional light (hack)
- Added a new HD Lit Master node that implements Lit shader support for Shader Graph
- Added Micro shadowing support (hack)
- Added an event on HDAdditionalCameraData for custom rendering
- HDRP Shader Graph shaders now support 4-channel UVs.

### Fixed
- Fixed an issue where sometimes the deferred shadow texture would not be valid, causing wrong rendering.
- Stencil test during decals normal buffer update is now properly applied
- Decals corectly update normal buffer in forward
- Fixed a normalization problem in reflection probe face fading causing artefacts in some cases
- Fix multi-selection behavior of Density Volumes overwriting the albedo value
- Fixed support of depth texture for RenderTexture. HDRP now correctly output depth to user depth buffer if RenderTexture request it.
- Fixed multi-selection behavior of Density Volumes overwriting the albedo value
- Fixed support of depth for RenderTexture. HDRP now correctly output depth to user depth buffer if RenderTexture request it.
- Fixed support of Gizmo in game view in the editor
- Fixed gizmo for spot light type
- Fixed issue with TileViewDebug mode being inversed in gameview
- Fixed an issue with SAMPLE_TEXTURECUBE_SHADOW macro
- Fixed issue with color picker not display correctly when game and scene view are visible at the same time
- Fixed an issue with reflection probe face fading
- Fixed camera motion vectors shader and associated matrices to update correctly for single-pass double-wide stereo rendering
- Fixed light attenuation functions when range attenuation is disabled
- Fixed shadow component algorithm fixup not dirtying the scene, so changes can be saved to disk.
- Fixed some GC leaks for HDRP
- Fixed contact shadow not affected by shadow dimmer
- Fixed GGX that works correctly for the roughness value of 0 (mean specular highlgiht will disappeard for perfect mirror, we rely on maxSmoothness instead to always have a highlight even on mirror surface)
- Add stereo support to ShaderPassForward.hlsl. Forward rendering now seems passable in limited test scenes with camera-relative rendering disabled.
- Add stereo support to ProceduralSky.shader and OpaqueAtmosphericScattering.shader.
- Added CullingGroupManager to fix more GC.Alloc's in HDRP
- Fixed rendering when multiple cameras render into the same render texture

### Changed
- Changed the way depth & color pyramids are built to be faster and better quality, thus improving the look of distortion and refraction.
- Stabilize the dithered LOD transition mask with respect to the camera rotation.
- Avoid multiple depth buffer copies when decals are present
- Refactor code related to the RT handle system (No more normal buffer manager)
- Remove deferred directional shadow and move evaluation before lightloop
- Add a function GetNormalForShadowBias() that material need to implement to return the normal used for normal shadow biasing
- Remove Jimenez Subsurface scattering code (This code was disabled by default, now remove to ease maintenance)
- Change Decal API, decal contribution is now done in Material. Require update of material using decal
- Move a lot of files from CoreRP to HDRP/CoreRP. All moved files weren't used by Ligthweight pipeline. Long term they could move back to CoreRP after CoreRP become out of preview
- Updated camera inspector UI
- Updated decal gizmo
- Optimization: The objects that are rendered in the Motion Vector Pass are not rendered in the prepass anymore
- Removed setting shader inclue path via old API, use package shader include paths
- The default value of 'maxSmoothness' for punctual lights has been changed to 0.99
- Modified deferred compute and vert/frag shaders for first steps towards stereo support
- Moved material specific Shader Graph files into corresponding material folders.
- Hide environment lighting settings when enabling HDRP (Settings are control from sceneSettings)
- Update all shader includes to use absolute path (allow users to create material in their Asset folder)
- Done a reorganization of the files (Move ShaderPass to RenderPipeline folder, Move all shadow related files to Lighting/Shadow and others)
- Improved performance and quality of Screen Space Shadows

## [3.3.0-preview] - 2018-01-01

### Added
- Added an error message to say to use Metal or Vulkan when trying to use OpenGL API
- Added a new Fabric shader model that supports Silk and Cotton/Wool
- Added a new HDRP Lighting Debug mode to visualize Light Volumes for Point, Spot, Line, Rectangular and Reflection Probes
- Add support for reflection probe light layers
- Improve quality of anisotropic on IBL

### Fixed
- Fix an issue where the screen where darken when rendering camera preview
- Fix display correct target platform when showing message to inform user that a platform is not supported
- Remove workaround for metal and vulkan in normal buffer encoding/decoding
- Fixed an issue with color picker not working in forward
- Fixed an issue where reseting HDLight do not reset all of its parameters
- Fixed shader compile warning in DebugLightVolumes.shader

### Changed
- Changed default reflection probe to be 256x256x6 and array size to be 64
- Removed dependence on the NdotL for thickness evaluation for translucency (based on artist's input)
- Increased the precision when comparing Planar or HD reflection probe volumes
- Remove various GC alloc in C#. Slightly better performance

## [3.2.0-preview] - 2018-01-01

### Added
- Added a luminance meter in the debug menu
- Added support of Light, reflection probe, emissive material, volume settings related to lighting to Lighting explorer
- Added support for 16bit shadows

### Fixed
- Fix issue with package upgrading (HDRP resources asset is now versionned to worarkound package manager limitation)
- Fix HDReflectionProbe offset displayed in gizmo different than what is affected.
- Fix decals getting into a state where they could not be removed or disabled.
- Fix lux meter mode - The lux meter isn't affected by the sky anymore
- Fix area light size reset when multi-selected
- Fix filter pass number in HDUtils.BlitQuad
- Fix Lux meter mode that was applying SSS
- Fix planar reflections that were not working with tile/cluster (olbique matrix)
- Fix debug menu at runtime not working after nested prefab PR come to trunk
- Fix scrolling issue in density volume

### Changed
- Shader code refactor: Split MaterialUtilities file in two parts BuiltinUtilities (independent of FragInputs) and MaterialUtilities (Dependent of FragInputs)
- Change screen space shadow rendertarget format from ARGB32 to RG16

## [3.1.0-preview] - 2018-01-01

### Added
- Decal now support per channel selection mask. There is now two mode. One with BaseColor, Normal and Smoothness and another one more expensive with BaseColor, Normal, Smoothness, Metal and AO. Control is on HDRP Asset. This may require to launch an update script for old scene: 'Edit/Render Pipeline/Single step upgrade script/Upgrade all DecalMaterial MaskBlendMode'.
- Decal now supports depth bias for decal mesh, to prevent z-fighting
- Decal material now supports draw order for decal projectors
- Added LightLayers support (Base on mask from renderers name RenderingLayers and mask from light name LightLayers - if they match, the light apply) - cost an extra GBuffer in deferred (more bandwidth)
- When LightLayers is enabled, the AmbientOclusion is store in the GBuffer in deferred path allowing to avoid double occlusion with SSAO. In forward the double occlusion is now always avoided.
- Added the possibility to add an override transform on the camera for volume interpolation
- Added desired lux intensity and auto multiplier for HDRI sky
- Added an option to disable light by type in the debug menu
- Added gradient sky
- Split EmissiveColor and bakeDiffuseLighting in forward avoiding the emissiveColor to be affect by SSAO
- Added a volume to control indirect light intensity
- Added EV 100 intensity unit for area lights
- Added support for RendererPriority on Renderer. This allow to control order of transparent rendering manually. HDRP have now two stage of sorting for transparent in addition to bact to front. Material have a priority then Renderer have a priority.
- Add Coupling of (HD)Camera and HDAdditionalCameraData for reset and remove in inspector contextual menu of Camera
- Add Coupling of (HD)ReflectionProbe and HDAdditionalReflectionData for reset and remove in inspector contextual menu of ReflectoinProbe
- Add macro to forbid unity_ObjectToWorld/unity_WorldToObject to be use as it doesn't handle camera relative rendering
- Add opacity control on contact shadow

### Fixed
- Fixed an issue with PreIntegratedFGD texture being sometimes destroyed and not regenerated causing rendering to break
- PostProcess input buffers are not copied anymore on PC if the viewport size matches the final render target size
- Fixed an issue when manipulating a lot of decals, it was displaying a lot of errors in the inspector
- Fixed capture material with reflection probe
- Refactored Constant Buffers to avoid hitting the maximum number of bound CBs in some cases.
- Fixed the light range affecting the transform scale when changed.
- Snap to grid now works for Decal projector resizing.
- Added a warning for 128x128 cookie texture without mipmaps
- Replace the sampler used for density volumes for correct wrap mode handling

### Changed
- Move Render Pipeline Debug "Windows from Windows->General-> Render Pipeline debug windows" to "Windows from Windows->Analysis-> Render Pipeline debug windows"
- Update detail map formula for smoothness and albedo, goal it to bright and dark perceptually and scale factor is use to control gradient speed
- Refactor the Upgrade material system. Now a material can be update from older version at any time. Call Edit/Render Pipeline/Upgrade all Materials to newer version
- Change name EnableDBuffer to EnableDecals at several place (shader, hdrp asset...), this require a call to Edit/Render Pipeline/Upgrade all Materials to newer version to have up to date material.
- Refactor shader code: BakeLightingData structure have been replace by BuiltinData. Lot of shader code have been remove/change.
- Refactor shader code: All GBuffer are now handled by the deferred material. Mean ShadowMask and LightLayers are control by lit material in lit.hlsl and not outside anymore. Lot of shader code have been remove/change.
- Refactor shader code: Rename GetBakedDiffuseLighting to ModifyBakedDiffuseLighting. This function now handle lighting model for transmission too. Lux meter debug mode is factor outisde.
- Refactor shader code: GetBakedDiffuseLighting is not call anymore in GBuffer or forward pass, including the ConvertSurfaceDataToBSDFData and GetPreLightData, this is done in ModifyBakedDiffuseLighting now
- Refactor shader code: Added a backBakeDiffuseLighting to BuiltinData to handle lighting for transmission
- Refactor shader code: Material must now call InitBuiltinData (Init all to zero + init bakeDiffuseLighting and backBakeDiffuseLighting ) and PostInitBuiltinData

## [3.0.0-preview] - 2018-01-01

### Fixed
- Fixed an issue with distortion that was using previous frame instead of current frame
- Fixed an issue where disabled light where not upgrade correctly to the new physical light unit system introduce in 2.0.5-preview

### Changed
- Update assembly definitions to output assemblies that match Unity naming convention (Unity.*).

## [2.0.5-preview] - 2018-01-01

### Added
- Add option supportDitheringCrossFade on HDRP Asset to allow to remove shader variant during player build if needed
- Add contact shadows for punctual lights (in additional shadow settings), only one light is allowed to cast contact shadows at the same time and so at each frame a dominant light is choosed among all light with contact shadows enabled.
- Add PCSS shadow filter support (from SRP Core)
- Exposed shadow budget parameters in HDRP asset
- Add an option to generate an emissive mesh for area lights (currently rectangle light only). The mesh fits the size, intensity and color of the light.
- Add an option to the HDRP asset to increase the resolution of volumetric lighting.
- Add additional ligth unit support for punctual light (Lumens, Candela) and area lights (Lumens, Luminance)
- Add dedicated Gizmo for the box Influence volume of HDReflectionProbe / PlanarReflectionProbe

### Changed
- Re-enable shadow mask mode in debug view
- SSS and Transmission code have been refactored to be able to share it between various material. Guidelines are in SubsurfaceScattering.hlsl
- Change code in area light with LTC for Lit shader. Magnitude is now take from FGD texture instead of a separate texture
- Improve camera relative rendering: We now apply camera translation on the model matrix, so before the TransformObjectToWorld(). Note: unity_WorldToObject and unity_ObjectToWorld must never be used directly.
- Rename positionWS to positionRWS (Camera relative world position) at a lot of places (mainly in interpolator and FragInputs). In case of custom shader user will be required to update their code.
- Rename positionWS, capturePositionWS, proxyPositionWS, influencePositionWS to positionRWS, capturePositionRWS, proxyPositionRWS, influencePositionRWS (Camera relative world position) in LightDefinition struct.
- Improve the quality of trilinear filtering of density volume textures.
- Improve UI for HDReflectionProbe / PlanarReflectionProbe

### Fixed
- Fixed a shader preprocessor issue when compiling DebugViewMaterialGBuffer.shader against Metal target
- Added a temporary workaround to Lit.hlsl to avoid broken lighting code with Metal/AMD
- Fixed issue when using more than one volume texture mask with density volumes.
- Fixed an error which prevented volumetric lighting from working if no density volumes with 3D textures were present.
- Fix contact shadows applied on transmission
- Fix issue with forward opaque lit shader variant being removed by the shader preprocessor
- Fixed compilation errors on Nintendo Switch (limited XRSetting support).
- Fixed apply range attenuation option on punctual light
- Fixed issue with color temperature not take correctly into account with static lighting
- Don't display fog when diffuse lighting, specular lighting, or lux meter debug mode are enabled.

## [2.0.4-preview] - 2018-01-01

### Fixed
- Fix issue when disabling rough refraction and building a player. Was causing a crash.

## [2.0.3-preview] - 2018-01-01

### Added
- Increased debug color picker limit up to 260k lux

## [2.0.2-preview] - 2018-01-01

### Added
- Add Light -> Planar Reflection Probe command
- Added a false color mode in rendering debug
- Add support for mesh decals
- Add flag to disable projector decals on transparent geometry to save performance and decal texture atlas space
- Add ability to use decal diffuse map as mask only
- Add visualize all shadow masks in lighting debug
- Add export of normal and roughness buffer for forwardOnly and when in supportOnlyForward mode for forward
- Provide a define in lit.hlsl (FORWARD_MATERIAL_READ_FROM_WRITTEN_NORMAL_BUFFER) when output buffer normal is used to read the normal and roughness instead of caclulating it (can save performance, but lower quality due to compression)
- Add color swatch to decal material

### Changed
- Change Render -> Planar Reflection creation to 3D Object -> Mirror
- Change "Enable Reflector" name on SpotLight to "Angle Affect Intensity"
- Change prototype of BSDFData ConvertSurfaceDataToBSDFData(SurfaceData surfaceData) to BSDFData ConvertSurfaceDataToBSDFData(uint2 positionSS, SurfaceData surfaceData)

### Fixed
- Fix issue with StackLit in deferred mode with deferredDirectionalShadow due to GBuffer not being cleared. Gbuffer is still not clear and issue was fix with the new Output of normal buffer.
- Fixed an issue where interpolation volumes were not updated correctly for reflection captures.
- Fixed an exception in Light Loop settings UI

## [2.0.1-preview] - 2018-01-01

### Added
- Add stripper of shader variant when building a player. Save shader compile time.
- Disable per-object culling that was executed in C++ in HD whereas it was not used (Optimization)
- Enable texture streaming debugging (was not working before 2018.2)
- Added Screen Space Reflection with Proxy Projection Model
- Support correctly scene selection for alpha tested object
- Add per light shadow mask mode control (i.e shadow mask distance and shadow mask). It use the option NonLightmappedOnly
- Add geometric filtering to Lit shader (allow to reduce specular aliasing)
- Add shortcut to create DensityVolume and PlanarReflection in hierarchy
- Add a DefaultHDMirrorMaterial material for PlanarReflection
- Added a script to be able to upgrade material to newer version of HDRP
- Removed useless duplication of ForwardError passes.
- Add option to not compile any DEBUG_DISPLAY shader in the player (Faster build) call Support Runtime Debug display

### Changed
- Changed SupportForwardOnly to SupportOnlyForward in render pipeline settings
- Changed versioning variable name in HDAdditionalXXXData from m_version to version
- Create unique name when creating a game object in the rendering menu (i.e Density Volume(2))
- Re-organize various files and folder location to clean the repository
- Change Debug windows name and location. Now located at:  Windows -> General -> Render Pipeline Debug

### Removed
- Removed GlobalLightLoopSettings.maxPlanarReflectionProbes and instead use value of GlobalLightLoopSettings.planarReflectionProbeCacheSize
- Remove EmissiveIntensity parameter and change EmissiveColor to be HDR (Matching Builtin Unity behavior) - Data need to be updated - Launch Edit -> Single Step Upgrade Script -> Upgrade all Materials emissionColor

### Fixed
- Fix issue with LOD transition and instancing
- Fix discrepency between object motion vector and camera motion vector
- Fix issue with spot and dir light gizmo axis not highlighted correctly
- Fix potential crash while register debug windows inputs at startup
- Fix warning when creating Planar reflection
- Fix specular lighting debug mode (was rendering black)
- Allow projector decal with null material to allow to configure decal when HDRP is not set
- Decal atlas texture offset/scale is updated after allocations (used to be before so it was using date from previous frame)

## [0.0.0-preview] - 2018-01-01

### Added
- Configure the VolumetricLightingSystem code path to be on by default
- Trigger a build exception when trying to build an unsupported platform
- Introduce the VolumetricLightingController component, which can (and should) be placed on the camera, and allows one to control the near and the far plane of the V-Buffer (volumetric "froxel" buffer) along with the depth distribution (from logarithmic to linear)
- Add 3D texture support for DensityVolumes
- Add a better mapping of roughness to mipmap for planar reflection
- The VolumetricLightingSystem now uses RTHandles, which allows to save memory by sharing buffers between different cameras (history buffers are not shared), and reduce reallocation frequency by reallocating buffers only if the rendering resolution increases (and suballocating within existing buffers if the rendering resolution decreases)
- Add a Volumetric Dimmer slider to lights to control the intensity of the scattered volumetric lighting
- Add UV tiling and offset support for decals.
- Add mipmapping support for volume 3D mask textures

### Changed
- Default number of planar reflection change from 4 to 2
- Rename _MainDepthTexture to _CameraDepthTexture
- The VolumetricLightingController has been moved to the Interpolation Volume framework and now functions similarly to the VolumetricFog settings
- Update of UI of cookie, CubeCookie, Reflection probe and planar reflection probe to combo box
- Allow enabling/disabling shadows for area lights when they are set to baked.
- Hide applyRangeAttenuation and FadeDistance for directional shadow as they are not used

### Removed
- Remove Resource folder of PreIntegratedFGD and add the resource to RenderPipeline Asset

### Fixed
- Fix ConvertPhysicalLightIntensityToLightIntensity() function used when creating light from script to match HDLightEditor behavior
- Fix numerical issues with the default value of mean free path of volumetric fog
- Fix the bug preventing decals from coexisting with density volumes
- Fix issue with alpha tested geometry using planar/triplanar mapping not render correctly or flickering (due to being wrongly alpha tested in depth prepass)
- Fix meta pass with triplanar (was not handling correctly the normal)
- Fix preview when a planar reflection is present
- Fix Camera preview, it is now a Preview cameraType (was a SceneView)
- Fix handling unknown GPUShadowTypes in the shadow manager.
- Fix area light shapes sent as point lights to the baking backends when they are set to baked.
- Fix unnecessary division by PI for baked area lights.
- Fix line lights sent to the lightmappers. The backends don't support this light type.
- Fix issue with shadow mask framesettings not correctly taken into account when shadow mask is enabled for lighting.
- Fix directional light and shadow mask transition, they are now matching making smooth transition
- Fix banding issues caused by high intensity volumetric lighting
- Fix the debug window being emptied on SRP asset reload
- Fix issue with debug mode not correctly clearing the GBuffer in editor after a resize
- Fix issue with ResetMaterialKeyword not resetting correctly ToggleOff/Roggle Keyword
- Fix issue with motion vector not render correctly if there is no depth prepass in deferred

## [0.0.0-preview] - 2018-01-01

### Added
- Screen Space Refraction projection model (Proxy raycasting, HiZ raymarching)
- Screen Space Refraction settings as volume component
- Added buffered frame history per camera
- Port Global Density Volumes to the Interpolation Volume System.
- Optimize ImportanceSampleLambert() to not require the tangent frame.
- Generalize SampleVBuffer() to handle different sampling and reconstruction methods.
- Improve the quality of volumetric lighting reprojection.
- Optimize Morton Order code in the Subsurface Scattering pass.
- Planar Reflection Probe support roughness (gaussian convolution of captured probe)
- Use an atlas instead of a texture array for cluster transparent decals
- Add a debug view to visualize the decal atlas
- Only store decal textures to atlas if decal is visible, debounce out of memory decal atlas warning.
- Add manipulator gizmo on decal to improve authoring workflow
- Add a minimal StackLit material (work in progress, this version can be used as template to add new material)

### Changed
- EnableShadowMask in FrameSettings (But shadowMaskSupport still disable by default)
- Forced Planar Probe update modes to (Realtime, Every Update, Mirror Camera)
- Screen Space Refraction proxy model uses the proxy of the first environment light (Reflection probe/Planar probe) or the sky
- Moved RTHandle static methods to RTHandles
- Renamed RTHandle to RTHandleSystem.RTHandle
- Move code for PreIntegratedFDG (Lit.shader) into its dedicated folder to be share with other material
- Move code for LTCArea (Lit.shader) into its dedicated folder to be share with other material

### Removed
- Removed Planar Probe mirror plane position and normal fields in inspector, always display mirror plane and normal gizmos

### Fixed
- Fix fog flags in scene view is now taken into account
- Fix sky in preview windows that were disappearing after a load of a new level
- Fix numerical issues in IntersectRayAABB().
- Fix alpha blending of volumetric lighting with transparent objects.
- Fix the near plane of the V-Buffer causing out-of-bounds look-ups in the clustered data structure.
- Depth and color pyramid are properly computed and sampled when the camera renders inside a viewport of a RTHandle.
- Fix decal atlas debug view to work correctly when shadow atlas view is also enabled<|MERGE_RESOLUTION|>--- conflicted
+++ resolved
@@ -254,12 +254,8 @@
 - Added API to check if a Camera, Light or ReflectionProbe is compatible with HDRP.
 - Added path tracing test scene for normal mapping.
 - Added missing API documentation.
-<<<<<<< HEAD
-- Added an option to have only the metering mask displayed in the debug mode.
+- Remove CloudLayer
 - Added quad overdraw and vertex density debug modes.
-=======
-- Remove CloudLayer
->>>>>>> a1b32189
 
 ### Fixed
 - Fix when rescale probe all direction below zero (1219246)
