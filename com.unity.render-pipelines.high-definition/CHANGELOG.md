--- conflicted
+++ resolved
@@ -178,19 +178,16 @@
 - Added path tracing test scene for normal mapping.
 - Added missing API documentation.
 - Added a new mode to cluster visualization debug where users can see a slice instead of the cluster on opaque objects.
-<<<<<<< HEAD
-- Add tooltips with the full name of the (graphics) compositor properties to properly show large names that otherwise are clipped by the UI (case 1263590)
-- Add error message if a callback AOV allocation fail
-- Add marker for all AOV request operation on GPU
-- Add remapping options for Depth Pyramid debug view mode
-- Add an option to support AOV shader at runtime in HDRP settings (case 1265070)
-=======
 - Added ray traced reflection support for the render graph version of the pipeline.
 - Added render graph support of RTAO and required denoisers.
 - Added render graph support of RTGI.
 - Supporting RTSSS and Recursive Rendering in the render graph mode.
 - Supporting directional RT and screen space shadow for render graph.
->>>>>>> 487fa660
+- Added tooltips with the full name of the (graphics) compositor properties to properly show large names that otherwise are clipped by the UI (case 1263590)
+- Added error message if a callback AOV allocation fail
+- Added marker for all AOV request operation on GPU
+- Added remapping options for Depth Pyramid debug view mode
+- Added an option to support AOV shader at runtime in HDRP settings (case 1265070)
 
 ### Fixed
 - Fix when rescale probe all direction below zero (1219246)
@@ -784,9 +781,6 @@
 - Fixed CoatMask block appearing when creating lit master node (case 1264632)
 - Fixed issue with SceneEV100 debug mode indicator when rescaling the window.
 - Fixed issue with PCSS filter being wrong on first frame. 
-<<<<<<< HEAD
-- Fixed AOV export of depth buffer which now correctly export linear depth (case 1265001)
-=======
 - Fixed issue with emissive mesh for area light not appearing in playmode if Reload Scene option is disabled in Enter Playmode Settings.
 - Fixed issue when Reflection Probes are set to OnEnable and are never rendered if the probe is enabled when the camera is farther than the probe fade distance. 
 - Fixed issue with sun icon being clipped in the look dev window. 
@@ -801,7 +795,7 @@
 - Fixed an issue where only one of the two lookdev views would update when changing the default lookdev volume profile.
 - Fixed a bug related to light cluster invalidation.
 - Fixed shader warning in DofGather (case 1272931)
->>>>>>> 487fa660
+- Fixed AOV export of depth buffer which now correctly export linear depth (case 1265001)
 
 ### Changed
 - Improve MIP selection for decals on Transparents
@@ -978,12 +972,9 @@
 - Changed the DXR wizard steps.
 - Preparation pass for RTSSS to be supported by render graph.
 - Changed the color space of EmissiveColorLDR property on all shader. Was linear but should have been sRGB. Auto upgrade script handle the conversion.
-<<<<<<< HEAD
-- Preparation pass for RTSSShadows to be supported by render graph.
-=======
 - Add tooltips with the full name of the (graphics) compositor properties to properly show large names that otherwise are clipped by the UI (case 1263590)
 - Composition profile .asset files cannot be manually edited/reset by users (to avoid breaking things - case 1265631)
->>>>>>> 487fa660
+- Preparation pass for RTSSShadows to be supported by render graph.
 
 ## [7.1.1] - 2019-09-05
 
