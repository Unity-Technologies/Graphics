--- conflicted
+++ resolved
@@ -31,11 +31,8 @@
 - Fixed issues with path-traced volumetric scattering (cases 1295222, 1295234).
 - Fixed the default background color for previews to use the original color.
 - Fixed an issue with half res ssgi upscale.
-<<<<<<< HEAD
+- Fixed Clearcoat on Stacklit or Lit breaks when URP is imported into the project (case 1297806)
 - Fixed timing issues with accumulation motion blur
-=======
-- Fixed Clearcoat on Stacklit or Lit breaks when URP is imported into the project (case 1297806)
->>>>>>> f5b9d194
 
 ### Changed
 - Removed the material pass probe volumes evaluation mode.
