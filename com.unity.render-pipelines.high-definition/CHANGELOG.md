--- conflicted
+++ resolved
@@ -8,12 +8,9 @@
 
 ### Fixed
 - Fixed shadowmask UI now correctly showing shadowmask disable
-<<<<<<< HEAD
-- Made more explicit the warning about raytracing and asynchronous compute. Also fixed the condition in which it appears.
-=======
 - Fixed the indirect diffuse texture not being ignored when it should (ray tracing disabled).
 - Fixed a performance issue with stochastic ray traced area shadows.
->>>>>>> 407d7ece
+- Made more explicit the warning about raytracing and asynchronous compute. Also fixed the condition in which it appears.
 
 ### Changed
 - Shadowmask and realtime reflection probe property are hide in Quality settings
