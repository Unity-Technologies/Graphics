# Changelog
All notable changes to this package will be documented in this file.

The format is based on [Keep a Changelog](http://keepachangelog.com/en/1.0.0/)
and this project adheres to [Semantic Versioning](http://semver.org/spec/v2.0.0.html).

## [Unreleased]

### Added
- Ray tracing support for VR single-pass
- Added sharpen filter shader parameter and UI for TemporalAA to control image quality instead of hardcoded value
- Added frame settings option for custom post process and custom passes as well as custom color buffer format option.
- Add check in wizard on SRP Batcher enabled.
- Added default implementations of OnPreprocessMaterialDescription for FBX, Obj, Sketchup and 3DS file formats.
- Added custom pass fade radius
- Added after post process injection point for custom passes
- Added basic alpha compositing support - Alpha is available afterpostprocess when using FP16 buffer format.
- Added falloff distance on Reflection Probe and Planar Reflection Probe
- Added Backplate projection from the HDRISky
- Added Shadow Matte in UnlitMasterNode, which only received shadow without lighting
- Added hability to name LightLayers in HDRenderPipelineAsset
- Added a range compression factor for Reflection Probe and Planar Reflection Probe to avoid saturation of colors.
- Added path tracing support for directional, point and spot lights, as well as emission from Lit and Unlit.
- Added non temporal version of SSAO.
- Added more detailed ray tracing stats in the debug window
- Added Disc area light (bake only)
- Added a warning in the material UI to prevent transparent + subsurface-scattering combination.
- Added XR single-pass setting into HDRP asset
- Added a penumbra tint option for lights
- Added support for depth copy with XR SDK
- Added debug setting to Render Pipeline Debug Window to list the active XR views
- Added an option to filter the result of the volumetric lighting (off by default).
- Added a transmission multiplier for directional lights
- Added XR single-pass test mode to Render Pipeline Debug Window
- Added debug setting to Render Pipeline Window to list the active XR views
- Added a new refraction mode for the Lit shader (thin). Which is a box refraction with small thickness values
- Added the code to support Barn Doors for Area Lights based on a shaderconfig option.
- Added HDRPCameraBinder property binder for Visual Effect Graph
- Added "Celestial Body" controls to the Directional Light
- Added new parameters to the Physically Based Sky
- Added Reflections to the DXR Wizard
- Added the possibility to have ray traced colored and semi-transparent shadows on directional lights.
- Added a check in the custom post process template to throw an error if the default shader is not found.
- Exposed the debug overlay ratio in the debug menu.
- Added a separate frame settings for tonemapping alongside color grading.
- Added the receive fog option in the material UI for ShaderGraphs.
- Added a public virtual bool in the custom post processes API to specify if a post processes should be executed in the scene view.
- Added a menu option that checks scene issues with ray tracing. Also removed the previously existing warning at runtime.
- Added Contrast Adaptive Sharpen (CAS) Upscaling effect.
- Added APIs to update probe settings at runtime.
- Added documentation for the rayTracingSupported method in HDRP
- Added user-selectable format for the post processing passes.
- Added support for alpha channel in some post-processing passes (DoF, TAA, Uber).
- Added warnings in FrameSettings inspector when using DXR and atempting to use Asynchronous Execution.
- Exposed Stencil bits that can be used by the user.
- Added history rejection based on velocity of intersected objects for directional, point and spot lights.
- Added a affectsVolumetric field to the HDAdditionalLightData API to know if light affects volumetric fog.
- Add OS and Hardware check in the Wizard fixes for DXR.
- Added option to exclude camera motion from motion blur.
- Added semi-transparent shadows for point and spot lights.
- Added support for semi-transparent shadow for unlit shader and unlit shader graph.
- Added the alpha clip enabled toggle to the material UI for all HDRP shader graphs.
- Added Material Samples to explain how to use the lit shader features
- Added an initial implementation of ray traced sub surface scattering
- Added AssetPostprocessors and Shadergraphs to handle Arnold Standard Surface and 3DsMax Physical material import from FBX.
- Added support for Smoothness Fade start work when enabling ray traced reflections.
- Added Contact shadow, Micro shadows and Screen space refraction API documentation.
- Added script documentation for SSR, SSAO (ray tracing), GI, Light Cluster, RayTracingSettings, Ray Counters, etc.
- Added path tracing support for refraction and internal reflections.
- Added support for Thin Refraction Model and Lit's Clear Coat in Path Tracing.
- Added the Tint parameter to Sky Colored Fog.
- Added of Screen Space Reflections for Transparent materials
- Added a fallback for ray traced area light shadows in case the material is forward or the lit mode is forward.
- Added a new debug mode for light layers.
- Added an "enable" toggle to the SSR volume component.
- Added support for anisotropic specular lobes in path tracing.
- Added support for alpha clipping in path tracing.
- Added support for light cookies in path tracing.
- Added support for transparent shadows in path tracing.
- Added support for iridescence in path tracing.
- Added support for background color in path tracing.
- Added a path tracing test to the test suite.
- Added a warning and workaround instructions that appear when you enable XR single-pass after the first frame with the XR SDK.
- Added the exposure sliders to the planar reflection probe preview
- Added support for subsurface scattering in path tracing.
- Added a new mode that improves the filtering of ray traced shadows (directional, point and spot) based on the distance to the occluder.
- Added support of cookie baking and add support on Disc light.
- Added support for fog attenuation in path tracing.
- Added a new debug panel for volumes
- Added XR setting to control camera jitter for temporal effects
- Added an error message in the DrawRenderers custom pass when rendering opaque objects with an HDRP asset in DeferredOnly mode.
- Added API to enable proper recording of path traced scenes (with the Unity recorder or other tools).
- Added support for fog in Recursive rendering, ray traced reflections and ray traced indirect diffuse.
- Added an alpha blend option for recursive rendering
- Added support for stack lit for ray tracing effects.
- Added support for hair for ray tracing effects.
- Added support for alpha to coverage for HDRP shaders and shader graph
- Added support for Quality Levels to Subsurface Scattering.
- Added option to disable XR rendering on the camera settings.
- Added support for specular AA from geometric curvature in AxF
- Added support for baked AO (no input for now) in AxF
- Added an info box to warn about depth test artifacts when rendering object twice in custom passes with MSAA.
- Added a frame setting for alpha to mask.
- Added support for custom passes in the AOV API
- Added Light decomposition lighting debugging modes and support in AOV
- Added exposure compensation to Fixed exposure mode
- Added support for rasterized area light shadows in StackLit
- Added support for texture-weighted automatic exposure
- Added support for POM for emissive map
- Added alpha channel support in motion blur pass.
- Added the HDRP Compositor Tool (in Preview).
- Added a ray tracing mode option in the HDRP asset that allows to override and shader stripping.
- Added support for arbitrary resolution scaling of Volumetric Lighting to the Fog volume component.
- Added range attenuation for box-shaped spotlights.
- Added scenes for hair and fabric and decals with material samples
- Added fabric materials and textures
- Added information for fabric materials in fabric scene
- Added a DisplayInfo attribute to specify a name override and a display order for Volume Component fields (used only in default inspector for now).
- Added Min distance to contact shadows.
- Added support for Depth of Field in path tracing (by sampling the lens aperture).
- Added an API in HDRP to override the camera within the rendering of a frame (mainly for custom pass).
- Added a function (HDRenderPipeline.ResetRTHandleReferenceSize) to reset the reference size of RTHandle systems.
- Added support for AxF measurements importing into texture resources tilings.
- Added Layer parameter on Area Light to modify Layer of generated Emissive Mesh
- Added a flow map parameter to HDRI Sky
- Implemented ray traced reflections for transparent objects.
- Add a new parameter to control reflections in recursive rendering.
- Added an initial version of SSGI.
- Added Virtual Texturing cache settings to control the size of the Streaming Virtual Texturing caches.
- Added back-compatibility with builtin stereo matrices.
- Added CustomPassUtils API to simplify Blur, Copy and DrawRenderers custom passes.
- Added Histogram guided automatic exposure.
- Added few exposure debug modes.
- Added support for multiple path-traced views at once (e.g., scene and game views).
- Added support for 3DsMax's 2021 Simplified Physical Material from FBX files in the Model Importer.
- Added custom target mid grey for auto exposure.
- Added CustomPassUtils API to simplify Blur, Copy and DrawRenderers custom passes.
- Added an API in HDRP to override the camera within the rendering of a frame (mainly for custom pass).
- Added more custom pass API functions, mainly to render objects from another camera.
- Added support for transparent Unlit in path tracing.
- Added a minimal lit used for RTGI in peformance mode.
- Added procedural metering mask that can follow an object
- Added presets quality settings for RTAO and RTGI.
- Added an override for the shadow culling that allows better directional shadow maps in ray tracing effects (RTR, RTGI, RTSSS and RR).
- Added a Cloud Layer volume override.
- Added Fast Memory support for platform that support it.
- Added CPU and GPU timings for ray tracing effects.
- Added support to combine RTSSS and RTGI (1248733).

### Fixed
- Fix when rescale probe all direction below zero (1219246)
- Update documentation of HDRISky-Backplate, precise how to have Ambient Occlusion on the Backplate
- Sorting, undo, labels, layout in the Lighting Explorer.
- Fixed sky settings and materials in Shader Graph Samples package
- Fix/workaround a probable graphics driver bug in the GTAO shader.
- Fixed Hair and PBR shader graphs double sided modes
- Fixed an issue where updating an HDRP asset in the Quality setting panel would not recreate the pipeline.
- Fixed issue with point lights being considered even when occupying less than a pixel on screen (case 1183196)
- Fix a potential NaN source with iridescence (case 1183216)
- Fixed issue of spotlight breaking when minimizing the cone angle via the gizmo (case 1178279)
- Fixed issue that caused decals not to modify the roughness in the normal buffer, causing SSR to not behave correctly (case 1178336)
- Fixed lit transparent refraction with XR single-pass rendering
- Removed extra jitter for TemporalAA in VR
- Fixed ShaderGraph time in main preview
- Fixed issue on some UI elements in HDRP asset not expanding when clicking the arrow (case 1178369)
- Fixed alpha blending in custom post process
- Fixed the modification of the _AlphaCutoff property in the material UI when exposed with a ShaderGraph parameter.
- Fixed HDRP test `1218_Lit_DiffusionProfiles` on Vulkan.
- Fixed an issue where building a player in non-dev mode would generate render target error logs every frame
- Fixed crash when upgrading version of HDRP
- Fixed rendering issues with material previews
- Fixed NPE when using light module in Shuriken particle systems (1173348).
- Refresh cached shadow on editor changes
- Fixed light supported units caching (1182266)
- Fixed an issue where SSAO (that needs temporal reprojection) was still being rendered when Motion Vectors were not available (case 1184998)
- Fixed a nullref when modifying the height parameters inside the layered lit shader UI.
- Fixed Decal gizmo that become white after exiting play mode
- Fixed Decal pivot position to behave like a spotlight
- Fixed an issue where using the LightingOverrideMask would break sky reflection for regular cameras
- Fix DebugMenu FrameSettingsHistory persistency on close
- Fix DensityVolume, ReflectionProbe aned PlanarReflectionProbe advancedControl display
- Fix DXR scene serialization in wizard
- Fixed an issue where Previews would reallocate History Buffers every frame
- Fixed the SetLightLayer function in HDAdditionalLightData setting the wrong light layer
- Fix error first time a preview is created for planar
- Fixed an issue where SSR would use an incorrect roughness value on ForwardOnly (StackLit, AxF, Fabric, etc.) materials when the pipeline is configured to also allow deferred Lit.
- Fixed issues with light explorer (cases 1183468, 1183269)
- Fix dot colors in LayeredLit material inspector
- Fix undo not resetting all value when undoing the material affectation in LayerLit material
- Fix for issue that caused gizmos to render in render textures (case 1174395)
- Fixed the light emissive mesh not updated when the light was disabled/enabled
- Fixed light and shadow layer sync when setting the HDAdditionalLightData.lightlayersMask property
- Fixed a nullref when a custom post process component that was in the HDRP PP list is removed from the project
- Fixed issue that prevented decals from modifying specular occlusion (case 1178272).
- Fixed exposure of volumetric reprojection
- Fixed multi selection support for Scalable Settings in lights
- Fixed font shaders in test projects for VR by using a Shader Graph version
- Fixed refresh of baked cubemap by incrementing updateCount at the end of the bake (case 1158677).
- Fixed issue with rectangular area light when seen from the back
- Fixed decals not affecting lightmap/lightprobe
- Fixed zBufferParams with XR single-pass rendering
- Fixed moving objects not rendered in custom passes
- Fixed abstract classes listed in the + menu of the custom pass list
- Fixed custom pass that was rendered in previews
- Fixed precision error in zero value normals when applying decals (case 1181639)
- Fixed issue that triggered No Scene Lighting view in game view as well (case 1156102)
- Assign default volume profile when creating a new HDRP Asset
- Fixed fov to 0 in planar probe breaking the projection matrix (case 1182014)
- Fixed bugs with shadow caching
- Reassign the same camera for a realtime probe face render request to have appropriate history buffer during realtime probe rendering.
- Fixed issue causing wrong shading when normal map mode is Object space, no normal map is set, but a detail map is present (case 1143352)
- Fixed issue with decal and htile optimization
- Fixed TerrainLit shader compilation error regarding `_Control0_TexelSize` redefinition (case 1178480).
- Fixed warning about duplicate HDRuntimeReflectionSystem when configuring play mode without domain reload.
- Fixed an editor crash when multiple decal projectors were selected and some had null material
- Added all relevant fix actions to FixAll button in Wizard
- Moved FixAll button on top of the Wizard
- Fixed an issue where fog color was not pre-exposed correctly
- Fix priority order when custom passes are overlapping
- Fix cleanup not called when the custom pass GameObject is destroyed
- Replaced most instances of GraphicsSettings.renderPipelineAsset by GraphicsSettings.currentRenderPipeline. This should fix some parameters not working on Quality Settings overrides.
- Fixed an issue with Realtime GI not working on upgraded projects.
- Fixed issue with screen space shadows fallback texture was not set as a texture array.
- Fixed Pyramid Lights bounding box
- Fixed terrain heightmap default/null values and epsilons
- Fixed custom post-processing effects breaking when an abstract class inherited from `CustomPostProcessVolumeComponent`
- Fixed XR single-pass rendering in Editor by using ShaderConfig.s_XrMaxViews to allocate matrix array
- Multiple different skies rendered at the same time by different cameras are now handled correctly without flickering
- Fixed flickering issue happening when different volumes have shadow settings and multiple cameras are present.
- Fixed issue causing planar probes to disappear if there is no light in the scene.
- Fixed a number of issues with the prefab isolation mode (Volumes leaking from the main scene and reflection not working properly)
- Fixed an issue with fog volume component upgrade not working properly
- Fixed Spot light Pyramid Shape has shadow artifacts on aspect ratio values lower than 1
- Fixed issue with AO upsampling in XR
- Fixed camera without HDAdditionalCameraData component not rendering
- Removed the macro ENABLE_RAYTRACING for most of the ray tracing code
- Fixed prefab containing camera reloading in loop while selected in the Project view
- Fixed issue causing NaN wheh the Z scale of an object is set to 0.
- Fixed DXR shader passes attempting to render before pipeline loaded
- Fixed black ambient sky issue when importing a project after deleting Library.
- Fixed issue when upgrading a Standard transparent material (case 1186874)
- Fixed area light cookies not working properly with stack lit
- Fixed material render queue not updated when the shader is changed in the material inspector.
- Fixed a number of issues with full screen debug modes not reseting correctly when setting another mutually exclusive mode
- Fixed compile errors for platforms with no VR support
- Fixed an issue with volumetrics and RTHandle scaling (case 1155236)
- Fixed an issue where sky lighting might be updated uselessly
- Fixed issue preventing to allow setting decal material to none (case 1196129)
- Fixed XR multi-pass decals rendering
- Fixed several fields on Light Inspector that not supported Prefab overrides
- Fixed EOL for some files
- Fixed scene view rendering with volumetrics and XR enabled
- Fixed decals to work with multiple cameras
- Fixed optional clear of GBuffer (Was always on)
- Fixed render target clears with XR single-pass rendering
- Fixed HDRP samples file hierarchy
- Fixed Light units not matching light type
- Fixed QualitySettings panel not displaying HDRP Asset
- Fixed black reflection probes the first time loading a project
- Fixed y-flip in scene view with XR SDK
- Fixed Decal projectors do not immediately respond when parent object layer mask is changed in editor.
- Fixed y-flip in scene view with XR SDK
- Fixed a number of issues with Material Quality setting
- Fixed the transparent Cull Mode option in HD unlit master node settings only visible if double sided is ticked.
- Fixed an issue causing shadowed areas by contact shadows at the edge of far clip plane if contact shadow length is very close to far clip plane.
- Fixed editing a scalable settings will edit all loaded asset in memory instead of targetted asset.
- Fixed Planar reflection default viewer FOV
- Fixed flickering issues when moving the mouse in the editor with ray tracing on.
- Fixed the ShaderGraph main preview being black after switching to SSS in the master node settings
- Fixed custom fullscreen passes in VR
- Fixed camera culling masks not taken in account in custom pass volumes
- Fixed object not drawn in custom pass when using a DrawRenderers with an HDRP shader in a build.
- Fixed injection points for Custom Passes (AfterDepthAndNormal and BeforePreRefraction were missing)
- Fixed a enum to choose shader tags used for drawing objects (DepthPrepass or Forward) when there is no override material.
- Fixed lit objects in the BeforePreRefraction, BeforeTransparent and BeforePostProcess.
- Fixed the None option when binding custom pass render targets to allow binding only depth or color.
- Fixed custom pass buffers allocation so they are not allocated if they're not used.
- Fixed the Custom Pass entry in the volume create asset menu items.
- Fixed Prefab Overrides workflow on Camera.
- Fixed alignment issue in Preset for Camera.
- Fixed alignment issue in Physical part for Camera.
- Fixed FrameSettings multi-edition.
- Fixed a bug happening when denoising multiple ray traced light shadows
- Fixed minor naming issues in ShaderGraph settings
- VFX: Removed z-fight glitches that could appear when using deferred depth prepass and lit quad primitives
- VFX: Preserve specular option for lit outputs (matches HDRP lit shader)
- Fixed an issue with Metal Shader Compiler and GTAO shader for metal
- Fixed resources load issue while upgrading HDRP package.
- Fix LOD fade mask by accounting for field of view
- Fixed spot light missing from ray tracing indirect effects.
- Fixed a UI bug in the diffusion profile list after fixing them from the wizard.
- Fixed the hash collision when creating new diffusion profile assets.
- Fixed a light leaking issue with box light casting shadows (case 1184475)
- Fixed Cookie texture type in the cookie slot of lights (Now displays a warning because it is not supported).
- Fixed a nullref that happens when using the Shuriken particle light module
- Fixed alignment in Wizard
- Fixed text overflow in Wizard's helpbox
- Fixed Wizard button fix all that was not automatically grab all required fixes
- Fixed VR tab for MacOS in Wizard
- Fixed local config package workflow in Wizard
- Fixed issue with contact shadows shifting when MSAA is enabled.
- Fixed EV100 in the PBR sky
- Fixed an issue In URP where sometime the camera is not passed to the volume system and causes a null ref exception (case 1199388)
- Fixed nullref when releasing HDRP with custom pass disabled
- Fixed performance issue derived from copying stencil buffer.
- Fixed an editor freeze when importing a diffusion profile asset from a unity package.
- Fixed an exception when trying to reload a builtin resource.
- Fixed the light type intensity unit reset when switching the light type.
- Fixed compilation error related to define guards and CreateLayoutFromXrSdk()
- Fixed documentation link on CustomPassVolume.
- Fixed player build when HDRP is in the project but not assigned in the graphic settings.
- Fixed an issue where ambient probe would be black for the first face of a baked reflection probe
- VFX: Fixed Missing Reference to Visual Effect Graph Runtime Assembly
- Fixed an issue where rendering done by users in EndCameraRendering would be executed before the main render loop.
- Fixed Prefab Override in main scope of Volume.
- Fixed alignment issue in Presset of main scope of Volume.
- Fixed persistence of ShowChromeGizmo and moved it to toolbar for coherency in ReflectionProbe and PlanarReflectionProbe.
- Fixed Alignement issue in ReflectionProbe and PlanarReflectionProbe.
- Fixed Prefab override workflow issue in ReflectionProbe and PlanarReflectionProbe.
- Fixed empty MoreOptions and moved AdvancedManipulation in a dedicated location for coherency in ReflectionProbe and PlanarReflectionProbe.
- Fixed Prefab override workflow issue in DensityVolume.
- Fixed empty MoreOptions and moved AdvancedManipulation in a dedicated location for coherency in DensityVolume.
- Fix light limit counts specified on the HDRP asset
- Fixed Quality Settings for SSR, Contact Shadows and Ambient Occlusion volume components
- Fixed decalui deriving from hdshaderui instead of just shaderui
- Use DelayedIntField instead of IntField for scalable settings
- Fixed init of debug for FrameSettingsHistory on SceneView camera
- Added a fix script to handle the warning 'referenced script in (GameObject 'SceneIDMap') is missing'
- Fix Wizard load when none selected for RenderPipelineAsset
- Fixed TerrainLitGUI when per-pixel normal property is not present.
- Fixed rendering errors when enabling debug modes with custom passes
- Fix an issue that made PCSS dependent on Atlas resolution (not shadow map res)
- Fixing a bug whith histories when n>4 for ray traced shadows
- Fixing wrong behavior in ray traced shadows for mesh renderers if their cast shadow is shadow only or double sided
- Only tracing rays for shadow if the point is inside the code for spotlight shadows
- Only tracing rays if the point is inside the range for point lights
- Fixing ghosting issues when the screen space shadow  indexes change for a light with ray traced shadows
- Fixed an issue with stencil management and Xbox One build that caused corrupted output in deferred mode.
- Fixed a mismatch in behavior between the culling of shadow maps and ray traced point and spot light shadows
- Fixed recursive ray tracing not working anymore after intermediate buffer refactor.
- Fixed ray traced shadow denoising not working (history rejected all the time).
- Fixed shader warning on xbox one
- Fixed cookies not working for spot lights in ray traced reflections, ray traced GI and recursive rendering
- Fixed an inverted handling of CoatSmoothness for SSR in StackLit.
- Fixed missing distortion inputs in Lit and Unlit material UI.
- Fixed issue that propagated NaNs across multiple frames through the exposure texture.
- Fixed issue with Exclude from TAA stencil ignored.
- Fixed ray traced reflection exposure issue.
- Fixed issue with TAA history not initialising corretly scale factor for first frame
- Fixed issue with stencil test of material classification not using the correct Mask (causing false positive and bad performance with forward material in deferred)
- Fixed issue with History not reset when chaning antialiasing mode on camera
- Fixed issue with volumetric data not being initialized if default settings have volumetric and reprojection off.
- Fixed ray tracing reflection denoiser not applied in tier 1
- Fixed the vibility of ray tracing related methods.
- Fixed the diffusion profile list not saved when clicking the fix button in the material UI.
- Fixed crash when pushing bounce count higher than 1 for ray traced GI or reflections
- Fixed PCSS softness scale so that it better match ray traced reference for punctual lights.
- Fixed exposure management for the path tracer
- Fixed AxF material UI containing two advanced options settings.
- Fixed an issue where cached sky contexts were being destroyed wrongly, breaking lighting in the LookDev
- Fixed issue that clamped PCSS softness too early and not after distance scale.
- Fixed fog affect transparent on HD unlit master node
- Fixed custom post processes re-ordering not saved.
- Fixed NPE when using scalable settings
- Fixed an issue where PBR sky precomputation was reset incorrectly in some cases causing bad performance.
- Fixed a bug due to depth history begin overriden too soon
- Fixed CustomPassSampleCameraColor scale issue when called from Before Transparent injection point.
- Fixed corruption of AO in baked probes.
- Fixed issue with upgrade of projects that still had Very High as shadow filtering quality.
- Fixed issue that caused Distortion UI to appear in Lit.
- Fixed several issues with decal duplicating when editing them.
- Fixed initialization of volumetric buffer params (1204159)
- Fixed an issue where frame count was incorrectly reset for the game view, causing temporal processes to fail.
- Fixed Culling group was not disposed error.
- Fixed issues on some GPU that do not support gathers on integer textures.
- Fixed an issue with ambient probe not being initialized for the first frame after a domain reload for volumetric fog.
- Fixed the scene visibility of decal projectors and density volumes
- Fixed a leak in sky manager.
- Fixed an issue where entering playmode while the light editor is opened would produce null reference exceptions.
- Fixed the debug overlay overlapping the debug menu at runtime.
- Fixed an issue with the framecount when changing scene.
- Fixed errors that occurred when using invalid near and far clip plane values for planar reflections.
- Fixed issue with motion blur sample weighting function.
- Fixed motion vectors in MSAA.
- Fixed sun flare blending (case 1205862).
- Fixed a lot of issues related to ray traced screen space shadows.
- Fixed memory leak caused by apply distortion material not being disposed.
- Fixed Reflection probe incorrectly culled when moving its parent (case 1207660)
- Fixed a nullref when upgrading the Fog volume components while the volume is opened in the inspector.
- Fix issues where decals on PS4 would not correctly write out the tile mask causing bits of the decal to go missing.
- Use appropriate label width and text content so the label is completely visible
- Fixed an issue where final post process pass would not output the default alpha value of 1.0 when using 11_11_10 color buffer format.
- Fixed SSR issue after the MSAA Motion Vector fix.
- Fixed an issue with PCSS on directional light if punctual shadow atlas was not allocated.
- Fixed an issue where shadow resolution would be wrong on the first face of a baked reflection probe.
- Fixed issue with PCSS softness being incorrect for cascades different than the first one.
- Fixed custom post process not rendering when using multiple HDRP asset in quality settings
- Fixed probe gizmo missing id (case 1208975)
- Fixed a warning in raytracingshadowfilter.compute
- Fixed issue with AO breaking with small near plane values.
- Fixed custom post process Cleanup function not called in some cases.
- Fixed shader warning in AO code.
- Fixed a warning in simpledenoiser.compute
- Fixed tube and rectangle light culling to use their shape instead of their range as a bounding box.
- Fixed caused by using gather on a UINT texture in motion blur.
- Fix issue with ambient occlusion breaking when dynamic resolution is active.
- Fixed some possible NaN causes in Depth of Field.
- Fixed Custom Pass nullref due to the new Profiling Sample API changes
- Fixed the black/grey screen issue on after post process Custom Passes in non dev builds.
- Fixed particle lights.
- Improved behavior of lights and probe going over the HDRP asset limits.
- Fixed issue triggered when last punctual light is disabled and more than one camera is used.
- Fixed Custom Pass nullref due to the new Profiling Sample API changes
- Fixed the black/grey screen issue on after post process Custom Passes in non dev builds.
- Fixed XR rendering locked to vsync of main display with Standalone Player.
- Fixed custom pass cleanup not called at the right time when using multiple volumes.
- Fixed an issue on metal with edge of decal having artifact by delaying discard of fragments during decal projection
- Fixed various shader warning
- Fixing unnecessary memory allocations in the ray tracing cluster build
- Fixed duplicate column labels in LightEditor's light tab
- Fixed white and dark flashes on scenes with very high or very low exposure when Automatic Exposure is being used.
- Fixed an issue where passing a null ProfilingSampler would cause a null ref exception.
- Fixed memory leak in Sky when in matcap mode.
- Fixed compilation issues on platform that don't support VR.
- Fixed migration code called when we create a new HDRP asset.
- Fixed RemoveComponent on Camera contextual menu to not remove Camera while a component depend on it.
- Fixed an issue where ambient occlusion and screen space reflections editors would generate null ref exceptions when HDRP was not set as the current pipeline.
- Fixed a null reference exception in the probe UI when no HDRP asset is present.
- Fixed the outline example in the doc (sampling range was dependent on screen resolution)
- Fixed a null reference exception in the HDRI Sky editor when no HDRP asset is present.
- Fixed an issue where Decal Projectors created from script where rotated around the X axis by 90°.
- Fixed frustum used to compute Density Volumes visibility when projection matrix is oblique.
- Fixed a null reference exception in Path Tracing, Recursive Rendering and raytraced Global Illumination editors when no HDRP asset is present.
- Fix for NaNs on certain geometry with Lit shader -- [case 1210058](https://fogbugz.unity3d.com/f/cases/1210058/)
- Fixed an issue where ambient occlusion and screen space reflections editors would generate null ref exceptions when HDRP was not set as the current pipeline.
- Fixed a null reference exception in the probe UI when no HDRP asset is present.
- Fixed the outline example in the doc (sampling range was dependent on screen resolution)
- Fixed a null reference exception in the HDRI Sky editor when no HDRP asset is present.
- Fixed an issue where materials newly created from the contextual menu would have an invalid state, causing various problems until it was edited.
- Fixed transparent material created with ZWrite enabled (now it is disabled by default for new transparent materials)
- Fixed mouseover on Move and Rotate tool while DecalProjector is selected.
- Fixed wrong stencil state on some of the pixel shader versions of deferred shader.
- Fixed an issue where creating decals at runtime could cause a null reference exception.
- Fixed issue that displayed material migration dialog on the creation of new project.
- Fixed various issues with time and animated materials (cases 1210068, 1210064).
- Updated light explorer with latest changes to the Fog and fixed issues when no visual environment was present.
- Fixed not handleling properly the recieve SSR feature with ray traced reflections
- Shadow Atlas is no longer allocated for area lights when they are disabled in the shader config file.
- Avoid MRT Clear on PS4 as it is not implemented yet.
- Fixed runtime debug menu BitField control.
- Fixed the radius value used for ray traced directional light.
- Fixed compilation issues with the layered lit in ray tracing shaders.
- Fixed XR autotests viewport size rounding
- Fixed mip map slider knob displayed when cubemap have no mipmap
- Remove unnecessary skip of material upgrade dialog box.
- Fixed the profiling sample mismatch errors when enabling the profiler in play mode
- Fixed issue that caused NaNs in reflection probes on consoles.
- Fixed adjusting positive axis of Blend Distance slides the negative axis in the density volume component.
- Fixed the blend of reflections based on the weight.
- Fixed fallback for ray traced reflections when denoising is enabled.
- Fixed error spam issue with terrain detail terrainDetailUnsupported (cases 1211848)
- Fixed hardware dynamic resolution causing cropping/scaling issues in scene view (case 1158661)
- Fixed Wizard check order for `Hardware and OS` and `Direct3D12`
- Fix AO issue turning black when Far/Near plane distance is big.
- Fixed issue when opening lookdev and the lookdev volume have not been assigned yet.
- Improved memory usage of the sky system.
- Updated label in HDRP quality preference settings (case 1215100)
- Fixed Decal Projector gizmo not undoing properly (case 1216629)
- Fix a leak in the denoising of ray traced reflections.
- Fixed Alignment issue in Light Preset
- Fixed Environment Header in LightingWindow
- Fixed an issue where hair shader could write garbage in the diffuse lighting buffer, causing NaNs.
- Fixed an exposure issue with ray traced sub-surface scattering.
- Fixed runtime debug menu light hierarchy None not doing anything.
- Fixed the broken ShaderGraph preview when creating a new Lit graph.
- Fix indentation issue in preset of LayeredLit material.
- Fixed minor issues with cubemap preview in the inspector.
- Fixed wrong build error message when building for android on mac.
- Fixed an issue related to denoising ray trace area shadows.
- Fixed wrong build error message when building for android on mac.
- Fixed Wizard persistency of Direct3D12 change on domain reload.
- Fixed Wizard persistency of FixAll on domain reload.
- Fixed Wizard behaviour on domain reload.
- Fixed a potential source of NaN in planar reflection probe atlas.
- Fixed an issue with MipRatio debug mode showing _DebugMatCapTexture not being set.
- Fixed missing initialization of input params in Blit for VR.
- Fix Inf source in LTC for area lights.
- Fix issue with AO being misaligned when multiple view are visible.
- Fix issue that caused the clamp of camera rotation motion for motion blur to be ineffective.
- Fixed issue with AssetPostprocessors dependencies causing models to be imported twice when upgrading the package version.
- Fixed culling of lights with XR SDK
- Fixed memory stomp in shadow caching code, leading to overflow of Shadow request array and runtime errors.
- Fixed an issue related to transparent objects reading the ray traced indirect diffuse buffer
- Fixed an issue with filtering ray traced area lights when the intensity is high or there is an exposure.
- Fixed ill-formed include path in Depth Of Field shader.
- Fixed shader graph and ray tracing after the shader target PR.
- Fixed a bug in semi-transparent shadows (object further than the light casting shadows)
- Fix state enabled of default volume profile when in package.
- Fixed removal of MeshRenderer and MeshFilter on adding Light component.
- Fixed Ray Traced SubSurface Scattering not working with ray traced area lights
- Fixed Ray Traced SubSurface Scattering not working in forward mode.
- Fixed a bug in debug light volumes.
- Fixed a bug related to ray traced area light shadow history.
- Fixed an issue where fog sky color mode could sample NaNs in the sky cubemap.
- Fixed a leak in the PBR sky renderer.
- Added a tooltip to the Ambient Mode parameter in the Visual Envionment volume component.
- Static lighting sky now takes the default volume into account (this fixes discrepancies between baked and realtime lighting).
- Fixed a leak in the sky system.
- Removed MSAA Buffers allocation when lit shader mode is set to "deferred only".
- Fixed invalid cast for realtime reflection probes (case 1220504)
- Fixed invalid game view rendering when disabling all cameras in the scene (case 1105163)
- Hide reflection probes in the renderer components.
- Fixed infinite reload loop while displaying Light's Shadow's Link Light Layer in Inspector of Prefab Asset.
- Fixed the culling was not disposed error in build log.
- Fixed the cookie atlas size and planar atlas size being too big after an upgrade of the HDRP asset.
- Fixed transparent SSR for shader graph.
- Fixed an issue with emissive light meshes not being in the RAS.
- Fixed DXR player build
- Fixed the HDRP asset migration code not being called after an upgrade of the package
- Fixed draw renderers custom pass out of bound exception
- Fixed the PBR shader rendering in deferred
- Fixed some typos in debug menu (case 1224594)
- Fixed ray traced point and spot lights shadows not rejecting istory when semi-transparent or colored.
- Fixed a warning due to StaticLightingSky when reloading domain in some cases.
- Fixed the MaxLightCount being displayed when the light volume debug menu is on ColorAndEdge.
- Fixed issue with unclear naming of debug menu for decals.
- Fixed z-fighting in scene view when scene lighting is off (case 1203927)
- Fixed issue that prevented cubemap thumbnails from rendering (only on D3D11 and Metal).
- Fixed ray tracing with VR single-pass
- Fix an exception in ray tracing that happens if two LOD levels are using the same mesh renderer.
- Fixed error in the console when switching shader to decal in the material UI.
- Fixed an issue with refraction model and ray traced recursive rendering (case 1198578).
- Fixed an issue where a dynamic sky changing any frame may not update the ambient probe.
- Fixed cubemap thumbnail generation at project load time.
- Fixed cubemap thumbnail generation at project load time. 
- Fixed XR culling with multiple cameras
- Fixed XR single-pass with Mock HMD plugin
- Fixed sRGB mismatch with XR SDK
- Fixed an issue where default volume would not update when switching profile.
- Fixed issue with uncached reflection probe cameras reseting the debug mode (case 1224601) 
- Fixed an issue where AO override would not override specular occlusion.
- Fixed an issue where Volume inspector might not refresh correctly in some cases.
- Fixed render texture with XR
- Fixed issue with resources being accessed before initialization process has been performed completely. 
- Half fixed shuriken particle light that cast shadows (only the first one will be correct)
- Fixed issue with atmospheric fog turning black if a planar reflection probe is placed below ground level. (case 1226588)
- Fixed custom pass GC alloc issue in CustomPassVolume.GetActiveVolumes().
- Fixed a bug where instanced shadergraph shaders wouldn't compile on PS4.
- Fixed an issue related to the envlightdatasrt not being bound in recursive rendering.
- Fixed shadow cascade tooltip when using the metric mode (case 1229232)
- Fixed how the area light influence volume is computed to match rasterization.
- Focus on Decal uses the extends of the projectors
- Fixed usage of light size data that are not available at runtime.
- Fixed the depth buffer copy made before custom pass after opaque and normal injection point.
- Fix for issue that prevented scene from being completely saved when baked reflection probes are present and lighting is set to auto generate.
- Fixed drag area width at left of Light's intensity field in Inspector.
- Fixed light type resolution when performing a reset on HDAdditionalLightData (case 1220931)
- Fixed reliance on atan2 undefined behavior in motion vector debug shader.
- Fixed an usage of a a compute buffer not bound (1229964)
- Fixed an issue where changing the default volume profile from another inspector would not update the default volume editor.
- Fix issues in the post process system with RenderTexture being invalid in some cases, causing rendering problems.
- Fixed an issue where unncessarily serialized members in StaticLightingSky component would change each time the scene is changed.
- Fixed a weird behavior in the scalable settings drawing when the space becomes tiny (1212045).
- Fixed a regression in the ray traced indirect diffuse due to the new probe system.
- Fix for range compression factor for probes going negative (now clamped to positive values).
- Fixed path validation when creating new volume profile (case 1229933)
- Fixed a bug where Decal Shader Graphs would not recieve reprojected Position, Normal, or Bitangent data. (1239921)
- Fix reflection hierarchy for CARPAINT in AxF.
- Fix precise fresnel for delta lights for SVBRDF in AxF.
- Fixed the debug exposure mode for display sky reflection and debug view baked lighting
- Fixed MSAA depth resolve when there is no motion vectors
- Fixed various object leaks in HDRP.
- Fixed compile error with XR SubsystemManager.
- Fix for assertion triggering sometimes when saving a newly created lit shader graph (case 1230996)
- Fixed culling of planar reflection probes that change position (case 1218651)
- Fixed null reference when processing lightprobe (case 1235285)
- Fix issue causing wrong planar reflection rendering when more than one camera is present.
- Fix black screen in XR when HDRP package is present but not used.
- Fixed an issue with the specularFGD term being used when the material has a clear coat (lit shader).
- Fixed white flash happening with auto-exposure in some cases (case 1223774)
- Fixed NaN which can appear with real time reflection and inf value
- Fixed an issue that was collapsing the volume components in the HDRP default settings
- Fixed warning about missing bound decal buffer
- Fixed shader warning on Xbox for ResolveStencilBuffer.compute. 
- Fixed PBR shader ZTest rendering in deferred.
- Replaced commands incompatible with async compute in light list build process.
- Diffusion Profile and Material references in HDRP materials are now correctly exported to unity packages. Note that the diffusion profile or the material references need to be edited once before this can work properly.
- Fix MaterialBalls having same guid issue
- Fix spelling and grammatical errors in material samples
- Fixed unneeded cookie texture allocation for cone stop lights.
- Fixed scalarization code for contact shadows.
- Fixed volume debug in playmode
- Fixed issue when toggling anything in HDRP asset that will produce an error (case 1238155)
- Fixed shader warning in PCSS code when using Vulkan.
- Fixed decal that aren't working without Metal and Ambient Occlusion option enabled.
- Fixed an error about procedural sky being logged by mistake.
- Fixed shadowmask UI now correctly showing shadowmask disable
- Made more explicit the warning about raytracing and asynchronous compute. Also fixed the condition in which it appears.
- Fixed a null ref exception in static sky when the default volume profile is invalid.
- DXR: Fixed shader compilation error with shader graph and pathtracer
- Fixed SceneView Draw Modes not being properly updated after opening new scene view panels or changing the editor layout.
- VFX: Removed irrelevant queues in render queue selection from HDRP outputs
- VFX: Motion Vector are correctly renderered with MSAA [Case 1240754](https://issuetracker.unity3d.com/product/unity/issues/guid/1240754/)
- Fixed a cause of NaN when a normal of 0-length is generated (usually via shadergraph). 
- Fixed issue with screen-space shadows not enabled properly when RT is disabled (case 1235821)
- Fixed a performance issue with stochastic ray traced area shadows.
- Fixed cookie texture not updated when changing an import settings (srgb for example).
- Fixed flickering of the game/scene view when lookdev is running.
- Fixed issue with reflection probes in realtime time mode with OnEnable baking having wrong lighting with sky set to dynamic (case 1238047).
- Fixed transparent motion vectors not working when in MSAA.
- Fix error when removing DecalProjector from component contextual menu (case 1243960)
- Fixed issue with post process when running in RGBA16 and an object with additive blending is in the scene.
- Fixed corrupted values on LayeredLit when using Vertex Color multiply mode to multiply and MSAA is activated. 
- Fix conflicts with Handles manipulation when performing a Reset in DecalComponent (case 1238833)
- Fixed depth prepass and postpass being disabled after changing the shader in the material UI.
- Fixed issue with sceneview camera settings not being saved after Editor restart.
- Fixed issue when switching back to custom sensor type in physical camera settings (case 1244350).
- Fixed a null ref exception when running playmode tests with the render pipeline debug window opened.
- Fixed some GCAlloc in the debug window.
- Fixed shader graphs not casting semi-transparent and color shadows (case 1242617)
- Fixed thin refraction mode not working properly.
- Fixed assert on tests caused by probe culling results being requested when culling did not happen. (case 1246169) 
- Fixed over consumption of GPU memory by the Physically Based Sky.
- Fixed an invalid rotation in Planar Reflection Probe editor display, that was causing an error message (case 1182022)
- Put more information in Camera background type tooltip and fixed inconsistent exposure behavior when changing bg type.
- Fixed issue that caused not all baked reflection to be deleted upon clicking "Clear Baked Data" in the lighting menu (case 1136080)
- Fixed an issue where asset preview could be rendered white because of static lighting sky.
- Fixed an issue where static lighting was not updated when removing the static lighting sky profile.
- Fixed the show cookie atlas debug mode not displaying correctly when enabling the clear cookie atlas option.
- Fixed various multi-editing issues when changing Emission parameters.
- Fixed error when undo a Reflection Probe removal in a prefab instance. (case 1244047)
- Fixed Microshadow not working correctly in deferred with LightLayers
- Tentative fix for missing include in depth of field shaders.
- Fixed the light overlap scene view draw mode (wasn't working at all).
- Fixed taaFrameIndex and XR tests 4052 and 4053
- Fixed the prefab integration of custom passes (Prefab Override Highlight not working as expected).
- Cloned volume profile from read only assets are created in the root of the project. (case 1154961)
- Fixed Wizard check on default volume profile to also check it is not the default one in package.
- Fix erroneous central depth sampling in TAA.
- Fixed light layers not correctly disabled when the lightlayers is set to Nothing and Lightlayers isn't enabled in HDRP Asset
- Fixed issue with Model Importer materials falling back to the Legacy default material instead of HDRP's default material when import happens at Editor startup.
- Fixed a wrong condition in CameraSwitcher, potentially causing out of bound exceptions.
- Fixed an issue where editing the Look Dev default profile would not reflect directly in the Look Dev window.
- Fixed a bug where the light list is not cleared but still used when resizing the RT.
- Fixed exposure debug shader with XR single-pass rendering.
- Fixed issues with scene view and transparent motion vectors.
- Fixed black screens for linux/HDRP (1246407)
- Fixed a vulkan and metal warning in the SSGI compute shader.
- Fixed an exception due to the color pyramid not allocated when SSGI is enabled.
- Fixed an issue with the first Depth history was incorrectly copied.
- Fixed path traced DoF focusing issue
- Fix an issue with the half resolution Mode (performance)
- Fix an issue with the color intensity of emissive for performance rtgi
- Fixed issue with rendering being mostly broken when target platform disables VR. 
- Workaround an issue caused by GetKernelThreadGroupSizes  failing to retrieve correct group size. 
<<<<<<< HEAD
- Fix reflection probe frame settings override
=======
- Fix issue with fast memory and rendergraph. 
- Fixed transparent motion vector framesetting not sanitized.
- Fixed wrong order of post process frame settings.
- Fixed white flash when enabling SSR or SSGI.
- The ray traced indrect diffuse and RTGI were combined wrongly with the rest of the lighting (1254318).
- Fixed an exception happening when using RTSSS without using RTShadows.
- Fix inconsistencies with transparent motion vectors and opaque by allowing camera only transparent motion vectors.
>>>>>>> a08972f1

### Changed
- Improve MIP selection for decals on Transparents
- Color buffer pyramid is not allocated anymore if neither refraction nor distortion are enabled
- Rename Emission Radius to Radius in UI in Point, Spot
- Angular Diameter parameter for directional light is no longuer an advanced property
- DXR: Remove Light Radius and Angular Diamater of Raytrace shadow. Angular Diameter and Radius are used instead.
- Remove MaxSmoothness parameters from UI for point, spot and directional light. The MaxSmoothness is now deduce from Radius Parameters
- DXR: Remove the Ray Tracing Environement Component. Add a Layer Mask to the ray Tracing volume components to define which objects are taken into account for each effect.
- Removed second cubemaps used for shadowing in lookdev
- Disable Physically Based Sky below ground
- Increase max limit of area light and reflection probe to 128
- Change default texture for detailmap to grey
- Optimize Shadow RT load on Tile based architecture platforms.
- Improved quality of SSAO.
- Moved RequestShadowMapRendering() back to public API.
- Update HDRP DXR Wizard with an option to automatically clone the hdrp config package and setup raytracing to 1 in shaders file.
- Added SceneSelection pass for TerrainLit shader.
- Simplified Light's type API regrouping the logic in one place (Check type in HDAdditionalLightData)
- The support of LOD CrossFade (Dithering transition) in master nodes now required to enable it in the master node settings (Save variant)
- Improved shadow bias, by removing constant depth bias and substituting it with slope-scale bias.
- Fix the default stencil values when a material is created from a SSS ShaderGraph.
- Tweak test asset to be compatible with XR: unlit SG material for canvas and double-side font material
- Slightly tweaked the behaviour of bloom when resolution is low to reduce artifacts.
- Hidden fields in Light Inspector that is not relevant while in BakingOnly mode.
- Changed parametrization of PCSS, now softness is derived from angular diameter (for directional lights) or shape radius (for point/spot lights) and min filter size is now in the [0..1] range.
- Moved the copy of the geometry history buffers to right after the depth mip chain generation.
- Rename "Luminance" to "Nits" in UX for physical light unit
- Rename FrameSettings "SkyLighting" to "SkyReflection"
- Reworked XR automated tests
- The ray traced screen space shadow history for directional, spot and point lights is discarded if the light transform has changed.
- Changed the behavior for ray tracing in case a mesh renderer has both transparent and opaque submeshes.
- Improve history buffer management
- Replaced PlayerSettings.virtualRealitySupported with XRGraphics.tryEnable.
- Remove redundant FrameSettings RealTimePlanarReflection
- Improved a bit the GC calls generated during the rendering.
- Material update is now only triggered when the relevant settings are touched in the shader graph master nodes
- Changed the way Sky Intensity (on Sky volume components) is handled. It's now a combo box where users can choose between Exposure, Multiplier or Lux (for HDRI sky only) instead of both multiplier and exposure being applied all the time. Added a new menu item to convert old profiles.
- Change how method for specular occlusions is decided on inspector shader (Lit, LitTesselation, LayeredLit, LayeredLitTessellation)
- Unlocked SSS, SSR, Motion Vectors and Distortion frame settings for reflections probes.
- Hide unused LOD settings in Quality Settings legacy window.
- Reduced the constrained distance for temporal reprojection of ray tracing denoising
- Removed shadow near plane from the Directional Light Shadow UI.
- Improved the performances of custom pass culling.
- The scene view camera now replicates the physical parameters from the camera tagged as "MainCamera".
- Reduced the number of GC.Alloc calls, one simple scene without plarnar / probes, it should be 0B.
- Renamed ProfilingSample to ProfilingScope and unified API. Added GPU Timings.
- Updated macros to be compatible with the new shader preprocessor.
- Ray tracing reflection temporal filtering is now done in pre-exposed space
- Search field selects the appropriate fields in both project settings panels 'HDRP Default Settings' and 'Quality/HDRP'
- Disabled the refraction and transmission map keywords if the material is opaque.
- Keep celestial bodies outside the atmosphere.
- Updated the MSAA documentation to specify what features HDRP supports MSAA for and what features it does not.
- Shader use for Runtime Debug Display are now correctly stripper when doing a release build
- Now each camera has its own Volume Stack. This allows Volume Parameters to be updated as early as possible and be ready for the whole frame without conflicts between cameras.
- Disable Async for SSR, SSAO and Contact shadow when aggregated ray tracing frame setting is on.
- Improved performance when entering play mode without domain reload by a factor of ~25
- Renamed the camera profiling sample to include the camera name
- Discarding the ray tracing history for AO, reflection, diffuse shadows and GI when the viewport size changes.
- Renamed the camera profiling sample to include the camera name
- Renamed the post processing graphic formats to match the new convention.
- The restart in Wizard for DXR will always be last fix from now on
- Refactoring pre-existing materials to share more shader code between rasterization and ray tracing.
- Setting a material's Refraction Model to Thin does not overwrite the Thickness and Transmission Absorption Distance anymore.
- Removed Wind textures from runtime as wind is no longer built into the pipeline
- Changed Shader Graph titles of master nodes to be more easily searchable ("HDRP/x" -> "x (HDRP)")
- Expose StartSinglePass() and StopSinglePass() as public interface for XRPass
- Replaced the Texture array for 2D cookies (spot, area and directional lights) and for planar reflections by an atlas.
- Moved the tier defining from the asset to the concerned volume components.
- Changing from a tier management to a "mode" management for reflection and GI and removing the ability to enable/disable deferred and ray bining (they are now implied by performance mode)
- The default FrameSettings for ScreenSpaceShadows is set to true for Camera in order to give a better workflow for DXR.
- Refactor internal usage of Stencil bits.
- Changed how the material upgrader works and added documentation for it.
- Custom passes now disable the stencil when overwriting the depth and not writing into it.
- Renamed the camera profiling sample to include the camera name
- Changed the way the shadow casting property of transparent and tranmissive materials is handeled for ray tracing.
- Changed inspector materials stencil setting code to have more sharing.
- Updated the default scene and default DXR scene and DefaultVolumeProfile.
- Changed the way the length parameter is used for ray traced contact shadows.
- Improved the coherency of PCSS blur between cascades.
- Updated VR checks in Wizard to reflect new XR System.
- Removing unused alpha threshold depth prepass and post pass for fabric shader graph.
- Transform result from CIE XYZ to sRGB color space in EvalSensitivity for iridescence.
- Moved BeginCameraRendering callback right before culling.
- Changed the visibility of the Indirect Lighting Controller component to public.
- Renamed the cubemap used for diffuse convolution to a more explicit name for the memory profiler.
- Improved behaviour of transmission color on transparent surfaces in path tracing.
- Light dimmer can now get values higher than one and was renamed to multiplier in the UI.
- Removed info box requesting volume component for Visual Environment and updated the documentation with the relevant information.
- Improved light selection oracle for light sampling in path tracing.
- Stripped ray tracing subsurface passes with ray tracing is not enabled.
- Remove LOD cross fade code for ray tracing shaders
- Removed legacy VR code
- Add range-based clipping to box lights (case 1178780)
- Improve area light culling (case 1085873)
- Light Hierarchy debug mode can now adjust Debug Exposure for visualizing high exposure scenes.
- Rejecting history for ray traced reflections based on a threshold evaluated on the neighborhood of the sampled history.
- Renamed "Environment" to "Reflection Probes" in tile/cluster debug menu.
- Utilities namespace is obsolete, moved its content to UnityEngine.Rendering (case 1204677)
- Obsolete Utilities namespace was removed, instead use UnityEngine.Rendering (case 1204677)
- Moved most of the compute shaders to the multi_compile API instead of multiple kernels.
- Use multi_compile API for deferred compute shader with shadow mask.
- Remove the raytracing rendering queue system to make recursive raytraced material work when raytracing is disabled
- Changed a few resources used by ray tracing shaders to be global resources (using register space1) for improved CPU performance.
- All custom pass volumes are now executed for one injection point instead of the first one.
- Hidden unsupported choice in emission in Materials
- Temporal Anti aliasing improvements.
- Optimized PrepareLightsForGPU (cost reduced by over 25%) and PrepareGPULightData (around twice as fast now).
- Moved scene view camera settings for HDRP from the preferences window to the scene view camera settings window.
- Updated shaders to be compatible with Microsoft's DXC.
- Debug exposure in debug menu have been replace to debug exposure compensation in EV100 space and is always visible.
- Further optimized PrepareLightsForGPU (3x faster with few shadows, 1.4x faster with a lot of shadows or equivalently cost reduced by 68% to 37%).
- Raytracing: Replaced the DIFFUSE_LIGHTING_ONLY multicompile by a uniform.
- Raytracing: Removed the dynamic lightmap multicompile.
- Raytracing: Remove the LOD cross fade multi compile for ray tracing.
- Cookie are now supported in lightmaper. All lights casting cookie and baked will now include cookie influence.
- Avoid building the mip chain a second time for SSR for transparent objects.
- Replaced "High Quality" Subsurface Scattering with a set of Quality Levels.
- Replaced "High Quality" Volumetric Lighting with "Screen Resolution Percentage" and "Volume Slice Count" on the Fog volume component.
- Merged material samples and shader samples
- Update material samples scene visuals
- Use multi_compile API for deferred compute shader with shadow mask.
- Made the StaticLightingSky class public so that users can change it by script for baking purpose.
- Shadowmask and realtime reflectoin probe property are hide in Quality settings
- Improved performance of reflection probe management when using a lot of probes.
- Ignoring the disable SSR flags for recursive rendering.
- Removed logic in the UI to disable parameters for contact shadows and fog volume components as it was going against the concept of the volume system.
- Fixed the sub surface mask not being taken into account when computing ray traced sub surface scattering.
- MSAA Within Forward Frame Setting is now enabled by default on Cameras when new Render Pipeline Asset is created
- Slightly changed the TAA anti-flicker mechanism so that it is more aggressive on almost static images (only on High preset for now).
- Changed default exposure compensation to 0.
- Refactored shadow caching system.
- Removed experimental namespace for ray tracing code.
- Increase limit for max numbers of lights in UX
- Removed direct use of BSDFData in the path tracing pass, delegated to the material instead.
- Pre-warm the RTHandle system to reduce the amount of memory allocations and the total memory needed at all points. 
- DXR: Only read the geometric attributes that are required using the share pass info and shader graph defines.
- DXR: Dispatch binned rays in 1D instead of 2D.
- Lit and LayeredLit tessellation cross lod fade don't used dithering anymore between LOD but fade the tessellation height instead. Allow a smoother transition
- Changed the way planar reflections are filtered in order to be a bit more "physically based".
- Increased path tracing BSDFs roughness range from [0.001, 0.999] to [0.00001, 0.99999].
- Changing the default SSGI radius for the all configurations.
- Changed the default parameters for quality RTGI to match expected behavior.

## [7.1.1] - 2019-09-05

### Added
- Transparency Overdraw debug mode. Allows to visualize transparent objects draw calls as an "heat map".
- Enabled single-pass instancing support for XR SDK with new API cmd.SetInstanceMultiplier()
- XR settings are now available in the HDRP asset
- Support for Material Quality in Shader Graph
- Material Quality support selection in HDRP Asset
- Renamed XR shader macro from UNITY_STEREO_ASSIGN_COMPUTE_EYE_INDEX to UNITY_XR_ASSIGN_VIEW_INDEX
- Raytracing ShaderGraph node for HDRP shaders
- Custom passes volume component with 3 injection points: Before Rendering, Before Transparent and Before Post Process
- Alpha channel is now properly exported to camera render textures when using FP16 color buffer format
- Support for XR SDK mirror view modes
- HD Master nodes in Shader Graph now support Normal and Tangent modification in vertex stage.
- DepthOfFieldCoC option in the fullscreen debug modes.
- Added override Ambient Occlusion option on debug windows
- Added Custom Post Processes with 3 injection points: Before Transparent, Before Post Process and After Post Process
- Added draft of minimal interactive path tracing (experimental) based on DXR API - Support only 4 area light, lit and unlit shader (non-shadergraph)
- Small adjustments to TAA anti flicker (more aggressive on high values).

### Fixed
- Fixed wizard infinite loop on cancellation
- Fixed with compute shader error about too many threads in threadgroup on low GPU
- Fixed invalid contact shadow shaders being created on metal
- Fixed a bug where if Assembly.GetTypes throws an exception due to mis-versioned dlls, then no preprocessors are used in the shader stripper
- Fixed typo in AXF decal property preventing to compile
- Fixed reflection probe with XR single-pass and FPTL
- Fixed force gizmo shown when selecting camera in hierarchy
- Fixed issue with XR occlusion mesh and dynamic resolution
- Fixed an issue where lighting compute buffers were re-created with the wrong size when resizing the window, causing tile artefacts at the top of the screen.
- Fix FrameSettings names and tooltips
- Fixed error with XR SDK when the Editor is not in focus
- Fixed errors with RenderGraph, XR SDK and occlusion mesh
- Fixed shadow routines compilation errors when "real" type is a typedef on "half".
- Fixed toggle volumetric lighting in the light UI
- Fixed post-processing history reset handling rt-scale incorrectly
- Fixed crash with terrain and XR multi-pass
- Fixed ShaderGraph material synchronization issues
- Fixed a null reference exception when using an Emissive texture with Unlit shader (case 1181335)
- Fixed an issue where area lights and point lights where not counted separately with regards to max lights on screen (case 1183196)
- Fixed an SSR and Subsurface Scattering issue (appearing black) when using XR.

### Changed
- Update Wizard layout.
- Remove almost all Garbage collection call within a frame.
- Rename property AdditionalVeclocityChange to AddPrecomputeVelocity
- Call the End/Begin camera rendering callbacks for camera with customRender enabled
- Changeg framesettings migration order of postprocess flags as a pr for reflection settings flags have been backported to 2019.2
- Replaced usage of ENABLE_VR in XRSystem.cs by version defines based on the presence of the built-in VR and XR modules
- Added an update virtual function to the SkyRenderer class. This is called once per frame. This allows a given renderer to amortize heavy computation at the rate it chooses. Currently only the physically based sky implements this.
- Removed mandatory XRPass argument in HDCamera.GetOrCreate()
- Restored the HDCamera parameter to the sky rendering builtin parameters.
- Removed usage of StructuredBuffer for XR View Constants
- Expose Direct Specular Lighting control in FrameSettings
- Deprecated ExponentialFog and VolumetricFog volume components. Now there is only one exponential fog component (Fog) which can add Volumetric Fog as an option. Added a script in Edit -> Render Pipeline -> Upgrade Fog Volume Components.

## [7.0.1] - 2019-07-25

### Added
- Added option in the config package to disable globally Area Lights and to select shadow quality settings for the deferred pipeline.
- When shader log stripping is enabled, shader stripper statistics will be written at `Temp/shader-strip.json`
- Occlusion mesh support from XR SDK

### Fixed
- Fixed XR SDK mirror view blit, cleanup some XRTODO and removed XRDebug.cs
- Fixed culling for volumetrics with XR single-pass rendering
- Fix shadergraph material pass setup not called
- Fixed documentation links in component's Inspector header bar
- Cookies using the render texture output from a camera are now properly updated
- Allow in ShaderGraph to enable pre/post pass when the alpha clip is disabled

### Changed
- RenderQueue for Opaque now start at Background instead of Geometry.
- Clamp the area light size for scripting API when we change the light type
- Added a warning in the material UI when the diffusion profile assigned is not in the HDRP asset


## [7.0.0] - 2019-07-17

### Added
- `Fixed`, `Viewer`, and `Automatic` modes to compute the FOV used when rendering a `PlanarReflectionProbe`
- A checkbox to toggle the chrome gizmo of `ReflectionProbe`and `PlanarReflectionProbe`
- Added a Light layer in shadows that allow for objects to cast shadows without being affected by light (and vice versa).
- You can now access ShaderGraph blend states from the Material UI (for example, **Surface Type**, **Sorting Priority**, and **Blending Mode**). This change may break Materials that use a ShaderGraph, to fix them, select **Edit > Render Pipeline > Reset all ShaderGraph Scene Materials BlendStates**. This syncs the blendstates of you ShaderGraph master nodes with the Material properties.
- You can now control ZTest, ZWrite, and CullMode for transparent Materials.
- Materials that use Unlit Shaders or Unlit Master Node Shaders now cast shadows.
- Added an option to enable the ztest on **After Post Process** materials when TAA is disabled.
- Added a new SSAO (based on Ground Truth Ambient Occlusion algorithm) to replace the previous one.
- Added support for shadow tint on light
- BeginCameraRendering and EndCameraRendering callbacks are now called with probes
- Adding option to update shadow maps only On Enable and On Demand.
- Shader Graphs that use time-dependent vertex modification now generate correct motion vectors.
- Added option to allow a custom spot angle for spot light shadow maps.
- Added frame settings for individual post-processing effects
- Added dither transition between cascades for Low and Medium quality settings
- Added single-pass instancing support with XR SDK
- Added occlusion mesh support with XR SDK
- Added support of Alembic velocity to various shaders
- Added support for more than 2 views for single-pass instancing
- Added support for per punctual/directional light min roughness in StackLit
- Added mirror view support with XR SDK
- Added VR verification in HDRPWizard
- Added DXR verification in HDRPWizard
- Added feedbacks in UI of Volume regarding skies
- Cube LUT support in Tonemapping. Cube LUT helpers for external grading are available in the Post-processing Sample package.

### Fixed
- Fixed an issue with history buffers causing effects like TAA or auto exposure to flicker when more than one camera was visible in the editor
- The correct preview is displayed when selecting multiple `PlanarReflectionProbe`s
- Fixed volumetric rendering with camera-relative code and XR stereo instancing
- Fixed issue with flashing cyan due to async compilation of shader when selecting a mesh
- Fix texture type mismatch when the contact shadow are disabled (causing errors on IOS devices)
- Fixed Generate Shader Includes while in package
- Fixed issue when texture where deleted in ShadowCascadeGUI
- Fixed issue in FrameSettingsHistory when disabling a camera several time without enabling it in between.
- Fixed volumetric reprojection with camera-relative code and XR stereo instancing
- Added custom BaseShaderPreprocessor in HDEditorUtils.GetBaseShaderPreprocessorList()
- Fixed compile issue when USE_XR_SDK is not defined
- Fixed procedural sky sun disk intensity for high directional light intensities
- Fixed Decal mip level when using texture mip map streaming to avoid dropping to lowest permitted mip (now loading all mips)
- Fixed deferred shading for XR single-pass instancing after lightloop refactor
- Fixed cluster and material classification debug (material classification now works with compute as pixel shader lighting)
- Fixed IOS Nan by adding a maximun epsilon definition REAL_EPS that uses HALF_EPS when fp16 are used
- Removed unnecessary GC allocation in motion blur code
- Fixed locked UI with advanded influence volume inspector for probes
- Fixed invalid capture direction when rendering planar reflection probes
- Fixed Decal HTILE optimization with platform not supporting texture atomatic (Disable it)
- Fixed a crash in the build when the contact shadows are disabled
- Fixed camera rendering callbacks order (endCameraRendering was being called before the actual rendering)
- Fixed issue with wrong opaque blending settings for After Postprocess
- Fixed issue with Low resolution transparency on PS4
- Fixed a memory leak on volume profiles
- Fixed The Parallax Occlusion Mappping node in shader graph and it's UV input slot
- Fixed lighting with XR single-pass instancing by disabling deferred tiles
- Fixed the Bloom prefiltering pass
- Fixed post-processing effect relying on Unity's random number generator
- Fixed camera flickering when using TAA and selecting the camera in the editor
- Fixed issue with single shadow debug view and volumetrics
- Fixed most of the problems with light animation and timeline
- Fixed indirect deferred compute with XR single-pass instancing
- Fixed a slight omission in anisotropy calculations derived from HazeMapping in StackLit
- Improved stack computation numerical stability in StackLit
- Fix PBR master node always opaque (wrong blend modes for forward pass)
- Fixed TAA with XR single-pass instancing (missing macros)
- Fixed an issue causing Scene View selection wire gizmo to not appear when using HDRP Shader Graphs.
- Fixed wireframe rendering mode (case 1083989)
- Fixed the renderqueue not updated when the alpha clip is modified in the material UI.
- Fixed the PBR master node preview
- Remove the ReadOnly flag on Reflection Probe's cubemap assets during bake when there are no VCS active.
- Fixed an issue where setting a material debug view would not reset the other exclusive modes
- Spot light shapes are now correctly taken into account when baking
- Now the static lighting sky will correctly take the default values for non-overridden properties
- Fixed material albedo affecting the lux meter
- Extra test in deferred compute shading to avoid shading pixels that were not rendered by the current camera (for camera stacking)

### Changed
- Optimization: Reduce the group size of the deferred lighting pass from 16x16 to 8x8
- Replaced HDCamera.computePassCount by viewCount
- Removed xrInstancing flag in RTHandles (replaced by TextureXR.slices and TextureXR.dimensions)
- Refactor the HDRenderPipeline and lightloop code to preprare for high level rendergraph
- Removed the **Back Then Front Rendering** option in the fabric Master Node settings. Enabling this option previously did nothing.
- Shader type Real translates to FP16 precision on Nintendo Switch.
- Shader framework refactor: Introduce CBSDF, EvaluateBSDF, IsNonZeroBSDF to replace BSDF functions
- Shader framework refactor:  GetBSDFAngles, LightEvaluation and SurfaceShading functions
- Replace ComputeMicroShadowing by GetAmbientOcclusionForMicroShadowing
- Rename WorldToTangent to TangentToWorld as it was incorrectly named
- Remove SunDisk and Sun Halo size from directional light
- Remove all obsolete wind code from shader
- Renamed DecalProjectorComponent into DecalProjector for API alignment.
- Improved the Volume UI and made them Global by default
- Remove very high quality shadow option
- Change default for shadow quality in Deferred to Medium
- Enlighten now use inverse squared falloff (before was using builtin falloff)
- Enlighten is now deprecated. Please use CPU or GPU lightmaper instead.
- Remove the name in the diffusion profile UI
- Changed how shadow map resolution scaling with distance is computed. Now it uses screen space area rather than light range.
- Updated MoreOptions display in UI
- Moved Display Area Light Emissive Mesh script API functions in the editor namespace
- direct strenght properties in ambient occlusion now affect direct specular as well
- Removed advanced Specular Occlusion control in StackLit: SSAO based SO control is hidden and fixed to behave like Lit, SPTD is the only HQ technique shown for baked SO.
- Shader framework refactor: Changed ClampRoughness signature to include PreLightData access.
- HDRPWizard window is now in Window > General > HD Render Pipeline Wizard
- Moved StaticLightingSky to LightingWindow
- Removes the current "Scene Settings" and replace them with "Sky & Fog Settings" (with Physically Based Sky and Volumetric Fog).
- Changed how cached shadow maps are placed inside the atlas to minimize re-rendering of them.

## [6.7.0-preview] - 2019-05-16

### Added
- Added ViewConstants StructuredBuffer to simplify XR rendering
- Added API to render specific settings during a frame
- Added stadia to the supported platforms (2019.3)
- Enabled cascade blends settings in the HD Shadow component
- Added Hardware Dynamic Resolution support.
- Added MatCap debug view to replace the no scene lighting debug view.
- Added clear GBuffer option in FrameSettings (default to false)
- Added preview for decal shader graph (Only albedo, normal and emission)
- Added exposure weight control for decal
- Screen Space Directional Shadow under a define option. Activated for ray tracing
- Added a new abstraction for RendererList that will help transition to Render Graph and future RendererList API
- Added multipass support for VR
- Added XR SDK integration (multipass only)
- Added Shader Graph samples for Hair, Fabric and Decal master nodes.
- Add fade distance, shadow fade distance and light layers to light explorer
- Add method to draw light layer drawer in a rect to HDEditorUtils

### Fixed
- Fixed deserialization crash at runtime
- Fixed for ShaderGraph Unlit masternode not writing velocity
- Fixed a crash when assiging a new HDRP asset with the 'Verify Saving Assets' option enabled
- Fixed exposure to properly support TEXTURE2D_X
- Fixed TerrainLit basemap texture generation
- Fixed a bug that caused nans when material classification was enabled and a tile contained one standard material + a material with transmission.
- Fixed gradient sky hash that was not using the exposure hash
- Fixed displayed default FrameSettings in HDRenderPipelineAsset wrongly updated on scripts reload.
- Fixed gradient sky hash that was not using the exposure hash.
- Fixed visualize cascade mode with exposure.
- Fixed (enabled) exposure on override lighting debug modes.
- Fixed issue with LightExplorer when volume have no profile
- Fixed issue with SSR for negative, infinite and NaN history values
- Fixed LightLayer in HDReflectionProbe and PlanarReflectionProbe inspector that was not displayed as a mask.
- Fixed NaN in transmission when the thickness and a color component of the scattering distance was to 0
- Fixed Light's ShadowMask multi-edition.
- Fixed motion blur and SMAA with VR single-pass instancing
- Fixed NaNs generated by phase functionsin volumetric lighting
- Fixed NaN issue with refraction effect and IOR of 1 at extreme grazing angle
- Fixed nan tracker not using the exposure
- Fixed sorting priority on lit and unlit materials
- Fixed null pointer exception when there are no AOVRequests defined on a camera
- Fixed dirty state of prefab using disabled ReflectionProbes
- Fixed an issue where gizmos and editor grid were not correctly depth tested
- Fixed created default scene prefab non editable due to wrong file extension.
- Fixed an issue where sky convolution was recomputed for nothing when a preview was visible (causing extreme slowness when fabric convolution is enabled)
- Fixed issue with decal that wheren't working currently in player
- Fixed missing stereo rendering macros in some fragment shaders
- Fixed exposure for ReflectionProbe and PlanarReflectionProbe gizmos
- Fixed single-pass instancing on PSVR
- Fixed Vulkan shader issue with Texture2DArray in ScreenSpaceShadow.compute by re-arranging code (workaround)
- Fixed camera-relative issue with lights and XR single-pass instancing
- Fixed single-pass instancing on Vulkan
- Fixed htile synchronization issue with shader graph decal
- Fixed Gizmos are not drawn in Camera preview
- Fixed pre-exposure for emissive decal
- Fixed wrong values computed in PreIntegrateFGD and in the generation of volumetric lighting data by forcing the use of fp32.
- Fixed NaNs arising during the hair lighting pass
- Fixed synchronization issue in decal HTile that occasionally caused rendering artifacts around decal borders
- Fixed QualitySettings getting marked as modified by HDRP (and thus checked out in Perforce)
- Fixed a bug with uninitialized values in light explorer
- Fixed issue with LOD transition
- Fixed shader warnings related to raytracing and TEXTURE2D_X

### Changed
- Refactor PixelCoordToViewDirWS to be VR compatible and to compute it only once per frame
- Modified the variants stripper to take in account multiple HDRP assets used in the build.
- Improve the ray biasing code to avoid self-intersections during the SSR traversal
- Update Pyramid Spot Light to better match emitted light volume.
- Moved _XRViewConstants out of UnityPerPassStereo constant buffer to fix issues with PSSL
- Removed GetPositionInput_Stereo() and single-pass (double-wide) rendering mode
- Changed label width of the frame settings to accommodate better existing options.
- SSR's Default FrameSettings for camera is now enable.
- Re-enabled the sharpening filter on Temporal Anti-aliasing
- Exposed HDEditorUtils.LightLayerMaskDrawer for integration in other packages and user scripting.
- Rename atmospheric scattering in FrameSettings to Fog
- The size modifier in the override for the culling sphere in Shadow Cascades now defaults to 0.6, which is the same as the formerly hardcoded value.
- Moved LOD Bias and Maximum LOD Level from Frame Setting section `Other` to `Rendering`
- ShaderGraph Decal that affect only emissive, only draw in emissive pass (was drawing in dbuffer pass too)
- Apply decal projector fade factor correctly on all attribut and for shader graph decal
- Move RenderTransparentDepthPostpass after all transparent
- Update exposure prepass to interleave XR single-pass instancing views in a checkerboard pattern
- Removed ScriptRuntimeVersion check in wizard.

## [6.6.0-preview] - 2019-04-01

### Added
- Added preliminary changes for XR deferred shading
- Added support of 111110 color buffer
- Added proper support for Recorder in HDRP
- Added depth offset input in shader graph master nodes
- Added a Parallax Occlusion Mapping node
- Added SMAA support
- Added Homothety and Symetry quick edition modifier on volume used in ReflectionProbe, PlanarReflectionProbe and DensityVolume
- Added multi-edition support for DecalProjectorComponent
- Improve hair shader
- Added the _ScreenToTargetScaleHistory uniform variable to be used when sampling HDRP RTHandle history buffers.
- Added settings in `FrameSettings` to change `QualitySettings.lodBias` and `QualitySettings.maximumLODLevel` during a rendering
- Added an exposure node to retrieve the current, inverse and previous frame exposure value.
- Added an HD scene color node which allow to sample the scene color with mips and a toggle to remove the exposure.
- Added safeguard on HD scene creation if default scene not set in the wizard
- Added Low res transparency rendering pass.

### Fixed
- Fixed HDRI sky intensity lux mode
- Fixed dynamic resolution for XR
- Fixed instance identifier semantic string used by Shader Graph
- Fixed null culling result occuring when changing scene that was causing crashes
- Fixed multi-edition light handles and inspector shapes
- Fixed light's LightLayer field when multi-editing
- Fixed normal blend edition handles on DensityVolume
- Fixed an issue with layered lit shader and height based blend where inactive layers would still have influence over the result
- Fixed multi-selection handles color for DensityVolume
- Fixed multi-edition inspector's blend distances for HDReflectionProbe, PlanarReflectionProbe and DensityVolume
- Fixed metric distance that changed along size in DensityVolume
- Fixed DensityVolume shape handles that have not same behaviour in advance and normal edition mode
- Fixed normal map blending in TerrainLit by only blending the derivatives
- Fixed Xbox One rendering just a grey screen instead of the scene
- Fixed probe handles for multiselection
- Fixed baked cubemap import settings for convolution
- Fixed regression causing crash when attempting to open HDRenderPipelineWizard without an HDRenderPipelineAsset setted
- Fixed FullScreenDebug modes: SSAO, SSR, Contact shadow, Prerefraction Color Pyramid, Final Color Pyramid
- Fixed volumetric rendering with stereo instancing
- Fixed shader warning
- Fixed missing resources in existing asset when updating package
- Fixed PBR master node preview in forward rendering or transparent surface
- Fixed deferred shading with stereo instancing
- Fixed "look at" edition mode of Rotation tool for DecalProjectorComponent
- Fixed issue when switching mode in ReflectionProbe and PlanarReflectionProbe
- Fixed issue where migratable component version where not always serialized when part of prefab's instance
- Fixed an issue where shadow would not be rendered properly when light layer are not enabled
- Fixed exposure weight on unlit materials
- Fixed Light intensity not played in the player when recorded with animation/timeline
- Fixed some issues when multi editing HDRenderPipelineAsset
- Fixed emission node breaking the main shader graph preview in certain conditions.
- Fixed checkout of baked probe asset when baking probes.
- Fixed invalid gizmo position for rotated ReflectionProbe
- Fixed multi-edition of material's SurfaceType and RenderingPath
- Fixed whole pipeline reconstruction on selecting for the first time or modifying other than the currently used HDRenderPipelineAsset
- Fixed single shadow debug mode
- Fixed global scale factor debug mode when scale > 1
- Fixed debug menu material overrides not getting applied to the Terrain Lit shader
- Fixed typo in computeLightVariants
- Fixed deferred pass with XR instancing by disabling ComputeLightEvaluation
- Fixed bloom resolution independence
- Fixed lens dirt intensity not behaving properly
- Fixed the Stop NaN feature
- Fixed some resources to handle more than 2 instanced views for XR
- Fixed issue with black screen (NaN) produced on old GPU hardware or intel GPU hardware with gaussian pyramid
- Fixed issue with disabled punctual light would still render when only directional light is present

### Changed
- DensityVolume scripting API will no longuer allow to change between advance and normal edition mode
- Disabled depth of field, lens distortion and panini projection in the scene view
- TerrainLit shaders and includes are reorganized and made simpler.
- TerrainLit shader GUI now allows custom properties to be displayed in the Terrain fold-out section.
- Optimize distortion pass with stencil
- Disable SceneSelectionPass in shader graph preview
- Control punctual light and area light shadow atlas separately
- Move SMAA anti-aliasing option to after Temporal Anti Aliasing one, to avoid problem with previously serialized project settings
- Optimize rendering with static only lighting and when no cullable lights/decals/density volumes are present.
- Updated handles for DecalProjectorComponent for enhanced spacial position readability and have edition mode for better SceneView management
- DecalProjectorComponent are now scale independent in order to have reliable metric unit (see new Size field for changing the size of the volume)
- Restructure code from HDCamera.Update() by adding UpdateAntialiasing() and UpdateViewConstants()
- Renamed velocity to motion vectors
- Objects rendered during the After Post Process pass while TAA is enabled will not benefit from existing depth buffer anymore. This is done to fix an issue where those object would wobble otherwise
- Removed usage of builtin unity matrix for shadow, shadow now use same constant than other view
- The default volume layer mask for cameras & probes is now `Default` instead of `Everything`

## [6.5.0-preview] - 2019-03-07

### Added
- Added depth-of-field support with stereo instancing
- Adding real time area light shadow support
- Added a new FrameSettings: Specular Lighting to toggle the specular during the rendering

### Fixed
- Fixed diffusion profile upgrade breaking package when upgrading to a new version
- Fixed decals cropped by gizmo not updating correctly if prefab
- Fixed an issue when enabling SSR on multiple view
- Fixed edition of the intensity's unit field while selecting multiple lights
- Fixed wrong calculation in soft voxelization for density volume
- Fixed gizmo not working correctly with pre-exposure
- Fixed issue with setting a not available RT when disabling motion vectors
- Fixed planar reflection when looking at mirror normal
- Fixed mutiselection issue with HDLight Inspector
- Fixed HDAdditionalCameraData data migration
- Fixed failing builds when light explorer window is open
- Fixed cascade shadows border sometime causing artefacts between cascades
- Restored shadows in the Cascade Shadow debug visualization
- `camera.RenderToCubemap` use proper face culling

### Changed
- When rendering reflection probe disable all specular lighting and for metals use fresnelF0 as diffuse color for bake lighting.

## [6.4.0-preview] - 2019-02-21

### Added
- VR: Added TextureXR system to selectively expand TEXTURE2D macros to texture array for single-pass stereo instancing + Convert textures call to these macros
- Added an unit selection dropdown next to shutter speed (camera)
- Added error helpbox when trying to use a sub volume component that require the current HDRenderPipelineAsset to support a feature that it is not supporting.
- Add mesh for tube light when display emissive mesh is enabled

### Fixed
- Fixed Light explorer. The volume explorer used `profile` instead of `sharedProfile` which instantiate a custom volume profile instead of editing the asset itself.
- Fixed UI issue where all is displayed using metric unit in shadow cascade and Percent is set in the unit field (happening when opening the inspector).
- Fixed inspector event error when double clicking on an asset (diffusion profile/material).
- Fixed nullref on layered material UI when the material is not an asset.
- Fixed nullref exception when undo/redo a light property.
- Fixed visual bug when area light handle size is 0.

### Changed
- Update UI for 32bit/16bit shadow precision settings in HDRP asset
- Object motion vectors have been disabled in all but the game view. Camera motion vectors are still enabled everywhere, allowing TAA and Motion Blur to work on static objects.
- Enable texture array by default for most rendering code on DX11 and unlock stereo instancing (DX11 only for now)

## [6.3.0-preview] - 2019-02-18

### Added
- Added emissive property for shader graph decals
- Added a diffusion profile override volume so the list of diffusion profile assets to use can be chanaged without affecting the HDRP asset
- Added a "Stop NaNs" option on cameras and in the Scene View preferences.
- Added metric display option in HDShadowSettings and improve clamping
- Added shader parameter mapping in DebugMenu
- Added scripting API to configure DebugData for DebugMenu

### Fixed
- Fixed decals in forward
- Fixed issue with stencil not correctly setup for various master node and shader for the depth pass, motion vector pass and GBuffer/Forward pass
- Fixed SRP batcher and metal
- Fixed culling and shadows for Pyramid, Box, Rectangle and Tube lights
- Fixed an issue where scissor render state leaking from the editor code caused partially black rendering

### Changed
- When a lit material has a clear coat mask that is not null, we now use the clear coat roughness to compute the screen space reflection.
- Diffusion profiles are now limited to one per asset and can be referenced in materials, shader graphs and vfx graphs. Materials will be upgraded automatically except if they are using a shader graph, in this case it will display an error message.

## [6.2.0-preview] - 2019-02-15

### Added
- Added help box listing feature supported in a given HDRenderPipelineAsset alongs with the drawbacks implied.
- Added cascade visualizer, supporting disabled handles when not overriding.

### Fixed
- Fixed post processing with stereo double-wide
- Fixed issue with Metal: Use sign bit to find the cache type instead of lowest bit.
- Fixed invalid state when creating a planar reflection for the first time
- Fix FrameSettings's LitShaderMode not restrained by supported LitShaderMode regression.

### Changed
- The default value roughness value for the clearcoat has been changed from 0.03 to 0.01
- Update default value of based color for master node
- Update Fabric Charlie Sheen lighting model - Remove Fresnel component that wasn't part of initial model + Remap smoothness to [0.0 - 0.6] range for more artist friendly parameter

### Changed
- Code refactor: all macros with ARGS have been swapped with macros with PARAM. This is because the ARGS macros were incorrectly named.

## [6.1.0-preview] - 2019-02-13

### Added
- Added support for post-processing anti-aliasing in the Scene View (FXAA and TAA). These can be set in Preferences.
- Added emissive property for decal material (non-shader graph)

### Fixed
- Fixed a few UI bugs with the color grading curves.
- Fixed "Post Processing" in the scene view not toggling post-processing effects
- Fixed bake only object with flag `ReflectionProbeStaticFlag` when baking a `ReflectionProbe`

### Changed
- Removed unsupported Clear Depth checkbox in Camera inspector
- Updated the toggle for advanced mode in inspectors.

## [6.0.0-preview] - 2019-02-23

### Added
- Added new API to perform a camera rendering
- Added support for hair master node (Double kajiya kay - Lambert)
- Added Reset behaviour in DebugMenu (ingame mapping is right joystick + B)
- Added Default HD scene at new scene creation while in HDRP
- Added Wizard helping to configure HDRP project
- Added new UI for decal material to allow remapping and scaling of some properties
- Added cascade shadow visualisation toggle in HD shadow settings
- Added icons for assets
- Added replace blending mode for distortion
- Added basic distance fade for density volumes
- Added decal master node for shader graph
- Added HD unlit master node (Cross Pipeline version is name Unlit)
- Added new Rendering Queue in materials
- Added post-processing V3 framework embed in HDRP, remove postprocess V2 framework
- Post-processing now uses the generic volume framework
-   New depth-of-field, bloom, panini projection effects, motion blur
-   Exposure is now done as a pre-exposition pass, the whole system has been revamped
-   Exposure now use EV100 everywhere in the UI (Sky, Emissive Light)
- Added emissive intensity (Luminance and EV100 control) control for Emissive
- Added pre-exposure weigth for Emissive
- Added an emissive color node and a slider to control the pre-exposure percentage of emission color
- Added physical camera support where applicable
- Added more color grading tools
- Added changelog level for Shader Variant stripping
- Added Debug mode for validation of material albedo and metalness/specularColor values
- Added a new dynamic mode for ambient probe and renamed BakingSky to StaticLightingSky
- Added command buffer parameter to all Bind() method of material
- Added Material validator in Render Pipeline Debug
- Added code to future support of DXR (not enabled)
- Added support of multiviewport
- Added HDRenderPipeline.RequestSkyEnvironmentUpdate function to force an update from script when sky is set to OnDemand
- Added a Lighting and BackLighting slots in Lit, StackLit, Fabric and Hair master nodes
- Added support for overriding terrain detail rendering shaders, via the render pipeline editor resources asset
- Added xrInstancing flag support to RTHandle
- Added support for cullmask for decal projectors
- Added software dynamic resolution support
- Added support for "After Post-Process" render pass for unlit shader
- Added support for textured rectangular area lights
- Added stereo instancing macros to MSAA shaders
- Added support for Quarter Res Raytraced Reflections (not enabled)
- Added fade factor for decal projectors.
- Added stereo instancing macros to most shaders used in VR
- Added multi edition support for HDRenderPipelineAsset

### Fixed
- Fixed logic to disable FPTL with stereo rendering
- Fixed stacklit transmission and sun highlight
- Fixed decals with stereo rendering
- Fixed sky with stereo rendering
- Fixed flip logic for postprocessing + VR
- Fixed copyStencilBuffer pass for Switch
- Fixed point light shadow map culling that wasn't taking into account far plane
- Fixed usage of SSR with transparent on all master node
- Fixed SSR and microshadowing on fabric material
- Fixed blit pass for stereo rendering
- Fixed lightlist bounds for stereo rendering
- Fixed windows and in-game DebugMenu sync.
- Fixed FrameSettings' LitShaderMode sync when opening DebugMenu.
- Fixed Metal specific issues with decals, hitting a sampler limit and compiling AxF shader
- Fixed an issue with flipped depth buffer during postprocessing
- Fixed normal map use for shadow bias with forward lit - now use geometric normal
- Fixed transparent depth prepass and postpass access so they can be use without alpha clipping for lit shader
- Fixed support of alpha clip shadow for lit master node
- Fixed unlit master node not compiling
- Fixed issue with debug display of reflection probe
- Fixed issue with phong tessellations not working with lit shader
- Fixed issue with vertex displacement being affected by heightmap setting even if not heightmap where assign
- Fixed issue with density mode on Lit terrain producing NaN
- Fixed issue when going back and forth from Lit to LitTesselation for displacement mode
- Fixed issue with ambient occlusion incorrectly applied to emissiveColor with light layers in deferred
- Fixed issue with fabric convolution not using the correct convolved texture when fabric convolution is enabled
- Fixed issue with Thick mode for Transmission that was disabling transmission with directional light
- Fixed shutdown edge cases with HDRP tests
- Fixed slowdow when enabling Fabric convolution in HDRP asset
- Fixed specularAA not compiling in StackLit Master node
- Fixed material debug view with stereo rendering
- Fixed material's RenderQueue edition in default view.
- Fixed banding issues within volumetric density buffer
- Fixed missing multicompile for MSAA for AxF
- Fixed camera-relative support for stereo rendering
- Fixed remove sync with render thread when updating decal texture atlas.
- Fixed max number of keyword reach [256] issue. Several shader feature are now local
- Fixed Scene Color and Depth nodes
- Fixed SSR in forward
- Fixed custom editor of Unlit, HD Unlit and PBR shader graph master node
- Fixed issue with NewFrame not correctly calculated in Editor when switching scene
- Fixed issue with TerrainLit not compiling with depth only pass and normal buffer
- Fixed geometric normal use for shadow bias with PBR master node in forward
- Fixed instancing macro usage for decals
- Fixed error message when having more than one directional light casting shadow
- Fixed error when trying to display preview of Camera or PlanarReflectionProbe
- Fixed LOAD_TEXTURE2D_ARRAY_MSAA macro
- Fixed min-max and amplitude clamping value in inspector of vertex displacement materials
- Fixed issue with alpha shadow clip (was incorrectly clipping object shadow)
- Fixed an issue where sky cubemap would not be cleared correctly when setting the current sky to None
- Fixed a typo in Static Lighting Sky component UI
- Fixed issue with incorrect reset of RenderQueue when switching shader in inspector GUI
- Fixed issue with variant stripper stripping incorrectly some variants
- Fixed a case of ambient lighting flickering because of previews
- Fixed Decals when rendering multiple camera in a single frame
- Fixed cascade shadow count in shader
- Fixed issue with Stacklit shader with Haze effect
- Fixed an issue with the max sample count for the TAA
- Fixed post-process guard band for XR
- Fixed exposure of emissive of Unlit
- Fixed depth only and motion vector pass for Unlit not working correctly with MSAA
- Fixed an issue with stencil buffer copy causing unnecessary compute dispatches for lighting
- Fixed multi edition issue in FrameSettings
- Fixed issue with SRP batcher and DebugDisplay variant of lit shader
- Fixed issue with debug material mode not doing alpha test
- Fixed "Attempting to draw with missing UAV bindings" errors on Vulkan
- Fixed pre-exposure incorrectly apply to preview
- Fixed issue with duplicate 3D texture in 3D texture altas of volumetric?
- Fixed Camera rendering order (base on the depth parameter)
- Fixed shader graph decals not being cropped by gizmo
- Fixed "Attempting to draw with missing UAV bindings" errors on Vulkan.


### Changed
- ColorPyramid compute shader passes is swapped to pixel shader passes on platforms where the later is faster (Nintendo Switch).
- Removing the simple lightloop used by the simple lit shader
- Whole refactor of reflection system: Planar and reflection probe
- Separated Passthrough from other RenderingPath
- Update several properties naming and caption based on feedback from documentation team
- Remove tile shader variant for transparent backface pass of lit shader
- Rename all HDRenderPipeline to HDRP folder for shaders
- Rename decal property label (based on doc team feedback)
- Lit shader mode now default to Deferred to reduce build time
- Update UI of Emission parameters in shaders
- Improve shader variant stripping including shader graph variant
- Refactored render loop to render realtime probes visible per camera
- Enable SRP batcher by default
- Shader code refactor: Rename LIGHTLOOP_SINGLE_PASS => LIGHTLOOP_DISABLE_TILE_AND_CLUSTER and clean all usage of LIGHTLOOP_TILE_PASS
- Shader code refactor: Move pragma definition of vertex and pixel shader inside pass + Move SURFACE_GRADIENT definition in XXXData.hlsl
- Micro-shadowing in Lit forward now use ambientOcclusion instead of SpecularOcclusion
- Upgraded FrameSettings workflow, DebugMenu and Inspector part relative to it
- Update build light list shader code to support 32 threads in wavefronts on Switch
- LayeredLit layers' foldout are now grouped in one main foldout per layer
- Shadow alpha clip can now be enabled on lit shader and haor shader enven for opaque
- Temporal Antialiasing optimization for Xbox One X
- Parameter depthSlice on SetRenderTarget functions now defaults to -1 to bind the entire resource
- Rename SampleCameraDepth() functions to LoadCameraDepth() and SampleCameraDepth(), same for SampleCameraColor() functions
- Improved Motion Blur quality.
- Update stereo frame settings values for single-pass instancing and double-wide
- Rearrange FetchDepth functions to prepare for stereo-instancing
- Remove unused _ComputeEyeIndex
- Updated HDRenderPipelineAsset inspector
- Re-enable SRP batcher for metal

## [5.2.0-preview] - 2018-11-27

### Added
- Added option to run Contact Shadows and Volumetrics Voxelization stage in Async Compute
- Added camera freeze debug mode - Allow to visually see culling result for a camera
- Added support of Gizmo rendering before and after postprocess in Editor
- Added support of LuxAtDistance for punctual lights

### Fixed
- Fixed Debug.DrawLine and Debug.Ray call to work in game view
- Fixed DebugMenu's enum resetted on change
- Fixed divide by 0 in refraction causing NaN
- Fixed disable rough refraction support
- Fixed refraction, SSS and atmospheric scattering for VR
- Fixed forward clustered lighting for VR (double-wide).
- Fixed Light's UX to not allow negative intensity
- Fixed HDRenderPipelineAsset inspector broken when displaying its FrameSettings from project windows.
- Fixed forward clustered lighting for VR (double-wide).
- Fixed HDRenderPipelineAsset inspector broken when displaying its FrameSettings from project windows.
- Fixed Decals and SSR diable flags for all shader graph master node (Lit, Fabric, StackLit, PBR)
- Fixed Distortion blend mode for shader graph master node (Lit, StackLit)
- Fixed bent Normal for Fabric master node in shader graph
- Fixed PBR master node lightlayers
- Fixed shader stripping for built-in lit shaders.

### Changed
- Rename "Regular" in Diffusion profile UI "Thick Object"
- Changed VBuffer depth parametrization for volumetric from distanceRange to depthExtent - Require update of volumetric settings - Fog start at near plan
- SpotLight with box shape use Lux unit only

## [5.1.0-preview] - 2018-11-19

### Added

- Added a separate Editor resources file for resources Unity does not take when it builds a Player.
- You can now disable SSR on Materials in Shader Graph.
- Added support for MSAA when the Supported Lit Shader Mode is set to Both. Previously HDRP only supported MSAA for Forward mode.
- You can now override the emissive color of a Material when in debug mode.
- Exposed max light for Light Loop Settings in HDRP asset UI.
- HDRP no longer performs a NormalDBuffer pass update if there are no decals in the Scene.
- Added distant (fall-back) volumetric fog and improved the fog evaluation precision.
- Added an option to reflect sky in SSR.
- Added a y-axis offset for the PlanarReflectionProbe and offset tool.
- Exposed the option to run SSR and SSAO on async compute.
- Added support for the _GlossMapScale parameter in the Legacy to HDRP Material converter.
- Added wave intrinsic instructions for use in Shaders (for AMD GCN).


### Fixed
- Fixed sphere shaped influence handles clamping in Reflection Probes.
- Fixed Reflection Probe data migration for projects created before using HDRP.
- Fixed UI of Layered Material where Unity previously rendered the scrollbar above the Copy button.
- Fixed Material tessellations parameters Start fade distance and End fade distance. Originally, Unity clamped these values when you modified them.
- Fixed various distortion and refraction issues - handle a better fall-back.
- Fixed SSR for multiple views.
- Fixed SSR issues related to self-intersections.
- Fixed shape density volume handle speed.
- Fixed density volume shape handle moving too fast.
- Fixed the Camera velocity pass that we removed by mistake.
- Fixed some null pointer exceptions when disabling motion vectors support.
- Fixed viewports for both the Subsurface Scattering combine pass and the transparent depth prepass.
- Fixed the blend mode pop-up in the UI. It previously did not appear when you enabled pre-refraction.
- Fixed some null pointer exceptions that previously occurred when you disabled motion vectors support.
- Fixed Layered Lit UI issue with scrollbar.
- Fixed cubemap assignation on custom ReflectionProbe.
- Fixed Reflection Probes’ capture settings' shadow distance.
- Fixed an issue with the SRP batcher and Shader variables declaration.
- Fixed thickness and subsurface slots for fabric Shader master node that wasn't appearing with the right combination of flags.
- Fixed d3d debug layer warning.
- Fixed PCSS sampling quality.
- Fixed the Subsurface and transmission Material feature enabling for fabric Shader.
- Fixed the Shader Graph UV node’s dimensions when using it in a vertex Shader.
- Fixed the planar reflection mirror gizmo's rotation.
- Fixed HDRenderPipelineAsset's FrameSettings not showing the selected enum in the Inspector drop-down.
- Fixed an error with async compute.
- MSAA now supports transparency.
- The HDRP Material upgrader tool now converts metallic values correctly.
- Volumetrics now render in Reflection Probes.
- Fixed a crash that occurred whenever you set a viewport size to 0.
- Fixed the Camera physic parameter that the UI previously did not display.
- Fixed issue in pyramid shaped spotlight handles manipulation

### Changed

- Renamed Line shaped Lights to Tube Lights.
- HDRP now uses mean height fog parametrization.
- Shadow quality settings are set to All when you use HDRP (This setting is not visible in the UI when using SRP). This avoids Legacy Graphics Quality Settings disabling the shadows and give SRP full control over the Shadows instead.
- HDRP now internally uses premultiplied alpha for all fog.
- Updated default FrameSettings used for realtime Reflection Probes when you create a new HDRenderPipelineAsset.
- Remove multi-camera support. LWRP and HDRP will not support multi-camera layered rendering.
- Updated Shader Graph subshaders to use the new instancing define.
- Changed fog distance calculation from distance to plane to distance to sphere.
- Optimized forward rendering using AMD GCN by scalarizing the light loop.
- Changed the UI of the Light Editor.
- Change ordering of includes in HDRP Materials in order to reduce iteration time for faster compilation.
- Added a StackLit master node replacing the InspectorUI version. IMPORTANT: All previously authored StackLit Materials will be lost. You need to recreate them with the master node.

## [5.0.0-preview] - 2018-09-28

### Added
- Added occlusion mesh to depth prepass for VR (VR still disabled for now)
- Added a debug mode to display only one shadow at once
- Added controls for the highlight created by directional lights
- Added a light radius setting to punctual lights to soften light attenuation and simulate fill lighting
- Added a 'minRoughness' parameter to all non-area lights (was previously only available for certain light types)
- Added separate volumetric light/shadow dimmers
- Added per-pixel jitter to volumetrics to reduce aliasing artifacts
- Added a SurfaceShading.hlsl file, which implements material-agnostic shading functionality in an efficient manner
- Added support for shadow bias for thin object transmission
- Added FrameSettings to control realtime planar reflection
- Added control for SRPBatcher on HDRP Asset
- Added an option to clear the shadow atlases in the debug menu
- Added a color visualization of the shadow atlas rescale in debug mode
- Added support for disabling SSR on materials
- Added intrinsic for XBone
- Added new light volume debugging tool
- Added a new SSR debug view mode
- Added translaction's scale invariance on DensityVolume
- Added multiple supported LitShadermode and per renderer choice in case of both Forward and Deferred supported
- Added custom specular occlusion mode to Lit Shader Graph Master node

### Fixed
- Fixed a normal bias issue with Stacklit (Was causing light leaking)
- Fixed camera preview outputing an error when both scene and game view where display and play and exit was call
- Fixed override debug mode not apply correctly on static GI
- Fixed issue where XRGraphicsConfig values set in the asset inspector GUI weren't propagating correctly (VR still disabled for now)
- Fixed issue with tangent that was using SurfaceGradient instead of regular normal decoding
- Fixed wrong error message display when switching to unsupported target like IOS
- Fixed an issue with ambient occlusion texture sometimes not being created properly causing broken rendering
- Shadow near plane is no longer limited at 0.1
- Fixed decal draw order on transparent material
- Fixed an issue where sometime the lookup texture used for GGX convolution was broken, causing broken rendering
- Fixed an issue where you wouldn't see any fog for certain pipeline/scene configurations
- Fixed an issue with volumetric lighting where the anisotropy value of 0 would not result in perfectly isotropic lighting
- Fixed shadow bias when the atlas is rescaled
- Fixed shadow cascade sampling outside of the atlas when cascade count is inferior to 4
- Fixed shadow filter width in deferred rendering not matching shader config
- Fixed stereo sampling of depth texture in MSAA DepthValues.shader
- Fixed box light UI which allowed negative and zero sizes, thus causing NaNs
- Fixed stereo rendering in HDRISky.shader (VR)
- Fixed normal blend and blend sphere influence for reflection probe
- Fixed distortion filtering (was point filtering, now trilinear)
- Fixed contact shadow for large distance
- Fixed depth pyramid debug view mode
- Fixed sphere shaped influence handles clamping in reflection probes
- Fixed reflection probes data migration for project created before using hdrp
- Fixed ambient occlusion for Lit Master Node when slot is connected

### Changed
- Use samplerunity_ShadowMask instead of samplerunity_samplerLightmap for shadow mask
- Allow to resize reflection probe gizmo's size
- Improve quality of screen space shadow
- Remove support of projection model for ScreenSpaceLighting (SSR always use HiZ and refraction always Proxy)
- Remove all the debug mode from SSR that are obsolete now
- Expose frameSettings and Capture settings for reflection and planar probe
- Update UI for reflection probe, planar probe, camera and HDRP Asset
- Implement proper linear blending for volumetric lighting via deep compositing as described in the paper "Deep Compositing Using Lie Algebras"
- Changed  planar mapping to match terrain convention (XZ instead of ZX)
- XRGraphicsConfig is no longer Read/Write. Instead, it's read-only. This improves consistency of XR behavior between the legacy render pipeline and SRP
- Change reflection probe data migration code (to update old reflection probe to new one)
- Updated gizmo for ReflectionProbes
- Updated UI and Gizmo of DensityVolume

## [4.0.0-preview] - 2018-09-28

### Added
- Added a new TerrainLit shader that supports rendering of Unity terrains.
- Added controls for linear fade at the boundary of density volumes
- Added new API to control decals without monobehaviour object
- Improve Decal Gizmo
- Implement Screen Space Reflections (SSR) (alpha version, highly experimental)
- Add an option to invert the fade parameter on a Density Volume
- Added a Fabric shader (experimental) handling cotton and silk
- Added support for MSAA in forward only for opaque only
- Implement smoothness fade for SSR
- Added support for AxF shader (X-rite format - require special AxF importer from Unity not part of HDRP)
- Added control for sundisc on directional light (hack)
- Added a new HD Lit Master node that implements Lit shader support for Shader Graph
- Added Micro shadowing support (hack)
- Added an event on HDAdditionalCameraData for custom rendering
- HDRP Shader Graph shaders now support 4-channel UVs.

### Fixed
- Fixed an issue where sometimes the deferred shadow texture would not be valid, causing wrong rendering.
- Stencil test during decals normal buffer update is now properly applied
- Decals corectly update normal buffer in forward
- Fixed a normalization problem in reflection probe face fading causing artefacts in some cases
- Fix multi-selection behavior of Density Volumes overwriting the albedo value
- Fixed support of depth texture for RenderTexture. HDRP now correctly output depth to user depth buffer if RenderTexture request it.
- Fixed multi-selection behavior of Density Volumes overwriting the albedo value
- Fixed support of depth for RenderTexture. HDRP now correctly output depth to user depth buffer if RenderTexture request it.
- Fixed support of Gizmo in game view in the editor
- Fixed gizmo for spot light type
- Fixed issue with TileViewDebug mode being inversed in gameview
- Fixed an issue with SAMPLE_TEXTURECUBE_SHADOW macro
- Fixed issue with color picker not display correctly when game and scene view are visible at the same time
- Fixed an issue with reflection probe face fading
- Fixed camera motion vectors shader and associated matrices to update correctly for single-pass double-wide stereo rendering
- Fixed light attenuation functions when range attenuation is disabled
- Fixed shadow component algorithm fixup not dirtying the scene, so changes can be saved to disk.
- Fixed some GC leaks for HDRP
- Fixed contact shadow not affected by shadow dimmer
- Fixed GGX that works correctly for the roughness value of 0 (mean specular highlgiht will disappeard for perfect mirror, we rely on maxSmoothness instead to always have a highlight even on mirror surface)
- Add stereo support to ShaderPassForward.hlsl. Forward rendering now seems passable in limited test scenes with camera-relative rendering disabled.
- Add stereo support to ProceduralSky.shader and OpaqueAtmosphericScattering.shader.
- Added CullingGroupManager to fix more GC.Alloc's in HDRP
- Fixed rendering when multiple cameras render into the same render texture

### Changed
- Changed the way depth & color pyramids are built to be faster and better quality, thus improving the look of distortion and refraction.
- Stabilize the dithered LOD transition mask with respect to the camera rotation.
- Avoid multiple depth buffer copies when decals are present
- Refactor code related to the RT handle system (No more normal buffer manager)
- Remove deferred directional shadow and move evaluation before lightloop
- Add a function GetNormalForShadowBias() that material need to implement to return the normal used for normal shadow biasing
- Remove Jimenez Subsurface scattering code (This code was disabled by default, now remove to ease maintenance)
- Change Decal API, decal contribution is now done in Material. Require update of material using decal
- Move a lot of files from CoreRP to HDRP/CoreRP. All moved files weren't used by Ligthweight pipeline. Long term they could move back to CoreRP after CoreRP become out of preview
- Updated camera inspector UI
- Updated decal gizmo
- Optimization: The objects that are rendered in the Motion Vector Pass are not rendered in the prepass anymore
- Removed setting shader inclue path via old API, use package shader include paths
- The default value of 'maxSmoothness' for punctual lights has been changed to 0.99
- Modified deferred compute and vert/frag shaders for first steps towards stereo support
- Moved material specific Shader Graph files into corresponding material folders.
- Hide environment lighting settings when enabling HDRP (Settings are control from sceneSettings)
- Update all shader includes to use absolute path (allow users to create material in their Asset folder)
- Done a reorganization of the files (Move ShaderPass to RenderPipeline folder, Move all shadow related files to Lighting/Shadow and others)
- Improved performance and quality of Screen Space Shadows

## [3.3.0-preview] - 2018-01-01

### Added
- Added an error message to say to use Metal or Vulkan when trying to use OpenGL API
- Added a new Fabric shader model that supports Silk and Cotton/Wool
- Added a new HDRP Lighting Debug mode to visualize Light Volumes for Point, Spot, Line, Rectangular and Reflection Probes
- Add support for reflection probe light layers
- Improve quality of anisotropic on IBL

### Fixed
- Fix an issue where the screen where darken when rendering camera preview
- Fix display correct target platform when showing message to inform user that a platform is not supported
- Remove workaround for metal and vulkan in normal buffer encoding/decoding
- Fixed an issue with color picker not working in forward
- Fixed an issue where reseting HDLight do not reset all of its parameters
- Fixed shader compile warning in DebugLightVolumes.shader

### Changed
- Changed default reflection probe to be 256x256x6 and array size to be 64
- Removed dependence on the NdotL for thickness evaluation for translucency (based on artist's input)
- Increased the precision when comparing Planar or HD reflection probe volumes
- Remove various GC alloc in C#. Slightly better performance

## [3.2.0-preview] - 2018-01-01

### Added
- Added a luminance meter in the debug menu
- Added support of Light, reflection probe, emissive material, volume settings related to lighting to Lighting explorer
- Added support for 16bit shadows

### Fixed
- Fix issue with package upgrading (HDRP resources asset is now versionned to worarkound package manager limitation)
- Fix HDReflectionProbe offset displayed in gizmo different than what is affected.
- Fix decals getting into a state where they could not be removed or disabled.
- Fix lux meter mode - The lux meter isn't affected by the sky anymore
- Fix area light size reset when multi-selected
- Fix filter pass number in HDUtils.BlitQuad
- Fix Lux meter mode that was applying SSS
- Fix planar reflections that were not working with tile/cluster (olbique matrix)
- Fix debug menu at runtime not working after nested prefab PR come to trunk
- Fix scrolling issue in density volume

### Changed
- Shader code refactor: Split MaterialUtilities file in two parts BuiltinUtilities (independent of FragInputs) and MaterialUtilities (Dependent of FragInputs)
- Change screen space shadow rendertarget format from ARGB32 to RG16

## [3.1.0-preview] - 2018-01-01

### Added
- Decal now support per channel selection mask. There is now two mode. One with BaseColor, Normal and Smoothness and another one more expensive with BaseColor, Normal, Smoothness, Metal and AO. Control is on HDRP Asset. This may require to launch an update script for old scene: 'Edit/Render Pipeline/Single step upgrade script/Upgrade all DecalMaterial MaskBlendMode'.
- Decal now supports depth bias for decal mesh, to prevent z-fighting
- Decal material now supports draw order for decal projectors
- Added LightLayers support (Base on mask from renderers name RenderingLayers and mask from light name LightLayers - if they match, the light apply) - cost an extra GBuffer in deferred (more bandwidth)
- When LightLayers is enabled, the AmbientOclusion is store in the GBuffer in deferred path allowing to avoid double occlusion with SSAO. In forward the double occlusion is now always avoided.
- Added the possibility to add an override transform on the camera for volume interpolation
- Added desired lux intensity and auto multiplier for HDRI sky
- Added an option to disable light by type in the debug menu
- Added gradient sky
- Split EmissiveColor and bakeDiffuseLighting in forward avoiding the emissiveColor to be affect by SSAO
- Added a volume to control indirect light intensity
- Added EV 100 intensity unit for area lights
- Added support for RendererPriority on Renderer. This allow to control order of transparent rendering manually. HDRP have now two stage of sorting for transparent in addition to bact to front. Material have a priority then Renderer have a priority.
- Add Coupling of (HD)Camera and HDAdditionalCameraData for reset and remove in inspector contextual menu of Camera
- Add Coupling of (HD)ReflectionProbe and HDAdditionalReflectionData for reset and remove in inspector contextual menu of ReflectoinProbe
- Add macro to forbid unity_ObjectToWorld/unity_WorldToObject to be use as it doesn't handle camera relative rendering
- Add opacity control on contact shadow

### Fixed
- Fixed an issue with PreIntegratedFGD texture being sometimes destroyed and not regenerated causing rendering to break
- PostProcess input buffers are not copied anymore on PC if the viewport size matches the final render target size
- Fixed an issue when manipulating a lot of decals, it was displaying a lot of errors in the inspector
- Fixed capture material with reflection probe
- Refactored Constant Buffers to avoid hitting the maximum number of bound CBs in some cases.
- Fixed the light range affecting the transform scale when changed.
- Snap to grid now works for Decal projector resizing.
- Added a warning for 128x128 cookie texture without mipmaps
- Replace the sampler used for density volumes for correct wrap mode handling

### Changed
- Move Render Pipeline Debug "Windows from Windows->General-> Render Pipeline debug windows" to "Windows from Windows->Analysis-> Render Pipeline debug windows"
- Update detail map formula for smoothness and albedo, goal it to bright and dark perceptually and scale factor is use to control gradient speed
- Refactor the Upgrade material system. Now a material can be update from older version at any time. Call Edit/Render Pipeline/Upgrade all Materials to newer version
- Change name EnableDBuffer to EnableDecals at several place (shader, hdrp asset...), this require a call to Edit/Render Pipeline/Upgrade all Materials to newer version to have up to date material.
- Refactor shader code: BakeLightingData structure have been replace by BuiltinData. Lot of shader code have been remove/change.
- Refactor shader code: All GBuffer are now handled by the deferred material. Mean ShadowMask and LightLayers are control by lit material in lit.hlsl and not outside anymore. Lot of shader code have been remove/change.
- Refactor shader code: Rename GetBakedDiffuseLighting to ModifyBakedDiffuseLighting. This function now handle lighting model for transmission too. Lux meter debug mode is factor outisde.
- Refactor shader code: GetBakedDiffuseLighting is not call anymore in GBuffer or forward pass, including the ConvertSurfaceDataToBSDFData and GetPreLightData, this is done in ModifyBakedDiffuseLighting now
- Refactor shader code: Added a backBakeDiffuseLighting to BuiltinData to handle lighting for transmission
- Refactor shader code: Material must now call InitBuiltinData (Init all to zero + init bakeDiffuseLighting and backBakeDiffuseLighting ) and PostInitBuiltinData

## [3.0.0-preview] - 2018-01-01

### Fixed
- Fixed an issue with distortion that was using previous frame instead of current frame
- Fixed an issue where disabled light where not upgrade correctly to the new physical light unit system introduce in 2.0.5-preview

### Changed
- Update assembly definitions to output assemblies that match Unity naming convention (Unity.*).

## [2.0.5-preview] - 2018-01-01

### Added
- Add option supportDitheringCrossFade on HDRP Asset to allow to remove shader variant during player build if needed
- Add contact shadows for punctual lights (in additional shadow settings), only one light is allowed to cast contact shadows at the same time and so at each frame a dominant light is choosed among all light with contact shadows enabled.
- Add PCSS shadow filter support (from SRP Core)
- Exposed shadow budget parameters in HDRP asset
- Add an option to generate an emissive mesh for area lights (currently rectangle light only). The mesh fits the size, intensity and color of the light.
- Add an option to the HDRP asset to increase the resolution of volumetric lighting.
- Add additional ligth unit support for punctual light (Lumens, Candela) and area lights (Lumens, Luminance)
- Add dedicated Gizmo for the box Influence volume of HDReflectionProbe / PlanarReflectionProbe

### Changed
- Re-enable shadow mask mode in debug view
- SSS and Transmission code have been refactored to be able to share it between various material. Guidelines are in SubsurfaceScattering.hlsl
- Change code in area light with LTC for Lit shader. Magnitude is now take from FGD texture instead of a separate texture
- Improve camera relative rendering: We now apply camera translation on the model matrix, so before the TransformObjectToWorld(). Note: unity_WorldToObject and unity_ObjectToWorld must never be used directly.
- Rename positionWS to positionRWS (Camera relative world position) at a lot of places (mainly in interpolator and FragInputs). In case of custom shader user will be required to update their code.
- Rename positionWS, capturePositionWS, proxyPositionWS, influencePositionWS to positionRWS, capturePositionRWS, proxyPositionRWS, influencePositionRWS (Camera relative world position) in LightDefinition struct.
- Improve the quality of trilinear filtering of density volume textures.
- Improve UI for HDReflectionProbe / PlanarReflectionProbe

### Fixed
- Fixed a shader preprocessor issue when compiling DebugViewMaterialGBuffer.shader against Metal target
- Added a temporary workaround to Lit.hlsl to avoid broken lighting code with Metal/AMD
- Fixed issue when using more than one volume texture mask with density volumes.
- Fixed an error which prevented volumetric lighting from working if no density volumes with 3D textures were present.
- Fix contact shadows applied on transmission
- Fix issue with forward opaque lit shader variant being removed by the shader preprocessor
- Fixed compilation errors on Nintendo Switch (limited XRSetting support).
- Fixed apply range attenuation option on punctual light
- Fixed issue with color temperature not take correctly into account with static lighting
- Don't display fog when diffuse lighting, specular lighting, or lux meter debug mode are enabled.

## [2.0.4-preview] - 2018-01-01

### Fixed
- Fix issue when disabling rough refraction and building a player. Was causing a crash.

## [2.0.3-preview] - 2018-01-01

### Added
- Increased debug color picker limit up to 260k lux

## [2.0.2-preview] - 2018-01-01

### Added
- Add Light -> Planar Reflection Probe command
- Added a false color mode in rendering debug
- Add support for mesh decals
- Add flag to disable projector decals on transparent geometry to save performance and decal texture atlas space
- Add ability to use decal diffuse map as mask only
- Add visualize all shadow masks in lighting debug
- Add export of normal and roughness buffer for forwardOnly and when in supportOnlyForward mode for forward
- Provide a define in lit.hlsl (FORWARD_MATERIAL_READ_FROM_WRITTEN_NORMAL_BUFFER) when output buffer normal is used to read the normal and roughness instead of caclulating it (can save performance, but lower quality due to compression)
- Add color swatch to decal material

### Changed
- Change Render -> Planar Reflection creation to 3D Object -> Mirror
- Change "Enable Reflector" name on SpotLight to "Angle Affect Intensity"
- Change prototype of BSDFData ConvertSurfaceDataToBSDFData(SurfaceData surfaceData) to BSDFData ConvertSurfaceDataToBSDFData(uint2 positionSS, SurfaceData surfaceData)

### Fixed
- Fix issue with StackLit in deferred mode with deferredDirectionalShadow due to GBuffer not being cleared. Gbuffer is still not clear and issue was fix with the new Output of normal buffer.
- Fixed an issue where interpolation volumes were not updated correctly for reflection captures.
- Fixed an exception in Light Loop settings UI

## [2.0.1-preview] - 2018-01-01

### Added
- Add stripper of shader variant when building a player. Save shader compile time.
- Disable per-object culling that was executed in C++ in HD whereas it was not used (Optimization)
- Enable texture streaming debugging (was not working before 2018.2)
- Added Screen Space Reflection with Proxy Projection Model
- Support correctly scene selection for alpha tested object
- Add per light shadow mask mode control (i.e shadow mask distance and shadow mask). It use the option NonLightmappedOnly
- Add geometric filtering to Lit shader (allow to reduce specular aliasing)
- Add shortcut to create DensityVolume and PlanarReflection in hierarchy
- Add a DefaultHDMirrorMaterial material for PlanarReflection
- Added a script to be able to upgrade material to newer version of HDRP
- Removed useless duplication of ForwardError passes.
- Add option to not compile any DEBUG_DISPLAY shader in the player (Faster build) call Support Runtime Debug display

### Changed
- Changed SupportForwardOnly to SupportOnlyForward in render pipeline settings
- Changed versioning variable name in HDAdditionalXXXData from m_version to version
- Create unique name when creating a game object in the rendering menu (i.e Density Volume(2))
- Re-organize various files and folder location to clean the repository
- Change Debug windows name and location. Now located at:  Windows -> General -> Render Pipeline Debug

### Removed
- Removed GlobalLightLoopSettings.maxPlanarReflectionProbes and instead use value of GlobalLightLoopSettings.planarReflectionProbeCacheSize
- Remove EmissiveIntensity parameter and change EmissiveColor to be HDR (Matching Builtin Unity behavior) - Data need to be updated - Launch Edit -> Single Step Upgrade Script -> Upgrade all Materials emissionColor

### Fixed
- Fix issue with LOD transition and instancing
- Fix discrepency between object motion vector and camera motion vector
- Fix issue with spot and dir light gizmo axis not highlighted correctly
- Fix potential crash while register debug windows inputs at startup
- Fix warning when creating Planar reflection
- Fix specular lighting debug mode (was rendering black)
- Allow projector decal with null material to allow to configure decal when HDRP is not set
- Decal atlas texture offset/scale is updated after allocations (used to be before so it was using date from previous frame)

## [0.0.0-preview] - 2018-01-01

### Added
- Configure the VolumetricLightingSystem code path to be on by default
- Trigger a build exception when trying to build an unsupported platform
- Introduce the VolumetricLightingController component, which can (and should) be placed on the camera, and allows one to control the near and the far plane of the V-Buffer (volumetric "froxel" buffer) along with the depth distribution (from logarithmic to linear)
- Add 3D texture support for DensityVolumes
- Add a better mapping of roughness to mipmap for planar reflection
- The VolumetricLightingSystem now uses RTHandles, which allows to save memory by sharing buffers between different cameras (history buffers are not shared), and reduce reallocation frequency by reallocating buffers only if the rendering resolution increases (and suballocating within existing buffers if the rendering resolution decreases)
- Add a Volumetric Dimmer slider to lights to control the intensity of the scattered volumetric lighting
- Add UV tiling and offset support for decals.
- Add mipmapping support for volume 3D mask textures

### Changed
- Default number of planar reflection change from 4 to 2
- Rename _MainDepthTexture to _CameraDepthTexture
- The VolumetricLightingController has been moved to the Interpolation Volume framework and now functions similarly to the VolumetricFog settings
- Update of UI of cookie, CubeCookie, Reflection probe and planar reflection probe to combo box
- Allow enabling/disabling shadows for area lights when they are set to baked.
- Hide applyRangeAttenuation and FadeDistance for directional shadow as they are not used

### Removed
- Remove Resource folder of PreIntegratedFGD and add the resource to RenderPipeline Asset

### Fixed
- Fix ConvertPhysicalLightIntensityToLightIntensity() function used when creating light from script to match HDLightEditor behavior
- Fix numerical issues with the default value of mean free path of volumetric fog
- Fix the bug preventing decals from coexisting with density volumes
- Fix issue with alpha tested geometry using planar/triplanar mapping not render correctly or flickering (due to being wrongly alpha tested in depth prepass)
- Fix meta pass with triplanar (was not handling correctly the normal)
- Fix preview when a planar reflection is present
- Fix Camera preview, it is now a Preview cameraType (was a SceneView)
- Fix handling unknown GPUShadowTypes in the shadow manager.
- Fix area light shapes sent as point lights to the baking backends when they are set to baked.
- Fix unnecessary division by PI for baked area lights.
- Fix line lights sent to the lightmappers. The backends don't support this light type.
- Fix issue with shadow mask framesettings not correctly taken into account when shadow mask is enabled for lighting.
- Fix directional light and shadow mask transition, they are now matching making smooth transition
- Fix banding issues caused by high intensity volumetric lighting
- Fix the debug window being emptied on SRP asset reload
- Fix issue with debug mode not correctly clearing the GBuffer in editor after a resize
- Fix issue with ResetMaterialKeyword not resetting correctly ToggleOff/Roggle Keyword
- Fix issue with motion vector not render correctly if there is no depth prepass in deferred

## [0.0.0-preview] - 2018-01-01

### Added
- Screen Space Refraction projection model (Proxy raycasting, HiZ raymarching)
- Screen Space Refraction settings as volume component
- Added buffered frame history per camera
- Port Global Density Volumes to the Interpolation Volume System.
- Optimize ImportanceSampleLambert() to not require the tangent frame.
- Generalize SampleVBuffer() to handle different sampling and reconstruction methods.
- Improve the quality of volumetric lighting reprojection.
- Optimize Morton Order code in the Subsurface Scattering pass.
- Planar Reflection Probe support roughness (gaussian convolution of captured probe)
- Use an atlas instead of a texture array for cluster transparent decals
- Add a debug view to visualize the decal atlas
- Only store decal textures to atlas if decal is visible, debounce out of memory decal atlas warning.
- Add manipulator gizmo on decal to improve authoring workflow
- Add a minimal StackLit material (work in progress, this version can be used as template to add new material)

### Changed
- EnableShadowMask in FrameSettings (But shadowMaskSupport still disable by default)
- Forced Planar Probe update modes to (Realtime, Every Update, Mirror Camera)
- Screen Space Refraction proxy model uses the proxy of the first environment light (Reflection probe/Planar probe) or the sky
- Moved RTHandle static methods to RTHandles
- Renamed RTHandle to RTHandleSystem.RTHandle
- Move code for PreIntegratedFDG (Lit.shader) into its dedicated folder to be share with other material
- Move code for LTCArea (Lit.shader) into its dedicated folder to be share with other material

### Removed
- Removed Planar Probe mirror plane position and normal fields in inspector, always display mirror plane and normal gizmos

### Fixed
- Fix fog flags in scene view is now taken into account
- Fix sky in preview windows that were disappearing after a load of a new level
- Fix numerical issues in IntersectRayAABB().
- Fix alpha blending of volumetric lighting with transparent objects.
- Fix the near plane of the V-Buffer causing out-of-bounds look-ups in the clustered data structure.
- Depth and color pyramid are properly computed and sampled when the camera renders inside a viewport of a RTHandle.
- Fix decal atlas debug view to work correctly when shadow atlas view is also enabled<|MERGE_RESOLUTION|>--- conflicted
+++ resolved
@@ -653,9 +653,6 @@
 - Fix an issue with the color intensity of emissive for performance rtgi
 - Fixed issue with rendering being mostly broken when target platform disables VR. 
 - Workaround an issue caused by GetKernelThreadGroupSizes  failing to retrieve correct group size. 
-<<<<<<< HEAD
-- Fix reflection probe frame settings override
-=======
 - Fix issue with fast memory and rendergraph. 
 - Fixed transparent motion vector framesetting not sanitized.
 - Fixed wrong order of post process frame settings.
@@ -663,7 +660,7 @@
 - The ray traced indrect diffuse and RTGI were combined wrongly with the rest of the lighting (1254318).
 - Fixed an exception happening when using RTSSS without using RTShadows.
 - Fix inconsistencies with transparent motion vectors and opaque by allowing camera only transparent motion vectors.
->>>>>>> a08972f1
+- Fix reflection probe frame settings override
 
 ### Changed
 - Improve MIP selection for decals on Transparents
