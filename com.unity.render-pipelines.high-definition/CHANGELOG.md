--- conflicted
+++ resolved
@@ -100,9 +100,6 @@
 - Fixed gizmo rendering when wireframe mode is selected.
 - Fixed issue in path tracing, where objects would cast shadows even if not present in the path traced layers (case 1318857).
 - Fixed SRP batcher not compatible with Decal (case 1311586)
-<<<<<<< HEAD
-- The default LookDev volume profile is now copied and referened in the Asset folder instead of the package folder.
-=======
 - Fixed wrong color buffer being bound to pre refraction custom passes.
 - Fixed issue in Probe Reference Volume authoring component triggering an asset reload on all operations.
 - Fixed grey screen on playstation platform when histogram exposure is enabled but the curve mapping is not used.
@@ -112,7 +109,7 @@
 - Fixed Nans happening when the history render target is bigger than the current viewport (case 1321139).
 - Fixed Tube and Disc lights mode selection (case 1317776)
 - Fixed preview camera updating the skybox material triggering GI baking (case 1314361/1314373).
->>>>>>> 9320b666
+- The default LookDev volume profile is now copied and referened in the Asset folder instead of the package folder.
 
 ### Changed
 - Changed Window/Render Pipeline/HD Render Pipeline Wizard to Window/Rendering/HDRP Wizard
