# Changelog
All notable changes to this package will be documented in this file.

The format is based on [Keep a Changelog](http://keepachangelog.com/en/1.0.0/)
and this project adheres to [Semantic Versioning](http://semver.org/spec/v2.0.0.html).

## [11.0.0] - 2020-10-21

Version Updated
The version number for this package has increased due to a version update of a related graphics package.

### Fixed
- Fixed a null reference exception when creating a diffusion profile asset.
- Fixed the diffusion profile not being registered as a dependency of the ShaderGraph.

### Changed
- Improved the punctual light shadow rescale algorithm.

## [10.2.0] - 2020-10-19

### Added
- Added a rough distortion frame setting and and info box on distortion materials.
- Adding support of 4 channel tex coords for ray tracing (case 1265309).
- Added a help button on the volume component toolbar for documentation.
- Added the status check of default camera frame settings in the DXR wizard.

### Fixed
- Fixed an issue where the Exposure Shader Graph node had clipped text. (case 1265057)
- Fixed an issue when rendering into texture where alpha would not default to 1.0 when using 11_11_10 color buffer in non-dev builds.
- Fixed issues with reordering and hiding graphics compositor layers (cases 1283903, 1285282, 1283886).
- Fixed the possibility to have a shader with a pre-refraction render queue and refraction enabled at the same time.
- Fixed a migration issue with the rendering queue in ShaderGraph when upgrading to 10.x;
- Fixed upside down XR occlusion mesh.
- Fixed precision issue with the atmospheric fog.
- Fixed issue with TAA and no motion vectors.
- Fixed the stripping not working the terrain alphatest feature required for terrain holes (case 1205902).
- Fixing exceptions in the console when putting the SSGI in low quality mode (render graph).
- Fixed NullRef Exception when decals are in the scene, no asset is set and HDRP wizard is run.

### Changed
- Combined occlusion meshes into one to reduce draw calls and state changes with XR single-pass.
<<<<<<< HEAD
- Standardized naming for the option regarding Transparent objects being able to receive Screen Space Reflections.
=======
- Claryfied doc for the LayeredLit material.
- Various improvements for the Volumetric Fog.
- Now the DXR wizard displays the name of the target asset that needs to be changed.
>>>>>>> 43339d18

## [10.1.0] - 2020-10-12

### Added
- Added an option to have only the metering mask displayed in the debug mode.
- Added a new mode to cluster visualization debug where users can see a slice instead of the cluster on opaque objects.
- Added ray traced reflection support for the render graph version of the pipeline.
- Added render graph support of RTAO and required denoisers.
- Added render graph support of RTGI.
- Added support of RTSSS and Recursive Rendering in the render graph mode.
- Added support of RT and screen space shadow for render graph.
- Added tooltips with the full name of the (graphics) compositor properties to properly show large names that otherwise are clipped by the UI (case 1263590)
- Added error message if a callback AOV allocation fail
- Added marker for all AOV request operation on GPU
- Added remapping options for Depth Pyramid debug view mode
- Added an option to support AOV shader at runtime in HDRP settings (case 1265070)
- Added support of SSGI in the render graph mode.
- Added option for 11-11-10 format for cube reflection probes.
- Added an optional check in the HDRP DXR Wizard to verify 64 bits target architecture
- Added option to display timing stats in the debug menu as an average over 1 second. 
- Added a light unit slider to provide users more context when authoring physically based values.
- Added a way to check the normals through the material views.
- Added Simple mode to Earth Preset for PBR Sky
- Added the export of normals during the prepass for shadow matte for proper SSAO calculation.
- Added the usage of SSAO for shadow matte unlit shader graph.
- Added the support of input system V2
- Added a new volume component parameter to control the max ray length of directional lights(case 1279849).
- Added support for 'Pyramid' and 'Box' spot light shapes in path tracing.
- Added high quality prefiltering option for Bloom.
- Added support for camera relative ray tracing (and keeping non-camera relative ray tracing working)
- Added a rough refraction option on planar reflections.
- Added scalability settings for the planar reflection resolution.
- Added tests for AOV stacking and UI rendering in the graphics compositor.
- Added a new ray tracing only function that samples the specular part of the materials.
- Adding missing marker for ray tracing profiling (RaytracingDeferredLighting)
- Added the support of eye shader for ray tracing.
- Exposed Refraction Model to the material UI when using a Lit ShaderGraph.
- Added frame setting for Virtual Texturing. 

### Fixed
- Fixed several issues with physically-based DoF (TAA ghosting of the CoC buffer, smooth layer transitions, etc)
- Fixed GPU hang on D3D12 on xbox. 
- Fixed game view artifacts on resizing when hardware dynamic resolution was enabled
- Fixed black line artifacts occurring when Lanczos upsampling was set for dynamic resolution
- Fixed Amplitude -> Min/Max parametrization conversion
- Fixed CoatMask block appearing when creating lit master node (case 1264632)
- Fixed issue with SceneEV100 debug mode indicator when rescaling the window.
- Fixed issue with PCSS filter being wrong on first frame. 
- Fixed issue with emissive mesh for area light not appearing in playmode if Reload Scene option is disabled in Enter Playmode Settings.
- Fixed issue when Reflection Probes are set to OnEnable and are never rendered if the probe is enabled when the camera is farther than the probe fade distance. 
- Fixed issue with sun icon being clipped in the look dev window. 
- Fixed error about layers when disabling emissive mesh for area lights.
- Fixed issue when the user deletes the composition graph or .asset in runtime (case 1263319)
- Fixed assertion failure when changing resolution to compositor layers after using AOVs (case 1265023) 
- Fixed flickering layers in graphics compositor (case 1264552)
- Fixed issue causing the editor field not updating the disc area light radius.
- Fixed issues that lead to cookie atlas to be updated every frame even if cached data was valid.
- Fixed an issue where world space UI was not emitted for reflection cameras in HDRP
- Fixed an issue with cookie texture atlas that would cause realtime textures to always update in the atlas even when the content did not change.
- Fixed an issue where only one of the two lookdev views would update when changing the default lookdev volume profile.
- Fixed a bug related to light cluster invalidation.
- Fixed shader warning in DofGather (case 1272931)
- Fixed AOV export of depth buffer which now correctly export linear depth (case 1265001)
- Fixed issue that caused the decal atlas to not be updated upon changing of the decal textures content.
- Fixed "Screen position out of view frustum" error when camera is at exactly the planar reflection probe location.
- Fixed Amplitude -> Min/Max parametrization conversion
- Fixed issue that allocated a small cookie for normal spot lights.
- Fixed issue when undoing a change in diffuse profile list after deleting the volume profile.
- Fixed custom pass re-ordering and removing.
- Fixed TAA issue and hardware dynamic resolution.
- Fixed a static lighting flickering issue caused by having an active planar probe in the scene while rendering inspector preview.
- Fixed an issue where even when set to OnDemand, the sky lighting would still be updated when changing sky parameters.
- Fixed an error message trigerred when a mesh has more than 32 sub-meshes (case 1274508).
- Fixed RTGI getting noisy for grazying angle geometry (case 1266462).
- Fixed an issue with TAA history management on pssl.
- Fixed the global illumination volume override having an unwanted advanced mode (case 1270459).
- Fixed screen space shadow option displayed on directional shadows while they shouldn't (case 1270537).
- Fixed the handling of undo and redo actions in the graphics compositor (cases 1268149, 1266212, 1265028)
- Fixed issue with composition graphs that include virtual textures, cubemaps and other non-2D textures (cases 1263347, 1265638).
- Fixed issues when selecting a new composition graph or setting it to None (cases 1263350, 1266202)
- Fixed ArgumentNullException when saving shader graphs after removing the compositor from the scene (case 1268658)
- Fixed issue with updating the compositor output when not in play mode (case 1266216)
- Fixed warning with area mesh (case 1268379)
- Fixed issue with diffusion profile not being updated upon reset of the editor. 
- Fixed an issue that lead to corrupted refraction in some scenarios on xbox.
- Fixed for light loop scalarization not happening. 
- Fixed issue with stencil not being set in rendergraph mode.
- Fixed for post process being overridable in reflection probes even though it is not supported.
- Fixed RTGI in performance mode when light layers are enabled on the asset.
- Fixed SSS materials appearing black in matcap mode.
- Fixed a collision in the interaction of RTR and RTGI.
- Fix for lookdev toggling renderers that are set to non editable or are hidden in the inspector.
- Fixed issue with mipmap debug mode not properly resetting full screen mode (and viceversa). 
- Added unsupported message when using tile debug mode with MSAA.
- Fixed SSGI compilation issues on PS4.
- Fixed "Screen position out of view frustum" error when camera is on exactly the planar reflection probe plane.
- Workaround issue that caused objects using eye shader to not be rendered on xbox.
- Fixed GC allocation when using XR single-pass test mode.
- Fixed text in cascades shadow split being truncated.
- Fixed rendering of custom passes in the Custom Pass Volume inspector
- Force probe to render again if first time was during async shader compilation to avoid having cyan objects.
- Fixed for lookdev library field not being refreshed upon opening a library from the environment library inspector.
- Fixed serialization issue with matcap scale intensity.
- Close Add Override popup of Volume Inspector when the popup looses focus (case 1258571)
- Light quality setting for contact shadow set to on for High quality by default.
- Fixed an exception thrown when closing the look dev because there is no active SRP anymore.
- Fixed alignment of framesettings in HDRP Default Settings
- Fixed an exception thrown when closing the look dev because there is no active SRP anymore.
- Fixed an issue where entering playmode would close the LookDev window.
- Fixed issue with rendergraph on console failing on SSS pass.
- Fixed Cutoff not working properly with ray tracing shaders default and SG (case 1261292).
- Fixed shader compilation issue with Hair shader and debug display mode
- Fixed cubemap static preview not updated when the asset is imported.
- Fixed wizard DXR setup on non-DXR compatible devices.
- Fixed Custom Post Processes affecting preview cameras.
- Fixed issue with lens distortion breaking rendering.
- Fixed save popup appearing twice due to HDRP wizard.
- Fixed error when changing planar probe resolution.
- Fixed the dependecy of FrameSettings (MSAA, ClearGBuffer, DepthPrepassWithDeferred) (case 1277620).
- Fixed the usage of GUIEnable for volume components (case 1280018).
- Fixed the diffusion profile becoming invalid when hitting the reset (case 1269462).
- Fixed issue with MSAA resolve killing the alpha channel.
- Fixed a warning in materialevalulation
- Fixed an error when building the player.
- Fixed issue with box light not visible if range is below one and range attenuation is off.
- Fixed an issue that caused a null reference when deleting camera component in a prefab. (case 1244430)
- Fixed issue with bloom showing a thin black line after rescaling window. 
- Fixed rendergraph motion vector resolve.
- Fixed the Ray-Tracing related Debug Display not working in render graph mode.
- Fix nan in pbr sky
- Fixed Light skin not properly applied on the LookDev when switching from Dark Skin (case 1278802)
- Fixed accumulation on DX11
- Fixed issue with screen space UI not drawing on the graphics compositor (case 1279272).
- Fixed error Maximum allowed thread group count is 65535 when resolution is very high. 
- LOD meshes are now properly stripped based on the maximum lod value parameters contained in the HDRP asset.
- Fixed an inconsistency in the LOD group UI where LOD bias was not the right one.
- Fixed outlines in transitions between post-processed and plain regions in the graphics compositor (case 1278775).
- Fix decal being applied twice with LOD Crossfade.
- Fixed camera stacking for AOVs in the graphics compositor (case 1273223).
- Fixed backface selection on some shader not ignore correctly.
- Disable quad overdraw on ps4.
- Fixed error when resizing the graphics compositor's output and when re-adding a compositor in the scene
- Fixed issues with bloom, alpha and HDR layers in the compositor (case 1272621).
- Fixed alpha not having TAA applied to it.
- Fix issue with alpha output in forward.
- Fix compilation issue on Vulkan for shaders using high quality shadows in XR mode.
- Fixed wrong error message when fixing DXR resources from Wizard.
- Fixed compilation error of quad overdraw with double sided materials
- Fixed screen corruption on xbox when using TAA and Motion Blur with rendergraph. 
- Fixed UX issue in the graphics compositor related to clear depth and the defaults for new layers, add better tooltips and fix minor bugs (case 1283904)
- Fixed scene visibility not working for custom pass volumes.
- Fixed issue with several override entries in the runtime debug menu. 
- Fixed issue with rendergraph failing to execute every 30 minutes. 
- Fixed Lit ShaderGraph surface option property block to only display transmission and energy conserving specular color options for their proper material mode (case 1257050)
- Fixed nan in reflection probe when volumetric fog filtering is enabled, causing the whole probe to be invalid.
- Fixed Debug Color pixel became grey
- Fixed TAA flickering on the very edge of screen. 
- Fixed profiling scope for quality RTGI.
- Fixed the denoising and multi-sample not being used for smooth multibounce RTReflections.
- Fixed issue where multiple cameras would cause GC each frame.
- Fixed after post process rendering pass options not showing for unlit ShaderGraphs.
- Fixed null reference in the Undo callback of the graphics compositor 
- Fixed cullmode for SceneSelectionPass.
- Fixed issue that caused non-static object to not render at times in OnEnable reflection probes.
- Baked reflection probes now correctly use static sky for ambient lighting.
- Use draggable fields for float scalable settings
- Fixed undo after enabling compositor.

### Changed
- Preparation pass for RTSSShadows to be supported by render graph.
- Add tooltips with the full name of the (graphics) compositor properties to properly show large names that otherwise are clipped by the UI (case 1263590)
- Composition profile .asset files cannot be manually edited/reset by users (to avoid breaking things - case 1265631)
- Preparation pass for RTSSShadows to be supported by render graph.
- Changed the way the ray tracing property is displayed on the material (QOL 1265297).
- Exposed lens attenuation mode in default settings and remove it as a debug mode.
- Composition layers without any sub layers are now cleared to black to avoid confusion (case 1265061).
- Slight reduction of VGPR used by area light code.
- Changed thread group size for contact shadows (save 1.1ms on PS4)
- Make sure distortion stencil test happens before pixel shader is run.
- Small optimization that allows to skip motion vector prepping when the whole wave as velocity of 0.
- Improved performance to avoid generating coarse stencil buffer when not needed.
- Remove HTile generation for decals (faster without).
- Improving SSGI Filtering and fixing a blend issue with RTGI.
- Changed the Trackball UI so that it allows explicit numeric values.
- Reduce the G-buffer footprint of anisotropic materials
- Moved SSGI out of preview.
- Skip an unneeded depth buffer copy on consoles. 
- Replaced the Density Volume Texture Tool with the new 3D Texture Importer.
- Rename Raytracing Node to Raytracing Quality Keyword and rename high and low inputs as default and raytraced. All raytracing effects now use the raytraced mode but path tracing.
- Moved diffusion profile list to the HDRP default settings panel.
- Skip biquadratic resampling of vbuffer when volumetric fog filtering is enabled.
- Optimized Grain and sRGB Dithering.
- On platforms that allow it skip the first mip of the depth pyramid and compute it alongside the depth buffer used for low res transparents.
- When trying to install the local configuration package, if another one is already present the user is now asked whether they want to keep it or not.
- Improved MSAA color resolve to fix issues when very bright and very dark samples are resolved together.
- Improve performance of GPU light AABB generation
- Removed the max clamp value for the RTR, RTAO and RTGI's ray length (case 1279849).
- Meshes assigned with a decal material are not visible anymore in ray-tracing or path-tracing.
- Removed BLEND shader keywords.
- Remove a rendergraph debug option to clear resources on release from UI.
- added SV_PrimitiveID in the VaryingMesh structure for fulldebugscreenpass as well as primitiveID in FragInputs
- Changed which local frame is used for multi-bounce RTReflections.
- Move System Generated Values semantics out of VaryingsMesh structure.
- Other forms of FSAA are silently deactivated, when path tracing is on.
- Removed XRSystemTests. The GC verification is now done during playmode tests (case 1285012).
- SSR now uses the pre-refraction color pyramid.

## [10.0.0] - 2019-06-10

### Added
- Ray tracing support for VR single-pass
- Added sharpen filter shader parameter and UI for TemporalAA to control image quality instead of hardcoded value
- Added frame settings option for custom post process and custom passes as well as custom color buffer format option.
- Add check in wizard on SRP Batcher enabled.
- Added default implementations of OnPreprocessMaterialDescription for FBX, Obj, Sketchup and 3DS file formats.
- Added custom pass fade radius
- Added after post process injection point for custom passes
- Added basic alpha compositing support - Alpha is available afterpostprocess when using FP16 buffer format.
- Added falloff distance on Reflection Probe and Planar Reflection Probe
- Added Backplate projection from the HDRISky
- Added Shadow Matte in UnlitMasterNode, which only received shadow without lighting
- Added hability to name LightLayers in HDRenderPipelineAsset
- Added a range compression factor for Reflection Probe and Planar Reflection Probe to avoid saturation of colors.
- Added path tracing support for directional, point and spot lights, as well as emission from Lit and Unlit.
- Added non temporal version of SSAO.
- Added more detailed ray tracing stats in the debug window
- Added Disc area light (bake only)
- Added a warning in the material UI to prevent transparent + subsurface-scattering combination.
- Added XR single-pass setting into HDRP asset
- Added a penumbra tint option for lights
- Added support for depth copy with XR SDK
- Added debug setting to Render Pipeline Debug Window to list the active XR views
- Added an option to filter the result of the volumetric lighting (off by default).
- Added a transmission multiplier for directional lights
- Added XR single-pass test mode to Render Pipeline Debug Window
- Added debug setting to Render Pipeline Window to list the active XR views
- Added a new refraction mode for the Lit shader (thin). Which is a box refraction with small thickness values
- Added the code to support Barn Doors for Area Lights based on a shaderconfig option.
- Added HDRPCameraBinder property binder for Visual Effect Graph
- Added "Celestial Body" controls to the Directional Light
- Added new parameters to the Physically Based Sky
- Added Reflections to the DXR Wizard
- Added the possibility to have ray traced colored and semi-transparent shadows on directional lights.
- Added a check in the custom post process template to throw an error if the default shader is not found.
- Exposed the debug overlay ratio in the debug menu.
- Added a separate frame settings for tonemapping alongside color grading.
- Added the receive fog option in the material UI for ShaderGraphs.
- Added a public virtual bool in the custom post processes API to specify if a post processes should be executed in the scene view.
- Added a menu option that checks scene issues with ray tracing. Also removed the previously existing warning at runtime.
- Added Contrast Adaptive Sharpen (CAS) Upscaling effect.
- Added APIs to update probe settings at runtime.
- Added documentation for the rayTracingSupported method in HDRP
- Added user-selectable format for the post processing passes.
- Added support for alpha channel in some post-processing passes (DoF, TAA, Uber).
- Added warnings in FrameSettings inspector when using DXR and atempting to use Asynchronous Execution.
- Exposed Stencil bits that can be used by the user.
- Added history rejection based on velocity of intersected objects for directional, point and spot lights.
- Added a affectsVolumetric field to the HDAdditionalLightData API to know if light affects volumetric fog.
- Add OS and Hardware check in the Wizard fixes for DXR.
- Added option to exclude camera motion from motion blur.
- Added semi-transparent shadows for point and spot lights.
- Added support for semi-transparent shadow for unlit shader and unlit shader graph.
- Added the alpha clip enabled toggle to the material UI for all HDRP shader graphs.
- Added Material Samples to explain how to use the lit shader features
- Added an initial implementation of ray traced sub surface scattering
- Added AssetPostprocessors and Shadergraphs to handle Arnold Standard Surface and 3DsMax Physical material import from FBX.
- Added support for Smoothness Fade start work when enabling ray traced reflections.
- Added Contact shadow, Micro shadows and Screen space refraction API documentation.
- Added script documentation for SSR, SSAO (ray tracing), GI, Light Cluster, RayTracingSettings, Ray Counters, etc.
- Added path tracing support for refraction and internal reflections.
- Added support for Thin Refraction Model and Lit's Clear Coat in Path Tracing.
- Added the Tint parameter to Sky Colored Fog.
- Added of Screen Space Reflections for Transparent materials
- Added a fallback for ray traced area light shadows in case the material is forward or the lit mode is forward.
- Added a new debug mode for light layers.
- Added an "enable" toggle to the SSR volume component.
- Added support for anisotropic specular lobes in path tracing.
- Added support for alpha clipping in path tracing.
- Added support for light cookies in path tracing.
- Added support for transparent shadows in path tracing.
- Added support for iridescence in path tracing.
- Added support for background color in path tracing.
- Added a path tracing test to the test suite.
- Added a warning and workaround instructions that appear when you enable XR single-pass after the first frame with the XR SDK.
- Added the exposure sliders to the planar reflection probe preview
- Added support for subsurface scattering in path tracing.
- Added a new mode that improves the filtering of ray traced shadows (directional, point and spot) based on the distance to the occluder.
- Added support of cookie baking and add support on Disc light.
- Added support for fog attenuation in path tracing.
- Added a new debug panel for volumes
- Added XR setting to control camera jitter for temporal effects
- Added an error message in the DrawRenderers custom pass when rendering opaque objects with an HDRP asset in DeferredOnly mode.
- Added API to enable proper recording of path traced scenes (with the Unity recorder or other tools).
- Added support for fog in Recursive rendering, ray traced reflections and ray traced indirect diffuse.
- Added an alpha blend option for recursive rendering
- Added support for stack lit for ray tracing effects.
- Added support for hair for ray tracing effects.
- Added support for alpha to coverage for HDRP shaders and shader graph
- Added support for Quality Levels to Subsurface Scattering.
- Added option to disable XR rendering on the camera settings.
- Added support for specular AA from geometric curvature in AxF
- Added support for baked AO (no input for now) in AxF
- Added an info box to warn about depth test artifacts when rendering object twice in custom passes with MSAA.
- Added a frame setting for alpha to mask.
- Added support for custom passes in the AOV API
- Added Light decomposition lighting debugging modes and support in AOV
- Added exposure compensation to Fixed exposure mode
- Added support for rasterized area light shadows in StackLit
- Added support for texture-weighted automatic exposure
- Added support for POM for emissive map
- Added alpha channel support in motion blur pass.
- Added the HDRP Compositor Tool (in Preview).
- Added a ray tracing mode option in the HDRP asset that allows to override and shader stripping.
- Added support for arbitrary resolution scaling of Volumetric Lighting to the Fog volume component.
- Added range attenuation for box-shaped spotlights.
- Added scenes for hair and fabric and decals with material samples
- Added fabric materials and textures
- Added information for fabric materials in fabric scene
- Added a DisplayInfo attribute to specify a name override and a display order for Volume Component fields (used only in default inspector for now).
- Added Min distance to contact shadows.
- Added support for Depth of Field in path tracing (by sampling the lens aperture).
- Added an API in HDRP to override the camera within the rendering of a frame (mainly for custom pass).
- Added a function (HDRenderPipeline.ResetRTHandleReferenceSize) to reset the reference size of RTHandle systems.
- Added support for AxF measurements importing into texture resources tilings.
- Added Layer parameter on Area Light to modify Layer of generated Emissive Mesh
- Added a flow map parameter to HDRI Sky
- Implemented ray traced reflections for transparent objects.
- Add a new parameter to control reflections in recursive rendering.
- Added an initial version of SSGI.
- Added Virtual Texturing cache settings to control the size of the Streaming Virtual Texturing caches.
- Added back-compatibility with builtin stereo matrices.
- Added CustomPassUtils API to simplify Blur, Copy and DrawRenderers custom passes.
- Added Histogram guided automatic exposure.
- Added few exposure debug modes.
- Added support for multiple path-traced views at once (e.g., scene and game views).
- Added support for 3DsMax's 2021 Simplified Physical Material from FBX files in the Model Importer.
- Added custom target mid grey for auto exposure.
- Added CustomPassUtils API to simplify Blur, Copy and DrawRenderers custom passes.
- Added an API in HDRP to override the camera within the rendering of a frame (mainly for custom pass).
- Added more custom pass API functions, mainly to render objects from another camera.
- Added support for transparent Unlit in path tracing.
- Added a minimal lit used for RTGI in peformance mode.
- Added procedural metering mask that can follow an object
- Added presets quality settings for RTAO and RTGI.
- Added an override for the shadow culling that allows better directional shadow maps in ray tracing effects (RTR, RTGI, RTSSS and RR).
- Added a Cloud Layer volume override.
- Added Fast Memory support for platform that support it.
- Added CPU and GPU timings for ray tracing effects.
- Added support to combine RTSSS and RTGI (1248733).
- Added IES Profile support for Point, Spot and Rectangular-Area lights
- Added support for multiple mapping modes in AxF.
- Add support of lightlayers on indirect lighting controller
- Added compute shader stripping.
- Added Cull Mode option for opaque materials and ShaderGraphs. 
- Added scene view exposure override.
- Added support for exposure curve remapping for min/max limits.
- Added presets for ray traced reflections.
- Added final image histogram debug view (both luminance and RGB).
- Added an example texture and rotation to the Cloud Layer volume override.
- Added an option to extend the camera culling for skinned mesh animation in ray tracing effects (1258547).
- Added decal layer system similar to light layer. Mesh will receive a decal when both decal layer mask matches.
- Added shader graph nodes for rendering a complex eye shader.
- Added more controls to contact shadows and increased quality in some parts. 
- Added a physically based option in DoF volume.
- Added API to check if a Camera, Light or ReflectionProbe is compatible with HDRP.
- Added path tracing test scene for normal mapping.
- Added missing API documentation.
- Remove CloudLayer
- Added quad overdraw and vertex density debug modes.

### Fixed
- fix when saved HDWizard window tab index out of range (1260273)
- Fix when rescale probe all direction below zero (1219246)
- Update documentation of HDRISky-Backplate, precise how to have Ambient Occlusion on the Backplate
- Sorting, undo, labels, layout in the Lighting Explorer.
- Fixed sky settings and materials in Shader Graph Samples package
- Fix/workaround a probable graphics driver bug in the GTAO shader.
- Fixed Hair and PBR shader graphs double sided modes
- Fixed an issue where updating an HDRP asset in the Quality setting panel would not recreate the pipeline.
- Fixed issue with point lights being considered even when occupying less than a pixel on screen (case 1183196)
- Fix a potential NaN source with iridescence (case 1183216)
- Fixed issue of spotlight breaking when minimizing the cone angle via the gizmo (case 1178279)
- Fixed issue that caused decals not to modify the roughness in the normal buffer, causing SSR to not behave correctly (case 1178336)
- Fixed lit transparent refraction with XR single-pass rendering
- Removed extra jitter for TemporalAA in VR
- Fixed ShaderGraph time in main preview
- Fixed issue on some UI elements in HDRP asset not expanding when clicking the arrow (case 1178369)
- Fixed alpha blending in custom post process
- Fixed the modification of the _AlphaCutoff property in the material UI when exposed with a ShaderGraph parameter.
- Fixed HDRP test `1218_Lit_DiffusionProfiles` on Vulkan.
- Fixed an issue where building a player in non-dev mode would generate render target error logs every frame
- Fixed crash when upgrading version of HDRP
- Fixed rendering issues with material previews
- Fixed NPE when using light module in Shuriken particle systems (1173348).
- Refresh cached shadow on editor changes
- Fixed light supported units caching (1182266)
- Fixed an issue where SSAO (that needs temporal reprojection) was still being rendered when Motion Vectors were not available (case 1184998)
- Fixed a nullref when modifying the height parameters inside the layered lit shader UI.
- Fixed Decal gizmo that become white after exiting play mode
- Fixed Decal pivot position to behave like a spotlight
- Fixed an issue where using the LightingOverrideMask would break sky reflection for regular cameras
- Fix DebugMenu FrameSettingsHistory persistency on close
- Fix DensityVolume, ReflectionProbe aned PlanarReflectionProbe advancedControl display
- Fix DXR scene serialization in wizard
- Fixed an issue where Previews would reallocate History Buffers every frame
- Fixed the SetLightLayer function in HDAdditionalLightData setting the wrong light layer
- Fix error first time a preview is created for planar
- Fixed an issue where SSR would use an incorrect roughness value on ForwardOnly (StackLit, AxF, Fabric, etc.) materials when the pipeline is configured to also allow deferred Lit.
- Fixed issues with light explorer (cases 1183468, 1183269)
- Fix dot colors in LayeredLit material inspector
- Fix undo not resetting all value when undoing the material affectation in LayerLit material
- Fix for issue that caused gizmos to render in render textures (case 1174395)
- Fixed the light emissive mesh not updated when the light was disabled/enabled
- Fixed light and shadow layer sync when setting the HDAdditionalLightData.lightlayersMask property
- Fixed a nullref when a custom post process component that was in the HDRP PP list is removed from the project
- Fixed issue that prevented decals from modifying specular occlusion (case 1178272).
- Fixed exposure of volumetric reprojection
- Fixed multi selection support for Scalable Settings in lights
- Fixed font shaders in test projects for VR by using a Shader Graph version
- Fixed refresh of baked cubemap by incrementing updateCount at the end of the bake (case 1158677).
- Fixed issue with rectangular area light when seen from the back
- Fixed decals not affecting lightmap/lightprobe
- Fixed zBufferParams with XR single-pass rendering
- Fixed moving objects not rendered in custom passes
- Fixed abstract classes listed in the + menu of the custom pass list
- Fixed custom pass that was rendered in previews
- Fixed precision error in zero value normals when applying decals (case 1181639)
- Fixed issue that triggered No Scene Lighting view in game view as well (case 1156102)
- Assign default volume profile when creating a new HDRP Asset
- Fixed fov to 0 in planar probe breaking the projection matrix (case 1182014)
- Fixed bugs with shadow caching
- Reassign the same camera for a realtime probe face render request to have appropriate history buffer during realtime probe rendering.
- Fixed issue causing wrong shading when normal map mode is Object space, no normal map is set, but a detail map is present (case 1143352)
- Fixed issue with decal and htile optimization
- Fixed TerrainLit shader compilation error regarding `_Control0_TexelSize` redefinition (case 1178480).
- Fixed warning about duplicate HDRuntimeReflectionSystem when configuring play mode without domain reload.
- Fixed an editor crash when multiple decal projectors were selected and some had null material
- Added all relevant fix actions to FixAll button in Wizard
- Moved FixAll button on top of the Wizard
- Fixed an issue where fog color was not pre-exposed correctly
- Fix priority order when custom passes are overlapping
- Fix cleanup not called when the custom pass GameObject is destroyed
- Replaced most instances of GraphicsSettings.renderPipelineAsset by GraphicsSettings.currentRenderPipeline. This should fix some parameters not working on Quality Settings overrides.
- Fixed an issue with Realtime GI not working on upgraded projects.
- Fixed issue with screen space shadows fallback texture was not set as a texture array.
- Fixed Pyramid Lights bounding box
- Fixed terrain heightmap default/null values and epsilons
- Fixed custom post-processing effects breaking when an abstract class inherited from `CustomPostProcessVolumeComponent`
- Fixed XR single-pass rendering in Editor by using ShaderConfig.s_XrMaxViews to allocate matrix array
- Multiple different skies rendered at the same time by different cameras are now handled correctly without flickering
- Fixed flickering issue happening when different volumes have shadow settings and multiple cameras are present.
- Fixed issue causing planar probes to disappear if there is no light in the scene.
- Fixed a number of issues with the prefab isolation mode (Volumes leaking from the main scene and reflection not working properly)
- Fixed an issue with fog volume component upgrade not working properly
- Fixed Spot light Pyramid Shape has shadow artifacts on aspect ratio values lower than 1
- Fixed issue with AO upsampling in XR
- Fixed camera without HDAdditionalCameraData component not rendering
- Removed the macro ENABLE_RAYTRACING for most of the ray tracing code
- Fixed prefab containing camera reloading in loop while selected in the Project view
- Fixed issue causing NaN wheh the Z scale of an object is set to 0.
- Fixed DXR shader passes attempting to render before pipeline loaded
- Fixed black ambient sky issue when importing a project after deleting Library.
- Fixed issue when upgrading a Standard transparent material (case 1186874)
- Fixed area light cookies not working properly with stack lit
- Fixed material render queue not updated when the shader is changed in the material inspector.
- Fixed a number of issues with full screen debug modes not reseting correctly when setting another mutually exclusive mode
- Fixed compile errors for platforms with no VR support
- Fixed an issue with volumetrics and RTHandle scaling (case 1155236)
- Fixed an issue where sky lighting might be updated uselessly
- Fixed issue preventing to allow setting decal material to none (case 1196129)
- Fixed XR multi-pass decals rendering
- Fixed several fields on Light Inspector that not supported Prefab overrides
- Fixed EOL for some files
- Fixed scene view rendering with volumetrics and XR enabled
- Fixed decals to work with multiple cameras
- Fixed optional clear of GBuffer (Was always on)
- Fixed render target clears with XR single-pass rendering
- Fixed HDRP samples file hierarchy
- Fixed Light units not matching light type
- Fixed QualitySettings panel not displaying HDRP Asset
- Fixed black reflection probes the first time loading a project
- Fixed y-flip in scene view with XR SDK
- Fixed Decal projectors do not immediately respond when parent object layer mask is changed in editor.
- Fixed y-flip in scene view with XR SDK
- Fixed a number of issues with Material Quality setting
- Fixed the transparent Cull Mode option in HD unlit master node settings only visible if double sided is ticked.
- Fixed an issue causing shadowed areas by contact shadows at the edge of far clip plane if contact shadow length is very close to far clip plane.
- Fixed editing a scalable settings will edit all loaded asset in memory instead of targetted asset.
- Fixed Planar reflection default viewer FOV
- Fixed flickering issues when moving the mouse in the editor with ray tracing on.
- Fixed the ShaderGraph main preview being black after switching to SSS in the master node settings
- Fixed custom fullscreen passes in VR
- Fixed camera culling masks not taken in account in custom pass volumes
- Fixed object not drawn in custom pass when using a DrawRenderers with an HDRP shader in a build.
- Fixed injection points for Custom Passes (AfterDepthAndNormal and BeforePreRefraction were missing)
- Fixed a enum to choose shader tags used for drawing objects (DepthPrepass or Forward) when there is no override material.
- Fixed lit objects in the BeforePreRefraction, BeforeTransparent and BeforePostProcess.
- Fixed the None option when binding custom pass render targets to allow binding only depth or color.
- Fixed custom pass buffers allocation so they are not allocated if they're not used.
- Fixed the Custom Pass entry in the volume create asset menu items.
- Fixed Prefab Overrides workflow on Camera.
- Fixed alignment issue in Preset for Camera.
- Fixed alignment issue in Physical part for Camera.
- Fixed FrameSettings multi-edition.
- Fixed a bug happening when denoising multiple ray traced light shadows
- Fixed minor naming issues in ShaderGraph settings
- VFX: Removed z-fight glitches that could appear when using deferred depth prepass and lit quad primitives
- VFX: Preserve specular option for lit outputs (matches HDRP lit shader)
- Fixed an issue with Metal Shader Compiler and GTAO shader for metal
- Fixed resources load issue while upgrading HDRP package.
- Fix LOD fade mask by accounting for field of view
- Fixed spot light missing from ray tracing indirect effects.
- Fixed a UI bug in the diffusion profile list after fixing them from the wizard.
- Fixed the hash collision when creating new diffusion profile assets.
- Fixed a light leaking issue with box light casting shadows (case 1184475)
- Fixed Cookie texture type in the cookie slot of lights (Now displays a warning because it is not supported).
- Fixed a nullref that happens when using the Shuriken particle light module
- Fixed alignment in Wizard
- Fixed text overflow in Wizard's helpbox
- Fixed Wizard button fix all that was not automatically grab all required fixes
- Fixed VR tab for MacOS in Wizard
- Fixed local config package workflow in Wizard
- Fixed issue with contact shadows shifting when MSAA is enabled.
- Fixed EV100 in the PBR sky
- Fixed an issue In URP where sometime the camera is not passed to the volume system and causes a null ref exception (case 1199388)
- Fixed nullref when releasing HDRP with custom pass disabled
- Fixed performance issue derived from copying stencil buffer.
- Fixed an editor freeze when importing a diffusion profile asset from a unity package.
- Fixed an exception when trying to reload a builtin resource.
- Fixed the light type intensity unit reset when switching the light type.
- Fixed compilation error related to define guards and CreateLayoutFromXrSdk()
- Fixed documentation link on CustomPassVolume.
- Fixed player build when HDRP is in the project but not assigned in the graphic settings.
- Fixed an issue where ambient probe would be black for the first face of a baked reflection probe
- VFX: Fixed Missing Reference to Visual Effect Graph Runtime Assembly
- Fixed an issue where rendering done by users in EndCameraRendering would be executed before the main render loop.
- Fixed Prefab Override in main scope of Volume.
- Fixed alignment issue in Presset of main scope of Volume.
- Fixed persistence of ShowChromeGizmo and moved it to toolbar for coherency in ReflectionProbe and PlanarReflectionProbe.
- Fixed Alignement issue in ReflectionProbe and PlanarReflectionProbe.
- Fixed Prefab override workflow issue in ReflectionProbe and PlanarReflectionProbe.
- Fixed empty MoreOptions and moved AdvancedManipulation in a dedicated location for coherency in ReflectionProbe and PlanarReflectionProbe.
- Fixed Prefab override workflow issue in DensityVolume.
- Fixed empty MoreOptions and moved AdvancedManipulation in a dedicated location for coherency in DensityVolume.
- Fix light limit counts specified on the HDRP asset
- Fixed Quality Settings for SSR, Contact Shadows and Ambient Occlusion volume components
- Fixed decalui deriving from hdshaderui instead of just shaderui
- Use DelayedIntField instead of IntField for scalable settings
- Fixed init of debug for FrameSettingsHistory on SceneView camera
- Added a fix script to handle the warning 'referenced script in (GameObject 'SceneIDMap') is missing'
- Fix Wizard load when none selected for RenderPipelineAsset
- Fixed TerrainLitGUI when per-pixel normal property is not present.
- Fixed rendering errors when enabling debug modes with custom passes
- Fix an issue that made PCSS dependent on Atlas resolution (not shadow map res)
- Fixing a bug whith histories when n>4 for ray traced shadows
- Fixing wrong behavior in ray traced shadows for mesh renderers if their cast shadow is shadow only or double sided
- Only tracing rays for shadow if the point is inside the code for spotlight shadows
- Only tracing rays if the point is inside the range for point lights
- Fixing ghosting issues when the screen space shadow  indexes change for a light with ray traced shadows
- Fixed an issue with stencil management and Xbox One build that caused corrupted output in deferred mode.
- Fixed a mismatch in behavior between the culling of shadow maps and ray traced point and spot light shadows
- Fixed recursive ray tracing not working anymore after intermediate buffer refactor.
- Fixed ray traced shadow denoising not working (history rejected all the time).
- Fixed shader warning on xbox one
- Fixed cookies not working for spot lights in ray traced reflections, ray traced GI and recursive rendering
- Fixed an inverted handling of CoatSmoothness for SSR in StackLit.
- Fixed missing distortion inputs in Lit and Unlit material UI.
- Fixed issue that propagated NaNs across multiple frames through the exposure texture.
- Fixed issue with Exclude from TAA stencil ignored.
- Fixed ray traced reflection exposure issue.
- Fixed issue with TAA history not initialising corretly scale factor for first frame
- Fixed issue with stencil test of material classification not using the correct Mask (causing false positive and bad performance with forward material in deferred)
- Fixed issue with History not reset when chaning antialiasing mode on camera
- Fixed issue with volumetric data not being initialized if default settings have volumetric and reprojection off.
- Fixed ray tracing reflection denoiser not applied in tier 1
- Fixed the vibility of ray tracing related methods.
- Fixed the diffusion profile list not saved when clicking the fix button in the material UI.
- Fixed crash when pushing bounce count higher than 1 for ray traced GI or reflections
- Fixed PCSS softness scale so that it better match ray traced reference for punctual lights.
- Fixed exposure management for the path tracer
- Fixed AxF material UI containing two advanced options settings.
- Fixed an issue where cached sky contexts were being destroyed wrongly, breaking lighting in the LookDev
- Fixed issue that clamped PCSS softness too early and not after distance scale.
- Fixed fog affect transparent on HD unlit master node
- Fixed custom post processes re-ordering not saved.
- Fixed NPE when using scalable settings
- Fixed an issue where PBR sky precomputation was reset incorrectly in some cases causing bad performance.
- Fixed a bug due to depth history begin overriden too soon
- Fixed CustomPassSampleCameraColor scale issue when called from Before Transparent injection point.
- Fixed corruption of AO in baked probes.
- Fixed issue with upgrade of projects that still had Very High as shadow filtering quality.
- Fixed issue that caused Distortion UI to appear in Lit.
- Fixed several issues with decal duplicating when editing them.
- Fixed initialization of volumetric buffer params (1204159)
- Fixed an issue where frame count was incorrectly reset for the game view, causing temporal processes to fail.
- Fixed Culling group was not disposed error.
- Fixed issues on some GPU that do not support gathers on integer textures.
- Fixed an issue with ambient probe not being initialized for the first frame after a domain reload for volumetric fog.
- Fixed the scene visibility of decal projectors and density volumes
- Fixed a leak in sky manager.
- Fixed an issue where entering playmode while the light editor is opened would produce null reference exceptions.
- Fixed the debug overlay overlapping the debug menu at runtime.
- Fixed an issue with the framecount when changing scene.
- Fixed errors that occurred when using invalid near and far clip plane values for planar reflections.
- Fixed issue with motion blur sample weighting function.
- Fixed motion vectors in MSAA.
- Fixed sun flare blending (case 1205862).
- Fixed a lot of issues related to ray traced screen space shadows.
- Fixed memory leak caused by apply distortion material not being disposed.
- Fixed Reflection probe incorrectly culled when moving its parent (case 1207660)
- Fixed a nullref when upgrading the Fog volume components while the volume is opened in the inspector.
- Fix issues where decals on PS4 would not correctly write out the tile mask causing bits of the decal to go missing.
- Use appropriate label width and text content so the label is completely visible
- Fixed an issue where final post process pass would not output the default alpha value of 1.0 when using 11_11_10 color buffer format.
- Fixed SSR issue after the MSAA Motion Vector fix.
- Fixed an issue with PCSS on directional light if punctual shadow atlas was not allocated.
- Fixed an issue where shadow resolution would be wrong on the first face of a baked reflection probe.
- Fixed issue with PCSS softness being incorrect for cascades different than the first one.
- Fixed custom post process not rendering when using multiple HDRP asset in quality settings
- Fixed probe gizmo missing id (case 1208975)
- Fixed a warning in raytracingshadowfilter.compute
- Fixed issue with AO breaking with small near plane values.
- Fixed custom post process Cleanup function not called in some cases.
- Fixed shader warning in AO code.
- Fixed a warning in simpledenoiser.compute
- Fixed tube and rectangle light culling to use their shape instead of their range as a bounding box.
- Fixed caused by using gather on a UINT texture in motion blur.
- Fix issue with ambient occlusion breaking when dynamic resolution is active.
- Fixed some possible NaN causes in Depth of Field.
- Fixed Custom Pass nullref due to the new Profiling Sample API changes
- Fixed the black/grey screen issue on after post process Custom Passes in non dev builds.
- Fixed particle lights.
- Improved behavior of lights and probe going over the HDRP asset limits.
- Fixed issue triggered when last punctual light is disabled and more than one camera is used.
- Fixed Custom Pass nullref due to the new Profiling Sample API changes
- Fixed the black/grey screen issue on after post process Custom Passes in non dev builds.
- Fixed XR rendering locked to vsync of main display with Standalone Player.
- Fixed custom pass cleanup not called at the right time when using multiple volumes.
- Fixed an issue on metal with edge of decal having artifact by delaying discard of fragments during decal projection
- Fixed various shader warning
- Fixing unnecessary memory allocations in the ray tracing cluster build
- Fixed duplicate column labels in LightEditor's light tab
- Fixed white and dark flashes on scenes with very high or very low exposure when Automatic Exposure is being used.
- Fixed an issue where passing a null ProfilingSampler would cause a null ref exception.
- Fixed memory leak in Sky when in matcap mode.
- Fixed compilation issues on platform that don't support VR.
- Fixed migration code called when we create a new HDRP asset.
- Fixed RemoveComponent on Camera contextual menu to not remove Camera while a component depend on it.
- Fixed an issue where ambient occlusion and screen space reflections editors would generate null ref exceptions when HDRP was not set as the current pipeline.
- Fixed a null reference exception in the probe UI when no HDRP asset is present.
- Fixed the outline example in the doc (sampling range was dependent on screen resolution)
- Fixed a null reference exception in the HDRI Sky editor when no HDRP asset is present.
- Fixed an issue where Decal Projectors created from script where rotated around the X axis by 90°.
- Fixed frustum used to compute Density Volumes visibility when projection matrix is oblique.
- Fixed a null reference exception in Path Tracing, Recursive Rendering and raytraced Global Illumination editors when no HDRP asset is present.
- Fix for NaNs on certain geometry with Lit shader -- [case 1210058](https://fogbugz.unity3d.com/f/cases/1210058/)
- Fixed an issue where ambient occlusion and screen space reflections editors would generate null ref exceptions when HDRP was not set as the current pipeline.
- Fixed a null reference exception in the probe UI when no HDRP asset is present.
- Fixed the outline example in the doc (sampling range was dependent on screen resolution)
- Fixed a null reference exception in the HDRI Sky editor when no HDRP asset is present.
- Fixed an issue where materials newly created from the contextual menu would have an invalid state, causing various problems until it was edited.
- Fixed transparent material created with ZWrite enabled (now it is disabled by default for new transparent materials)
- Fixed mouseover on Move and Rotate tool while DecalProjector is selected.
- Fixed wrong stencil state on some of the pixel shader versions of deferred shader.
- Fixed an issue where creating decals at runtime could cause a null reference exception.
- Fixed issue that displayed material migration dialog on the creation of new project.
- Fixed various issues with time and animated materials (cases 1210068, 1210064).
- Updated light explorer with latest changes to the Fog and fixed issues when no visual environment was present.
- Fixed not handleling properly the recieve SSR feature with ray traced reflections
- Shadow Atlas is no longer allocated for area lights when they are disabled in the shader config file.
- Avoid MRT Clear on PS4 as it is not implemented yet.
- Fixed runtime debug menu BitField control.
- Fixed the radius value used for ray traced directional light.
- Fixed compilation issues with the layered lit in ray tracing shaders.
- Fixed XR autotests viewport size rounding
- Fixed mip map slider knob displayed when cubemap have no mipmap
- Remove unnecessary skip of material upgrade dialog box.
- Fixed the profiling sample mismatch errors when enabling the profiler in play mode
- Fixed issue that caused NaNs in reflection probes on consoles.
- Fixed adjusting positive axis of Blend Distance slides the negative axis in the density volume component.
- Fixed the blend of reflections based on the weight.
- Fixed fallback for ray traced reflections when denoising is enabled.
- Fixed error spam issue with terrain detail terrainDetailUnsupported (cases 1211848)
- Fixed hardware dynamic resolution causing cropping/scaling issues in scene view (case 1158661)
- Fixed Wizard check order for `Hardware and OS` and `Direct3D12`
- Fix AO issue turning black when Far/Near plane distance is big.
- Fixed issue when opening lookdev and the lookdev volume have not been assigned yet.
- Improved memory usage of the sky system.
- Updated label in HDRP quality preference settings (case 1215100)
- Fixed Decal Projector gizmo not undoing properly (case 1216629)
- Fix a leak in the denoising of ray traced reflections.
- Fixed Alignment issue in Light Preset
- Fixed Environment Header in LightingWindow
- Fixed an issue where hair shader could write garbage in the diffuse lighting buffer, causing NaNs.
- Fixed an exposure issue with ray traced sub-surface scattering.
- Fixed runtime debug menu light hierarchy None not doing anything.
- Fixed the broken ShaderGraph preview when creating a new Lit graph.
- Fix indentation issue in preset of LayeredLit material.
- Fixed minor issues with cubemap preview in the inspector.
- Fixed wrong build error message when building for android on mac.
- Fixed an issue related to denoising ray trace area shadows.
- Fixed wrong build error message when building for android on mac.
- Fixed Wizard persistency of Direct3D12 change on domain reload.
- Fixed Wizard persistency of FixAll on domain reload.
- Fixed Wizard behaviour on domain reload.
- Fixed a potential source of NaN in planar reflection probe atlas.
- Fixed an issue with MipRatio debug mode showing _DebugMatCapTexture not being set.
- Fixed missing initialization of input params in Blit for VR.
- Fix Inf source in LTC for area lights.
- Fix issue with AO being misaligned when multiple view are visible.
- Fix issue that caused the clamp of camera rotation motion for motion blur to be ineffective.
- Fixed issue with AssetPostprocessors dependencies causing models to be imported twice when upgrading the package version.
- Fixed culling of lights with XR SDK
- Fixed memory stomp in shadow caching code, leading to overflow of Shadow request array and runtime errors.
- Fixed an issue related to transparent objects reading the ray traced indirect diffuse buffer
- Fixed an issue with filtering ray traced area lights when the intensity is high or there is an exposure.
- Fixed ill-formed include path in Depth Of Field shader.
- Fixed shader graph and ray tracing after the shader target PR.
- Fixed a bug in semi-transparent shadows (object further than the light casting shadows)
- Fix state enabled of default volume profile when in package.
- Fixed removal of MeshRenderer and MeshFilter on adding Light component.
- Fixed Ray Traced SubSurface Scattering not working with ray traced area lights
- Fixed Ray Traced SubSurface Scattering not working in forward mode.
- Fixed a bug in debug light volumes.
- Fixed a bug related to ray traced area light shadow history.
- Fixed an issue where fog sky color mode could sample NaNs in the sky cubemap.
- Fixed a leak in the PBR sky renderer.
- Added a tooltip to the Ambient Mode parameter in the Visual Envionment volume component.
- Static lighting sky now takes the default volume into account (this fixes discrepancies between baked and realtime lighting).
- Fixed a leak in the sky system.
- Removed MSAA Buffers allocation when lit shader mode is set to "deferred only".
- Fixed invalid cast for realtime reflection probes (case 1220504)
- Fixed invalid game view rendering when disabling all cameras in the scene (case 1105163)
- Hide reflection probes in the renderer components.
- Fixed infinite reload loop while displaying Light's Shadow's Link Light Layer in Inspector of Prefab Asset.
- Fixed the culling was not disposed error in build log.
- Fixed the cookie atlas size and planar atlas size being too big after an upgrade of the HDRP asset.
- Fixed transparent SSR for shader graph.
- Fixed an issue with emissive light meshes not being in the RAS.
- Fixed DXR player build
- Fixed the HDRP asset migration code not being called after an upgrade of the package
- Fixed draw renderers custom pass out of bound exception
- Fixed the PBR shader rendering in deferred
- Fixed some typos in debug menu (case 1224594)
- Fixed ray traced point and spot lights shadows not rejecting istory when semi-transparent or colored.
- Fixed a warning due to StaticLightingSky when reloading domain in some cases.
- Fixed the MaxLightCount being displayed when the light volume debug menu is on ColorAndEdge.
- Fixed issue with unclear naming of debug menu for decals.
- Fixed z-fighting in scene view when scene lighting is off (case 1203927)
- Fixed issue that prevented cubemap thumbnails from rendering (only on D3D11 and Metal).
- Fixed ray tracing with VR single-pass
- Fix an exception in ray tracing that happens if two LOD levels are using the same mesh renderer.
- Fixed error in the console when switching shader to decal in the material UI.
- Fixed an issue with refraction model and ray traced recursive rendering (case 1198578).
- Fixed an issue where a dynamic sky changing any frame may not update the ambient probe.
- Fixed cubemap thumbnail generation at project load time.
- Fixed cubemap thumbnail generation at project load time. 
- Fixed XR culling with multiple cameras
- Fixed XR single-pass with Mock HMD plugin
- Fixed sRGB mismatch with XR SDK
- Fixed an issue where default volume would not update when switching profile.
- Fixed issue with uncached reflection probe cameras reseting the debug mode (case 1224601) 
- Fixed an issue where AO override would not override specular occlusion.
- Fixed an issue where Volume inspector might not refresh correctly in some cases.
- Fixed render texture with XR
- Fixed issue with resources being accessed before initialization process has been performed completely. 
- Half fixed shuriken particle light that cast shadows (only the first one will be correct)
- Fixed issue with atmospheric fog turning black if a planar reflection probe is placed below ground level. (case 1226588)
- Fixed custom pass GC alloc issue in CustomPassVolume.GetActiveVolumes().
- Fixed a bug where instanced shadergraph shaders wouldn't compile on PS4.
- Fixed an issue related to the envlightdatasrt not being bound in recursive rendering.
- Fixed shadow cascade tooltip when using the metric mode (case 1229232)
- Fixed how the area light influence volume is computed to match rasterization.
- Focus on Decal uses the extends of the projectors
- Fixed usage of light size data that are not available at runtime.
- Fixed the depth buffer copy made before custom pass after opaque and normal injection point.
- Fix for issue that prevented scene from being completely saved when baked reflection probes are present and lighting is set to auto generate.
- Fixed drag area width at left of Light's intensity field in Inspector.
- Fixed light type resolution when performing a reset on HDAdditionalLightData (case 1220931)
- Fixed reliance on atan2 undefined behavior in motion vector debug shader.
- Fixed an usage of a a compute buffer not bound (1229964)
- Fixed an issue where changing the default volume profile from another inspector would not update the default volume editor.
- Fix issues in the post process system with RenderTexture being invalid in some cases, causing rendering problems.
- Fixed an issue where unncessarily serialized members in StaticLightingSky component would change each time the scene is changed.
- Fixed a weird behavior in the scalable settings drawing when the space becomes tiny (1212045).
- Fixed a regression in the ray traced indirect diffuse due to the new probe system.
- Fix for range compression factor for probes going negative (now clamped to positive values).
- Fixed path validation when creating new volume profile (case 1229933)
- Fixed a bug where Decal Shader Graphs would not recieve reprojected Position, Normal, or Bitangent data. (1239921)
- Fix reflection hierarchy for CARPAINT in AxF.
- Fix precise fresnel for delta lights for SVBRDF in AxF.
- Fixed the debug exposure mode for display sky reflection and debug view baked lighting
- Fixed MSAA depth resolve when there is no motion vectors
- Fixed various object leaks in HDRP.
- Fixed compile error with XR SubsystemManager.
- Fix for assertion triggering sometimes when saving a newly created lit shader graph (case 1230996)
- Fixed culling of planar reflection probes that change position (case 1218651)
- Fixed null reference when processing lightprobe (case 1235285)
- Fix issue causing wrong planar reflection rendering when more than one camera is present.
- Fix black screen in XR when HDRP package is present but not used.
- Fixed an issue with the specularFGD term being used when the material has a clear coat (lit shader).
- Fixed white flash happening with auto-exposure in some cases (case 1223774)
- Fixed NaN which can appear with real time reflection and inf value
- Fixed an issue that was collapsing the volume components in the HDRP default settings
- Fixed warning about missing bound decal buffer
- Fixed shader warning on Xbox for ResolveStencilBuffer.compute. 
- Fixed PBR shader ZTest rendering in deferred.
- Replaced commands incompatible with async compute in light list build process.
- Diffusion Profile and Material references in HDRP materials are now correctly exported to unity packages. Note that the diffusion profile or the material references need to be edited once before this can work properly.
- Fix MaterialBalls having same guid issue
- Fix spelling and grammatical errors in material samples
- Fixed unneeded cookie texture allocation for cone stop lights.
- Fixed scalarization code for contact shadows.
- Fixed volume debug in playmode
- Fixed issue when toggling anything in HDRP asset that will produce an error (case 1238155)
- Fixed shader warning in PCSS code when using Vulkan.
- Fixed decal that aren't working without Metal and Ambient Occlusion option enabled.
- Fixed an error about procedural sky being logged by mistake.
- Fixed shadowmask UI now correctly showing shadowmask disable
- Made more explicit the warning about raytracing and asynchronous compute. Also fixed the condition in which it appears.
- Fixed a null ref exception in static sky when the default volume profile is invalid.
- DXR: Fixed shader compilation error with shader graph and pathtracer
- Fixed SceneView Draw Modes not being properly updated after opening new scene view panels or changing the editor layout.
- VFX: Removed irrelevant queues in render queue selection from HDRP outputs
- VFX: Motion Vector are correctly renderered with MSAA [Case 1240754](https://issuetracker.unity3d.com/product/unity/issues/guid/1240754/)
- Fixed a cause of NaN when a normal of 0-length is generated (usually via shadergraph). 
- Fixed issue with screen-space shadows not enabled properly when RT is disabled (case 1235821)
- Fixed a performance issue with stochastic ray traced area shadows.
- Fixed cookie texture not updated when changing an import settings (srgb for example).
- Fixed flickering of the game/scene view when lookdev is running.
- Fixed issue with reflection probes in realtime time mode with OnEnable baking having wrong lighting with sky set to dynamic (case 1238047).
- Fixed transparent motion vectors not working when in MSAA.
- Fix error when removing DecalProjector from component contextual menu (case 1243960)
- Fixed issue with post process when running in RGBA16 and an object with additive blending is in the scene.
- Fixed corrupted values on LayeredLit when using Vertex Color multiply mode to multiply and MSAA is activated. 
- Fix conflicts with Handles manipulation when performing a Reset in DecalComponent (case 1238833)
- Fixed depth prepass and postpass being disabled after changing the shader in the material UI.
- Fixed issue with sceneview camera settings not being saved after Editor restart.
- Fixed issue when switching back to custom sensor type in physical camera settings (case 1244350).
- Fixed a null ref exception when running playmode tests with the render pipeline debug window opened.
- Fixed some GCAlloc in the debug window.
- Fixed shader graphs not casting semi-transparent and color shadows (case 1242617)
- Fixed thin refraction mode not working properly.
- Fixed assert on tests caused by probe culling results being requested when culling did not happen. (case 1246169) 
- Fixed over consumption of GPU memory by the Physically Based Sky.
- Fixed an invalid rotation in Planar Reflection Probe editor display, that was causing an error message (case 1182022)
- Put more information in Camera background type tooltip and fixed inconsistent exposure behavior when changing bg type.
- Fixed issue that caused not all baked reflection to be deleted upon clicking "Clear Baked Data" in the lighting menu (case 1136080)
- Fixed an issue where asset preview could be rendered white because of static lighting sky.
- Fixed an issue where static lighting was not updated when removing the static lighting sky profile.
- Fixed the show cookie atlas debug mode not displaying correctly when enabling the clear cookie atlas option.
- Fixed various multi-editing issues when changing Emission parameters.
- Fixed error when undo a Reflection Probe removal in a prefab instance. (case 1244047)
- Fixed Microshadow not working correctly in deferred with LightLayers
- Tentative fix for missing include in depth of field shaders.
- Fixed the light overlap scene view draw mode (wasn't working at all).
- Fixed taaFrameIndex and XR tests 4052 and 4053
- Fixed the prefab integration of custom passes (Prefab Override Highlight not working as expected).
- Cloned volume profile from read only assets are created in the root of the project. (case 1154961)
- Fixed Wizard check on default volume profile to also check it is not the default one in package.
- Fix erroneous central depth sampling in TAA.
- Fixed light layers not correctly disabled when the lightlayers is set to Nothing and Lightlayers isn't enabled in HDRP Asset
- Fixed issue with Model Importer materials falling back to the Legacy default material instead of HDRP's default material when import happens at Editor startup.
- Fixed a wrong condition in CameraSwitcher, potentially causing out of bound exceptions.
- Fixed an issue where editing the Look Dev default profile would not reflect directly in the Look Dev window.
- Fixed a bug where the light list is not cleared but still used when resizing the RT.
- Fixed exposure debug shader with XR single-pass rendering.
- Fixed issues with scene view and transparent motion vectors.
- Fixed black screens for linux/HDRP (1246407)
- Fixed a vulkan and metal warning in the SSGI compute shader.
- Fixed an exception due to the color pyramid not allocated when SSGI is enabled.
- Fixed an issue with the first Depth history was incorrectly copied.
- Fixed path traced DoF focusing issue
- Fix an issue with the half resolution Mode (performance)
- Fix an issue with the color intensity of emissive for performance rtgi
- Fixed issue with rendering being mostly broken when target platform disables VR. 
- Workaround an issue caused by GetKernelThreadGroupSizes  failing to retrieve correct group size. 
- Fix issue with fast memory and rendergraph. 
- Fixed transparent motion vector framesetting not sanitized.
- Fixed wrong order of post process frame settings.
- Fixed white flash when enabling SSR or SSGI.
- The ray traced indrect diffuse and RTGI were combined wrongly with the rest of the lighting (1254318).
- Fixed an exception happening when using RTSSS without using RTShadows.
- Fix inconsistencies with transparent motion vectors and opaque by allowing camera only transparent motion vectors.
- Fix reflection probe frame settings override
- Fixed certain shadow bias artifacts present in volumetric lighting (case 1231885).
- Fixed area light cookie not updated when switch the light type from a spot that had a cookie.
- Fixed issue with dynamic resolution updating when not in play mode.
- Fixed issue with Contrast Adaptive Sharpening upsample mode and preview camera.
- Fix issue causing blocky artifacts when decals affect metallic and are applied on material with specular color workflow.
- Fixed issue with depth pyramid generation and dynamic resolution.
- Fixed an issue where decals were duplicated in prefab isolation mode.
- Fixed an issue where rendering preview with MSAA might generate render graph errors.
- Fixed compile error in PS4 for planar reflection filtering.
- Fixed issue with blue line in prefabs for volume mode.
- Fixing the internsity being applied to RTAO too early leading to unexpected results (1254626).
- Fix issue that caused sky to incorrectly render when using a custom projection matrix.
- Fixed null reference exception when using depth pre/post pass in shadergraph with alpha clip in the material.
- Appropriately constraint blend distance of reflection probe while editing with the inspector (case 1248931)
- Fixed AxF handling of roughness for Blinn-Phong type materials
- Fixed AxF UI errors when surface type is switched to transparent
- Fixed a serialization issue, preventing quality level parameters to undo/redo and update scene view on change.
- Fixed an exception occuring when a camera doesn't have an HDAdditionalCameraData (1254383).
- Fixed ray tracing with XR single-pass.
- Fixed warning in HDAdditionalLightData OnValidate (cases 1250864, 1244578)
- Fixed a bug related to denoising ray traced reflections.
- Fixed nullref in the layered lit material inspector.
- Fixed an issue where manipulating the color wheels in a volume component would reset the cursor every time.
- Fixed an issue where static sky lighting would not be updated for a new scene until it's reloaded at least once.
- Fixed culling for decals when used in prefabs and edited in context.
- Force to rebake probe with missing baked texture. (1253367)
- Fix supported Mac platform detection to handle new major version (11.0) properly
- Fixed typo in the Render Pipeline Wizard under HDRP+VR
- Change transparent SSR name in frame settings to avoid clipping. 
- Fixed missing include guards in shadow hlsl files.
- Repaint the scene view whenever the scene exposure override is changed.
- Fixed an error when clearing the SSGI history texture at creation time (1259930).
- Fixed alpha to mask reset when toggling alpha test in the material UI.
- Fixed an issue where opening the look dev window with the light theme would make the window blink and eventually crash unity.
- Fixed fallback for ray tracing and light layers (1258837).
- Fixed Sorting Priority not displayed correctly in the DrawRenderers custom pass UI.
- Fixed glitch in Project settings window when selecting diffusion profiles in material section (case 1253090)
- Fixed issue with light layers bigger than 8 (and above the supported range). 
- Fixed issue with culling layer mask of area light's emissive mesh 
- Fixed overused the atlas for Animated/Render Target Cookies (1259930).
- Fixed errors when switching area light to disk shape while an area emissive mesh was displayed.
- Fixed default frame settings MSAA toggle for reflection probes (case 1247631)
- Fixed the transparent SSR dependency not being properly disabled according to the asset dependencies (1260271).
- Fixed issue with completely black AO on double sided materials when normal mode is set to None.
- Fixed UI drawing of the quaternion (1251235)
- Fix an issue with the quality mode and perf mode on RTR and RTGI and getting rid of unwanted nans (1256923).
- Fixed unitialized ray tracing resources when using non-default HDRP asset (case 1259467).
- Fixed overused the atlas for Animated/Render Target Cookies (1259930).
- Fixed sky asserts with XR multipass
- Fixed for area light not updating baked light result when modifying with gizmo.
- Fixed robustness issue with GetOddNegativeScale() in ray tracing, which was impacting normal mapping (1261160).
- Fixed regression where moving face of the probe gizmo was not moving its position anymore.
- Fixed XR single-pass macros in tessellation shaders.
- Fixed path-traced subsurface scattering mixing with diffuse and specular BRDFs (1250601).
- Fixed custom pass re-ordering issues.
- Improved robustness of normal mapping when scale is 0, and mapping is extreme (normals in or below the tangent plane).
- Fixed XR Display providers not getting zNear and zFar plane distances passed to them when in HDRP.
- Fixed rendering breaking when disabling tonemapping in the frame settings.
- Fixed issue with serialization of exposure modes in volume profiles not being consistent between HDRP versions (case 1261385).
- Fixed issue with duplicate names in newly created sub-layers in the graphics compositor (case 1263093).
- Remove MSAA debug mode when renderpipeline asset has no MSAA
- Fixed some post processing using motion vectors when they are disabled
- Fixed the multiplier of the environement lights being overriden with a wrong value for ray tracing (1260311).
- Fixed a series of exceptions happening when trying to load an asset during wizard execution (1262171).
- Fixed an issue with Stacklit shader not compiling correctly in player with debug display on (1260579)
- Fixed couple issues in the dependence of building the ray tracing acceleration structure.
- Fix sun disk intensity
- Fixed unwanted ghosting for smooth surfaces.
- Fixing an issue in the recursive rendering flag texture usage.
- Fixed a missing dependecy for choosing to evaluate transparent SSR.
- Fixed issue that failed compilation when XR is disabled.
- Fixed a compilation error in the IES code.
- Fixed issue with dynamic resolution handler when no OnResolutionChange callback is specified. 
- Fixed multiple volumes, planar reflection, and decal projector position when creating them from the menu.
- Reduced the number of global keyword used in deferredTile.shader
- Fixed incorrect processing of Ambient occlusion probe (9% error was introduced)
- Fixed multiedition of framesettings drop down (case 1270044)
- Fixed planar probe gizmo

### Changed
- Improve MIP selection for decals on Transparents
- Color buffer pyramid is not allocated anymore if neither refraction nor distortion are enabled
- Rename Emission Radius to Radius in UI in Point, Spot
- Angular Diameter parameter for directional light is no longuer an advanced property
- DXR: Remove Light Radius and Angular Diamater of Raytrace shadow. Angular Diameter and Radius are used instead.
- Remove MaxSmoothness parameters from UI for point, spot and directional light. The MaxSmoothness is now deduce from Radius Parameters
- DXR: Remove the Ray Tracing Environement Component. Add a Layer Mask to the ray Tracing volume components to define which objects are taken into account for each effect.
- Removed second cubemaps used for shadowing in lookdev
- Disable Physically Based Sky below ground
- Increase max limit of area light and reflection probe to 128
- Change default texture for detailmap to grey
- Optimize Shadow RT load on Tile based architecture platforms.
- Improved quality of SSAO.
- Moved RequestShadowMapRendering() back to public API.
- Update HDRP DXR Wizard with an option to automatically clone the hdrp config package and setup raytracing to 1 in shaders file.
- Added SceneSelection pass for TerrainLit shader.
- Simplified Light's type API regrouping the logic in one place (Check type in HDAdditionalLightData)
- The support of LOD CrossFade (Dithering transition) in master nodes now required to enable it in the master node settings (Save variant)
- Improved shadow bias, by removing constant depth bias and substituting it with slope-scale bias.
- Fix the default stencil values when a material is created from a SSS ShaderGraph.
- Tweak test asset to be compatible with XR: unlit SG material for canvas and double-side font material
- Slightly tweaked the behaviour of bloom when resolution is low to reduce artifacts.
- Hidden fields in Light Inspector that is not relevant while in BakingOnly mode.
- Changed parametrization of PCSS, now softness is derived from angular diameter (for directional lights) or shape radius (for point/spot lights) and min filter size is now in the [0..1] range.
- Moved the copy of the geometry history buffers to right after the depth mip chain generation.
- Rename "Luminance" to "Nits" in UX for physical light unit
- Rename FrameSettings "SkyLighting" to "SkyReflection"
- Reworked XR automated tests
- The ray traced screen space shadow history for directional, spot and point lights is discarded if the light transform has changed.
- Changed the behavior for ray tracing in case a mesh renderer has both transparent and opaque submeshes.
- Improve history buffer management
- Replaced PlayerSettings.virtualRealitySupported with XRGraphics.tryEnable.
- Remove redundant FrameSettings RealTimePlanarReflection
- Improved a bit the GC calls generated during the rendering.
- Material update is now only triggered when the relevant settings are touched in the shader graph master nodes
- Changed the way Sky Intensity (on Sky volume components) is handled. It's now a combo box where users can choose between Exposure, Multiplier or Lux (for HDRI sky only) instead of both multiplier and exposure being applied all the time. Added a new menu item to convert old profiles.
- Change how method for specular occlusions is decided on inspector shader (Lit, LitTesselation, LayeredLit, LayeredLitTessellation)
- Unlocked SSS, SSR, Motion Vectors and Distortion frame settings for reflections probes.
- Hide unused LOD settings in Quality Settings legacy window.
- Reduced the constrained distance for temporal reprojection of ray tracing denoising
- Removed shadow near plane from the Directional Light Shadow UI.
- Improved the performances of custom pass culling.
- The scene view camera now replicates the physical parameters from the camera tagged as "MainCamera".
- Reduced the number of GC.Alloc calls, one simple scene without plarnar / probes, it should be 0B.
- Renamed ProfilingSample to ProfilingScope and unified API. Added GPU Timings.
- Updated macros to be compatible with the new shader preprocessor.
- Ray tracing reflection temporal filtering is now done in pre-exposed space
- Search field selects the appropriate fields in both project settings panels 'HDRP Default Settings' and 'Quality/HDRP'
- Disabled the refraction and transmission map keywords if the material is opaque.
- Keep celestial bodies outside the atmosphere.
- Updated the MSAA documentation to specify what features HDRP supports MSAA for and what features it does not.
- Shader use for Runtime Debug Display are now correctly stripper when doing a release build
- Now each camera has its own Volume Stack. This allows Volume Parameters to be updated as early as possible and be ready for the whole frame without conflicts between cameras.
- Disable Async for SSR, SSAO and Contact shadow when aggregated ray tracing frame setting is on.
- Improved performance when entering play mode without domain reload by a factor of ~25
- Renamed the camera profiling sample to include the camera name
- Discarding the ray tracing history for AO, reflection, diffuse shadows and GI when the viewport size changes.
- Renamed the camera profiling sample to include the camera name
- Renamed the post processing graphic formats to match the new convention.
- The restart in Wizard for DXR will always be last fix from now on
- Refactoring pre-existing materials to share more shader code between rasterization and ray tracing.
- Setting a material's Refraction Model to Thin does not overwrite the Thickness and Transmission Absorption Distance anymore.
- Removed Wind textures from runtime as wind is no longer built into the pipeline
- Changed Shader Graph titles of master nodes to be more easily searchable ("HDRP/x" -> "x (HDRP)")
- Expose StartSinglePass() and StopSinglePass() as public interface for XRPass
- Replaced the Texture array for 2D cookies (spot, area and directional lights) and for planar reflections by an atlas.
- Moved the tier defining from the asset to the concerned volume components.
- Changing from a tier management to a "mode" management for reflection and GI and removing the ability to enable/disable deferred and ray bining (they are now implied by performance mode)
- The default FrameSettings for ScreenSpaceShadows is set to true for Camera in order to give a better workflow for DXR.
- Refactor internal usage of Stencil bits.
- Changed how the material upgrader works and added documentation for it.
- Custom passes now disable the stencil when overwriting the depth and not writing into it.
- Renamed the camera profiling sample to include the camera name
- Changed the way the shadow casting property of transparent and tranmissive materials is handeled for ray tracing.
- Changed inspector materials stencil setting code to have more sharing.
- Updated the default scene and default DXR scene and DefaultVolumeProfile.
- Changed the way the length parameter is used for ray traced contact shadows.
- Improved the coherency of PCSS blur between cascades.
- Updated VR checks in Wizard to reflect new XR System.
- Removing unused alpha threshold depth prepass and post pass for fabric shader graph.
- Transform result from CIE XYZ to sRGB color space in EvalSensitivity for iridescence.
- Moved BeginCameraRendering callback right before culling.
- Changed the visibility of the Indirect Lighting Controller component to public.
- Renamed the cubemap used for diffuse convolution to a more explicit name for the memory profiler.
- Improved behaviour of transmission color on transparent surfaces in path tracing.
- Light dimmer can now get values higher than one and was renamed to multiplier in the UI.
- Removed info box requesting volume component for Visual Environment and updated the documentation with the relevant information.
- Improved light selection oracle for light sampling in path tracing.
- Stripped ray tracing subsurface passes with ray tracing is not enabled.
- Remove LOD cross fade code for ray tracing shaders
- Removed legacy VR code
- Add range-based clipping to box lights (case 1178780)
- Improve area light culling (case 1085873)
- Light Hierarchy debug mode can now adjust Debug Exposure for visualizing high exposure scenes.
- Rejecting history for ray traced reflections based on a threshold evaluated on the neighborhood of the sampled history.
- Renamed "Environment" to "Reflection Probes" in tile/cluster debug menu.
- Utilities namespace is obsolete, moved its content to UnityEngine.Rendering (case 1204677)
- Obsolete Utilities namespace was removed, instead use UnityEngine.Rendering (case 1204677)
- Moved most of the compute shaders to the multi_compile API instead of multiple kernels.
- Use multi_compile API for deferred compute shader with shadow mask.
- Remove the raytracing rendering queue system to make recursive raytraced material work when raytracing is disabled
- Changed a few resources used by ray tracing shaders to be global resources (using register space1) for improved CPU performance.
- All custom pass volumes are now executed for one injection point instead of the first one.
- Hidden unsupported choice in emission in Materials
- Temporal Anti aliasing improvements.
- Optimized PrepareLightsForGPU (cost reduced by over 25%) and PrepareGPULightData (around twice as fast now).
- Moved scene view camera settings for HDRP from the preferences window to the scene view camera settings window.
- Updated shaders to be compatible with Microsoft's DXC.
- Debug exposure in debug menu have been replace to debug exposure compensation in EV100 space and is always visible.
- Further optimized PrepareLightsForGPU (3x faster with few shadows, 1.4x faster with a lot of shadows or equivalently cost reduced by 68% to 37%).
- Raytracing: Replaced the DIFFUSE_LIGHTING_ONLY multicompile by a uniform.
- Raytracing: Removed the dynamic lightmap multicompile.
- Raytracing: Remove the LOD cross fade multi compile for ray tracing.
- Cookie are now supported in lightmaper. All lights casting cookie and baked will now include cookie influence.
- Avoid building the mip chain a second time for SSR for transparent objects.
- Replaced "High Quality" Subsurface Scattering with a set of Quality Levels.
- Replaced "High Quality" Volumetric Lighting with "Screen Resolution Percentage" and "Volume Slice Count" on the Fog volume component.
- Merged material samples and shader samples
- Update material samples scene visuals
- Use multi_compile API for deferred compute shader with shadow mask.
- Made the StaticLightingSky class public so that users can change it by script for baking purpose.
- Shadowmask and realtime reflectoin probe property are hide in Quality settings
- Improved performance of reflection probe management when using a lot of probes.
- Ignoring the disable SSR flags for recursive rendering.
- Removed logic in the UI to disable parameters for contact shadows and fog volume components as it was going against the concept of the volume system.
- Fixed the sub surface mask not being taken into account when computing ray traced sub surface scattering.
- MSAA Within Forward Frame Setting is now enabled by default on Cameras when new Render Pipeline Asset is created
- Slightly changed the TAA anti-flicker mechanism so that it is more aggressive on almost static images (only on High preset for now).
- Changed default exposure compensation to 0.
- Refactored shadow caching system.
- Removed experimental namespace for ray tracing code.
- Increase limit for max numbers of lights in UX
- Removed direct use of BSDFData in the path tracing pass, delegated to the material instead.
- Pre-warm the RTHandle system to reduce the amount of memory allocations and the total memory needed at all points. 
- DXR: Only read the geometric attributes that are required using the share pass info and shader graph defines.
- DXR: Dispatch binned rays in 1D instead of 2D.
- Lit and LayeredLit tessellation cross lod fade don't used dithering anymore between LOD but fade the tessellation height instead. Allow a smoother transition
- Changed the way planar reflections are filtered in order to be a bit more "physically based".
- Increased path tracing BSDFs roughness range from [0.001, 0.999] to [0.00001, 0.99999].
- Changing the default SSGI radius for the all configurations.
- Changed the default parameters for quality RTGI to match expected behavior.
- Add color clear pass while rendering XR occlusion mesh to avoid leaks.
- Only use one texture for ray traced reflection upscaling.
- Adjust the upscale radius based on the roughness value.
- DXR: Changed the way the filter size is decided for directional, point and spot shadows.
- Changed the default exposure mode to "Automatic (Histogram)", along with "Limit Min" to -4 and "Limit Max" to 16.
- Replaced the default scene system with the builtin Scene Template feature.
- Changed extensions of shader CAS include files.
- Making the planar probe atlas's format match the color buffer's format.
- Removing the planarReflectionCacheCompressed setting from asset.
- SHADERPASS for TransparentDepthPrepass and TransparentDepthPostpass identification is using respectively SHADERPASS_TRANSPARENT_DEPTH_PREPASS and SHADERPASS_TRANSPARENT_DEPTH_POSTPASS
- Moved the Parallax Occlusion Mapping node into Shader Graph.
- Renamed the debug name from SSAO to ScreenSpaceAmbientOcclusion (1254974).
- Added missing tooltips and improved the UI of the aperture control (case 1254916).
- Fixed wrong tooltips in the Dof Volume (case 1256641).
- The `CustomPassLoadCameraColor` and `CustomPassSampleCameraColor` functions now returns the correct color buffer when used in after post process instead of the color pyramid (which didn't had post processes).
- PBR Sky now doesn't go black when going below sea level, but it instead freezes calculation as if on the horizon. 
- Fixed an issue with quality setting foldouts not opening when clicking on them (1253088).
- Shutter speed can now be changed by dragging the mouse over the UI label (case 1245007).
- Remove the 'Point Cube Size' for cookie, use the Cubemap size directly.
- VFXTarget with Unlit now allows EmissiveColor output to be consistent with HDRP unlit.
- Only building the RTAS if there is an effect that will require it (1262217).
- Fixed the first ray tracing frame not having the light cluster being set up properly (1260311).
- Render graph pre-setup for ray traced ambient occlusion.
- Avoid casting multiple rays and denoising for hard directional, point and spot ray traced shadows (1261040).
- Making sure the preview cameras do not use ray tracing effects due to a by design issue to build ray tracing acceleration structures (1262166).
- Preparing ray traced reflections for the render graph support (performance and quality).
- Preparing recursive rendering for the render graph port.
- Preparation pass for RTGI, temporal filter and diffuse denoiser for render graph.
- Updated the documentation for the DXR implementation.
- Changed the DXR wizard to support optional checks.
- Changed the DXR wizard steps.
- Preparation pass for RTSSS to be supported by render graph.
- Changed the color space of EmissiveColorLDR property on all shader. Was linear but should have been sRGB. Auto upgrade script handle the conversion.

## [7.1.1] - 2019-09-05

### Added
- Transparency Overdraw debug mode. Allows to visualize transparent objects draw calls as an "heat map".
- Enabled single-pass instancing support for XR SDK with new API cmd.SetInstanceMultiplier()
- XR settings are now available in the HDRP asset
- Support for Material Quality in Shader Graph
- Material Quality support selection in HDRP Asset
- Renamed XR shader macro from UNITY_STEREO_ASSIGN_COMPUTE_EYE_INDEX to UNITY_XR_ASSIGN_VIEW_INDEX
- Raytracing ShaderGraph node for HDRP shaders
- Custom passes volume component with 3 injection points: Before Rendering, Before Transparent and Before Post Process
- Alpha channel is now properly exported to camera render textures when using FP16 color buffer format
- Support for XR SDK mirror view modes
- HD Master nodes in Shader Graph now support Normal and Tangent modification in vertex stage.
- DepthOfFieldCoC option in the fullscreen debug modes.
- Added override Ambient Occlusion option on debug windows
- Added Custom Post Processes with 3 injection points: Before Transparent, Before Post Process and After Post Process
- Added draft of minimal interactive path tracing (experimental) based on DXR API - Support only 4 area light, lit and unlit shader (non-shadergraph)
- Small adjustments to TAA anti flicker (more aggressive on high values).

### Fixed
- Fixed wizard infinite loop on cancellation
- Fixed with compute shader error about too many threads in threadgroup on low GPU
- Fixed invalid contact shadow shaders being created on metal
- Fixed a bug where if Assembly.GetTypes throws an exception due to mis-versioned dlls, then no preprocessors are used in the shader stripper
- Fixed typo in AXF decal property preventing to compile
- Fixed reflection probe with XR single-pass and FPTL
- Fixed force gizmo shown when selecting camera in hierarchy
- Fixed issue with XR occlusion mesh and dynamic resolution
- Fixed an issue where lighting compute buffers were re-created with the wrong size when resizing the window, causing tile artefacts at the top of the screen.
- Fix FrameSettings names and tooltips
- Fixed error with XR SDK when the Editor is not in focus
- Fixed errors with RenderGraph, XR SDK and occlusion mesh
- Fixed shadow routines compilation errors when "real" type is a typedef on "half".
- Fixed toggle volumetric lighting in the light UI
- Fixed post-processing history reset handling rt-scale incorrectly
- Fixed crash with terrain and XR multi-pass
- Fixed ShaderGraph material synchronization issues
- Fixed a null reference exception when using an Emissive texture with Unlit shader (case 1181335)
- Fixed an issue where area lights and point lights where not counted separately with regards to max lights on screen (case 1183196)
- Fixed an SSR and Subsurface Scattering issue (appearing black) when using XR.

### Changed
- Update Wizard layout.
- Remove almost all Garbage collection call within a frame.
- Rename property AdditionalVeclocityChange to AddPrecomputeVelocity
- Call the End/Begin camera rendering callbacks for camera with customRender enabled
- Changeg framesettings migration order of postprocess flags as a pr for reflection settings flags have been backported to 2019.2
- Replaced usage of ENABLE_VR in XRSystem.cs by version defines based on the presence of the built-in VR and XR modules
- Added an update virtual function to the SkyRenderer class. This is called once per frame. This allows a given renderer to amortize heavy computation at the rate it chooses. Currently only the physically based sky implements this.
- Removed mandatory XRPass argument in HDCamera.GetOrCreate()
- Restored the HDCamera parameter to the sky rendering builtin parameters.
- Removed usage of StructuredBuffer for XR View Constants
- Expose Direct Specular Lighting control in FrameSettings
- Deprecated ExponentialFog and VolumetricFog volume components. Now there is only one exponential fog component (Fog) which can add Volumetric Fog as an option. Added a script in Edit -> Render Pipeline -> Upgrade Fog Volume Components.

## [7.0.1] - 2019-07-25

### Added
- Added option in the config package to disable globally Area Lights and to select shadow quality settings for the deferred pipeline.
- When shader log stripping is enabled, shader stripper statistics will be written at `Temp/shader-strip.json`
- Occlusion mesh support from XR SDK

### Fixed
- Fixed XR SDK mirror view blit, cleanup some XRTODO and removed XRDebug.cs
- Fixed culling for volumetrics with XR single-pass rendering
- Fix shadergraph material pass setup not called
- Fixed documentation links in component's Inspector header bar
- Cookies using the render texture output from a camera are now properly updated
- Allow in ShaderGraph to enable pre/post pass when the alpha clip is disabled

### Changed
- RenderQueue for Opaque now start at Background instead of Geometry.
- Clamp the area light size for scripting API when we change the light type
- Added a warning in the material UI when the diffusion profile assigned is not in the HDRP asset


## [7.0.0] - 2019-07-17

### Added
- `Fixed`, `Viewer`, and `Automatic` modes to compute the FOV used when rendering a `PlanarReflectionProbe`
- A checkbox to toggle the chrome gizmo of `ReflectionProbe`and `PlanarReflectionProbe`
- Added a Light layer in shadows that allow for objects to cast shadows without being affected by light (and vice versa).
- You can now access ShaderGraph blend states from the Material UI (for example, **Surface Type**, **Sorting Priority**, and **Blending Mode**). This change may break Materials that use a ShaderGraph, to fix them, select **Edit > Render Pipeline > Reset all ShaderGraph Scene Materials BlendStates**. This syncs the blendstates of you ShaderGraph master nodes with the Material properties.
- You can now control ZTest, ZWrite, and CullMode for transparent Materials.
- Materials that use Unlit Shaders or Unlit Master Node Shaders now cast shadows.
- Added an option to enable the ztest on **After Post Process** materials when TAA is disabled.
- Added a new SSAO (based on Ground Truth Ambient Occlusion algorithm) to replace the previous one.
- Added support for shadow tint on light
- BeginCameraRendering and EndCameraRendering callbacks are now called with probes
- Adding option to update shadow maps only On Enable and On Demand.
- Shader Graphs that use time-dependent vertex modification now generate correct motion vectors.
- Added option to allow a custom spot angle for spot light shadow maps.
- Added frame settings for individual post-processing effects
- Added dither transition between cascades for Low and Medium quality settings
- Added single-pass instancing support with XR SDK
- Added occlusion mesh support with XR SDK
- Added support of Alembic velocity to various shaders
- Added support for more than 2 views for single-pass instancing
- Added support for per punctual/directional light min roughness in StackLit
- Added mirror view support with XR SDK
- Added VR verification in HDRPWizard
- Added DXR verification in HDRPWizard
- Added feedbacks in UI of Volume regarding skies
- Cube LUT support in Tonemapping. Cube LUT helpers for external grading are available in the Post-processing Sample package.

### Fixed
- Fixed an issue with history buffers causing effects like TAA or auto exposure to flicker when more than one camera was visible in the editor
- The correct preview is displayed when selecting multiple `PlanarReflectionProbe`s
- Fixed volumetric rendering with camera-relative code and XR stereo instancing
- Fixed issue with flashing cyan due to async compilation of shader when selecting a mesh
- Fix texture type mismatch when the contact shadow are disabled (causing errors on IOS devices)
- Fixed Generate Shader Includes while in package
- Fixed issue when texture where deleted in ShadowCascadeGUI
- Fixed issue in FrameSettingsHistory when disabling a camera several time without enabling it in between.
- Fixed volumetric reprojection with camera-relative code and XR stereo instancing
- Added custom BaseShaderPreprocessor in HDEditorUtils.GetBaseShaderPreprocessorList()
- Fixed compile issue when USE_XR_SDK is not defined
- Fixed procedural sky sun disk intensity for high directional light intensities
- Fixed Decal mip level when using texture mip map streaming to avoid dropping to lowest permitted mip (now loading all mips)
- Fixed deferred shading for XR single-pass instancing after lightloop refactor
- Fixed cluster and material classification debug (material classification now works with compute as pixel shader lighting)
- Fixed IOS Nan by adding a maximun epsilon definition REAL_EPS that uses HALF_EPS when fp16 are used
- Removed unnecessary GC allocation in motion blur code
- Fixed locked UI with advanded influence volume inspector for probes
- Fixed invalid capture direction when rendering planar reflection probes
- Fixed Decal HTILE optimization with platform not supporting texture atomatic (Disable it)
- Fixed a crash in the build when the contact shadows are disabled
- Fixed camera rendering callbacks order (endCameraRendering was being called before the actual rendering)
- Fixed issue with wrong opaque blending settings for After Postprocess
- Fixed issue with Low resolution transparency on PS4
- Fixed a memory leak on volume profiles
- Fixed The Parallax Occlusion Mappping node in shader graph and it's UV input slot
- Fixed lighting with XR single-pass instancing by disabling deferred tiles
- Fixed the Bloom prefiltering pass
- Fixed post-processing effect relying on Unity's random number generator
- Fixed camera flickering when using TAA and selecting the camera in the editor
- Fixed issue with single shadow debug view and volumetrics
- Fixed most of the problems with light animation and timeline
- Fixed indirect deferred compute with XR single-pass instancing
- Fixed a slight omission in anisotropy calculations derived from HazeMapping in StackLit
- Improved stack computation numerical stability in StackLit
- Fix PBR master node always opaque (wrong blend modes for forward pass)
- Fixed TAA with XR single-pass instancing (missing macros)
- Fixed an issue causing Scene View selection wire gizmo to not appear when using HDRP Shader Graphs.
- Fixed wireframe rendering mode (case 1083989)
- Fixed the renderqueue not updated when the alpha clip is modified in the material UI.
- Fixed the PBR master node preview
- Remove the ReadOnly flag on Reflection Probe's cubemap assets during bake when there are no VCS active.
- Fixed an issue where setting a material debug view would not reset the other exclusive modes
- Spot light shapes are now correctly taken into account when baking
- Now the static lighting sky will correctly take the default values for non-overridden properties
- Fixed material albedo affecting the lux meter
- Extra test in deferred compute shading to avoid shading pixels that were not rendered by the current camera (for camera stacking)

### Changed
- Optimization: Reduce the group size of the deferred lighting pass from 16x16 to 8x8
- Replaced HDCamera.computePassCount by viewCount
- Removed xrInstancing flag in RTHandles (replaced by TextureXR.slices and TextureXR.dimensions)
- Refactor the HDRenderPipeline and lightloop code to preprare for high level rendergraph
- Removed the **Back Then Front Rendering** option in the fabric Master Node settings. Enabling this option previously did nothing.
- Shader type Real translates to FP16 precision on Nintendo Switch.
- Shader framework refactor: Introduce CBSDF, EvaluateBSDF, IsNonZeroBSDF to replace BSDF functions
- Shader framework refactor:  GetBSDFAngles, LightEvaluation and SurfaceShading functions
- Replace ComputeMicroShadowing by GetAmbientOcclusionForMicroShadowing
- Rename WorldToTangent to TangentToWorld as it was incorrectly named
- Remove SunDisk and Sun Halo size from directional light
- Remove all obsolete wind code from shader
- Renamed DecalProjectorComponent into DecalProjector for API alignment.
- Improved the Volume UI and made them Global by default
- Remove very high quality shadow option
- Change default for shadow quality in Deferred to Medium
- Enlighten now use inverse squared falloff (before was using builtin falloff)
- Enlighten is now deprecated. Please use CPU or GPU lightmaper instead.
- Remove the name in the diffusion profile UI
- Changed how shadow map resolution scaling with distance is computed. Now it uses screen space area rather than light range.
- Updated MoreOptions display in UI
- Moved Display Area Light Emissive Mesh script API functions in the editor namespace
- direct strenght properties in ambient occlusion now affect direct specular as well
- Removed advanced Specular Occlusion control in StackLit: SSAO based SO control is hidden and fixed to behave like Lit, SPTD is the only HQ technique shown for baked SO.
- Shader framework refactor: Changed ClampRoughness signature to include PreLightData access.
- HDRPWizard window is now in Window > General > HD Render Pipeline Wizard
- Moved StaticLightingSky to LightingWindow
- Removes the current "Scene Settings" and replace them with "Sky & Fog Settings" (with Physically Based Sky and Volumetric Fog).
- Changed how cached shadow maps are placed inside the atlas to minimize re-rendering of them.

## [6.7.0-preview] - 2019-05-16

### Added
- Added ViewConstants StructuredBuffer to simplify XR rendering
- Added API to render specific settings during a frame
- Added stadia to the supported platforms (2019.3)
- Enabled cascade blends settings in the HD Shadow component
- Added Hardware Dynamic Resolution support.
- Added MatCap debug view to replace the no scene lighting debug view.
- Added clear GBuffer option in FrameSettings (default to false)
- Added preview for decal shader graph (Only albedo, normal and emission)
- Added exposure weight control for decal
- Screen Space Directional Shadow under a define option. Activated for ray tracing
- Added a new abstraction for RendererList that will help transition to Render Graph and future RendererList API
- Added multipass support for VR
- Added XR SDK integration (multipass only)
- Added Shader Graph samples for Hair, Fabric and Decal master nodes.
- Add fade distance, shadow fade distance and light layers to light explorer
- Add method to draw light layer drawer in a rect to HDEditorUtils

### Fixed
- Fixed deserialization crash at runtime
- Fixed for ShaderGraph Unlit masternode not writing velocity
- Fixed a crash when assiging a new HDRP asset with the 'Verify Saving Assets' option enabled
- Fixed exposure to properly support TEXTURE2D_X
- Fixed TerrainLit basemap texture generation
- Fixed a bug that caused nans when material classification was enabled and a tile contained one standard material + a material with transmission.
- Fixed gradient sky hash that was not using the exposure hash
- Fixed displayed default FrameSettings in HDRenderPipelineAsset wrongly updated on scripts reload.
- Fixed gradient sky hash that was not using the exposure hash.
- Fixed visualize cascade mode with exposure.
- Fixed (enabled) exposure on override lighting debug modes.
- Fixed issue with LightExplorer when volume have no profile
- Fixed issue with SSR for negative, infinite and NaN history values
- Fixed LightLayer in HDReflectionProbe and PlanarReflectionProbe inspector that was not displayed as a mask.
- Fixed NaN in transmission when the thickness and a color component of the scattering distance was to 0
- Fixed Light's ShadowMask multi-edition.
- Fixed motion blur and SMAA with VR single-pass instancing
- Fixed NaNs generated by phase functionsin volumetric lighting
- Fixed NaN issue with refraction effect and IOR of 1 at extreme grazing angle
- Fixed nan tracker not using the exposure
- Fixed sorting priority on lit and unlit materials
- Fixed null pointer exception when there are no AOVRequests defined on a camera
- Fixed dirty state of prefab using disabled ReflectionProbes
- Fixed an issue where gizmos and editor grid were not correctly depth tested
- Fixed created default scene prefab non editable due to wrong file extension.
- Fixed an issue where sky convolution was recomputed for nothing when a preview was visible (causing extreme slowness when fabric convolution is enabled)
- Fixed issue with decal that wheren't working currently in player
- Fixed missing stereo rendering macros in some fragment shaders
- Fixed exposure for ReflectionProbe and PlanarReflectionProbe gizmos
- Fixed single-pass instancing on PSVR
- Fixed Vulkan shader issue with Texture2DArray in ScreenSpaceShadow.compute by re-arranging code (workaround)
- Fixed camera-relative issue with lights and XR single-pass instancing
- Fixed single-pass instancing on Vulkan
- Fixed htile synchronization issue with shader graph decal
- Fixed Gizmos are not drawn in Camera preview
- Fixed pre-exposure for emissive decal
- Fixed wrong values computed in PreIntegrateFGD and in the generation of volumetric lighting data by forcing the use of fp32.
- Fixed NaNs arising during the hair lighting pass
- Fixed synchronization issue in decal HTile that occasionally caused rendering artifacts around decal borders
- Fixed QualitySettings getting marked as modified by HDRP (and thus checked out in Perforce)
- Fixed a bug with uninitialized values in light explorer
- Fixed issue with LOD transition
- Fixed shader warnings related to raytracing and TEXTURE2D_X

### Changed
- Refactor PixelCoordToViewDirWS to be VR compatible and to compute it only once per frame
- Modified the variants stripper to take in account multiple HDRP assets used in the build.
- Improve the ray biasing code to avoid self-intersections during the SSR traversal
- Update Pyramid Spot Light to better match emitted light volume.
- Moved _XRViewConstants out of UnityPerPassStereo constant buffer to fix issues with PSSL
- Removed GetPositionInput_Stereo() and single-pass (double-wide) rendering mode
- Changed label width of the frame settings to accommodate better existing options.
- SSR's Default FrameSettings for camera is now enable.
- Re-enabled the sharpening filter on Temporal Anti-aliasing
- Exposed HDEditorUtils.LightLayerMaskDrawer for integration in other packages and user scripting.
- Rename atmospheric scattering in FrameSettings to Fog
- The size modifier in the override for the culling sphere in Shadow Cascades now defaults to 0.6, which is the same as the formerly hardcoded value.
- Moved LOD Bias and Maximum LOD Level from Frame Setting section `Other` to `Rendering`
- ShaderGraph Decal that affect only emissive, only draw in emissive pass (was drawing in dbuffer pass too)
- Apply decal projector fade factor correctly on all attribut and for shader graph decal
- Move RenderTransparentDepthPostpass after all transparent
- Update exposure prepass to interleave XR single-pass instancing views in a checkerboard pattern
- Removed ScriptRuntimeVersion check in wizard.

## [6.6.0-preview] - 2019-04-01

### Added
- Added preliminary changes for XR deferred shading
- Added support of 111110 color buffer
- Added proper support for Recorder in HDRP
- Added depth offset input in shader graph master nodes
- Added a Parallax Occlusion Mapping node
- Added SMAA support
- Added Homothety and Symetry quick edition modifier on volume used in ReflectionProbe, PlanarReflectionProbe and DensityVolume
- Added multi-edition support for DecalProjectorComponent
- Improve hair shader
- Added the _ScreenToTargetScaleHistory uniform variable to be used when sampling HDRP RTHandle history buffers.
- Added settings in `FrameSettings` to change `QualitySettings.lodBias` and `QualitySettings.maximumLODLevel` during a rendering
- Added an exposure node to retrieve the current, inverse and previous frame exposure value.
- Added an HD scene color node which allow to sample the scene color with mips and a toggle to remove the exposure.
- Added safeguard on HD scene creation if default scene not set in the wizard
- Added Low res transparency rendering pass.

### Fixed
- Fixed HDRI sky intensity lux mode
- Fixed dynamic resolution for XR
- Fixed instance identifier semantic string used by Shader Graph
- Fixed null culling result occuring when changing scene that was causing crashes
- Fixed multi-edition light handles and inspector shapes
- Fixed light's LightLayer field when multi-editing
- Fixed normal blend edition handles on DensityVolume
- Fixed an issue with layered lit shader and height based blend where inactive layers would still have influence over the result
- Fixed multi-selection handles color for DensityVolume
- Fixed multi-edition inspector's blend distances for HDReflectionProbe, PlanarReflectionProbe and DensityVolume
- Fixed metric distance that changed along size in DensityVolume
- Fixed DensityVolume shape handles that have not same behaviour in advance and normal edition mode
- Fixed normal map blending in TerrainLit by only blending the derivatives
- Fixed Xbox One rendering just a grey screen instead of the scene
- Fixed probe handles for multiselection
- Fixed baked cubemap import settings for convolution
- Fixed regression causing crash when attempting to open HDRenderPipelineWizard without an HDRenderPipelineAsset setted
- Fixed FullScreenDebug modes: SSAO, SSR, Contact shadow, Prerefraction Color Pyramid, Final Color Pyramid
- Fixed volumetric rendering with stereo instancing
- Fixed shader warning
- Fixed missing resources in existing asset when updating package
- Fixed PBR master node preview in forward rendering or transparent surface
- Fixed deferred shading with stereo instancing
- Fixed "look at" edition mode of Rotation tool for DecalProjectorComponent
- Fixed issue when switching mode in ReflectionProbe and PlanarReflectionProbe
- Fixed issue where migratable component version where not always serialized when part of prefab's instance
- Fixed an issue where shadow would not be rendered properly when light layer are not enabled
- Fixed exposure weight on unlit materials
- Fixed Light intensity not played in the player when recorded with animation/timeline
- Fixed some issues when multi editing HDRenderPipelineAsset
- Fixed emission node breaking the main shader graph preview in certain conditions.
- Fixed checkout of baked probe asset when baking probes.
- Fixed invalid gizmo position for rotated ReflectionProbe
- Fixed multi-edition of material's SurfaceType and RenderingPath
- Fixed whole pipeline reconstruction on selecting for the first time or modifying other than the currently used HDRenderPipelineAsset
- Fixed single shadow debug mode
- Fixed global scale factor debug mode when scale > 1
- Fixed debug menu material overrides not getting applied to the Terrain Lit shader
- Fixed typo in computeLightVariants
- Fixed deferred pass with XR instancing by disabling ComputeLightEvaluation
- Fixed bloom resolution independence
- Fixed lens dirt intensity not behaving properly
- Fixed the Stop NaN feature
- Fixed some resources to handle more than 2 instanced views for XR
- Fixed issue with black screen (NaN) produced on old GPU hardware or intel GPU hardware with gaussian pyramid
- Fixed issue with disabled punctual light would still render when only directional light is present

### Changed
- DensityVolume scripting API will no longuer allow to change between advance and normal edition mode
- Disabled depth of field, lens distortion and panini projection in the scene view
- TerrainLit shaders and includes are reorganized and made simpler.
- TerrainLit shader GUI now allows custom properties to be displayed in the Terrain fold-out section.
- Optimize distortion pass with stencil
- Disable SceneSelectionPass in shader graph preview
- Control punctual light and area light shadow atlas separately
- Move SMAA anti-aliasing option to after Temporal Anti Aliasing one, to avoid problem with previously serialized project settings
- Optimize rendering with static only lighting and when no cullable lights/decals/density volumes are present.
- Updated handles for DecalProjectorComponent for enhanced spacial position readability and have edition mode for better SceneView management
- DecalProjectorComponent are now scale independent in order to have reliable metric unit (see new Size field for changing the size of the volume)
- Restructure code from HDCamera.Update() by adding UpdateAntialiasing() and UpdateViewConstants()
- Renamed velocity to motion vectors
- Objects rendered during the After Post Process pass while TAA is enabled will not benefit from existing depth buffer anymore. This is done to fix an issue where those object would wobble otherwise
- Removed usage of builtin unity matrix for shadow, shadow now use same constant than other view
- The default volume layer mask for cameras & probes is now `Default` instead of `Everything`

## [6.5.0-preview] - 2019-03-07

### Added
- Added depth-of-field support with stereo instancing
- Adding real time area light shadow support
- Added a new FrameSettings: Specular Lighting to toggle the specular during the rendering

### Fixed
- Fixed diffusion profile upgrade breaking package when upgrading to a new version
- Fixed decals cropped by gizmo not updating correctly if prefab
- Fixed an issue when enabling SSR on multiple view
- Fixed edition of the intensity's unit field while selecting multiple lights
- Fixed wrong calculation in soft voxelization for density volume
- Fixed gizmo not working correctly with pre-exposure
- Fixed issue with setting a not available RT when disabling motion vectors
- Fixed planar reflection when looking at mirror normal
- Fixed mutiselection issue with HDLight Inspector
- Fixed HDAdditionalCameraData data migration
- Fixed failing builds when light explorer window is open
- Fixed cascade shadows border sometime causing artefacts between cascades
- Restored shadows in the Cascade Shadow debug visualization
- `camera.RenderToCubemap` use proper face culling

### Changed
- When rendering reflection probe disable all specular lighting and for metals use fresnelF0 as diffuse color for bake lighting.

## [6.4.0-preview] - 2019-02-21

### Added
- VR: Added TextureXR system to selectively expand TEXTURE2D macros to texture array for single-pass stereo instancing + Convert textures call to these macros
- Added an unit selection dropdown next to shutter speed (camera)
- Added error helpbox when trying to use a sub volume component that require the current HDRenderPipelineAsset to support a feature that it is not supporting.
- Add mesh for tube light when display emissive mesh is enabled

### Fixed
- Fixed Light explorer. The volume explorer used `profile` instead of `sharedProfile` which instantiate a custom volume profile instead of editing the asset itself.
- Fixed UI issue where all is displayed using metric unit in shadow cascade and Percent is set in the unit field (happening when opening the inspector).
- Fixed inspector event error when double clicking on an asset (diffusion profile/material).
- Fixed nullref on layered material UI when the material is not an asset.
- Fixed nullref exception when undo/redo a light property.
- Fixed visual bug when area light handle size is 0.

### Changed
- Update UI for 32bit/16bit shadow precision settings in HDRP asset
- Object motion vectors have been disabled in all but the game view. Camera motion vectors are still enabled everywhere, allowing TAA and Motion Blur to work on static objects.
- Enable texture array by default for most rendering code on DX11 and unlock stereo instancing (DX11 only for now)

## [6.3.0-preview] - 2019-02-18

### Added
- Added emissive property for shader graph decals
- Added a diffusion profile override volume so the list of diffusion profile assets to use can be chanaged without affecting the HDRP asset
- Added a "Stop NaNs" option on cameras and in the Scene View preferences.
- Added metric display option in HDShadowSettings and improve clamping
- Added shader parameter mapping in DebugMenu
- Added scripting API to configure DebugData for DebugMenu

### Fixed
- Fixed decals in forward
- Fixed issue with stencil not correctly setup for various master node and shader for the depth pass, motion vector pass and GBuffer/Forward pass
- Fixed SRP batcher and metal
- Fixed culling and shadows for Pyramid, Box, Rectangle and Tube lights
- Fixed an issue where scissor render state leaking from the editor code caused partially black rendering

### Changed
- When a lit material has a clear coat mask that is not null, we now use the clear coat roughness to compute the screen space reflection.
- Diffusion profiles are now limited to one per asset and can be referenced in materials, shader graphs and vfx graphs. Materials will be upgraded automatically except if they are using a shader graph, in this case it will display an error message.

## [6.2.0-preview] - 2019-02-15

### Added
- Added help box listing feature supported in a given HDRenderPipelineAsset alongs with the drawbacks implied.
- Added cascade visualizer, supporting disabled handles when not overriding.

### Fixed
- Fixed post processing with stereo double-wide
- Fixed issue with Metal: Use sign bit to find the cache type instead of lowest bit.
- Fixed invalid state when creating a planar reflection for the first time
- Fix FrameSettings's LitShaderMode not restrained by supported LitShaderMode regression.

### Changed
- The default value roughness value for the clearcoat has been changed from 0.03 to 0.01
- Update default value of based color for master node
- Update Fabric Charlie Sheen lighting model - Remove Fresnel component that wasn't part of initial model + Remap smoothness to [0.0 - 0.6] range for more artist friendly parameter

### Changed
- Code refactor: all macros with ARGS have been swapped with macros with PARAM. This is because the ARGS macros were incorrectly named.

## [6.1.0-preview] - 2019-02-13

### Added
- Added support for post-processing anti-aliasing in the Scene View (FXAA and TAA). These can be set in Preferences.
- Added emissive property for decal material (non-shader graph)

### Fixed
- Fixed a few UI bugs with the color grading curves.
- Fixed "Post Processing" in the scene view not toggling post-processing effects
- Fixed bake only object with flag `ReflectionProbeStaticFlag` when baking a `ReflectionProbe`

### Changed
- Removed unsupported Clear Depth checkbox in Camera inspector
- Updated the toggle for advanced mode in inspectors.

## [6.0.0-preview] - 2019-02-23

### Added
- Added new API to perform a camera rendering
- Added support for hair master node (Double kajiya kay - Lambert)
- Added Reset behaviour in DebugMenu (ingame mapping is right joystick + B)
- Added Default HD scene at new scene creation while in HDRP
- Added Wizard helping to configure HDRP project
- Added new UI for decal material to allow remapping and scaling of some properties
- Added cascade shadow visualisation toggle in HD shadow settings
- Added icons for assets
- Added replace blending mode for distortion
- Added basic distance fade for density volumes
- Added decal master node for shader graph
- Added HD unlit master node (Cross Pipeline version is name Unlit)
- Added new Rendering Queue in materials
- Added post-processing V3 framework embed in HDRP, remove postprocess V2 framework
- Post-processing now uses the generic volume framework
-   New depth-of-field, bloom, panini projection effects, motion blur
-   Exposure is now done as a pre-exposition pass, the whole system has been revamped
-   Exposure now use EV100 everywhere in the UI (Sky, Emissive Light)
- Added emissive intensity (Luminance and EV100 control) control for Emissive
- Added pre-exposure weigth for Emissive
- Added an emissive color node and a slider to control the pre-exposure percentage of emission color
- Added physical camera support where applicable
- Added more color grading tools
- Added changelog level for Shader Variant stripping
- Added Debug mode for validation of material albedo and metalness/specularColor values
- Added a new dynamic mode for ambient probe and renamed BakingSky to StaticLightingSky
- Added command buffer parameter to all Bind() method of material
- Added Material validator in Render Pipeline Debug
- Added code to future support of DXR (not enabled)
- Added support of multiviewport
- Added HDRenderPipeline.RequestSkyEnvironmentUpdate function to force an update from script when sky is set to OnDemand
- Added a Lighting and BackLighting slots in Lit, StackLit, Fabric and Hair master nodes
- Added support for overriding terrain detail rendering shaders, via the render pipeline editor resources asset
- Added xrInstancing flag support to RTHandle
- Added support for cullmask for decal projectors
- Added software dynamic resolution support
- Added support for "After Post-Process" render pass for unlit shader
- Added support for textured rectangular area lights
- Added stereo instancing macros to MSAA shaders
- Added support for Quarter Res Raytraced Reflections (not enabled)
- Added fade factor for decal projectors.
- Added stereo instancing macros to most shaders used in VR
- Added multi edition support for HDRenderPipelineAsset

### Fixed
- Fixed logic to disable FPTL with stereo rendering
- Fixed stacklit transmission and sun highlight
- Fixed decals with stereo rendering
- Fixed sky with stereo rendering
- Fixed flip logic for postprocessing + VR
- Fixed copyStencilBuffer pass for Switch
- Fixed point light shadow map culling that wasn't taking into account far plane
- Fixed usage of SSR with transparent on all master node
- Fixed SSR and microshadowing on fabric material
- Fixed blit pass for stereo rendering
- Fixed lightlist bounds for stereo rendering
- Fixed windows and in-game DebugMenu sync.
- Fixed FrameSettings' LitShaderMode sync when opening DebugMenu.
- Fixed Metal specific issues with decals, hitting a sampler limit and compiling AxF shader
- Fixed an issue with flipped depth buffer during postprocessing
- Fixed normal map use for shadow bias with forward lit - now use geometric normal
- Fixed transparent depth prepass and postpass access so they can be use without alpha clipping for lit shader
- Fixed support of alpha clip shadow for lit master node
- Fixed unlit master node not compiling
- Fixed issue with debug display of reflection probe
- Fixed issue with phong tessellations not working with lit shader
- Fixed issue with vertex displacement being affected by heightmap setting even if not heightmap where assign
- Fixed issue with density mode on Lit terrain producing NaN
- Fixed issue when going back and forth from Lit to LitTesselation for displacement mode
- Fixed issue with ambient occlusion incorrectly applied to emissiveColor with light layers in deferred
- Fixed issue with fabric convolution not using the correct convolved texture when fabric convolution is enabled
- Fixed issue with Thick mode for Transmission that was disabling transmission with directional light
- Fixed shutdown edge cases with HDRP tests
- Fixed slowdow when enabling Fabric convolution in HDRP asset
- Fixed specularAA not compiling in StackLit Master node
- Fixed material debug view with stereo rendering
- Fixed material's RenderQueue edition in default view.
- Fixed banding issues within volumetric density buffer
- Fixed missing multicompile for MSAA for AxF
- Fixed camera-relative support for stereo rendering
- Fixed remove sync with render thread when updating decal texture atlas.
- Fixed max number of keyword reach [256] issue. Several shader feature are now local
- Fixed Scene Color and Depth nodes
- Fixed SSR in forward
- Fixed custom editor of Unlit, HD Unlit and PBR shader graph master node
- Fixed issue with NewFrame not correctly calculated in Editor when switching scene
- Fixed issue with TerrainLit not compiling with depth only pass and normal buffer
- Fixed geometric normal use for shadow bias with PBR master node in forward
- Fixed instancing macro usage for decals
- Fixed error message when having more than one directional light casting shadow
- Fixed error when trying to display preview of Camera or PlanarReflectionProbe
- Fixed LOAD_TEXTURE2D_ARRAY_MSAA macro
- Fixed min-max and amplitude clamping value in inspector of vertex displacement materials
- Fixed issue with alpha shadow clip (was incorrectly clipping object shadow)
- Fixed an issue where sky cubemap would not be cleared correctly when setting the current sky to None
- Fixed a typo in Static Lighting Sky component UI
- Fixed issue with incorrect reset of RenderQueue when switching shader in inspector GUI
- Fixed issue with variant stripper stripping incorrectly some variants
- Fixed a case of ambient lighting flickering because of previews
- Fixed Decals when rendering multiple camera in a single frame
- Fixed cascade shadow count in shader
- Fixed issue with Stacklit shader with Haze effect
- Fixed an issue with the max sample count for the TAA
- Fixed post-process guard band for XR
- Fixed exposure of emissive of Unlit
- Fixed depth only and motion vector pass for Unlit not working correctly with MSAA
- Fixed an issue with stencil buffer copy causing unnecessary compute dispatches for lighting
- Fixed multi edition issue in FrameSettings
- Fixed issue with SRP batcher and DebugDisplay variant of lit shader
- Fixed issue with debug material mode not doing alpha test
- Fixed "Attempting to draw with missing UAV bindings" errors on Vulkan
- Fixed pre-exposure incorrectly apply to preview
- Fixed issue with duplicate 3D texture in 3D texture altas of volumetric?
- Fixed Camera rendering order (base on the depth parameter)
- Fixed shader graph decals not being cropped by gizmo
- Fixed "Attempting to draw with missing UAV bindings" errors on Vulkan.


### Changed
- ColorPyramid compute shader passes is swapped to pixel shader passes on platforms where the later is faster (Nintendo Switch).
- Removing the simple lightloop used by the simple lit shader
- Whole refactor of reflection system: Planar and reflection probe
- Separated Passthrough from other RenderingPath
- Update several properties naming and caption based on feedback from documentation team
- Remove tile shader variant for transparent backface pass of lit shader
- Rename all HDRenderPipeline to HDRP folder for shaders
- Rename decal property label (based on doc team feedback)
- Lit shader mode now default to Deferred to reduce build time
- Update UI of Emission parameters in shaders
- Improve shader variant stripping including shader graph variant
- Refactored render loop to render realtime probes visible per camera
- Enable SRP batcher by default
- Shader code refactor: Rename LIGHTLOOP_SINGLE_PASS => LIGHTLOOP_DISABLE_TILE_AND_CLUSTER and clean all usage of LIGHTLOOP_TILE_PASS
- Shader code refactor: Move pragma definition of vertex and pixel shader inside pass + Move SURFACE_GRADIENT definition in XXXData.hlsl
- Micro-shadowing in Lit forward now use ambientOcclusion instead of SpecularOcclusion
- Upgraded FrameSettings workflow, DebugMenu and Inspector part relative to it
- Update build light list shader code to support 32 threads in wavefronts on Switch
- LayeredLit layers' foldout are now grouped in one main foldout per layer
- Shadow alpha clip can now be enabled on lit shader and haor shader enven for opaque
- Temporal Antialiasing optimization for Xbox One X
- Parameter depthSlice on SetRenderTarget functions now defaults to -1 to bind the entire resource
- Rename SampleCameraDepth() functions to LoadCameraDepth() and SampleCameraDepth(), same for SampleCameraColor() functions
- Improved Motion Blur quality.
- Update stereo frame settings values for single-pass instancing and double-wide
- Rearrange FetchDepth functions to prepare for stereo-instancing
- Remove unused _ComputeEyeIndex
- Updated HDRenderPipelineAsset inspector
- Re-enable SRP batcher for metal

## [5.2.0-preview] - 2018-11-27

### Added
- Added option to run Contact Shadows and Volumetrics Voxelization stage in Async Compute
- Added camera freeze debug mode - Allow to visually see culling result for a camera
- Added support of Gizmo rendering before and after postprocess in Editor
- Added support of LuxAtDistance for punctual lights

### Fixed
- Fixed Debug.DrawLine and Debug.Ray call to work in game view
- Fixed DebugMenu's enum resetted on change
- Fixed divide by 0 in refraction causing NaN
- Fixed disable rough refraction support
- Fixed refraction, SSS and atmospheric scattering for VR
- Fixed forward clustered lighting for VR (double-wide).
- Fixed Light's UX to not allow negative intensity
- Fixed HDRenderPipelineAsset inspector broken when displaying its FrameSettings from project windows.
- Fixed forward clustered lighting for VR (double-wide).
- Fixed HDRenderPipelineAsset inspector broken when displaying its FrameSettings from project windows.
- Fixed Decals and SSR diable flags for all shader graph master node (Lit, Fabric, StackLit, PBR)
- Fixed Distortion blend mode for shader graph master node (Lit, StackLit)
- Fixed bent Normal for Fabric master node in shader graph
- Fixed PBR master node lightlayers
- Fixed shader stripping for built-in lit shaders.

### Changed
- Rename "Regular" in Diffusion profile UI "Thick Object"
- Changed VBuffer depth parametrization for volumetric from distanceRange to depthExtent - Require update of volumetric settings - Fog start at near plan
- SpotLight with box shape use Lux unit only

## [5.1.0-preview] - 2018-11-19

### Added

- Added a separate Editor resources file for resources Unity does not take when it builds a Player.
- You can now disable SSR on Materials in Shader Graph.
- Added support for MSAA when the Supported Lit Shader Mode is set to Both. Previously HDRP only supported MSAA for Forward mode.
- You can now override the emissive color of a Material when in debug mode.
- Exposed max light for Light Loop Settings in HDRP asset UI.
- HDRP no longer performs a NormalDBuffer pass update if there are no decals in the Scene.
- Added distant (fall-back) volumetric fog and improved the fog evaluation precision.
- Added an option to reflect sky in SSR.
- Added a y-axis offset for the PlanarReflectionProbe and offset tool.
- Exposed the option to run SSR and SSAO on async compute.
- Added support for the _GlossMapScale parameter in the Legacy to HDRP Material converter.
- Added wave intrinsic instructions for use in Shaders (for AMD GCN).


### Fixed
- Fixed sphere shaped influence handles clamping in Reflection Probes.
- Fixed Reflection Probe data migration for projects created before using HDRP.
- Fixed UI of Layered Material where Unity previously rendered the scrollbar above the Copy button.
- Fixed Material tessellations parameters Start fade distance and End fade distance. Originally, Unity clamped these values when you modified them.
- Fixed various distortion and refraction issues - handle a better fall-back.
- Fixed SSR for multiple views.
- Fixed SSR issues related to self-intersections.
- Fixed shape density volume handle speed.
- Fixed density volume shape handle moving too fast.
- Fixed the Camera velocity pass that we removed by mistake.
- Fixed some null pointer exceptions when disabling motion vectors support.
- Fixed viewports for both the Subsurface Scattering combine pass and the transparent depth prepass.
- Fixed the blend mode pop-up in the UI. It previously did not appear when you enabled pre-refraction.
- Fixed some null pointer exceptions that previously occurred when you disabled motion vectors support.
- Fixed Layered Lit UI issue with scrollbar.
- Fixed cubemap assignation on custom ReflectionProbe.
- Fixed Reflection Probes’ capture settings' shadow distance.
- Fixed an issue with the SRP batcher and Shader variables declaration.
- Fixed thickness and subsurface slots for fabric Shader master node that wasn't appearing with the right combination of flags.
- Fixed d3d debug layer warning.
- Fixed PCSS sampling quality.
- Fixed the Subsurface and transmission Material feature enabling for fabric Shader.
- Fixed the Shader Graph UV node’s dimensions when using it in a vertex Shader.
- Fixed the planar reflection mirror gizmo's rotation.
- Fixed HDRenderPipelineAsset's FrameSettings not showing the selected enum in the Inspector drop-down.
- Fixed an error with async compute.
- MSAA now supports transparency.
- The HDRP Material upgrader tool now converts metallic values correctly.
- Volumetrics now render in Reflection Probes.
- Fixed a crash that occurred whenever you set a viewport size to 0.
- Fixed the Camera physic parameter that the UI previously did not display.
- Fixed issue in pyramid shaped spotlight handles manipulation

### Changed

- Renamed Line shaped Lights to Tube Lights.
- HDRP now uses mean height fog parametrization.
- Shadow quality settings are set to All when you use HDRP (This setting is not visible in the UI when using SRP). This avoids Legacy Graphics Quality Settings disabling the shadows and give SRP full control over the Shadows instead.
- HDRP now internally uses premultiplied alpha for all fog.
- Updated default FrameSettings used for realtime Reflection Probes when you create a new HDRenderPipelineAsset.
- Remove multi-camera support. LWRP and HDRP will not support multi-camera layered rendering.
- Updated Shader Graph subshaders to use the new instancing define.
- Changed fog distance calculation from distance to plane to distance to sphere.
- Optimized forward rendering using AMD GCN by scalarizing the light loop.
- Changed the UI of the Light Editor.
- Change ordering of includes in HDRP Materials in order to reduce iteration time for faster compilation.
- Added a StackLit master node replacing the InspectorUI version. IMPORTANT: All previously authored StackLit Materials will be lost. You need to recreate them with the master node.

## [5.0.0-preview] - 2018-09-28

### Added
- Added occlusion mesh to depth prepass for VR (VR still disabled for now)
- Added a debug mode to display only one shadow at once
- Added controls for the highlight created by directional lights
- Added a light radius setting to punctual lights to soften light attenuation and simulate fill lighting
- Added a 'minRoughness' parameter to all non-area lights (was previously only available for certain light types)
- Added separate volumetric light/shadow dimmers
- Added per-pixel jitter to volumetrics to reduce aliasing artifacts
- Added a SurfaceShading.hlsl file, which implements material-agnostic shading functionality in an efficient manner
- Added support for shadow bias for thin object transmission
- Added FrameSettings to control realtime planar reflection
- Added control for SRPBatcher on HDRP Asset
- Added an option to clear the shadow atlases in the debug menu
- Added a color visualization of the shadow atlas rescale in debug mode
- Added support for disabling SSR on materials
- Added intrinsic for XBone
- Added new light volume debugging tool
- Added a new SSR debug view mode
- Added translaction's scale invariance on DensityVolume
- Added multiple supported LitShadermode and per renderer choice in case of both Forward and Deferred supported
- Added custom specular occlusion mode to Lit Shader Graph Master node

### Fixed
- Fixed a normal bias issue with Stacklit (Was causing light leaking)
- Fixed camera preview outputing an error when both scene and game view where display and play and exit was call
- Fixed override debug mode not apply correctly on static GI
- Fixed issue where XRGraphicsConfig values set in the asset inspector GUI weren't propagating correctly (VR still disabled for now)
- Fixed issue with tangent that was using SurfaceGradient instead of regular normal decoding
- Fixed wrong error message display when switching to unsupported target like IOS
- Fixed an issue with ambient occlusion texture sometimes not being created properly causing broken rendering
- Shadow near plane is no longer limited at 0.1
- Fixed decal draw order on transparent material
- Fixed an issue where sometime the lookup texture used for GGX convolution was broken, causing broken rendering
- Fixed an issue where you wouldn't see any fog for certain pipeline/scene configurations
- Fixed an issue with volumetric lighting where the anisotropy value of 0 would not result in perfectly isotropic lighting
- Fixed shadow bias when the atlas is rescaled
- Fixed shadow cascade sampling outside of the atlas when cascade count is inferior to 4
- Fixed shadow filter width in deferred rendering not matching shader config
- Fixed stereo sampling of depth texture in MSAA DepthValues.shader
- Fixed box light UI which allowed negative and zero sizes, thus causing NaNs
- Fixed stereo rendering in HDRISky.shader (VR)
- Fixed normal blend and blend sphere influence for reflection probe
- Fixed distortion filtering (was point filtering, now trilinear)
- Fixed contact shadow for large distance
- Fixed depth pyramid debug view mode
- Fixed sphere shaped influence handles clamping in reflection probes
- Fixed reflection probes data migration for project created before using hdrp
- Fixed ambient occlusion for Lit Master Node when slot is connected

### Changed
- Use samplerunity_ShadowMask instead of samplerunity_samplerLightmap for shadow mask
- Allow to resize reflection probe gizmo's size
- Improve quality of screen space shadow
- Remove support of projection model for ScreenSpaceLighting (SSR always use HiZ and refraction always Proxy)
- Remove all the debug mode from SSR that are obsolete now
- Expose frameSettings and Capture settings for reflection and planar probe
- Update UI for reflection probe, planar probe, camera and HDRP Asset
- Implement proper linear blending for volumetric lighting via deep compositing as described in the paper "Deep Compositing Using Lie Algebras"
- Changed  planar mapping to match terrain convention (XZ instead of ZX)
- XRGraphicsConfig is no longer Read/Write. Instead, it's read-only. This improves consistency of XR behavior between the legacy render pipeline and SRP
- Change reflection probe data migration code (to update old reflection probe to new one)
- Updated gizmo for ReflectionProbes
- Updated UI and Gizmo of DensityVolume

## [4.0.0-preview] - 2018-09-28

### Added
- Added a new TerrainLit shader that supports rendering of Unity terrains.
- Added controls for linear fade at the boundary of density volumes
- Added new API to control decals without monobehaviour object
- Improve Decal Gizmo
- Implement Screen Space Reflections (SSR) (alpha version, highly experimental)
- Add an option to invert the fade parameter on a Density Volume
- Added a Fabric shader (experimental) handling cotton and silk
- Added support for MSAA in forward only for opaque only
- Implement smoothness fade for SSR
- Added support for AxF shader (X-rite format - require special AxF importer from Unity not part of HDRP)
- Added control for sundisc on directional light (hack)
- Added a new HD Lit Master node that implements Lit shader support for Shader Graph
- Added Micro shadowing support (hack)
- Added an event on HDAdditionalCameraData for custom rendering
- HDRP Shader Graph shaders now support 4-channel UVs.

### Fixed
- Fixed an issue where sometimes the deferred shadow texture would not be valid, causing wrong rendering.
- Stencil test during decals normal buffer update is now properly applied
- Decals corectly update normal buffer in forward
- Fixed a normalization problem in reflection probe face fading causing artefacts in some cases
- Fix multi-selection behavior of Density Volumes overwriting the albedo value
- Fixed support of depth texture for RenderTexture. HDRP now correctly output depth to user depth buffer if RenderTexture request it.
- Fixed multi-selection behavior of Density Volumes overwriting the albedo value
- Fixed support of depth for RenderTexture. HDRP now correctly output depth to user depth buffer if RenderTexture request it.
- Fixed support of Gizmo in game view in the editor
- Fixed gizmo for spot light type
- Fixed issue with TileViewDebug mode being inversed in gameview
- Fixed an issue with SAMPLE_TEXTURECUBE_SHADOW macro
- Fixed issue with color picker not display correctly when game and scene view are visible at the same time
- Fixed an issue with reflection probe face fading
- Fixed camera motion vectors shader and associated matrices to update correctly for single-pass double-wide stereo rendering
- Fixed light attenuation functions when range attenuation is disabled
- Fixed shadow component algorithm fixup not dirtying the scene, so changes can be saved to disk.
- Fixed some GC leaks for HDRP
- Fixed contact shadow not affected by shadow dimmer
- Fixed GGX that works correctly for the roughness value of 0 (mean specular highlgiht will disappeard for perfect mirror, we rely on maxSmoothness instead to always have a highlight even on mirror surface)
- Add stereo support to ShaderPassForward.hlsl. Forward rendering now seems passable in limited test scenes with camera-relative rendering disabled.
- Add stereo support to ProceduralSky.shader and OpaqueAtmosphericScattering.shader.
- Added CullingGroupManager to fix more GC.Alloc's in HDRP
- Fixed rendering when multiple cameras render into the same render texture

### Changed
- Changed the way depth & color pyramids are built to be faster and better quality, thus improving the look of distortion and refraction.
- Stabilize the dithered LOD transition mask with respect to the camera rotation.
- Avoid multiple depth buffer copies when decals are present
- Refactor code related to the RT handle system (No more normal buffer manager)
- Remove deferred directional shadow and move evaluation before lightloop
- Add a function GetNormalForShadowBias() that material need to implement to return the normal used for normal shadow biasing
- Remove Jimenez Subsurface scattering code (This code was disabled by default, now remove to ease maintenance)
- Change Decal API, decal contribution is now done in Material. Require update of material using decal
- Move a lot of files from CoreRP to HDRP/CoreRP. All moved files weren't used by Ligthweight pipeline. Long term they could move back to CoreRP after CoreRP become out of preview
- Updated camera inspector UI
- Updated decal gizmo
- Optimization: The objects that are rendered in the Motion Vector Pass are not rendered in the prepass anymore
- Removed setting shader inclue path via old API, use package shader include paths
- The default value of 'maxSmoothness' for punctual lights has been changed to 0.99
- Modified deferred compute and vert/frag shaders for first steps towards stereo support
- Moved material specific Shader Graph files into corresponding material folders.
- Hide environment lighting settings when enabling HDRP (Settings are control from sceneSettings)
- Update all shader includes to use absolute path (allow users to create material in their Asset folder)
- Done a reorganization of the files (Move ShaderPass to RenderPipeline folder, Move all shadow related files to Lighting/Shadow and others)
- Improved performance and quality of Screen Space Shadows

## [3.3.0-preview] - 2018-01-01

### Added
- Added an error message to say to use Metal or Vulkan when trying to use OpenGL API
- Added a new Fabric shader model that supports Silk and Cotton/Wool
- Added a new HDRP Lighting Debug mode to visualize Light Volumes for Point, Spot, Line, Rectangular and Reflection Probes
- Add support for reflection probe light layers
- Improve quality of anisotropic on IBL

### Fixed
- Fix an issue where the screen where darken when rendering camera preview
- Fix display correct target platform when showing message to inform user that a platform is not supported
- Remove workaround for metal and vulkan in normal buffer encoding/decoding
- Fixed an issue with color picker not working in forward
- Fixed an issue where reseting HDLight do not reset all of its parameters
- Fixed shader compile warning in DebugLightVolumes.shader

### Changed
- Changed default reflection probe to be 256x256x6 and array size to be 64
- Removed dependence on the NdotL for thickness evaluation for translucency (based on artist's input)
- Increased the precision when comparing Planar or HD reflection probe volumes
- Remove various GC alloc in C#. Slightly better performance

## [3.2.0-preview] - 2018-01-01

### Added
- Added a luminance meter in the debug menu
- Added support of Light, reflection probe, emissive material, volume settings related to lighting to Lighting explorer
- Added support for 16bit shadows

### Fixed
- Fix issue with package upgrading (HDRP resources asset is now versionned to worarkound package manager limitation)
- Fix HDReflectionProbe offset displayed in gizmo different than what is affected.
- Fix decals getting into a state where they could not be removed or disabled.
- Fix lux meter mode - The lux meter isn't affected by the sky anymore
- Fix area light size reset when multi-selected
- Fix filter pass number in HDUtils.BlitQuad
- Fix Lux meter mode that was applying SSS
- Fix planar reflections that were not working with tile/cluster (olbique matrix)
- Fix debug menu at runtime not working after nested prefab PR come to trunk
- Fix scrolling issue in density volume

### Changed
- Shader code refactor: Split MaterialUtilities file in two parts BuiltinUtilities (independent of FragInputs) and MaterialUtilities (Dependent of FragInputs)
- Change screen space shadow rendertarget format from ARGB32 to RG16

## [3.1.0-preview] - 2018-01-01

### Added
- Decal now support per channel selection mask. There is now two mode. One with BaseColor, Normal and Smoothness and another one more expensive with BaseColor, Normal, Smoothness, Metal and AO. Control is on HDRP Asset. This may require to launch an update script for old scene: 'Edit/Render Pipeline/Single step upgrade script/Upgrade all DecalMaterial MaskBlendMode'.
- Decal now supports depth bias for decal mesh, to prevent z-fighting
- Decal material now supports draw order for decal projectors
- Added LightLayers support (Base on mask from renderers name RenderingLayers and mask from light name LightLayers - if they match, the light apply) - cost an extra GBuffer in deferred (more bandwidth)
- When LightLayers is enabled, the AmbientOclusion is store in the GBuffer in deferred path allowing to avoid double occlusion with SSAO. In forward the double occlusion is now always avoided.
- Added the possibility to add an override transform on the camera for volume interpolation
- Added desired lux intensity and auto multiplier for HDRI sky
- Added an option to disable light by type in the debug menu
- Added gradient sky
- Split EmissiveColor and bakeDiffuseLighting in forward avoiding the emissiveColor to be affect by SSAO
- Added a volume to control indirect light intensity
- Added EV 100 intensity unit for area lights
- Added support for RendererPriority on Renderer. This allow to control order of transparent rendering manually. HDRP have now two stage of sorting for transparent in addition to bact to front. Material have a priority then Renderer have a priority.
- Add Coupling of (HD)Camera and HDAdditionalCameraData for reset and remove in inspector contextual menu of Camera
- Add Coupling of (HD)ReflectionProbe and HDAdditionalReflectionData for reset and remove in inspector contextual menu of ReflectoinProbe
- Add macro to forbid unity_ObjectToWorld/unity_WorldToObject to be use as it doesn't handle camera relative rendering
- Add opacity control on contact shadow

### Fixed
- Fixed an issue with PreIntegratedFGD texture being sometimes destroyed and not regenerated causing rendering to break
- PostProcess input buffers are not copied anymore on PC if the viewport size matches the final render target size
- Fixed an issue when manipulating a lot of decals, it was displaying a lot of errors in the inspector
- Fixed capture material with reflection probe
- Refactored Constant Buffers to avoid hitting the maximum number of bound CBs in some cases.
- Fixed the light range affecting the transform scale when changed.
- Snap to grid now works for Decal projector resizing.
- Added a warning for 128x128 cookie texture without mipmaps
- Replace the sampler used for density volumes for correct wrap mode handling

### Changed
- Move Render Pipeline Debug "Windows from Windows->General-> Render Pipeline debug windows" to "Windows from Windows->Analysis-> Render Pipeline debug windows"
- Update detail map formula for smoothness and albedo, goal it to bright and dark perceptually and scale factor is use to control gradient speed
- Refactor the Upgrade material system. Now a material can be update from older version at any time. Call Edit/Render Pipeline/Upgrade all Materials to newer version
- Change name EnableDBuffer to EnableDecals at several place (shader, hdrp asset...), this require a call to Edit/Render Pipeline/Upgrade all Materials to newer version to have up to date material.
- Refactor shader code: BakeLightingData structure have been replace by BuiltinData. Lot of shader code have been remove/change.
- Refactor shader code: All GBuffer are now handled by the deferred material. Mean ShadowMask and LightLayers are control by lit material in lit.hlsl and not outside anymore. Lot of shader code have been remove/change.
- Refactor shader code: Rename GetBakedDiffuseLighting to ModifyBakedDiffuseLighting. This function now handle lighting model for transmission too. Lux meter debug mode is factor outisde.
- Refactor shader code: GetBakedDiffuseLighting is not call anymore in GBuffer or forward pass, including the ConvertSurfaceDataToBSDFData and GetPreLightData, this is done in ModifyBakedDiffuseLighting now
- Refactor shader code: Added a backBakeDiffuseLighting to BuiltinData to handle lighting for transmission
- Refactor shader code: Material must now call InitBuiltinData (Init all to zero + init bakeDiffuseLighting and backBakeDiffuseLighting ) and PostInitBuiltinData

## [3.0.0-preview] - 2018-01-01

### Fixed
- Fixed an issue with distortion that was using previous frame instead of current frame
- Fixed an issue where disabled light where not upgrade correctly to the new physical light unit system introduce in 2.0.5-preview

### Changed
- Update assembly definitions to output assemblies that match Unity naming convention (Unity.*).

## [2.0.5-preview] - 2018-01-01

### Added
- Add option supportDitheringCrossFade on HDRP Asset to allow to remove shader variant during player build if needed
- Add contact shadows for punctual lights (in additional shadow settings), only one light is allowed to cast contact shadows at the same time and so at each frame a dominant light is choosed among all light with contact shadows enabled.
- Add PCSS shadow filter support (from SRP Core)
- Exposed shadow budget parameters in HDRP asset
- Add an option to generate an emissive mesh for area lights (currently rectangle light only). The mesh fits the size, intensity and color of the light.
- Add an option to the HDRP asset to increase the resolution of volumetric lighting.
- Add additional ligth unit support for punctual light (Lumens, Candela) and area lights (Lumens, Luminance)
- Add dedicated Gizmo for the box Influence volume of HDReflectionProbe / PlanarReflectionProbe

### Changed
- Re-enable shadow mask mode in debug view
- SSS and Transmission code have been refactored to be able to share it between various material. Guidelines are in SubsurfaceScattering.hlsl
- Change code in area light with LTC for Lit shader. Magnitude is now take from FGD texture instead of a separate texture
- Improve camera relative rendering: We now apply camera translation on the model matrix, so before the TransformObjectToWorld(). Note: unity_WorldToObject and unity_ObjectToWorld must never be used directly.
- Rename positionWS to positionRWS (Camera relative world position) at a lot of places (mainly in interpolator and FragInputs). In case of custom shader user will be required to update their code.
- Rename positionWS, capturePositionWS, proxyPositionWS, influencePositionWS to positionRWS, capturePositionRWS, proxyPositionRWS, influencePositionRWS (Camera relative world position) in LightDefinition struct.
- Improve the quality of trilinear filtering of density volume textures.
- Improve UI for HDReflectionProbe / PlanarReflectionProbe

### Fixed
- Fixed a shader preprocessor issue when compiling DebugViewMaterialGBuffer.shader against Metal target
- Added a temporary workaround to Lit.hlsl to avoid broken lighting code with Metal/AMD
- Fixed issue when using more than one volume texture mask with density volumes.
- Fixed an error which prevented volumetric lighting from working if no density volumes with 3D textures were present.
- Fix contact shadows applied on transmission
- Fix issue with forward opaque lit shader variant being removed by the shader preprocessor
- Fixed compilation errors on Nintendo Switch (limited XRSetting support).
- Fixed apply range attenuation option on punctual light
- Fixed issue with color temperature not take correctly into account with static lighting
- Don't display fog when diffuse lighting, specular lighting, or lux meter debug mode are enabled.

## [2.0.4-preview] - 2018-01-01

### Fixed
- Fix issue when disabling rough refraction and building a player. Was causing a crash.

## [2.0.3-preview] - 2018-01-01

### Added
- Increased debug color picker limit up to 260k lux

## [2.0.2-preview] - 2018-01-01

### Added
- Add Light -> Planar Reflection Probe command
- Added a false color mode in rendering debug
- Add support for mesh decals
- Add flag to disable projector decals on transparent geometry to save performance and decal texture atlas space
- Add ability to use decal diffuse map as mask only
- Add visualize all shadow masks in lighting debug
- Add export of normal and roughness buffer for forwardOnly and when in supportOnlyForward mode for forward
- Provide a define in lit.hlsl (FORWARD_MATERIAL_READ_FROM_WRITTEN_NORMAL_BUFFER) when output buffer normal is used to read the normal and roughness instead of caclulating it (can save performance, but lower quality due to compression)
- Add color swatch to decal material

### Changed
- Change Render -> Planar Reflection creation to 3D Object -> Mirror
- Change "Enable Reflector" name on SpotLight to "Angle Affect Intensity"
- Change prototype of BSDFData ConvertSurfaceDataToBSDFData(SurfaceData surfaceData) to BSDFData ConvertSurfaceDataToBSDFData(uint2 positionSS, SurfaceData surfaceData)

### Fixed
- Fix issue with StackLit in deferred mode with deferredDirectionalShadow due to GBuffer not being cleared. Gbuffer is still not clear and issue was fix with the new Output of normal buffer.
- Fixed an issue where interpolation volumes were not updated correctly for reflection captures.
- Fixed an exception in Light Loop settings UI

## [2.0.1-preview] - 2018-01-01

### Added
- Add stripper of shader variant when building a player. Save shader compile time.
- Disable per-object culling that was executed in C++ in HD whereas it was not used (Optimization)
- Enable texture streaming debugging (was not working before 2018.2)
- Added Screen Space Reflection with Proxy Projection Model
- Support correctly scene selection for alpha tested object
- Add per light shadow mask mode control (i.e shadow mask distance and shadow mask). It use the option NonLightmappedOnly
- Add geometric filtering to Lit shader (allow to reduce specular aliasing)
- Add shortcut to create DensityVolume and PlanarReflection in hierarchy
- Add a DefaultHDMirrorMaterial material for PlanarReflection
- Added a script to be able to upgrade material to newer version of HDRP
- Removed useless duplication of ForwardError passes.
- Add option to not compile any DEBUG_DISPLAY shader in the player (Faster build) call Support Runtime Debug display

### Changed
- Changed SupportForwardOnly to SupportOnlyForward in render pipeline settings
- Changed versioning variable name in HDAdditionalXXXData from m_version to version
- Create unique name when creating a game object in the rendering menu (i.e Density Volume(2))
- Re-organize various files and folder location to clean the repository
- Change Debug windows name and location. Now located at:  Windows -> General -> Render Pipeline Debug

### Removed
- Removed GlobalLightLoopSettings.maxPlanarReflectionProbes and instead use value of GlobalLightLoopSettings.planarReflectionProbeCacheSize
- Remove EmissiveIntensity parameter and change EmissiveColor to be HDR (Matching Builtin Unity behavior) - Data need to be updated - Launch Edit -> Single Step Upgrade Script -> Upgrade all Materials emissionColor

### Fixed
- Fix issue with LOD transition and instancing
- Fix discrepency between object motion vector and camera motion vector
- Fix issue with spot and dir light gizmo axis not highlighted correctly
- Fix potential crash while register debug windows inputs at startup
- Fix warning when creating Planar reflection
- Fix specular lighting debug mode (was rendering black)
- Allow projector decal with null material to allow to configure decal when HDRP is not set
- Decal atlas texture offset/scale is updated after allocations (used to be before so it was using date from previous frame)

## [0.0.0-preview] - 2018-01-01

### Added
- Configure the VolumetricLightingSystem code path to be on by default
- Trigger a build exception when trying to build an unsupported platform
- Introduce the VolumetricLightingController component, which can (and should) be placed on the camera, and allows one to control the near and the far plane of the V-Buffer (volumetric "froxel" buffer) along with the depth distribution (from logarithmic to linear)
- Add 3D texture support for DensityVolumes
- Add a better mapping of roughness to mipmap for planar reflection
- The VolumetricLightingSystem now uses RTHandles, which allows to save memory by sharing buffers between different cameras (history buffers are not shared), and reduce reallocation frequency by reallocating buffers only if the rendering resolution increases (and suballocating within existing buffers if the rendering resolution decreases)
- Add a Volumetric Dimmer slider to lights to control the intensity of the scattered volumetric lighting
- Add UV tiling and offset support for decals.
- Add mipmapping support for volume 3D mask textures

### Changed
- Default number of planar reflection change from 4 to 2
- Rename _MainDepthTexture to _CameraDepthTexture
- The VolumetricLightingController has been moved to the Interpolation Volume framework and now functions similarly to the VolumetricFog settings
- Update of UI of cookie, CubeCookie, Reflection probe and planar reflection probe to combo box
- Allow enabling/disabling shadows for area lights when they are set to baked.
- Hide applyRangeAttenuation and FadeDistance for directional shadow as they are not used

### Removed
- Remove Resource folder of PreIntegratedFGD and add the resource to RenderPipeline Asset

### Fixed
- Fix ConvertPhysicalLightIntensityToLightIntensity() function used when creating light from script to match HDLightEditor behavior
- Fix numerical issues with the default value of mean free path of volumetric fog
- Fix the bug preventing decals from coexisting with density volumes
- Fix issue with alpha tested geometry using planar/triplanar mapping not render correctly or flickering (due to being wrongly alpha tested in depth prepass)
- Fix meta pass with triplanar (was not handling correctly the normal)
- Fix preview when a planar reflection is present
- Fix Camera preview, it is now a Preview cameraType (was a SceneView)
- Fix handling unknown GPUShadowTypes in the shadow manager.
- Fix area light shapes sent as point lights to the baking backends when they are set to baked.
- Fix unnecessary division by PI for baked area lights.
- Fix line lights sent to the lightmappers. The backends don't support this light type.
- Fix issue with shadow mask framesettings not correctly taken into account when shadow mask is enabled for lighting.
- Fix directional light and shadow mask transition, they are now matching making smooth transition
- Fix banding issues caused by high intensity volumetric lighting
- Fix the debug window being emptied on SRP asset reload
- Fix issue with debug mode not correctly clearing the GBuffer in editor after a resize
- Fix issue with ResetMaterialKeyword not resetting correctly ToggleOff/Roggle Keyword
- Fix issue with motion vector not render correctly if there is no depth prepass in deferred

## [0.0.0-preview] - 2018-01-01

### Added
- Screen Space Refraction projection model (Proxy raycasting, HiZ raymarching)
- Screen Space Refraction settings as volume component
- Added buffered frame history per camera
- Port Global Density Volumes to the Interpolation Volume System.
- Optimize ImportanceSampleLambert() to not require the tangent frame.
- Generalize SampleVBuffer() to handle different sampling and reconstruction methods.
- Improve the quality of volumetric lighting reprojection.
- Optimize Morton Order code in the Subsurface Scattering pass.
- Planar Reflection Probe support roughness (gaussian convolution of captured probe)
- Use an atlas instead of a texture array for cluster transparent decals
- Add a debug view to visualize the decal atlas
- Only store decal textures to atlas if decal is visible, debounce out of memory decal atlas warning.
- Add manipulator gizmo on decal to improve authoring workflow
- Add a minimal StackLit material (work in progress, this version can be used as template to add new material)

### Changed
- EnableShadowMask in FrameSettings (But shadowMaskSupport still disable by default)
- Forced Planar Probe update modes to (Realtime, Every Update, Mirror Camera)
- Screen Space Refraction proxy model uses the proxy of the first environment light (Reflection probe/Planar probe) or the sky
- Moved RTHandle static methods to RTHandles
- Renamed RTHandle to RTHandleSystem.RTHandle
- Move code for PreIntegratedFDG (Lit.shader) into its dedicated folder to be share with other material
- Move code for LTCArea (Lit.shader) into its dedicated folder to be share with other material

### Removed
- Removed Planar Probe mirror plane position and normal fields in inspector, always display mirror plane and normal gizmos

### Fixed
- Fix fog flags in scene view is now taken into account
- Fix sky in preview windows that were disappearing after a load of a new level
- Fix numerical issues in IntersectRayAABB().
- Fix alpha blending of volumetric lighting with transparent objects.
- Fix the near plane of the V-Buffer causing out-of-bounds look-ups in the clustered data structure.
- Depth and color pyramid are properly computed and sampled when the camera renders inside a viewport of a RTHandle.
- Fix decal atlas debug view to work correctly when shadow atlas view is also enabled<|MERGE_RESOLUTION|>--- conflicted
+++ resolved
@@ -39,13 +39,10 @@
 
 ### Changed
 - Combined occlusion meshes into one to reduce draw calls and state changes with XR single-pass.
-<<<<<<< HEAD
-- Standardized naming for the option regarding Transparent objects being able to receive Screen Space Reflections.
-=======
 - Claryfied doc for the LayeredLit material.
 - Various improvements for the Volumetric Fog.
 - Now the DXR wizard displays the name of the target asset that needs to be changed.
->>>>>>> 43339d18
+- Standardized naming for the option regarding Transparent objects being able to receive Screen Space Reflections.
 
 ## [10.1.0] - 2020-10-12
 
