# Changelog
All notable changes to this package will be documented in this file.

The format is based on [Keep a Changelog](http://keepachangelog.com/en/1.0.0/)
and this project adheres to [Semantic Versioning](http://semver.org/spec/v2.0.0.html).

## [11.0.0] - 2020-10-21

### Changed
- Removed the material pass probe volumes evaluation mode. 

### Fixed
- Fixed probe volumes debug views.
- Fixed XR single-pass rendering with legacy shaders using unity_StereoWorldSpaceCameraPos.
<<<<<<< HEAD
- AxF: Fix missing alpha blend state properties and update default stencil properties
=======
- Fixed issue displaying wrong debug mode in runtime debug menu UI.
- Fixed useless editor repaint when using lod bias.
- Fixed multi-editing with new light intensity slider.
- Fixed issue with density volumes flickering when editing shape box.
- Fixed issue with image layers in the graphics compositor (case 1289936).
- Fixed issue with angle fading when rotating decal projector.
- Fixed issue with gameview repaint in the graphics compositor (case 1290622).
- Fixes some labels being clipped in the Render Graph Viewer
- Fixed issue when decal projector material is none.
- Fixed the sampling of the normal buffer in the the forward transparent pass.
- Fixed bloom prefiltering tooltip.
>>>>>>> ad1e504f

## [10.2.0] - 2020-10-19

### Added
- Added a rough distortion frame setting and and info box on distortion materials.
- Adding support of 4 channel tex coords for ray tracing (case 1265309).
- Added a help button on the volume component toolbar for documentation.
- Added range remapping to metallic property for Lit and Decal shaders.
- Exposed the API to access HDRP shader pass names.
- Added the status check of default camera frame settings in the DXR wizard.
- Added frame setting for Virtual Texturing. 
- Added a fade distance for light influencing volumetric lighting.
- Adding an "Include For Ray Tracing" toggle on lights to allow the user to exclude them when ray tracing is enabled in the frame settings of a camera.
- Added fog volumetric scattering support for path tracing.
- Added new algorithm for SSR with temporal accumulation
- Added quality preset of the new volumetric fog parameters.
- Added missing documentation for unsupported SG RT nodes and light's include for raytracing attrbute.
- Added documentation for LODs not being supported by ray tracing.
- Added more options to control how the component of motion vectors coming from the camera transform will affect the motion blur with new clamping modes.
- Added anamorphism support for phsyical DoF, switched to blue noise sampling and fixed tiling artifacts.
- Added a warning when trying to bake with static lighting being in an invalid state.

### Fixed
- Fixed an issue where the Exposure Shader Graph node had clipped text. (case 1265057)
- Fixed an issue when rendering into texture where alpha would not default to 1.0 when using 11_11_10 color buffer in non-dev builds.
- Fixed issues with reordering and hiding graphics compositor layers (cases 1283903, 1285282, 1283886).
- Fixed the possibility to have a shader with a pre-refraction render queue and refraction enabled at the same time.
- Fixed a migration issue with the rendering queue in ShaderGraph when upgrading to 10.x;
- Fixed the object space matrices in shader graph for ray tracing.
- Changed the cornea refraction function to take a view dir in object space.
- Fixed upside down XR occlusion mesh.
- Fixed precision issue with the atmospheric fog.
- Fixed issue with TAA and no motion vectors.
- Fixed the stripping not working the terrain alphatest feature required for terrain holes (case 1205902).
- Fixed bounding box generation that resulted in incorrect light culling (case 3875925).
- VFX : Fix Emissive writing in Opaque Lit Output with PSSL platforms (case 273378).
- Fixed issue where pivot of DecalProjector was not aligned anymore on Transform position when manipulating the size of the projector from the Inspector.
- Fixed a null reference exception when creating a diffusion profile asset.
- Fixed the diffusion profile not being registered as a dependency of the ShaderGraph.
- Fixing exceptions in the console when putting the SSGI in low quality mode (render graph).
- Fixed NullRef Exception when decals are in the scene, no asset is set and HDRP wizard is run.
- Fixed issue with TAA causing bleeding of a view into another when multiple views are visible.
- Fix an issue that caused issues of usability of editor if a very high resolution is set by mistake and then reverted back to a smaller resolution.
- Fixed issue where Default Volume Profile Asset change in project settings was not added to the undo stack (case 1285268).
- Fixed undo after enabling compositor.
- Fixed the ray tracing shadow UI being displayed while it shouldn't (case 1286391).
- Fixed issues with physically-based DoF, improved speed and robustness 
- Fixed a warning happening when putting the range of lights to 0.
- Fixed issue when null parameters in a volume component would spam null reference errors. Produce a warning instead.
- Fixed volument component creation via script.
- Fixed GC allocs in render graph.
- Fixed scene picking passes.
- Fixed broken ray tracing light cluster full screen debug.
- Fixed dead code causing error.
- Fixed issue when dragging slider in inspector for ProjectionDepth.
- Fixed issue when resizing Inspector window that make the DecalProjector editor flickers.
- Fixed issue in DecalProjector editor when the Inspector window have a too small width: the size appears on 2 lines but the editor not let place for the second one.
- Fixed issue (null reference in console) when selecting a DensityVolume with rectangle selection.
- Fixed issue when linking the field of view with the focal length in physical camera
- Fixed supported platform build and error message.
- Fixed exceptions occuring when selecting mulitple decal projectors without materials assigned (case 1283659).
- Fixed LookDev error message when pipeline is not loaded.
- Properly reject history when enabling seond denoiser for RTGI.
- Fixed an issue that could cause objects to not be rendered when using Vulkan API.
- Fixed issue with lookdev shadows looking wrong upon exiting playmode. 
- Fixed temporary Editor freeze when selecting AOV output in graphics compositor (case 1288744).
- Fixed normal flip with double sided materials.
- Fixed shadow resolution settings level in the light explorer.
- Fixed the ShaderGraph being dirty after the first save.
- Fixed XR shadows culling
- Fixed stylesheet reloading for LookDev window and Wizard window.
- Fixed Nans happening when upscaling the RTGI.
- Fixed the adjust weight operation not being done for the non-rendergraph pipeline.
- Fixed overlap with SSR Transparent default frame settings message on DXR Wizard.
- Fixed alpha channel in the stop NaNs and motion blur shaders.
- Fixed undo of duplicate environments in the look dev environment library.
- Fixed a ghosting issue with RTShadows (Sun, Point and Spot), RTAO and RTGI when the camera is moving fast.
- Fixed a SSGI denoiser bug for large scenes.
- Fixed a Nan issue with SSGI.
- Fixed an issue with IsFrontFace node in Shader Graph not working properly
- Fixed CustomPassUtils.RenderFrom* functions and CustomPassUtils.DisableSinglePassRendering struct in VR.
- Fixed custom pass markers not recorded when render graph was enabled.
- Fixed exceptions when unchecking "Big Tile Prepass" on the frame settings with render-graph.
- Fixed an issue causing errors in GenerateMaxZ when opaque objects or decals are disabled. 
- Fixed an issue with Bake button of Reflection Probe when in custom mode
- Fixed exceptions related to the debug display settings when changing the default frame settings.
- Fixed picking for materials with depth offset.
- Fixed issue with exposure history being uninitialized on second frame.
- Fixed issue when changing FoV with the physical camera fold-out closed.

### Changed
- Combined occlusion meshes into one to reduce draw calls and state changes with XR single-pass.
- Claryfied doc for the LayeredLit material.
- Various improvements for the Volumetric Fog.
- Use draggable fields for float scalable settings
- Migrated the fabric & hair shadergraph samples directly into the renderpipeline resources.
- Removed green coloration of the UV on the DecalProjector gizmo.
- Removed _BLENDMODE_PRESERVE_SPECULAR_LIGHTING keyword from shaders.
- Now the DXR wizard displays the name of the target asset that needs to be changed.
- Standardized naming for the option regarding Transparent objects being able to receive Screen Space Reflections.
- Making the reflection and refractions of cubemaps distance based.
- Changed Receive SSR to also controls Receive SSGI on opaque objects.
- Improved the punctual light shadow rescale algorithm.
- Changed the names of some of the parameters for the Eye Utils SG Nodes.
- Restored frame setting for async compute of contact shadows.
- Removed the possibility to have MSAA (through the frame settings) when ray tracing is active.
- Range handles for decal projector angle fading.
- Smoother angle fading for decal projector.

## [10.1.0] - 2020-10-12

### Added
- Added an option to have only the metering mask displayed in the debug mode.
- Added a new mode to cluster visualization debug where users can see a slice instead of the cluster on opaque objects.
- Added ray traced reflection support for the render graph version of the pipeline.
- Added render graph support of RTAO and required denoisers.
- Added render graph support of RTGI.
- Added support of RTSSS and Recursive Rendering in the render graph mode.
- Added support of RT and screen space shadow for render graph.
- Added tooltips with the full name of the (graphics) compositor properties to properly show large names that otherwise are clipped by the UI (case 1263590)
- Added error message if a callback AOV allocation fail
- Added marker for all AOV request operation on GPU
- Added remapping options for Depth Pyramid debug view mode
- Added an option to support AOV shader at runtime in HDRP settings (case 1265070)
- Added support of SSGI in the render graph mode.
- Added option for 11-11-10 format for cube reflection probes.
- Added an optional check in the HDRP DXR Wizard to verify 64 bits target architecture
- Added option to display timing stats in the debug menu as an average over 1 second. 
- Added a light unit slider to provide users more context when authoring physically based values.
- Added a way to check the normals through the material views.
- Added Simple mode to Earth Preset for PBR Sky
- Added the export of normals during the prepass for shadow matte for proper SSAO calculation.
- Added the usage of SSAO for shadow matte unlit shader graph.
- Added the support of input system V2
- Added a new volume component parameter to control the max ray length of directional lights(case 1279849).
- Added support for 'Pyramid' and 'Box' spot light shapes in path tracing.
- Added high quality prefiltering option for Bloom.
- Added support for camera relative ray tracing (and keeping non-camera relative ray tracing working)
- Added a rough refraction option on planar reflections.
- Added scalability settings for the planar reflection resolution.
- Added tests for AOV stacking and UI rendering in the graphics compositor.
- Added a new ray tracing only function that samples the specular part of the materials.
- Adding missing marker for ray tracing profiling (RaytracingDeferredLighting)
- Added the support of eye shader for ray tracing.
- Exposed Refraction Model to the material UI when using a Lit ShaderGraph.
- Added bounding sphere support to screen-space axis-aligned bounding box generation pass.

### Fixed
- Fixed several issues with physically-based DoF (TAA ghosting of the CoC buffer, smooth layer transitions, etc)
- Fixed GPU hang on D3D12 on xbox. 
- Fixed game view artifacts on resizing when hardware dynamic resolution was enabled
- Fixed black line artifacts occurring when Lanczos upsampling was set for dynamic resolution
- Fixed Amplitude -> Min/Max parametrization conversion
- Fixed CoatMask block appearing when creating lit master node (case 1264632)
- Fixed issue with SceneEV100 debug mode indicator when rescaling the window.
- Fixed issue with PCSS filter being wrong on first frame. 
- Fixed issue with emissive mesh for area light not appearing in playmode if Reload Scene option is disabled in Enter Playmode Settings.
- Fixed issue when Reflection Probes are set to OnEnable and are never rendered if the probe is enabled when the camera is farther than the probe fade distance. 
- Fixed issue with sun icon being clipped in the look dev window. 
- Fixed error about layers when disabling emissive mesh for area lights.
- Fixed issue when the user deletes the composition graph or .asset in runtime (case 1263319)
- Fixed assertion failure when changing resolution to compositor layers after using AOVs (case 1265023) 
- Fixed flickering layers in graphics compositor (case 1264552)
- Fixed issue causing the editor field not updating the disc area light radius.
- Fixed issues that lead to cookie atlas to be updated every frame even if cached data was valid.
- Fixed an issue where world space UI was not emitted for reflection cameras in HDRP
- Fixed an issue with cookie texture atlas that would cause realtime textures to always update in the atlas even when the content did not change.
- Fixed an issue where only one of the two lookdev views would update when changing the default lookdev volume profile.
- Fixed a bug related to light cluster invalidation.
- Fixed shader warning in DofGather (case 1272931)
- Fixed AOV export of depth buffer which now correctly export linear depth (case 1265001)
- Fixed issue that caused the decal atlas to not be updated upon changing of the decal textures content.
- Fixed "Screen position out of view frustum" error when camera is at exactly the planar reflection probe location.
- Fixed Amplitude -> Min/Max parametrization conversion
- Fixed issue that allocated a small cookie for normal spot lights.
- Fixed issue when undoing a change in diffuse profile list after deleting the volume profile.
- Fixed custom pass re-ordering and removing.
- Fixed TAA issue and hardware dynamic resolution.
- Fixed a static lighting flickering issue caused by having an active planar probe in the scene while rendering inspector preview.
- Fixed an issue where even when set to OnDemand, the sky lighting would still be updated when changing sky parameters.
- Fixed an error message trigerred when a mesh has more than 32 sub-meshes (case 1274508).
- Fixed RTGI getting noisy for grazying angle geometry (case 1266462).
- Fixed an issue with TAA history management on pssl.
- Fixed the global illumination volume override having an unwanted advanced mode (case 1270459).
- Fixed screen space shadow option displayed on directional shadows while they shouldn't (case 1270537).
- Fixed the handling of undo and redo actions in the graphics compositor (cases 1268149, 1266212, 1265028)
- Fixed issue with composition graphs that include virtual textures, cubemaps and other non-2D textures (cases 1263347, 1265638).
- Fixed issues when selecting a new composition graph or setting it to None (cases 1263350, 1266202)
- Fixed ArgumentNullException when saving shader graphs after removing the compositor from the scene (case 1268658)
- Fixed issue with updating the compositor output when not in play mode (case 1266216)
- Fixed warning with area mesh (case 1268379)
- Fixed issue with diffusion profile not being updated upon reset of the editor. 
- Fixed an issue that lead to corrupted refraction in some scenarios on xbox.
- Fixed for light loop scalarization not happening. 
- Fixed issue with stencil not being set in rendergraph mode.
- Fixed for post process being overridable in reflection probes even though it is not supported.
- Fixed RTGI in performance mode when light layers are enabled on the asset.
- Fixed SSS materials appearing black in matcap mode.
- Fixed a collision in the interaction of RTR and RTGI.
- Fix for lookdev toggling renderers that are set to non editable or are hidden in the inspector.
- Fixed issue with mipmap debug mode not properly resetting full screen mode (and viceversa). 
- Added unsupported message when using tile debug mode with MSAA.
- Fixed SSGI compilation issues on PS4.
- Fixed "Screen position out of view frustum" error when camera is on exactly the planar reflection probe plane.
- Workaround issue that caused objects using eye shader to not be rendered on xbox.
- Fixed GC allocation when using XR single-pass test mode.
- Fixed text in cascades shadow split being truncated.
- Fixed rendering of custom passes in the Custom Pass Volume inspector
- Force probe to render again if first time was during async shader compilation to avoid having cyan objects.
- Fixed for lookdev library field not being refreshed upon opening a library from the environment library inspector.
- Fixed serialization issue with matcap scale intensity.
- Close Add Override popup of Volume Inspector when the popup looses focus (case 1258571)
- Light quality setting for contact shadow set to on for High quality by default.
- Fixed an exception thrown when closing the look dev because there is no active SRP anymore.
- Fixed alignment of framesettings in HDRP Default Settings
- Fixed an exception thrown when closing the look dev because there is no active SRP anymore.
- Fixed an issue where entering playmode would close the LookDev window.
- Fixed issue with rendergraph on console failing on SSS pass.
- Fixed Cutoff not working properly with ray tracing shaders default and SG (case 1261292).
- Fixed shader compilation issue with Hair shader and debug display mode
- Fixed cubemap static preview not updated when the asset is imported.
- Fixed wizard DXR setup on non-DXR compatible devices.
- Fixed Custom Post Processes affecting preview cameras.
- Fixed issue with lens distortion breaking rendering.
- Fixed save popup appearing twice due to HDRP wizard.
- Fixed error when changing planar probe resolution.
- Fixed the dependecy of FrameSettings (MSAA, ClearGBuffer, DepthPrepassWithDeferred) (case 1277620).
- Fixed the usage of GUIEnable for volume components (case 1280018).
- Fixed the diffusion profile becoming invalid when hitting the reset (case 1269462).
- Fixed issue with MSAA resolve killing the alpha channel.
- Fixed a warning in materialevalulation
- Fixed an error when building the player.
- Fixed issue with box light not visible if range is below one and range attenuation is off.
- Fixed an issue that caused a null reference when deleting camera component in a prefab. (case 1244430)
- Fixed issue with bloom showing a thin black line after rescaling window. 
- Fixed rendergraph motion vector resolve.
- Fixed the Ray-Tracing related Debug Display not working in render graph mode.
- Fix nan in pbr sky
- Fixed Light skin not properly applied on the LookDev when switching from Dark Skin (case 1278802)
- Fixed accumulation on DX11
- Fixed issue with screen space UI not drawing on the graphics compositor (case 1279272).
- Fixed error Maximum allowed thread group count is 65535 when resolution is very high. 
- LOD meshes are now properly stripped based on the maximum lod value parameters contained in the HDRP asset.
- Fixed an inconsistency in the LOD group UI where LOD bias was not the right one.
- Fixed outlines in transitions between post-processed and plain regions in the graphics compositor (case 1278775).
- Fix decal being applied twice with LOD Crossfade.
- Fixed camera stacking for AOVs in the graphics compositor (case 1273223).
- Fixed backface selection on some shader not ignore correctly.
- Disable quad overdraw on ps4.
- Fixed error when resizing the graphics compositor's output and when re-adding a compositor in the scene
- Fixed issues with bloom, alpha and HDR layers in the compositor (case 1272621).
- Fixed alpha not having TAA applied to it.
- Fix issue with alpha output in forward.
- Fix compilation issue on Vulkan for shaders using high quality shadows in XR mode.
- Fixed wrong error message when fixing DXR resources from Wizard.
- Fixed compilation error of quad overdraw with double sided materials
- Fixed screen corruption on xbox when using TAA and Motion Blur with rendergraph. 
- Fixed UX issue in the graphics compositor related to clear depth and the defaults for new layers, add better tooltips and fix minor bugs (case 1283904)
- Fixed scene visibility not working for custom pass volumes.
- Fixed issue with several override entries in the runtime debug menu. 
- Fixed issue with rendergraph failing to execute every 30 minutes. 
- Fixed Lit ShaderGraph surface option property block to only display transmission and energy conserving specular color options for their proper material mode (case 1257050)
- Fixed nan in reflection probe when volumetric fog filtering is enabled, causing the whole probe to be invalid.
- Fixed Debug Color pixel became grey
- Fixed TAA flickering on the very edge of screen. 
- Fixed profiling scope for quality RTGI.
- Fixed the denoising and multi-sample not being used for smooth multibounce RTReflections.
- Fixed issue where multiple cameras would cause GC each frame.
- Fixed after post process rendering pass options not showing for unlit ShaderGraphs.
- Fixed null reference in the Undo callback of the graphics compositor 
- Fixed cullmode for SceneSelectionPass.
- Fixed issue that caused non-static object to not render at times in OnEnable reflection probes.
- Baked reflection probes now correctly use static sky for ambient lighting.

### Changed
- Preparation pass for RTSSShadows to be supported by render graph.
- Add tooltips with the full name of the (graphics) compositor properties to properly show large names that otherwise are clipped by the UI (case 1263590)
- Composition profile .asset files cannot be manually edited/reset by users (to avoid breaking things - case 1265631)
- Preparation pass for RTSSShadows to be supported by render graph.
- Changed the way the ray tracing property is displayed on the material (QOL 1265297).
- Exposed lens attenuation mode in default settings and remove it as a debug mode.
- Composition layers without any sub layers are now cleared to black to avoid confusion (case 1265061).
- Slight reduction of VGPR used by area light code.
- Changed thread group size for contact shadows (save 1.1ms on PS4)
- Make sure distortion stencil test happens before pixel shader is run.
- Small optimization that allows to skip motion vector prepping when the whole wave as velocity of 0.
- Improved performance to avoid generating coarse stencil buffer when not needed.
- Remove HTile generation for decals (faster without).
- Improving SSGI Filtering and fixing a blend issue with RTGI.
- Changed the Trackball UI so that it allows explicit numeric values.
- Reduce the G-buffer footprint of anisotropic materials
- Moved SSGI out of preview.
- Skip an unneeded depth buffer copy on consoles. 
- Replaced the Density Volume Texture Tool with the new 3D Texture Importer.
- Rename Raytracing Node to Raytracing Quality Keyword and rename high and low inputs as default and raytraced. All raytracing effects now use the raytraced mode but path tracing.
- Moved diffusion profile list to the HDRP default settings panel.
- Skip biquadratic resampling of vbuffer when volumetric fog filtering is enabled.
- Optimized Grain and sRGB Dithering.
- On platforms that allow it skip the first mip of the depth pyramid and compute it alongside the depth buffer used for low res transparents.
- When trying to install the local configuration package, if another one is already present the user is now asked whether they want to keep it or not.
- Improved MSAA color resolve to fix issues when very bright and very dark samples are resolved together.
- Improve performance of GPU light AABB generation
- Removed the max clamp value for the RTR, RTAO and RTGI's ray length (case 1279849).
- Meshes assigned with a decal material are not visible anymore in ray-tracing or path-tracing.
- Removed BLEND shader keywords.
- Remove a rendergraph debug option to clear resources on release from UI.
- added SV_PrimitiveID in the VaryingMesh structure for fulldebugscreenpass as well as primitiveID in FragInputs
- Changed which local frame is used for multi-bounce RTReflections.
- Move System Generated Values semantics out of VaryingsMesh structure.
- Other forms of FSAA are silently deactivated, when path tracing is on.
- Removed XRSystemTests. The GC verification is now done during playmode tests (case 1285012).
- SSR now uses the pre-refraction color pyramid.
- Various improvements for the Volumetric Fog.
- Optimizations for volumetric fog.

## [10.0.0] - 2019-06-10

### Added
- Ray tracing support for VR single-pass
- Added sharpen filter shader parameter and UI for TemporalAA to control image quality instead of hardcoded value
- Added frame settings option for custom post process and custom passes as well as custom color buffer format option.
- Add check in wizard on SRP Batcher enabled.
- Added default implementations of OnPreprocessMaterialDescription for FBX, Obj, Sketchup and 3DS file formats.
- Added custom pass fade radius
- Added after post process injection point for custom passes
- Added basic alpha compositing support - Alpha is available afterpostprocess when using FP16 buffer format.
- Added falloff distance on Reflection Probe and Planar Reflection Probe
- Added Backplate projection from the HDRISky
- Added Shadow Matte in UnlitMasterNode, which only received shadow without lighting
- Added hability to name LightLayers in HDRenderPipelineAsset
- Added a range compression factor for Reflection Probe and Planar Reflection Probe to avoid saturation of colors.
- Added path tracing support for directional, point and spot lights, as well as emission from Lit and Unlit.
- Added non temporal version of SSAO.
- Added more detailed ray tracing stats in the debug window
- Added Disc area light (bake only)
- Added a warning in the material UI to prevent transparent + subsurface-scattering combination.
- Added XR single-pass setting into HDRP asset
- Added a penumbra tint option for lights
- Added support for depth copy with XR SDK
- Added debug setting to Render Pipeline Debug Window to list the active XR views
- Added an option to filter the result of the volumetric lighting (off by default).
- Added a transmission multiplier for directional lights
- Added XR single-pass test mode to Render Pipeline Debug Window
- Added debug setting to Render Pipeline Window to list the active XR views
- Added a new refraction mode for the Lit shader (thin). Which is a box refraction with small thickness values
- Added the code to support Barn Doors for Area Lights based on a shaderconfig option.
- Added HDRPCameraBinder property binder for Visual Effect Graph
- Added "Celestial Body" controls to the Directional Light
- Added new parameters to the Physically Based Sky
- Added Reflections to the DXR Wizard
- Added the possibility to have ray traced colored and semi-transparent shadows on directional lights.
- Added a check in the custom post process template to throw an error if the default shader is not found.
- Exposed the debug overlay ratio in the debug menu.
- Added a separate frame settings for tonemapping alongside color grading.
- Added the receive fog option in the material UI for ShaderGraphs.
- Added a public virtual bool in the custom post processes API to specify if a post processes should be executed in the scene view.
- Added a menu option that checks scene issues with ray tracing. Also removed the previously existing warning at runtime.
- Added Contrast Adaptive Sharpen (CAS) Upscaling effect.
- Added APIs to update probe settings at runtime.
- Added documentation for the rayTracingSupported method in HDRP
- Added user-selectable format for the post processing passes.
- Added support for alpha channel in some post-processing passes (DoF, TAA, Uber).
- Added warnings in FrameSettings inspector when using DXR and atempting to use Asynchronous Execution.
- Exposed Stencil bits that can be used by the user.
- Added history rejection based on velocity of intersected objects for directional, point and spot lights.
- Added a affectsVolumetric field to the HDAdditionalLightData API to know if light affects volumetric fog.
- Add OS and Hardware check in the Wizard fixes for DXR.
- Added option to exclude camera motion from motion blur.
- Added semi-transparent shadows for point and spot lights.
- Added support for semi-transparent shadow for unlit shader and unlit shader graph.
- Added the alpha clip enabled toggle to the material UI for all HDRP shader graphs.
- Added Material Samples to explain how to use the lit shader features
- Added an initial implementation of ray traced sub surface scattering
- Added AssetPostprocessors and Shadergraphs to handle Arnold Standard Surface and 3DsMax Physical material import from FBX.
- Added support for Smoothness Fade start work when enabling ray traced reflections.
- Added Contact shadow, Micro shadows and Screen space refraction API documentation.
- Added script documentation for SSR, SSAO (ray tracing), GI, Light Cluster, RayTracingSettings, Ray Counters, etc.
- Added path tracing support for refraction and internal reflections.
- Added support for Thin Refraction Model and Lit's Clear Coat in Path Tracing.
- Added the Tint parameter to Sky Colored Fog.
- Added of Screen Space Reflections for Transparent materials
- Added a fallback for ray traced area light shadows in case the material is forward or the lit mode is forward.
- Added a new debug mode for light layers.
- Added an "enable" toggle to the SSR volume component.
- Added support for anisotropic specular lobes in path tracing.
- Added support for alpha clipping in path tracing.
- Added support for light cookies in path tracing.
- Added support for transparent shadows in path tracing.
- Added support for iridescence in path tracing.
- Added support for background color in path tracing.
- Added a path tracing test to the test suite.
- Added a warning and workaround instructions that appear when you enable XR single-pass after the first frame with the XR SDK.
- Added the exposure sliders to the planar reflection probe preview
- Added support for subsurface scattering in path tracing.
- Added a new mode that improves the filtering of ray traced shadows (directional, point and spot) based on the distance to the occluder.
- Added support of cookie baking and add support on Disc light.
- Added support for fog attenuation in path tracing.
- Added a new debug panel for volumes
- Added XR setting to control camera jitter for temporal effects
- Added an error message in the DrawRenderers custom pass when rendering opaque objects with an HDRP asset in DeferredOnly mode.
- Added API to enable proper recording of path traced scenes (with the Unity recorder or other tools).
- Added support for fog in Recursive rendering, ray traced reflections and ray traced indirect diffuse.
- Added an alpha blend option for recursive rendering
- Added support for stack lit for ray tracing effects.
- Added support for hair for ray tracing effects.
- Added support for alpha to coverage for HDRP shaders and shader graph
- Added support for Quality Levels to Subsurface Scattering.
- Added option to disable XR rendering on the camera settings.
- Added support for specular AA from geometric curvature in AxF
- Added support for baked AO (no input for now) in AxF
- Added an info box to warn about depth test artifacts when rendering object twice in custom passes with MSAA.
- Added a frame setting for alpha to mask.
- Added support for custom passes in the AOV API
- Added Light decomposition lighting debugging modes and support in AOV
- Added exposure compensation to Fixed exposure mode
- Added support for rasterized area light shadows in StackLit
- Added support for texture-weighted automatic exposure
- Added support for POM for emissive map
- Added alpha channel support in motion blur pass.
- Added the HDRP Compositor Tool (in Preview).
- Added a ray tracing mode option in the HDRP asset that allows to override and shader stripping.
- Added support for arbitrary resolution scaling of Volumetric Lighting to the Fog volume component.
- Added range attenuation for box-shaped spotlights.
- Added scenes for hair and fabric and decals with material samples
- Added fabric materials and textures
- Added information for fabric materials in fabric scene
- Added a DisplayInfo attribute to specify a name override and a display order for Volume Component fields (used only in default inspector for now).
- Added Min distance to contact shadows.
- Added support for Depth of Field in path tracing (by sampling the lens aperture).
- Added an API in HDRP to override the camera within the rendering of a frame (mainly for custom pass).
- Added a function (HDRenderPipeline.ResetRTHandleReferenceSize) to reset the reference size of RTHandle systems.
- Added support for AxF measurements importing into texture resources tilings.
- Added Layer parameter on Area Light to modify Layer of generated Emissive Mesh
- Added a flow map parameter to HDRI Sky
- Implemented ray traced reflections for transparent objects.
- Add a new parameter to control reflections in recursive rendering.
- Added an initial version of SSGI.
- Added Virtual Texturing cache settings to control the size of the Streaming Virtual Texturing caches.
- Added back-compatibility with builtin stereo matrices.
- Added CustomPassUtils API to simplify Blur, Copy and DrawRenderers custom passes.
- Added Histogram guided automatic exposure.
- Added few exposure debug modes.
- Added support for multiple path-traced views at once (e.g., scene and game views).
- Added support for 3DsMax's 2021 Simplified Physical Material from FBX files in the Model Importer.
- Added custom target mid grey for auto exposure.
- Added CustomPassUtils API to simplify Blur, Copy and DrawRenderers custom passes.
- Added an API in HDRP to override the camera within the rendering of a frame (mainly for custom pass).
- Added more custom pass API functions, mainly to render objects from another camera.
- Added support for transparent Unlit in path tracing.
- Added a minimal lit used for RTGI in peformance mode.
- Added procedural metering mask that can follow an object
- Added presets quality settings for RTAO and RTGI.
- Added an override for the shadow culling that allows better directional shadow maps in ray tracing effects (RTR, RTGI, RTSSS and RR).
- Added a Cloud Layer volume override.
- Added Fast Memory support for platform that support it.
- Added CPU and GPU timings for ray tracing effects.
- Added support to combine RTSSS and RTGI (1248733).
- Added IES Profile support for Point, Spot and Rectangular-Area lights
- Added support for multiple mapping modes in AxF.
- Add support of lightlayers on indirect lighting controller
- Added compute shader stripping.
- Added Cull Mode option for opaque materials and ShaderGraphs. 
- Added scene view exposure override.
- Added support for exposure curve remapping for min/max limits.
- Added presets for ray traced reflections.
- Added final image histogram debug view (both luminance and RGB).
- Added an example texture and rotation to the Cloud Layer volume override.
- Added an option to extend the camera culling for skinned mesh animation in ray tracing effects (1258547).
- Added decal layer system similar to light layer. Mesh will receive a decal when both decal layer mask matches.
- Added shader graph nodes for rendering a complex eye shader.
- Added more controls to contact shadows and increased quality in some parts. 
- Added a physically based option in DoF volume.
- Added API to check if a Camera, Light or ReflectionProbe is compatible with HDRP.
- Added path tracing test scene for normal mapping.
- Added missing API documentation.
- Remove CloudLayer
- Added quad overdraw and vertex density debug modes.

### Fixed
- fix when saved HDWizard window tab index out of range (1260273)
- Fix when rescale probe all direction below zero (1219246)
- Update documentation of HDRISky-Backplate, precise how to have Ambient Occlusion on the Backplate
- Sorting, undo, labels, layout in the Lighting Explorer.
- Fixed sky settings and materials in Shader Graph Samples package
- Fix/workaround a probable graphics driver bug in the GTAO shader.
- Fixed Hair and PBR shader graphs double sided modes
- Fixed an issue where updating an HDRP asset in the Quality setting panel would not recreate the pipeline.
- Fixed issue with point lights being considered even when occupying less than a pixel on screen (case 1183196)
- Fix a potential NaN source with iridescence (case 1183216)
- Fixed issue of spotlight breaking when minimizing the cone angle via the gizmo (case 1178279)
- Fixed issue that caused decals not to modify the roughness in the normal buffer, causing SSR to not behave correctly (case 1178336)
- Fixed lit transparent refraction with XR single-pass rendering
- Removed extra jitter for TemporalAA in VR
- Fixed ShaderGraph time in main preview
- Fixed issue on some UI elements in HDRP asset not expanding when clicking the arrow (case 1178369)
- Fixed alpha blending in custom post process
- Fixed the modification of the _AlphaCutoff property in the material UI when exposed with a ShaderGraph parameter.
- Fixed HDRP test `1218_Lit_DiffusionProfiles` on Vulkan.
- Fixed an issue where building a player in non-dev mode would generate render target error logs every frame
- Fixed crash when upgrading version of HDRP
- Fixed rendering issues with material previews
- Fixed NPE when using light module in Shuriken particle systems (1173348).
- Refresh cached shadow on editor changes
- Fixed light supported units caching (1182266)
- Fixed an issue where SSAO (that needs temporal reprojection) was still being rendered when Motion Vectors were not available (case 1184998)
- Fixed a nullref when modifying the height parameters inside the layered lit shader UI.
- Fixed Decal gizmo that become white after exiting play mode
- Fixed Decal pivot position to behave like a spotlight
- Fixed an issue where using the LightingOverrideMask would break sky reflection for regular cameras
- Fix DebugMenu FrameSettingsHistory persistency on close
- Fix DensityVolume, ReflectionProbe aned PlanarReflectionProbe advancedControl display
- Fix DXR scene serialization in wizard
- Fixed an issue where Previews would reallocate History Buffers every frame
- Fixed the SetLightLayer function in HDAdditionalLightData setting the wrong light layer
- Fix error first time a preview is created for planar
- Fixed an issue where SSR would use an incorrect roughness value on ForwardOnly (StackLit, AxF, Fabric, etc.) materials when the pipeline is configured to also allow deferred Lit.
- Fixed issues with light explorer (cases 1183468, 1183269)
- Fix dot colors in LayeredLit material inspector
- Fix undo not resetting all value when undoing the material affectation in LayerLit material
- Fix for issue that caused gizmos to render in render textures (case 1174395)
- Fixed the light emissive mesh not updated when the light was disabled/enabled
- Fixed light and shadow layer sync when setting the HDAdditionalLightData.lightlayersMask property
- Fixed a nullref when a custom post process component that was in the HDRP PP list is removed from the project
- Fixed issue that prevented decals from modifying specular occlusion (case 1178272).
- Fixed exposure of volumetric reprojection
- Fixed multi selection support for Scalable Settings in lights
- Fixed font shaders in test projects for VR by using a Shader Graph version
- Fixed refresh of baked cubemap by incrementing updateCount at the end of the bake (case 1158677).
- Fixed issue with rectangular area light when seen from the back
- Fixed decals not affecting lightmap/lightprobe
- Fixed zBufferParams with XR single-pass rendering
- Fixed moving objects not rendered in custom passes
- Fixed abstract classes listed in the + menu of the custom pass list
- Fixed custom pass that was rendered in previews
- Fixed precision error in zero value normals when applying decals (case 1181639)
- Fixed issue that triggered No Scene Lighting view in game view as well (case 1156102)
- Assign default volume profile when creating a new HDRP Asset
- Fixed fov to 0 in planar probe breaking the projection matrix (case 1182014)
- Fixed bugs with shadow caching
- Reassign the same camera for a realtime probe face render request to have appropriate history buffer during realtime probe rendering.
- Fixed issue causing wrong shading when normal map mode is Object space, no normal map is set, but a detail map is present (case 1143352)
- Fixed issue with decal and htile optimization
- Fixed TerrainLit shader compilation error regarding `_Control0_TexelSize` redefinition (case 1178480).
- Fixed warning about duplicate HDRuntimeReflectionSystem when configuring play mode without domain reload.
- Fixed an editor crash when multiple decal projectors were selected and some had null material
- Added all relevant fix actions to FixAll button in Wizard
- Moved FixAll button on top of the Wizard
- Fixed an issue where fog color was not pre-exposed correctly
- Fix priority order when custom passes are overlapping
- Fix cleanup not called when the custom pass GameObject is destroyed
- Replaced most instances of GraphicsSettings.renderPipelineAsset by GraphicsSettings.currentRenderPipeline. This should fix some parameters not working on Quality Settings overrides.
- Fixed an issue with Realtime GI not working on upgraded projects.
- Fixed issue with screen space shadows fallback texture was not set as a texture array.
- Fixed Pyramid Lights bounding box
- Fixed terrain heightmap default/null values and epsilons
- Fixed custom post-processing effects breaking when an abstract class inherited from `CustomPostProcessVolumeComponent`
- Fixed XR single-pass rendering in Editor by using ShaderConfig.s_XrMaxViews to allocate matrix array
- Multiple different skies rendered at the same time by different cameras are now handled correctly without flickering
- Fixed flickering issue happening when different volumes have shadow settings and multiple cameras are present.
- Fixed issue causing planar probes to disappear if there is no light in the scene.
- Fixed a number of issues with the prefab isolation mode (Volumes leaking from the main scene and reflection not working properly)
- Fixed an issue with fog volume component upgrade not working properly
- Fixed Spot light Pyramid Shape has shadow artifacts on aspect ratio values lower than 1
- Fixed issue with AO upsampling in XR
- Fixed camera without HDAdditionalCameraData component not rendering
- Removed the macro ENABLE_RAYTRACING for most of the ray tracing code
- Fixed prefab containing camera reloading in loop while selected in the Project view
- Fixed issue causing NaN wheh the Z scale of an object is set to 0.
- Fixed DXR shader passes attempting to render before pipeline loaded
- Fixed black ambient sky issue when importing a project after deleting Library.
- Fixed issue when upgrading a Standard transparent material (case 1186874)
- Fixed area light cookies not working properly with stack lit
- Fixed material render queue not updated when the shader is changed in the material inspector.
- Fixed a number of issues with full screen debug modes not reseting correctly when setting another mutually exclusive mode
- Fixed compile errors for platforms with no VR support
- Fixed an issue with volumetrics and RTHandle scaling (case 1155236)
- Fixed an issue where sky lighting might be updated uselessly
- Fixed issue preventing to allow setting decal material to none (case 1196129)
- Fixed XR multi-pass decals rendering
- Fixed several fields on Light Inspector that not supported Prefab overrides
- Fixed EOL for some files
- Fixed scene view rendering with volumetrics and XR enabled
- Fixed decals to work with multiple cameras
- Fixed optional clear of GBuffer (Was always on)
- Fixed render target clears with XR single-pass rendering
- Fixed HDRP samples file hierarchy
- Fixed Light units not matching light type
- Fixed QualitySettings panel not displaying HDRP Asset
- Fixed black reflection probes the first time loading a project
- Fixed y-flip in scene view with XR SDK
- Fixed Decal projectors do not immediately respond when parent object layer mask is changed in editor.
- Fixed y-flip in scene view with XR SDK
- Fixed a number of issues with Material Quality setting
- Fixed the transparent Cull Mode option in HD unlit master node settings only visible if double sided is ticked.
- Fixed an issue causing shadowed areas by contact shadows at the edge of far clip plane if contact shadow length is very close to far clip plane.
- Fixed editing a scalable settings will edit all loaded asset in memory instead of targetted asset.
- Fixed Planar reflection default viewer FOV
- Fixed flickering issues when moving the mouse in the editor with ray tracing on.
- Fixed the ShaderGraph main preview being black after switching to SSS in the master node settings
- Fixed custom fullscreen passes in VR
- Fixed camera culling masks not taken in account in custom pass volumes
- Fixed object not drawn in custom pass when using a DrawRenderers with an HDRP shader in a build.
- Fixed injection points for Custom Passes (AfterDepthAndNormal and BeforePreRefraction were missing)
- Fixed a enum to choose shader tags used for drawing objects (DepthPrepass or Forward) when there is no override material.
- Fixed lit objects in the BeforePreRefraction, BeforeTransparent and BeforePostProcess.
- Fixed the None option when binding custom pass render targets to allow binding only depth or color.
- Fixed custom pass buffers allocation so they are not allocated if they're not used.
- Fixed the Custom Pass entry in the volume create asset menu items.
- Fixed Prefab Overrides workflow on Camera.
- Fixed alignment issue in Preset for Camera.
- Fixed alignment issue in Physical part for Camera.
- Fixed FrameSettings multi-edition.
- Fixed a bug happening when denoising multiple ray traced light shadows
- Fixed minor naming issues in ShaderGraph settings
- VFX: Removed z-fight glitches that could appear when using deferred depth prepass and lit quad primitives
- VFX: Preserve specular option for lit outputs (matches HDRP lit shader)
- Fixed an issue with Metal Shader Compiler and GTAO shader for metal
- Fixed resources load issue while upgrading HDRP package.
- Fix LOD fade mask by accounting for field of view
- Fixed spot light missing from ray tracing indirect effects.
- Fixed a UI bug in the diffusion profile list after fixing them from the wizard.
- Fixed the hash collision when creating new diffusion profile assets.
- Fixed a light leaking issue with box light casting shadows (case 1184475)
- Fixed Cookie texture type in the cookie slot of lights (Now displays a warning because it is not supported).
- Fixed a nullref that happens when using the Shuriken particle light module
- Fixed alignment in Wizard
- Fixed text overflow in Wizard's helpbox
- Fixed Wizard button fix all that was not automatically grab all required fixes
- Fixed VR tab for MacOS in Wizard
- Fixed local config package workflow in Wizard
- Fixed issue with contact shadows shifting when MSAA is enabled.
- Fixed EV100 in the PBR sky
- Fixed an issue In URP where sometime the camera is not passed to the volume system and causes a null ref exception (case 1199388)
- Fixed nullref when releasing HDRP with custom pass disabled
- Fixed performance issue derived from copying stencil buffer.
- Fixed an editor freeze when importing a diffusion profile asset from a unity package.
- Fixed an exception when trying to reload a builtin resource.
- Fixed the light type intensity unit reset when switching the light type.
- Fixed compilation error related to define guards and CreateLayoutFromXrSdk()
- Fixed documentation link on CustomPassVolume.
- Fixed player build when HDRP is in the project but not assigned in the graphic settings.
- Fixed an issue where ambient probe would be black for the first face of a baked reflection probe
- VFX: Fixed Missing Reference to Visual Effect Graph Runtime Assembly
- Fixed an issue where rendering done by users in EndCameraRendering would be executed before the main render loop.
- Fixed Prefab Override in main scope of Volume.
- Fixed alignment issue in Presset of main scope of Volume.
- Fixed persistence of ShowChromeGizmo and moved it to toolbar for coherency in ReflectionProbe and PlanarReflectionProbe.
- Fixed Alignement issue in ReflectionProbe and PlanarReflectionProbe.
- Fixed Prefab override workflow issue in ReflectionProbe and PlanarReflectionProbe.
- Fixed empty MoreOptions and moved AdvancedManipulation in a dedicated location for coherency in ReflectionProbe and PlanarReflectionProbe.
- Fixed Prefab override workflow issue in DensityVolume.
- Fixed empty MoreOptions and moved AdvancedManipulation in a dedicated location for coherency in DensityVolume.
- Fix light limit counts specified on the HDRP asset
- Fixed Quality Settings for SSR, Contact Shadows and Ambient Occlusion volume components
- Fixed decalui deriving from hdshaderui instead of just shaderui
- Use DelayedIntField instead of IntField for scalable settings
- Fixed init of debug for FrameSettingsHistory on SceneView camera
- Added a fix script to handle the warning 'referenced script in (GameObject 'SceneIDMap') is missing'
- Fix Wizard load when none selected for RenderPipelineAsset
- Fixed TerrainLitGUI when per-pixel normal property is not present.
- Fixed rendering errors when enabling debug modes with custom passes
- Fix an issue that made PCSS dependent on Atlas resolution (not shadow map res)
- Fixing a bug whith histories when n>4 for ray traced shadows
- Fixing wrong behavior in ray traced shadows for mesh renderers if their cast shadow is shadow only or double sided
- Only tracing rays for shadow if the point is inside the code for spotlight shadows
- Only tracing rays if the point is inside the range for point lights
- Fixing ghosting issues when the screen space shadow  indexes change for a light with ray traced shadows
- Fixed an issue with stencil management and Xbox One build that caused corrupted output in deferred mode.
- Fixed a mismatch in behavior between the culling of shadow maps and ray traced point and spot light shadows
- Fixed recursive ray tracing not working anymore after intermediate buffer refactor.
- Fixed ray traced shadow denoising not working (history rejected all the time).
- Fixed shader warning on xbox one
- Fixed cookies not working for spot lights in ray traced reflections, ray traced GI and recursive rendering
- Fixed an inverted handling of CoatSmoothness for SSR in StackLit.
- Fixed missing distortion inputs in Lit and Unlit material UI.
- Fixed issue that propagated NaNs across multiple frames through the exposure texture.
- Fixed issue with Exclude from TAA stencil ignored.
- Fixed ray traced reflection exposure issue.
- Fixed issue with TAA history not initialising corretly scale factor for first frame
- Fixed issue with stencil test of material classification not using the correct Mask (causing false positive and bad performance with forward material in deferred)
- Fixed issue with History not reset when chaning antialiasing mode on camera
- Fixed issue with volumetric data not being initialized if default settings have volumetric and reprojection off.
- Fixed ray tracing reflection denoiser not applied in tier 1
- Fixed the vibility of ray tracing related methods.
- Fixed the diffusion profile list not saved when clicking the fix button in the material UI.
- Fixed crash when pushing bounce count higher than 1 for ray traced GI or reflections
- Fixed PCSS softness scale so that it better match ray traced reference for punctual lights.
- Fixed exposure management for the path tracer
- Fixed AxF material UI containing two advanced options settings.
- Fixed an issue where cached sky contexts were being destroyed wrongly, breaking lighting in the LookDev
- Fixed issue that clamped PCSS softness too early and not after distance scale.
- Fixed fog affect transparent on HD unlit master node
- Fixed custom post processes re-ordering not saved.
- Fixed NPE when using scalable settings
- Fixed an issue where PBR sky precomputation was reset incorrectly in some cases causing bad performance.
- Fixed a bug due to depth history begin overriden too soon
- Fixed CustomPassSampleCameraColor scale issue when called from Before Transparent injection point.
- Fixed corruption of AO in baked probes.
- Fixed issue with upgrade of projects that still had Very High as shadow filtering quality.
- Fixed issue that caused Distortion UI to appear in Lit.
- Fixed several issues with decal duplicating when editing them.
- Fixed initialization of volumetric buffer params (1204159)
- Fixed an issue where frame count was incorrectly reset for the game view, causing temporal processes to fail.
- Fixed Culling group was not disposed error.
- Fixed issues on some GPU that do not support gathers on integer textures.
- Fixed an issue with ambient probe not being initialized for the first frame after a domain reload for volumetric fog.
- Fixed the scene visibility of decal projectors and density volumes
- Fixed a leak in sky manager.
- Fixed an issue where entering playmode while the light editor is opened would produce null reference exceptions.
- Fixed the debug overlay overlapping the debug menu at runtime.
- Fixed an issue with the framecount when changing scene.
- Fixed errors that occurred when using invalid near and far clip plane values for planar reflections.
- Fixed issue with motion blur sample weighting function.
- Fixed motion vectors in MSAA.
- Fixed sun flare blending (case 1205862).
- Fixed a lot of issues related to ray traced screen space shadows.
- Fixed memory leak caused by apply distortion material not being disposed.
- Fixed Reflection probe incorrectly culled when moving its parent (case 1207660)
- Fixed a nullref when upgrading the Fog volume components while the volume is opened in the inspector.
- Fix issues where decals on PS4 would not correctly write out the tile mask causing bits of the decal to go missing.
- Use appropriate label width and text content so the label is completely visible
- Fixed an issue where final post process pass would not output the default alpha value of 1.0 when using 11_11_10 color buffer format.
- Fixed SSR issue after the MSAA Motion Vector fix.
- Fixed an issue with PCSS on directional light if punctual shadow atlas was not allocated.
- Fixed an issue where shadow resolution would be wrong on the first face of a baked reflection probe.
- Fixed issue with PCSS softness being incorrect for cascades different than the first one.
- Fixed custom post process not rendering when using multiple HDRP asset in quality settings
- Fixed probe gizmo missing id (case 1208975)
- Fixed a warning in raytracingshadowfilter.compute
- Fixed issue with AO breaking with small near plane values.
- Fixed custom post process Cleanup function not called in some cases.
- Fixed shader warning in AO code.
- Fixed a warning in simpledenoiser.compute
- Fixed tube and rectangle light culling to use their shape instead of their range as a bounding box.
- Fixed caused by using gather on a UINT texture in motion blur.
- Fix issue with ambient occlusion breaking when dynamic resolution is active.
- Fixed some possible NaN causes in Depth of Field.
- Fixed Custom Pass nullref due to the new Profiling Sample API changes
- Fixed the black/grey screen issue on after post process Custom Passes in non dev builds.
- Fixed particle lights.
- Improved behavior of lights and probe going over the HDRP asset limits.
- Fixed issue triggered when last punctual light is disabled and more than one camera is used.
- Fixed Custom Pass nullref due to the new Profiling Sample API changes
- Fixed the black/grey screen issue on after post process Custom Passes in non dev builds.
- Fixed XR rendering locked to vsync of main display with Standalone Player.
- Fixed custom pass cleanup not called at the right time when using multiple volumes.
- Fixed an issue on metal with edge of decal having artifact by delaying discard of fragments during decal projection
- Fixed various shader warning
- Fixing unnecessary memory allocations in the ray tracing cluster build
- Fixed duplicate column labels in LightEditor's light tab
- Fixed white and dark flashes on scenes with very high or very low exposure when Automatic Exposure is being used.
- Fixed an issue where passing a null ProfilingSampler would cause a null ref exception.
- Fixed memory leak in Sky when in matcap mode.
- Fixed compilation issues on platform that don't support VR.
- Fixed migration code called when we create a new HDRP asset.
- Fixed RemoveComponent on Camera contextual menu to not remove Camera while a component depend on it.
- Fixed an issue where ambient occlusion and screen space reflections editors would generate null ref exceptions when HDRP was not set as the current pipeline.
- Fixed a null reference exception in the probe UI when no HDRP asset is present.
- Fixed the outline example in the doc (sampling range was dependent on screen resolution)
- Fixed a null reference exception in the HDRI Sky editor when no HDRP asset is present.
- Fixed an issue where Decal Projectors created from script where rotated around the X axis by 90°.
- Fixed frustum used to compute Density Volumes visibility when projection matrix is oblique.
- Fixed a null reference exception in Path Tracing, Recursive Rendering and raytraced Global Illumination editors when no HDRP asset is present.
- Fix for NaNs on certain geometry with Lit shader -- [case 1210058](https://fogbugz.unity3d.com/f/cases/1210058/)
- Fixed an issue where ambient occlusion and screen space reflections editors would generate null ref exceptions when HDRP was not set as the current pipeline.
- Fixed a null reference exception in the probe UI when no HDRP asset is present.
- Fixed the outline example in the doc (sampling range was dependent on screen resolution)
- Fixed a null reference exception in the HDRI Sky editor when no HDRP asset is present.
- Fixed an issue where materials newly created from the contextual menu would have an invalid state, causing various problems until it was edited.
- Fixed transparent material created with ZWrite enabled (now it is disabled by default for new transparent materials)
- Fixed mouseover on Move and Rotate tool while DecalProjector is selected.
- Fixed wrong stencil state on some of the pixel shader versions of deferred shader.
- Fixed an issue where creating decals at runtime could cause a null reference exception.
- Fixed issue that displayed material migration dialog on the creation of new project.
- Fixed various issues with time and animated materials (cases 1210068, 1210064).
- Updated light explorer with latest changes to the Fog and fixed issues when no visual environment was present.
- Fixed not handleling properly the recieve SSR feature with ray traced reflections
- Shadow Atlas is no longer allocated for area lights when they are disabled in the shader config file.
- Avoid MRT Clear on PS4 as it is not implemented yet.
- Fixed runtime debug menu BitField control.
- Fixed the radius value used for ray traced directional light.
- Fixed compilation issues with the layered lit in ray tracing shaders.
- Fixed XR autotests viewport size rounding
- Fixed mip map slider knob displayed when cubemap have no mipmap
- Remove unnecessary skip of material upgrade dialog box.
- Fixed the profiling sample mismatch errors when enabling the profiler in play mode
- Fixed issue that caused NaNs in reflection probes on consoles.
- Fixed adjusting positive axis of Blend Distance slides the negative axis in the density volume component.
- Fixed the blend of reflections based on the weight.
- Fixed fallback for ray traced reflections when denoising is enabled.
- Fixed error spam issue with terrain detail terrainDetailUnsupported (cases 1211848)
- Fixed hardware dynamic resolution causing cropping/scaling issues in scene view (case 1158661)
- Fixed Wizard check order for `Hardware and OS` and `Direct3D12`
- Fix AO issue turning black when Far/Near plane distance is big.
- Fixed issue when opening lookdev and the lookdev volume have not been assigned yet.
- Improved memory usage of the sky system.
- Updated label in HDRP quality preference settings (case 1215100)
- Fixed Decal Projector gizmo not undoing properly (case 1216629)
- Fix a leak in the denoising of ray traced reflections.
- Fixed Alignment issue in Light Preset
- Fixed Environment Header in LightingWindow
- Fixed an issue where hair shader could write garbage in the diffuse lighting buffer, causing NaNs.
- Fixed an exposure issue with ray traced sub-surface scattering.
- Fixed runtime debug menu light hierarchy None not doing anything.
- Fixed the broken ShaderGraph preview when creating a new Lit graph.
- Fix indentation issue in preset of LayeredLit material.
- Fixed minor issues with cubemap preview in the inspector.
- Fixed wrong build error message when building for android on mac.
- Fixed an issue related to denoising ray trace area shadows.
- Fixed wrong build error message when building for android on mac.
- Fixed Wizard persistency of Direct3D12 change on domain reload.
- Fixed Wizard persistency of FixAll on domain reload.
- Fixed Wizard behaviour on domain reload.
- Fixed a potential source of NaN in planar reflection probe atlas.
- Fixed an issue with MipRatio debug mode showing _DebugMatCapTexture not being set.
- Fixed missing initialization of input params in Blit for VR.
- Fix Inf source in LTC for area lights.
- Fix issue with AO being misaligned when multiple view are visible.
- Fix issue that caused the clamp of camera rotation motion for motion blur to be ineffective.
- Fixed issue with AssetPostprocessors dependencies causing models to be imported twice when upgrading the package version.
- Fixed culling of lights with XR SDK
- Fixed memory stomp in shadow caching code, leading to overflow of Shadow request array and runtime errors.
- Fixed an issue related to transparent objects reading the ray traced indirect diffuse buffer
- Fixed an issue with filtering ray traced area lights when the intensity is high or there is an exposure.
- Fixed ill-formed include path in Depth Of Field shader.
- Fixed shader graph and ray tracing after the shader target PR.
- Fixed a bug in semi-transparent shadows (object further than the light casting shadows)
- Fix state enabled of default volume profile when in package.
- Fixed removal of MeshRenderer and MeshFilter on adding Light component.
- Fixed Ray Traced SubSurface Scattering not working with ray traced area lights
- Fixed Ray Traced SubSurface Scattering not working in forward mode.
- Fixed a bug in debug light volumes.
- Fixed a bug related to ray traced area light shadow history.
- Fixed an issue where fog sky color mode could sample NaNs in the sky cubemap.
- Fixed a leak in the PBR sky renderer.
- Added a tooltip to the Ambient Mode parameter in the Visual Envionment volume component.
- Static lighting sky now takes the default volume into account (this fixes discrepancies between baked and realtime lighting).
- Fixed a leak in the sky system.
- Removed MSAA Buffers allocation when lit shader mode is set to "deferred only".
- Fixed invalid cast for realtime reflection probes (case 1220504)
- Fixed invalid game view rendering when disabling all cameras in the scene (case 1105163)
- Hide reflection probes in the renderer components.
- Fixed infinite reload loop while displaying Light's Shadow's Link Light Layer in Inspector of Prefab Asset.
- Fixed the culling was not disposed error in build log.
- Fixed the cookie atlas size and planar atlas size being too big after an upgrade of the HDRP asset.
- Fixed transparent SSR for shader graph.
- Fixed an issue with emissive light meshes not being in the RAS.
- Fixed DXR player build
- Fixed the HDRP asset migration code not being called after an upgrade of the package
- Fixed draw renderers custom pass out of bound exception
- Fixed the PBR shader rendering in deferred
- Fixed some typos in debug menu (case 1224594)
- Fixed ray traced point and spot lights shadows not rejecting istory when semi-transparent or colored.
- Fixed a warning due to StaticLightingSky when reloading domain in some cases.
- Fixed the MaxLightCount being displayed when the light volume debug menu is on ColorAndEdge.
- Fixed issue with unclear naming of debug menu for decals.
- Fixed z-fighting in scene view when scene lighting is off (case 1203927)
- Fixed issue that prevented cubemap thumbnails from rendering (only on D3D11 and Metal).
- Fixed ray tracing with VR single-pass
- Fix an exception in ray tracing that happens if two LOD levels are using the same mesh renderer.
- Fixed error in the console when switching shader to decal in the material UI.
- Fixed an issue with refraction model and ray traced recursive rendering (case 1198578).
- Fixed an issue where a dynamic sky changing any frame may not update the ambient probe.
- Fixed cubemap thumbnail generation at project load time.
- Fixed cubemap thumbnail generation at project load time. 
- Fixed XR culling with multiple cameras
- Fixed XR single-pass with Mock HMD plugin
- Fixed sRGB mismatch with XR SDK
- Fixed an issue where default volume would not update when switching profile.
- Fixed issue with uncached reflection probe cameras reseting the debug mode (case 1224601) 
- Fixed an issue where AO override would not override specular occlusion.
- Fixed an issue where Volume inspector might not refresh correctly in some cases.
- Fixed render texture with XR
- Fixed issue with resources being accessed before initialization process has been performed completely. 
- Half fixed shuriken particle light that cast shadows (only the first one will be correct)
- Fixed issue with atmospheric fog turning black if a planar reflection probe is placed below ground level. (case 1226588)
- Fixed custom pass GC alloc issue in CustomPassVolume.GetActiveVolumes().
- Fixed a bug where instanced shadergraph shaders wouldn't compile on PS4.
- Fixed an issue related to the envlightdatasrt not being bound in recursive rendering.
- Fixed shadow cascade tooltip when using the metric mode (case 1229232)
- Fixed how the area light influence volume is computed to match rasterization.
- Focus on Decal uses the extends of the projectors
- Fixed usage of light size data that are not available at runtime.
- Fixed the depth buffer copy made before custom pass after opaque and normal injection point.
- Fix for issue that prevented scene from being completely saved when baked reflection probes are present and lighting is set to auto generate.
- Fixed drag area width at left of Light's intensity field in Inspector.
- Fixed light type resolution when performing a reset on HDAdditionalLightData (case 1220931)
- Fixed reliance on atan2 undefined behavior in motion vector debug shader.
- Fixed an usage of a a compute buffer not bound (1229964)
- Fixed an issue where changing the default volume profile from another inspector would not update the default volume editor.
- Fix issues in the post process system with RenderTexture being invalid in some cases, causing rendering problems.
- Fixed an issue where unncessarily serialized members in StaticLightingSky component would change each time the scene is changed.
- Fixed a weird behavior in the scalable settings drawing when the space becomes tiny (1212045).
- Fixed a regression in the ray traced indirect diffuse due to the new probe system.
- Fix for range compression factor for probes going negative (now clamped to positive values).
- Fixed path validation when creating new volume profile (case 1229933)
- Fixed a bug where Decal Shader Graphs would not recieve reprojected Position, Normal, or Bitangent data. (1239921)
- Fix reflection hierarchy for CARPAINT in AxF.
- Fix precise fresnel for delta lights for SVBRDF in AxF.
- Fixed the debug exposure mode for display sky reflection and debug view baked lighting
- Fixed MSAA depth resolve when there is no motion vectors
- Fixed various object leaks in HDRP.
- Fixed compile error with XR SubsystemManager.
- Fix for assertion triggering sometimes when saving a newly created lit shader graph (case 1230996)
- Fixed culling of planar reflection probes that change position (case 1218651)
- Fixed null reference when processing lightprobe (case 1235285)
- Fix issue causing wrong planar reflection rendering when more than one camera is present.
- Fix black screen in XR when HDRP package is present but not used.
- Fixed an issue with the specularFGD term being used when the material has a clear coat (lit shader).
- Fixed white flash happening with auto-exposure in some cases (case 1223774)
- Fixed NaN which can appear with real time reflection and inf value
- Fixed an issue that was collapsing the volume components in the HDRP default settings
- Fixed warning about missing bound decal buffer
- Fixed shader warning on Xbox for ResolveStencilBuffer.compute. 
- Fixed PBR shader ZTest rendering in deferred.
- Replaced commands incompatible with async compute in light list build process.
- Diffusion Profile and Material references in HDRP materials are now correctly exported to unity packages. Note that the diffusion profile or the material references need to be edited once before this can work properly.
- Fix MaterialBalls having same guid issue
- Fix spelling and grammatical errors in material samples
- Fixed unneeded cookie texture allocation for cone stop lights.
- Fixed scalarization code for contact shadows.
- Fixed volume debug in playmode
- Fixed issue when toggling anything in HDRP asset that will produce an error (case 1238155)
- Fixed shader warning in PCSS code when using Vulkan.
- Fixed decal that aren't working without Metal and Ambient Occlusion option enabled.
- Fixed an error about procedural sky being logged by mistake.
- Fixed shadowmask UI now correctly showing shadowmask disable
- Made more explicit the warning about raytracing and asynchronous compute. Also fixed the condition in which it appears.
- Fixed a null ref exception in static sky when the default volume profile is invalid.
- DXR: Fixed shader compilation error with shader graph and pathtracer
- Fixed SceneView Draw Modes not being properly updated after opening new scene view panels or changing the editor layout.
- VFX: Removed irrelevant queues in render queue selection from HDRP outputs
- VFX: Motion Vector are correctly renderered with MSAA [Case 1240754](https://issuetracker.unity3d.com/product/unity/issues/guid/1240754/)
- Fixed a cause of NaN when a normal of 0-length is generated (usually via shadergraph). 
- Fixed issue with screen-space shadows not enabled properly when RT is disabled (case 1235821)
- Fixed a performance issue with stochastic ray traced area shadows.
- Fixed cookie texture not updated when changing an import settings (srgb for example).
- Fixed flickering of the game/scene view when lookdev is running.
- Fixed issue with reflection probes in realtime time mode with OnEnable baking having wrong lighting with sky set to dynamic (case 1238047).
- Fixed transparent motion vectors not working when in MSAA.
- Fix error when removing DecalProjector from component contextual menu (case 1243960)
- Fixed issue with post process when running in RGBA16 and an object with additive blending is in the scene.
- Fixed corrupted values on LayeredLit when using Vertex Color multiply mode to multiply and MSAA is activated. 
- Fix conflicts with Handles manipulation when performing a Reset in DecalComponent (case 1238833)
- Fixed depth prepass and postpass being disabled after changing the shader in the material UI.
- Fixed issue with sceneview camera settings not being saved after Editor restart.
- Fixed issue when switching back to custom sensor type in physical camera settings (case 1244350).
- Fixed a null ref exception when running playmode tests with the render pipeline debug window opened.
- Fixed some GCAlloc in the debug window.
- Fixed shader graphs not casting semi-transparent and color shadows (case 1242617)
- Fixed thin refraction mode not working properly.
- Fixed assert on tests caused by probe culling results being requested when culling did not happen. (case 1246169) 
- Fixed over consumption of GPU memory by the Physically Based Sky.
- Fixed an invalid rotation in Planar Reflection Probe editor display, that was causing an error message (case 1182022)
- Put more information in Camera background type tooltip and fixed inconsistent exposure behavior when changing bg type.
- Fixed issue that caused not all baked reflection to be deleted upon clicking "Clear Baked Data" in the lighting menu (case 1136080)
- Fixed an issue where asset preview could be rendered white because of static lighting sky.
- Fixed an issue where static lighting was not updated when removing the static lighting sky profile.
- Fixed the show cookie atlas debug mode not displaying correctly when enabling the clear cookie atlas option.
- Fixed various multi-editing issues when changing Emission parameters.
- Fixed error when undo a Reflection Probe removal in a prefab instance. (case 1244047)
- Fixed Microshadow not working correctly in deferred with LightLayers
- Tentative fix for missing include in depth of field shaders.
- Fixed the light overlap scene view draw mode (wasn't working at all).
- Fixed taaFrameIndex and XR tests 4052 and 4053
- Fixed the prefab integration of custom passes (Prefab Override Highlight not working as expected).
- Cloned volume profile from read only assets are created in the root of the project. (case 1154961)
- Fixed Wizard check on default volume profile to also check it is not the default one in package.
- Fix erroneous central depth sampling in TAA.
- Fixed light layers not correctly disabled when the lightlayers is set to Nothing and Lightlayers isn't enabled in HDRP Asset
- Fixed issue with Model Importer materials falling back to the Legacy default material instead of HDRP's default material when import happens at Editor startup.
- Fixed a wrong condition in CameraSwitcher, potentially causing out of bound exceptions.
- Fixed an issue where editing the Look Dev default profile would not reflect directly in the Look Dev window.
- Fixed a bug where the light list is not cleared but still used when resizing the RT.
- Fixed exposure debug shader with XR single-pass rendering.
- Fixed issues with scene view and transparent motion vectors.
- Fixed black screens for linux/HDRP (1246407)
- Fixed a vulkan and metal warning in the SSGI compute shader.
- Fixed an exception due to the color pyramid not allocated when SSGI is enabled.
- Fixed an issue with the first Depth history was incorrectly copied.
- Fixed path traced DoF focusing issue
- Fix an issue with the half resolution Mode (performance)
- Fix an issue with the color intensity of emissive for performance rtgi
- Fixed issue with rendering being mostly broken when target platform disables VR. 
- Workaround an issue caused by GetKernelThreadGroupSizes  failing to retrieve correct group size. 
- Fix issue with fast memory and rendergraph. 
- Fixed transparent motion vector framesetting not sanitized.
- Fixed wrong order of post process frame settings.
- Fixed white flash when enabling SSR or SSGI.
- The ray traced indrect diffuse and RTGI were combined wrongly with the rest of the lighting (1254318).
- Fixed an exception happening when using RTSSS without using RTShadows.
- Fix inconsistencies with transparent motion vectors and opaque by allowing camera only transparent motion vectors.
- Fix reflection probe frame settings override
- Fixed certain shadow bias artifacts present in volumetric lighting (case 1231885).
- Fixed area light cookie not updated when switch the light type from a spot that had a cookie.
- Fixed issue with dynamic resolution updating when not in play mode.
- Fixed issue with Contrast Adaptive Sharpening upsample mode and preview camera.
- Fix issue causing blocky artifacts when decals affect metallic and are applied on material with specular color workflow.
- Fixed issue with depth pyramid generation and dynamic resolution.
- Fixed an issue where decals were duplicated in prefab isolation mode.
- Fixed an issue where rendering preview with MSAA might generate render graph errors.
- Fixed compile error in PS4 for planar reflection filtering.
- Fixed issue with blue line in prefabs for volume mode.
- Fixing the internsity being applied to RTAO too early leading to unexpected results (1254626).
- Fix issue that caused sky to incorrectly render when using a custom projection matrix.
- Fixed null reference exception when using depth pre/post pass in shadergraph with alpha clip in the material.
- Appropriately constraint blend distance of reflection probe while editing with the inspector (case 1248931)
- Fixed AxF handling of roughness for Blinn-Phong type materials
- Fixed AxF UI errors when surface type is switched to transparent
- Fixed a serialization issue, preventing quality level parameters to undo/redo and update scene view on change.
- Fixed an exception occuring when a camera doesn't have an HDAdditionalCameraData (1254383).
- Fixed ray tracing with XR single-pass.
- Fixed warning in HDAdditionalLightData OnValidate (cases 1250864, 1244578)
- Fixed a bug related to denoising ray traced reflections.
- Fixed nullref in the layered lit material inspector.
- Fixed an issue where manipulating the color wheels in a volume component would reset the cursor every time.
- Fixed an issue where static sky lighting would not be updated for a new scene until it's reloaded at least once.
- Fixed culling for decals when used in prefabs and edited in context.
- Force to rebake probe with missing baked texture. (1253367)
- Fix supported Mac platform detection to handle new major version (11.0) properly
- Fixed typo in the Render Pipeline Wizard under HDRP+VR
- Change transparent SSR name in frame settings to avoid clipping. 
- Fixed missing include guards in shadow hlsl files.
- Repaint the scene view whenever the scene exposure override is changed.
- Fixed an error when clearing the SSGI history texture at creation time (1259930).
- Fixed alpha to mask reset when toggling alpha test in the material UI.
- Fixed an issue where opening the look dev window with the light theme would make the window blink and eventually crash unity.
- Fixed fallback for ray tracing and light layers (1258837).
- Fixed Sorting Priority not displayed correctly in the DrawRenderers custom pass UI.
- Fixed glitch in Project settings window when selecting diffusion profiles in material section (case 1253090)
- Fixed issue with light layers bigger than 8 (and above the supported range). 
- Fixed issue with culling layer mask of area light's emissive mesh 
- Fixed overused the atlas for Animated/Render Target Cookies (1259930).
- Fixed errors when switching area light to disk shape while an area emissive mesh was displayed.
- Fixed default frame settings MSAA toggle for reflection probes (case 1247631)
- Fixed the transparent SSR dependency not being properly disabled according to the asset dependencies (1260271).
- Fixed issue with completely black AO on double sided materials when normal mode is set to None.
- Fixed UI drawing of the quaternion (1251235)
- Fix an issue with the quality mode and perf mode on RTR and RTGI and getting rid of unwanted nans (1256923).
- Fixed unitialized ray tracing resources when using non-default HDRP asset (case 1259467).
- Fixed overused the atlas for Animated/Render Target Cookies (1259930).
- Fixed sky asserts with XR multipass
- Fixed for area light not updating baked light result when modifying with gizmo.
- Fixed robustness issue with GetOddNegativeScale() in ray tracing, which was impacting normal mapping (1261160).
- Fixed regression where moving face of the probe gizmo was not moving its position anymore.
- Fixed XR single-pass macros in tessellation shaders.
- Fixed path-traced subsurface scattering mixing with diffuse and specular BRDFs (1250601).
- Fixed custom pass re-ordering issues.
- Improved robustness of normal mapping when scale is 0, and mapping is extreme (normals in or below the tangent plane).
- Fixed XR Display providers not getting zNear and zFar plane distances passed to them when in HDRP.
- Fixed rendering breaking when disabling tonemapping in the frame settings.
- Fixed issue with serialization of exposure modes in volume profiles not being consistent between HDRP versions (case 1261385).
- Fixed issue with duplicate names in newly created sub-layers in the graphics compositor (case 1263093).
- Remove MSAA debug mode when renderpipeline asset has no MSAA
- Fixed some post processing using motion vectors when they are disabled
- Fixed the multiplier of the environement lights being overriden with a wrong value for ray tracing (1260311).
- Fixed a series of exceptions happening when trying to load an asset during wizard execution (1262171).
- Fixed an issue with Stacklit shader not compiling correctly in player with debug display on (1260579)
- Fixed couple issues in the dependence of building the ray tracing acceleration structure.
- Fix sun disk intensity
- Fixed unwanted ghosting for smooth surfaces.
- Fixing an issue in the recursive rendering flag texture usage.
- Fixed a missing dependecy for choosing to evaluate transparent SSR.
- Fixed issue that failed compilation when XR is disabled.
- Fixed a compilation error in the IES code.
- Fixed issue with dynamic resolution handler when no OnResolutionChange callback is specified. 
- Fixed multiple volumes, planar reflection, and decal projector position when creating them from the menu.
- Reduced the number of global keyword used in deferredTile.shader
- Fixed incorrect processing of Ambient occlusion probe (9% error was introduced)
- Fixed multiedition of framesettings drop down (case 1270044)
- Fixed planar probe gizmo

### Changed
- Improve MIP selection for decals on Transparents
- Color buffer pyramid is not allocated anymore if neither refraction nor distortion are enabled
- Rename Emission Radius to Radius in UI in Point, Spot
- Angular Diameter parameter for directional light is no longuer an advanced property
- DXR: Remove Light Radius and Angular Diamater of Raytrace shadow. Angular Diameter and Radius are used instead.
- Remove MaxSmoothness parameters from UI for point, spot and directional light. The MaxSmoothness is now deduce from Radius Parameters
- DXR: Remove the Ray Tracing Environement Component. Add a Layer Mask to the ray Tracing volume components to define which objects are taken into account for each effect.
- Removed second cubemaps used for shadowing in lookdev
- Disable Physically Based Sky below ground
- Increase max limit of area light and reflection probe to 128
- Change default texture for detailmap to grey
- Optimize Shadow RT load on Tile based architecture platforms.
- Improved quality of SSAO.
- Moved RequestShadowMapRendering() back to public API.
- Update HDRP DXR Wizard with an option to automatically clone the hdrp config package and setup raytracing to 1 in shaders file.
- Added SceneSelection pass for TerrainLit shader.
- Simplified Light's type API regrouping the logic in one place (Check type in HDAdditionalLightData)
- The support of LOD CrossFade (Dithering transition) in master nodes now required to enable it in the master node settings (Save variant)
- Improved shadow bias, by removing constant depth bias and substituting it with slope-scale bias.
- Fix the default stencil values when a material is created from a SSS ShaderGraph.
- Tweak test asset to be compatible with XR: unlit SG material for canvas and double-side font material
- Slightly tweaked the behaviour of bloom when resolution is low to reduce artifacts.
- Hidden fields in Light Inspector that is not relevant while in BakingOnly mode.
- Changed parametrization of PCSS, now softness is derived from angular diameter (for directional lights) or shape radius (for point/spot lights) and min filter size is now in the [0..1] range.
- Moved the copy of the geometry history buffers to right after the depth mip chain generation.
- Rename "Luminance" to "Nits" in UX for physical light unit
- Rename FrameSettings "SkyLighting" to "SkyReflection"
- Reworked XR automated tests
- The ray traced screen space shadow history for directional, spot and point lights is discarded if the light transform has changed.
- Changed the behavior for ray tracing in case a mesh renderer has both transparent and opaque submeshes.
- Improve history buffer management
- Replaced PlayerSettings.virtualRealitySupported with XRGraphics.tryEnable.
- Remove redundant FrameSettings RealTimePlanarReflection
- Improved a bit the GC calls generated during the rendering.
- Material update is now only triggered when the relevant settings are touched in the shader graph master nodes
- Changed the way Sky Intensity (on Sky volume components) is handled. It's now a combo box where users can choose between Exposure, Multiplier or Lux (for HDRI sky only) instead of both multiplier and exposure being applied all the time. Added a new menu item to convert old profiles.
- Change how method for specular occlusions is decided on inspector shader (Lit, LitTesselation, LayeredLit, LayeredLitTessellation)
- Unlocked SSS, SSR, Motion Vectors and Distortion frame settings for reflections probes.
- Hide unused LOD settings in Quality Settings legacy window.
- Reduced the constrained distance for temporal reprojection of ray tracing denoising
- Removed shadow near plane from the Directional Light Shadow UI.
- Improved the performances of custom pass culling.
- The scene view camera now replicates the physical parameters from the camera tagged as "MainCamera".
- Reduced the number of GC.Alloc calls, one simple scene without plarnar / probes, it should be 0B.
- Renamed ProfilingSample to ProfilingScope and unified API. Added GPU Timings.
- Updated macros to be compatible with the new shader preprocessor.
- Ray tracing reflection temporal filtering is now done in pre-exposed space
- Search field selects the appropriate fields in both project settings panels 'HDRP Default Settings' and 'Quality/HDRP'
- Disabled the refraction and transmission map keywords if the material is opaque.
- Keep celestial bodies outside the atmosphere.
- Updated the MSAA documentation to specify what features HDRP supports MSAA for and what features it does not.
- Shader use for Runtime Debug Display are now correctly stripper when doing a release build
- Now each camera has its own Volume Stack. This allows Volume Parameters to be updated as early as possible and be ready for the whole frame without conflicts between cameras.
- Disable Async for SSR, SSAO and Contact shadow when aggregated ray tracing frame setting is on.
- Improved performance when entering play mode without domain reload by a factor of ~25
- Renamed the camera profiling sample to include the camera name
- Discarding the ray tracing history for AO, reflection, diffuse shadows and GI when the viewport size changes.
- Renamed the camera profiling sample to include the camera name
- Renamed the post processing graphic formats to match the new convention.
- The restart in Wizard for DXR will always be last fix from now on
- Refactoring pre-existing materials to share more shader code between rasterization and ray tracing.
- Setting a material's Refraction Model to Thin does not overwrite the Thickness and Transmission Absorption Distance anymore.
- Removed Wind textures from runtime as wind is no longer built into the pipeline
- Changed Shader Graph titles of master nodes to be more easily searchable ("HDRP/x" -> "x (HDRP)")
- Expose StartSinglePass() and StopSinglePass() as public interface for XRPass
- Replaced the Texture array for 2D cookies (spot, area and directional lights) and for planar reflections by an atlas.
- Moved the tier defining from the asset to the concerned volume components.
- Changing from a tier management to a "mode" management for reflection and GI and removing the ability to enable/disable deferred and ray bining (they are now implied by performance mode)
- The default FrameSettings for ScreenSpaceShadows is set to true for Camera in order to give a better workflow for DXR.
- Refactor internal usage of Stencil bits.
- Changed how the material upgrader works and added documentation for it.
- Custom passes now disable the stencil when overwriting the depth and not writing into it.
- Renamed the camera profiling sample to include the camera name
- Changed the way the shadow casting property of transparent and tranmissive materials is handeled for ray tracing.
- Changed inspector materials stencil setting code to have more sharing.
- Updated the default scene and default DXR scene and DefaultVolumeProfile.
- Changed the way the length parameter is used for ray traced contact shadows.
- Improved the coherency of PCSS blur between cascades.
- Updated VR checks in Wizard to reflect new XR System.
- Removing unused alpha threshold depth prepass and post pass for fabric shader graph.
- Transform result from CIE XYZ to sRGB color space in EvalSensitivity for iridescence.
- Moved BeginCameraRendering callback right before culling.
- Changed the visibility of the Indirect Lighting Controller component to public.
- Renamed the cubemap used for diffuse convolution to a more explicit name for the memory profiler.
- Improved behaviour of transmission color on transparent surfaces in path tracing.
- Light dimmer can now get values higher than one and was renamed to multiplier in the UI.
- Removed info box requesting volume component for Visual Environment and updated the documentation with the relevant information.
- Improved light selection oracle for light sampling in path tracing.
- Stripped ray tracing subsurface passes with ray tracing is not enabled.
- Remove LOD cross fade code for ray tracing shaders
- Removed legacy VR code
- Add range-based clipping to box lights (case 1178780)
- Improve area light culling (case 1085873)
- Light Hierarchy debug mode can now adjust Debug Exposure for visualizing high exposure scenes.
- Rejecting history for ray traced reflections based on a threshold evaluated on the neighborhood of the sampled history.
- Renamed "Environment" to "Reflection Probes" in tile/cluster debug menu.
- Utilities namespace is obsolete, moved its content to UnityEngine.Rendering (case 1204677)
- Obsolete Utilities namespace was removed, instead use UnityEngine.Rendering (case 1204677)
- Moved most of the compute shaders to the multi_compile API instead of multiple kernels.
- Use multi_compile API for deferred compute shader with shadow mask.
- Remove the raytracing rendering queue system to make recursive raytraced material work when raytracing is disabled
- Changed a few resources used by ray tracing shaders to be global resources (using register space1) for improved CPU performance.
- All custom pass volumes are now executed for one injection point instead of the first one.
- Hidden unsupported choice in emission in Materials
- Temporal Anti aliasing improvements.
- Optimized PrepareLightsForGPU (cost reduced by over 25%) and PrepareGPULightData (around twice as fast now).
- Moved scene view camera settings for HDRP from the preferences window to the scene view camera settings window.
- Updated shaders to be compatible with Microsoft's DXC.
- Debug exposure in debug menu have been replace to debug exposure compensation in EV100 space and is always visible.
- Further optimized PrepareLightsForGPU (3x faster with few shadows, 1.4x faster with a lot of shadows or equivalently cost reduced by 68% to 37%).
- Raytracing: Replaced the DIFFUSE_LIGHTING_ONLY multicompile by a uniform.
- Raytracing: Removed the dynamic lightmap multicompile.
- Raytracing: Remove the LOD cross fade multi compile for ray tracing.
- Cookie are now supported in lightmaper. All lights casting cookie and baked will now include cookie influence.
- Avoid building the mip chain a second time for SSR for transparent objects.
- Replaced "High Quality" Subsurface Scattering with a set of Quality Levels.
- Replaced "High Quality" Volumetric Lighting with "Screen Resolution Percentage" and "Volume Slice Count" on the Fog volume component.
- Merged material samples and shader samples
- Update material samples scene visuals
- Use multi_compile API for deferred compute shader with shadow mask.
- Made the StaticLightingSky class public so that users can change it by script for baking purpose.
- Shadowmask and realtime reflectoin probe property are hide in Quality settings
- Improved performance of reflection probe management when using a lot of probes.
- Ignoring the disable SSR flags for recursive rendering.
- Removed logic in the UI to disable parameters for contact shadows and fog volume components as it was going against the concept of the volume system.
- Fixed the sub surface mask not being taken into account when computing ray traced sub surface scattering.
- MSAA Within Forward Frame Setting is now enabled by default on Cameras when new Render Pipeline Asset is created
- Slightly changed the TAA anti-flicker mechanism so that it is more aggressive on almost static images (only on High preset for now).
- Changed default exposure compensation to 0.
- Refactored shadow caching system.
- Removed experimental namespace for ray tracing code.
- Increase limit for max numbers of lights in UX
- Removed direct use of BSDFData in the path tracing pass, delegated to the material instead.
- Pre-warm the RTHandle system to reduce the amount of memory allocations and the total memory needed at all points. 
- DXR: Only read the geometric attributes that are required using the share pass info and shader graph defines.
- DXR: Dispatch binned rays in 1D instead of 2D.
- Lit and LayeredLit tessellation cross lod fade don't used dithering anymore between LOD but fade the tessellation height instead. Allow a smoother transition
- Changed the way planar reflections are filtered in order to be a bit more "physically based".
- Increased path tracing BSDFs roughness range from [0.001, 0.999] to [0.00001, 0.99999].
- Changing the default SSGI radius for the all configurations.
- Changed the default parameters for quality RTGI to match expected behavior.
- Add color clear pass while rendering XR occlusion mesh to avoid leaks.
- Only use one texture for ray traced reflection upscaling.
- Adjust the upscale radius based on the roughness value.
- DXR: Changed the way the filter size is decided for directional, point and spot shadows.
- Changed the default exposure mode to "Automatic (Histogram)", along with "Limit Min" to -4 and "Limit Max" to 16.
- Replaced the default scene system with the builtin Scene Template feature.
- Changed extensions of shader CAS include files.
- Making the planar probe atlas's format match the color buffer's format.
- Removing the planarReflectionCacheCompressed setting from asset.
- SHADERPASS for TransparentDepthPrepass and TransparentDepthPostpass identification is using respectively SHADERPASS_TRANSPARENT_DEPTH_PREPASS and SHADERPASS_TRANSPARENT_DEPTH_POSTPASS
- Moved the Parallax Occlusion Mapping node into Shader Graph.
- Renamed the debug name from SSAO to ScreenSpaceAmbientOcclusion (1254974).
- Added missing tooltips and improved the UI of the aperture control (case 1254916).
- Fixed wrong tooltips in the Dof Volume (case 1256641).
- The `CustomPassLoadCameraColor` and `CustomPassSampleCameraColor` functions now returns the correct color buffer when used in after post process instead of the color pyramid (which didn't had post processes).
- PBR Sky now doesn't go black when going below sea level, but it instead freezes calculation as if on the horizon. 
- Fixed an issue with quality setting foldouts not opening when clicking on them (1253088).
- Shutter speed can now be changed by dragging the mouse over the UI label (case 1245007).
- Remove the 'Point Cube Size' for cookie, use the Cubemap size directly.
- VFXTarget with Unlit now allows EmissiveColor output to be consistent with HDRP unlit.
- Only building the RTAS if there is an effect that will require it (1262217).
- Fixed the first ray tracing frame not having the light cluster being set up properly (1260311).
- Render graph pre-setup for ray traced ambient occlusion.
- Avoid casting multiple rays and denoising for hard directional, point and spot ray traced shadows (1261040).
- Making sure the preview cameras do not use ray tracing effects due to a by design issue to build ray tracing acceleration structures (1262166).
- Preparing ray traced reflections for the render graph support (performance and quality).
- Preparing recursive rendering for the render graph port.
- Preparation pass for RTGI, temporal filter and diffuse denoiser for render graph.
- Updated the documentation for the DXR implementation.
- Changed the DXR wizard to support optional checks.
- Changed the DXR wizard steps.
- Preparation pass for RTSSS to be supported by render graph.
- Changed the color space of EmissiveColorLDR property on all shader. Was linear but should have been sRGB. Auto upgrade script handle the conversion.

## [7.1.1] - 2019-09-05

### Added
- Transparency Overdraw debug mode. Allows to visualize transparent objects draw calls as an "heat map".
- Enabled single-pass instancing support for XR SDK with new API cmd.SetInstanceMultiplier()
- XR settings are now available in the HDRP asset
- Support for Material Quality in Shader Graph
- Material Quality support selection in HDRP Asset
- Renamed XR shader macro from UNITY_STEREO_ASSIGN_COMPUTE_EYE_INDEX to UNITY_XR_ASSIGN_VIEW_INDEX
- Raytracing ShaderGraph node for HDRP shaders
- Custom passes volume component with 3 injection points: Before Rendering, Before Transparent and Before Post Process
- Alpha channel is now properly exported to camera render textures when using FP16 color buffer format
- Support for XR SDK mirror view modes
- HD Master nodes in Shader Graph now support Normal and Tangent modification in vertex stage.
- DepthOfFieldCoC option in the fullscreen debug modes.
- Added override Ambient Occlusion option on debug windows
- Added Custom Post Processes with 3 injection points: Before Transparent, Before Post Process and After Post Process
- Added draft of minimal interactive path tracing (experimental) based on DXR API - Support only 4 area light, lit and unlit shader (non-shadergraph)
- Small adjustments to TAA anti flicker (more aggressive on high values).

### Fixed
- Fixed wizard infinite loop on cancellation
- Fixed with compute shader error about too many threads in threadgroup on low GPU
- Fixed invalid contact shadow shaders being created on metal
- Fixed a bug where if Assembly.GetTypes throws an exception due to mis-versioned dlls, then no preprocessors are used in the shader stripper
- Fixed typo in AXF decal property preventing to compile
- Fixed reflection probe with XR single-pass and FPTL
- Fixed force gizmo shown when selecting camera in hierarchy
- Fixed issue with XR occlusion mesh and dynamic resolution
- Fixed an issue where lighting compute buffers were re-created with the wrong size when resizing the window, causing tile artefacts at the top of the screen.
- Fix FrameSettings names and tooltips
- Fixed error with XR SDK when the Editor is not in focus
- Fixed errors with RenderGraph, XR SDK and occlusion mesh
- Fixed shadow routines compilation errors when "real" type is a typedef on "half".
- Fixed toggle volumetric lighting in the light UI
- Fixed post-processing history reset handling rt-scale incorrectly
- Fixed crash with terrain and XR multi-pass
- Fixed ShaderGraph material synchronization issues
- Fixed a null reference exception when using an Emissive texture with Unlit shader (case 1181335)
- Fixed an issue where area lights and point lights where not counted separately with regards to max lights on screen (case 1183196)
- Fixed an SSR and Subsurface Scattering issue (appearing black) when using XR.

### Changed
- Update Wizard layout.
- Remove almost all Garbage collection call within a frame.
- Rename property AdditionalVeclocityChange to AddPrecomputeVelocity
- Call the End/Begin camera rendering callbacks for camera with customRender enabled
- Changeg framesettings migration order of postprocess flags as a pr for reflection settings flags have been backported to 2019.2
- Replaced usage of ENABLE_VR in XRSystem.cs by version defines based on the presence of the built-in VR and XR modules
- Added an update virtual function to the SkyRenderer class. This is called once per frame. This allows a given renderer to amortize heavy computation at the rate it chooses. Currently only the physically based sky implements this.
- Removed mandatory XRPass argument in HDCamera.GetOrCreate()
- Restored the HDCamera parameter to the sky rendering builtin parameters.
- Removed usage of StructuredBuffer for XR View Constants
- Expose Direct Specular Lighting control in FrameSettings
- Deprecated ExponentialFog and VolumetricFog volume components. Now there is only one exponential fog component (Fog) which can add Volumetric Fog as an option. Added a script in Edit -> Render Pipeline -> Upgrade Fog Volume Components.

## [7.0.1] - 2019-07-25

### Added
- Added option in the config package to disable globally Area Lights and to select shadow quality settings for the deferred pipeline.
- When shader log stripping is enabled, shader stripper statistics will be written at `Temp/shader-strip.json`
- Occlusion mesh support from XR SDK

### Fixed
- Fixed XR SDK mirror view blit, cleanup some XRTODO and removed XRDebug.cs
- Fixed culling for volumetrics with XR single-pass rendering
- Fix shadergraph material pass setup not called
- Fixed documentation links in component's Inspector header bar
- Cookies using the render texture output from a camera are now properly updated
- Allow in ShaderGraph to enable pre/post pass when the alpha clip is disabled

### Changed
- RenderQueue for Opaque now start at Background instead of Geometry.
- Clamp the area light size for scripting API when we change the light type
- Added a warning in the material UI when the diffusion profile assigned is not in the HDRP asset


## [7.0.0] - 2019-07-17

### Added
- `Fixed`, `Viewer`, and `Automatic` modes to compute the FOV used when rendering a `PlanarReflectionProbe`
- A checkbox to toggle the chrome gizmo of `ReflectionProbe`and `PlanarReflectionProbe`
- Added a Light layer in shadows that allow for objects to cast shadows without being affected by light (and vice versa).
- You can now access ShaderGraph blend states from the Material UI (for example, **Surface Type**, **Sorting Priority**, and **Blending Mode**). This change may break Materials that use a ShaderGraph, to fix them, select **Edit > Render Pipeline > Reset all ShaderGraph Scene Materials BlendStates**. This syncs the blendstates of you ShaderGraph master nodes with the Material properties.
- You can now control ZTest, ZWrite, and CullMode for transparent Materials.
- Materials that use Unlit Shaders or Unlit Master Node Shaders now cast shadows.
- Added an option to enable the ztest on **After Post Process** materials when TAA is disabled.
- Added a new SSAO (based on Ground Truth Ambient Occlusion algorithm) to replace the previous one.
- Added support for shadow tint on light
- BeginCameraRendering and EndCameraRendering callbacks are now called with probes
- Adding option to update shadow maps only On Enable and On Demand.
- Shader Graphs that use time-dependent vertex modification now generate correct motion vectors.
- Added option to allow a custom spot angle for spot light shadow maps.
- Added frame settings for individual post-processing effects
- Added dither transition between cascades for Low and Medium quality settings
- Added single-pass instancing support with XR SDK
- Added occlusion mesh support with XR SDK
- Added support of Alembic velocity to various shaders
- Added support for more than 2 views for single-pass instancing
- Added support for per punctual/directional light min roughness in StackLit
- Added mirror view support with XR SDK
- Added VR verification in HDRPWizard
- Added DXR verification in HDRPWizard
- Added feedbacks in UI of Volume regarding skies
- Cube LUT support in Tonemapping. Cube LUT helpers for external grading are available in the Post-processing Sample package.

### Fixed
- Fixed an issue with history buffers causing effects like TAA or auto exposure to flicker when more than one camera was visible in the editor
- The correct preview is displayed when selecting multiple `PlanarReflectionProbe`s
- Fixed volumetric rendering with camera-relative code and XR stereo instancing
- Fixed issue with flashing cyan due to async compilation of shader when selecting a mesh
- Fix texture type mismatch when the contact shadow are disabled (causing errors on IOS devices)
- Fixed Generate Shader Includes while in package
- Fixed issue when texture where deleted in ShadowCascadeGUI
- Fixed issue in FrameSettingsHistory when disabling a camera several time without enabling it in between.
- Fixed volumetric reprojection with camera-relative code and XR stereo instancing
- Added custom BaseShaderPreprocessor in HDEditorUtils.GetBaseShaderPreprocessorList()
- Fixed compile issue when USE_XR_SDK is not defined
- Fixed procedural sky sun disk intensity for high directional light intensities
- Fixed Decal mip level when using texture mip map streaming to avoid dropping to lowest permitted mip (now loading all mips)
- Fixed deferred shading for XR single-pass instancing after lightloop refactor
- Fixed cluster and material classification debug (material classification now works with compute as pixel shader lighting)
- Fixed IOS Nan by adding a maximun epsilon definition REAL_EPS that uses HALF_EPS when fp16 are used
- Removed unnecessary GC allocation in motion blur code
- Fixed locked UI with advanded influence volume inspector for probes
- Fixed invalid capture direction when rendering planar reflection probes
- Fixed Decal HTILE optimization with platform not supporting texture atomatic (Disable it)
- Fixed a crash in the build when the contact shadows are disabled
- Fixed camera rendering callbacks order (endCameraRendering was being called before the actual rendering)
- Fixed issue with wrong opaque blending settings for After Postprocess
- Fixed issue with Low resolution transparency on PS4
- Fixed a memory leak on volume profiles
- Fixed The Parallax Occlusion Mappping node in shader graph and it's UV input slot
- Fixed lighting with XR single-pass instancing by disabling deferred tiles
- Fixed the Bloom prefiltering pass
- Fixed post-processing effect relying on Unity's random number generator
- Fixed camera flickering when using TAA and selecting the camera in the editor
- Fixed issue with single shadow debug view and volumetrics
- Fixed most of the problems with light animation and timeline
- Fixed indirect deferred compute with XR single-pass instancing
- Fixed a slight omission in anisotropy calculations derived from HazeMapping in StackLit
- Improved stack computation numerical stability in StackLit
- Fix PBR master node always opaque (wrong blend modes for forward pass)
- Fixed TAA with XR single-pass instancing (missing macros)
- Fixed an issue causing Scene View selection wire gizmo to not appear when using HDRP Shader Graphs.
- Fixed wireframe rendering mode (case 1083989)
- Fixed the renderqueue not updated when the alpha clip is modified in the material UI.
- Fixed the PBR master node preview
- Remove the ReadOnly flag on Reflection Probe's cubemap assets during bake when there are no VCS active.
- Fixed an issue where setting a material debug view would not reset the other exclusive modes
- Spot light shapes are now correctly taken into account when baking
- Now the static lighting sky will correctly take the default values for non-overridden properties
- Fixed material albedo affecting the lux meter
- Extra test in deferred compute shading to avoid shading pixels that were not rendered by the current camera (for camera stacking)

### Changed
- Optimization: Reduce the group size of the deferred lighting pass from 16x16 to 8x8
- Replaced HDCamera.computePassCount by viewCount
- Removed xrInstancing flag in RTHandles (replaced by TextureXR.slices and TextureXR.dimensions)
- Refactor the HDRenderPipeline and lightloop code to preprare for high level rendergraph
- Removed the **Back Then Front Rendering** option in the fabric Master Node settings. Enabling this option previously did nothing.
- Shader type Real translates to FP16 precision on Nintendo Switch.
- Shader framework refactor: Introduce CBSDF, EvaluateBSDF, IsNonZeroBSDF to replace BSDF functions
- Shader framework refactor:  GetBSDFAngles, LightEvaluation and SurfaceShading functions
- Replace ComputeMicroShadowing by GetAmbientOcclusionForMicroShadowing
- Rename WorldToTangent to TangentToWorld as it was incorrectly named
- Remove SunDisk and Sun Halo size from directional light
- Remove all obsolete wind code from shader
- Renamed DecalProjectorComponent into DecalProjector for API alignment.
- Improved the Volume UI and made them Global by default
- Remove very high quality shadow option
- Change default for shadow quality in Deferred to Medium
- Enlighten now use inverse squared falloff (before was using builtin falloff)
- Enlighten is now deprecated. Please use CPU or GPU lightmaper instead.
- Remove the name in the diffusion profile UI
- Changed how shadow map resolution scaling with distance is computed. Now it uses screen space area rather than light range.
- Updated MoreOptions display in UI
- Moved Display Area Light Emissive Mesh script API functions in the editor namespace
- direct strenght properties in ambient occlusion now affect direct specular as well
- Removed advanced Specular Occlusion control in StackLit: SSAO based SO control is hidden and fixed to behave like Lit, SPTD is the only HQ technique shown for baked SO.
- Shader framework refactor: Changed ClampRoughness signature to include PreLightData access.
- HDRPWizard window is now in Window > General > HD Render Pipeline Wizard
- Moved StaticLightingSky to LightingWindow
- Removes the current "Scene Settings" and replace them with "Sky & Fog Settings" (with Physically Based Sky and Volumetric Fog).
- Changed how cached shadow maps are placed inside the atlas to minimize re-rendering of them.

## [6.7.0-preview] - 2019-05-16

### Added
- Added ViewConstants StructuredBuffer to simplify XR rendering
- Added API to render specific settings during a frame
- Added stadia to the supported platforms (2019.3)
- Enabled cascade blends settings in the HD Shadow component
- Added Hardware Dynamic Resolution support.
- Added MatCap debug view to replace the no scene lighting debug view.
- Added clear GBuffer option in FrameSettings (default to false)
- Added preview for decal shader graph (Only albedo, normal and emission)
- Added exposure weight control for decal
- Screen Space Directional Shadow under a define option. Activated for ray tracing
- Added a new abstraction for RendererList that will help transition to Render Graph and future RendererList API
- Added multipass support for VR
- Added XR SDK integration (multipass only)
- Added Shader Graph samples for Hair, Fabric and Decal master nodes.
- Add fade distance, shadow fade distance and light layers to light explorer
- Add method to draw light layer drawer in a rect to HDEditorUtils

### Fixed
- Fixed deserialization crash at runtime
- Fixed for ShaderGraph Unlit masternode not writing velocity
- Fixed a crash when assiging a new HDRP asset with the 'Verify Saving Assets' option enabled
- Fixed exposure to properly support TEXTURE2D_X
- Fixed TerrainLit basemap texture generation
- Fixed a bug that caused nans when material classification was enabled and a tile contained one standard material + a material with transmission.
- Fixed gradient sky hash that was not using the exposure hash
- Fixed displayed default FrameSettings in HDRenderPipelineAsset wrongly updated on scripts reload.
- Fixed gradient sky hash that was not using the exposure hash.
- Fixed visualize cascade mode with exposure.
- Fixed (enabled) exposure on override lighting debug modes.
- Fixed issue with LightExplorer when volume have no profile
- Fixed issue with SSR for negative, infinite and NaN history values
- Fixed LightLayer in HDReflectionProbe and PlanarReflectionProbe inspector that was not displayed as a mask.
- Fixed NaN in transmission when the thickness and a color component of the scattering distance was to 0
- Fixed Light's ShadowMask multi-edition.
- Fixed motion blur and SMAA with VR single-pass instancing
- Fixed NaNs generated by phase functionsin volumetric lighting
- Fixed NaN issue with refraction effect and IOR of 1 at extreme grazing angle
- Fixed nan tracker not using the exposure
- Fixed sorting priority on lit and unlit materials
- Fixed null pointer exception when there are no AOVRequests defined on a camera
- Fixed dirty state of prefab using disabled ReflectionProbes
- Fixed an issue where gizmos and editor grid were not correctly depth tested
- Fixed created default scene prefab non editable due to wrong file extension.
- Fixed an issue where sky convolution was recomputed for nothing when a preview was visible (causing extreme slowness when fabric convolution is enabled)
- Fixed issue with decal that wheren't working currently in player
- Fixed missing stereo rendering macros in some fragment shaders
- Fixed exposure for ReflectionProbe and PlanarReflectionProbe gizmos
- Fixed single-pass instancing on PSVR
- Fixed Vulkan shader issue with Texture2DArray in ScreenSpaceShadow.compute by re-arranging code (workaround)
- Fixed camera-relative issue with lights and XR single-pass instancing
- Fixed single-pass instancing on Vulkan
- Fixed htile synchronization issue with shader graph decal
- Fixed Gizmos are not drawn in Camera preview
- Fixed pre-exposure for emissive decal
- Fixed wrong values computed in PreIntegrateFGD and in the generation of volumetric lighting data by forcing the use of fp32.
- Fixed NaNs arising during the hair lighting pass
- Fixed synchronization issue in decal HTile that occasionally caused rendering artifacts around decal borders
- Fixed QualitySettings getting marked as modified by HDRP (and thus checked out in Perforce)
- Fixed a bug with uninitialized values in light explorer
- Fixed issue with LOD transition
- Fixed shader warnings related to raytracing and TEXTURE2D_X

### Changed
- Refactor PixelCoordToViewDirWS to be VR compatible and to compute it only once per frame
- Modified the variants stripper to take in account multiple HDRP assets used in the build.
- Improve the ray biasing code to avoid self-intersections during the SSR traversal
- Update Pyramid Spot Light to better match emitted light volume.
- Moved _XRViewConstants out of UnityPerPassStereo constant buffer to fix issues with PSSL
- Removed GetPositionInput_Stereo() and single-pass (double-wide) rendering mode
- Changed label width of the frame settings to accommodate better existing options.
- SSR's Default FrameSettings for camera is now enable.
- Re-enabled the sharpening filter on Temporal Anti-aliasing
- Exposed HDEditorUtils.LightLayerMaskDrawer for integration in other packages and user scripting.
- Rename atmospheric scattering in FrameSettings to Fog
- The size modifier in the override for the culling sphere in Shadow Cascades now defaults to 0.6, which is the same as the formerly hardcoded value.
- Moved LOD Bias and Maximum LOD Level from Frame Setting section `Other` to `Rendering`
- ShaderGraph Decal that affect only emissive, only draw in emissive pass (was drawing in dbuffer pass too)
- Apply decal projector fade factor correctly on all attribut and for shader graph decal
- Move RenderTransparentDepthPostpass after all transparent
- Update exposure prepass to interleave XR single-pass instancing views in a checkerboard pattern
- Removed ScriptRuntimeVersion check in wizard.

## [6.6.0-preview] - 2019-04-01

### Added
- Added preliminary changes for XR deferred shading
- Added support of 111110 color buffer
- Added proper support for Recorder in HDRP
- Added depth offset input in shader graph master nodes
- Added a Parallax Occlusion Mapping node
- Added SMAA support
- Added Homothety and Symetry quick edition modifier on volume used in ReflectionProbe, PlanarReflectionProbe and DensityVolume
- Added multi-edition support for DecalProjectorComponent
- Improve hair shader
- Added the _ScreenToTargetScaleHistory uniform variable to be used when sampling HDRP RTHandle history buffers.
- Added settings in `FrameSettings` to change `QualitySettings.lodBias` and `QualitySettings.maximumLODLevel` during a rendering
- Added an exposure node to retrieve the current, inverse and previous frame exposure value.
- Added an HD scene color node which allow to sample the scene color with mips and a toggle to remove the exposure.
- Added safeguard on HD scene creation if default scene not set in the wizard
- Added Low res transparency rendering pass.

### Fixed
- Fixed HDRI sky intensity lux mode
- Fixed dynamic resolution for XR
- Fixed instance identifier semantic string used by Shader Graph
- Fixed null culling result occuring when changing scene that was causing crashes
- Fixed multi-edition light handles and inspector shapes
- Fixed light's LightLayer field when multi-editing
- Fixed normal blend edition handles on DensityVolume
- Fixed an issue with layered lit shader and height based blend where inactive layers would still have influence over the result
- Fixed multi-selection handles color for DensityVolume
- Fixed multi-edition inspector's blend distances for HDReflectionProbe, PlanarReflectionProbe and DensityVolume
- Fixed metric distance that changed along size in DensityVolume
- Fixed DensityVolume shape handles that have not same behaviour in advance and normal edition mode
- Fixed normal map blending in TerrainLit by only blending the derivatives
- Fixed Xbox One rendering just a grey screen instead of the scene
- Fixed probe handles for multiselection
- Fixed baked cubemap import settings for convolution
- Fixed regression causing crash when attempting to open HDRenderPipelineWizard without an HDRenderPipelineAsset setted
- Fixed FullScreenDebug modes: SSAO, SSR, Contact shadow, Prerefraction Color Pyramid, Final Color Pyramid
- Fixed volumetric rendering with stereo instancing
- Fixed shader warning
- Fixed missing resources in existing asset when updating package
- Fixed PBR master node preview in forward rendering or transparent surface
- Fixed deferred shading with stereo instancing
- Fixed "look at" edition mode of Rotation tool for DecalProjectorComponent
- Fixed issue when switching mode in ReflectionProbe and PlanarReflectionProbe
- Fixed issue where migratable component version where not always serialized when part of prefab's instance
- Fixed an issue where shadow would not be rendered properly when light layer are not enabled
- Fixed exposure weight on unlit materials
- Fixed Light intensity not played in the player when recorded with animation/timeline
- Fixed some issues when multi editing HDRenderPipelineAsset
- Fixed emission node breaking the main shader graph preview in certain conditions.
- Fixed checkout of baked probe asset when baking probes.
- Fixed invalid gizmo position for rotated ReflectionProbe
- Fixed multi-edition of material's SurfaceType and RenderingPath
- Fixed whole pipeline reconstruction on selecting for the first time or modifying other than the currently used HDRenderPipelineAsset
- Fixed single shadow debug mode
- Fixed global scale factor debug mode when scale > 1
- Fixed debug menu material overrides not getting applied to the Terrain Lit shader
- Fixed typo in computeLightVariants
- Fixed deferred pass with XR instancing by disabling ComputeLightEvaluation
- Fixed bloom resolution independence
- Fixed lens dirt intensity not behaving properly
- Fixed the Stop NaN feature
- Fixed some resources to handle more than 2 instanced views for XR
- Fixed issue with black screen (NaN) produced on old GPU hardware or intel GPU hardware with gaussian pyramid
- Fixed issue with disabled punctual light would still render when only directional light is present

### Changed
- DensityVolume scripting API will no longuer allow to change between advance and normal edition mode
- Disabled depth of field, lens distortion and panini projection in the scene view
- TerrainLit shaders and includes are reorganized and made simpler.
- TerrainLit shader GUI now allows custom properties to be displayed in the Terrain fold-out section.
- Optimize distortion pass with stencil
- Disable SceneSelectionPass in shader graph preview
- Control punctual light and area light shadow atlas separately
- Move SMAA anti-aliasing option to after Temporal Anti Aliasing one, to avoid problem with previously serialized project settings
- Optimize rendering with static only lighting and when no cullable lights/decals/density volumes are present.
- Updated handles for DecalProjectorComponent for enhanced spacial position readability and have edition mode for better SceneView management
- DecalProjectorComponent are now scale independent in order to have reliable metric unit (see new Size field for changing the size of the volume)
- Restructure code from HDCamera.Update() by adding UpdateAntialiasing() and UpdateViewConstants()
- Renamed velocity to motion vectors
- Objects rendered during the After Post Process pass while TAA is enabled will not benefit from existing depth buffer anymore. This is done to fix an issue where those object would wobble otherwise
- Removed usage of builtin unity matrix for shadow, shadow now use same constant than other view
- The default volume layer mask for cameras & probes is now `Default` instead of `Everything`

## [6.5.0-preview] - 2019-03-07

### Added
- Added depth-of-field support with stereo instancing
- Adding real time area light shadow support
- Added a new FrameSettings: Specular Lighting to toggle the specular during the rendering

### Fixed
- Fixed diffusion profile upgrade breaking package when upgrading to a new version
- Fixed decals cropped by gizmo not updating correctly if prefab
- Fixed an issue when enabling SSR on multiple view
- Fixed edition of the intensity's unit field while selecting multiple lights
- Fixed wrong calculation in soft voxelization for density volume
- Fixed gizmo not working correctly with pre-exposure
- Fixed issue with setting a not available RT when disabling motion vectors
- Fixed planar reflection when looking at mirror normal
- Fixed mutiselection issue with HDLight Inspector
- Fixed HDAdditionalCameraData data migration
- Fixed failing builds when light explorer window is open
- Fixed cascade shadows border sometime causing artefacts between cascades
- Restored shadows in the Cascade Shadow debug visualization
- `camera.RenderToCubemap` use proper face culling

### Changed
- When rendering reflection probe disable all specular lighting and for metals use fresnelF0 as diffuse color for bake lighting.

## [6.4.0-preview] - 2019-02-21

### Added
- VR: Added TextureXR system to selectively expand TEXTURE2D macros to texture array for single-pass stereo instancing + Convert textures call to these macros
- Added an unit selection dropdown next to shutter speed (camera)
- Added error helpbox when trying to use a sub volume component that require the current HDRenderPipelineAsset to support a feature that it is not supporting.
- Add mesh for tube light when display emissive mesh is enabled

### Fixed
- Fixed Light explorer. The volume explorer used `profile` instead of `sharedProfile` which instantiate a custom volume profile instead of editing the asset itself.
- Fixed UI issue where all is displayed using metric unit in shadow cascade and Percent is set in the unit field (happening when opening the inspector).
- Fixed inspector event error when double clicking on an asset (diffusion profile/material).
- Fixed nullref on layered material UI when the material is not an asset.
- Fixed nullref exception when undo/redo a light property.
- Fixed visual bug when area light handle size is 0.

### Changed
- Update UI for 32bit/16bit shadow precision settings in HDRP asset
- Object motion vectors have been disabled in all but the game view. Camera motion vectors are still enabled everywhere, allowing TAA and Motion Blur to work on static objects.
- Enable texture array by default for most rendering code on DX11 and unlock stereo instancing (DX11 only for now)

## [6.3.0-preview] - 2019-02-18

### Added
- Added emissive property for shader graph decals
- Added a diffusion profile override volume so the list of diffusion profile assets to use can be chanaged without affecting the HDRP asset
- Added a "Stop NaNs" option on cameras and in the Scene View preferences.
- Added metric display option in HDShadowSettings and improve clamping
- Added shader parameter mapping in DebugMenu
- Added scripting API to configure DebugData for DebugMenu

### Fixed
- Fixed decals in forward
- Fixed issue with stencil not correctly setup for various master node and shader for the depth pass, motion vector pass and GBuffer/Forward pass
- Fixed SRP batcher and metal
- Fixed culling and shadows for Pyramid, Box, Rectangle and Tube lights
- Fixed an issue where scissor render state leaking from the editor code caused partially black rendering

### Changed
- When a lit material has a clear coat mask that is not null, we now use the clear coat roughness to compute the screen space reflection.
- Diffusion profiles are now limited to one per asset and can be referenced in materials, shader graphs and vfx graphs. Materials will be upgraded automatically except if they are using a shader graph, in this case it will display an error message.

## [6.2.0-preview] - 2019-02-15

### Added
- Added help box listing feature supported in a given HDRenderPipelineAsset alongs with the drawbacks implied.
- Added cascade visualizer, supporting disabled handles when not overriding.

### Fixed
- Fixed post processing with stereo double-wide
- Fixed issue with Metal: Use sign bit to find the cache type instead of lowest bit.
- Fixed invalid state when creating a planar reflection for the first time
- Fix FrameSettings's LitShaderMode not restrained by supported LitShaderMode regression.

### Changed
- The default value roughness value for the clearcoat has been changed from 0.03 to 0.01
- Update default value of based color for master node
- Update Fabric Charlie Sheen lighting model - Remove Fresnel component that wasn't part of initial model + Remap smoothness to [0.0 - 0.6] range for more artist friendly parameter

### Changed
- Code refactor: all macros with ARGS have been swapped with macros with PARAM. This is because the ARGS macros were incorrectly named.

## [6.1.0-preview] - 2019-02-13

### Added
- Added support for post-processing anti-aliasing in the Scene View (FXAA and TAA). These can be set in Preferences.
- Added emissive property for decal material (non-shader graph)

### Fixed
- Fixed a few UI bugs with the color grading curves.
- Fixed "Post Processing" in the scene view not toggling post-processing effects
- Fixed bake only object with flag `ReflectionProbeStaticFlag` when baking a `ReflectionProbe`

### Changed
- Removed unsupported Clear Depth checkbox in Camera inspector
- Updated the toggle for advanced mode in inspectors.

## [6.0.0-preview] - 2019-02-23

### Added
- Added new API to perform a camera rendering
- Added support for hair master node (Double kajiya kay - Lambert)
- Added Reset behaviour in DebugMenu (ingame mapping is right joystick + B)
- Added Default HD scene at new scene creation while in HDRP
- Added Wizard helping to configure HDRP project
- Added new UI for decal material to allow remapping and scaling of some properties
- Added cascade shadow visualisation toggle in HD shadow settings
- Added icons for assets
- Added replace blending mode for distortion
- Added basic distance fade for density volumes
- Added decal master node for shader graph
- Added HD unlit master node (Cross Pipeline version is name Unlit)
- Added new Rendering Queue in materials
- Added post-processing V3 framework embed in HDRP, remove postprocess V2 framework
- Post-processing now uses the generic volume framework
-   New depth-of-field, bloom, panini projection effects, motion blur
-   Exposure is now done as a pre-exposition pass, the whole system has been revamped
-   Exposure now use EV100 everywhere in the UI (Sky, Emissive Light)
- Added emissive intensity (Luminance and EV100 control) control for Emissive
- Added pre-exposure weigth for Emissive
- Added an emissive color node and a slider to control the pre-exposure percentage of emission color
- Added physical camera support where applicable
- Added more color grading tools
- Added changelog level for Shader Variant stripping
- Added Debug mode for validation of material albedo and metalness/specularColor values
- Added a new dynamic mode for ambient probe and renamed BakingSky to StaticLightingSky
- Added command buffer parameter to all Bind() method of material
- Added Material validator in Render Pipeline Debug
- Added code to future support of DXR (not enabled)
- Added support of multiviewport
- Added HDRenderPipeline.RequestSkyEnvironmentUpdate function to force an update from script when sky is set to OnDemand
- Added a Lighting and BackLighting slots in Lit, StackLit, Fabric and Hair master nodes
- Added support for overriding terrain detail rendering shaders, via the render pipeline editor resources asset
- Added xrInstancing flag support to RTHandle
- Added support for cullmask for decal projectors
- Added software dynamic resolution support
- Added support for "After Post-Process" render pass for unlit shader
- Added support for textured rectangular area lights
- Added stereo instancing macros to MSAA shaders
- Added support for Quarter Res Raytraced Reflections (not enabled)
- Added fade factor for decal projectors.
- Added stereo instancing macros to most shaders used in VR
- Added multi edition support for HDRenderPipelineAsset

### Fixed
- Fixed logic to disable FPTL with stereo rendering
- Fixed stacklit transmission and sun highlight
- Fixed decals with stereo rendering
- Fixed sky with stereo rendering
- Fixed flip logic for postprocessing + VR
- Fixed copyStencilBuffer pass for Switch
- Fixed point light shadow map culling that wasn't taking into account far plane
- Fixed usage of SSR with transparent on all master node
- Fixed SSR and microshadowing on fabric material
- Fixed blit pass for stereo rendering
- Fixed lightlist bounds for stereo rendering
- Fixed windows and in-game DebugMenu sync.
- Fixed FrameSettings' LitShaderMode sync when opening DebugMenu.
- Fixed Metal specific issues with decals, hitting a sampler limit and compiling AxF shader
- Fixed an issue with flipped depth buffer during postprocessing
- Fixed normal map use for shadow bias with forward lit - now use geometric normal
- Fixed transparent depth prepass and postpass access so they can be use without alpha clipping for lit shader
- Fixed support of alpha clip shadow for lit master node
- Fixed unlit master node not compiling
- Fixed issue with debug display of reflection probe
- Fixed issue with phong tessellations not working with lit shader
- Fixed issue with vertex displacement being affected by heightmap setting even if not heightmap where assign
- Fixed issue with density mode on Lit terrain producing NaN
- Fixed issue when going back and forth from Lit to LitTesselation for displacement mode
- Fixed issue with ambient occlusion incorrectly applied to emissiveColor with light layers in deferred
- Fixed issue with fabric convolution not using the correct convolved texture when fabric convolution is enabled
- Fixed issue with Thick mode for Transmission that was disabling transmission with directional light
- Fixed shutdown edge cases with HDRP tests
- Fixed slowdow when enabling Fabric convolution in HDRP asset
- Fixed specularAA not compiling in StackLit Master node
- Fixed material debug view with stereo rendering
- Fixed material's RenderQueue edition in default view.
- Fixed banding issues within volumetric density buffer
- Fixed missing multicompile for MSAA for AxF
- Fixed camera-relative support for stereo rendering
- Fixed remove sync with render thread when updating decal texture atlas.
- Fixed max number of keyword reach [256] issue. Several shader feature are now local
- Fixed Scene Color and Depth nodes
- Fixed SSR in forward
- Fixed custom editor of Unlit, HD Unlit and PBR shader graph master node
- Fixed issue with NewFrame not correctly calculated in Editor when switching scene
- Fixed issue with TerrainLit not compiling with depth only pass and normal buffer
- Fixed geometric normal use for shadow bias with PBR master node in forward
- Fixed instancing macro usage for decals
- Fixed error message when having more than one directional light casting shadow
- Fixed error when trying to display preview of Camera or PlanarReflectionProbe
- Fixed LOAD_TEXTURE2D_ARRAY_MSAA macro
- Fixed min-max and amplitude clamping value in inspector of vertex displacement materials
- Fixed issue with alpha shadow clip (was incorrectly clipping object shadow)
- Fixed an issue where sky cubemap would not be cleared correctly when setting the current sky to None
- Fixed a typo in Static Lighting Sky component UI
- Fixed issue with incorrect reset of RenderQueue when switching shader in inspector GUI
- Fixed issue with variant stripper stripping incorrectly some variants
- Fixed a case of ambient lighting flickering because of previews
- Fixed Decals when rendering multiple camera in a single frame
- Fixed cascade shadow count in shader
- Fixed issue with Stacklit shader with Haze effect
- Fixed an issue with the max sample count for the TAA
- Fixed post-process guard band for XR
- Fixed exposure of emissive of Unlit
- Fixed depth only and motion vector pass for Unlit not working correctly with MSAA
- Fixed an issue with stencil buffer copy causing unnecessary compute dispatches for lighting
- Fixed multi edition issue in FrameSettings
- Fixed issue with SRP batcher and DebugDisplay variant of lit shader
- Fixed issue with debug material mode not doing alpha test
- Fixed "Attempting to draw with missing UAV bindings" errors on Vulkan
- Fixed pre-exposure incorrectly apply to preview
- Fixed issue with duplicate 3D texture in 3D texture altas of volumetric?
- Fixed Camera rendering order (base on the depth parameter)
- Fixed shader graph decals not being cropped by gizmo
- Fixed "Attempting to draw with missing UAV bindings" errors on Vulkan.


### Changed
- ColorPyramid compute shader passes is swapped to pixel shader passes on platforms where the later is faster (Nintendo Switch).
- Removing the simple lightloop used by the simple lit shader
- Whole refactor of reflection system: Planar and reflection probe
- Separated Passthrough from other RenderingPath
- Update several properties naming and caption based on feedback from documentation team
- Remove tile shader variant for transparent backface pass of lit shader
- Rename all HDRenderPipeline to HDRP folder for shaders
- Rename decal property label (based on doc team feedback)
- Lit shader mode now default to Deferred to reduce build time
- Update UI of Emission parameters in shaders
- Improve shader variant stripping including shader graph variant
- Refactored render loop to render realtime probes visible per camera
- Enable SRP batcher by default
- Shader code refactor: Rename LIGHTLOOP_SINGLE_PASS => LIGHTLOOP_DISABLE_TILE_AND_CLUSTER and clean all usage of LIGHTLOOP_TILE_PASS
- Shader code refactor: Move pragma definition of vertex and pixel shader inside pass + Move SURFACE_GRADIENT definition in XXXData.hlsl
- Micro-shadowing in Lit forward now use ambientOcclusion instead of SpecularOcclusion
- Upgraded FrameSettings workflow, DebugMenu and Inspector part relative to it
- Update build light list shader code to support 32 threads in wavefronts on Switch
- LayeredLit layers' foldout are now grouped in one main foldout per layer
- Shadow alpha clip can now be enabled on lit shader and haor shader enven for opaque
- Temporal Antialiasing optimization for Xbox One X
- Parameter depthSlice on SetRenderTarget functions now defaults to -1 to bind the entire resource
- Rename SampleCameraDepth() functions to LoadCameraDepth() and SampleCameraDepth(), same for SampleCameraColor() functions
- Improved Motion Blur quality.
- Update stereo frame settings values for single-pass instancing and double-wide
- Rearrange FetchDepth functions to prepare for stereo-instancing
- Remove unused _ComputeEyeIndex
- Updated HDRenderPipelineAsset inspector
- Re-enable SRP batcher for metal

## [5.2.0-preview] - 2018-11-27

### Added
- Added option to run Contact Shadows and Volumetrics Voxelization stage in Async Compute
- Added camera freeze debug mode - Allow to visually see culling result for a camera
- Added support of Gizmo rendering before and after postprocess in Editor
- Added support of LuxAtDistance for punctual lights

### Fixed
- Fixed Debug.DrawLine and Debug.Ray call to work in game view
- Fixed DebugMenu's enum resetted on change
- Fixed divide by 0 in refraction causing NaN
- Fixed disable rough refraction support
- Fixed refraction, SSS and atmospheric scattering for VR
- Fixed forward clustered lighting for VR (double-wide).
- Fixed Light's UX to not allow negative intensity
- Fixed HDRenderPipelineAsset inspector broken when displaying its FrameSettings from project windows.
- Fixed forward clustered lighting for VR (double-wide).
- Fixed HDRenderPipelineAsset inspector broken when displaying its FrameSettings from project windows.
- Fixed Decals and SSR diable flags for all shader graph master node (Lit, Fabric, StackLit, PBR)
- Fixed Distortion blend mode for shader graph master node (Lit, StackLit)
- Fixed bent Normal for Fabric master node in shader graph
- Fixed PBR master node lightlayers
- Fixed shader stripping for built-in lit shaders.

### Changed
- Rename "Regular" in Diffusion profile UI "Thick Object"
- Changed VBuffer depth parametrization for volumetric from distanceRange to depthExtent - Require update of volumetric settings - Fog start at near plan
- SpotLight with box shape use Lux unit only

## [5.1.0-preview] - 2018-11-19

### Added

- Added a separate Editor resources file for resources Unity does not take when it builds a Player.
- You can now disable SSR on Materials in Shader Graph.
- Added support for MSAA when the Supported Lit Shader Mode is set to Both. Previously HDRP only supported MSAA for Forward mode.
- You can now override the emissive color of a Material when in debug mode.
- Exposed max light for Light Loop Settings in HDRP asset UI.
- HDRP no longer performs a NormalDBuffer pass update if there are no decals in the Scene.
- Added distant (fall-back) volumetric fog and improved the fog evaluation precision.
- Added an option to reflect sky in SSR.
- Added a y-axis offset for the PlanarReflectionProbe and offset tool.
- Exposed the option to run SSR and SSAO on async compute.
- Added support for the _GlossMapScale parameter in the Legacy to HDRP Material converter.
- Added wave intrinsic instructions for use in Shaders (for AMD GCN).


### Fixed
- Fixed sphere shaped influence handles clamping in Reflection Probes.
- Fixed Reflection Probe data migration for projects created before using HDRP.
- Fixed UI of Layered Material where Unity previously rendered the scrollbar above the Copy button.
- Fixed Material tessellations parameters Start fade distance and End fade distance. Originally, Unity clamped these values when you modified them.
- Fixed various distortion and refraction issues - handle a better fall-back.
- Fixed SSR for multiple views.
- Fixed SSR issues related to self-intersections.
- Fixed shape density volume handle speed.
- Fixed density volume shape handle moving too fast.
- Fixed the Camera velocity pass that we removed by mistake.
- Fixed some null pointer exceptions when disabling motion vectors support.
- Fixed viewports for both the Subsurface Scattering combine pass and the transparent depth prepass.
- Fixed the blend mode pop-up in the UI. It previously did not appear when you enabled pre-refraction.
- Fixed some null pointer exceptions that previously occurred when you disabled motion vectors support.
- Fixed Layered Lit UI issue with scrollbar.
- Fixed cubemap assignation on custom ReflectionProbe.
- Fixed Reflection Probes’ capture settings' shadow distance.
- Fixed an issue with the SRP batcher and Shader variables declaration.
- Fixed thickness and subsurface slots for fabric Shader master node that wasn't appearing with the right combination of flags.
- Fixed d3d debug layer warning.
- Fixed PCSS sampling quality.
- Fixed the Subsurface and transmission Material feature enabling for fabric Shader.
- Fixed the Shader Graph UV node’s dimensions when using it in a vertex Shader.
- Fixed the planar reflection mirror gizmo's rotation.
- Fixed HDRenderPipelineAsset's FrameSettings not showing the selected enum in the Inspector drop-down.
- Fixed an error with async compute.
- MSAA now supports transparency.
- The HDRP Material upgrader tool now converts metallic values correctly.
- Volumetrics now render in Reflection Probes.
- Fixed a crash that occurred whenever you set a viewport size to 0.
- Fixed the Camera physic parameter that the UI previously did not display.
- Fixed issue in pyramid shaped spotlight handles manipulation

### Changed

- Renamed Line shaped Lights to Tube Lights.
- HDRP now uses mean height fog parametrization.
- Shadow quality settings are set to All when you use HDRP (This setting is not visible in the UI when using SRP). This avoids Legacy Graphics Quality Settings disabling the shadows and give SRP full control over the Shadows instead.
- HDRP now internally uses premultiplied alpha for all fog.
- Updated default FrameSettings used for realtime Reflection Probes when you create a new HDRenderPipelineAsset.
- Remove multi-camera support. LWRP and HDRP will not support multi-camera layered rendering.
- Updated Shader Graph subshaders to use the new instancing define.
- Changed fog distance calculation from distance to plane to distance to sphere.
- Optimized forward rendering using AMD GCN by scalarizing the light loop.
- Changed the UI of the Light Editor.
- Change ordering of includes in HDRP Materials in order to reduce iteration time for faster compilation.
- Added a StackLit master node replacing the InspectorUI version. IMPORTANT: All previously authored StackLit Materials will be lost. You need to recreate them with the master node.

## [5.0.0-preview] - 2018-09-28

### Added
- Added occlusion mesh to depth prepass for VR (VR still disabled for now)
- Added a debug mode to display only one shadow at once
- Added controls for the highlight created by directional lights
- Added a light radius setting to punctual lights to soften light attenuation and simulate fill lighting
- Added a 'minRoughness' parameter to all non-area lights (was previously only available for certain light types)
- Added separate volumetric light/shadow dimmers
- Added per-pixel jitter to volumetrics to reduce aliasing artifacts
- Added a SurfaceShading.hlsl file, which implements material-agnostic shading functionality in an efficient manner
- Added support for shadow bias for thin object transmission
- Added FrameSettings to control realtime planar reflection
- Added control for SRPBatcher on HDRP Asset
- Added an option to clear the shadow atlases in the debug menu
- Added a color visualization of the shadow atlas rescale in debug mode
- Added support for disabling SSR on materials
- Added intrinsic for XBone
- Added new light volume debugging tool
- Added a new SSR debug view mode
- Added translaction's scale invariance on DensityVolume
- Added multiple supported LitShadermode and per renderer choice in case of both Forward and Deferred supported
- Added custom specular occlusion mode to Lit Shader Graph Master node

### Fixed
- Fixed a normal bias issue with Stacklit (Was causing light leaking)
- Fixed camera preview outputing an error when both scene and game view where display and play and exit was call
- Fixed override debug mode not apply correctly on static GI
- Fixed issue where XRGraphicsConfig values set in the asset inspector GUI weren't propagating correctly (VR still disabled for now)
- Fixed issue with tangent that was using SurfaceGradient instead of regular normal decoding
- Fixed wrong error message display when switching to unsupported target like IOS
- Fixed an issue with ambient occlusion texture sometimes not being created properly causing broken rendering
- Shadow near plane is no longer limited at 0.1
- Fixed decal draw order on transparent material
- Fixed an issue where sometime the lookup texture used for GGX convolution was broken, causing broken rendering
- Fixed an issue where you wouldn't see any fog for certain pipeline/scene configurations
- Fixed an issue with volumetric lighting where the anisotropy value of 0 would not result in perfectly isotropic lighting
- Fixed shadow bias when the atlas is rescaled
- Fixed shadow cascade sampling outside of the atlas when cascade count is inferior to 4
- Fixed shadow filter width in deferred rendering not matching shader config
- Fixed stereo sampling of depth texture in MSAA DepthValues.shader
- Fixed box light UI which allowed negative and zero sizes, thus causing NaNs
- Fixed stereo rendering in HDRISky.shader (VR)
- Fixed normal blend and blend sphere influence for reflection probe
- Fixed distortion filtering (was point filtering, now trilinear)
- Fixed contact shadow for large distance
- Fixed depth pyramid debug view mode
- Fixed sphere shaped influence handles clamping in reflection probes
- Fixed reflection probes data migration for project created before using hdrp
- Fixed ambient occlusion for Lit Master Node when slot is connected

### Changed
- Use samplerunity_ShadowMask instead of samplerunity_samplerLightmap for shadow mask
- Allow to resize reflection probe gizmo's size
- Improve quality of screen space shadow
- Remove support of projection model for ScreenSpaceLighting (SSR always use HiZ and refraction always Proxy)
- Remove all the debug mode from SSR that are obsolete now
- Expose frameSettings and Capture settings for reflection and planar probe
- Update UI for reflection probe, planar probe, camera and HDRP Asset
- Implement proper linear blending for volumetric lighting via deep compositing as described in the paper "Deep Compositing Using Lie Algebras"
- Changed  planar mapping to match terrain convention (XZ instead of ZX)
- XRGraphicsConfig is no longer Read/Write. Instead, it's read-only. This improves consistency of XR behavior between the legacy render pipeline and SRP
- Change reflection probe data migration code (to update old reflection probe to new one)
- Updated gizmo for ReflectionProbes
- Updated UI and Gizmo of DensityVolume

## [4.0.0-preview] - 2018-09-28

### Added
- Added a new TerrainLit shader that supports rendering of Unity terrains.
- Added controls for linear fade at the boundary of density volumes
- Added new API to control decals without monobehaviour object
- Improve Decal Gizmo
- Implement Screen Space Reflections (SSR) (alpha version, highly experimental)
- Add an option to invert the fade parameter on a Density Volume
- Added a Fabric shader (experimental) handling cotton and silk
- Added support for MSAA in forward only for opaque only
- Implement smoothness fade for SSR
- Added support for AxF shader (X-rite format - require special AxF importer from Unity not part of HDRP)
- Added control for sundisc on directional light (hack)
- Added a new HD Lit Master node that implements Lit shader support for Shader Graph
- Added Micro shadowing support (hack)
- Added an event on HDAdditionalCameraData for custom rendering
- HDRP Shader Graph shaders now support 4-channel UVs.

### Fixed
- Fixed an issue where sometimes the deferred shadow texture would not be valid, causing wrong rendering.
- Stencil test during decals normal buffer update is now properly applied
- Decals corectly update normal buffer in forward
- Fixed a normalization problem in reflection probe face fading causing artefacts in some cases
- Fix multi-selection behavior of Density Volumes overwriting the albedo value
- Fixed support of depth texture for RenderTexture. HDRP now correctly output depth to user depth buffer if RenderTexture request it.
- Fixed multi-selection behavior of Density Volumes overwriting the albedo value
- Fixed support of depth for RenderTexture. HDRP now correctly output depth to user depth buffer if RenderTexture request it.
- Fixed support of Gizmo in game view in the editor
- Fixed gizmo for spot light type
- Fixed issue with TileViewDebug mode being inversed in gameview
- Fixed an issue with SAMPLE_TEXTURECUBE_SHADOW macro
- Fixed issue with color picker not display correctly when game and scene view are visible at the same time
- Fixed an issue with reflection probe face fading
- Fixed camera motion vectors shader and associated matrices to update correctly for single-pass double-wide stereo rendering
- Fixed light attenuation functions when range attenuation is disabled
- Fixed shadow component algorithm fixup not dirtying the scene, so changes can be saved to disk.
- Fixed some GC leaks for HDRP
- Fixed contact shadow not affected by shadow dimmer
- Fixed GGX that works correctly for the roughness value of 0 (mean specular highlgiht will disappeard for perfect mirror, we rely on maxSmoothness instead to always have a highlight even on mirror surface)
- Add stereo support to ShaderPassForward.hlsl. Forward rendering now seems passable in limited test scenes with camera-relative rendering disabled.
- Add stereo support to ProceduralSky.shader and OpaqueAtmosphericScattering.shader.
- Added CullingGroupManager to fix more GC.Alloc's in HDRP
- Fixed rendering when multiple cameras render into the same render texture

### Changed
- Changed the way depth & color pyramids are built to be faster and better quality, thus improving the look of distortion and refraction.
- Stabilize the dithered LOD transition mask with respect to the camera rotation.
- Avoid multiple depth buffer copies when decals are present
- Refactor code related to the RT handle system (No more normal buffer manager)
- Remove deferred directional shadow and move evaluation before lightloop
- Add a function GetNormalForShadowBias() that material need to implement to return the normal used for normal shadow biasing
- Remove Jimenez Subsurface scattering code (This code was disabled by default, now remove to ease maintenance)
- Change Decal API, decal contribution is now done in Material. Require update of material using decal
- Move a lot of files from CoreRP to HDRP/CoreRP. All moved files weren't used by Ligthweight pipeline. Long term they could move back to CoreRP after CoreRP become out of preview
- Updated camera inspector UI
- Updated decal gizmo
- Optimization: The objects that are rendered in the Motion Vector Pass are not rendered in the prepass anymore
- Removed setting shader inclue path via old API, use package shader include paths
- The default value of 'maxSmoothness' for punctual lights has been changed to 0.99
- Modified deferred compute and vert/frag shaders for first steps towards stereo support
- Moved material specific Shader Graph files into corresponding material folders.
- Hide environment lighting settings when enabling HDRP (Settings are control from sceneSettings)
- Update all shader includes to use absolute path (allow users to create material in their Asset folder)
- Done a reorganization of the files (Move ShaderPass to RenderPipeline folder, Move all shadow related files to Lighting/Shadow and others)
- Improved performance and quality of Screen Space Shadows

## [3.3.0-preview] - 2018-01-01

### Added
- Added an error message to say to use Metal or Vulkan when trying to use OpenGL API
- Added a new Fabric shader model that supports Silk and Cotton/Wool
- Added a new HDRP Lighting Debug mode to visualize Light Volumes for Point, Spot, Line, Rectangular and Reflection Probes
- Add support for reflection probe light layers
- Improve quality of anisotropic on IBL

### Fixed
- Fix an issue where the screen where darken when rendering camera preview
- Fix display correct target platform when showing message to inform user that a platform is not supported
- Remove workaround for metal and vulkan in normal buffer encoding/decoding
- Fixed an issue with color picker not working in forward
- Fixed an issue where reseting HDLight do not reset all of its parameters
- Fixed shader compile warning in DebugLightVolumes.shader

### Changed
- Changed default reflection probe to be 256x256x6 and array size to be 64
- Removed dependence on the NdotL for thickness evaluation for translucency (based on artist's input)
- Increased the precision when comparing Planar or HD reflection probe volumes
- Remove various GC alloc in C#. Slightly better performance

## [3.2.0-preview] - 2018-01-01

### Added
- Added a luminance meter in the debug menu
- Added support of Light, reflection probe, emissive material, volume settings related to lighting to Lighting explorer
- Added support for 16bit shadows

### Fixed
- Fix issue with package upgrading (HDRP resources asset is now versionned to worarkound package manager limitation)
- Fix HDReflectionProbe offset displayed in gizmo different than what is affected.
- Fix decals getting into a state where they could not be removed or disabled.
- Fix lux meter mode - The lux meter isn't affected by the sky anymore
- Fix area light size reset when multi-selected
- Fix filter pass number in HDUtils.BlitQuad
- Fix Lux meter mode that was applying SSS
- Fix planar reflections that were not working with tile/cluster (olbique matrix)
- Fix debug menu at runtime not working after nested prefab PR come to trunk
- Fix scrolling issue in density volume

### Changed
- Shader code refactor: Split MaterialUtilities file in two parts BuiltinUtilities (independent of FragInputs) and MaterialUtilities (Dependent of FragInputs)
- Change screen space shadow rendertarget format from ARGB32 to RG16

## [3.1.0-preview] - 2018-01-01

### Added
- Decal now support per channel selection mask. There is now two mode. One with BaseColor, Normal and Smoothness and another one more expensive with BaseColor, Normal, Smoothness, Metal and AO. Control is on HDRP Asset. This may require to launch an update script for old scene: 'Edit/Render Pipeline/Single step upgrade script/Upgrade all DecalMaterial MaskBlendMode'.
- Decal now supports depth bias for decal mesh, to prevent z-fighting
- Decal material now supports draw order for decal projectors
- Added LightLayers support (Base on mask from renderers name RenderingLayers and mask from light name LightLayers - if they match, the light apply) - cost an extra GBuffer in deferred (more bandwidth)
- When LightLayers is enabled, the AmbientOclusion is store in the GBuffer in deferred path allowing to avoid double occlusion with SSAO. In forward the double occlusion is now always avoided.
- Added the possibility to add an override transform on the camera for volume interpolation
- Added desired lux intensity and auto multiplier for HDRI sky
- Added an option to disable light by type in the debug menu
- Added gradient sky
- Split EmissiveColor and bakeDiffuseLighting in forward avoiding the emissiveColor to be affect by SSAO
- Added a volume to control indirect light intensity
- Added EV 100 intensity unit for area lights
- Added support for RendererPriority on Renderer. This allow to control order of transparent rendering manually. HDRP have now two stage of sorting for transparent in addition to bact to front. Material have a priority then Renderer have a priority.
- Add Coupling of (HD)Camera and HDAdditionalCameraData for reset and remove in inspector contextual menu of Camera
- Add Coupling of (HD)ReflectionProbe and HDAdditionalReflectionData for reset and remove in inspector contextual menu of ReflectoinProbe
- Add macro to forbid unity_ObjectToWorld/unity_WorldToObject to be use as it doesn't handle camera relative rendering
- Add opacity control on contact shadow

### Fixed
- Fixed an issue with PreIntegratedFGD texture being sometimes destroyed and not regenerated causing rendering to break
- PostProcess input buffers are not copied anymore on PC if the viewport size matches the final render target size
- Fixed an issue when manipulating a lot of decals, it was displaying a lot of errors in the inspector
- Fixed capture material with reflection probe
- Refactored Constant Buffers to avoid hitting the maximum number of bound CBs in some cases.
- Fixed the light range affecting the transform scale when changed.
- Snap to grid now works for Decal projector resizing.
- Added a warning for 128x128 cookie texture without mipmaps
- Replace the sampler used for density volumes for correct wrap mode handling

### Changed
- Move Render Pipeline Debug "Windows from Windows->General-> Render Pipeline debug windows" to "Windows from Windows->Analysis-> Render Pipeline debug windows"
- Update detail map formula for smoothness and albedo, goal it to bright and dark perceptually and scale factor is use to control gradient speed
- Refactor the Upgrade material system. Now a material can be update from older version at any time. Call Edit/Render Pipeline/Upgrade all Materials to newer version
- Change name EnableDBuffer to EnableDecals at several place (shader, hdrp asset...), this require a call to Edit/Render Pipeline/Upgrade all Materials to newer version to have up to date material.
- Refactor shader code: BakeLightingData structure have been replace by BuiltinData. Lot of shader code have been remove/change.
- Refactor shader code: All GBuffer are now handled by the deferred material. Mean ShadowMask and LightLayers are control by lit material in lit.hlsl and not outside anymore. Lot of shader code have been remove/change.
- Refactor shader code: Rename GetBakedDiffuseLighting to ModifyBakedDiffuseLighting. This function now handle lighting model for transmission too. Lux meter debug mode is factor outisde.
- Refactor shader code: GetBakedDiffuseLighting is not call anymore in GBuffer or forward pass, including the ConvertSurfaceDataToBSDFData and GetPreLightData, this is done in ModifyBakedDiffuseLighting now
- Refactor shader code: Added a backBakeDiffuseLighting to BuiltinData to handle lighting for transmission
- Refactor shader code: Material must now call InitBuiltinData (Init all to zero + init bakeDiffuseLighting and backBakeDiffuseLighting ) and PostInitBuiltinData

## [3.0.0-preview] - 2018-01-01

### Fixed
- Fixed an issue with distortion that was using previous frame instead of current frame
- Fixed an issue where disabled light where not upgrade correctly to the new physical light unit system introduce in 2.0.5-preview

### Changed
- Update assembly definitions to output assemblies that match Unity naming convention (Unity.*).

## [2.0.5-preview] - 2018-01-01

### Added
- Add option supportDitheringCrossFade on HDRP Asset to allow to remove shader variant during player build if needed
- Add contact shadows for punctual lights (in additional shadow settings), only one light is allowed to cast contact shadows at the same time and so at each frame a dominant light is choosed among all light with contact shadows enabled.
- Add PCSS shadow filter support (from SRP Core)
- Exposed shadow budget parameters in HDRP asset
- Add an option to generate an emissive mesh for area lights (currently rectangle light only). The mesh fits the size, intensity and color of the light.
- Add an option to the HDRP asset to increase the resolution of volumetric lighting.
- Add additional ligth unit support for punctual light (Lumens, Candela) and area lights (Lumens, Luminance)
- Add dedicated Gizmo for the box Influence volume of HDReflectionProbe / PlanarReflectionProbe

### Changed
- Re-enable shadow mask mode in debug view
- SSS and Transmission code have been refactored to be able to share it between various material. Guidelines are in SubsurfaceScattering.hlsl
- Change code in area light with LTC for Lit shader. Magnitude is now take from FGD texture instead of a separate texture
- Improve camera relative rendering: We now apply camera translation on the model matrix, so before the TransformObjectToWorld(). Note: unity_WorldToObject and unity_ObjectToWorld must never be used directly.
- Rename positionWS to positionRWS (Camera relative world position) at a lot of places (mainly in interpolator and FragInputs). In case of custom shader user will be required to update their code.
- Rename positionWS, capturePositionWS, proxyPositionWS, influencePositionWS to positionRWS, capturePositionRWS, proxyPositionRWS, influencePositionRWS (Camera relative world position) in LightDefinition struct.
- Improve the quality of trilinear filtering of density volume textures.
- Improve UI for HDReflectionProbe / PlanarReflectionProbe

### Fixed
- Fixed a shader preprocessor issue when compiling DebugViewMaterialGBuffer.shader against Metal target
- Added a temporary workaround to Lit.hlsl to avoid broken lighting code with Metal/AMD
- Fixed issue when using more than one volume texture mask with density volumes.
- Fixed an error which prevented volumetric lighting from working if no density volumes with 3D textures were present.
- Fix contact shadows applied on transmission
- Fix issue with forward opaque lit shader variant being removed by the shader preprocessor
- Fixed compilation errors on Nintendo Switch (limited XRSetting support).
- Fixed apply range attenuation option on punctual light
- Fixed issue with color temperature not take correctly into account with static lighting
- Don't display fog when diffuse lighting, specular lighting, or lux meter debug mode are enabled.

## [2.0.4-preview] - 2018-01-01

### Fixed
- Fix issue when disabling rough refraction and building a player. Was causing a crash.

## [2.0.3-preview] - 2018-01-01

### Added
- Increased debug color picker limit up to 260k lux

## [2.0.2-preview] - 2018-01-01

### Added
- Add Light -> Planar Reflection Probe command
- Added a false color mode in rendering debug
- Add support for mesh decals
- Add flag to disable projector decals on transparent geometry to save performance and decal texture atlas space
- Add ability to use decal diffuse map as mask only
- Add visualize all shadow masks in lighting debug
- Add export of normal and roughness buffer for forwardOnly and when in supportOnlyForward mode for forward
- Provide a define in lit.hlsl (FORWARD_MATERIAL_READ_FROM_WRITTEN_NORMAL_BUFFER) when output buffer normal is used to read the normal and roughness instead of caclulating it (can save performance, but lower quality due to compression)
- Add color swatch to decal material

### Changed
- Change Render -> Planar Reflection creation to 3D Object -> Mirror
- Change "Enable Reflector" name on SpotLight to "Angle Affect Intensity"
- Change prototype of BSDFData ConvertSurfaceDataToBSDFData(SurfaceData surfaceData) to BSDFData ConvertSurfaceDataToBSDFData(uint2 positionSS, SurfaceData surfaceData)

### Fixed
- Fix issue with StackLit in deferred mode with deferredDirectionalShadow due to GBuffer not being cleared. Gbuffer is still not clear and issue was fix with the new Output of normal buffer.
- Fixed an issue where interpolation volumes were not updated correctly for reflection captures.
- Fixed an exception in Light Loop settings UI

## [2.0.1-preview] - 2018-01-01

### Added
- Add stripper of shader variant when building a player. Save shader compile time.
- Disable per-object culling that was executed in C++ in HD whereas it was not used (Optimization)
- Enable texture streaming debugging (was not working before 2018.2)
- Added Screen Space Reflection with Proxy Projection Model
- Support correctly scene selection for alpha tested object
- Add per light shadow mask mode control (i.e shadow mask distance and shadow mask). It use the option NonLightmappedOnly
- Add geometric filtering to Lit shader (allow to reduce specular aliasing)
- Add shortcut to create DensityVolume and PlanarReflection in hierarchy
- Add a DefaultHDMirrorMaterial material for PlanarReflection
- Added a script to be able to upgrade material to newer version of HDRP
- Removed useless duplication of ForwardError passes.
- Add option to not compile any DEBUG_DISPLAY shader in the player (Faster build) call Support Runtime Debug display

### Changed
- Changed SupportForwardOnly to SupportOnlyForward in render pipeline settings
- Changed versioning variable name in HDAdditionalXXXData from m_version to version
- Create unique name when creating a game object in the rendering menu (i.e Density Volume(2))
- Re-organize various files and folder location to clean the repository
- Change Debug windows name and location. Now located at:  Windows -> General -> Render Pipeline Debug

### Removed
- Removed GlobalLightLoopSettings.maxPlanarReflectionProbes and instead use value of GlobalLightLoopSettings.planarReflectionProbeCacheSize
- Remove EmissiveIntensity parameter and change EmissiveColor to be HDR (Matching Builtin Unity behavior) - Data need to be updated - Launch Edit -> Single Step Upgrade Script -> Upgrade all Materials emissionColor

### Fixed
- Fix issue with LOD transition and instancing
- Fix discrepency between object motion vector and camera motion vector
- Fix issue with spot and dir light gizmo axis not highlighted correctly
- Fix potential crash while register debug windows inputs at startup
- Fix warning when creating Planar reflection
- Fix specular lighting debug mode (was rendering black)
- Allow projector decal with null material to allow to configure decal when HDRP is not set
- Decal atlas texture offset/scale is updated after allocations (used to be before so it was using date from previous frame)

## [0.0.0-preview] - 2018-01-01

### Added
- Configure the VolumetricLightingSystem code path to be on by default
- Trigger a build exception when trying to build an unsupported platform
- Introduce the VolumetricLightingController component, which can (and should) be placed on the camera, and allows one to control the near and the far plane of the V-Buffer (volumetric "froxel" buffer) along with the depth distribution (from logarithmic to linear)
- Add 3D texture support for DensityVolumes
- Add a better mapping of roughness to mipmap for planar reflection
- The VolumetricLightingSystem now uses RTHandles, which allows to save memory by sharing buffers between different cameras (history buffers are not shared), and reduce reallocation frequency by reallocating buffers only if the rendering resolution increases (and suballocating within existing buffers if the rendering resolution decreases)
- Add a Volumetric Dimmer slider to lights to control the intensity of the scattered volumetric lighting
- Add UV tiling and offset support for decals.
- Add mipmapping support for volume 3D mask textures

### Changed
- Default number of planar reflection change from 4 to 2
- Rename _MainDepthTexture to _CameraDepthTexture
- The VolumetricLightingController has been moved to the Interpolation Volume framework and now functions similarly to the VolumetricFog settings
- Update of UI of cookie, CubeCookie, Reflection probe and planar reflection probe to combo box
- Allow enabling/disabling shadows for area lights when they are set to baked.
- Hide applyRangeAttenuation and FadeDistance for directional shadow as they are not used

### Removed
- Remove Resource folder of PreIntegratedFGD and add the resource to RenderPipeline Asset

### Fixed
- Fix ConvertPhysicalLightIntensityToLightIntensity() function used when creating light from script to match HDLightEditor behavior
- Fix numerical issues with the default value of mean free path of volumetric fog
- Fix the bug preventing decals from coexisting with density volumes
- Fix issue with alpha tested geometry using planar/triplanar mapping not render correctly or flickering (due to being wrongly alpha tested in depth prepass)
- Fix meta pass with triplanar (was not handling correctly the normal)
- Fix preview when a planar reflection is present
- Fix Camera preview, it is now a Preview cameraType (was a SceneView)
- Fix handling unknown GPUShadowTypes in the shadow manager.
- Fix area light shapes sent as point lights to the baking backends when they are set to baked.
- Fix unnecessary division by PI for baked area lights.
- Fix line lights sent to the lightmappers. The backends don't support this light type.
- Fix issue with shadow mask framesettings not correctly taken into account when shadow mask is enabled for lighting.
- Fix directional light and shadow mask transition, they are now matching making smooth transition
- Fix banding issues caused by high intensity volumetric lighting
- Fix the debug window being emptied on SRP asset reload
- Fix issue with debug mode not correctly clearing the GBuffer in editor after a resize
- Fix issue with ResetMaterialKeyword not resetting correctly ToggleOff/Roggle Keyword
- Fix issue with motion vector not render correctly if there is no depth prepass in deferred

## [0.0.0-preview] - 2018-01-01

### Added
- Screen Space Refraction projection model (Proxy raycasting, HiZ raymarching)
- Screen Space Refraction settings as volume component
- Added buffered frame history per camera
- Port Global Density Volumes to the Interpolation Volume System.
- Optimize ImportanceSampleLambert() to not require the tangent frame.
- Generalize SampleVBuffer() to handle different sampling and reconstruction methods.
- Improve the quality of volumetric lighting reprojection.
- Optimize Morton Order code in the Subsurface Scattering pass.
- Planar Reflection Probe support roughness (gaussian convolution of captured probe)
- Use an atlas instead of a texture array for cluster transparent decals
- Add a debug view to visualize the decal atlas
- Only store decal textures to atlas if decal is visible, debounce out of memory decal atlas warning.
- Add manipulator gizmo on decal to improve authoring workflow
- Add a minimal StackLit material (work in progress, this version can be used as template to add new material)

### Changed
- EnableShadowMask in FrameSettings (But shadowMaskSupport still disable by default)
- Forced Planar Probe update modes to (Realtime, Every Update, Mirror Camera)
- Screen Space Refraction proxy model uses the proxy of the first environment light (Reflection probe/Planar probe) or the sky
- Moved RTHandle static methods to RTHandles
- Renamed RTHandle to RTHandleSystem.RTHandle
- Move code for PreIntegratedFDG (Lit.shader) into its dedicated folder to be share with other material
- Move code for LTCArea (Lit.shader) into its dedicated folder to be share with other material

### Removed
- Removed Planar Probe mirror plane position and normal fields in inspector, always display mirror plane and normal gizmos

### Fixed
- Fix fog flags in scene view is now taken into account
- Fix sky in preview windows that were disappearing after a load of a new level
- Fix numerical issues in IntersectRayAABB().
- Fix alpha blending of volumetric lighting with transparent objects.
- Fix the near plane of the V-Buffer causing out-of-bounds look-ups in the clustered data structure.
- Depth and color pyramid are properly computed and sampled when the camera renders inside a viewport of a RTHandle.
- Fix decal atlas debug view to work correctly when shadow atlas view is also enabled
- Fix TransparentSSR with non-rendergraph.
- Fix shader compilation warning on SSR compute shader.<|MERGE_RESOLUTION|>--- conflicted
+++ resolved
@@ -12,9 +12,6 @@
 ### Fixed
 - Fixed probe volumes debug views.
 - Fixed XR single-pass rendering with legacy shaders using unity_StereoWorldSpaceCameraPos.
-<<<<<<< HEAD
-- AxF: Fix missing alpha blend state properties and update default stencil properties
-=======
 - Fixed issue displaying wrong debug mode in runtime debug menu UI.
 - Fixed useless editor repaint when using lod bias.
 - Fixed multi-editing with new light intensity slider.
@@ -26,7 +23,7 @@
 - Fixed issue when decal projector material is none.
 - Fixed the sampling of the normal buffer in the the forward transparent pass.
 - Fixed bloom prefiltering tooltip.
->>>>>>> ad1e504f
+- Fixed missing alpha blend state properties in Axf sahder and update default stencil properties
 
 ## [10.2.0] - 2020-10-19
 
