--- conflicted
+++ resolved
@@ -525,12 +525,9 @@
 - Fix reflection hierarchy for CARPAINT in AxF.
 - Fix precise fresnel for delta lights for SVBRDF in AxF.
 - Fixed the debug exposure mode for display sky reflection and debug view baked lighting
-<<<<<<< HEAD
-- Fixed compile error with XR SubsystemManager.
-=======
 - Fixed MSAA depth resolve when there is no motion vectors
 - Fixed various object leaks in HDRP.
->>>>>>> f17a50c3
+- Fixed compile error with XR SubsystemManager.
 
 ### Changed
 - Color buffer pyramid is not allocated anymore if neither refraction nor distortion are enabled
