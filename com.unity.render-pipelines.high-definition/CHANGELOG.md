--- conflicted
+++ resolved
@@ -68,12 +68,9 @@
 - Fixed LookDev error message when pipeline is not loaded.
 - Properly reject history when enabling seond denoiser for RTGI.
 - Fixed an issue that could cause objects to not be rendered when using Vulkan API.
-<<<<<<< HEAD
-- Fixed normal flip with double sided materials.
-=======
 - Fixed issue with lookdev shadows looking wrong upon exiting playmode. 
 - Fixed temporary Editor freeze when selecting AOV output in graphics compositor (case 1288744).
->>>>>>> fc784b49
+- Fixed normal flip with double sided materials.
 
 ### Changed
 - Combined occlusion meshes into one to reduce draw calls and state changes with XR single-pass.
