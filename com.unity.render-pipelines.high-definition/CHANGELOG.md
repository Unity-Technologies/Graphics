--- conflicted
+++ resolved
@@ -110,12 +110,9 @@
 - Fixed warning fixed on ShadowLoop include (HDRISky and Unlit+ShadowMatte)
 - Fixed SSR Precision for 4K Screens
 - Fixed issue with gbuffer debug view when virtual texturing is enabled.
-<<<<<<< HEAD
-- Fixed issue in wizard when resource folder don't exist
-=======
 - Fixed volumetric fog noise due to sun light leaking (case 1319005)
 - Fixed an issue with Decal normal blending producing NaNs.
->>>>>>> b9714097
+- Fixed issue in wizard when resource folder don't exist
 
 ### Changed
 - Changed Window/Render Pipeline/HD Render Pipeline Wizard to Window/Rendering/HDRP Wizard
