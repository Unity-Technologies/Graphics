# Changelog
All notable changes to this package will be documented in this file.

The format is based on [Keep a Changelog](http://keepachangelog.com/en/1.0.0/)
and this project adheres to [Semantic Versioning](http://semver.org/spec/v2.0.0.html).

## [11.0.0] - 2020-10-21

### Added
- Added a new API to bake HDRP probes from C# (case 1276360)

### Fixed
- Fixed probe volumes debug views.
<<<<<<< HEAD
- Fixed lookdev movement.
=======
- Fixed volume component tooltips using the same parameter name.
>>>>>>> 0cace462

### Changed
- Removed the material pass probe volumes evaluation mode.
- Volume parameter of type Cubemap can now accept Cubemap render textures and custom render textures.

## [10.3.0] - 2020-11-16

### Added
- Added a warning when trying to bake with static lighting being in an invalid state.

### Fixed
- Fixed stylesheet reloading for LookDev window and Wizard window.
- Fixed XR single-pass rendering with legacy shaders using unity_StereoWorldSpaceCameraPos.
- Fixed issue displaying wrong debug mode in runtime debug menu UI.
- Fixed useless editor repaint when using lod bias.
- Fixed multi-editing with new light intensity slider.
- Fixed issue with density volumes flickering when editing shape box.
- Fixed issue with image layers in the graphics compositor (case 1289936).
- Fixed issue with angle fading when rotating decal projector.
- Fixed issue with gameview repaint in the graphics compositor (case 1290622).
- Fixed some labels being clipped in the Render Graph Viewer
- Fixed issue when decal projector material is none.
- Fixed the sampling of the normal buffer in the the forward transparent pass.
- Fixed bloom prefiltering tooltip.
- Fixed NullReferenceException when loading multipel scene async
- Fixed missing alpha blend state properties in Axf shader and update default stencil properties
- Fixed normal buffer not bound to custom pass anymore.
- Fixed issues with camera management in the graphics compositor (cases 1292548, 1292549).
- Fixed an issue where a warning about the static sky not being ready was wrongly displayed.
- Fixed the clear coat not being handled properly for SSR and RTR (case 1291654).
- Fixed ghosting in RTGI and RTAO when denoising is enabled and the RTHandle size is not equal to the Viewport size (case 1291654).
- Fixed alpha output when atmospheric scattering is enabled.
- Fixed issue with TAA history sharpening when view is downsampled.

### Changed
- Volume Manager now always tests scene culling masks. This was required to fix hybrid workflow.
- Now the screen space shadow is only used if the analytic value is valid.

## [10.2.0] - 2020-10-19

### Added
- Added a rough distortion frame setting and and info box on distortion materials.
- Adding support of 4 channel tex coords for ray tracing (case 1265309).
- Added a help button on the volume component toolbar for documentation.
- Added range remapping to metallic property for Lit and Decal shaders.
- Exposed the API to access HDRP shader pass names.
- Added the status check of default camera frame settings in the DXR wizard.
- Added frame setting for Virtual Texturing. 
- Added a fade distance for light influencing volumetric lighting.
- Adding an "Include For Ray Tracing" toggle on lights to allow the user to exclude them when ray tracing is enabled in the frame settings of a camera.
- Added fog volumetric scattering support for path tracing.
- Added new algorithm for SSR with temporal accumulation
- Added quality preset of the new volumetric fog parameters.
- Added missing documentation for unsupported SG RT nodes and light's include for raytracing attrbute.
- Added documentation for LODs not being supported by ray tracing.
- Added more options to control how the component of motion vectors coming from the camera transform will affect the motion blur with new clamping modes.
- Added anamorphism support for phsyical DoF, switched to blue noise sampling and fixed tiling artifacts.

### Fixed
- Fixed an issue where the Exposure Shader Graph node had clipped text. (case 1265057)
- Fixed an issue when rendering into texture where alpha would not default to 1.0 when using 11_11_10 color buffer in non-dev builds.
- Fixed issues with reordering and hiding graphics compositor layers (cases 1283903, 1285282, 1283886).
- Fixed the possibility to have a shader with a pre-refraction render queue and refraction enabled at the same time.
- Fixed a migration issue with the rendering queue in ShaderGraph when upgrading to 10.x;
- Fixed the object space matrices in shader graph for ray tracing.
- Changed the cornea refraction function to take a view dir in object space.
- Fixed upside down XR occlusion mesh.
- Fixed precision issue with the atmospheric fog.
- Fixed issue with TAA and no motion vectors.
- Fixed the stripping not working the terrain alphatest feature required for terrain holes (case 1205902).
- Fixed bounding box generation that resulted in incorrect light culling (case 3875925).
- VFX : Fix Emissive writing in Opaque Lit Output with PSSL platforms (case 273378).
- Fixed issue where pivot of DecalProjector was not aligned anymore on Transform position when manipulating the size of the projector from the Inspector.
- Fixed a null reference exception when creating a diffusion profile asset.
- Fixed the diffusion profile not being registered as a dependency of the ShaderGraph.
- Fixing exceptions in the console when putting the SSGI in low quality mode (render graph).
- Fixed NullRef Exception when decals are in the scene, no asset is set and HDRP wizard is run.
- Fixed issue with TAA causing bleeding of a view into another when multiple views are visible.
- Fix an issue that caused issues of usability of editor if a very high resolution is set by mistake and then reverted back to a smaller resolution.
- Fixed issue where Default Volume Profile Asset change in project settings was not added to the undo stack (case 1285268).
- Fixed undo after enabling compositor.
- Fixed the ray tracing shadow UI being displayed while it shouldn't (case 1286391).
- Fixed issues with physically-based DoF, improved speed and robustness 
- Fixed a warning happening when putting the range of lights to 0.
- Fixed issue when null parameters in a volume component would spam null reference errors. Produce a warning instead.
- Fixed volument component creation via script.
- Fixed GC allocs in render graph.
- Fixed scene picking passes.
- Fixed broken ray tracing light cluster full screen debug.
- Fixed dead code causing error.
- Fixed issue when dragging slider in inspector for ProjectionDepth.
- Fixed issue when resizing Inspector window that make the DecalProjector editor flickers.
- Fixed issue in DecalProjector editor when the Inspector window have a too small width: the size appears on 2 lines but the editor not let place for the second one.
- Fixed issue (null reference in console) when selecting a DensityVolume with rectangle selection.
- Fixed issue when linking the field of view with the focal length in physical camera
- Fixed supported platform build and error message.
- Fixed exceptions occuring when selecting mulitple decal projectors without materials assigned (case 1283659).
- Fixed LookDev error message when pipeline is not loaded.
- Properly reject history when enabling seond denoiser for RTGI.
- Fixed an issue that could cause objects to not be rendered when using Vulkan API.
- Fixed issue with lookdev shadows looking wrong upon exiting playmode. 
- Fixed temporary Editor freeze when selecting AOV output in graphics compositor (case 1288744).
- Fixed normal flip with double sided materials.
- Fixed shadow resolution settings level in the light explorer.
- Fixed the ShaderGraph being dirty after the first save.
- Fixed XR shadows culling
- Fixed stylesheet reloading for LookDev window and Wizard window.
- Fixed Nans happening when upscaling the RTGI.
- Fixed the adjust weight operation not being done for the non-rendergraph pipeline.
- Fixed overlap with SSR Transparent default frame settings message on DXR Wizard.
- Fixed alpha channel in the stop NaNs and motion blur shaders.
- Fixed undo of duplicate environments in the look dev environment library.
- Fixed a ghosting issue with RTShadows (Sun, Point and Spot), RTAO and RTGI when the camera is moving fast.
- Fixed a SSGI denoiser bug for large scenes.
- Fixed a Nan issue with SSGI.
- Fixed an issue with IsFrontFace node in Shader Graph not working properly
- Fixed CustomPassUtils.RenderFrom* functions and CustomPassUtils.DisableSinglePassRendering struct in VR.
- Fixed custom pass markers not recorded when render graph was enabled.
- Fixed exceptions when unchecking "Big Tile Prepass" on the frame settings with render-graph.
- Fixed an issue causing errors in GenerateMaxZ when opaque objects or decals are disabled. 
- Fixed an issue with Bake button of Reflection Probe when in custom mode
- Fixed exceptions related to the debug display settings when changing the default frame settings.
- Fixed picking for materials with depth offset.
- Fixed issue with exposure history being uninitialized on second frame.
- Fixed issue when changing FoV with the physical camera fold-out closed.
- Fixed path tracing accumulation not being reset when changing to a different frame of an animation.

### Changed
- Combined occlusion meshes into one to reduce draw calls and state changes with XR single-pass.
- Claryfied doc for the LayeredLit material.
- Various improvements for the Volumetric Fog.
- Use draggable fields for float scalable settings
- Migrated the fabric & hair shadergraph samples directly into the renderpipeline resources.
- Removed green coloration of the UV on the DecalProjector gizmo.
- Removed _BLENDMODE_PRESERVE_SPECULAR_LIGHTING keyword from shaders.
- Now the DXR wizard displays the name of the target asset that needs to be changed.
- Standardized naming for the option regarding Transparent objects being able to receive Screen Space Reflections.
- Making the reflection and refractions of cubemaps distance based.
- Changed Receive SSR to also controls Receive SSGI on opaque objects.
- Improved the punctual light shadow rescale algorithm.
- Changed the names of some of the parameters for the Eye Utils SG Nodes.
- Restored frame setting for async compute of contact shadows.
- Removed the possibility to have MSAA (through the frame settings) when ray tracing is active.
- Range handles for decal projector angle fading.
- Smoother angle fading for decal projector.

## [10.1.0] - 2020-10-12

### Added
- Added an option to have only the metering mask displayed in the debug mode.
- Added a new mode to cluster visualization debug where users can see a slice instead of the cluster on opaque objects.
- Added ray traced reflection support for the render graph version of the pipeline.
- Added render graph support of RTAO and required denoisers.
- Added render graph support of RTGI.
- Added support of RTSSS and Recursive Rendering in the render graph mode.
- Added support of RT and screen space shadow for render graph.
- Added tooltips with the full name of the (graphics) compositor properties to properly show large names that otherwise are clipped by the UI (case 1263590)
- Added error message if a callback AOV allocation fail
- Added marker for all AOV request operation on GPU
- Added remapping options for Depth Pyramid debug view mode
- Added an option to support AOV shader at runtime in HDRP settings (case 1265070)
- Added support of SSGI in the render graph mode.
- Added option for 11-11-10 format for cube reflection probes.
- Added an optional check in the HDRP DXR Wizard to verify 64 bits target architecture
- Added option to display timing stats in the debug menu as an average over 1 second. 
- Added a light unit slider to provide users more context when authoring physically based values.
- Added a way to check the normals through the material views.
- Added Simple mode to Earth Preset for PBR Sky
- Added the export of normals during the prepass for shadow matte for proper SSAO calculation.
- Added the usage of SSAO for shadow matte unlit shader graph.
- Added the support of input system V2
- Added a new volume component parameter to control the max ray length of directional lights(case 1279849).
- Added support for 'Pyramid' and 'Box' spot light shapes in path tracing.
- Added high quality prefiltering option for Bloom.
- Added support for camera relative ray tracing (and keeping non-camera relative ray tracing working)
- Added a rough refraction option on planar reflections.
- Added scalability settings for the planar reflection resolution.
- Added tests for AOV stacking and UI rendering in the graphics compositor.
- Added a new ray tracing only function that samples the specular part of the materials.
- Adding missing marker for ray tracing profiling (RaytracingDeferredLighting)
- Added the support of eye shader for ray tracing.
- Exposed Refraction Model to the material UI when using a Lit ShaderGraph.
- Added bounding sphere support to screen-space axis-aligned bounding box generation pass.
- Added support for exposure for the case of planar reflections.

### Fixed
- Fixed several issues with physically-based DoF (TAA ghosting of the CoC buffer, smooth layer transitions, etc)
- Fixed GPU hang on D3D12 on xbox. 
- Fixed game view artifacts on resizing when hardware dynamic resolution was enabled
- Fixed black line artifacts occurring when Lanczos upsampling was set for dynamic resolution
- Fixed Amplitude -> Min/Max parametrization conversion
- Fixed CoatMask block appearing when creating lit master node (case 1264632)
- Fixed issue with SceneEV100 debug mode indicator when rescaling the window.
- Fixed issue with PCSS filter being wrong on first frame. 
- Fixed issue with emissive mesh for area light not appearing in playmode if Reload Scene option is disabled in Enter Playmode Settings.
- Fixed issue when Reflection Probes are set to OnEnable and are never rendered if the probe is enabled when the camera is farther than the probe fade distance. 
- Fixed issue with sun icon being clipped in the look dev window. 
- Fixed error about layers when disabling emissive mesh for area lights.
- Fixed issue when the user deletes the composition graph or .asset in runtime (case 1263319)
- Fixed assertion failure when changing resolution to compositor layers after using AOVs (case 1265023) 
- Fixed flickering layers in graphics compositor (case 1264552)
- Fixed issue causing the editor field not updating the disc area light radius.
- Fixed issues that lead to cookie atlas to be updated every frame even if cached data was valid.
- Fixed an issue where world space UI was not emitted for reflection cameras in HDRP
- Fixed an issue with cookie texture atlas that would cause realtime textures to always update in the atlas even when the content did not change.
- Fixed an issue where only one of the two lookdev views would update when changing the default lookdev volume profile.
- Fixed a bug related to light cluster invalidation.
- Fixed shader warning in DofGather (case 1272931)
- Fixed AOV export of depth buffer which now correctly export linear depth (case 1265001)
- Fixed issue that caused the decal atlas to not be updated upon changing of the decal textures content.
- Fixed "Screen position out of view frustum" error when camera is at exactly the planar reflection probe location.
- Fixed Amplitude -> Min/Max parametrization conversion
- Fixed issue that allocated a small cookie for normal spot lights.
- Fixed issue when undoing a change in diffuse profile list after deleting the volume profile.
- Fixed custom pass re-ordering and removing.
- Fixed TAA issue and hardware dynamic resolution.
- Fixed a static lighting flickering issue caused by having an active planar probe in the scene while rendering inspector preview.
- Fixed an issue where even when set to OnDemand, the sky lighting would still be updated when changing sky parameters.
- Fixed an error message trigerred when a mesh has more than 32 sub-meshes (case 1274508).
- Fixed RTGI getting noisy for grazying angle geometry (case 1266462).
- Fixed an issue with TAA history management on pssl.
- Fixed the global illumination volume override having an unwanted advanced mode (case 1270459).
- Fixed screen space shadow option displayed on directional shadows while they shouldn't (case 1270537).
- Fixed the handling of undo and redo actions in the graphics compositor (cases 1268149, 1266212, 1265028)
- Fixed issue with composition graphs that include virtual textures, cubemaps and other non-2D textures (cases 1263347, 1265638).
- Fixed issues when selecting a new composition graph or setting it to None (cases 1263350, 1266202)
- Fixed ArgumentNullException when saving shader graphs after removing the compositor from the scene (case 1268658)
- Fixed issue with updating the compositor output when not in play mode (case 1266216)
- Fixed warning with area mesh (case 1268379)
- Fixed issue with diffusion profile not being updated upon reset of the editor. 
- Fixed an issue that lead to corrupted refraction in some scenarios on xbox.
- Fixed for light loop scalarization not happening. 
- Fixed issue with stencil not being set in rendergraph mode.
- Fixed for post process being overridable in reflection probes even though it is not supported.
- Fixed RTGI in performance mode when light layers are enabled on the asset.
- Fixed SSS materials appearing black in matcap mode.
- Fixed a collision in the interaction of RTR and RTGI.
- Fix for lookdev toggling renderers that are set to non editable or are hidden in the inspector.
- Fixed issue with mipmap debug mode not properly resetting full screen mode (and viceversa). 
- Added unsupported message when using tile debug mode with MSAA.
- Fixed SSGI compilation issues on PS4.
- Fixed "Screen position out of view frustum" error when camera is on exactly the planar reflection probe plane.
- Workaround issue that caused objects using eye shader to not be rendered on xbox.
- Fixed GC allocation when using XR single-pass test mode.
- Fixed text in cascades shadow split being truncated.
- Fixed rendering of custom passes in the Custom Pass Volume inspector
- Force probe to render again if first time was during async shader compilation to avoid having cyan objects.
- Fixed for lookdev library field not being refreshed upon opening a library from the environment library inspector.
- Fixed serialization issue with matcap scale intensity.
- Close Add Override popup of Volume Inspector when the popup looses focus (case 1258571)
- Light quality setting for contact shadow set to on for High quality by default.
- Fixed an exception thrown when closing the look dev because there is no active SRP anymore.
- Fixed alignment of framesettings in HDRP Default Settings
- Fixed an exception thrown when closing the look dev because there is no active SRP anymore.
- Fixed an issue where entering playmode would close the LookDev window.
- Fixed issue with rendergraph on console failing on SSS pass.
- Fixed Cutoff not working properly with ray tracing shaders default and SG (case 1261292).
- Fixed shader compilation issue with Hair shader and debug display mode
- Fixed cubemap static preview not updated when the asset is imported.
- Fixed wizard DXR setup on non-DXR compatible devices.
- Fixed Custom Post Processes affecting preview cameras.
- Fixed issue with lens distortion breaking rendering.
- Fixed save popup appearing twice due to HDRP wizard.
- Fixed error when changing planar probe resolution.
- Fixed the dependecy of FrameSettings (MSAA, ClearGBuffer, DepthPrepassWithDeferred) (case 1277620).
- Fixed the usage of GUIEnable for volume components (case 1280018).
- Fixed the diffusion profile becoming invalid when hitting the reset (case 1269462).
- Fixed issue with MSAA resolve killing the alpha channel.
- Fixed a warning in materialevalulation
- Fixed an error when building the player.
- Fixed issue with box light not visible if range is below one and range attenuation is off.
- Fixed an issue that caused a null reference when deleting camera component in a prefab. (case 1244430)
- Fixed issue with bloom showing a thin black line after rescaling window. 
- Fixed rendergraph motion vector resolve.
- Fixed the Ray-Tracing related Debug Display not working in render graph mode.
- Fix nan in pbr sky
- Fixed Light skin not properly applied on the LookDev when switching from Dark Skin (case 1278802)
- Fixed accumulation on DX11
- Fixed issue with screen space UI not drawing on the graphics compositor (case 1279272).
- Fixed error Maximum allowed thread group count is 65535 when resolution is very high. 
- LOD meshes are now properly stripped based on the maximum lod value parameters contained in the HDRP asset.
- Fixed an inconsistency in the LOD group UI where LOD bias was not the right one.
- Fixed outlines in transitions between post-processed and plain regions in the graphics compositor (case 1278775).
- Fix decal being applied twice with LOD Crossfade.
- Fixed camera stacking for AOVs in the graphics compositor (case 1273223).
- Fixed backface selection on some shader not ignore correctly.
- Disable quad overdraw on ps4.
- Fixed error when resizing the graphics compositor's output and when re-adding a compositor in the scene
- Fixed issues with bloom, alpha and HDR layers in the compositor (case 1272621).
- Fixed alpha not having TAA applied to it.
- Fix issue with alpha output in forward.
- Fix compilation issue on Vulkan for shaders using high quality shadows in XR mode.
- Fixed wrong error message when fixing DXR resources from Wizard.
- Fixed compilation error of quad overdraw with double sided materials
- Fixed screen corruption on xbox when using TAA and Motion Blur with rendergraph. 
- Fixed UX issue in the graphics compositor related to clear depth and the defaults for new layers, add better tooltips and fix minor bugs (case 1283904)
- Fixed scene visibility not working for custom pass volumes.
- Fixed issue with several override entries in the runtime debug menu. 
- Fixed issue with rendergraph failing to execute every 30 minutes. 
- Fixed Lit ShaderGraph surface option property block to only display transmission and energy conserving specular color options for their proper material mode (case 1257050)
- Fixed nan in reflection probe when volumetric fog filtering is enabled, causing the whole probe to be invalid.
- Fixed Debug Color pixel became grey
- Fixed TAA flickering on the very edge of screen. 
- Fixed profiling scope for quality RTGI.
- Fixed the denoising and multi-sample not being used for smooth multibounce RTReflections.
- Fixed issue where multiple cameras would cause GC each frame.
- Fixed after post process rendering pass options not showing for unlit ShaderGraphs.
- Fixed null reference in the Undo callback of the graphics compositor 
- Fixed cullmode for SceneSelectionPass.
- Fixed issue that caused non-static object to not render at times in OnEnable reflection probes.
- Baked reflection probes now correctly use static sky for ambient lighting.

### Changed
- Preparation pass for RTSSShadows to be supported by render graph.
- Add tooltips with the full name of the (graphics) compositor properties to properly show large names that otherwise are clipped by the UI (case 1263590)
- Composition profile .asset files cannot be manually edited/reset by users (to avoid breaking things - case 1265631)
- Preparation pass for RTSSShadows to be supported by render graph.
- Changed the way the ray tracing property is displayed on the material (QOL 1265297).
- Exposed lens attenuation mode in default settings and remove it as a debug mode.
- Composition layers without any sub layers are now cleared to black to avoid confusion (case 1265061).
- Slight reduction of VGPR used by area light code.
- Changed thread group size for contact shadows (save 1.1ms on PS4)
- Make sure distortion stencil test happens before pixel shader is run.
- Small optimization that allows to skip motion vector prepping when the whole wave as velocity of 0.
- Improved performance to avoid generating coarse stencil buffer when not needed.
- Remove HTile generation for decals (faster without).
- Improving SSGI Filtering and fixing a blend issue with RTGI.
- Changed the Trackball UI so that it allows explicit numeric values.
- Reduce the G-buffer footprint of anisotropic materials
- Moved SSGI out of preview.
- Skip an unneeded depth buffer copy on consoles. 
- Replaced the Density Volume Texture Tool with the new 3D Texture Importer.
- Rename Raytracing Node to Raytracing Quality Keyword and rename high and low inputs as default and raytraced. All raytracing effects now use the raytraced mode but path tracing.
- Moved diffusion profile list to the HDRP default settings panel.
- Skip biquadratic resampling of vbuffer when volumetric fog filtering is enabled.
- Optimized Grain and sRGB Dithering.
- On platforms that allow it skip the first mip of the depth pyramid and compute it alongside the depth buffer used for low res transparents.
- When trying to install the local configuration package, if another one is already present the user is now asked whether they want to keep it or not.
- Improved MSAA color resolve to fix issues when very bright and very dark samples are resolved together.
- Improve performance of GPU light AABB generation
- Removed the max clamp value for the RTR, RTAO and RTGI's ray length (case 1279849).
- Meshes assigned with a decal material are not visible anymore in ray-tracing or path-tracing.
- Removed BLEND shader keywords.
- Remove a rendergraph debug option to clear resources on release from UI.
- added SV_PrimitiveID in the VaryingMesh structure for fulldebugscreenpass as well as primitiveID in FragInputs
- Changed which local frame is used for multi-bounce RTReflections.
- Move System Generated Values semantics out of VaryingsMesh structure.
- Other forms of FSAA are silently deactivated, when path tracing is on.
- Removed XRSystemTests. The GC verification is now done during playmode tests (case 1285012).
- SSR now uses the pre-refraction color pyramid.
- Various improvements for the Volumetric Fog.
- Optimizations for volumetric fog.

## [10.0.0] - 2019-06-10

### Added
- Ray tracing support for VR single-pass
- Added sharpen filter shader parameter and UI for TemporalAA to control image quality instead of hardcoded value
- Added frame settings option for custom post process and custom passes as well as custom color buffer format option.
- Add check in wizard on SRP Batcher enabled.
- Added default implementations of OnPreprocessMaterialDescription for FBX, Obj, Sketchup and 3DS file formats.
- Added custom pass fade radius
- Added after post process injection point for custom passes
- Added basic alpha compositing support - Alpha is available afterpostprocess when using FP16 buffer format.
- Added falloff distance on Reflection Probe and Planar Reflection Probe
- Added Backplate projection from the HDRISky
- Added Shadow Matte in UnlitMasterNode, which only received shadow without lighting
- Added hability to name LightLayers in HDRenderPipelineAsset
- Added a range compression factor for Reflection Probe and Planar Reflection Probe to avoid saturation of colors.
- Added path tracing support for directional, point and spot lights, as well as emission from Lit and Unlit.
- Added non temporal version of SSAO.
- Added more detailed ray tracing stats in the debug window
- Added Disc area light (bake only)
- Added a warning in the material UI to prevent transparent + subsurface-scattering combination.
- Added XR single-pass setting into HDRP asset
- Added a penumbra tint option for lights
- Added support for depth copy with XR SDK
- Added debug setting to Render Pipeline Debug Window to list the active XR views
- Added an option to filter the result of the volumetric lighting (off by default).
- Added a transmission multiplier for directional lights
- Added XR single-pass test mode to Render Pipeline Debug Window
- Added debug setting to Render Pipeline Window to list the active XR views
- Added a new refraction mode for the Lit shader (thin). Which is a box refraction with small thickness values
- Added the code to support Barn Doors for Area Lights based on a shaderconfig option.
- Added HDRPCameraBinder property binder for Visual Effect Graph
- Added "Celestial Body" controls to the Directional Light
- Added new parameters to the Physically Based Sky
- Added Reflections to the DXR Wizard
- Added the possibility to have ray traced colored and semi-transparent shadows on directional lights.
- Added a check in the custom post process template to throw an error if the default shader is not found.
- Exposed the debug overlay ratio in the debug menu.
- Added a separate frame settings for tonemapping alongside color grading.
- Added the receive fog option in the material UI for ShaderGraphs.
- Added a public virtual bool in the custom post processes API to specify if a post processes should be executed in the scene view.
- Added a menu option that checks scene issues with ray tracing. Also removed the previously existing warning at runtime.
- Added Contrast Adaptive Sharpen (CAS) Upscaling effect.
- Added APIs to update probe settings at runtime.
- Added documentation for the rayTracingSupported method in HDRP
- Added user-selectable format for the post processing passes.
- Added support for alpha channel in some post-processing passes (DoF, TAA, Uber).
- Added warnings in FrameSettings inspector when using DXR and atempting to use Asynchronous Execution.
- Exposed Stencil bits that can be used by the user.
- Added history rejection based on velocity of intersected objects for directional, point and spot lights.
- Added a affectsVolumetric field to the HDAdditionalLightData API to know if light affects volumetric fog.
- Add OS and Hardware check in the Wizard fixes for DXR.
- Added option to exclude camera motion from motion blur.
- Added semi-transparent shadows for point and spot lights.
- Added support for semi-transparent shadow for unlit shader and unlit shader graph.
- Added the alpha clip enabled toggle to the material UI for all HDRP shader graphs.
- Added Material Samples to explain how to use the lit shader features
- Added an initial implementation of ray traced sub surface scattering
- Added AssetPostprocessors and Shadergraphs to handle Arnold Standard Surface and 3DsMax Physical material import from FBX.
- Added support for Smoothness Fade start work when enabling ray traced reflections.
- Added Contact shadow, Micro shadows and Screen space refraction API documentation.
- Added script documentation for SSR, SSAO (ray tracing), GI, Light Cluster, RayTracingSettings, Ray Counters, etc.
- Added path tracing support for refraction and internal reflections.
- Added support for Thin Refraction Model and Lit's Clear Coat in Path Tracing.
- Added the Tint parameter to Sky Colored Fog.
- Added of Screen Space Reflections for Transparent materials
- Added a fallback for ray traced area light shadows in case the material is forward or the lit mode is forward.
- Added a new debug mode for light layers.
- Added an "enable" toggle to the SSR volume component.
- Added support for anisotropic specular lobes in path tracing.
- Added support for alpha clipping in path tracing.
- Added support for light cookies in path tracing.
- Added support for transparent shadows in path tracing.
- Added support for iridescence in path tracing.
- Added support for background color in path tracing.
- Added a path tracing test to the test suite.
- Added a warning and workaround instructions that appear when you enable XR single-pass after the first frame with the XR SDK.
- Added the exposure sliders to the planar reflection probe preview
- Added support for subsurface scattering in path tracing.
- Added a new mode that improves the filtering of ray traced shadows (directional, point and spot) based on the distance to the occluder.
- Added support of cookie baking and add support on Disc light.
- Added support for fog attenuation in path tracing.
- Added a new debug panel for volumes
- Added XR setting to control camera jitter for temporal effects
- Added an error message in the DrawRenderers custom pass when rendering opaque objects with an HDRP asset in DeferredOnly mode.
- Added API to enable proper recording of path traced scenes (with the Unity recorder or other tools).
- Added support for fog in Recursive rendering, ray traced reflections and ray traced indirect diffuse.
- Added an alpha blend option for recursive rendering
- Added support for stack lit for ray tracing effects.
- Added support for hair for ray tracing effects.
- Added support for alpha to coverage for HDRP shaders and shader graph
- Added support for Quality Levels to Subsurface Scattering.
- Added option to disable XR rendering on the camera settings.
- Added support for specular AA from geometric curvature in AxF
- Added support for baked AO (no input for now) in AxF
- Added an info box to warn about depth test artifacts when rendering object twice in custom passes with MSAA.
- Added a frame setting for alpha to mask.
- Added support for custom passes in the AOV API
- Added Light decomposition lighting debugging modes and support in AOV
- Added exposure compensation to Fixed exposure mode
- Added support for rasterized area light shadows in StackLit
- Added support for texture-weighted automatic exposure
- Added support for POM for emissive map
- Added alpha channel support in motion blur pass.
- Added the HDRP Compositor Tool (in Preview).
- Added a ray tracing mode option in the HDRP asset that allows to override and shader stripping.
- Added support for arbitrary resolution scaling of Volumetric Lighting to the Fog volume component.
- Added range attenuation for box-shaped spotlights.
- Added scenes for hair and fabric and decals with material samples
- Added fabric materials and textures
- Added information for fabric materials in fabric scene
- Added a DisplayInfo attribute to specify a name override and a display order for Volume Component fields (used only in default inspector for now).
- Added Min distance to contact shadows.
- Added support for Depth of Field in path tracing (by sampling the lens aperture).
- Added an API in HDRP to override the camera within the rendering of a frame (mainly for custom pass).
- Added a function (HDRenderPipeline.ResetRTHandleReferenceSize) to reset the reference size of RTHandle systems.
- Added support for AxF measurements importing into texture resources tilings.
- Added Layer parameter on Area Light to modify Layer of generated Emissive Mesh
- Added a flow map parameter to HDRI Sky
- Implemented ray traced reflections for transparent objects.
- Add a new parameter to control reflections in recursive rendering.
- Added an initial version of SSGI.
- Added Virtual Texturing cache settings to control the size of the Streaming Virtual Texturing caches.
- Added back-compatibility with builtin stereo matrices.
- Added CustomPassUtils API to simplify Blur, Copy and DrawRenderers custom passes.
- Added Histogram guided automatic exposure.
- Added few exposure debug modes.
- Added support for multiple path-traced views at once (e.g., scene and game views).
- Added support for 3DsMax's 2021 Simplified Physical Material from FBX files in the Model Importer.
- Added custom target mid grey for auto exposure.
- Added CustomPassUtils API to simplify Blur, Copy and DrawRenderers custom passes.
- Added an API in HDRP to override the camera within the rendering of a frame (mainly for custom pass).
- Added more custom pass API functions, mainly to render objects from another camera.
- Added support for transparent Unlit in path tracing.
- Added a minimal lit used for RTGI in peformance mode.
- Added procedural metering mask that can follow an object
- Added presets quality settings for RTAO and RTGI.
- Added an override for the shadow culling that allows better directional shadow maps in ray tracing effects (RTR, RTGI, RTSSS and RR).
- Added a Cloud Layer volume override.
- Added Fast Memory support for platform that support it.
- Added CPU and GPU timings for ray tracing effects.
- Added support to combine RTSSS and RTGI (1248733).
- Added IES Profile support for Point, Spot and Rectangular-Area lights
- Added support for multiple mapping modes in AxF.
- Add support of lightlayers on indirect lighting controller
- Added compute shader stripping.
- Added Cull Mode option for opaque materials and ShaderGraphs. 
- Added scene view exposure override.
- Added support for exposure curve remapping for min/max limits.
- Added presets for ray traced reflections.
- Added final image histogram debug view (both luminance and RGB).
- Added an example texture and rotation to the Cloud Layer volume override.
- Added an option to extend the camera culling for skinned mesh animation in ray tracing effects (1258547).
- Added decal layer system similar to light layer. Mesh will receive a decal when both decal layer mask matches.
- Added shader graph nodes for rendering a complex eye shader.
- Added more controls to contact shadows and increased quality in some parts. 
- Added a physically based option in DoF volume.
- Added API to check if a Camera, Light or ReflectionProbe is compatible with HDRP.
- Added path tracing test scene for normal mapping.
- Added missing API documentation.
- Remove CloudLayer
- Added quad overdraw and vertex density debug modes.

### Fixed
- fix when saved HDWizard window tab index out of range (1260273)
- Fix when rescale probe all direction below zero (1219246)
- Update documentation of HDRISky-Backplate, precise how to have Ambient Occlusion on the Backplate
- Sorting, undo, labels, layout in the Lighting Explorer.
- Fixed sky settings and materials in Shader Graph Samples package
- Fix/workaround a probable graphics driver bug in the GTAO shader.
- Fixed Hair and PBR shader graphs double sided modes
- Fixed an issue where updating an HDRP asset in the Quality setting panel would not recreate the pipeline.
- Fixed issue with point lights being considered even when occupying less than a pixel on screen (case 1183196)
- Fix a potential NaN source with iridescence (case 1183216)
- Fixed issue of spotlight breaking when minimizing the cone angle via the gizmo (case 1178279)
- Fixed issue that caused decals not to modify the roughness in the normal buffer, causing SSR to not behave correctly (case 1178336)
- Fixed lit transparent refraction with XR single-pass rendering
- Removed extra jitter for TemporalAA in VR
- Fixed ShaderGraph time in main preview
- Fixed issue on some UI elements in HDRP asset not expanding when clicking the arrow (case 1178369)
- Fixed alpha blending in custom post process
- Fixed the modification of the _AlphaCutoff property in the material UI when exposed with a ShaderGraph parameter.
- Fixed HDRP test `1218_Lit_DiffusionProfiles` on Vulkan.
- Fixed an issue where building a player in non-dev mode would generate render target error logs every frame
- Fixed crash when upgrading version of HDRP
- Fixed rendering issues with material previews
- Fixed NPE when using light module in Shuriken particle systems (1173348).
- Refresh cached shadow on editor changes
- Fixed light supported units caching (1182266)
- Fixed an issue where SSAO (that needs temporal reprojection) was still being rendered when Motion Vectors were not available (case 1184998)
- Fixed a nullref when modifying the height parameters inside the layered lit shader UI.
- Fixed Decal gizmo that become white after exiting play mode
- Fixed Decal pivot position to behave like a spotlight
- Fixed an issue where using the LightingOverrideMask would break sky reflection for regular cameras
- Fix DebugMenu FrameSettingsHistory persistency on close
- Fix DensityVolume, ReflectionProbe aned PlanarReflectionProbe advancedControl display
- Fix DXR scene serialization in wizard
- Fixed an issue where Previews would reallocate History Buffers every frame
- Fixed the SetLightLayer function in HDAdditionalLightData setting the wrong light layer
- Fix error first time a preview is created for planar
- Fixed an issue where SSR would use an incorrect roughness value on ForwardOnly (StackLit, AxF, Fabric, etc.) materials when the pipeline is configured to also allow deferred Lit.
- Fixed issues with light explorer (cases 1183468, 1183269)
- Fix dot colors in LayeredLit material inspector
- Fix undo not resetting all value when undoing the material affectation in LayerLit material
- Fix for issue that caused gizmos to render in render textures (case 1174395)
- Fixed the light emissive mesh not updated when the light was disabled/enabled
- Fixed light and shadow layer sync when setting the HDAdditionalLightData.lightlayersMask property
- Fixed a nullref when a custom post process component that was in the HDRP PP list is removed from the project
- Fixed issue that prevented decals from modifying specular occlusion (case 1178272).
- Fixed exposure of volumetric reprojection
- Fixed multi selection support for Scalable Settings in lights
- Fixed font shaders in test projects for VR by using a Shader Graph version
- Fixed refresh of baked cubemap by incrementing updateCount at the end of the bake (case 1158677).
- Fixed issue with rectangular area light when seen from the back
- Fixed decals not affecting lightmap/lightprobe
- Fixed zBufferParams with XR single-pass rendering
- Fixed moving objects not rendered in custom passes
- Fixed abstract classes listed in the + menu of the custom pass list
- Fixed custom pass that was rendered in previews
- Fixed precision error in zero value normals when applying decals (case 1181639)
- Fixed issue that triggered No Scene Lighting view in game view as well (case 1156102)
- Assign default volume profile when creating a new HDRP Asset
- Fixed fov to 0 in planar probe breaking the projection matrix (case 1182014)
- Fixed bugs with shadow caching
- Reassign the same camera for a realtime probe face render request to have appropriate history buffer during realtime probe rendering.
- Fixed issue causing wrong shading when normal map mode is Object space, no normal map is set, but a detail map is present (case 1143352)
- Fixed issue with decal and htile optimization
- Fixed TerrainLit shader compilation error regarding `_Control0_TexelSize` redefinition (case 1178480).
- Fixed warning about duplicate HDRuntimeReflectionSystem when configuring play mode without domain reload.
- Fixed an editor crash when multiple decal projectors were selected and some had null material
- Added all relevant fix actions to FixAll button in Wizard
- Moved FixAll button on top of the Wizard
- Fixed an issue where fog color was not pre-exposed correctly
- Fix priority order when custom passes are overlapping
- Fix cleanup not called when the custom pass GameObject is destroyed
- Replaced most instances of GraphicsSettings.renderPipelineAsset by GraphicsSettings.currentRenderPipeline. This should fix some parameters not working on Quality Settings overrides.
- Fixed an issue with Realtime GI not working on upgraded projects.
- Fixed issue with screen space shadows fallback texture was not set as a texture array.
- Fixed Pyramid Lights bounding box
- Fixed terrain heightmap default/null values and epsilons
- Fixed custom post-processing effects breaking when an abstract class inherited from `CustomPostProcessVolumeComponent`
- Fixed XR single-pass rendering in Editor by using ShaderConfig.s_XrMaxViews to allocate matrix array
- Multiple different skies rendered at the same time by different cameras are now handled correctly without flickering
- Fixed flickering issue happening when different volumes have shadow settings and multiple cameras are present.
- Fixed issue causing planar probes to disappear if there is no light in the scene.
- Fixed a number of issues with the prefab isolation mode (Volumes leaking from the main scene and reflection not working properly)
- Fixed an issue with fog volume component upgrade not working properly
- Fixed Spot light Pyramid Shape has shadow artifacts on aspect ratio values lower than 1
- Fixed issue with AO upsampling in XR
- Fixed camera without HDAdditionalCameraData component not rendering
- Removed the macro ENABLE_RAYTRACING for most of the ray tracing code
- Fixed prefab containing camera reloading in loop while selected in the Project view
- Fixed issue causing NaN wheh the Z scale of an object is set to 0.
- Fixed DXR shader passes attempting to render before pipeline loaded
- Fixed black ambient sky issue when importing a project after deleting Library.
- Fixed issue when upgrading a Standard transparent material (case 1186874)
- Fixed area light cookies not working properly with stack lit
- Fixed material render queue not updated when the shader is changed in the material inspector.
- Fixed a number of issues with full screen debug modes not reseting correctly when setting another mutually exclusive mode
- Fixed compile errors for platforms with no VR support
- Fixed an issue with volumetrics and RTHandle scaling (case 1155236)
- Fixed an issue where sky lighting might be updated uselessly
- Fixed issue preventing to allow setting decal material to none (case 1196129)
- Fixed XR multi-pass decals rendering
- Fixed several fields on Light Inspector that not supported Prefab overrides
- Fixed EOL for some files
- Fixed scene view rendering with volumetrics and XR enabled
- Fixed decals to work with multiple cameras
- Fixed optional clear of GBuffer (Was always on)
- Fixed render target clears with XR single-pass rendering
- Fixed HDRP samples file hierarchy
- Fixed Light units not matching light type
- Fixed QualitySettings panel not displaying HDRP Asset
- Fixed black reflection probes the first time loading a project
- Fixed y-flip in scene view with XR SDK
- Fixed Decal projectors do not immediately respond when parent object layer mask is changed in editor.
- Fixed y-flip in scene view with XR SDK
- Fixed a number of issues with Material Quality setting
- Fixed the transparent Cull Mode option in HD unlit master node settings only visible if double sided is ticked.
- Fixed an issue causing shadowed areas by contact shadows at the edge of far clip plane if contact shadow length is very close to far clip plane.
- Fixed editing a scalable settings will edit all loaded asset in memory instead of targetted asset.
- Fixed Planar reflection default viewer FOV
- Fixed flickering issues when moving the mouse in the editor with ray tracing on.
- Fixed the ShaderGraph main preview being black after switching to SSS in the master node settings
- Fixed custom fullscreen passes in VR
- Fixed camera culling masks not taken in account in custom pass volumes
- Fixed object not drawn in custom pass when using a DrawRenderers with an HDRP shader in a build.
- Fixed injection points for Custom Passes (AfterDepthAndNormal and BeforePreRefraction were missing)
- Fixed a enum to choose shader tags used for drawing objects (DepthPrepass or Forward) when there is no override material.
- Fixed lit objects in the BeforePreRefraction, BeforeTransparent and BeforePostProcess.
- Fixed the None option when binding custom pass render targets to allow binding only depth or color.
- Fixed custom pass buffers allocation so they are not allocated if they're not used.
- Fixed the Custom Pass entry in the volume create asset menu items.
- Fixed Prefab Overrides workflow on Camera.
- Fixed alignment issue in Preset for Camera.
- Fixed alignment issue in Physical part for Camera.
- Fixed FrameSettings multi-edition.
- Fixed a bug happening when denoising multiple ray traced light shadows
- Fixed minor naming issues in ShaderGraph settings
- VFX: Removed z-fight glitches that could appear when using deferred depth prepass and lit quad primitives
- VFX: Preserve specular option for lit outputs (matches HDRP lit shader)
- Fixed an issue with Metal Shader Compiler and GTAO shader for metal
- Fixed resources load issue while upgrading HDRP package.
- Fix LOD fade mask by accounting for field of view
- Fixed spot light missing from ray tracing indirect effects.
- Fixed a UI bug in the diffusion profile list after fixing them from the wizard.
- Fixed the hash collision when creating new diffusion profile assets.
- Fixed a light leaking issue with box light casting shadows (case 1184475)
- Fixed Cookie texture type in the cookie slot of lights (Now displays a warning because it is not supported).
- Fixed a nullref that happens when using the Shuriken particle light module
- Fixed alignment in Wizard
- Fixed text overflow in Wizard's helpbox
- Fixed Wizard button fix all that was not automatically grab all required fixes
- Fixed VR tab for MacOS in Wizard
- Fixed local config package workflow in Wizard
- Fixed issue with contact shadows shifting when MSAA is enabled.
- Fixed EV100 in the PBR sky
- Fixed an issue In URP where sometime the camera is not passed to the volume system and causes a null ref exception (case 1199388)
- Fixed nullref when releasing HDRP with custom pass disabled
- Fixed performance issue derived from copying stencil buffer.
- Fixed an editor freeze when importing a diffusion profile asset from a unity package.
- Fixed an exception when trying to reload a builtin resource.
- Fixed the light type intensity unit reset when switching the light type.
- Fixed compilation error related to define guards and CreateLayoutFromXrSdk()
- Fixed documentation link on CustomPassVolume.
- Fixed player build when HDRP is in the project but not assigned in the graphic settings.
- Fixed an issue where ambient probe would be black for the first face of a baked reflection probe
- VFX: Fixed Missing Reference to Visual Effect Graph Runtime Assembly
- Fixed an issue where rendering done by users in EndCameraRendering would be executed before the main render loop.
- Fixed Prefab Override in main scope of Volume.
- Fixed alignment issue in Presset of main scope of Volume.
- Fixed persistence of ShowChromeGizmo and moved it to toolbar for coherency in ReflectionProbe and PlanarReflectionProbe.
- Fixed Alignement issue in ReflectionProbe and PlanarReflectionProbe.
- Fixed Prefab override workflow issue in ReflectionProbe and PlanarReflectionProbe.
- Fixed empty MoreOptions and moved AdvancedManipulation in a dedicated location for coherency in ReflectionProbe and PlanarReflectionProbe.
- Fixed Prefab override workflow issue in DensityVolume.
- Fixed empty MoreOptions and moved AdvancedManipulation in a dedicated location for coherency in DensityVolume.
- Fix light limit counts specified on the HDRP asset
- Fixed Quality Settings for SSR, Contact Shadows and Ambient Occlusion volume components
- Fixed decalui deriving from hdshaderui instead of just shaderui
- Use DelayedIntField instead of IntField for scalable settings
- Fixed init of debug for FrameSettingsHistory on SceneView camera
- Added a fix script to handle the warning 'referenced script in (GameObject 'SceneIDMap') is missing'
- Fix Wizard load when none selected for RenderPipelineAsset
- Fixed TerrainLitGUI when per-pixel normal property is not present.
- Fixed rendering errors when enabling debug modes with custom passes
- Fix an issue that made PCSS dependent on Atlas resolution (not shadow map res)
- Fixing a bug whith histories when n>4 for ray traced shadows
- Fixing wrong behavior in ray traced shadows for mesh renderers if their cast shadow is shadow only or double sided
- Only tracing rays for shadow if the point is inside the code for spotlight shadows
- Only tracing rays if the point is inside the range for point lights
- Fixing ghosting issues when the screen space shadow  indexes change for a light with ray traced shadows
- Fixed an issue with stencil management and Xbox One build that caused corrupted output in deferred mode.
- Fixed a mismatch in behavior between the culling of shadow maps and ray traced point and spot light shadows
- Fixed recursive ray tracing not working anymore after intermediate buffer refactor.
- Fixed ray traced shadow denoising not working (history rejected all the time).
- Fixed shader warning on xbox one
- Fixed cookies not working for spot lights in ray traced reflections, ray traced GI and recursive rendering
- Fixed an inverted handling of CoatSmoothness for SSR in StackLit.
- Fixed missing distortion inputs in Lit and Unlit material UI.
- Fixed issue that propagated NaNs across multiple frames through the exposure texture.
- Fixed issue with Exclude from TAA stencil ignored.
- Fixed ray traced reflection exposure issue.
- Fixed issue with TAA history not initialising corretly scale factor for first frame
- Fixed issue with stencil test of material classification not using the correct Mask (causing false positive and bad performance with forward material in deferred)
- Fixed issue with History not reset when chaning antialiasing mode on camera
- Fixed issue with volumetric data not being initialized if default settings have volumetric and reprojection off.
- Fixed ray tracing reflection denoiser not applied in tier 1
- Fixed the vibility of ray tracing related methods.
- Fixed the diffusion profile list not saved when clicking the fix button in the material UI.
- Fixed crash when pushing bounce count higher than 1 for ray traced GI or reflections
- Fixed PCSS softness scale so that it better match ray traced reference for punctual lights.
- Fixed exposure management for the path tracer
- Fixed AxF material UI containing two advanced options settings.
- Fixed an issue where cached sky contexts were being destroyed wrongly, breaking lighting in the LookDev
- Fixed issue that clamped PCSS softness too early and not after distance scale.
- Fixed fog affect transparent on HD unlit master node
- Fixed custom post processes re-ordering not saved.
- Fixed NPE when using scalable settings
- Fixed an issue where PBR sky precomputation was reset incorrectly in some cases causing bad performance.
- Fixed a bug due to depth history begin overriden too soon
- Fixed CustomPassSampleCameraColor scale issue when called from Before Transparent injection point.
- Fixed corruption of AO in baked probes.
- Fixed issue with upgrade of projects that still had Very High as shadow filtering quality.
- Fixed issue that caused Distortion UI to appear in Lit.
- Fixed several issues with decal duplicating when editing them.
- Fixed initialization of volumetric buffer params (1204159)
- Fixed an issue where frame count was incorrectly reset for the game view, causing temporal processes to fail.
- Fixed Culling group was not disposed error.
- Fixed issues on some GPU that do not support gathers on integer textures.
- Fixed an issue with ambient probe not being initialized for the first frame after a domain reload for volumetric fog.
- Fixed the scene visibility of decal projectors and density volumes
- Fixed a leak in sky manager.
- Fixed an issue where entering playmode while the light editor is opened would produce null reference exceptions.
- Fixed the debug overlay overlapping the debug menu at runtime.
- Fixed an issue with the framecount when changing scene.
- Fixed errors that occurred when using invalid near and far clip plane values for planar reflections.
- Fixed issue with motion blur sample weighting function.
- Fixed motion vectors in MSAA.
- Fixed sun flare blending (case 1205862).
- Fixed a lot of issues related to ray traced screen space shadows.
- Fixed memory leak caused by apply distortion material not being disposed.
- Fixed Reflection probe incorrectly culled when moving its parent (case 1207660)
- Fixed a nullref when upgrading the Fog volume components while the volume is opened in the inspector.
- Fix issues where decals on PS4 would not correctly write out the tile mask causing bits of the decal to go missing.
- Use appropriate label width and text content so the label is completely visible
- Fixed an issue where final post process pass would not output the default alpha value of 1.0 when using 11_11_10 color buffer format.
- Fixed SSR issue after the MSAA Motion Vector fix.
- Fixed an issue with PCSS on directional light if punctual shadow atlas was not allocated.
- Fixed an issue where shadow resolution would be wrong on the first face of a baked reflection probe.
- Fixed issue with PCSS softness being incorrect for cascades different than the first one.
- Fixed custom post process not rendering when using multiple HDRP asset in quality settings
- Fixed probe gizmo missing id (case 1208975)
- Fixed a warning in raytracingshadowfilter.compute
- Fixed issue with AO breaking with small near plane values.
- Fixed custom post process Cleanup function not called in some cases.
- Fixed shader warning in AO code.
- Fixed a warning in simpledenoiser.compute
- Fixed tube and rectangle light culling to use their shape instead of their range as a bounding box.
- Fixed caused by using gather on a UINT texture in motion blur.
- Fix issue with ambient occlusion breaking when dynamic resolution is active.
- Fixed some possible NaN causes in Depth of Field.
- Fixed Custom Pass nullref due to the new Profiling Sample API changes
- Fixed the black/grey screen issue on after post process Custom Passes in non dev builds.
- Fixed particle lights.
- Improved behavior of lights and probe going over the HDRP asset limits.
- Fixed issue triggered when last punctual light is disabled and more than one camera is used.
- Fixed Custom Pass nullref due to the new Profiling Sample API changes
- Fixed the black/grey screen issue on after post process Custom Passes in non dev builds.
- Fixed XR rendering locked to vsync of main display with Standalone Player.
- Fixed custom pass cleanup not called at the right time when using multiple volumes.
- Fixed an issue on metal with edge of decal having artifact by delaying discard of fragments during decal projection
- Fixed various shader warning
- Fixing unnecessary memory allocations in the ray tracing cluster build
- Fixed duplicate column labels in LightEditor's light tab
- Fixed white and dark flashes on scenes with very high or very low exposure when Automatic Exposure is being used.
- Fixed an issue where passing a null ProfilingSampler would cause a null ref exception.
- Fixed memory leak in Sky when in matcap mode.
- Fixed compilation issues on platform that don't support VR.
- Fixed migration code called when we create a new HDRP asset.
- Fixed RemoveComponent on Camera contextual menu to not remove Camera while a component depend on it.
- Fixed an issue where ambient occlusion and screen space reflections editors would generate null ref exceptions when HDRP was not set as the current pipeline.
- Fixed a null reference exception in the probe UI when no HDRP asset is present.
- Fixed the outline example in the doc (sampling range was dependent on screen resolution)
- Fixed a null reference exception in the HDRI Sky editor when no HDRP asset is present.
- Fixed an issue where Decal Projectors created from script where rotated around the X axis by 90°.
- Fixed frustum used to compute Density Volumes visibility when projection matrix is oblique.
- Fixed a null reference exception in Path Tracing, Recursive Rendering and raytraced Global Illumination editors when no HDRP asset is present.
- Fix for NaNs on certain geometry with Lit shader -- [case 1210058](https://fogbugz.unity3d.com/f/cases/1210058/)
- Fixed an issue where ambient occlusion and screen space reflections editors would generate null ref exceptions when HDRP was not set as the current pipeline.
- Fixed a null reference exception in the probe UI when no HDRP asset is present.
- Fixed the outline example in the doc (sampling range was dependent on screen resolution)
- Fixed a null reference exception in the HDRI Sky editor when no HDRP asset is present.
- Fixed an issue where materials newly created from the contextual menu would have an invalid state, causing various problems until it was edited.
- Fixed transparent material created with ZWrite enabled (now it is disabled by default for new transparent materials)
- Fixed mouseover on Move and Rotate tool while DecalProjector is selected.
- Fixed wrong stencil state on some of the pixel shader versions of deferred shader.
- Fixed an issue where creating decals at runtime could cause a null reference exception.
- Fixed issue that displayed material migration dialog on the creation of new project.
- Fixed various issues with time and animated materials (cases 1210068, 1210064).
- Updated light explorer with latest changes to the Fog and fixed issues when no visual environment was present.
- Fixed not handleling properly the recieve SSR feature with ray traced reflections
- Shadow Atlas is no longer allocated for area lights when they are disabled in the shader config file.
- Avoid MRT Clear on PS4 as it is not implemented yet.
- Fixed runtime debug menu BitField control.
- Fixed the radius value used for ray traced directional light.
- Fixed compilation issues with the layered lit in ray tracing shaders.
- Fixed XR autotests viewport size rounding
- Fixed mip map slider knob displayed when cubemap have no mipmap
- Remove unnecessary skip of material upgrade dialog box.
- Fixed the profiling sample mismatch errors when enabling the profiler in play mode
- Fixed issue that caused NaNs in reflection probes on consoles.
- Fixed adjusting positive axis of Blend Distance slides the negative axis in the density volume component.
- Fixed the blend of reflections based on the weight.
- Fixed fallback for ray traced reflections when denoising is enabled.
- Fixed error spam issue with terrain detail terrainDetailUnsupported (cases 1211848)
- Fixed hardware dynamic resolution causing cropping/scaling issues in scene view (case 1158661)
- Fixed Wizard check order for `Hardware and OS` and `Direct3D12`
- Fix AO issue turning black when Far/Near plane distance is big.
- Fixed issue when opening lookdev and the lookdev volume have not been assigned yet.
- Improved memory usage of the sky system.
- Updated label in HDRP quality preference settings (case 1215100)
- Fixed Decal Projector gizmo not undoing properly (case 1216629)
- Fix a leak in the denoising of ray traced reflections.
- Fixed Alignment issue in Light Preset
- Fixed Environment Header in LightingWindow
- Fixed an issue where hair shader could write garbage in the diffuse lighting buffer, causing NaNs.
- Fixed an exposure issue with ray traced sub-surface scattering.
- Fixed runtime debug menu light hierarchy None not doing anything.
- Fixed the broken ShaderGraph preview when creating a new Lit graph.
- Fix indentation issue in preset of LayeredLit material.
- Fixed minor issues with cubemap preview in the inspector.
- Fixed wrong build error message when building for android on mac.
- Fixed an issue related to denoising ray trace area shadows.
- Fixed wrong build error message when building for android on mac.
- Fixed Wizard persistency of Direct3D12 change on domain reload.
- Fixed Wizard persistency of FixAll on domain reload.
- Fixed Wizard behaviour on domain reload.
- Fixed a potential source of NaN in planar reflection probe atlas.
- Fixed an issue with MipRatio debug mode showing _DebugMatCapTexture not being set.
- Fixed missing initialization of input params in Blit for VR.
- Fix Inf source in LTC for area lights.
- Fix issue with AO being misaligned when multiple view are visible.
- Fix issue that caused the clamp of camera rotation motion for motion blur to be ineffective.
- Fixed issue with AssetPostprocessors dependencies causing models to be imported twice when upgrading the package version.
- Fixed culling of lights with XR SDK
- Fixed memory stomp in shadow caching code, leading to overflow of Shadow request array and runtime errors.
- Fixed an issue related to transparent objects reading the ray traced indirect diffuse buffer
- Fixed an issue with filtering ray traced area lights when the intensity is high or there is an exposure.
- Fixed ill-formed include path in Depth Of Field shader.
- Fixed shader graph and ray tracing after the shader target PR.
- Fixed a bug in semi-transparent shadows (object further than the light casting shadows)
- Fix state enabled of default volume profile when in package.
- Fixed removal of MeshRenderer and MeshFilter on adding Light component.
- Fixed Ray Traced SubSurface Scattering not working with ray traced area lights
- Fixed Ray Traced SubSurface Scattering not working in forward mode.
- Fixed a bug in debug light volumes.
- Fixed a bug related to ray traced area light shadow history.
- Fixed an issue where fog sky color mode could sample NaNs in the sky cubemap.
- Fixed a leak in the PBR sky renderer.
- Added a tooltip to the Ambient Mode parameter in the Visual Envionment volume component.
- Static lighting sky now takes the default volume into account (this fixes discrepancies between baked and realtime lighting).
- Fixed a leak in the sky system.
- Removed MSAA Buffers allocation when lit shader mode is set to "deferred only".
- Fixed invalid cast for realtime reflection probes (case 1220504)
- Fixed invalid game view rendering when disabling all cameras in the scene (case 1105163)
- Hide reflection probes in the renderer components.
- Fixed infinite reload loop while displaying Light's Shadow's Link Light Layer in Inspector of Prefab Asset.
- Fixed the culling was not disposed error in build log.
- Fixed the cookie atlas size and planar atlas size being too big after an upgrade of the HDRP asset.
- Fixed transparent SSR for shader graph.
- Fixed an issue with emissive light meshes not being in the RAS.
- Fixed DXR player build
- Fixed the HDRP asset migration code not being called after an upgrade of the package
- Fixed draw renderers custom pass out of bound exception
- Fixed the PBR shader rendering in deferred
- Fixed some typos in debug menu (case 1224594)
- Fixed ray traced point and spot lights shadows not rejecting istory when semi-transparent or colored.
- Fixed a warning due to StaticLightingSky when reloading domain in some cases.
- Fixed the MaxLightCount being displayed when the light volume debug menu is on ColorAndEdge.
- Fixed issue with unclear naming of debug menu for decals.
- Fixed z-fighting in scene view when scene lighting is off (case 1203927)
- Fixed issue that prevented cubemap thumbnails from rendering (only on D3D11 and Metal).
- Fixed ray tracing with VR single-pass
- Fix an exception in ray tracing that happens if two LOD levels are using the same mesh renderer.
- Fixed error in the console when switching shader to decal in the material UI.
- Fixed an issue with refraction model and ray traced recursive rendering (case 1198578).
- Fixed an issue where a dynamic sky changing any frame may not update the ambient probe.
- Fixed cubemap thumbnail generation at project load time.
- Fixed cubemap thumbnail generation at project load time. 
- Fixed XR culling with multiple cameras
- Fixed XR single-pass with Mock HMD plugin
- Fixed sRGB mismatch with XR SDK
- Fixed an issue where default volume would not update when switching profile.
- Fixed issue with uncached reflection probe cameras reseting the debug mode (case 1224601) 
- Fixed an issue where AO override would not override specular occlusion.
- Fixed an issue where Volume inspector might not refresh correctly in some cases.
- Fixed render texture with XR
- Fixed issue with resources being accessed before initialization process has been performed completely. 
- Half fixed shuriken particle light that cast shadows (only the first one will be correct)
- Fixed issue with atmospheric fog turning black if a planar reflection probe is placed below ground level. (case 1226588)
- Fixed custom pass GC alloc issue in CustomPassVolume.GetActiveVolumes().
- Fixed a bug where instanced shadergraph shaders wouldn't compile on PS4.
- Fixed an issue related to the envlightdatasrt not being bound in recursive rendering.
- Fixed shadow cascade tooltip when using the metric mode (case 1229232)
- Fixed how the area light influence volume is computed to match rasterization.
- Focus on Decal uses the extends of the projectors
- Fixed usage of light size data that are not available at runtime.
- Fixed the depth buffer copy made before custom pass after opaque and normal injection point.
- Fix for issue that prevented scene from being completely saved when baked reflection probes are present and lighting is set to auto generate.
- Fixed drag area width at left of Light's intensity field in Inspector.
- Fixed light type resolution when performing a reset on HDAdditionalLightData (case 1220931)
- Fixed reliance on atan2 undefined behavior in motion vector debug shader.
- Fixed an usage of a a compute buffer not bound (1229964)
- Fixed an issue where changing the default volume profile from another inspector would not update the default volume editor.
- Fix issues in the post process system with RenderTexture being invalid in some cases, causing rendering problems.
- Fixed an issue where unncessarily serialized members in StaticLightingSky component would change each time the scene is changed.
- Fixed a weird behavior in the scalable settings drawing when the space becomes tiny (1212045).
- Fixed a regression in the ray traced indirect diffuse due to the new probe system.
- Fix for range compression factor for probes going negative (now clamped to positive values).
- Fixed path validation when creating new volume profile (case 1229933)
- Fixed a bug where Decal Shader Graphs would not recieve reprojected Position, Normal, or Bitangent data. (1239921)
- Fix reflection hierarchy for CARPAINT in AxF.
- Fix precise fresnel for delta lights for SVBRDF in AxF.
- Fixed the debug exposure mode for display sky reflection and debug view baked lighting
- Fixed MSAA depth resolve when there is no motion vectors
- Fixed various object leaks in HDRP.
- Fixed compile error with XR SubsystemManager.
- Fix for assertion triggering sometimes when saving a newly created lit shader graph (case 1230996)
- Fixed culling of planar reflection probes that change position (case 1218651)
- Fixed null reference when processing lightprobe (case 1235285)
- Fix issue causing wrong planar reflection rendering when more than one camera is present.
- Fix black screen in XR when HDRP package is present but not used.
- Fixed an issue with the specularFGD term being used when the material has a clear coat (lit shader).
- Fixed white flash happening with auto-exposure in some cases (case 1223774)
- Fixed NaN which can appear with real time reflection and inf value
- Fixed an issue that was collapsing the volume components in the HDRP default settings
- Fixed warning about missing bound decal buffer
- Fixed shader warning on Xbox for ResolveStencilBuffer.compute. 
- Fixed PBR shader ZTest rendering in deferred.
- Replaced commands incompatible with async compute in light list build process.
- Diffusion Profile and Material references in HDRP materials are now correctly exported to unity packages. Note that the diffusion profile or the material references need to be edited once before this can work properly.
- Fix MaterialBalls having same guid issue
- Fix spelling and grammatical errors in material samples
- Fixed unneeded cookie texture allocation for cone stop lights.
- Fixed scalarization code for contact shadows.
- Fixed volume debug in playmode
- Fixed issue when toggling anything in HDRP asset that will produce an error (case 1238155)
- Fixed shader warning in PCSS code when using Vulkan.
- Fixed decal that aren't working without Metal and Ambient Occlusion option enabled.
- Fixed an error about procedural sky being logged by mistake.
- Fixed shadowmask UI now correctly showing shadowmask disable
- Made more explicit the warning about raytracing and asynchronous compute. Also fixed the condition in which it appears.
- Fixed a null ref exception in static sky when the default volume profile is invalid.
- DXR: Fixed shader compilation error with shader graph and pathtracer
- Fixed SceneView Draw Modes not being properly updated after opening new scene view panels or changing the editor layout.
- VFX: Removed irrelevant queues in render queue selection from HDRP outputs
- VFX: Motion Vector are correctly renderered with MSAA [Case 1240754](https://issuetracker.unity3d.com/product/unity/issues/guid/1240754/)
- Fixed a cause of NaN when a normal of 0-length is generated (usually via shadergraph). 
- Fixed issue with screen-space shadows not enabled properly when RT is disabled (case 1235821)
- Fixed a performance issue with stochastic ray traced area shadows.
- Fixed cookie texture not updated when changing an import settings (srgb for example).
- Fixed flickering of the game/scene view when lookdev is running.
- Fixed issue with reflection probes in realtime time mode with OnEnable baking having wrong lighting with sky set to dynamic (case 1238047).
- Fixed transparent motion vectors not working when in MSAA.
- Fix error when removing DecalProjector from component contextual menu (case 1243960)
- Fixed issue with post process when running in RGBA16 and an object with additive blending is in the scene.
- Fixed corrupted values on LayeredLit when using Vertex Color multiply mode to multiply and MSAA is activated. 
- Fix conflicts with Handles manipulation when performing a Reset in DecalComponent (case 1238833)
- Fixed depth prepass and postpass being disabled after changing the shader in the material UI.
- Fixed issue with sceneview camera settings not being saved after Editor restart.
- Fixed issue when switching back to custom sensor type in physical camera settings (case 1244350).
- Fixed a null ref exception when running playmode tests with the render pipeline debug window opened.
- Fixed some GCAlloc in the debug window.
- Fixed shader graphs not casting semi-transparent and color shadows (case 1242617)
- Fixed thin refraction mode not working properly.
- Fixed assert on tests caused by probe culling results being requested when culling did not happen. (case 1246169) 
- Fixed over consumption of GPU memory by the Physically Based Sky.
- Fixed an invalid rotation in Planar Reflection Probe editor display, that was causing an error message (case 1182022)
- Put more information in Camera background type tooltip and fixed inconsistent exposure behavior when changing bg type.
- Fixed issue that caused not all baked reflection to be deleted upon clicking "Clear Baked Data" in the lighting menu (case 1136080)
- Fixed an issue where asset preview could be rendered white because of static lighting sky.
- Fixed an issue where static lighting was not updated when removing the static lighting sky profile.
- Fixed the show cookie atlas debug mode not displaying correctly when enabling the clear cookie atlas option.
- Fixed various multi-editing issues when changing Emission parameters.
- Fixed error when undo a Reflection Probe removal in a prefab instance. (case 1244047)
- Fixed Microshadow not working correctly in deferred with LightLayers
- Tentative fix for missing include in depth of field shaders.
- Fixed the light overlap scene view draw mode (wasn't working at all).
- Fixed taaFrameIndex and XR tests 4052 and 4053
- Fixed the prefab integration of custom passes (Prefab Override Highlight not working as expected).
- Cloned volume profile from read only assets are created in the root of the project. (case 1154961)
- Fixed Wizard check on default volume profile to also check it is not the default one in package.
- Fix erroneous central depth sampling in TAA.
- Fixed light layers not correctly disabled when the lightlayers is set to Nothing and Lightlayers isn't enabled in HDRP Asset
- Fixed issue with Model Importer materials falling back to the Legacy default material instead of HDRP's default material when import happens at Editor startup.
- Fixed a wrong condition in CameraSwitcher, potentially causing out of bound exceptions.
- Fixed an issue where editing the Look Dev default profile would not reflect directly in the Look Dev window.
- Fixed a bug where the light list is not cleared but still used when resizing the RT.
- Fixed exposure debug shader with XR single-pass rendering.
- Fixed issues with scene view and transparent motion vectors.
- Fixed black screens for linux/HDRP (1246407)
- Fixed a vulkan and metal warning in the SSGI compute shader.
- Fixed an exception due to the color pyramid not allocated when SSGI is enabled.
- Fixed an issue with the first Depth history was incorrectly copied.
- Fixed path traced DoF focusing issue
- Fix an issue with the half resolution Mode (performance)
- Fix an issue with the color intensity of emissive for performance rtgi
- Fixed issue with rendering being mostly broken when target platform disables VR. 
- Workaround an issue caused by GetKernelThreadGroupSizes  failing to retrieve correct group size. 
- Fix issue with fast memory and rendergraph. 
- Fixed transparent motion vector framesetting not sanitized.
- Fixed wrong order of post process frame settings.
- Fixed white flash when enabling SSR or SSGI.
- The ray traced indrect diffuse and RTGI were combined wrongly with the rest of the lighting (1254318).
- Fixed an exception happening when using RTSSS without using RTShadows.
- Fix inconsistencies with transparent motion vectors and opaque by allowing camera only transparent motion vectors.
- Fix reflection probe frame settings override
- Fixed certain shadow bias artifacts present in volumetric lighting (case 1231885).
- Fixed area light cookie not updated when switch the light type from a spot that had a cookie.
- Fixed issue with dynamic resolution updating when not in play mode.
- Fixed issue with Contrast Adaptive Sharpening upsample mode and preview camera.
- Fix issue causing blocky artifacts when decals affect metallic and are applied on material with specular color workflow.
- Fixed issue with depth pyramid generation and dynamic resolution.
- Fixed an issue where decals were duplicated in prefab isolation mode.
- Fixed an issue where rendering preview with MSAA might generate render graph errors.
- Fixed compile error in PS4 for planar reflection filtering.
- Fixed issue with blue line in prefabs for volume mode.
- Fixing the internsity being applied to RTAO too early leading to unexpected results (1254626).
- Fix issue that caused sky to incorrectly render when using a custom projection matrix.
- Fixed null reference exception when using depth pre/post pass in shadergraph with alpha clip in the material.
- Appropriately constraint blend distance of reflection probe while editing with the inspector (case 1248931)
- Fixed AxF handling of roughness for Blinn-Phong type materials
- Fixed AxF UI errors when surface type is switched to transparent
- Fixed a serialization issue, preventing quality level parameters to undo/redo and update scene view on change.
- Fixed an exception occuring when a camera doesn't have an HDAdditionalCameraData (1254383).
- Fixed ray tracing with XR single-pass.
- Fixed warning in HDAdditionalLightData OnValidate (cases 1250864, 1244578)
- Fixed a bug related to denoising ray traced reflections.
- Fixed nullref in the layered lit material inspector.
- Fixed an issue where manipulating the color wheels in a volume component would reset the cursor every time.
- Fixed an issue where static sky lighting would not be updated for a new scene until it's reloaded at least once.
- Fixed culling for decals when used in prefabs and edited in context.
- Force to rebake probe with missing baked texture. (1253367)
- Fix supported Mac platform detection to handle new major version (11.0) properly
- Fixed typo in the Render Pipeline Wizard under HDRP+VR
- Change transparent SSR name in frame settings to avoid clipping. 
- Fixed missing include guards in shadow hlsl files.
- Repaint the scene view whenever the scene exposure override is changed.
- Fixed an error when clearing the SSGI history texture at creation time (1259930).
- Fixed alpha to mask reset when toggling alpha test in the material UI.
- Fixed an issue where opening the look dev window with the light theme would make the window blink and eventually crash unity.
- Fixed fallback for ray tracing and light layers (1258837).
- Fixed Sorting Priority not displayed correctly in the DrawRenderers custom pass UI.
- Fixed glitch in Project settings window when selecting diffusion profiles in material section (case 1253090)
- Fixed issue with light layers bigger than 8 (and above the supported range). 
- Fixed issue with culling layer mask of area light's emissive mesh 
- Fixed overused the atlas for Animated/Render Target Cookies (1259930).
- Fixed errors when switching area light to disk shape while an area emissive mesh was displayed.
- Fixed default frame settings MSAA toggle for reflection probes (case 1247631)
- Fixed the transparent SSR dependency not being properly disabled according to the asset dependencies (1260271).
- Fixed issue with completely black AO on double sided materials when normal mode is set to None.
- Fixed UI drawing of the quaternion (1251235)
- Fix an issue with the quality mode and perf mode on RTR and RTGI and getting rid of unwanted nans (1256923).
- Fixed unitialized ray tracing resources when using non-default HDRP asset (case 1259467).
- Fixed overused the atlas for Animated/Render Target Cookies (1259930).
- Fixed sky asserts with XR multipass
- Fixed for area light not updating baked light result when modifying with gizmo.
- Fixed robustness issue with GetOddNegativeScale() in ray tracing, which was impacting normal mapping (1261160).
- Fixed regression where moving face of the probe gizmo was not moving its position anymore.
- Fixed XR single-pass macros in tessellation shaders.
- Fixed path-traced subsurface scattering mixing with diffuse and specular BRDFs (1250601).
- Fixed custom pass re-ordering issues.
- Improved robustness of normal mapping when scale is 0, and mapping is extreme (normals in or below the tangent plane).
- Fixed XR Display providers not getting zNear and zFar plane distances passed to them when in HDRP.
- Fixed rendering breaking when disabling tonemapping in the frame settings.
- Fixed issue with serialization of exposure modes in volume profiles not being consistent between HDRP versions (case 1261385).
- Fixed issue with duplicate names in newly created sub-layers in the graphics compositor (case 1263093).
- Remove MSAA debug mode when renderpipeline asset has no MSAA
- Fixed some post processing using motion vectors when they are disabled
- Fixed the multiplier of the environement lights being overriden with a wrong value for ray tracing (1260311).
- Fixed a series of exceptions happening when trying to load an asset during wizard execution (1262171).
- Fixed an issue with Stacklit shader not compiling correctly in player with debug display on (1260579)
- Fixed couple issues in the dependence of building the ray tracing acceleration structure.
- Fix sun disk intensity
- Fixed unwanted ghosting for smooth surfaces.
- Fixing an issue in the recursive rendering flag texture usage.
- Fixed a missing dependecy for choosing to evaluate transparent SSR.
- Fixed issue that failed compilation when XR is disabled.
- Fixed a compilation error in the IES code.
- Fixed issue with dynamic resolution handler when no OnResolutionChange callback is specified. 
- Fixed multiple volumes, planar reflection, and decal projector position when creating them from the menu.
- Reduced the number of global keyword used in deferredTile.shader
- Fixed incorrect processing of Ambient occlusion probe (9% error was introduced)
- Fixed multiedition of framesettings drop down (case 1270044)
- Fixed planar probe gizmo

### Changed
- Improve MIP selection for decals on Transparents
- Color buffer pyramid is not allocated anymore if neither refraction nor distortion are enabled
- Rename Emission Radius to Radius in UI in Point, Spot
- Angular Diameter parameter for directional light is no longuer an advanced property
- DXR: Remove Light Radius and Angular Diamater of Raytrace shadow. Angular Diameter and Radius are used instead.
- Remove MaxSmoothness parameters from UI for point, spot and directional light. The MaxSmoothness is now deduce from Radius Parameters
- DXR: Remove the Ray Tracing Environement Component. Add a Layer Mask to the ray Tracing volume components to define which objects are taken into account for each effect.
- Removed second cubemaps used for shadowing in lookdev
- Disable Physically Based Sky below ground
- Increase max limit of area light and reflection probe to 128
- Change default texture for detailmap to grey
- Optimize Shadow RT load on Tile based architecture platforms.
- Improved quality of SSAO.
- Moved RequestShadowMapRendering() back to public API.
- Update HDRP DXR Wizard with an option to automatically clone the hdrp config package and setup raytracing to 1 in shaders file.
- Added SceneSelection pass for TerrainLit shader.
- Simplified Light's type API regrouping the logic in one place (Check type in HDAdditionalLightData)
- The support of LOD CrossFade (Dithering transition) in master nodes now required to enable it in the master node settings (Save variant)
- Improved shadow bias, by removing constant depth bias and substituting it with slope-scale bias.
- Fix the default stencil values when a material is created from a SSS ShaderGraph.
- Tweak test asset to be compatible with XR: unlit SG material for canvas and double-side font material
- Slightly tweaked the behaviour of bloom when resolution is low to reduce artifacts.
- Hidden fields in Light Inspector that is not relevant while in BakingOnly mode.
- Changed parametrization of PCSS, now softness is derived from angular diameter (for directional lights) or shape radius (for point/spot lights) and min filter size is now in the [0..1] range.
- Moved the copy of the geometry history buffers to right after the depth mip chain generation.
- Rename "Luminance" to "Nits" in UX for physical light unit
- Rename FrameSettings "SkyLighting" to "SkyReflection"
- Reworked XR automated tests
- The ray traced screen space shadow history for directional, spot and point lights is discarded if the light transform has changed.
- Changed the behavior for ray tracing in case a mesh renderer has both transparent and opaque submeshes.
- Improve history buffer management
- Replaced PlayerSettings.virtualRealitySupported with XRGraphics.tryEnable.
- Remove redundant FrameSettings RealTimePlanarReflection
- Improved a bit the GC calls generated during the rendering.
- Material update is now only triggered when the relevant settings are touched in the shader graph master nodes
- Changed the way Sky Intensity (on Sky volume components) is handled. It's now a combo box where users can choose between Exposure, Multiplier or Lux (for HDRI sky only) instead of both multiplier and exposure being applied all the time. Added a new menu item to convert old profiles.
- Change how method for specular occlusions is decided on inspector shader (Lit, LitTesselation, LayeredLit, LayeredLitTessellation)
- Unlocked SSS, SSR, Motion Vectors and Distortion frame settings for reflections probes.
- Hide unused LOD settings in Quality Settings legacy window.
- Reduced the constrained distance for temporal reprojection of ray tracing denoising
- Removed shadow near plane from the Directional Light Shadow UI.
- Improved the performances of custom pass culling.
- The scene view camera now replicates the physical parameters from the camera tagged as "MainCamera".
- Reduced the number of GC.Alloc calls, one simple scene without plarnar / probes, it should be 0B.
- Renamed ProfilingSample to ProfilingScope and unified API. Added GPU Timings.
- Updated macros to be compatible with the new shader preprocessor.
- Ray tracing reflection temporal filtering is now done in pre-exposed space
- Search field selects the appropriate fields in both project settings panels 'HDRP Default Settings' and 'Quality/HDRP'
- Disabled the refraction and transmission map keywords if the material is opaque.
- Keep celestial bodies outside the atmosphere.
- Updated the MSAA documentation to specify what features HDRP supports MSAA for and what features it does not.
- Shader use for Runtime Debug Display are now correctly stripper when doing a release build
- Now each camera has its own Volume Stack. This allows Volume Parameters to be updated as early as possible and be ready for the whole frame without conflicts between cameras.
- Disable Async for SSR, SSAO and Contact shadow when aggregated ray tracing frame setting is on.
- Improved performance when entering play mode without domain reload by a factor of ~25
- Renamed the camera profiling sample to include the camera name
- Discarding the ray tracing history for AO, reflection, diffuse shadows and GI when the viewport size changes.
- Renamed the camera profiling sample to include the camera name
- Renamed the post processing graphic formats to match the new convention.
- The restart in Wizard for DXR will always be last fix from now on
- Refactoring pre-existing materials to share more shader code between rasterization and ray tracing.
- Setting a material's Refraction Model to Thin does not overwrite the Thickness and Transmission Absorption Distance anymore.
- Removed Wind textures from runtime as wind is no longer built into the pipeline
- Changed Shader Graph titles of master nodes to be more easily searchable ("HDRP/x" -> "x (HDRP)")
- Expose StartSinglePass() and StopSinglePass() as public interface for XRPass
- Replaced the Texture array for 2D cookies (spot, area and directional lights) and for planar reflections by an atlas.
- Moved the tier defining from the asset to the concerned volume components.
- Changing from a tier management to a "mode" management for reflection and GI and removing the ability to enable/disable deferred and ray bining (they are now implied by performance mode)
- The default FrameSettings for ScreenSpaceShadows is set to true for Camera in order to give a better workflow for DXR.
- Refactor internal usage of Stencil bits.
- Changed how the material upgrader works and added documentation for it.
- Custom passes now disable the stencil when overwriting the depth and not writing into it.
- Renamed the camera profiling sample to include the camera name
- Changed the way the shadow casting property of transparent and tranmissive materials is handeled for ray tracing.
- Changed inspector materials stencil setting code to have more sharing.
- Updated the default scene and default DXR scene and DefaultVolumeProfile.
- Changed the way the length parameter is used for ray traced contact shadows.
- Improved the coherency of PCSS blur between cascades.
- Updated VR checks in Wizard to reflect new XR System.
- Removing unused alpha threshold depth prepass and post pass for fabric shader graph.
- Transform result from CIE XYZ to sRGB color space in EvalSensitivity for iridescence.
- Moved BeginCameraRendering callback right before culling.
- Changed the visibility of the Indirect Lighting Controller component to public.
- Renamed the cubemap used for diffuse convolution to a more explicit name for the memory profiler.
- Improved behaviour of transmission color on transparent surfaces in path tracing.
- Light dimmer can now get values higher than one and was renamed to multiplier in the UI.
- Removed info box requesting volume component for Visual Environment and updated the documentation with the relevant information.
- Improved light selection oracle for light sampling in path tracing.
- Stripped ray tracing subsurface passes with ray tracing is not enabled.
- Remove LOD cross fade code for ray tracing shaders
- Removed legacy VR code
- Add range-based clipping to box lights (case 1178780)
- Improve area light culling (case 1085873)
- Light Hierarchy debug mode can now adjust Debug Exposure for visualizing high exposure scenes.
- Rejecting history for ray traced reflections based on a threshold evaluated on the neighborhood of the sampled history.
- Renamed "Environment" to "Reflection Probes" in tile/cluster debug menu.
- Utilities namespace is obsolete, moved its content to UnityEngine.Rendering (case 1204677)
- Obsolete Utilities namespace was removed, instead use UnityEngine.Rendering (case 1204677)
- Moved most of the compute shaders to the multi_compile API instead of multiple kernels.
- Use multi_compile API for deferred compute shader with shadow mask.
- Remove the raytracing rendering queue system to make recursive raytraced material work when raytracing is disabled
- Changed a few resources used by ray tracing shaders to be global resources (using register space1) for improved CPU performance.
- All custom pass volumes are now executed for one injection point instead of the first one.
- Hidden unsupported choice in emission in Materials
- Temporal Anti aliasing improvements.
- Optimized PrepareLightsForGPU (cost reduced by over 25%) and PrepareGPULightData (around twice as fast now).
- Moved scene view camera settings for HDRP from the preferences window to the scene view camera settings window.
- Updated shaders to be compatible with Microsoft's DXC.
- Debug exposure in debug menu have been replace to debug exposure compensation in EV100 space and is always visible.
- Further optimized PrepareLightsForGPU (3x faster with few shadows, 1.4x faster with a lot of shadows or equivalently cost reduced by 68% to 37%).
- Raytracing: Replaced the DIFFUSE_LIGHTING_ONLY multicompile by a uniform.
- Raytracing: Removed the dynamic lightmap multicompile.
- Raytracing: Remove the LOD cross fade multi compile for ray tracing.
- Cookie are now supported in lightmaper. All lights casting cookie and baked will now include cookie influence.
- Avoid building the mip chain a second time for SSR for transparent objects.
- Replaced "High Quality" Subsurface Scattering with a set of Quality Levels.
- Replaced "High Quality" Volumetric Lighting with "Screen Resolution Percentage" and "Volume Slice Count" on the Fog volume component.
- Merged material samples and shader samples
- Update material samples scene visuals
- Use multi_compile API for deferred compute shader with shadow mask.
- Made the StaticLightingSky class public so that users can change it by script for baking purpose.
- Shadowmask and realtime reflectoin probe property are hide in Quality settings
- Improved performance of reflection probe management when using a lot of probes.
- Ignoring the disable SSR flags for recursive rendering.
- Removed logic in the UI to disable parameters for contact shadows and fog volume components as it was going against the concept of the volume system.
- Fixed the sub surface mask not being taken into account when computing ray traced sub surface scattering.
- MSAA Within Forward Frame Setting is now enabled by default on Cameras when new Render Pipeline Asset is created
- Slightly changed the TAA anti-flicker mechanism so that it is more aggressive on almost static images (only on High preset for now).
- Changed default exposure compensation to 0.
- Refactored shadow caching system.
- Removed experimental namespace for ray tracing code.
- Increase limit for max numbers of lights in UX
- Removed direct use of BSDFData in the path tracing pass, delegated to the material instead.
- Pre-warm the RTHandle system to reduce the amount of memory allocations and the total memory needed at all points. 
- DXR: Only read the geometric attributes that are required using the share pass info and shader graph defines.
- DXR: Dispatch binned rays in 1D instead of 2D.
- Lit and LayeredLit tessellation cross lod fade don't used dithering anymore between LOD but fade the tessellation height instead. Allow a smoother transition
- Changed the way planar reflections are filtered in order to be a bit more "physically based".
- Increased path tracing BSDFs roughness range from [0.001, 0.999] to [0.00001, 0.99999].
- Changing the default SSGI radius for the all configurations.
- Changed the default parameters for quality RTGI to match expected behavior.
- Add color clear pass while rendering XR occlusion mesh to avoid leaks.
- Only use one texture for ray traced reflection upscaling.
- Adjust the upscale radius based on the roughness value.
- DXR: Changed the way the filter size is decided for directional, point and spot shadows.
- Changed the default exposure mode to "Automatic (Histogram)", along with "Limit Min" to -4 and "Limit Max" to 16.
- Replaced the default scene system with the builtin Scene Template feature.
- Changed extensions of shader CAS include files.
- Making the planar probe atlas's format match the color buffer's format.
- Removing the planarReflectionCacheCompressed setting from asset.
- SHADERPASS for TransparentDepthPrepass and TransparentDepthPostpass identification is using respectively SHADERPASS_TRANSPARENT_DEPTH_PREPASS and SHADERPASS_TRANSPARENT_DEPTH_POSTPASS
- Moved the Parallax Occlusion Mapping node into Shader Graph.
- Renamed the debug name from SSAO to ScreenSpaceAmbientOcclusion (1254974).
- Added missing tooltips and improved the UI of the aperture control (case 1254916).
- Fixed wrong tooltips in the Dof Volume (case 1256641).
- The `CustomPassLoadCameraColor` and `CustomPassSampleCameraColor` functions now returns the correct color buffer when used in after post process instead of the color pyramid (which didn't had post processes).
- PBR Sky now doesn't go black when going below sea level, but it instead freezes calculation as if on the horizon. 
- Fixed an issue with quality setting foldouts not opening when clicking on them (1253088).
- Shutter speed can now be changed by dragging the mouse over the UI label (case 1245007).
- Remove the 'Point Cube Size' for cookie, use the Cubemap size directly.
- VFXTarget with Unlit now allows EmissiveColor output to be consistent with HDRP unlit.
- Only building the RTAS if there is an effect that will require it (1262217).
- Fixed the first ray tracing frame not having the light cluster being set up properly (1260311).
- Render graph pre-setup for ray traced ambient occlusion.
- Avoid casting multiple rays and denoising for hard directional, point and spot ray traced shadows (1261040).
- Making sure the preview cameras do not use ray tracing effects due to a by design issue to build ray tracing acceleration structures (1262166).
- Preparing ray traced reflections for the render graph support (performance and quality).
- Preparing recursive rendering for the render graph port.
- Preparation pass for RTGI, temporal filter and diffuse denoiser for render graph.
- Updated the documentation for the DXR implementation.
- Changed the DXR wizard to support optional checks.
- Changed the DXR wizard steps.
- Preparation pass for RTSSS to be supported by render graph.
- Changed the color space of EmissiveColorLDR property on all shader. Was linear but should have been sRGB. Auto upgrade script handle the conversion.

## [7.1.1] - 2019-09-05

### Added
- Transparency Overdraw debug mode. Allows to visualize transparent objects draw calls as an "heat map".
- Enabled single-pass instancing support for XR SDK with new API cmd.SetInstanceMultiplier()
- XR settings are now available in the HDRP asset
- Support for Material Quality in Shader Graph
- Material Quality support selection in HDRP Asset
- Renamed XR shader macro from UNITY_STEREO_ASSIGN_COMPUTE_EYE_INDEX to UNITY_XR_ASSIGN_VIEW_INDEX
- Raytracing ShaderGraph node for HDRP shaders
- Custom passes volume component with 3 injection points: Before Rendering, Before Transparent and Before Post Process
- Alpha channel is now properly exported to camera render textures when using FP16 color buffer format
- Support for XR SDK mirror view modes
- HD Master nodes in Shader Graph now support Normal and Tangent modification in vertex stage.
- DepthOfFieldCoC option in the fullscreen debug modes.
- Added override Ambient Occlusion option on debug windows
- Added Custom Post Processes with 3 injection points: Before Transparent, Before Post Process and After Post Process
- Added draft of minimal interactive path tracing (experimental) based on DXR API - Support only 4 area light, lit and unlit shader (non-shadergraph)
- Small adjustments to TAA anti flicker (more aggressive on high values).

### Fixed
- Fixed wizard infinite loop on cancellation
- Fixed with compute shader error about too many threads in threadgroup on low GPU
- Fixed invalid contact shadow shaders being created on metal
- Fixed a bug where if Assembly.GetTypes throws an exception due to mis-versioned dlls, then no preprocessors are used in the shader stripper
- Fixed typo in AXF decal property preventing to compile
- Fixed reflection probe with XR single-pass and FPTL
- Fixed force gizmo shown when selecting camera in hierarchy
- Fixed issue with XR occlusion mesh and dynamic resolution
- Fixed an issue where lighting compute buffers were re-created with the wrong size when resizing the window, causing tile artefacts at the top of the screen.
- Fix FrameSettings names and tooltips
- Fixed error with XR SDK when the Editor is not in focus
- Fixed errors with RenderGraph, XR SDK and occlusion mesh
- Fixed shadow routines compilation errors when "real" type is a typedef on "half".
- Fixed toggle volumetric lighting in the light UI
- Fixed post-processing history reset handling rt-scale incorrectly
- Fixed crash with terrain and XR multi-pass
- Fixed ShaderGraph material synchronization issues
- Fixed a null reference exception when using an Emissive texture with Unlit shader (case 1181335)
- Fixed an issue where area lights and point lights where not counted separately with regards to max lights on screen (case 1183196)
- Fixed an SSR and Subsurface Scattering issue (appearing black) when using XR.

### Changed
- Update Wizard layout.
- Remove almost all Garbage collection call within a frame.
- Rename property AdditionalVeclocityChange to AddPrecomputeVelocity
- Call the End/Begin camera rendering callbacks for camera with customRender enabled
- Changeg framesettings migration order of postprocess flags as a pr for reflection settings flags have been backported to 2019.2
- Replaced usage of ENABLE_VR in XRSystem.cs by version defines based on the presence of the built-in VR and XR modules
- Added an update virtual function to the SkyRenderer class. This is called once per frame. This allows a given renderer to amortize heavy computation at the rate it chooses. Currently only the physically based sky implements this.
- Removed mandatory XRPass argument in HDCamera.GetOrCreate()
- Restored the HDCamera parameter to the sky rendering builtin parameters.
- Removed usage of StructuredBuffer for XR View Constants
- Expose Direct Specular Lighting control in FrameSettings
- Deprecated ExponentialFog and VolumetricFog volume components. Now there is only one exponential fog component (Fog) which can add Volumetric Fog as an option. Added a script in Edit -> Render Pipeline -> Upgrade Fog Volume Components.

## [7.0.1] - 2019-07-25

### Added
- Added option in the config package to disable globally Area Lights and to select shadow quality settings for the deferred pipeline.
- When shader log stripping is enabled, shader stripper statistics will be written at `Temp/shader-strip.json`
- Occlusion mesh support from XR SDK

### Fixed
- Fixed XR SDK mirror view blit, cleanup some XRTODO and removed XRDebug.cs
- Fixed culling for volumetrics with XR single-pass rendering
- Fix shadergraph material pass setup not called
- Fixed documentation links in component's Inspector header bar
- Cookies using the render texture output from a camera are now properly updated
- Allow in ShaderGraph to enable pre/post pass when the alpha clip is disabled

### Changed
- RenderQueue for Opaque now start at Background instead of Geometry.
- Clamp the area light size for scripting API when we change the light type
- Added a warning in the material UI when the diffusion profile assigned is not in the HDRP asset


## [7.0.0] - 2019-07-17

### Added
- `Fixed`, `Viewer`, and `Automatic` modes to compute the FOV used when rendering a `PlanarReflectionProbe`
- A checkbox to toggle the chrome gizmo of `ReflectionProbe`and `PlanarReflectionProbe`
- Added a Light layer in shadows that allow for objects to cast shadows without being affected by light (and vice versa).
- You can now access ShaderGraph blend states from the Material UI (for example, **Surface Type**, **Sorting Priority**, and **Blending Mode**). This change may break Materials that use a ShaderGraph, to fix them, select **Edit > Render Pipeline > Reset all ShaderGraph Scene Materials BlendStates**. This syncs the blendstates of you ShaderGraph master nodes with the Material properties.
- You can now control ZTest, ZWrite, and CullMode for transparent Materials.
- Materials that use Unlit Shaders or Unlit Master Node Shaders now cast shadows.
- Added an option to enable the ztest on **After Post Process** materials when TAA is disabled.
- Added a new SSAO (based on Ground Truth Ambient Occlusion algorithm) to replace the previous one.
- Added support for shadow tint on light
- BeginCameraRendering and EndCameraRendering callbacks are now called with probes
- Adding option to update shadow maps only On Enable and On Demand.
- Shader Graphs that use time-dependent vertex modification now generate correct motion vectors.
- Added option to allow a custom spot angle for spot light shadow maps.
- Added frame settings for individual post-processing effects
- Added dither transition between cascades for Low and Medium quality settings
- Added single-pass instancing support with XR SDK
- Added occlusion mesh support with XR SDK
- Added support of Alembic velocity to various shaders
- Added support for more than 2 views for single-pass instancing
- Added support for per punctual/directional light min roughness in StackLit
- Added mirror view support with XR SDK
- Added VR verification in HDRPWizard
- Added DXR verification in HDRPWizard
- Added feedbacks in UI of Volume regarding skies
- Cube LUT support in Tonemapping. Cube LUT helpers for external grading are available in the Post-processing Sample package.

### Fixed
- Fixed an issue with history buffers causing effects like TAA or auto exposure to flicker when more than one camera was visible in the editor
- The correct preview is displayed when selecting multiple `PlanarReflectionProbe`s
- Fixed volumetric rendering with camera-relative code and XR stereo instancing
- Fixed issue with flashing cyan due to async compilation of shader when selecting a mesh
- Fix texture type mismatch when the contact shadow are disabled (causing errors on IOS devices)
- Fixed Generate Shader Includes while in package
- Fixed issue when texture where deleted in ShadowCascadeGUI
- Fixed issue in FrameSettingsHistory when disabling a camera several time without enabling it in between.
- Fixed volumetric reprojection with camera-relative code and XR stereo instancing
- Added custom BaseShaderPreprocessor in HDEditorUtils.GetBaseShaderPreprocessorList()
- Fixed compile issue when USE_XR_SDK is not defined
- Fixed procedural sky sun disk intensity for high directional light intensities
- Fixed Decal mip level when using texture mip map streaming to avoid dropping to lowest permitted mip (now loading all mips)
- Fixed deferred shading for XR single-pass instancing after lightloop refactor
- Fixed cluster and material classification debug (material classification now works with compute as pixel shader lighting)
- Fixed IOS Nan by adding a maximun epsilon definition REAL_EPS that uses HALF_EPS when fp16 are used
- Removed unnecessary GC allocation in motion blur code
- Fixed locked UI with advanded influence volume inspector for probes
- Fixed invalid capture direction when rendering planar reflection probes
- Fixed Decal HTILE optimization with platform not supporting texture atomatic (Disable it)
- Fixed a crash in the build when the contact shadows are disabled
- Fixed camera rendering callbacks order (endCameraRendering was being called before the actual rendering)
- Fixed issue with wrong opaque blending settings for After Postprocess
- Fixed issue with Low resolution transparency on PS4
- Fixed a memory leak on volume profiles
- Fixed The Parallax Occlusion Mappping node in shader graph and it's UV input slot
- Fixed lighting with XR single-pass instancing by disabling deferred tiles
- Fixed the Bloom prefiltering pass
- Fixed post-processing effect relying on Unity's random number generator
- Fixed camera flickering when using TAA and selecting the camera in the editor
- Fixed issue with single shadow debug view and volumetrics
- Fixed most of the problems with light animation and timeline
- Fixed indirect deferred compute with XR single-pass instancing
- Fixed a slight omission in anisotropy calculations derived from HazeMapping in StackLit
- Improved stack computation numerical stability in StackLit
- Fix PBR master node always opaque (wrong blend modes for forward pass)
- Fixed TAA with XR single-pass instancing (missing macros)
- Fixed an issue causing Scene View selection wire gizmo to not appear when using HDRP Shader Graphs.
- Fixed wireframe rendering mode (case 1083989)
- Fixed the renderqueue not updated when the alpha clip is modified in the material UI.
- Fixed the PBR master node preview
- Remove the ReadOnly flag on Reflection Probe's cubemap assets during bake when there are no VCS active.
- Fixed an issue where setting a material debug view would not reset the other exclusive modes
- Spot light shapes are now correctly taken into account when baking
- Now the static lighting sky will correctly take the default values for non-overridden properties
- Fixed material albedo affecting the lux meter
- Extra test in deferred compute shading to avoid shading pixels that were not rendered by the current camera (for camera stacking)

### Changed
- Optimization: Reduce the group size of the deferred lighting pass from 16x16 to 8x8
- Replaced HDCamera.computePassCount by viewCount
- Removed xrInstancing flag in RTHandles (replaced by TextureXR.slices and TextureXR.dimensions)
- Refactor the HDRenderPipeline and lightloop code to preprare for high level rendergraph
- Removed the **Back Then Front Rendering** option in the fabric Master Node settings. Enabling this option previously did nothing.
- Shader type Real translates to FP16 precision on Nintendo Switch.
- Shader framework refactor: Introduce CBSDF, EvaluateBSDF, IsNonZeroBSDF to replace BSDF functions
- Shader framework refactor:  GetBSDFAngles, LightEvaluation and SurfaceShading functions
- Replace ComputeMicroShadowing by GetAmbientOcclusionForMicroShadowing
- Rename WorldToTangent to TangentToWorld as it was incorrectly named
- Remove SunDisk and Sun Halo size from directional light
- Remove all obsolete wind code from shader
- Renamed DecalProjectorComponent into DecalProjector for API alignment.
- Improved the Volume UI and made them Global by default
- Remove very high quality shadow option
- Change default for shadow quality in Deferred to Medium
- Enlighten now use inverse squared falloff (before was using builtin falloff)
- Enlighten is now deprecated. Please use CPU or GPU lightmaper instead.
- Remove the name in the diffusion profile UI
- Changed how shadow map resolution scaling with distance is computed. Now it uses screen space area rather than light range.
- Updated MoreOptions display in UI
- Moved Display Area Light Emissive Mesh script API functions in the editor namespace
- direct strenght properties in ambient occlusion now affect direct specular as well
- Removed advanced Specular Occlusion control in StackLit: SSAO based SO control is hidden and fixed to behave like Lit, SPTD is the only HQ technique shown for baked SO.
- Shader framework refactor: Changed ClampRoughness signature to include PreLightData access.
- HDRPWizard window is now in Window > General > HD Render Pipeline Wizard
- Moved StaticLightingSky to LightingWindow
- Removes the current "Scene Settings" and replace them with "Sky & Fog Settings" (with Physically Based Sky and Volumetric Fog).
- Changed how cached shadow maps are placed inside the atlas to minimize re-rendering of them.

## [6.7.0-preview] - 2019-05-16

### Added
- Added ViewConstants StructuredBuffer to simplify XR rendering
- Added API to render specific settings during a frame
- Added stadia to the supported platforms (2019.3)
- Enabled cascade blends settings in the HD Shadow component
- Added Hardware Dynamic Resolution support.
- Added MatCap debug view to replace the no scene lighting debug view.
- Added clear GBuffer option in FrameSettings (default to false)
- Added preview for decal shader graph (Only albedo, normal and emission)
- Added exposure weight control for decal
- Screen Space Directional Shadow under a define option. Activated for ray tracing
- Added a new abstraction for RendererList that will help transition to Render Graph and future RendererList API
- Added multipass support for VR
- Added XR SDK integration (multipass only)
- Added Shader Graph samples for Hair, Fabric and Decal master nodes.
- Add fade distance, shadow fade distance and light layers to light explorer
- Add method to draw light layer drawer in a rect to HDEditorUtils

### Fixed
- Fixed deserialization crash at runtime
- Fixed for ShaderGraph Unlit masternode not writing velocity
- Fixed a crash when assiging a new HDRP asset with the 'Verify Saving Assets' option enabled
- Fixed exposure to properly support TEXTURE2D_X
- Fixed TerrainLit basemap texture generation
- Fixed a bug that caused nans when material classification was enabled and a tile contained one standard material + a material with transmission.
- Fixed gradient sky hash that was not using the exposure hash
- Fixed displayed default FrameSettings in HDRenderPipelineAsset wrongly updated on scripts reload.
- Fixed gradient sky hash that was not using the exposure hash.
- Fixed visualize cascade mode with exposure.
- Fixed (enabled) exposure on override lighting debug modes.
- Fixed issue with LightExplorer when volume have no profile
- Fixed issue with SSR for negative, infinite and NaN history values
- Fixed LightLayer in HDReflectionProbe and PlanarReflectionProbe inspector that was not displayed as a mask.
- Fixed NaN in transmission when the thickness and a color component of the scattering distance was to 0
- Fixed Light's ShadowMask multi-edition.
- Fixed motion blur and SMAA with VR single-pass instancing
- Fixed NaNs generated by phase functionsin volumetric lighting
- Fixed NaN issue with refraction effect and IOR of 1 at extreme grazing angle
- Fixed nan tracker not using the exposure
- Fixed sorting priority on lit and unlit materials
- Fixed null pointer exception when there are no AOVRequests defined on a camera
- Fixed dirty state of prefab using disabled ReflectionProbes
- Fixed an issue where gizmos and editor grid were not correctly depth tested
- Fixed created default scene prefab non editable due to wrong file extension.
- Fixed an issue where sky convolution was recomputed for nothing when a preview was visible (causing extreme slowness when fabric convolution is enabled)
- Fixed issue with decal that wheren't working currently in player
- Fixed missing stereo rendering macros in some fragment shaders
- Fixed exposure for ReflectionProbe and PlanarReflectionProbe gizmos
- Fixed single-pass instancing on PSVR
- Fixed Vulkan shader issue with Texture2DArray in ScreenSpaceShadow.compute by re-arranging code (workaround)
- Fixed camera-relative issue with lights and XR single-pass instancing
- Fixed single-pass instancing on Vulkan
- Fixed htile synchronization issue with shader graph decal
- Fixed Gizmos are not drawn in Camera preview
- Fixed pre-exposure for emissive decal
- Fixed wrong values computed in PreIntegrateFGD and in the generation of volumetric lighting data by forcing the use of fp32.
- Fixed NaNs arising during the hair lighting pass
- Fixed synchronization issue in decal HTile that occasionally caused rendering artifacts around decal borders
- Fixed QualitySettings getting marked as modified by HDRP (and thus checked out in Perforce)
- Fixed a bug with uninitialized values in light explorer
- Fixed issue with LOD transition
- Fixed shader warnings related to raytracing and TEXTURE2D_X

### Changed
- Refactor PixelCoordToViewDirWS to be VR compatible and to compute it only once per frame
- Modified the variants stripper to take in account multiple HDRP assets used in the build.
- Improve the ray biasing code to avoid self-intersections during the SSR traversal
- Update Pyramid Spot Light to better match emitted light volume.
- Moved _XRViewConstants out of UnityPerPassStereo constant buffer to fix issues with PSSL
- Removed GetPositionInput_Stereo() and single-pass (double-wide) rendering mode
- Changed label width of the frame settings to accommodate better existing options.
- SSR's Default FrameSettings for camera is now enable.
- Re-enabled the sharpening filter on Temporal Anti-aliasing
- Exposed HDEditorUtils.LightLayerMaskDrawer for integration in other packages and user scripting.
- Rename atmospheric scattering in FrameSettings to Fog
- The size modifier in the override for the culling sphere in Shadow Cascades now defaults to 0.6, which is the same as the formerly hardcoded value.
- Moved LOD Bias and Maximum LOD Level from Frame Setting section `Other` to `Rendering`
- ShaderGraph Decal that affect only emissive, only draw in emissive pass (was drawing in dbuffer pass too)
- Apply decal projector fade factor correctly on all attribut and for shader graph decal
- Move RenderTransparentDepthPostpass after all transparent
- Update exposure prepass to interleave XR single-pass instancing views in a checkerboard pattern
- Removed ScriptRuntimeVersion check in wizard.

## [6.6.0-preview] - 2019-04-01

### Added
- Added preliminary changes for XR deferred shading
- Added support of 111110 color buffer
- Added proper support for Recorder in HDRP
- Added depth offset input in shader graph master nodes
- Added a Parallax Occlusion Mapping node
- Added SMAA support
- Added Homothety and Symetry quick edition modifier on volume used in ReflectionProbe, PlanarReflectionProbe and DensityVolume
- Added multi-edition support for DecalProjectorComponent
- Improve hair shader
- Added the _ScreenToTargetScaleHistory uniform variable to be used when sampling HDRP RTHandle history buffers.
- Added settings in `FrameSettings` to change `QualitySettings.lodBias` and `QualitySettings.maximumLODLevel` during a rendering
- Added an exposure node to retrieve the current, inverse and previous frame exposure value.
- Added an HD scene color node which allow to sample the scene color with mips and a toggle to remove the exposure.
- Added safeguard on HD scene creation if default scene not set in the wizard
- Added Low res transparency rendering pass.

### Fixed
- Fixed HDRI sky intensity lux mode
- Fixed dynamic resolution for XR
- Fixed instance identifier semantic string used by Shader Graph
- Fixed null culling result occuring when changing scene that was causing crashes
- Fixed multi-edition light handles and inspector shapes
- Fixed light's LightLayer field when multi-editing
- Fixed normal blend edition handles on DensityVolume
- Fixed an issue with layered lit shader and height based blend where inactive layers would still have influence over the result
- Fixed multi-selection handles color for DensityVolume
- Fixed multi-edition inspector's blend distances for HDReflectionProbe, PlanarReflectionProbe and DensityVolume
- Fixed metric distance that changed along size in DensityVolume
- Fixed DensityVolume shape handles that have not same behaviour in advance and normal edition mode
- Fixed normal map blending in TerrainLit by only blending the derivatives
- Fixed Xbox One rendering just a grey screen instead of the scene
- Fixed probe handles for multiselection
- Fixed baked cubemap import settings for convolution
- Fixed regression causing crash when attempting to open HDRenderPipelineWizard without an HDRenderPipelineAsset setted
- Fixed FullScreenDebug modes: SSAO, SSR, Contact shadow, Prerefraction Color Pyramid, Final Color Pyramid
- Fixed volumetric rendering with stereo instancing
- Fixed shader warning
- Fixed missing resources in existing asset when updating package
- Fixed PBR master node preview in forward rendering or transparent surface
- Fixed deferred shading with stereo instancing
- Fixed "look at" edition mode of Rotation tool for DecalProjectorComponent
- Fixed issue when switching mode in ReflectionProbe and PlanarReflectionProbe
- Fixed issue where migratable component version where not always serialized when part of prefab's instance
- Fixed an issue where shadow would not be rendered properly when light layer are not enabled
- Fixed exposure weight on unlit materials
- Fixed Light intensity not played in the player when recorded with animation/timeline
- Fixed some issues when multi editing HDRenderPipelineAsset
- Fixed emission node breaking the main shader graph preview in certain conditions.
- Fixed checkout of baked probe asset when baking probes.
- Fixed invalid gizmo position for rotated ReflectionProbe
- Fixed multi-edition of material's SurfaceType and RenderingPath
- Fixed whole pipeline reconstruction on selecting for the first time or modifying other than the currently used HDRenderPipelineAsset
- Fixed single shadow debug mode
- Fixed global scale factor debug mode when scale > 1
- Fixed debug menu material overrides not getting applied to the Terrain Lit shader
- Fixed typo in computeLightVariants
- Fixed deferred pass with XR instancing by disabling ComputeLightEvaluation
- Fixed bloom resolution independence
- Fixed lens dirt intensity not behaving properly
- Fixed the Stop NaN feature
- Fixed some resources to handle more than 2 instanced views for XR
- Fixed issue with black screen (NaN) produced on old GPU hardware or intel GPU hardware with gaussian pyramid
- Fixed issue with disabled punctual light would still render when only directional light is present

### Changed
- DensityVolume scripting API will no longuer allow to change between advance and normal edition mode
- Disabled depth of field, lens distortion and panini projection in the scene view
- TerrainLit shaders and includes are reorganized and made simpler.
- TerrainLit shader GUI now allows custom properties to be displayed in the Terrain fold-out section.
- Optimize distortion pass with stencil
- Disable SceneSelectionPass in shader graph preview
- Control punctual light and area light shadow atlas separately
- Move SMAA anti-aliasing option to after Temporal Anti Aliasing one, to avoid problem with previously serialized project settings
- Optimize rendering with static only lighting and when no cullable lights/decals/density volumes are present.
- Updated handles for DecalProjectorComponent for enhanced spacial position readability and have edition mode for better SceneView management
- DecalProjectorComponent are now scale independent in order to have reliable metric unit (see new Size field for changing the size of the volume)
- Restructure code from HDCamera.Update() by adding UpdateAntialiasing() and UpdateViewConstants()
- Renamed velocity to motion vectors
- Objects rendered during the After Post Process pass while TAA is enabled will not benefit from existing depth buffer anymore. This is done to fix an issue where those object would wobble otherwise
- Removed usage of builtin unity matrix for shadow, shadow now use same constant than other view
- The default volume layer mask for cameras & probes is now `Default` instead of `Everything`

## [6.5.0-preview] - 2019-03-07

### Added
- Added depth-of-field support with stereo instancing
- Adding real time area light shadow support
- Added a new FrameSettings: Specular Lighting to toggle the specular during the rendering

### Fixed
- Fixed diffusion profile upgrade breaking package when upgrading to a new version
- Fixed decals cropped by gizmo not updating correctly if prefab
- Fixed an issue when enabling SSR on multiple view
- Fixed edition of the intensity's unit field while selecting multiple lights
- Fixed wrong calculation in soft voxelization for density volume
- Fixed gizmo not working correctly with pre-exposure
- Fixed issue with setting a not available RT when disabling motion vectors
- Fixed planar reflection when looking at mirror normal
- Fixed mutiselection issue with HDLight Inspector
- Fixed HDAdditionalCameraData data migration
- Fixed failing builds when light explorer window is open
- Fixed cascade shadows border sometime causing artefacts between cascades
- Restored shadows in the Cascade Shadow debug visualization
- `camera.RenderToCubemap` use proper face culling

### Changed
- When rendering reflection probe disable all specular lighting and for metals use fresnelF0 as diffuse color for bake lighting.

## [6.4.0-preview] - 2019-02-21

### Added
- VR: Added TextureXR system to selectively expand TEXTURE2D macros to texture array for single-pass stereo instancing + Convert textures call to these macros
- Added an unit selection dropdown next to shutter speed (camera)
- Added error helpbox when trying to use a sub volume component that require the current HDRenderPipelineAsset to support a feature that it is not supporting.
- Add mesh for tube light when display emissive mesh is enabled

### Fixed
- Fixed Light explorer. The volume explorer used `profile` instead of `sharedProfile` which instantiate a custom volume profile instead of editing the asset itself.
- Fixed UI issue where all is displayed using metric unit in shadow cascade and Percent is set in the unit field (happening when opening the inspector).
- Fixed inspector event error when double clicking on an asset (diffusion profile/material).
- Fixed nullref on layered material UI when the material is not an asset.
- Fixed nullref exception when undo/redo a light property.
- Fixed visual bug when area light handle size is 0.

### Changed
- Update UI for 32bit/16bit shadow precision settings in HDRP asset
- Object motion vectors have been disabled in all but the game view. Camera motion vectors are still enabled everywhere, allowing TAA and Motion Blur to work on static objects.
- Enable texture array by default for most rendering code on DX11 and unlock stereo instancing (DX11 only for now)

## [6.3.0-preview] - 2019-02-18

### Added
- Added emissive property for shader graph decals
- Added a diffusion profile override volume so the list of diffusion profile assets to use can be chanaged without affecting the HDRP asset
- Added a "Stop NaNs" option on cameras and in the Scene View preferences.
- Added metric display option in HDShadowSettings and improve clamping
- Added shader parameter mapping in DebugMenu
- Added scripting API to configure DebugData for DebugMenu

### Fixed
- Fixed decals in forward
- Fixed issue with stencil not correctly setup for various master node and shader for the depth pass, motion vector pass and GBuffer/Forward pass
- Fixed SRP batcher and metal
- Fixed culling and shadows for Pyramid, Box, Rectangle and Tube lights
- Fixed an issue where scissor render state leaking from the editor code caused partially black rendering

### Changed
- When a lit material has a clear coat mask that is not null, we now use the clear coat roughness to compute the screen space reflection.
- Diffusion profiles are now limited to one per asset and can be referenced in materials, shader graphs and vfx graphs. Materials will be upgraded automatically except if they are using a shader graph, in this case it will display an error message.

## [6.2.0-preview] - 2019-02-15

### Added
- Added help box listing feature supported in a given HDRenderPipelineAsset alongs with the drawbacks implied.
- Added cascade visualizer, supporting disabled handles when not overriding.

### Fixed
- Fixed post processing with stereo double-wide
- Fixed issue with Metal: Use sign bit to find the cache type instead of lowest bit.
- Fixed invalid state when creating a planar reflection for the first time
- Fix FrameSettings's LitShaderMode not restrained by supported LitShaderMode regression.

### Changed
- The default value roughness value for the clearcoat has been changed from 0.03 to 0.01
- Update default value of based color for master node
- Update Fabric Charlie Sheen lighting model - Remove Fresnel component that wasn't part of initial model + Remap smoothness to [0.0 - 0.6] range for more artist friendly parameter

### Changed
- Code refactor: all macros with ARGS have been swapped with macros with PARAM. This is because the ARGS macros were incorrectly named.

## [6.1.0-preview] - 2019-02-13

### Added
- Added support for post-processing anti-aliasing in the Scene View (FXAA and TAA). These can be set in Preferences.
- Added emissive property for decal material (non-shader graph)

### Fixed
- Fixed a few UI bugs with the color grading curves.
- Fixed "Post Processing" in the scene view not toggling post-processing effects
- Fixed bake only object with flag `ReflectionProbeStaticFlag` when baking a `ReflectionProbe`

### Changed
- Removed unsupported Clear Depth checkbox in Camera inspector
- Updated the toggle for advanced mode in inspectors.

## [6.0.0-preview] - 2019-02-23

### Added
- Added new API to perform a camera rendering
- Added support for hair master node (Double kajiya kay - Lambert)
- Added Reset behaviour in DebugMenu (ingame mapping is right joystick + B)
- Added Default HD scene at new scene creation while in HDRP
- Added Wizard helping to configure HDRP project
- Added new UI for decal material to allow remapping and scaling of some properties
- Added cascade shadow visualisation toggle in HD shadow settings
- Added icons for assets
- Added replace blending mode for distortion
- Added basic distance fade for density volumes
- Added decal master node for shader graph
- Added HD unlit master node (Cross Pipeline version is name Unlit)
- Added new Rendering Queue in materials
- Added post-processing V3 framework embed in HDRP, remove postprocess V2 framework
- Post-processing now uses the generic volume framework
-   New depth-of-field, bloom, panini projection effects, motion blur
-   Exposure is now done as a pre-exposition pass, the whole system has been revamped
-   Exposure now use EV100 everywhere in the UI (Sky, Emissive Light)
- Added emissive intensity (Luminance and EV100 control) control for Emissive
- Added pre-exposure weigth for Emissive
- Added an emissive color node and a slider to control the pre-exposure percentage of emission color
- Added physical camera support where applicable
- Added more color grading tools
- Added changelog level for Shader Variant stripping
- Added Debug mode for validation of material albedo and metalness/specularColor values
- Added a new dynamic mode for ambient probe and renamed BakingSky to StaticLightingSky
- Added command buffer parameter to all Bind() method of material
- Added Material validator in Render Pipeline Debug
- Added code to future support of DXR (not enabled)
- Added support of multiviewport
- Added HDRenderPipeline.RequestSkyEnvironmentUpdate function to force an update from script when sky is set to OnDemand
- Added a Lighting and BackLighting slots in Lit, StackLit, Fabric and Hair master nodes
- Added support for overriding terrain detail rendering shaders, via the render pipeline editor resources asset
- Added xrInstancing flag support to RTHandle
- Added support for cullmask for decal projectors
- Added software dynamic resolution support
- Added support for "After Post-Process" render pass for unlit shader
- Added support for textured rectangular area lights
- Added stereo instancing macros to MSAA shaders
- Added support for Quarter Res Raytraced Reflections (not enabled)
- Added fade factor for decal projectors.
- Added stereo instancing macros to most shaders used in VR
- Added multi edition support for HDRenderPipelineAsset

### Fixed
- Fixed logic to disable FPTL with stereo rendering
- Fixed stacklit transmission and sun highlight
- Fixed decals with stereo rendering
- Fixed sky with stereo rendering
- Fixed flip logic for postprocessing + VR
- Fixed copyStencilBuffer pass for Switch
- Fixed point light shadow map culling that wasn't taking into account far plane
- Fixed usage of SSR with transparent on all master node
- Fixed SSR and microshadowing on fabric material
- Fixed blit pass for stereo rendering
- Fixed lightlist bounds for stereo rendering
- Fixed windows and in-game DebugMenu sync.
- Fixed FrameSettings' LitShaderMode sync when opening DebugMenu.
- Fixed Metal specific issues with decals, hitting a sampler limit and compiling AxF shader
- Fixed an issue with flipped depth buffer during postprocessing
- Fixed normal map use for shadow bias with forward lit - now use geometric normal
- Fixed transparent depth prepass and postpass access so they can be use without alpha clipping for lit shader
- Fixed support of alpha clip shadow for lit master node
- Fixed unlit master node not compiling
- Fixed issue with debug display of reflection probe
- Fixed issue with phong tessellations not working with lit shader
- Fixed issue with vertex displacement being affected by heightmap setting even if not heightmap where assign
- Fixed issue with density mode on Lit terrain producing NaN
- Fixed issue when going back and forth from Lit to LitTesselation for displacement mode
- Fixed issue with ambient occlusion incorrectly applied to emissiveColor with light layers in deferred
- Fixed issue with fabric convolution not using the correct convolved texture when fabric convolution is enabled
- Fixed issue with Thick mode for Transmission that was disabling transmission with directional light
- Fixed shutdown edge cases with HDRP tests
- Fixed slowdow when enabling Fabric convolution in HDRP asset
- Fixed specularAA not compiling in StackLit Master node
- Fixed material debug view with stereo rendering
- Fixed material's RenderQueue edition in default view.
- Fixed banding issues within volumetric density buffer
- Fixed missing multicompile for MSAA for AxF
- Fixed camera-relative support for stereo rendering
- Fixed remove sync with render thread when updating decal texture atlas.
- Fixed max number of keyword reach [256] issue. Several shader feature are now local
- Fixed Scene Color and Depth nodes
- Fixed SSR in forward
- Fixed custom editor of Unlit, HD Unlit and PBR shader graph master node
- Fixed issue with NewFrame not correctly calculated in Editor when switching scene
- Fixed issue with TerrainLit not compiling with depth only pass and normal buffer
- Fixed geometric normal use for shadow bias with PBR master node in forward
- Fixed instancing macro usage for decals
- Fixed error message when having more than one directional light casting shadow
- Fixed error when trying to display preview of Camera or PlanarReflectionProbe
- Fixed LOAD_TEXTURE2D_ARRAY_MSAA macro
- Fixed min-max and amplitude clamping value in inspector of vertex displacement materials
- Fixed issue with alpha shadow clip (was incorrectly clipping object shadow)
- Fixed an issue where sky cubemap would not be cleared correctly when setting the current sky to None
- Fixed a typo in Static Lighting Sky component UI
- Fixed issue with incorrect reset of RenderQueue when switching shader in inspector GUI
- Fixed issue with variant stripper stripping incorrectly some variants
- Fixed a case of ambient lighting flickering because of previews
- Fixed Decals when rendering multiple camera in a single frame
- Fixed cascade shadow count in shader
- Fixed issue with Stacklit shader with Haze effect
- Fixed an issue with the max sample count for the TAA
- Fixed post-process guard band for XR
- Fixed exposure of emissive of Unlit
- Fixed depth only and motion vector pass for Unlit not working correctly with MSAA
- Fixed an issue with stencil buffer copy causing unnecessary compute dispatches for lighting
- Fixed multi edition issue in FrameSettings
- Fixed issue with SRP batcher and DebugDisplay variant of lit shader
- Fixed issue with debug material mode not doing alpha test
- Fixed "Attempting to draw with missing UAV bindings" errors on Vulkan
- Fixed pre-exposure incorrectly apply to preview
- Fixed issue with duplicate 3D texture in 3D texture altas of volumetric?
- Fixed Camera rendering order (base on the depth parameter)
- Fixed shader graph decals not being cropped by gizmo
- Fixed "Attempting to draw with missing UAV bindings" errors on Vulkan.


### Changed
- ColorPyramid compute shader passes is swapped to pixel shader passes on platforms where the later is faster (Nintendo Switch).
- Removing the simple lightloop used by the simple lit shader
- Whole refactor of reflection system: Planar and reflection probe
- Separated Passthrough from other RenderingPath
- Update several properties naming and caption based on feedback from documentation team
- Remove tile shader variant for transparent backface pass of lit shader
- Rename all HDRenderPipeline to HDRP folder for shaders
- Rename decal property label (based on doc team feedback)
- Lit shader mode now default to Deferred to reduce build time
- Update UI of Emission parameters in shaders
- Improve shader variant stripping including shader graph variant
- Refactored render loop to render realtime probes visible per camera
- Enable SRP batcher by default
- Shader code refactor: Rename LIGHTLOOP_SINGLE_PASS => LIGHTLOOP_DISABLE_TILE_AND_CLUSTER and clean all usage of LIGHTLOOP_TILE_PASS
- Shader code refactor: Move pragma definition of vertex and pixel shader inside pass + Move SURFACE_GRADIENT definition in XXXData.hlsl
- Micro-shadowing in Lit forward now use ambientOcclusion instead of SpecularOcclusion
- Upgraded FrameSettings workflow, DebugMenu and Inspector part relative to it
- Update build light list shader code to support 32 threads in wavefronts on Switch
- LayeredLit layers' foldout are now grouped in one main foldout per layer
- Shadow alpha clip can now be enabled on lit shader and haor shader enven for opaque
- Temporal Antialiasing optimization for Xbox One X
- Parameter depthSlice on SetRenderTarget functions now defaults to -1 to bind the entire resource
- Rename SampleCameraDepth() functions to LoadCameraDepth() and SampleCameraDepth(), same for SampleCameraColor() functions
- Improved Motion Blur quality.
- Update stereo frame settings values for single-pass instancing and double-wide
- Rearrange FetchDepth functions to prepare for stereo-instancing
- Remove unused _ComputeEyeIndex
- Updated HDRenderPipelineAsset inspector
- Re-enable SRP batcher for metal

## [5.2.0-preview] - 2018-11-27

### Added
- Added option to run Contact Shadows and Volumetrics Voxelization stage in Async Compute
- Added camera freeze debug mode - Allow to visually see culling result for a camera
- Added support of Gizmo rendering before and after postprocess in Editor
- Added support of LuxAtDistance for punctual lights

### Fixed
- Fixed Debug.DrawLine and Debug.Ray call to work in game view
- Fixed DebugMenu's enum resetted on change
- Fixed divide by 0 in refraction causing NaN
- Fixed disable rough refraction support
- Fixed refraction, SSS and atmospheric scattering for VR
- Fixed forward clustered lighting for VR (double-wide).
- Fixed Light's UX to not allow negative intensity
- Fixed HDRenderPipelineAsset inspector broken when displaying its FrameSettings from project windows.
- Fixed forward clustered lighting for VR (double-wide).
- Fixed HDRenderPipelineAsset inspector broken when displaying its FrameSettings from project windows.
- Fixed Decals and SSR diable flags for all shader graph master node (Lit, Fabric, StackLit, PBR)
- Fixed Distortion blend mode for shader graph master node (Lit, StackLit)
- Fixed bent Normal for Fabric master node in shader graph
- Fixed PBR master node lightlayers
- Fixed shader stripping for built-in lit shaders.

### Changed
- Rename "Regular" in Diffusion profile UI "Thick Object"
- Changed VBuffer depth parametrization for volumetric from distanceRange to depthExtent - Require update of volumetric settings - Fog start at near plan
- SpotLight with box shape use Lux unit only

## [5.1.0-preview] - 2018-11-19

### Added

- Added a separate Editor resources file for resources Unity does not take when it builds a Player.
- You can now disable SSR on Materials in Shader Graph.
- Added support for MSAA when the Supported Lit Shader Mode is set to Both. Previously HDRP only supported MSAA for Forward mode.
- You can now override the emissive color of a Material when in debug mode.
- Exposed max light for Light Loop Settings in HDRP asset UI.
- HDRP no longer performs a NormalDBuffer pass update if there are no decals in the Scene.
- Added distant (fall-back) volumetric fog and improved the fog evaluation precision.
- Added an option to reflect sky in SSR.
- Added a y-axis offset for the PlanarReflectionProbe and offset tool.
- Exposed the option to run SSR and SSAO on async compute.
- Added support for the _GlossMapScale parameter in the Legacy to HDRP Material converter.
- Added wave intrinsic instructions for use in Shaders (for AMD GCN).


### Fixed
- Fixed sphere shaped influence handles clamping in Reflection Probes.
- Fixed Reflection Probe data migration for projects created before using HDRP.
- Fixed UI of Layered Material where Unity previously rendered the scrollbar above the Copy button.
- Fixed Material tessellations parameters Start fade distance and End fade distance. Originally, Unity clamped these values when you modified them.
- Fixed various distortion and refraction issues - handle a better fall-back.
- Fixed SSR for multiple views.
- Fixed SSR issues related to self-intersections.
- Fixed shape density volume handle speed.
- Fixed density volume shape handle moving too fast.
- Fixed the Camera velocity pass that we removed by mistake.
- Fixed some null pointer exceptions when disabling motion vectors support.
- Fixed viewports for both the Subsurface Scattering combine pass and the transparent depth prepass.
- Fixed the blend mode pop-up in the UI. It previously did not appear when you enabled pre-refraction.
- Fixed some null pointer exceptions that previously occurred when you disabled motion vectors support.
- Fixed Layered Lit UI issue with scrollbar.
- Fixed cubemap assignation on custom ReflectionProbe.
- Fixed Reflection Probes’ capture settings' shadow distance.
- Fixed an issue with the SRP batcher and Shader variables declaration.
- Fixed thickness and subsurface slots for fabric Shader master node that wasn't appearing with the right combination of flags.
- Fixed d3d debug layer warning.
- Fixed PCSS sampling quality.
- Fixed the Subsurface and transmission Material feature enabling for fabric Shader.
- Fixed the Shader Graph UV node’s dimensions when using it in a vertex Shader.
- Fixed the planar reflection mirror gizmo's rotation.
- Fixed HDRenderPipelineAsset's FrameSettings not showing the selected enum in the Inspector drop-down.
- Fixed an error with async compute.
- MSAA now supports transparency.
- The HDRP Material upgrader tool now converts metallic values correctly.
- Volumetrics now render in Reflection Probes.
- Fixed a crash that occurred whenever you set a viewport size to 0.
- Fixed the Camera physic parameter that the UI previously did not display.
- Fixed issue in pyramid shaped spotlight handles manipulation

### Changed

- Renamed Line shaped Lights to Tube Lights.
- HDRP now uses mean height fog parametrization.
- Shadow quality settings are set to All when you use HDRP (This setting is not visible in the UI when using SRP). This avoids Legacy Graphics Quality Settings disabling the shadows and give SRP full control over the Shadows instead.
- HDRP now internally uses premultiplied alpha for all fog.
- Updated default FrameSettings used for realtime Reflection Probes when you create a new HDRenderPipelineAsset.
- Remove multi-camera support. LWRP and HDRP will not support multi-camera layered rendering.
- Updated Shader Graph subshaders to use the new instancing define.
- Changed fog distance calculation from distance to plane to distance to sphere.
- Optimized forward rendering using AMD GCN by scalarizing the light loop.
- Changed the UI of the Light Editor.
- Change ordering of includes in HDRP Materials in order to reduce iteration time for faster compilation.
- Added a StackLit master node replacing the InspectorUI version. IMPORTANT: All previously authored StackLit Materials will be lost. You need to recreate them with the master node.

## [5.0.0-preview] - 2018-09-28

### Added
- Added occlusion mesh to depth prepass for VR (VR still disabled for now)
- Added a debug mode to display only one shadow at once
- Added controls for the highlight created by directional lights
- Added a light radius setting to punctual lights to soften light attenuation and simulate fill lighting
- Added a 'minRoughness' parameter to all non-area lights (was previously only available for certain light types)
- Added separate volumetric light/shadow dimmers
- Added per-pixel jitter to volumetrics to reduce aliasing artifacts
- Added a SurfaceShading.hlsl file, which implements material-agnostic shading functionality in an efficient manner
- Added support for shadow bias for thin object transmission
- Added FrameSettings to control realtime planar reflection
- Added control for SRPBatcher on HDRP Asset
- Added an option to clear the shadow atlases in the debug menu
- Added a color visualization of the shadow atlas rescale in debug mode
- Added support for disabling SSR on materials
- Added intrinsic for XBone
- Added new light volume debugging tool
- Added a new SSR debug view mode
- Added translaction's scale invariance on DensityVolume
- Added multiple supported LitShadermode and per renderer choice in case of both Forward and Deferred supported
- Added custom specular occlusion mode to Lit Shader Graph Master node

### Fixed
- Fixed a normal bias issue with Stacklit (Was causing light leaking)
- Fixed camera preview outputing an error when both scene and game view where display and play and exit was call
- Fixed override debug mode not apply correctly on static GI
- Fixed issue where XRGraphicsConfig values set in the asset inspector GUI weren't propagating correctly (VR still disabled for now)
- Fixed issue with tangent that was using SurfaceGradient instead of regular normal decoding
- Fixed wrong error message display when switching to unsupported target like IOS
- Fixed an issue with ambient occlusion texture sometimes not being created properly causing broken rendering
- Shadow near plane is no longer limited at 0.1
- Fixed decal draw order on transparent material
- Fixed an issue where sometime the lookup texture used for GGX convolution was broken, causing broken rendering
- Fixed an issue where you wouldn't see any fog for certain pipeline/scene configurations
- Fixed an issue with volumetric lighting where the anisotropy value of 0 would not result in perfectly isotropic lighting
- Fixed shadow bias when the atlas is rescaled
- Fixed shadow cascade sampling outside of the atlas when cascade count is inferior to 4
- Fixed shadow filter width in deferred rendering not matching shader config
- Fixed stereo sampling of depth texture in MSAA DepthValues.shader
- Fixed box light UI which allowed negative and zero sizes, thus causing NaNs
- Fixed stereo rendering in HDRISky.shader (VR)
- Fixed normal blend and blend sphere influence for reflection probe
- Fixed distortion filtering (was point filtering, now trilinear)
- Fixed contact shadow for large distance
- Fixed depth pyramid debug view mode
- Fixed sphere shaped influence handles clamping in reflection probes
- Fixed reflection probes data migration for project created before using hdrp
- Fixed ambient occlusion for Lit Master Node when slot is connected

### Changed
- Use samplerunity_ShadowMask instead of samplerunity_samplerLightmap for shadow mask
- Allow to resize reflection probe gizmo's size
- Improve quality of screen space shadow
- Remove support of projection model for ScreenSpaceLighting (SSR always use HiZ and refraction always Proxy)
- Remove all the debug mode from SSR that are obsolete now
- Expose frameSettings and Capture settings for reflection and planar probe
- Update UI for reflection probe, planar probe, camera and HDRP Asset
- Implement proper linear blending for volumetric lighting via deep compositing as described in the paper "Deep Compositing Using Lie Algebras"
- Changed  planar mapping to match terrain convention (XZ instead of ZX)
- XRGraphicsConfig is no longer Read/Write. Instead, it's read-only. This improves consistency of XR behavior between the legacy render pipeline and SRP
- Change reflection probe data migration code (to update old reflection probe to new one)
- Updated gizmo for ReflectionProbes
- Updated UI and Gizmo of DensityVolume

## [4.0.0-preview] - 2018-09-28

### Added
- Added a new TerrainLit shader that supports rendering of Unity terrains.
- Added controls for linear fade at the boundary of density volumes
- Added new API to control decals without monobehaviour object
- Improve Decal Gizmo
- Implement Screen Space Reflections (SSR) (alpha version, highly experimental)
- Add an option to invert the fade parameter on a Density Volume
- Added a Fabric shader (experimental) handling cotton and silk
- Added support for MSAA in forward only for opaque only
- Implement smoothness fade for SSR
- Added support for AxF shader (X-rite format - require special AxF importer from Unity not part of HDRP)
- Added control for sundisc on directional light (hack)
- Added a new HD Lit Master node that implements Lit shader support for Shader Graph
- Added Micro shadowing support (hack)
- Added an event on HDAdditionalCameraData for custom rendering
- HDRP Shader Graph shaders now support 4-channel UVs.

### Fixed
- Fixed an issue where sometimes the deferred shadow texture would not be valid, causing wrong rendering.
- Stencil test during decals normal buffer update is now properly applied
- Decals corectly update normal buffer in forward
- Fixed a normalization problem in reflection probe face fading causing artefacts in some cases
- Fix multi-selection behavior of Density Volumes overwriting the albedo value
- Fixed support of depth texture for RenderTexture. HDRP now correctly output depth to user depth buffer if RenderTexture request it.
- Fixed multi-selection behavior of Density Volumes overwriting the albedo value
- Fixed support of depth for RenderTexture. HDRP now correctly output depth to user depth buffer if RenderTexture request it.
- Fixed support of Gizmo in game view in the editor
- Fixed gizmo for spot light type
- Fixed issue with TileViewDebug mode being inversed in gameview
- Fixed an issue with SAMPLE_TEXTURECUBE_SHADOW macro
- Fixed issue with color picker not display correctly when game and scene view are visible at the same time
- Fixed an issue with reflection probe face fading
- Fixed camera motion vectors shader and associated matrices to update correctly for single-pass double-wide stereo rendering
- Fixed light attenuation functions when range attenuation is disabled
- Fixed shadow component algorithm fixup not dirtying the scene, so changes can be saved to disk.
- Fixed some GC leaks for HDRP
- Fixed contact shadow not affected by shadow dimmer
- Fixed GGX that works correctly for the roughness value of 0 (mean specular highlgiht will disappeard for perfect mirror, we rely on maxSmoothness instead to always have a highlight even on mirror surface)
- Add stereo support to ShaderPassForward.hlsl. Forward rendering now seems passable in limited test scenes with camera-relative rendering disabled.
- Add stereo support to ProceduralSky.shader and OpaqueAtmosphericScattering.shader.
- Added CullingGroupManager to fix more GC.Alloc's in HDRP
- Fixed rendering when multiple cameras render into the same render texture

### Changed
- Changed the way depth & color pyramids are built to be faster and better quality, thus improving the look of distortion and refraction.
- Stabilize the dithered LOD transition mask with respect to the camera rotation.
- Avoid multiple depth buffer copies when decals are present
- Refactor code related to the RT handle system (No more normal buffer manager)
- Remove deferred directional shadow and move evaluation before lightloop
- Add a function GetNormalForShadowBias() that material need to implement to return the normal used for normal shadow biasing
- Remove Jimenez Subsurface scattering code (This code was disabled by default, now remove to ease maintenance)
- Change Decal API, decal contribution is now done in Material. Require update of material using decal
- Move a lot of files from CoreRP to HDRP/CoreRP. All moved files weren't used by Ligthweight pipeline. Long term they could move back to CoreRP after CoreRP become out of preview
- Updated camera inspector UI
- Updated decal gizmo
- Optimization: The objects that are rendered in the Motion Vector Pass are not rendered in the prepass anymore
- Removed setting shader inclue path via old API, use package shader include paths
- The default value of 'maxSmoothness' for punctual lights has been changed to 0.99
- Modified deferred compute and vert/frag shaders for first steps towards stereo support
- Moved material specific Shader Graph files into corresponding material folders.
- Hide environment lighting settings when enabling HDRP (Settings are control from sceneSettings)
- Update all shader includes to use absolute path (allow users to create material in their Asset folder)
- Done a reorganization of the files (Move ShaderPass to RenderPipeline folder, Move all shadow related files to Lighting/Shadow and others)
- Improved performance and quality of Screen Space Shadows

## [3.3.0-preview] - 2018-01-01

### Added
- Added an error message to say to use Metal or Vulkan when trying to use OpenGL API
- Added a new Fabric shader model that supports Silk and Cotton/Wool
- Added a new HDRP Lighting Debug mode to visualize Light Volumes for Point, Spot, Line, Rectangular and Reflection Probes
- Add support for reflection probe light layers
- Improve quality of anisotropic on IBL

### Fixed
- Fix an issue where the screen where darken when rendering camera preview
- Fix display correct target platform when showing message to inform user that a platform is not supported
- Remove workaround for metal and vulkan in normal buffer encoding/decoding
- Fixed an issue with color picker not working in forward
- Fixed an issue where reseting HDLight do not reset all of its parameters
- Fixed shader compile warning in DebugLightVolumes.shader

### Changed
- Changed default reflection probe to be 256x256x6 and array size to be 64
- Removed dependence on the NdotL for thickness evaluation for translucency (based on artist's input)
- Increased the precision when comparing Planar or HD reflection probe volumes
- Remove various GC alloc in C#. Slightly better performance

## [3.2.0-preview] - 2018-01-01

### Added
- Added a luminance meter in the debug menu
- Added support of Light, reflection probe, emissive material, volume settings related to lighting to Lighting explorer
- Added support for 16bit shadows

### Fixed
- Fix issue with package upgrading (HDRP resources asset is now versionned to worarkound package manager limitation)
- Fix HDReflectionProbe offset displayed in gizmo different than what is affected.
- Fix decals getting into a state where they could not be removed or disabled.
- Fix lux meter mode - The lux meter isn't affected by the sky anymore
- Fix area light size reset when multi-selected
- Fix filter pass number in HDUtils.BlitQuad
- Fix Lux meter mode that was applying SSS
- Fix planar reflections that were not working with tile/cluster (olbique matrix)
- Fix debug menu at runtime not working after nested prefab PR come to trunk
- Fix scrolling issue in density volume

### Changed
- Shader code refactor: Split MaterialUtilities file in two parts BuiltinUtilities (independent of FragInputs) and MaterialUtilities (Dependent of FragInputs)
- Change screen space shadow rendertarget format from ARGB32 to RG16

## [3.1.0-preview] - 2018-01-01

### Added
- Decal now support per channel selection mask. There is now two mode. One with BaseColor, Normal and Smoothness and another one more expensive with BaseColor, Normal, Smoothness, Metal and AO. Control is on HDRP Asset. This may require to launch an update script for old scene: 'Edit/Render Pipeline/Single step upgrade script/Upgrade all DecalMaterial MaskBlendMode'.
- Decal now supports depth bias for decal mesh, to prevent z-fighting
- Decal material now supports draw order for decal projectors
- Added LightLayers support (Base on mask from renderers name RenderingLayers and mask from light name LightLayers - if they match, the light apply) - cost an extra GBuffer in deferred (more bandwidth)
- When LightLayers is enabled, the AmbientOclusion is store in the GBuffer in deferred path allowing to avoid double occlusion with SSAO. In forward the double occlusion is now always avoided.
- Added the possibility to add an override transform on the camera for volume interpolation
- Added desired lux intensity and auto multiplier for HDRI sky
- Added an option to disable light by type in the debug menu
- Added gradient sky
- Split EmissiveColor and bakeDiffuseLighting in forward avoiding the emissiveColor to be affect by SSAO
- Added a volume to control indirect light intensity
- Added EV 100 intensity unit for area lights
- Added support for RendererPriority on Renderer. This allow to control order of transparent rendering manually. HDRP have now two stage of sorting for transparent in addition to bact to front. Material have a priority then Renderer have a priority.
- Add Coupling of (HD)Camera and HDAdditionalCameraData for reset and remove in inspector contextual menu of Camera
- Add Coupling of (HD)ReflectionProbe and HDAdditionalReflectionData for reset and remove in inspector contextual menu of ReflectoinProbe
- Add macro to forbid unity_ObjectToWorld/unity_WorldToObject to be use as it doesn't handle camera relative rendering
- Add opacity control on contact shadow

### Fixed
- Fixed an issue with PreIntegratedFGD texture being sometimes destroyed and not regenerated causing rendering to break
- PostProcess input buffers are not copied anymore on PC if the viewport size matches the final render target size
- Fixed an issue when manipulating a lot of decals, it was displaying a lot of errors in the inspector
- Fixed capture material with reflection probe
- Refactored Constant Buffers to avoid hitting the maximum number of bound CBs in some cases.
- Fixed the light range affecting the transform scale when changed.
- Snap to grid now works for Decal projector resizing.
- Added a warning for 128x128 cookie texture without mipmaps
- Replace the sampler used for density volumes for correct wrap mode handling

### Changed
- Move Render Pipeline Debug "Windows from Windows->General-> Render Pipeline debug windows" to "Windows from Windows->Analysis-> Render Pipeline debug windows"
- Update detail map formula for smoothness and albedo, goal it to bright and dark perceptually and scale factor is use to control gradient speed
- Refactor the Upgrade material system. Now a material can be update from older version at any time. Call Edit/Render Pipeline/Upgrade all Materials to newer version
- Change name EnableDBuffer to EnableDecals at several place (shader, hdrp asset...), this require a call to Edit/Render Pipeline/Upgrade all Materials to newer version to have up to date material.
- Refactor shader code: BakeLightingData structure have been replace by BuiltinData. Lot of shader code have been remove/change.
- Refactor shader code: All GBuffer are now handled by the deferred material. Mean ShadowMask and LightLayers are control by lit material in lit.hlsl and not outside anymore. Lot of shader code have been remove/change.
- Refactor shader code: Rename GetBakedDiffuseLighting to ModifyBakedDiffuseLighting. This function now handle lighting model for transmission too. Lux meter debug mode is factor outisde.
- Refactor shader code: GetBakedDiffuseLighting is not call anymore in GBuffer or forward pass, including the ConvertSurfaceDataToBSDFData and GetPreLightData, this is done in ModifyBakedDiffuseLighting now
- Refactor shader code: Added a backBakeDiffuseLighting to BuiltinData to handle lighting for transmission
- Refactor shader code: Material must now call InitBuiltinData (Init all to zero + init bakeDiffuseLighting and backBakeDiffuseLighting ) and PostInitBuiltinData

## [3.0.0-preview] - 2018-01-01

### Fixed
- Fixed an issue with distortion that was using previous frame instead of current frame
- Fixed an issue where disabled light where not upgrade correctly to the new physical light unit system introduce in 2.0.5-preview

### Changed
- Update assembly definitions to output assemblies that match Unity naming convention (Unity.*).

## [2.0.5-preview] - 2018-01-01

### Added
- Add option supportDitheringCrossFade on HDRP Asset to allow to remove shader variant during player build if needed
- Add contact shadows for punctual lights (in additional shadow settings), only one light is allowed to cast contact shadows at the same time and so at each frame a dominant light is choosed among all light with contact shadows enabled.
- Add PCSS shadow filter support (from SRP Core)
- Exposed shadow budget parameters in HDRP asset
- Add an option to generate an emissive mesh for area lights (currently rectangle light only). The mesh fits the size, intensity and color of the light.
- Add an option to the HDRP asset to increase the resolution of volumetric lighting.
- Add additional ligth unit support for punctual light (Lumens, Candela) and area lights (Lumens, Luminance)
- Add dedicated Gizmo for the box Influence volume of HDReflectionProbe / PlanarReflectionProbe

### Changed
- Re-enable shadow mask mode in debug view
- SSS and Transmission code have been refactored to be able to share it between various material. Guidelines are in SubsurfaceScattering.hlsl
- Change code in area light with LTC for Lit shader. Magnitude is now take from FGD texture instead of a separate texture
- Improve camera relative rendering: We now apply camera translation on the model matrix, so before the TransformObjectToWorld(). Note: unity_WorldToObject and unity_ObjectToWorld must never be used directly.
- Rename positionWS to positionRWS (Camera relative world position) at a lot of places (mainly in interpolator and FragInputs). In case of custom shader user will be required to update their code.
- Rename positionWS, capturePositionWS, proxyPositionWS, influencePositionWS to positionRWS, capturePositionRWS, proxyPositionRWS, influencePositionRWS (Camera relative world position) in LightDefinition struct.
- Improve the quality of trilinear filtering of density volume textures.
- Improve UI for HDReflectionProbe / PlanarReflectionProbe

### Fixed
- Fixed a shader preprocessor issue when compiling DebugViewMaterialGBuffer.shader against Metal target
- Added a temporary workaround to Lit.hlsl to avoid broken lighting code with Metal/AMD
- Fixed issue when using more than one volume texture mask with density volumes.
- Fixed an error which prevented volumetric lighting from working if no density volumes with 3D textures were present.
- Fix contact shadows applied on transmission
- Fix issue with forward opaque lit shader variant being removed by the shader preprocessor
- Fixed compilation errors on Nintendo Switch (limited XRSetting support).
- Fixed apply range attenuation option on punctual light
- Fixed issue with color temperature not take correctly into account with static lighting
- Don't display fog when diffuse lighting, specular lighting, or lux meter debug mode are enabled.

## [2.0.4-preview] - 2018-01-01

### Fixed
- Fix issue when disabling rough refraction and building a player. Was causing a crash.

## [2.0.3-preview] - 2018-01-01

### Added
- Increased debug color picker limit up to 260k lux

## [2.0.2-preview] - 2018-01-01

### Added
- Add Light -> Planar Reflection Probe command
- Added a false color mode in rendering debug
- Add support for mesh decals
- Add flag to disable projector decals on transparent geometry to save performance and decal texture atlas space
- Add ability to use decal diffuse map as mask only
- Add visualize all shadow masks in lighting debug
- Add export of normal and roughness buffer for forwardOnly and when in supportOnlyForward mode for forward
- Provide a define in lit.hlsl (FORWARD_MATERIAL_READ_FROM_WRITTEN_NORMAL_BUFFER) when output buffer normal is used to read the normal and roughness instead of caclulating it (can save performance, but lower quality due to compression)
- Add color swatch to decal material

### Changed
- Change Render -> Planar Reflection creation to 3D Object -> Mirror
- Change "Enable Reflector" name on SpotLight to "Angle Affect Intensity"
- Change prototype of BSDFData ConvertSurfaceDataToBSDFData(SurfaceData surfaceData) to BSDFData ConvertSurfaceDataToBSDFData(uint2 positionSS, SurfaceData surfaceData)

### Fixed
- Fix issue with StackLit in deferred mode with deferredDirectionalShadow due to GBuffer not being cleared. Gbuffer is still not clear and issue was fix with the new Output of normal buffer.
- Fixed an issue where interpolation volumes were not updated correctly for reflection captures.
- Fixed an exception in Light Loop settings UI

## [2.0.1-preview] - 2018-01-01

### Added
- Add stripper of shader variant when building a player. Save shader compile time.
- Disable per-object culling that was executed in C++ in HD whereas it was not used (Optimization)
- Enable texture streaming debugging (was not working before 2018.2)
- Added Screen Space Reflection with Proxy Projection Model
- Support correctly scene selection for alpha tested object
- Add per light shadow mask mode control (i.e shadow mask distance and shadow mask). It use the option NonLightmappedOnly
- Add geometric filtering to Lit shader (allow to reduce specular aliasing)
- Add shortcut to create DensityVolume and PlanarReflection in hierarchy
- Add a DefaultHDMirrorMaterial material for PlanarReflection
- Added a script to be able to upgrade material to newer version of HDRP
- Removed useless duplication of ForwardError passes.
- Add option to not compile any DEBUG_DISPLAY shader in the player (Faster build) call Support Runtime Debug display

### Changed
- Changed SupportForwardOnly to SupportOnlyForward in render pipeline settings
- Changed versioning variable name in HDAdditionalXXXData from m_version to version
- Create unique name when creating a game object in the rendering menu (i.e Density Volume(2))
- Re-organize various files and folder location to clean the repository
- Change Debug windows name and location. Now located at:  Windows -> General -> Render Pipeline Debug

### Removed
- Removed GlobalLightLoopSettings.maxPlanarReflectionProbes and instead use value of GlobalLightLoopSettings.planarReflectionProbeCacheSize
- Remove EmissiveIntensity parameter and change EmissiveColor to be HDR (Matching Builtin Unity behavior) - Data need to be updated - Launch Edit -> Single Step Upgrade Script -> Upgrade all Materials emissionColor

### Fixed
- Fix issue with LOD transition and instancing
- Fix discrepency between object motion vector and camera motion vector
- Fix issue with spot and dir light gizmo axis not highlighted correctly
- Fix potential crash while register debug windows inputs at startup
- Fix warning when creating Planar reflection
- Fix specular lighting debug mode (was rendering black)
- Allow projector decal with null material to allow to configure decal when HDRP is not set
- Decal atlas texture offset/scale is updated after allocations (used to be before so it was using date from previous frame)

## [0.0.0-preview] - 2018-01-01

### Added
- Configure the VolumetricLightingSystem code path to be on by default
- Trigger a build exception when trying to build an unsupported platform
- Introduce the VolumetricLightingController component, which can (and should) be placed on the camera, and allows one to control the near and the far plane of the V-Buffer (volumetric "froxel" buffer) along with the depth distribution (from logarithmic to linear)
- Add 3D texture support for DensityVolumes
- Add a better mapping of roughness to mipmap for planar reflection
- The VolumetricLightingSystem now uses RTHandles, which allows to save memory by sharing buffers between different cameras (history buffers are not shared), and reduce reallocation frequency by reallocating buffers only if the rendering resolution increases (and suballocating within existing buffers if the rendering resolution decreases)
- Add a Volumetric Dimmer slider to lights to control the intensity of the scattered volumetric lighting
- Add UV tiling and offset support for decals.
- Add mipmapping support for volume 3D mask textures

### Changed
- Default number of planar reflection change from 4 to 2
- Rename _MainDepthTexture to _CameraDepthTexture
- The VolumetricLightingController has been moved to the Interpolation Volume framework and now functions similarly to the VolumetricFog settings
- Update of UI of cookie, CubeCookie, Reflection probe and planar reflection probe to combo box
- Allow enabling/disabling shadows for area lights when they are set to baked.
- Hide applyRangeAttenuation and FadeDistance for directional shadow as they are not used

### Removed
- Remove Resource folder of PreIntegratedFGD and add the resource to RenderPipeline Asset

### Fixed
- Fix ConvertPhysicalLightIntensityToLightIntensity() function used when creating light from script to match HDLightEditor behavior
- Fix numerical issues with the default value of mean free path of volumetric fog
- Fix the bug preventing decals from coexisting with density volumes
- Fix issue with alpha tested geometry using planar/triplanar mapping not render correctly or flickering (due to being wrongly alpha tested in depth prepass)
- Fix meta pass with triplanar (was not handling correctly the normal)
- Fix preview when a planar reflection is present
- Fix Camera preview, it is now a Preview cameraType (was a SceneView)
- Fix handling unknown GPUShadowTypes in the shadow manager.
- Fix area light shapes sent as point lights to the baking backends when they are set to baked.
- Fix unnecessary division by PI for baked area lights.
- Fix line lights sent to the lightmappers. The backends don't support this light type.
- Fix issue with shadow mask framesettings not correctly taken into account when shadow mask is enabled for lighting.
- Fix directional light and shadow mask transition, they are now matching making smooth transition
- Fix banding issues caused by high intensity volumetric lighting
- Fix the debug window being emptied on SRP asset reload
- Fix issue with debug mode not correctly clearing the GBuffer in editor after a resize
- Fix issue with ResetMaterialKeyword not resetting correctly ToggleOff/Roggle Keyword
- Fix issue with motion vector not render correctly if there is no depth prepass in deferred

## [0.0.0-preview] - 2018-01-01

### Added
- Screen Space Refraction projection model (Proxy raycasting, HiZ raymarching)
- Screen Space Refraction settings as volume component
- Added buffered frame history per camera
- Port Global Density Volumes to the Interpolation Volume System.
- Optimize ImportanceSampleLambert() to not require the tangent frame.
- Generalize SampleVBuffer() to handle different sampling and reconstruction methods.
- Improve the quality of volumetric lighting reprojection.
- Optimize Morton Order code in the Subsurface Scattering pass.
- Planar Reflection Probe support roughness (gaussian convolution of captured probe)
- Use an atlas instead of a texture array for cluster transparent decals
- Add a debug view to visualize the decal atlas
- Only store decal textures to atlas if decal is visible, debounce out of memory decal atlas warning.
- Add manipulator gizmo on decal to improve authoring workflow
- Add a minimal StackLit material (work in progress, this version can be used as template to add new material)

### Changed
- EnableShadowMask in FrameSettings (But shadowMaskSupport still disable by default)
- Forced Planar Probe update modes to (Realtime, Every Update, Mirror Camera)
- Screen Space Refraction proxy model uses the proxy of the first environment light (Reflection probe/Planar probe) or the sky
- Moved RTHandle static methods to RTHandles
- Renamed RTHandle to RTHandleSystem.RTHandle
- Move code for PreIntegratedFDG (Lit.shader) into its dedicated folder to be share with other material
- Move code for LTCArea (Lit.shader) into its dedicated folder to be share with other material

### Removed
- Removed Planar Probe mirror plane position and normal fields in inspector, always display mirror plane and normal gizmos

### Fixed
- Fix fog flags in scene view is now taken into account
- Fix sky in preview windows that were disappearing after a load of a new level
- Fix numerical issues in IntersectRayAABB().
- Fix alpha blending of volumetric lighting with transparent objects.
- Fix the near plane of the V-Buffer causing out-of-bounds look-ups in the clustered data structure.
- Depth and color pyramid are properly computed and sampled when the camera renders inside a viewport of a RTHandle.
- Fix decal atlas debug view to work correctly when shadow atlas view is also enabled
- Fix TransparentSSR with non-rendergraph.
- Fix shader compilation warning on SSR compute shader.<|MERGE_RESOLUTION|>--- conflicted
+++ resolved
@@ -11,11 +11,8 @@
 
 ### Fixed
 - Fixed probe volumes debug views.
-<<<<<<< HEAD
 - Fixed lookdev movement.
-=======
 - Fixed volume component tooltips using the same parameter name.
->>>>>>> 0cace462
 
 ### Changed
 - Removed the material pass probe volumes evaluation mode.
