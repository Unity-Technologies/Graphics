--- conflicted
+++ resolved
@@ -15,8 +15,6 @@
 
 ### Fixed
 - Fixed an exception when opening the color picker in the material UI (case 1307143).
-<<<<<<< HEAD
-=======
 - Fixed lights shadow frustum near and far planes.
 - Fixed various issues with non-temporal SSAO and rendergraph.
 - Fixed white flashes on camera cuts on volumetric fog.
@@ -30,14 +28,10 @@
 - VFX: Debug material view were rendering pink for albedo. (case 1290752)
 - VFX: Debug material view incorrect depth test. (case 1293291)
 - VFX: Fixed LPPV with lit particles in deferred (case 1293608)
->>>>>>> d4d7c541
 
 ### Changed
 - Changed Window/Render Pipeline/HD Render Pipeline Wizard to Window/Rendering/HDRP Wizard
 - Removed the material pass probe volumes evaluation mode.
-<<<<<<< HEAD
-- Updated the tooltip for the Decal Angle Fade property (requires to enable Decal Layers in both HDRP asset and Frame settings) (case 1308048).
-=======
 - Move the Decal Gizmo Color initialization to preferences
 - Unifying the history validation pass so that it is only done once for the whole frame and not per effect.
 - Updated the tooltip for the Decal Angle Fade property (requires to enable Decal Layers in both HDRP asset and Frame settings) (case 1308048).
@@ -60,7 +54,6 @@
 
 ### Changed
 - Improved shadow cascade GUI drawing with pixel perfect, hover and focus functionalities.
->>>>>>> d4d7c541
 
 ## [11.0.0] - 2020-10-21
 
