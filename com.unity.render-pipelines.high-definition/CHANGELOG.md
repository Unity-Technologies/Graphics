--- conflicted
+++ resolved
@@ -166,11 +166,7 @@
 - Fixed null reference in the Undo callback of the graphics compositor 
 - Fixed cullmode for SceneSelectionPass.
 - Fixed issue that caused non-static object to not render at times in OnEnable reflection probes.
-<<<<<<< HEAD
-- Fixed XR shadows culling.
 - Fixed upside down XR occlusion mesh.
-=======
->>>>>>> 90948d0e
 
 ### Changed
 - Preparation pass for RTSSShadows to be supported by render graph.
