# Changelog
All notable changes to this package will be documented in this file.

The format is based on [Keep a Changelog](http://keepachangelog.com/en/1.0.0/)
and this project adheres to [Semantic Versioning](http://semver.org/spec/v2.0.0.html).

## [10.0.0] - 2019-06-10

### Added
- Ray tracing support for VR single-pass
- Added sharpen filter shader parameter and UI for TemporalAA to control image quality instead of hardcoded value
- Added frame settings option for custom post process and custom passes as well as custom color buffer format option.
- Add check in wizard on SRP Batcher enabled.
- Added default implementations of OnPreprocessMaterialDescription for FBX, Obj, Sketchup and 3DS file formats.
- Added custom pass fade radius
- Added after post process injection point for custom passes
- Added basic alpha compositing support - Alpha is available afterpostprocess when using FP16 buffer format.
- Added falloff distance on Reflection Probe and Planar Reflection Probe
- Added Backplate projection from the HDRISky
- Added Shadow Matte in UnlitMasterNode, which only received shadow without lighting
- Added hability to name LightLayers in HDRenderPipelineAsset
- Added a range compression factor for Reflection Probe and Planar Reflection Probe to avoid saturation of colors.
- Added path tracing support for directional, point and spot lights, as well as emission from Lit and Unlit.
- Added non temporal version of SSAO.
- Added more detailed ray tracing stats in the debug window
- Added Disc area light (bake only)
- Added a warning in the material UI to prevent transparent + subsurface-scattering combination.
- Added XR single-pass setting into HDRP asset
- Added a penumbra tint option for lights
- Added support for depth copy with XR SDK
- Added debug setting to Render Pipeline Debug Window to list the active XR views
- Added an option to filter the result of the volumetric lighting (off by default).
- Added a transmission multiplier for directional lights
- Added XR single-pass test mode to Render Pipeline Debug Window
- Added debug setting to Render Pipeline Window to list the active XR views
- Added a new refraction mode for the Lit shader (thin). Which is a box refraction with small thickness values
- Added the code to support Barn Doors for Area Lights based on a shaderconfig option.
- Added HDRPCameraBinder property binder for Visual Effect Graph
- Added "Celestial Body" controls to the Directional Light
- Added new parameters to the Physically Based Sky
- Added Reflections to the DXR Wizard
- Added the possibility to have ray traced colored and semi-transparent shadows on directional lights.
- Added a check in the custom post process template to throw an error if the default shader is not found.
- Exposed the debug overlay ratio in the debug menu.
- Added a separate frame settings for tonemapping alongside color grading.
- Added the receive fog option in the material UI for ShaderGraphs.
- Added a public virtual bool in the custom post processes API to specify if a post processes should be executed in the scene view.
- Added a menu option that checks scene issues with ray tracing. Also removed the previously existing warning at runtime.
- Added Contrast Adaptive Sharpen (CAS) Upscaling effect.
- Added APIs to update probe settings at runtime.
- Added documentation for the rayTracingSupported method in HDRP
- Added user-selectable format for the post processing passes.
- Added support for alpha channel in some post-processing passes (DoF, TAA, Uber).
- Added warnings in FrameSettings inspector when using DXR and atempting to use Asynchronous Execution.
- Exposed Stencil bits that can be used by the user.
- Added history rejection based on velocity of intersected objects for directional, point and spot lights.
- Added a affectsVolumetric field to the HDAdditionalLightData API to know if light affects volumetric fog.
- Add OS and Hardware check in the Wizard fixes for DXR.
- Added option to exclude camera motion from motion blur.
- Added semi-transparent shadows for point and spot lights.
- Added support for semi-transparent shadow for unlit shader and unlit shader graph.
- Added the alpha clip enabled toggle to the material UI for all HDRP shader graphs.
- Added Material Samples to explain how to use the lit shader features
- Added an initial implementation of ray traced sub surface scattering
- Added AssetPostprocessors and Shadergraphs to handle Arnold Standard Surface and 3DsMax Physical material import from FBX.
- Added support for Smoothness Fade start work when enabling ray traced reflections.
- Added Contact shadow, Micro shadows and Screen space refraction API documentation.
- Added script documentation for SSR, SSAO (ray tracing), GI, Light Cluster, RayTracingSettings, Ray Counters, etc.
- Added path tracing support for refraction and internal reflections.
- Added support for Thin Refraction Model and Lit's Clear Coat in Path Tracing.
- Added the Tint parameter to Sky Colored Fog.
- Added of Screen Space Reflections for Transparent materials
- Added a fallback for ray traced area light shadows in case the material is forward or the lit mode is forward.
- Added a new debug mode for light layers.
- Added an "enable" toggle to the SSR volume component.
- Added support for anisotropic specular lobes in path tracing.
- Added support for alpha clipping in path tracing.
- Added support for light cookies in path tracing.
- Added support for transparent shadows in path tracing.
- Added support for iridescence in path tracing.
- Added support for background color in path tracing.
- Added a path tracing test to the test suite.
- Added a warning and workaround instructions that appear when you enable XR single-pass after the first frame with the XR SDK.
- Added the exposure sliders to the planar reflection probe preview
- Added support for subsurface scattering in path tracing.
- Added a new mode that improves the filtering of ray traced shadows (directional, point and spot) based on the distance to the occluder.
- Added support of cookie baking and add support on Disc light.
- Added support for fog attenuation in path tracing.
- Added a new debug panel for volumes
- Added XR setting to control camera jitter for temporal effects
- Added an error message in the DrawRenderers custom pass when rendering opaque objects with an HDRP asset in DeferredOnly mode.
- Added API to enable proper recording of path traced scenes (with the Unity recorder or other tools).
- Added support for fog in Recursive rendering, ray traced reflections and ray traced indirect diffuse.
- Added an alpha blend option for recursive rendering
- Added support for stack lit for ray tracing effects.
- Added support for hair for ray tracing effects.
- Added support for alpha to coverage for HDRP shaders and shader graph
- Added support for Quality Levels to Subsurface Scattering.
- Added option to disable XR rendering on the camera settings.
- Added support for specular AA from geometric curvature in AxF
- Added support for baked AO (no input for now) in AxF
- Added an info box to warn about depth test artifacts when rendering object twice in custom passes with MSAA.
- Added a frame setting for alpha to mask.
- Added support for custom passes in the AOV API
- Added Light decomposition lighting debugging modes and support in AOV
- Added exposure compensation to Fixed exposure mode
- Added support for rasterized area light shadows in StackLit
- Added support for texture-weighted automatic exposure
- Added support for POM for emissive map
- Added alpha channel support in motion blur pass.
- Added the HDRP Compositor Tool (in Preview).
- Added a ray tracing mode option in the HDRP asset that allows to override and shader stripping.
- Added support for arbitrary resolution scaling of Volumetric Lighting to the Fog volume component.
- Added range attenuation for box-shaped spotlights.
- Added scenes for hair and fabric and decals with material samples
- Added fabric materials and textures
- Added information for fabric materials in fabric scene
- Added a DisplayInfo attribute to specify a name override and a display order for Volume Component fields (used only in default inspector for now).
- Added Min distance to contact shadows.
- Added support for Depth of Field in path tracing (by sampling the lens aperture).
- Added an API in HDRP to override the camera within the rendering of a frame (mainly for custom pass).
- Added a function (HDRenderPipeline.ResetRTHandleReferenceSize) to reset the reference size of RTHandle systems.
- Added support for AxF measurements importing into texture resources tilings.
- Added Layer parameter on Area Light to modify Layer of generated Emissive Mesh
- Added a flow map parameter to HDRI Sky
- Implemented ray traced reflections for transparent objects.
- Add a new parameter to control reflections in recursive rendering.
- Added an initial version of SSGI.
- Added Virtual Texturing cache settings to control the size of the Streaming Virtual Texturing caches.
- Added back-compatibility with builtin stereo matrices.
- Added CustomPassUtils API to simplify Blur, Copy and DrawRenderers custom passes.
- Added Histogram guided automatic exposure.
- Added few exposure debug modes.
- Added support for multiple path-traced views at once (e.g., scene and game views).
- Added support for 3DsMax's 2021 Simplified Physical Material from FBX files in the Model Importer.
- Added custom target mid grey for auto exposure.
- Added CustomPassUtils API to simplify Blur, Copy and DrawRenderers custom passes.
- Added an API in HDRP to override the camera within the rendering of a frame (mainly for custom pass).
- Added more custom pass API functions, mainly to render objects from another camera.
- Added support for transparent Unlit in path tracing.
- Added a minimal lit used for RTGI in peformance mode.
- Added procedural metering mask that can follow an object
- Added presets quality settings for RTAO and RTGI.
- Added an override for the shadow culling that allows better directional shadow maps in ray tracing effects (RTR, RTGI, RTSSS and RR).
- Added a Cloud Layer volume override.
- Added Fast Memory support for platform that support it.
- Added CPU and GPU timings for ray tracing effects.
- Added support to combine RTSSS and RTGI (1248733).
- Added IES Profile support for Point, Spot and Rectangular-Area lights
- Added support for multiple mapping modes in AxF.
- Add support of lightlayers on indirect lighting controller
- Added compute shader stripping.
- Added Cull Mode option for opaque materials and ShaderGraphs. 
- Added scene view exposure override.
- Added support for exposure curve remapping for min/max limits.
- Added presets for ray traced reflections.
- Added final image histogram debug view (both luminance and RGB).
- Added an example texture and rotation to the Cloud Layer volume override.
- Added an option to extend the camera culling for skinned mesh animation in ray tracing effects (1258547).

### Fixed
- Fix when rescale probe all direction below zero (1219246)
- Update documentation of HDRISky-Backplate, precise how to have Ambient Occlusion on the Backplate
- Sorting, undo, labels, layout in the Lighting Explorer.
- Fixed sky settings and materials in Shader Graph Samples package
- Fix/workaround a probable graphics driver bug in the GTAO shader.
- Fixed Hair and PBR shader graphs double sided modes
- Fixed an issue where updating an HDRP asset in the Quality setting panel would not recreate the pipeline.
- Fixed issue with point lights being considered even when occupying less than a pixel on screen (case 1183196)
- Fix a potential NaN source with iridescence (case 1183216)
- Fixed issue of spotlight breaking when minimizing the cone angle via the gizmo (case 1178279)
- Fixed issue that caused decals not to modify the roughness in the normal buffer, causing SSR to not behave correctly (case 1178336)
- Fixed lit transparent refraction with XR single-pass rendering
- Removed extra jitter for TemporalAA in VR
- Fixed ShaderGraph time in main preview
- Fixed issue on some UI elements in HDRP asset not expanding when clicking the arrow (case 1178369)
- Fixed alpha blending in custom post process
- Fixed the modification of the _AlphaCutoff property in the material UI when exposed with a ShaderGraph parameter.
- Fixed HDRP test `1218_Lit_DiffusionProfiles` on Vulkan.
- Fixed an issue where building a player in non-dev mode would generate render target error logs every frame
- Fixed crash when upgrading version of HDRP
- Fixed rendering issues with material previews
- Fixed NPE when using light module in Shuriken particle systems (1173348).
- Refresh cached shadow on editor changes
- Fixed light supported units caching (1182266)
- Fixed an issue where SSAO (that needs temporal reprojection) was still being rendered when Motion Vectors were not available (case 1184998)
- Fixed a nullref when modifying the height parameters inside the layered lit shader UI.
- Fixed Decal gizmo that become white after exiting play mode
- Fixed Decal pivot position to behave like a spotlight
- Fixed an issue where using the LightingOverrideMask would break sky reflection for regular cameras
- Fix DebugMenu FrameSettingsHistory persistency on close
- Fix DensityVolume, ReflectionProbe aned PlanarReflectionProbe advancedControl display
- Fix DXR scene serialization in wizard
- Fixed an issue where Previews would reallocate History Buffers every frame
- Fixed the SetLightLayer function in HDAdditionalLightData setting the wrong light layer
- Fix error first time a preview is created for planar
- Fixed an issue where SSR would use an incorrect roughness value on ForwardOnly (StackLit, AxF, Fabric, etc.) materials when the pipeline is configured to also allow deferred Lit.
- Fixed issues with light explorer (cases 1183468, 1183269)
- Fix dot colors in LayeredLit material inspector
- Fix undo not resetting all value when undoing the material affectation in LayerLit material
- Fix for issue that caused gizmos to render in render textures (case 1174395)
- Fixed the light emissive mesh not updated when the light was disabled/enabled
- Fixed light and shadow layer sync when setting the HDAdditionalLightData.lightlayersMask property
- Fixed a nullref when a custom post process component that was in the HDRP PP list is removed from the project
- Fixed issue that prevented decals from modifying specular occlusion (case 1178272).
- Fixed exposure of volumetric reprojection
- Fixed multi selection support for Scalable Settings in lights
- Fixed font shaders in test projects for VR by using a Shader Graph version
- Fixed refresh of baked cubemap by incrementing updateCount at the end of the bake (case 1158677).
- Fixed issue with rectangular area light when seen from the back
- Fixed decals not affecting lightmap/lightprobe
- Fixed zBufferParams with XR single-pass rendering
- Fixed moving objects not rendered in custom passes
- Fixed abstract classes listed in the + menu of the custom pass list
- Fixed custom pass that was rendered in previews
- Fixed precision error in zero value normals when applying decals (case 1181639)
- Fixed issue that triggered No Scene Lighting view in game view as well (case 1156102)
- Assign default volume profile when creating a new HDRP Asset
- Fixed fov to 0 in planar probe breaking the projection matrix (case 1182014)
- Fixed bugs with shadow caching
- Reassign the same camera for a realtime probe face render request to have appropriate history buffer during realtime probe rendering.
- Fixed issue causing wrong shading when normal map mode is Object space, no normal map is set, but a detail map is present (case 1143352)
- Fixed issue with decal and htile optimization
- Fixed TerrainLit shader compilation error regarding `_Control0_TexelSize` redefinition (case 1178480).
- Fixed warning about duplicate HDRuntimeReflectionSystem when configuring play mode without domain reload.
- Fixed an editor crash when multiple decal projectors were selected and some had null material
- Added all relevant fix actions to FixAll button in Wizard
- Moved FixAll button on top of the Wizard
- Fixed an issue where fog color was not pre-exposed correctly
- Fix priority order when custom passes are overlapping
- Fix cleanup not called when the custom pass GameObject is destroyed
- Replaced most instances of GraphicsSettings.renderPipelineAsset by GraphicsSettings.currentRenderPipeline. This should fix some parameters not working on Quality Settings overrides.
- Fixed an issue with Realtime GI not working on upgraded projects.
- Fixed issue with screen space shadows fallback texture was not set as a texture array.
- Fixed Pyramid Lights bounding box
- Fixed terrain heightmap default/null values and epsilons
- Fixed custom post-processing effects breaking when an abstract class inherited from `CustomPostProcessVolumeComponent`
- Fixed XR single-pass rendering in Editor by using ShaderConfig.s_XrMaxViews to allocate matrix array
- Multiple different skies rendered at the same time by different cameras are now handled correctly without flickering
- Fixed flickering issue happening when different volumes have shadow settings and multiple cameras are present.
- Fixed issue causing planar probes to disappear if there is no light in the scene.
- Fixed a number of issues with the prefab isolation mode (Volumes leaking from the main scene and reflection not working properly)
- Fixed an issue with fog volume component upgrade not working properly
- Fixed Spot light Pyramid Shape has shadow artifacts on aspect ratio values lower than 1
- Fixed issue with AO upsampling in XR
- Fixed camera without HDAdditionalCameraData component not rendering
- Removed the macro ENABLE_RAYTRACING for most of the ray tracing code
- Fixed prefab containing camera reloading in loop while selected in the Project view
- Fixed issue causing NaN wheh the Z scale of an object is set to 0.
- Fixed DXR shader passes attempting to render before pipeline loaded
- Fixed black ambient sky issue when importing a project after deleting Library.
- Fixed issue when upgrading a Standard transparent material (case 1186874)
- Fixed area light cookies not working properly with stack lit
- Fixed material render queue not updated when the shader is changed in the material inspector.
- Fixed a number of issues with full screen debug modes not reseting correctly when setting another mutually exclusive mode
- Fixed compile errors for platforms with no VR support
- Fixed an issue with volumetrics and RTHandle scaling (case 1155236)
- Fixed an issue where sky lighting might be updated uselessly
- Fixed issue preventing to allow setting decal material to none (case 1196129)
- Fixed XR multi-pass decals rendering
- Fixed several fields on Light Inspector that not supported Prefab overrides
- Fixed EOL for some files
- Fixed scene view rendering with volumetrics and XR enabled
- Fixed decals to work with multiple cameras
- Fixed optional clear of GBuffer (Was always on)
- Fixed render target clears with XR single-pass rendering
- Fixed HDRP samples file hierarchy
- Fixed Light units not matching light type
- Fixed QualitySettings panel not displaying HDRP Asset
- Fixed black reflection probes the first time loading a project
- Fixed y-flip in scene view with XR SDK
- Fixed Decal projectors do not immediately respond when parent object layer mask is changed in editor.
- Fixed y-flip in scene view with XR SDK
- Fixed a number of issues with Material Quality setting
- Fixed the transparent Cull Mode option in HD unlit master node settings only visible if double sided is ticked.
- Fixed an issue causing shadowed areas by contact shadows at the edge of far clip plane if contact shadow length is very close to far clip plane.
- Fixed editing a scalable settings will edit all loaded asset in memory instead of targetted asset.
- Fixed Planar reflection default viewer FOV
- Fixed flickering issues when moving the mouse in the editor with ray tracing on.
- Fixed the ShaderGraph main preview being black after switching to SSS in the master node settings
- Fixed custom fullscreen passes in VR
- Fixed camera culling masks not taken in account in custom pass volumes
- Fixed object not drawn in custom pass when using a DrawRenderers with an HDRP shader in a build.
- Fixed injection points for Custom Passes (AfterDepthAndNormal and BeforePreRefraction were missing)
- Fixed a enum to choose shader tags used for drawing objects (DepthPrepass or Forward) when there is no override material.
- Fixed lit objects in the BeforePreRefraction, BeforeTransparent and BeforePostProcess.
- Fixed the None option when binding custom pass render targets to allow binding only depth or color.
- Fixed custom pass buffers allocation so they are not allocated if they're not used.
- Fixed the Custom Pass entry in the volume create asset menu items.
- Fixed Prefab Overrides workflow on Camera.
- Fixed alignment issue in Preset for Camera.
- Fixed alignment issue in Physical part for Camera.
- Fixed FrameSettings multi-edition.
- Fixed a bug happening when denoising multiple ray traced light shadows
- Fixed minor naming issues in ShaderGraph settings
- VFX: Removed z-fight glitches that could appear when using deferred depth prepass and lit quad primitives
- VFX: Preserve specular option for lit outputs (matches HDRP lit shader)
- Fixed an issue with Metal Shader Compiler and GTAO shader for metal
- Fixed resources load issue while upgrading HDRP package.
- Fix LOD fade mask by accounting for field of view
- Fixed spot light missing from ray tracing indirect effects.
- Fixed a UI bug in the diffusion profile list after fixing them from the wizard.
- Fixed the hash collision when creating new diffusion profile assets.
- Fixed a light leaking issue with box light casting shadows (case 1184475)
- Fixed Cookie texture type in the cookie slot of lights (Now displays a warning because it is not supported).
- Fixed a nullref that happens when using the Shuriken particle light module
- Fixed alignment in Wizard
- Fixed text overflow in Wizard's helpbox
- Fixed Wizard button fix all that was not automatically grab all required fixes
- Fixed VR tab for MacOS in Wizard
- Fixed local config package workflow in Wizard
- Fixed issue with contact shadows shifting when MSAA is enabled.
- Fixed EV100 in the PBR sky
- Fixed an issue In URP where sometime the camera is not passed to the volume system and causes a null ref exception (case 1199388)
- Fixed nullref when releasing HDRP with custom pass disabled
- Fixed performance issue derived from copying stencil buffer.
- Fixed an editor freeze when importing a diffusion profile asset from a unity package.
- Fixed an exception when trying to reload a builtin resource.
- Fixed the light type intensity unit reset when switching the light type.
- Fixed compilation error related to define guards and CreateLayoutFromXrSdk()
- Fixed documentation link on CustomPassVolume.
- Fixed player build when HDRP is in the project but not assigned in the graphic settings.
- Fixed an issue where ambient probe would be black for the first face of a baked reflection probe
- VFX: Fixed Missing Reference to Visual Effect Graph Runtime Assembly
- Fixed an issue where rendering done by users in EndCameraRendering would be executed before the main render loop.
- Fixed Prefab Override in main scope of Volume.
- Fixed alignment issue in Presset of main scope of Volume.
- Fixed persistence of ShowChromeGizmo and moved it to toolbar for coherency in ReflectionProbe and PlanarReflectionProbe.
- Fixed Alignement issue in ReflectionProbe and PlanarReflectionProbe.
- Fixed Prefab override workflow issue in ReflectionProbe and PlanarReflectionProbe.
- Fixed empty MoreOptions and moved AdvancedManipulation in a dedicated location for coherency in ReflectionProbe and PlanarReflectionProbe.
- Fixed Prefab override workflow issue in DensityVolume.
- Fixed empty MoreOptions and moved AdvancedManipulation in a dedicated location for coherency in DensityVolume.
- Fix light limit counts specified on the HDRP asset
- Fixed Quality Settings for SSR, Contact Shadows and Ambient Occlusion volume components
- Fixed decalui deriving from hdshaderui instead of just shaderui
- Use DelayedIntField instead of IntField for scalable settings
- Fixed init of debug for FrameSettingsHistory on SceneView camera
- Added a fix script to handle the warning 'referenced script in (GameObject 'SceneIDMap') is missing'
- Fix Wizard load when none selected for RenderPipelineAsset
- Fixed TerrainLitGUI when per-pixel normal property is not present.
- Fixed rendering errors when enabling debug modes with custom passes
- Fix an issue that made PCSS dependent on Atlas resolution (not shadow map res)
- Fixing a bug whith histories when n>4 for ray traced shadows
- Fixing wrong behavior in ray traced shadows for mesh renderers if their cast shadow is shadow only or double sided
- Only tracing rays for shadow if the point is inside the code for spotlight shadows
- Only tracing rays if the point is inside the range for point lights
- Fixing ghosting issues when the screen space shadow  indexes change for a light with ray traced shadows
- Fixed an issue with stencil management and Xbox One build that caused corrupted output in deferred mode.
- Fixed a mismatch in behavior between the culling of shadow maps and ray traced point and spot light shadows
- Fixed recursive ray tracing not working anymore after intermediate buffer refactor.
- Fixed ray traced shadow denoising not working (history rejected all the time).
- Fixed shader warning on xbox one
- Fixed cookies not working for spot lights in ray traced reflections, ray traced GI and recursive rendering
- Fixed an inverted handling of CoatSmoothness for SSR in StackLit.
- Fixed missing distortion inputs in Lit and Unlit material UI.
- Fixed issue that propagated NaNs across multiple frames through the exposure texture.
- Fixed issue with Exclude from TAA stencil ignored.
- Fixed ray traced reflection exposure issue.
- Fixed issue with TAA history not initialising corretly scale factor for first frame
- Fixed issue with stencil test of material classification not using the correct Mask (causing false positive and bad performance with forward material in deferred)
- Fixed issue with History not reset when chaning antialiasing mode on camera
- Fixed issue with volumetric data not being initialized if default settings have volumetric and reprojection off.
- Fixed ray tracing reflection denoiser not applied in tier 1
- Fixed the vibility of ray tracing related methods.
- Fixed the diffusion profile list not saved when clicking the fix button in the material UI.
- Fixed crash when pushing bounce count higher than 1 for ray traced GI or reflections
- Fixed PCSS softness scale so that it better match ray traced reference for punctual lights.
- Fixed exposure management for the path tracer
- Fixed AxF material UI containing two advanced options settings.
- Fixed an issue where cached sky contexts were being destroyed wrongly, breaking lighting in the LookDev
- Fixed issue that clamped PCSS softness too early and not after distance scale.
- Fixed fog affect transparent on HD unlit master node
- Fixed custom post processes re-ordering not saved.
- Fixed NPE when using scalable settings
- Fixed an issue where PBR sky precomputation was reset incorrectly in some cases causing bad performance.
- Fixed a bug due to depth history begin overriden too soon
- Fixed CustomPassSampleCameraColor scale issue when called from Before Transparent injection point.
- Fixed corruption of AO in baked probes.
- Fixed issue with upgrade of projects that still had Very High as shadow filtering quality.
- Fixed issue that caused Distortion UI to appear in Lit.
- Fixed several issues with decal duplicating when editing them.
- Fixed initialization of volumetric buffer params (1204159)
- Fixed an issue where frame count was incorrectly reset for the game view, causing temporal processes to fail.
- Fixed Culling group was not disposed error.
- Fixed issues on some GPU that do not support gathers on integer textures.
- Fixed an issue with ambient probe not being initialized for the first frame after a domain reload for volumetric fog.
- Fixed the scene visibility of decal projectors and density volumes
- Fixed a leak in sky manager.
- Fixed an issue where entering playmode while the light editor is opened would produce null reference exceptions.
- Fixed the debug overlay overlapping the debug menu at runtime.
- Fixed an issue with the framecount when changing scene.
- Fixed errors that occurred when using invalid near and far clip plane values for planar reflections.
- Fixed issue with motion blur sample weighting function.
- Fixed motion vectors in MSAA.
- Fixed sun flare blending (case 1205862).
- Fixed a lot of issues related to ray traced screen space shadows.
- Fixed memory leak caused by apply distortion material not being disposed.
- Fixed Reflection probe incorrectly culled when moving its parent (case 1207660)
- Fixed a nullref when upgrading the Fog volume components while the volume is opened in the inspector.
- Fix issues where decals on PS4 would not correctly write out the tile mask causing bits of the decal to go missing.
- Use appropriate label width and text content so the label is completely visible
- Fixed an issue where final post process pass would not output the default alpha value of 1.0 when using 11_11_10 color buffer format.
- Fixed SSR issue after the MSAA Motion Vector fix.
- Fixed an issue with PCSS on directional light if punctual shadow atlas was not allocated.
- Fixed an issue where shadow resolution would be wrong on the first face of a baked reflection probe.
- Fixed issue with PCSS softness being incorrect for cascades different than the first one.
- Fixed custom post process not rendering when using multiple HDRP asset in quality settings
- Fixed probe gizmo missing id (case 1208975)
- Fixed a warning in raytracingshadowfilter.compute
- Fixed issue with AO breaking with small near plane values.
- Fixed custom post process Cleanup function not called in some cases.
- Fixed shader warning in AO code.
- Fixed a warning in simpledenoiser.compute
- Fixed tube and rectangle light culling to use their shape instead of their range as a bounding box.
- Fixed caused by using gather on a UINT texture in motion blur.
- Fix issue with ambient occlusion breaking when dynamic resolution is active.
- Fixed some possible NaN causes in Depth of Field.
- Fixed Custom Pass nullref due to the new Profiling Sample API changes
- Fixed the black/grey screen issue on after post process Custom Passes in non dev builds.
- Fixed particle lights.
- Improved behavior of lights and probe going over the HDRP asset limits.
- Fixed issue triggered when last punctual light is disabled and more than one camera is used.
- Fixed Custom Pass nullref due to the new Profiling Sample API changes
- Fixed the black/grey screen issue on after post process Custom Passes in non dev builds.
- Fixed XR rendering locked to vsync of main display with Standalone Player.
- Fixed custom pass cleanup not called at the right time when using multiple volumes.
- Fixed an issue on metal with edge of decal having artifact by delaying discard of fragments during decal projection
- Fixed various shader warning
- Fixing unnecessary memory allocations in the ray tracing cluster build
- Fixed duplicate column labels in LightEditor's light tab
- Fixed white and dark flashes on scenes with very high or very low exposure when Automatic Exposure is being used.
- Fixed an issue where passing a null ProfilingSampler would cause a null ref exception.
- Fixed memory leak in Sky when in matcap mode.
- Fixed compilation issues on platform that don't support VR.
- Fixed migration code called when we create a new HDRP asset.
- Fixed RemoveComponent on Camera contextual menu to not remove Camera while a component depend on it.
- Fixed an issue where ambient occlusion and screen space reflections editors would generate null ref exceptions when HDRP was not set as the current pipeline.
- Fixed a null reference exception in the probe UI when no HDRP asset is present.
- Fixed the outline example in the doc (sampling range was dependent on screen resolution)
- Fixed a null reference exception in the HDRI Sky editor when no HDRP asset is present.
- Fixed an issue where Decal Projectors created from script where rotated around the X axis by 90°.
- Fixed frustum used to compute Density Volumes visibility when projection matrix is oblique.
- Fixed a null reference exception in Path Tracing, Recursive Rendering and raytraced Global Illumination editors when no HDRP asset is present.
- Fix for NaNs on certain geometry with Lit shader -- [case 1210058](https://fogbugz.unity3d.com/f/cases/1210058/)
- Fixed an issue where ambient occlusion and screen space reflections editors would generate null ref exceptions when HDRP was not set as the current pipeline.
- Fixed a null reference exception in the probe UI when no HDRP asset is present.
- Fixed the outline example in the doc (sampling range was dependent on screen resolution)
- Fixed a null reference exception in the HDRI Sky editor when no HDRP asset is present.
- Fixed an issue where materials newly created from the contextual menu would have an invalid state, causing various problems until it was edited.
- Fixed transparent material created with ZWrite enabled (now it is disabled by default for new transparent materials)
- Fixed mouseover on Move and Rotate tool while DecalProjector is selected.
- Fixed wrong stencil state on some of the pixel shader versions of deferred shader.
- Fixed an issue where creating decals at runtime could cause a null reference exception.
- Fixed issue that displayed material migration dialog on the creation of new project.
- Fixed various issues with time and animated materials (cases 1210068, 1210064).
- Updated light explorer with latest changes to the Fog and fixed issues when no visual environment was present.
- Fixed not handleling properly the recieve SSR feature with ray traced reflections
- Shadow Atlas is no longer allocated for area lights when they are disabled in the shader config file.
- Avoid MRT Clear on PS4 as it is not implemented yet.
- Fixed runtime debug menu BitField control.
- Fixed the radius value used for ray traced directional light.
- Fixed compilation issues with the layered lit in ray tracing shaders.
- Fixed XR autotests viewport size rounding
- Fixed mip map slider knob displayed when cubemap have no mipmap
- Remove unnecessary skip of material upgrade dialog box.
- Fixed the profiling sample mismatch errors when enabling the profiler in play mode
- Fixed issue that caused NaNs in reflection probes on consoles.
- Fixed adjusting positive axis of Blend Distance slides the negative axis in the density volume component.
- Fixed the blend of reflections based on the weight.
- Fixed fallback for ray traced reflections when denoising is enabled.
- Fixed error spam issue with terrain detail terrainDetailUnsupported (cases 1211848)
- Fixed hardware dynamic resolution causing cropping/scaling issues in scene view (case 1158661)
- Fixed Wizard check order for `Hardware and OS` and `Direct3D12`
- Fix AO issue turning black when Far/Near plane distance is big.
- Fixed issue when opening lookdev and the lookdev volume have not been assigned yet.
- Improved memory usage of the sky system.
- Updated label in HDRP quality preference settings (case 1215100)
- Fixed Decal Projector gizmo not undoing properly (case 1216629)
- Fix a leak in the denoising of ray traced reflections.
- Fixed Alignment issue in Light Preset
- Fixed Environment Header in LightingWindow
- Fixed an issue where hair shader could write garbage in the diffuse lighting buffer, causing NaNs.
- Fixed an exposure issue with ray traced sub-surface scattering.
- Fixed runtime debug menu light hierarchy None not doing anything.
- Fixed the broken ShaderGraph preview when creating a new Lit graph.
- Fix indentation issue in preset of LayeredLit material.
- Fixed minor issues with cubemap preview in the inspector.
- Fixed wrong build error message when building for android on mac.
- Fixed an issue related to denoising ray trace area shadows.
- Fixed wrong build error message when building for android on mac.
- Fixed Wizard persistency of Direct3D12 change on domain reload.
- Fixed Wizard persistency of FixAll on domain reload.
- Fixed Wizard behaviour on domain reload.
- Fixed a potential source of NaN in planar reflection probe atlas.
- Fixed an issue with MipRatio debug mode showing _DebugMatCapTexture not being set.
- Fixed missing initialization of input params in Blit for VR.
- Fix Inf source in LTC for area lights.
- Fix issue with AO being misaligned when multiple view are visible.
- Fix issue that caused the clamp of camera rotation motion for motion blur to be ineffective.
- Fixed issue with AssetPostprocessors dependencies causing models to be imported twice when upgrading the package version.
- Fixed culling of lights with XR SDK
- Fixed memory stomp in shadow caching code, leading to overflow of Shadow request array and runtime errors.
- Fixed an issue related to transparent objects reading the ray traced indirect diffuse buffer
- Fixed an issue with filtering ray traced area lights when the intensity is high or there is an exposure.
- Fixed ill-formed include path in Depth Of Field shader.
- Fixed shader graph and ray tracing after the shader target PR.
- Fixed a bug in semi-transparent shadows (object further than the light casting shadows)
- Fix state enabled of default volume profile when in package.
- Fixed removal of MeshRenderer and MeshFilter on adding Light component.
- Fixed Ray Traced SubSurface Scattering not working with ray traced area lights
- Fixed Ray Traced SubSurface Scattering not working in forward mode.
- Fixed a bug in debug light volumes.
- Fixed a bug related to ray traced area light shadow history.
- Fixed an issue where fog sky color mode could sample NaNs in the sky cubemap.
- Fixed a leak in the PBR sky renderer.
- Added a tooltip to the Ambient Mode parameter in the Visual Envionment volume component.
- Static lighting sky now takes the default volume into account (this fixes discrepancies between baked and realtime lighting).
- Fixed a leak in the sky system.
- Removed MSAA Buffers allocation when lit shader mode is set to "deferred only".
- Fixed invalid cast for realtime reflection probes (case 1220504)
- Fixed invalid game view rendering when disabling all cameras in the scene (case 1105163)
- Hide reflection probes in the renderer components.
- Fixed infinite reload loop while displaying Light's Shadow's Link Light Layer in Inspector of Prefab Asset.
- Fixed the culling was not disposed error in build log.
- Fixed the cookie atlas size and planar atlas size being too big after an upgrade of the HDRP asset.
- Fixed transparent SSR for shader graph.
- Fixed an issue with emissive light meshes not being in the RAS.
- Fixed DXR player build
- Fixed the HDRP asset migration code not being called after an upgrade of the package
- Fixed draw renderers custom pass out of bound exception
- Fixed the PBR shader rendering in deferred
- Fixed some typos in debug menu (case 1224594)
- Fixed ray traced point and spot lights shadows not rejecting istory when semi-transparent or colored.
- Fixed a warning due to StaticLightingSky when reloading domain in some cases.
- Fixed the MaxLightCount being displayed when the light volume debug menu is on ColorAndEdge.
- Fixed issue with unclear naming of debug menu for decals.
- Fixed z-fighting in scene view when scene lighting is off (case 1203927)
- Fixed issue that prevented cubemap thumbnails from rendering (only on D3D11 and Metal).
- Fixed ray tracing with VR single-pass
- Fix an exception in ray tracing that happens if two LOD levels are using the same mesh renderer.
- Fixed error in the console when switching shader to decal in the material UI.
- Fixed an issue with refraction model and ray traced recursive rendering (case 1198578).
- Fixed an issue where a dynamic sky changing any frame may not update the ambient probe.
- Fixed cubemap thumbnail generation at project load time.
- Fixed cubemap thumbnail generation at project load time. 
- Fixed XR culling with multiple cameras
- Fixed XR single-pass with Mock HMD plugin
- Fixed sRGB mismatch with XR SDK
- Fixed an issue where default volume would not update when switching profile.
- Fixed issue with uncached reflection probe cameras reseting the debug mode (case 1224601) 
- Fixed an issue where AO override would not override specular occlusion.
- Fixed an issue where Volume inspector might not refresh correctly in some cases.
- Fixed render texture with XR
- Fixed issue with resources being accessed before initialization process has been performed completely. 
- Half fixed shuriken particle light that cast shadows (only the first one will be correct)
- Fixed issue with atmospheric fog turning black if a planar reflection probe is placed below ground level. (case 1226588)
- Fixed custom pass GC alloc issue in CustomPassVolume.GetActiveVolumes().
- Fixed a bug where instanced shadergraph shaders wouldn't compile on PS4.
- Fixed an issue related to the envlightdatasrt not being bound in recursive rendering.
- Fixed shadow cascade tooltip when using the metric mode (case 1229232)
- Fixed how the area light influence volume is computed to match rasterization.
- Focus on Decal uses the extends of the projectors
- Fixed usage of light size data that are not available at runtime.
- Fixed the depth buffer copy made before custom pass after opaque and normal injection point.
- Fix for issue that prevented scene from being completely saved when baked reflection probes are present and lighting is set to auto generate.
- Fixed drag area width at left of Light's intensity field in Inspector.
- Fixed light type resolution when performing a reset on HDAdditionalLightData (case 1220931)
- Fixed reliance on atan2 undefined behavior in motion vector debug shader.
- Fixed an usage of a a compute buffer not bound (1229964)
- Fixed an issue where changing the default volume profile from another inspector would not update the default volume editor.
- Fix issues in the post process system with RenderTexture being invalid in some cases, causing rendering problems.
- Fixed an issue where unncessarily serialized members in StaticLightingSky component would change each time the scene is changed.
- Fixed a weird behavior in the scalable settings drawing when the space becomes tiny (1212045).
- Fixed a regression in the ray traced indirect diffuse due to the new probe system.
- Fix for range compression factor for probes going negative (now clamped to positive values).
- Fixed path validation when creating new volume profile (case 1229933)
- Fixed a bug where Decal Shader Graphs would not recieve reprojected Position, Normal, or Bitangent data. (1239921)
- Fix reflection hierarchy for CARPAINT in AxF.
- Fix precise fresnel for delta lights for SVBRDF in AxF.
- Fixed the debug exposure mode for display sky reflection and debug view baked lighting
- Fixed MSAA depth resolve when there is no motion vectors
- Fixed various object leaks in HDRP.
- Fixed compile error with XR SubsystemManager.
- Fix for assertion triggering sometimes when saving a newly created lit shader graph (case 1230996)
- Fixed culling of planar reflection probes that change position (case 1218651)
- Fixed null reference when processing lightprobe (case 1235285)
- Fix issue causing wrong planar reflection rendering when more than one camera is present.
- Fix black screen in XR when HDRP package is present but not used.
- Fixed an issue with the specularFGD term being used when the material has a clear coat (lit shader).
- Fixed white flash happening with auto-exposure in some cases (case 1223774)
- Fixed NaN which can appear with real time reflection and inf value
- Fixed an issue that was collapsing the volume components in the HDRP default settings
- Fixed warning about missing bound decal buffer
- Fixed shader warning on Xbox for ResolveStencilBuffer.compute. 
- Fixed PBR shader ZTest rendering in deferred.
- Replaced commands incompatible with async compute in light list build process.
- Diffusion Profile and Material references in HDRP materials are now correctly exported to unity packages. Note that the diffusion profile or the material references need to be edited once before this can work properly.
- Fix MaterialBalls having same guid issue
- Fix spelling and grammatical errors in material samples
- Fixed unneeded cookie texture allocation for cone stop lights.
- Fixed scalarization code for contact shadows.
- Fixed volume debug in playmode
- Fixed issue when toggling anything in HDRP asset that will produce an error (case 1238155)
- Fixed shader warning in PCSS code when using Vulkan.
- Fixed decal that aren't working without Metal and Ambient Occlusion option enabled.
- Fixed an error about procedural sky being logged by mistake.
- Fixed shadowmask UI now correctly showing shadowmask disable
- Made more explicit the warning about raytracing and asynchronous compute. Also fixed the condition in which it appears.
- Fixed a null ref exception in static sky when the default volume profile is invalid.
- DXR: Fixed shader compilation error with shader graph and pathtracer
- Fixed SceneView Draw Modes not being properly updated after opening new scene view panels or changing the editor layout.
- VFX: Removed irrelevant queues in render queue selection from HDRP outputs
- VFX: Motion Vector are correctly renderered with MSAA [Case 1240754](https://issuetracker.unity3d.com/product/unity/issues/guid/1240754/)
- Fixed a cause of NaN when a normal of 0-length is generated (usually via shadergraph). 
- Fixed issue with screen-space shadows not enabled properly when RT is disabled (case 1235821)
- Fixed a performance issue with stochastic ray traced area shadows.
- Fixed cookie texture not updated when changing an import settings (srgb for example).
- Fixed flickering of the game/scene view when lookdev is running.
- Fixed issue with reflection probes in realtime time mode with OnEnable baking having wrong lighting with sky set to dynamic (case 1238047).
- Fixed transparent motion vectors not working when in MSAA.
- Fix error when removing DecalProjector from component contextual menu (case 1243960)
- Fixed issue with post process when running in RGBA16 and an object with additive blending is in the scene.
- Fixed corrupted values on LayeredLit when using Vertex Color multiply mode to multiply and MSAA is activated. 
- Fix conflicts with Handles manipulation when performing a Reset in DecalComponent (case 1238833)
- Fixed depth prepass and postpass being disabled after changing the shader in the material UI.
- Fixed issue with sceneview camera settings not being saved after Editor restart.
- Fixed issue when switching back to custom sensor type in physical camera settings (case 1244350).
- Fixed a null ref exception when running playmode tests with the render pipeline debug window opened.
- Fixed some GCAlloc in the debug window.
- Fixed shader graphs not casting semi-transparent and color shadows (case 1242617)
- Fixed thin refraction mode not working properly.
- Fixed assert on tests caused by probe culling results being requested when culling did not happen. (case 1246169) 
- Fixed over consumption of GPU memory by the Physically Based Sky.
- Fixed an invalid rotation in Planar Reflection Probe editor display, that was causing an error message (case 1182022)
- Put more information in Camera background type tooltip and fixed inconsistent exposure behavior when changing bg type.
- Fixed issue that caused not all baked reflection to be deleted upon clicking "Clear Baked Data" in the lighting menu (case 1136080)
- Fixed an issue where asset preview could be rendered white because of static lighting sky.
- Fixed an issue where static lighting was not updated when removing the static lighting sky profile.
- Fixed the show cookie atlas debug mode not displaying correctly when enabling the clear cookie atlas option.
- Fixed various multi-editing issues when changing Emission parameters.
- Fixed error when undo a Reflection Probe removal in a prefab instance. (case 1244047)
- Fixed Microshadow not working correctly in deferred with LightLayers
- Tentative fix for missing include in depth of field shaders.
- Fixed the light overlap scene view draw mode (wasn't working at all).
- Fixed taaFrameIndex and XR tests 4052 and 4053
- Fixed the prefab integration of custom passes (Prefab Override Highlight not working as expected).
- Cloned volume profile from read only assets are created in the root of the project. (case 1154961)
- Fixed Wizard check on default volume profile to also check it is not the default one in package.
- Fix erroneous central depth sampling in TAA.
- Fixed light layers not correctly disabled when the lightlayers is set to Nothing and Lightlayers isn't enabled in HDRP Asset
- Fixed issue with Model Importer materials falling back to the Legacy default material instead of HDRP's default material when import happens at Editor startup.
- Fixed a wrong condition in CameraSwitcher, potentially causing out of bound exceptions.
- Fixed an issue where editing the Look Dev default profile would not reflect directly in the Look Dev window.
- Fixed a bug where the light list is not cleared but still used when resizing the RT.
- Fixed exposure debug shader with XR single-pass rendering.
- Fixed issues with scene view and transparent motion vectors.
- Fixed black screens for linux/HDRP (1246407)
- Fixed a vulkan and metal warning in the SSGI compute shader.
- Fixed an exception due to the color pyramid not allocated when SSGI is enabled.
- Fixed an issue with the first Depth history was incorrectly copied.
- Fixed path traced DoF focusing issue
- Fix an issue with the half resolution Mode (performance)
- Fix an issue with the color intensity of emissive for performance rtgi
- Fixed issue with rendering being mostly broken when target platform disables VR. 
- Workaround an issue caused by GetKernelThreadGroupSizes  failing to retrieve correct group size. 
- Fix issue with fast memory and rendergraph. 
- Fixed transparent motion vector framesetting not sanitized.
- Fixed wrong order of post process frame settings.
- Fixed white flash when enabling SSR or SSGI.
- The ray traced indrect diffuse and RTGI were combined wrongly with the rest of the lighting (1254318).
- Fixed an exception happening when using RTSSS without using RTShadows.
- Fix inconsistencies with transparent motion vectors and opaque by allowing camera only transparent motion vectors.
- Fix reflection probe frame settings override
- Fixed certain shadow bias artifacts present in volumetric lighting (case 1231885).
- Fixed area light cookie not updated when switch the light type from a spot that had a cookie.
- Fixed issue with dynamic resolution updating when not in play mode.
- Fixed issue with Contrast Adaptive Sharpening upsample mode and preview camera.
- Fix issue causing blocky artifacts when decals affect metallic and are applied on material with specular color workflow.
- Fixed issue with depth pyramid generation and dynamic resolution.
- Fixed an issue where decals were duplicated in prefab isolation mode.
- Fixed an issue where rendering preview with MSAA might generate render graph errors.
- Fixed compile error in PS4 for planar reflection filtering.
- Fixed issue with blue line in prefabs for volume mode.
- Fixing the internsity being applied to RTAO too early leading to unexpected results (1254626).
- Fix issue that caused sky to incorrectly render when using a custom projection matrix.
- Fixed null reference exception when using depth pre/post pass in shadergraph with alpha clip in the material.
- Appropriately constraint blend distance of reflection probe while editing with the inspector (case 1248931)
- Fixed AxF handling of roughness for Blinn-Phong type materials
- Fixed AxF UI errors when surface type is switched to transparent
- Fixed a serialization issue, preventing quality level parameters to undo/redo and update scene view on change.
- Fixed an exception occuring when a camera doesn't have an HDAdditionalCameraData (1254383).
- Fixed ray tracing with XR single-pass.
- Fixed warning in HDAdditionalLightData OnValidate (cases 1250864, 1244578)
- Fixed a bug related to denoising ray traced reflections.
- Fixed nullref in the layered lit material inspector.
- Fixed an issue where manipulating the color wheels in a volume component would reset the cursor every time.
- Fixed an issue where static sky lighting would not be updated for a new scene until it's reloaded at least once.
- Fixed culling for decals when used in prefabs and edited in context.
- Force to rebake probe with missing baked texture. (1253367)
- Fix supported Mac platform detection to handle new major version (11.0) properly
- Fixed typo in the Render Pipeline Wizard under HDRP+VR
<<<<<<< HEAD
- Fixed issue with light layers bigger than 8 (and above the supported range). 
=======
- Change transparent SSR name in frame settings to avoid clipping. 
- Fixed missing include guards in shadow hlsl files.
- Repaint the scene view whenever the scene exposure override is changed.
- Fixed an error when clearing the SSGI history texture at creation time (1259930).
- Fixed alpha to mask reset when toggling alpha test in the material UI.
- Fixed an issue where opening the look dev window with the light theme would make the window blink and eventually crash unity.
- Fixed fallback for ray tracing and light layers (1258837).
- Fixed Sorting Priority not displayed correctly in the DrawRenderers custom pass UI.
- Fixed glitch in Project settings window when selecting diffusion profiles in material section (case 1253090)
>>>>>>> abae0472

### Changed
- Improve MIP selection for decals on Transparents
- Color buffer pyramid is not allocated anymore if neither refraction nor distortion are enabled
- Rename Emission Radius to Radius in UI in Point, Spot
- Angular Diameter parameter for directional light is no longuer an advanced property
- DXR: Remove Light Radius and Angular Diamater of Raytrace shadow. Angular Diameter and Radius are used instead.
- Remove MaxSmoothness parameters from UI for point, spot and directional light. The MaxSmoothness is now deduce from Radius Parameters
- DXR: Remove the Ray Tracing Environement Component. Add a Layer Mask to the ray Tracing volume components to define which objects are taken into account for each effect.
- Removed second cubemaps used for shadowing in lookdev
- Disable Physically Based Sky below ground
- Increase max limit of area light and reflection probe to 128
- Change default texture for detailmap to grey
- Optimize Shadow RT load on Tile based architecture platforms.
- Improved quality of SSAO.
- Moved RequestShadowMapRendering() back to public API.
- Update HDRP DXR Wizard with an option to automatically clone the hdrp config package and setup raytracing to 1 in shaders file.
- Added SceneSelection pass for TerrainLit shader.
- Simplified Light's type API regrouping the logic in one place (Check type in HDAdditionalLightData)
- The support of LOD CrossFade (Dithering transition) in master nodes now required to enable it in the master node settings (Save variant)
- Improved shadow bias, by removing constant depth bias and substituting it with slope-scale bias.
- Fix the default stencil values when a material is created from a SSS ShaderGraph.
- Tweak test asset to be compatible with XR: unlit SG material for canvas and double-side font material
- Slightly tweaked the behaviour of bloom when resolution is low to reduce artifacts.
- Hidden fields in Light Inspector that is not relevant while in BakingOnly mode.
- Changed parametrization of PCSS, now softness is derived from angular diameter (for directional lights) or shape radius (for point/spot lights) and min filter size is now in the [0..1] range.
- Moved the copy of the geometry history buffers to right after the depth mip chain generation.
- Rename "Luminance" to "Nits" in UX for physical light unit
- Rename FrameSettings "SkyLighting" to "SkyReflection"
- Reworked XR automated tests
- The ray traced screen space shadow history for directional, spot and point lights is discarded if the light transform has changed.
- Changed the behavior for ray tracing in case a mesh renderer has both transparent and opaque submeshes.
- Improve history buffer management
- Replaced PlayerSettings.virtualRealitySupported with XRGraphics.tryEnable.
- Remove redundant FrameSettings RealTimePlanarReflection
- Improved a bit the GC calls generated during the rendering.
- Material update is now only triggered when the relevant settings are touched in the shader graph master nodes
- Changed the way Sky Intensity (on Sky volume components) is handled. It's now a combo box where users can choose between Exposure, Multiplier or Lux (for HDRI sky only) instead of both multiplier and exposure being applied all the time. Added a new menu item to convert old profiles.
- Change how method for specular occlusions is decided on inspector shader (Lit, LitTesselation, LayeredLit, LayeredLitTessellation)
- Unlocked SSS, SSR, Motion Vectors and Distortion frame settings for reflections probes.
- Hide unused LOD settings in Quality Settings legacy window.
- Reduced the constrained distance for temporal reprojection of ray tracing denoising
- Removed shadow near plane from the Directional Light Shadow UI.
- Improved the performances of custom pass culling.
- The scene view camera now replicates the physical parameters from the camera tagged as "MainCamera".
- Reduced the number of GC.Alloc calls, one simple scene without plarnar / probes, it should be 0B.
- Renamed ProfilingSample to ProfilingScope and unified API. Added GPU Timings.
- Updated macros to be compatible with the new shader preprocessor.
- Ray tracing reflection temporal filtering is now done in pre-exposed space
- Search field selects the appropriate fields in both project settings panels 'HDRP Default Settings' and 'Quality/HDRP'
- Disabled the refraction and transmission map keywords if the material is opaque.
- Keep celestial bodies outside the atmosphere.
- Updated the MSAA documentation to specify what features HDRP supports MSAA for and what features it does not.
- Shader use for Runtime Debug Display are now correctly stripper when doing a release build
- Now each camera has its own Volume Stack. This allows Volume Parameters to be updated as early as possible and be ready for the whole frame without conflicts between cameras.
- Disable Async for SSR, SSAO and Contact shadow when aggregated ray tracing frame setting is on.
- Improved performance when entering play mode without domain reload by a factor of ~25
- Renamed the camera profiling sample to include the camera name
- Discarding the ray tracing history for AO, reflection, diffuse shadows and GI when the viewport size changes.
- Renamed the camera profiling sample to include the camera name
- Renamed the post processing graphic formats to match the new convention.
- The restart in Wizard for DXR will always be last fix from now on
- Refactoring pre-existing materials to share more shader code between rasterization and ray tracing.
- Setting a material's Refraction Model to Thin does not overwrite the Thickness and Transmission Absorption Distance anymore.
- Removed Wind textures from runtime as wind is no longer built into the pipeline
- Changed Shader Graph titles of master nodes to be more easily searchable ("HDRP/x" -> "x (HDRP)")
- Expose StartSinglePass() and StopSinglePass() as public interface for XRPass
- Replaced the Texture array for 2D cookies (spot, area and directional lights) and for planar reflections by an atlas.
- Moved the tier defining from the asset to the concerned volume components.
- Changing from a tier management to a "mode" management for reflection and GI and removing the ability to enable/disable deferred and ray bining (they are now implied by performance mode)
- The default FrameSettings for ScreenSpaceShadows is set to true for Camera in order to give a better workflow for DXR.
- Refactor internal usage of Stencil bits.
- Changed how the material upgrader works and added documentation for it.
- Custom passes now disable the stencil when overwriting the depth and not writing into it.
- Renamed the camera profiling sample to include the camera name
- Changed the way the shadow casting property of transparent and tranmissive materials is handeled for ray tracing.
- Changed inspector materials stencil setting code to have more sharing.
- Updated the default scene and default DXR scene and DefaultVolumeProfile.
- Changed the way the length parameter is used for ray traced contact shadows.
- Improved the coherency of PCSS blur between cascades.
- Updated VR checks in Wizard to reflect new XR System.
- Removing unused alpha threshold depth prepass and post pass for fabric shader graph.
- Transform result from CIE XYZ to sRGB color space in EvalSensitivity for iridescence.
- Moved BeginCameraRendering callback right before culling.
- Changed the visibility of the Indirect Lighting Controller component to public.
- Renamed the cubemap used for diffuse convolution to a more explicit name for the memory profiler.
- Improved behaviour of transmission color on transparent surfaces in path tracing.
- Light dimmer can now get values higher than one and was renamed to multiplier in the UI.
- Removed info box requesting volume component for Visual Environment and updated the documentation with the relevant information.
- Improved light selection oracle for light sampling in path tracing.
- Stripped ray tracing subsurface passes with ray tracing is not enabled.
- Remove LOD cross fade code for ray tracing shaders
- Removed legacy VR code
- Add range-based clipping to box lights (case 1178780)
- Improve area light culling (case 1085873)
- Light Hierarchy debug mode can now adjust Debug Exposure for visualizing high exposure scenes.
- Rejecting history for ray traced reflections based on a threshold evaluated on the neighborhood of the sampled history.
- Renamed "Environment" to "Reflection Probes" in tile/cluster debug menu.
- Utilities namespace is obsolete, moved its content to UnityEngine.Rendering (case 1204677)
- Obsolete Utilities namespace was removed, instead use UnityEngine.Rendering (case 1204677)
- Moved most of the compute shaders to the multi_compile API instead of multiple kernels.
- Use multi_compile API for deferred compute shader with shadow mask.
- Remove the raytracing rendering queue system to make recursive raytraced material work when raytracing is disabled
- Changed a few resources used by ray tracing shaders to be global resources (using register space1) for improved CPU performance.
- All custom pass volumes are now executed for one injection point instead of the first one.
- Hidden unsupported choice in emission in Materials
- Temporal Anti aliasing improvements.
- Optimized PrepareLightsForGPU (cost reduced by over 25%) and PrepareGPULightData (around twice as fast now).
- Moved scene view camera settings for HDRP from the preferences window to the scene view camera settings window.
- Updated shaders to be compatible with Microsoft's DXC.
- Debug exposure in debug menu have been replace to debug exposure compensation in EV100 space and is always visible.
- Further optimized PrepareLightsForGPU (3x faster with few shadows, 1.4x faster with a lot of shadows or equivalently cost reduced by 68% to 37%).
- Raytracing: Replaced the DIFFUSE_LIGHTING_ONLY multicompile by a uniform.
- Raytracing: Removed the dynamic lightmap multicompile.
- Raytracing: Remove the LOD cross fade multi compile for ray tracing.
- Cookie are now supported in lightmaper. All lights casting cookie and baked will now include cookie influence.
- Avoid building the mip chain a second time for SSR for transparent objects.
- Replaced "High Quality" Subsurface Scattering with a set of Quality Levels.
- Replaced "High Quality" Volumetric Lighting with "Screen Resolution Percentage" and "Volume Slice Count" on the Fog volume component.
- Merged material samples and shader samples
- Update material samples scene visuals
- Use multi_compile API for deferred compute shader with shadow mask.
- Made the StaticLightingSky class public so that users can change it by script for baking purpose.
- Shadowmask and realtime reflectoin probe property are hide in Quality settings
- Improved performance of reflection probe management when using a lot of probes.
- Ignoring the disable SSR flags for recursive rendering.
- Removed logic in the UI to disable parameters for contact shadows and fog volume components as it was going against the concept of the volume system.
- Fixed the sub surface mask not being taken into account when computing ray traced sub surface scattering.
- MSAA Within Forward Frame Setting is now enabled by default on Cameras when new Render Pipeline Asset is created
- Slightly changed the TAA anti-flicker mechanism so that it is more aggressive on almost static images (only on High preset for now).
- Changed default exposure compensation to 0.
- Refactored shadow caching system.
- Removed experimental namespace for ray tracing code.
- Increase limit for max numbers of lights in UX
- Removed direct use of BSDFData in the path tracing pass, delegated to the material instead.
- Pre-warm the RTHandle system to reduce the amount of memory allocations and the total memory needed at all points. 
- DXR: Only read the geometric attributes that are required using the share pass info and shader graph defines.
- DXR: Dispatch binned rays in 1D instead of 2D.
- Lit and LayeredLit tessellation cross lod fade don't used dithering anymore between LOD but fade the tessellation height instead. Allow a smoother transition
- Changed the way planar reflections are filtered in order to be a bit more "physically based".
- Increased path tracing BSDFs roughness range from [0.001, 0.999] to [0.00001, 0.99999].
- Changing the default SSGI radius for the all configurations.
- Changed the default parameters for quality RTGI to match expected behavior.
- Add color clear pass while rendering XR occlusion mesh to avoid leaks.
- Only use one texture for ray traced reflection upscaling.
- Adjust the upscale radius based on the roughness value.
- DXR: Changed the way the filter size is decided for directional, point and spot shadows.
- Changed the default exposure mode to "Automatic (Histogram)", along with "Limit Min" to -4 and "Limit Max" to 16.
- Replaced the default scene system with the builtin Scene Template feature.
- Changed extensions of shader CAS include files.
- Making the planar probe atlas's format match the color buffer's format.
- Removing the planarReflectionCacheCompressed setting from asset.
- SHADERPASS for TransparentDepthPrepass and TransparentDepthPostpass identification is using respectively SHADERPASS_TRANSPARENT_DEPTH_PREPASS and SHADERPASS_TRANSPARENT_DEPTH_POSTPASS
- Renamed the debug name from SSAO to ScreenSpaceAmbientOcclusion (1254974).
- Added missing tooltips and improved the UI of the aperture control (case 1254916).
- Fixed wrong tooltips in the Dof Volume (case 1256641).
- The `CustomPassLoadCameraColor` and `CustomPassSampleCameraColor` functions now returns the correct color buffer when used in after post process instead of the color pyramid (which didn't had post processes).

## [7.1.1] - 2019-09-05

### Added
- Transparency Overdraw debug mode. Allows to visualize transparent objects draw calls as an "heat map".
- Enabled single-pass instancing support for XR SDK with new API cmd.SetInstanceMultiplier()
- XR settings are now available in the HDRP asset
- Support for Material Quality in Shader Graph
- Material Quality support selection in HDRP Asset
- Renamed XR shader macro from UNITY_STEREO_ASSIGN_COMPUTE_EYE_INDEX to UNITY_XR_ASSIGN_VIEW_INDEX
- Raytracing ShaderGraph node for HDRP shaders
- Custom passes volume component with 3 injection points: Before Rendering, Before Transparent and Before Post Process
- Alpha channel is now properly exported to camera render textures when using FP16 color buffer format
- Support for XR SDK mirror view modes
- HD Master nodes in Shader Graph now support Normal and Tangent modification in vertex stage.
- DepthOfFieldCoC option in the fullscreen debug modes.
- Added override Ambient Occlusion option on debug windows
- Added Custom Post Processes with 3 injection points: Before Transparent, Before Post Process and After Post Process
- Added draft of minimal interactive path tracing (experimental) based on DXR API - Support only 4 area light, lit and unlit shader (non-shadergraph)
- Small adjustments to TAA anti flicker (more aggressive on high values).

### Fixed
- Fixed wizard infinite loop on cancellation
- Fixed with compute shader error about too many threads in threadgroup on low GPU
- Fixed invalid contact shadow shaders being created on metal
- Fixed a bug where if Assembly.GetTypes throws an exception due to mis-versioned dlls, then no preprocessors are used in the shader stripper
- Fixed typo in AXF decal property preventing to compile
- Fixed reflection probe with XR single-pass and FPTL
- Fixed force gizmo shown when selecting camera in hierarchy
- Fixed issue with XR occlusion mesh and dynamic resolution
- Fixed an issue where lighting compute buffers were re-created with the wrong size when resizing the window, causing tile artefacts at the top of the screen.
- Fix FrameSettings names and tooltips
- Fixed error with XR SDK when the Editor is not in focus
- Fixed errors with RenderGraph, XR SDK and occlusion mesh
- Fixed shadow routines compilation errors when "real" type is a typedef on "half".
- Fixed toggle volumetric lighting in the light UI
- Fixed post-processing history reset handling rt-scale incorrectly
- Fixed crash with terrain and XR multi-pass
- Fixed ShaderGraph material synchronization issues
- Fixed a null reference exception when using an Emissive texture with Unlit shader (case 1181335)
- Fixed an issue where area lights and point lights where not counted separately with regards to max lights on screen (case 1183196)
- Fixed an SSR and Subsurface Scattering issue (appearing black) when using XR.

### Changed
- Update Wizard layout.
- Remove almost all Garbage collection call within a frame.
- Rename property AdditionalVeclocityChange to AddPrecomputeVelocity
- Call the End/Begin camera rendering callbacks for camera with customRender enabled
- Changeg framesettings migration order of postprocess flags as a pr for reflection settings flags have been backported to 2019.2
- Replaced usage of ENABLE_VR in XRSystem.cs by version defines based on the presence of the built-in VR and XR modules
- Added an update virtual function to the SkyRenderer class. This is called once per frame. This allows a given renderer to amortize heavy computation at the rate it chooses. Currently only the physically based sky implements this.
- Removed mandatory XRPass argument in HDCamera.GetOrCreate()
- Restored the HDCamera parameter to the sky rendering builtin parameters.
- Removed usage of StructuredBuffer for XR View Constants
- Expose Direct Specular Lighting control in FrameSettings
- Deprecated ExponentialFog and VolumetricFog volume components. Now there is only one exponential fog component (Fog) which can add Volumetric Fog as an option. Added a script in Edit -> Render Pipeline -> Upgrade Fog Volume Components.

## [7.0.1] - 2019-07-25

### Added
- Added option in the config package to disable globally Area Lights and to select shadow quality settings for the deferred pipeline.
- When shader log stripping is enabled, shader stripper statistics will be written at `Temp/shader-strip.json`
- Occlusion mesh support from XR SDK

### Fixed
- Fixed XR SDK mirror view blit, cleanup some XRTODO and removed XRDebug.cs
- Fixed culling for volumetrics with XR single-pass rendering
- Fix shadergraph material pass setup not called
- Fixed documentation links in component's Inspector header bar
- Cookies using the render texture output from a camera are now properly updated
- Allow in ShaderGraph to enable pre/post pass when the alpha clip is disabled

### Changed
- RenderQueue for Opaque now start at Background instead of Geometry.
- Clamp the area light size for scripting API when we change the light type
- Added a warning in the material UI when the diffusion profile assigned is not in the HDRP asset


## [7.0.0] - 2019-07-17

### Added
- `Fixed`, `Viewer`, and `Automatic` modes to compute the FOV used when rendering a `PlanarReflectionProbe`
- A checkbox to toggle the chrome gizmo of `ReflectionProbe`and `PlanarReflectionProbe`
- Added a Light layer in shadows that allow for objects to cast shadows without being affected by light (and vice versa).
- You can now access ShaderGraph blend states from the Material UI (for example, **Surface Type**, **Sorting Priority**, and **Blending Mode**). This change may break Materials that use a ShaderGraph, to fix them, select **Edit > Render Pipeline > Reset all ShaderGraph Scene Materials BlendStates**. This syncs the blendstates of you ShaderGraph master nodes with the Material properties.
- You can now control ZTest, ZWrite, and CullMode for transparent Materials.
- Materials that use Unlit Shaders or Unlit Master Node Shaders now cast shadows.
- Added an option to enable the ztest on **After Post Process** materials when TAA is disabled.
- Added a new SSAO (based on Ground Truth Ambient Occlusion algorithm) to replace the previous one.
- Added support for shadow tint on light
- BeginCameraRendering and EndCameraRendering callbacks are now called with probes
- Adding option to update shadow maps only On Enable and On Demand.
- Shader Graphs that use time-dependent vertex modification now generate correct motion vectors.
- Added option to allow a custom spot angle for spot light shadow maps.
- Added frame settings for individual post-processing effects
- Added dither transition between cascades for Low and Medium quality settings
- Added single-pass instancing support with XR SDK
- Added occlusion mesh support with XR SDK
- Added support of Alembic velocity to various shaders
- Added support for more than 2 views for single-pass instancing
- Added support for per punctual/directional light min roughness in StackLit
- Added mirror view support with XR SDK
- Added VR verification in HDRPWizard
- Added DXR verification in HDRPWizard
- Added feedbacks in UI of Volume regarding skies
- Cube LUT support in Tonemapping. Cube LUT helpers for external grading are available in the Post-processing Sample package.

### Fixed
- Fixed an issue with history buffers causing effects like TAA or auto exposure to flicker when more than one camera was visible in the editor
- The correct preview is displayed when selecting multiple `PlanarReflectionProbe`s
- Fixed volumetric rendering with camera-relative code and XR stereo instancing
- Fixed issue with flashing cyan due to async compilation of shader when selecting a mesh
- Fix texture type mismatch when the contact shadow are disabled (causing errors on IOS devices)
- Fixed Generate Shader Includes while in package
- Fixed issue when texture where deleted in ShadowCascadeGUI
- Fixed issue in FrameSettingsHistory when disabling a camera several time without enabling it in between.
- Fixed volumetric reprojection with camera-relative code and XR stereo instancing
- Added custom BaseShaderPreprocessor in HDEditorUtils.GetBaseShaderPreprocessorList()
- Fixed compile issue when USE_XR_SDK is not defined
- Fixed procedural sky sun disk intensity for high directional light intensities
- Fixed Decal mip level when using texture mip map streaming to avoid dropping to lowest permitted mip (now loading all mips)
- Fixed deferred shading for XR single-pass instancing after lightloop refactor
- Fixed cluster and material classification debug (material classification now works with compute as pixel shader lighting)
- Fixed IOS Nan by adding a maximun epsilon definition REAL_EPS that uses HALF_EPS when fp16 are used
- Removed unnecessary GC allocation in motion blur code
- Fixed locked UI with advanded influence volume inspector for probes
- Fixed invalid capture direction when rendering planar reflection probes
- Fixed Decal HTILE optimization with platform not supporting texture atomatic (Disable it)
- Fixed a crash in the build when the contact shadows are disabled
- Fixed camera rendering callbacks order (endCameraRendering was being called before the actual rendering)
- Fixed issue with wrong opaque blending settings for After Postprocess
- Fixed issue with Low resolution transparency on PS4
- Fixed a memory leak on volume profiles
- Fixed The Parallax Occlusion Mappping node in shader graph and it's UV input slot
- Fixed lighting with XR single-pass instancing by disabling deferred tiles
- Fixed the Bloom prefiltering pass
- Fixed post-processing effect relying on Unity's random number generator
- Fixed camera flickering when using TAA and selecting the camera in the editor
- Fixed issue with single shadow debug view and volumetrics
- Fixed most of the problems with light animation and timeline
- Fixed indirect deferred compute with XR single-pass instancing
- Fixed a slight omission in anisotropy calculations derived from HazeMapping in StackLit
- Improved stack computation numerical stability in StackLit
- Fix PBR master node always opaque (wrong blend modes for forward pass)
- Fixed TAA with XR single-pass instancing (missing macros)
- Fixed an issue causing Scene View selection wire gizmo to not appear when using HDRP Shader Graphs.
- Fixed wireframe rendering mode (case 1083989)
- Fixed the renderqueue not updated when the alpha clip is modified in the material UI.
- Fixed the PBR master node preview
- Remove the ReadOnly flag on Reflection Probe's cubemap assets during bake when there are no VCS active.
- Fixed an issue where setting a material debug view would not reset the other exclusive modes
- Spot light shapes are now correctly taken into account when baking
- Now the static lighting sky will correctly take the default values for non-overridden properties
- Fixed material albedo affecting the lux meter
- Extra test in deferred compute shading to avoid shading pixels that were not rendered by the current camera (for camera stacking)

### Changed
- Optimization: Reduce the group size of the deferred lighting pass from 16x16 to 8x8
- Replaced HDCamera.computePassCount by viewCount
- Removed xrInstancing flag in RTHandles (replaced by TextureXR.slices and TextureXR.dimensions)
- Refactor the HDRenderPipeline and lightloop code to preprare for high level rendergraph
- Removed the **Back Then Front Rendering** option in the fabric Master Node settings. Enabling this option previously did nothing.
- Shader type Real translates to FP16 precision on Nintendo Switch.
- Shader framework refactor: Introduce CBSDF, EvaluateBSDF, IsNonZeroBSDF to replace BSDF functions
- Shader framework refactor:  GetBSDFAngles, LightEvaluation and SurfaceShading functions
- Replace ComputeMicroShadowing by GetAmbientOcclusionForMicroShadowing
- Rename WorldToTangent to TangentToWorld as it was incorrectly named
- Remove SunDisk and Sun Halo size from directional light
- Remove all obsolete wind code from shader
- Renamed DecalProjectorComponent into DecalProjector for API alignment.
- Improved the Volume UI and made them Global by default
- Remove very high quality shadow option
- Change default for shadow quality in Deferred to Medium
- Enlighten now use inverse squared falloff (before was using builtin falloff)
- Enlighten is now deprecated. Please use CPU or GPU lightmaper instead.
- Remove the name in the diffusion profile UI
- Changed how shadow map resolution scaling with distance is computed. Now it uses screen space area rather than light range.
- Updated MoreOptions display in UI
- Moved Display Area Light Emissive Mesh script API functions in the editor namespace
- direct strenght properties in ambient occlusion now affect direct specular as well
- Removed advanced Specular Occlusion control in StackLit: SSAO based SO control is hidden and fixed to behave like Lit, SPTD is the only HQ technique shown for baked SO.
- Shader framework refactor: Changed ClampRoughness signature to include PreLightData access.
- HDRPWizard window is now in Window > General > HD Render Pipeline Wizard
- Moved StaticLightingSky to LightingWindow
- Removes the current "Scene Settings" and replace them with "Sky & Fog Settings" (with Physically Based Sky and Volumetric Fog).
- Changed how cached shadow maps are placed inside the atlas to minimize re-rendering of them.

## [6.7.0-preview] - 2019-05-16

### Added
- Added ViewConstants StructuredBuffer to simplify XR rendering
- Added API to render specific settings during a frame
- Added stadia to the supported platforms (2019.3)
- Enabled cascade blends settings in the HD Shadow component
- Added Hardware Dynamic Resolution support.
- Added MatCap debug view to replace the no scene lighting debug view.
- Added clear GBuffer option in FrameSettings (default to false)
- Added preview for decal shader graph (Only albedo, normal and emission)
- Added exposure weight control for decal
- Screen Space Directional Shadow under a define option. Activated for ray tracing
- Added a new abstraction for RendererList that will help transition to Render Graph and future RendererList API
- Added multipass support for VR
- Added XR SDK integration (multipass only)
- Added Shader Graph samples for Hair, Fabric and Decal master nodes.
- Add fade distance, shadow fade distance and light layers to light explorer
- Add method to draw light layer drawer in a rect to HDEditorUtils

### Fixed
- Fixed deserialization crash at runtime
- Fixed for ShaderGraph Unlit masternode not writing velocity
- Fixed a crash when assiging a new HDRP asset with the 'Verify Saving Assets' option enabled
- Fixed exposure to properly support TEXTURE2D_X
- Fixed TerrainLit basemap texture generation
- Fixed a bug that caused nans when material classification was enabled and a tile contained one standard material + a material with transmission.
- Fixed gradient sky hash that was not using the exposure hash
- Fixed displayed default FrameSettings in HDRenderPipelineAsset wrongly updated on scripts reload.
- Fixed gradient sky hash that was not using the exposure hash.
- Fixed visualize cascade mode with exposure.
- Fixed (enabled) exposure on override lighting debug modes.
- Fixed issue with LightExplorer when volume have no profile
- Fixed issue with SSR for negative, infinite and NaN history values
- Fixed LightLayer in HDReflectionProbe and PlanarReflectionProbe inspector that was not displayed as a mask.
- Fixed NaN in transmission when the thickness and a color component of the scattering distance was to 0
- Fixed Light's ShadowMask multi-edition.
- Fixed motion blur and SMAA with VR single-pass instancing
- Fixed NaNs generated by phase functionsin volumetric lighting
- Fixed NaN issue with refraction effect and IOR of 1 at extreme grazing angle
- Fixed nan tracker not using the exposure
- Fixed sorting priority on lit and unlit materials
- Fixed null pointer exception when there are no AOVRequests defined on a camera
- Fixed dirty state of prefab using disabled ReflectionProbes
- Fixed an issue where gizmos and editor grid were not correctly depth tested
- Fixed created default scene prefab non editable due to wrong file extension.
- Fixed an issue where sky convolution was recomputed for nothing when a preview was visible (causing extreme slowness when fabric convolution is enabled)
- Fixed issue with decal that wheren't working currently in player
- Fixed missing stereo rendering macros in some fragment shaders
- Fixed exposure for ReflectionProbe and PlanarReflectionProbe gizmos
- Fixed single-pass instancing on PSVR
- Fixed Vulkan shader issue with Texture2DArray in ScreenSpaceShadow.compute by re-arranging code (workaround)
- Fixed camera-relative issue with lights and XR single-pass instancing
- Fixed single-pass instancing on Vulkan
- Fixed htile synchronization issue with shader graph decal
- Fixed Gizmos are not drawn in Camera preview
- Fixed pre-exposure for emissive decal
- Fixed wrong values computed in PreIntegrateFGD and in the generation of volumetric lighting data by forcing the use of fp32.
- Fixed NaNs arising during the hair lighting pass
- Fixed synchronization issue in decal HTile that occasionally caused rendering artifacts around decal borders
- Fixed QualitySettings getting marked as modified by HDRP (and thus checked out in Perforce)
- Fixed a bug with uninitialized values in light explorer
- Fixed issue with LOD transition
- Fixed shader warnings related to raytracing and TEXTURE2D_X

### Changed
- Refactor PixelCoordToViewDirWS to be VR compatible and to compute it only once per frame
- Modified the variants stripper to take in account multiple HDRP assets used in the build.
- Improve the ray biasing code to avoid self-intersections during the SSR traversal
- Update Pyramid Spot Light to better match emitted light volume.
- Moved _XRViewConstants out of UnityPerPassStereo constant buffer to fix issues with PSSL
- Removed GetPositionInput_Stereo() and single-pass (double-wide) rendering mode
- Changed label width of the frame settings to accommodate better existing options.
- SSR's Default FrameSettings for camera is now enable.
- Re-enabled the sharpening filter on Temporal Anti-aliasing
- Exposed HDEditorUtils.LightLayerMaskDrawer for integration in other packages and user scripting.
- Rename atmospheric scattering in FrameSettings to Fog
- The size modifier in the override for the culling sphere in Shadow Cascades now defaults to 0.6, which is the same as the formerly hardcoded value.
- Moved LOD Bias and Maximum LOD Level from Frame Setting section `Other` to `Rendering`
- ShaderGraph Decal that affect only emissive, only draw in emissive pass (was drawing in dbuffer pass too)
- Apply decal projector fade factor correctly on all attribut and for shader graph decal
- Move RenderTransparentDepthPostpass after all transparent
- Update exposure prepass to interleave XR single-pass instancing views in a checkerboard pattern
- Removed ScriptRuntimeVersion check in wizard.

## [6.6.0-preview] - 2019-04-01

### Added
- Added preliminary changes for XR deferred shading
- Added support of 111110 color buffer
- Added proper support for Recorder in HDRP
- Added depth offset input in shader graph master nodes
- Added a Parallax Occlusion Mapping node
- Added SMAA support
- Added Homothety and Symetry quick edition modifier on volume used in ReflectionProbe, PlanarReflectionProbe and DensityVolume
- Added multi-edition support for DecalProjectorComponent
- Improve hair shader
- Added the _ScreenToTargetScaleHistory uniform variable to be used when sampling HDRP RTHandle history buffers.
- Added settings in `FrameSettings` to change `QualitySettings.lodBias` and `QualitySettings.maximumLODLevel` during a rendering
- Added an exposure node to retrieve the current, inverse and previous frame exposure value.
- Added an HD scene color node which allow to sample the scene color with mips and a toggle to remove the exposure.
- Added safeguard on HD scene creation if default scene not set in the wizard
- Added Low res transparency rendering pass.

### Fixed
- Fixed HDRI sky intensity lux mode
- Fixed dynamic resolution for XR
- Fixed instance identifier semantic string used by Shader Graph
- Fixed null culling result occuring when changing scene that was causing crashes
- Fixed multi-edition light handles and inspector shapes
- Fixed light's LightLayer field when multi-editing
- Fixed normal blend edition handles on DensityVolume
- Fixed an issue with layered lit shader and height based blend where inactive layers would still have influence over the result
- Fixed multi-selection handles color for DensityVolume
- Fixed multi-edition inspector's blend distances for HDReflectionProbe, PlanarReflectionProbe and DensityVolume
- Fixed metric distance that changed along size in DensityVolume
- Fixed DensityVolume shape handles that have not same behaviour in advance and normal edition mode
- Fixed normal map blending in TerrainLit by only blending the derivatives
- Fixed Xbox One rendering just a grey screen instead of the scene
- Fixed probe handles for multiselection
- Fixed baked cubemap import settings for convolution
- Fixed regression causing crash when attempting to open HDRenderPipelineWizard without an HDRenderPipelineAsset setted
- Fixed FullScreenDebug modes: SSAO, SSR, Contact shadow, Prerefraction Color Pyramid, Final Color Pyramid
- Fixed volumetric rendering with stereo instancing
- Fixed shader warning
- Fixed missing resources in existing asset when updating package
- Fixed PBR master node preview in forward rendering or transparent surface
- Fixed deferred shading with stereo instancing
- Fixed "look at" edition mode of Rotation tool for DecalProjectorComponent
- Fixed issue when switching mode in ReflectionProbe and PlanarReflectionProbe
- Fixed issue where migratable component version where not always serialized when part of prefab's instance
- Fixed an issue where shadow would not be rendered properly when light layer are not enabled
- Fixed exposure weight on unlit materials
- Fixed Light intensity not played in the player when recorded with animation/timeline
- Fixed some issues when multi editing HDRenderPipelineAsset
- Fixed emission node breaking the main shader graph preview in certain conditions.
- Fixed checkout of baked probe asset when baking probes.
- Fixed invalid gizmo position for rotated ReflectionProbe
- Fixed multi-edition of material's SurfaceType and RenderingPath
- Fixed whole pipeline reconstruction on selecting for the first time or modifying other than the currently used HDRenderPipelineAsset
- Fixed single shadow debug mode
- Fixed global scale factor debug mode when scale > 1
- Fixed debug menu material overrides not getting applied to the Terrain Lit shader
- Fixed typo in computeLightVariants
- Fixed deferred pass with XR instancing by disabling ComputeLightEvaluation
- Fixed bloom resolution independence
- Fixed lens dirt intensity not behaving properly
- Fixed the Stop NaN feature
- Fixed some resources to handle more than 2 instanced views for XR
- Fixed issue with black screen (NaN) produced on old GPU hardware or intel GPU hardware with gaussian pyramid
- Fixed issue with disabled punctual light would still render when only directional light is present

### Changed
- DensityVolume scripting API will no longuer allow to change between advance and normal edition mode
- Disabled depth of field, lens distortion and panini projection in the scene view
- TerrainLit shaders and includes are reorganized and made simpler.
- TerrainLit shader GUI now allows custom properties to be displayed in the Terrain fold-out section.
- Optimize distortion pass with stencil
- Disable SceneSelectionPass in shader graph preview
- Control punctual light and area light shadow atlas separately
- Move SMAA anti-aliasing option to after Temporal Anti Aliasing one, to avoid problem with previously serialized project settings
- Optimize rendering with static only lighting and when no cullable lights/decals/density volumes are present.
- Updated handles for DecalProjectorComponent for enhanced spacial position readability and have edition mode for better SceneView management
- DecalProjectorComponent are now scale independent in order to have reliable metric unit (see new Size field for changing the size of the volume)
- Restructure code from HDCamera.Update() by adding UpdateAntialiasing() and UpdateViewConstants()
- Renamed velocity to motion vectors
- Objects rendered during the After Post Process pass while TAA is enabled will not benefit from existing depth buffer anymore. This is done to fix an issue where those object would wobble otherwise
- Removed usage of builtin unity matrix for shadow, shadow now use same constant than other view
- The default volume layer mask for cameras & probes is now `Default` instead of `Everything`

## [6.5.0-preview] - 2019-03-07

### Added
- Added depth-of-field support with stereo instancing
- Adding real time area light shadow support
- Added a new FrameSettings: Specular Lighting to toggle the specular during the rendering

### Fixed
- Fixed diffusion profile upgrade breaking package when upgrading to a new version
- Fixed decals cropped by gizmo not updating correctly if prefab
- Fixed an issue when enabling SSR on multiple view
- Fixed edition of the intensity's unit field while selecting multiple lights
- Fixed wrong calculation in soft voxelization for density volume
- Fixed gizmo not working correctly with pre-exposure
- Fixed issue with setting a not available RT when disabling motion vectors
- Fixed planar reflection when looking at mirror normal
- Fixed mutiselection issue with HDLight Inspector
- Fixed HDAdditionalCameraData data migration
- Fixed failing builds when light explorer window is open
- Fixed cascade shadows border sometime causing artefacts between cascades
- Restored shadows in the Cascade Shadow debug visualization
- `camera.RenderToCubemap` use proper face culling

### Changed
- When rendering reflection probe disable all specular lighting and for metals use fresnelF0 as diffuse color for bake lighting.

## [6.4.0-preview] - 2019-02-21

### Added
- VR: Added TextureXR system to selectively expand TEXTURE2D macros to texture array for single-pass stereo instancing + Convert textures call to these macros
- Added an unit selection dropdown next to shutter speed (camera)
- Added error helpbox when trying to use a sub volume component that require the current HDRenderPipelineAsset to support a feature that it is not supporting.
- Add mesh for tube light when display emissive mesh is enabled

### Fixed
- Fixed Light explorer. The volume explorer used `profile` instead of `sharedProfile` which instantiate a custom volume profile instead of editing the asset itself.
- Fixed UI issue where all is displayed using metric unit in shadow cascade and Percent is set in the unit field (happening when opening the inspector).
- Fixed inspector event error when double clicking on an asset (diffusion profile/material).
- Fixed nullref on layered material UI when the material is not an asset.
- Fixed nullref exception when undo/redo a light property.
- Fixed visual bug when area light handle size is 0.

### Changed
- Update UI for 32bit/16bit shadow precision settings in HDRP asset
- Object motion vectors have been disabled in all but the game view. Camera motion vectors are still enabled everywhere, allowing TAA and Motion Blur to work on static objects.
- Enable texture array by default for most rendering code on DX11 and unlock stereo instancing (DX11 only for now)

## [6.3.0-preview] - 2019-02-18

### Added
- Added emissive property for shader graph decals
- Added a diffusion profile override volume so the list of diffusion profile assets to use can be chanaged without affecting the HDRP asset
- Added a "Stop NaNs" option on cameras and in the Scene View preferences.
- Added metric display option in HDShadowSettings and improve clamping
- Added shader parameter mapping in DebugMenu
- Added scripting API to configure DebugData for DebugMenu

### Fixed
- Fixed decals in forward
- Fixed issue with stencil not correctly setup for various master node and shader for the depth pass, motion vector pass and GBuffer/Forward pass
- Fixed SRP batcher and metal
- Fixed culling and shadows for Pyramid, Box, Rectangle and Tube lights
- Fixed an issue where scissor render state leaking from the editor code caused partially black rendering

### Changed
- When a lit material has a clear coat mask that is not null, we now use the clear coat roughness to compute the screen space reflection.
- Diffusion profiles are now limited to one per asset and can be referenced in materials, shader graphs and vfx graphs. Materials will be upgraded automatically except if they are using a shader graph, in this case it will display an error message.

## [6.2.0-preview] - 2019-02-15

### Added
- Added help box listing feature supported in a given HDRenderPipelineAsset alongs with the drawbacks implied.
- Added cascade visualizer, supporting disabled handles when not overriding.

### Fixed
- Fixed post processing with stereo double-wide
- Fixed issue with Metal: Use sign bit to find the cache type instead of lowest bit.
- Fixed invalid state when creating a planar reflection for the first time
- Fix FrameSettings's LitShaderMode not restrained by supported LitShaderMode regression.

### Changed
- The default value roughness value for the clearcoat has been changed from 0.03 to 0.01
- Update default value of based color for master node
- Update Fabric Charlie Sheen lighting model - Remove Fresnel component that wasn't part of initial model + Remap smoothness to [0.0 - 0.6] range for more artist friendly parameter

### Changed
- Code refactor: all macros with ARGS have been swapped with macros with PARAM. This is because the ARGS macros were incorrectly named.

## [6.1.0-preview] - 2019-02-13

### Added
- Added support for post-processing anti-aliasing in the Scene View (FXAA and TAA). These can be set in Preferences.
- Added emissive property for decal material (non-shader graph)

### Fixed
- Fixed a few UI bugs with the color grading curves.
- Fixed "Post Processing" in the scene view not toggling post-processing effects
- Fixed bake only object with flag `ReflectionProbeStaticFlag` when baking a `ReflectionProbe`

### Changed
- Removed unsupported Clear Depth checkbox in Camera inspector
- Updated the toggle for advanced mode in inspectors.

## [6.0.0-preview] - 2019-02-23

### Added
- Added new API to perform a camera rendering
- Added support for hair master node (Double kajiya kay - Lambert)
- Added Reset behaviour in DebugMenu (ingame mapping is right joystick + B)
- Added Default HD scene at new scene creation while in HDRP
- Added Wizard helping to configure HDRP project
- Added new UI for decal material to allow remapping and scaling of some properties
- Added cascade shadow visualisation toggle in HD shadow settings
- Added icons for assets
- Added replace blending mode for distortion
- Added basic distance fade for density volumes
- Added decal master node for shader graph
- Added HD unlit master node (Cross Pipeline version is name Unlit)
- Added new Rendering Queue in materials
- Added post-processing V3 framework embed in HDRP, remove postprocess V2 framework
- Post-processing now uses the generic volume framework
-   New depth-of-field, bloom, panini projection effects, motion blur
-   Exposure is now done as a pre-exposition pass, the whole system has been revamped
-   Exposure now use EV100 everywhere in the UI (Sky, Emissive Light)
- Added emissive intensity (Luminance and EV100 control) control for Emissive
- Added pre-exposure weigth for Emissive
- Added an emissive color node and a slider to control the pre-exposure percentage of emission color
- Added physical camera support where applicable
- Added more color grading tools
- Added changelog level for Shader Variant stripping
- Added Debug mode for validation of material albedo and metalness/specularColor values
- Added a new dynamic mode for ambient probe and renamed BakingSky to StaticLightingSky
- Added command buffer parameter to all Bind() method of material
- Added Material validator in Render Pipeline Debug
- Added code to future support of DXR (not enabled)
- Added support of multiviewport
- Added HDRenderPipeline.RequestSkyEnvironmentUpdate function to force an update from script when sky is set to OnDemand
- Added a Lighting and BackLighting slots in Lit, StackLit, Fabric and Hair master nodes
- Added support for overriding terrain detail rendering shaders, via the render pipeline editor resources asset
- Added xrInstancing flag support to RTHandle
- Added support for cullmask for decal projectors
- Added software dynamic resolution support
- Added support for "After Post-Process" render pass for unlit shader
- Added support for textured rectangular area lights
- Added stereo instancing macros to MSAA shaders
- Added support for Quarter Res Raytraced Reflections (not enabled)
- Added fade factor for decal projectors.
- Added stereo instancing macros to most shaders used in VR
- Added multi edition support for HDRenderPipelineAsset

### Fixed
- Fixed logic to disable FPTL with stereo rendering
- Fixed stacklit transmission and sun highlight
- Fixed decals with stereo rendering
- Fixed sky with stereo rendering
- Fixed flip logic for postprocessing + VR
- Fixed copyStencilBuffer pass for Switch
- Fixed point light shadow map culling that wasn't taking into account far plane
- Fixed usage of SSR with transparent on all master node
- Fixed SSR and microshadowing on fabric material
- Fixed blit pass for stereo rendering
- Fixed lightlist bounds for stereo rendering
- Fixed windows and in-game DebugMenu sync.
- Fixed FrameSettings' LitShaderMode sync when opening DebugMenu.
- Fixed Metal specific issues with decals, hitting a sampler limit and compiling AxF shader
- Fixed an issue with flipped depth buffer during postprocessing
- Fixed normal map use for shadow bias with forward lit - now use geometric normal
- Fixed transparent depth prepass and postpass access so they can be use without alpha clipping for lit shader
- Fixed support of alpha clip shadow for lit master node
- Fixed unlit master node not compiling
- Fixed issue with debug display of reflection probe
- Fixed issue with phong tessellations not working with lit shader
- Fixed issue with vertex displacement being affected by heightmap setting even if not heightmap where assign
- Fixed issue with density mode on Lit terrain producing NaN
- Fixed issue when going back and forth from Lit to LitTesselation for displacement mode
- Fixed issue with ambient occlusion incorrectly applied to emissiveColor with light layers in deferred
- Fixed issue with fabric convolution not using the correct convolved texture when fabric convolution is enabled
- Fixed issue with Thick mode for Transmission that was disabling transmission with directional light
- Fixed shutdown edge cases with HDRP tests
- Fixed slowdow when enabling Fabric convolution in HDRP asset
- Fixed specularAA not compiling in StackLit Master node
- Fixed material debug view with stereo rendering
- Fixed material's RenderQueue edition in default view.
- Fixed banding issues within volumetric density buffer
- Fixed missing multicompile for MSAA for AxF
- Fixed camera-relative support for stereo rendering
- Fixed remove sync with render thread when updating decal texture atlas.
- Fixed max number of keyword reach [256] issue. Several shader feature are now local
- Fixed Scene Color and Depth nodes
- Fixed SSR in forward
- Fixed custom editor of Unlit, HD Unlit and PBR shader graph master node
- Fixed issue with NewFrame not correctly calculated in Editor when switching scene
- Fixed issue with TerrainLit not compiling with depth only pass and normal buffer
- Fixed geometric normal use for shadow bias with PBR master node in forward
- Fixed instancing macro usage for decals
- Fixed error message when having more than one directional light casting shadow
- Fixed error when trying to display preview of Camera or PlanarReflectionProbe
- Fixed LOAD_TEXTURE2D_ARRAY_MSAA macro
- Fixed min-max and amplitude clamping value in inspector of vertex displacement materials
- Fixed issue with alpha shadow clip (was incorrectly clipping object shadow)
- Fixed an issue where sky cubemap would not be cleared correctly when setting the current sky to None
- Fixed a typo in Static Lighting Sky component UI
- Fixed issue with incorrect reset of RenderQueue when switching shader in inspector GUI
- Fixed issue with variant stripper stripping incorrectly some variants
- Fixed a case of ambient lighting flickering because of previews
- Fixed Decals when rendering multiple camera in a single frame
- Fixed cascade shadow count in shader
- Fixed issue with Stacklit shader with Haze effect
- Fixed an issue with the max sample count for the TAA
- Fixed post-process guard band for XR
- Fixed exposure of emissive of Unlit
- Fixed depth only and motion vector pass for Unlit not working correctly with MSAA
- Fixed an issue with stencil buffer copy causing unnecessary compute dispatches for lighting
- Fixed multi edition issue in FrameSettings
- Fixed issue with SRP batcher and DebugDisplay variant of lit shader
- Fixed issue with debug material mode not doing alpha test
- Fixed "Attempting to draw with missing UAV bindings" errors on Vulkan
- Fixed pre-exposure incorrectly apply to preview
- Fixed issue with duplicate 3D texture in 3D texture altas of volumetric?
- Fixed Camera rendering order (base on the depth parameter)
- Fixed shader graph decals not being cropped by gizmo
- Fixed "Attempting to draw with missing UAV bindings" errors on Vulkan.


### Changed
- ColorPyramid compute shader passes is swapped to pixel shader passes on platforms where the later is faster (Nintendo Switch).
- Removing the simple lightloop used by the simple lit shader
- Whole refactor of reflection system: Planar and reflection probe
- Separated Passthrough from other RenderingPath
- Update several properties naming and caption based on feedback from documentation team
- Remove tile shader variant for transparent backface pass of lit shader
- Rename all HDRenderPipeline to HDRP folder for shaders
- Rename decal property label (based on doc team feedback)
- Lit shader mode now default to Deferred to reduce build time
- Update UI of Emission parameters in shaders
- Improve shader variant stripping including shader graph variant
- Refactored render loop to render realtime probes visible per camera
- Enable SRP batcher by default
- Shader code refactor: Rename LIGHTLOOP_SINGLE_PASS => LIGHTLOOP_DISABLE_TILE_AND_CLUSTER and clean all usage of LIGHTLOOP_TILE_PASS
- Shader code refactor: Move pragma definition of vertex and pixel shader inside pass + Move SURFACE_GRADIENT definition in XXXData.hlsl
- Micro-shadowing in Lit forward now use ambientOcclusion instead of SpecularOcclusion
- Upgraded FrameSettings workflow, DebugMenu and Inspector part relative to it
- Update build light list shader code to support 32 threads in wavefronts on Switch
- LayeredLit layers' foldout are now grouped in one main foldout per layer
- Shadow alpha clip can now be enabled on lit shader and haor shader enven for opaque
- Temporal Antialiasing optimization for Xbox One X
- Parameter depthSlice on SetRenderTarget functions now defaults to -1 to bind the entire resource
- Rename SampleCameraDepth() functions to LoadCameraDepth() and SampleCameraDepth(), same for SampleCameraColor() functions
- Improved Motion Blur quality.
- Update stereo frame settings values for single-pass instancing and double-wide
- Rearrange FetchDepth functions to prepare for stereo-instancing
- Remove unused _ComputeEyeIndex
- Updated HDRenderPipelineAsset inspector
- Re-enable SRP batcher for metal

## [5.2.0-preview] - 2018-11-27

### Added
- Added option to run Contact Shadows and Volumetrics Voxelization stage in Async Compute
- Added camera freeze debug mode - Allow to visually see culling result for a camera
- Added support of Gizmo rendering before and after postprocess in Editor
- Added support of LuxAtDistance for punctual lights

### Fixed
- Fixed Debug.DrawLine and Debug.Ray call to work in game view
- Fixed DebugMenu's enum resetted on change
- Fixed divide by 0 in refraction causing NaN
- Fixed disable rough refraction support
- Fixed refraction, SSS and atmospheric scattering for VR
- Fixed forward clustered lighting for VR (double-wide).
- Fixed Light's UX to not allow negative intensity
- Fixed HDRenderPipelineAsset inspector broken when displaying its FrameSettings from project windows.
- Fixed forward clustered lighting for VR (double-wide).
- Fixed HDRenderPipelineAsset inspector broken when displaying its FrameSettings from project windows.
- Fixed Decals and SSR diable flags for all shader graph master node (Lit, Fabric, StackLit, PBR)
- Fixed Distortion blend mode for shader graph master node (Lit, StackLit)
- Fixed bent Normal for Fabric master node in shader graph
- Fixed PBR master node lightlayers
- Fixed shader stripping for built-in lit shaders.

### Changed
- Rename "Regular" in Diffusion profile UI "Thick Object"
- Changed VBuffer depth parametrization for volumetric from distanceRange to depthExtent - Require update of volumetric settings - Fog start at near plan
- SpotLight with box shape use Lux unit only

## [5.1.0-preview] - 2018-11-19

### Added

- Added a separate Editor resources file for resources Unity does not take when it builds a Player.
- You can now disable SSR on Materials in Shader Graph.
- Added support for MSAA when the Supported Lit Shader Mode is set to Both. Previously HDRP only supported MSAA for Forward mode.
- You can now override the emissive color of a Material when in debug mode.
- Exposed max light for Light Loop Settings in HDRP asset UI.
- HDRP no longer performs a NormalDBuffer pass update if there are no decals in the Scene.
- Added distant (fall-back) volumetric fog and improved the fog evaluation precision.
- Added an option to reflect sky in SSR.
- Added a y-axis offset for the PlanarReflectionProbe and offset tool.
- Exposed the option to run SSR and SSAO on async compute.
- Added support for the _GlossMapScale parameter in the Legacy to HDRP Material converter.
- Added wave intrinsic instructions for use in Shaders (for AMD GCN).


### Fixed
- Fixed sphere shaped influence handles clamping in Reflection Probes.
- Fixed Reflection Probe data migration for projects created before using HDRP.
- Fixed UI of Layered Material where Unity previously rendered the scrollbar above the Copy button.
- Fixed Material tessellations parameters Start fade distance and End fade distance. Originally, Unity clamped these values when you modified them.
- Fixed various distortion and refraction issues - handle a better fall-back.
- Fixed SSR for multiple views.
- Fixed SSR issues related to self-intersections.
- Fixed shape density volume handle speed.
- Fixed density volume shape handle moving too fast.
- Fixed the Camera velocity pass that we removed by mistake.
- Fixed some null pointer exceptions when disabling motion vectors support.
- Fixed viewports for both the Subsurface Scattering combine pass and the transparent depth prepass.
- Fixed the blend mode pop-up in the UI. It previously did not appear when you enabled pre-refraction.
- Fixed some null pointer exceptions that previously occurred when you disabled motion vectors support.
- Fixed Layered Lit UI issue with scrollbar.
- Fixed cubemap assignation on custom ReflectionProbe.
- Fixed Reflection Probes’ capture settings' shadow distance.
- Fixed an issue with the SRP batcher and Shader variables declaration.
- Fixed thickness and subsurface slots for fabric Shader master node that wasn't appearing with the right combination of flags.
- Fixed d3d debug layer warning.
- Fixed PCSS sampling quality.
- Fixed the Subsurface and transmission Material feature enabling for fabric Shader.
- Fixed the Shader Graph UV node’s dimensions when using it in a vertex Shader.
- Fixed the planar reflection mirror gizmo's rotation.
- Fixed HDRenderPipelineAsset's FrameSettings not showing the selected enum in the Inspector drop-down.
- Fixed an error with async compute.
- MSAA now supports transparency.
- The HDRP Material upgrader tool now converts metallic values correctly.
- Volumetrics now render in Reflection Probes.
- Fixed a crash that occurred whenever you set a viewport size to 0.
- Fixed the Camera physic parameter that the UI previously did not display.
- Fixed issue in pyramid shaped spotlight handles manipulation

### Changed

- Renamed Line shaped Lights to Tube Lights.
- HDRP now uses mean height fog parametrization.
- Shadow quality settings are set to All when you use HDRP (This setting is not visible in the UI when using SRP). This avoids Legacy Graphics Quality Settings disabling the shadows and give SRP full control over the Shadows instead.
- HDRP now internally uses premultiplied alpha for all fog.
- Updated default FrameSettings used for realtime Reflection Probes when you create a new HDRenderPipelineAsset.
- Remove multi-camera support. LWRP and HDRP will not support multi-camera layered rendering.
- Updated Shader Graph subshaders to use the new instancing define.
- Changed fog distance calculation from distance to plane to distance to sphere.
- Optimized forward rendering using AMD GCN by scalarizing the light loop.
- Changed the UI of the Light Editor.
- Change ordering of includes in HDRP Materials in order to reduce iteration time for faster compilation.
- Added a StackLit master node replacing the InspectorUI version. IMPORTANT: All previously authored StackLit Materials will be lost. You need to recreate them with the master node.

## [5.0.0-preview] - 2018-09-28

### Added
- Added occlusion mesh to depth prepass for VR (VR still disabled for now)
- Added a debug mode to display only one shadow at once
- Added controls for the highlight created by directional lights
- Added a light radius setting to punctual lights to soften light attenuation and simulate fill lighting
- Added a 'minRoughness' parameter to all non-area lights (was previously only available for certain light types)
- Added separate volumetric light/shadow dimmers
- Added per-pixel jitter to volumetrics to reduce aliasing artifacts
- Added a SurfaceShading.hlsl file, which implements material-agnostic shading functionality in an efficient manner
- Added support for shadow bias for thin object transmission
- Added FrameSettings to control realtime planar reflection
- Added control for SRPBatcher on HDRP Asset
- Added an option to clear the shadow atlases in the debug menu
- Added a color visualization of the shadow atlas rescale in debug mode
- Added support for disabling SSR on materials
- Added intrinsic for XBone
- Added new light volume debugging tool
- Added a new SSR debug view mode
- Added translaction's scale invariance on DensityVolume
- Added multiple supported LitShadermode and per renderer choice in case of both Forward and Deferred supported
- Added custom specular occlusion mode to Lit Shader Graph Master node

### Fixed
- Fixed a normal bias issue with Stacklit (Was causing light leaking)
- Fixed camera preview outputing an error when both scene and game view where display and play and exit was call
- Fixed override debug mode not apply correctly on static GI
- Fixed issue where XRGraphicsConfig values set in the asset inspector GUI weren't propagating correctly (VR still disabled for now)
- Fixed issue with tangent that was using SurfaceGradient instead of regular normal decoding
- Fixed wrong error message display when switching to unsupported target like IOS
- Fixed an issue with ambient occlusion texture sometimes not being created properly causing broken rendering
- Shadow near plane is no longer limited at 0.1
- Fixed decal draw order on transparent material
- Fixed an issue where sometime the lookup texture used for GGX convolution was broken, causing broken rendering
- Fixed an issue where you wouldn't see any fog for certain pipeline/scene configurations
- Fixed an issue with volumetric lighting where the anisotropy value of 0 would not result in perfectly isotropic lighting
- Fixed shadow bias when the atlas is rescaled
- Fixed shadow cascade sampling outside of the atlas when cascade count is inferior to 4
- Fixed shadow filter width in deferred rendering not matching shader config
- Fixed stereo sampling of depth texture in MSAA DepthValues.shader
- Fixed box light UI which allowed negative and zero sizes, thus causing NaNs
- Fixed stereo rendering in HDRISky.shader (VR)
- Fixed normal blend and blend sphere influence for reflection probe
- Fixed distortion filtering (was point filtering, now trilinear)
- Fixed contact shadow for large distance
- Fixed depth pyramid debug view mode
- Fixed sphere shaped influence handles clamping in reflection probes
- Fixed reflection probes data migration for project created before using hdrp
- Fixed ambient occlusion for Lit Master Node when slot is connected

### Changed
- Use samplerunity_ShadowMask instead of samplerunity_samplerLightmap for shadow mask
- Allow to resize reflection probe gizmo's size
- Improve quality of screen space shadow
- Remove support of projection model for ScreenSpaceLighting (SSR always use HiZ and refraction always Proxy)
- Remove all the debug mode from SSR that are obsolete now
- Expose frameSettings and Capture settings for reflection and planar probe
- Update UI for reflection probe, planar probe, camera and HDRP Asset
- Implement proper linear blending for volumetric lighting via deep compositing as described in the paper "Deep Compositing Using Lie Algebras"
- Changed  planar mapping to match terrain convention (XZ instead of ZX)
- XRGraphicsConfig is no longer Read/Write. Instead, it's read-only. This improves consistency of XR behavior between the legacy render pipeline and SRP
- Change reflection probe data migration code (to update old reflection probe to new one)
- Updated gizmo for ReflectionProbes
- Updated UI and Gizmo of DensityVolume

## [4.0.0-preview] - 2018-09-28

### Added
- Added a new TerrainLit shader that supports rendering of Unity terrains.
- Added controls for linear fade at the boundary of density volumes
- Added new API to control decals without monobehaviour object
- Improve Decal Gizmo
- Implement Screen Space Reflections (SSR) (alpha version, highly experimental)
- Add an option to invert the fade parameter on a Density Volume
- Added a Fabric shader (experimental) handling cotton and silk
- Added support for MSAA in forward only for opaque only
- Implement smoothness fade for SSR
- Added support for AxF shader (X-rite format - require special AxF importer from Unity not part of HDRP)
- Added control for sundisc on directional light (hack)
- Added a new HD Lit Master node that implements Lit shader support for Shader Graph
- Added Micro shadowing support (hack)
- Added an event on HDAdditionalCameraData for custom rendering
- HDRP Shader Graph shaders now support 4-channel UVs.

### Fixed
- Fixed an issue where sometimes the deferred shadow texture would not be valid, causing wrong rendering.
- Stencil test during decals normal buffer update is now properly applied
- Decals corectly update normal buffer in forward
- Fixed a normalization problem in reflection probe face fading causing artefacts in some cases
- Fix multi-selection behavior of Density Volumes overwriting the albedo value
- Fixed support of depth texture for RenderTexture. HDRP now correctly output depth to user depth buffer if RenderTexture request it.
- Fixed multi-selection behavior of Density Volumes overwriting the albedo value
- Fixed support of depth for RenderTexture. HDRP now correctly output depth to user depth buffer if RenderTexture request it.
- Fixed support of Gizmo in game view in the editor
- Fixed gizmo for spot light type
- Fixed issue with TileViewDebug mode being inversed in gameview
- Fixed an issue with SAMPLE_TEXTURECUBE_SHADOW macro
- Fixed issue with color picker not display correctly when game and scene view are visible at the same time
- Fixed an issue with reflection probe face fading
- Fixed camera motion vectors shader and associated matrices to update correctly for single-pass double-wide stereo rendering
- Fixed light attenuation functions when range attenuation is disabled
- Fixed shadow component algorithm fixup not dirtying the scene, so changes can be saved to disk.
- Fixed some GC leaks for HDRP
- Fixed contact shadow not affected by shadow dimmer
- Fixed GGX that works correctly for the roughness value of 0 (mean specular highlgiht will disappeard for perfect mirror, we rely on maxSmoothness instead to always have a highlight even on mirror surface)
- Add stereo support to ShaderPassForward.hlsl. Forward rendering now seems passable in limited test scenes with camera-relative rendering disabled.
- Add stereo support to ProceduralSky.shader and OpaqueAtmosphericScattering.shader.
- Added CullingGroupManager to fix more GC.Alloc's in HDRP
- Fixed rendering when multiple cameras render into the same render texture

### Changed
- Changed the way depth & color pyramids are built to be faster and better quality, thus improving the look of distortion and refraction.
- Stabilize the dithered LOD transition mask with respect to the camera rotation.
- Avoid multiple depth buffer copies when decals are present
- Refactor code related to the RT handle system (No more normal buffer manager)
- Remove deferred directional shadow and move evaluation before lightloop
- Add a function GetNormalForShadowBias() that material need to implement to return the normal used for normal shadow biasing
- Remove Jimenez Subsurface scattering code (This code was disabled by default, now remove to ease maintenance)
- Change Decal API, decal contribution is now done in Material. Require update of material using decal
- Move a lot of files from CoreRP to HDRP/CoreRP. All moved files weren't used by Ligthweight pipeline. Long term they could move back to CoreRP after CoreRP become out of preview
- Updated camera inspector UI
- Updated decal gizmo
- Optimization: The objects that are rendered in the Motion Vector Pass are not rendered in the prepass anymore
- Removed setting shader inclue path via old API, use package shader include paths
- The default value of 'maxSmoothness' for punctual lights has been changed to 0.99
- Modified deferred compute and vert/frag shaders for first steps towards stereo support
- Moved material specific Shader Graph files into corresponding material folders.
- Hide environment lighting settings when enabling HDRP (Settings are control from sceneSettings)
- Update all shader includes to use absolute path (allow users to create material in their Asset folder)
- Done a reorganization of the files (Move ShaderPass to RenderPipeline folder, Move all shadow related files to Lighting/Shadow and others)
- Improved performance and quality of Screen Space Shadows

## [3.3.0-preview] - 2018-01-01

### Added
- Added an error message to say to use Metal or Vulkan when trying to use OpenGL API
- Added a new Fabric shader model that supports Silk and Cotton/Wool
- Added a new HDRP Lighting Debug mode to visualize Light Volumes for Point, Spot, Line, Rectangular and Reflection Probes
- Add support for reflection probe light layers
- Improve quality of anisotropic on IBL

### Fixed
- Fix an issue where the screen where darken when rendering camera preview
- Fix display correct target platform when showing message to inform user that a platform is not supported
- Remove workaround for metal and vulkan in normal buffer encoding/decoding
- Fixed an issue with color picker not working in forward
- Fixed an issue where reseting HDLight do not reset all of its parameters
- Fixed shader compile warning in DebugLightVolumes.shader

### Changed
- Changed default reflection probe to be 256x256x6 and array size to be 64
- Removed dependence on the NdotL for thickness evaluation for translucency (based on artist's input)
- Increased the precision when comparing Planar or HD reflection probe volumes
- Remove various GC alloc in C#. Slightly better performance

## [3.2.0-preview] - 2018-01-01

### Added
- Added a luminance meter in the debug menu
- Added support of Light, reflection probe, emissive material, volume settings related to lighting to Lighting explorer
- Added support for 16bit shadows

### Fixed
- Fix issue with package upgrading (HDRP resources asset is now versionned to worarkound package manager limitation)
- Fix HDReflectionProbe offset displayed in gizmo different than what is affected.
- Fix decals getting into a state where they could not be removed or disabled.
- Fix lux meter mode - The lux meter isn't affected by the sky anymore
- Fix area light size reset when multi-selected
- Fix filter pass number in HDUtils.BlitQuad
- Fix Lux meter mode that was applying SSS
- Fix planar reflections that were not working with tile/cluster (olbique matrix)
- Fix debug menu at runtime not working after nested prefab PR come to trunk
- Fix scrolling issue in density volume

### Changed
- Shader code refactor: Split MaterialUtilities file in two parts BuiltinUtilities (independent of FragInputs) and MaterialUtilities (Dependent of FragInputs)
- Change screen space shadow rendertarget format from ARGB32 to RG16

## [3.1.0-preview] - 2018-01-01

### Added
- Decal now support per channel selection mask. There is now two mode. One with BaseColor, Normal and Smoothness and another one more expensive with BaseColor, Normal, Smoothness, Metal and AO. Control is on HDRP Asset. This may require to launch an update script for old scene: 'Edit/Render Pipeline/Single step upgrade script/Upgrade all DecalMaterial MaskBlendMode'.
- Decal now supports depth bias for decal mesh, to prevent z-fighting
- Decal material now supports draw order for decal projectors
- Added LightLayers support (Base on mask from renderers name RenderingLayers and mask from light name LightLayers - if they match, the light apply) - cost an extra GBuffer in deferred (more bandwidth)
- When LightLayers is enabled, the AmbientOclusion is store in the GBuffer in deferred path allowing to avoid double occlusion with SSAO. In forward the double occlusion is now always avoided.
- Added the possibility to add an override transform on the camera for volume interpolation
- Added desired lux intensity and auto multiplier for HDRI sky
- Added an option to disable light by type in the debug menu
- Added gradient sky
- Split EmissiveColor and bakeDiffuseLighting in forward avoiding the emissiveColor to be affect by SSAO
- Added a volume to control indirect light intensity
- Added EV 100 intensity unit for area lights
- Added support for RendererPriority on Renderer. This allow to control order of transparent rendering manually. HDRP have now two stage of sorting for transparent in addition to bact to front. Material have a priority then Renderer have a priority.
- Add Coupling of (HD)Camera and HDAdditionalCameraData for reset and remove in inspector contextual menu of Camera
- Add Coupling of (HD)ReflectionProbe and HDAdditionalReflectionData for reset and remove in inspector contextual menu of ReflectoinProbe
- Add macro to forbid unity_ObjectToWorld/unity_WorldToObject to be use as it doesn't handle camera relative rendering
- Add opacity control on contact shadow

### Fixed
- Fixed an issue with PreIntegratedFGD texture being sometimes destroyed and not regenerated causing rendering to break
- PostProcess input buffers are not copied anymore on PC if the viewport size matches the final render target size
- Fixed an issue when manipulating a lot of decals, it was displaying a lot of errors in the inspector
- Fixed capture material with reflection probe
- Refactored Constant Buffers to avoid hitting the maximum number of bound CBs in some cases.
- Fixed the light range affecting the transform scale when changed.
- Snap to grid now works for Decal projector resizing.
- Added a warning for 128x128 cookie texture without mipmaps
- Replace the sampler used for density volumes for correct wrap mode handling

### Changed
- Move Render Pipeline Debug "Windows from Windows->General-> Render Pipeline debug windows" to "Windows from Windows->Analysis-> Render Pipeline debug windows"
- Update detail map formula for smoothness and albedo, goal it to bright and dark perceptually and scale factor is use to control gradient speed
- Refactor the Upgrade material system. Now a material can be update from older version at any time. Call Edit/Render Pipeline/Upgrade all Materials to newer version
- Change name EnableDBuffer to EnableDecals at several place (shader, hdrp asset...), this require a call to Edit/Render Pipeline/Upgrade all Materials to newer version to have up to date material.
- Refactor shader code: BakeLightingData structure have been replace by BuiltinData. Lot of shader code have been remove/change.
- Refactor shader code: All GBuffer are now handled by the deferred material. Mean ShadowMask and LightLayers are control by lit material in lit.hlsl and not outside anymore. Lot of shader code have been remove/change.
- Refactor shader code: Rename GetBakedDiffuseLighting to ModifyBakedDiffuseLighting. This function now handle lighting model for transmission too. Lux meter debug mode is factor outisde.
- Refactor shader code: GetBakedDiffuseLighting is not call anymore in GBuffer or forward pass, including the ConvertSurfaceDataToBSDFData and GetPreLightData, this is done in ModifyBakedDiffuseLighting now
- Refactor shader code: Added a backBakeDiffuseLighting to BuiltinData to handle lighting for transmission
- Refactor shader code: Material must now call InitBuiltinData (Init all to zero + init bakeDiffuseLighting and backBakeDiffuseLighting ) and PostInitBuiltinData

## [3.0.0-preview] - 2018-01-01

### Fixed
- Fixed an issue with distortion that was using previous frame instead of current frame
- Fixed an issue where disabled light where not upgrade correctly to the new physical light unit system introduce in 2.0.5-preview

### Changed
- Update assembly definitions to output assemblies that match Unity naming convention (Unity.*).

## [2.0.5-preview] - 2018-01-01

### Added
- Add option supportDitheringCrossFade on HDRP Asset to allow to remove shader variant during player build if needed
- Add contact shadows for punctual lights (in additional shadow settings), only one light is allowed to cast contact shadows at the same time and so at each frame a dominant light is choosed among all light with contact shadows enabled.
- Add PCSS shadow filter support (from SRP Core)
- Exposed shadow budget parameters in HDRP asset
- Add an option to generate an emissive mesh for area lights (currently rectangle light only). The mesh fits the size, intensity and color of the light.
- Add an option to the HDRP asset to increase the resolution of volumetric lighting.
- Add additional ligth unit support for punctual light (Lumens, Candela) and area lights (Lumens, Luminance)
- Add dedicated Gizmo for the box Influence volume of HDReflectionProbe / PlanarReflectionProbe

### Changed
- Re-enable shadow mask mode in debug view
- SSS and Transmission code have been refactored to be able to share it between various material. Guidelines are in SubsurfaceScattering.hlsl
- Change code in area light with LTC for Lit shader. Magnitude is now take from FGD texture instead of a separate texture
- Improve camera relative rendering: We now apply camera translation on the model matrix, so before the TransformObjectToWorld(). Note: unity_WorldToObject and unity_ObjectToWorld must never be used directly.
- Rename positionWS to positionRWS (Camera relative world position) at a lot of places (mainly in interpolator and FragInputs). In case of custom shader user will be required to update their code.
- Rename positionWS, capturePositionWS, proxyPositionWS, influencePositionWS to positionRWS, capturePositionRWS, proxyPositionRWS, influencePositionRWS (Camera relative world position) in LightDefinition struct.
- Improve the quality of trilinear filtering of density volume textures.
- Improve UI for HDReflectionProbe / PlanarReflectionProbe

### Fixed
- Fixed a shader preprocessor issue when compiling DebugViewMaterialGBuffer.shader against Metal target
- Added a temporary workaround to Lit.hlsl to avoid broken lighting code with Metal/AMD
- Fixed issue when using more than one volume texture mask with density volumes.
- Fixed an error which prevented volumetric lighting from working if no density volumes with 3D textures were present.
- Fix contact shadows applied on transmission
- Fix issue with forward opaque lit shader variant being removed by the shader preprocessor
- Fixed compilation errors on Nintendo Switch (limited XRSetting support).
- Fixed apply range attenuation option on punctual light
- Fixed issue with color temperature not take correctly into account with static lighting
- Don't display fog when diffuse lighting, specular lighting, or lux meter debug mode are enabled.

## [2.0.4-preview] - 2018-01-01

### Fixed
- Fix issue when disabling rough refraction and building a player. Was causing a crash.

## [2.0.3-preview] - 2018-01-01

### Added
- Increased debug color picker limit up to 260k lux

## [2.0.2-preview] - 2018-01-01

### Added
- Add Light -> Planar Reflection Probe command
- Added a false color mode in rendering debug
- Add support for mesh decals
- Add flag to disable projector decals on transparent geometry to save performance and decal texture atlas space
- Add ability to use decal diffuse map as mask only
- Add visualize all shadow masks in lighting debug
- Add export of normal and roughness buffer for forwardOnly and when in supportOnlyForward mode for forward
- Provide a define in lit.hlsl (FORWARD_MATERIAL_READ_FROM_WRITTEN_NORMAL_BUFFER) when output buffer normal is used to read the normal and roughness instead of caclulating it (can save performance, but lower quality due to compression)
- Add color swatch to decal material

### Changed
- Change Render -> Planar Reflection creation to 3D Object -> Mirror
- Change "Enable Reflector" name on SpotLight to "Angle Affect Intensity"
- Change prototype of BSDFData ConvertSurfaceDataToBSDFData(SurfaceData surfaceData) to BSDFData ConvertSurfaceDataToBSDFData(uint2 positionSS, SurfaceData surfaceData)

### Fixed
- Fix issue with StackLit in deferred mode with deferredDirectionalShadow due to GBuffer not being cleared. Gbuffer is still not clear and issue was fix with the new Output of normal buffer.
- Fixed an issue where interpolation volumes were not updated correctly for reflection captures.
- Fixed an exception in Light Loop settings UI

## [2.0.1-preview] - 2018-01-01

### Added
- Add stripper of shader variant when building a player. Save shader compile time.
- Disable per-object culling that was executed in C++ in HD whereas it was not used (Optimization)
- Enable texture streaming debugging (was not working before 2018.2)
- Added Screen Space Reflection with Proxy Projection Model
- Support correctly scene selection for alpha tested object
- Add per light shadow mask mode control (i.e shadow mask distance and shadow mask). It use the option NonLightmappedOnly
- Add geometric filtering to Lit shader (allow to reduce specular aliasing)
- Add shortcut to create DensityVolume and PlanarReflection in hierarchy
- Add a DefaultHDMirrorMaterial material for PlanarReflection
- Added a script to be able to upgrade material to newer version of HDRP
- Removed useless duplication of ForwardError passes.
- Add option to not compile any DEBUG_DISPLAY shader in the player (Faster build) call Support Runtime Debug display

### Changed
- Changed SupportForwardOnly to SupportOnlyForward in render pipeline settings
- Changed versioning variable name in HDAdditionalXXXData from m_version to version
- Create unique name when creating a game object in the rendering menu (i.e Density Volume(2))
- Re-organize various files and folder location to clean the repository
- Change Debug windows name and location. Now located at:  Windows -> General -> Render Pipeline Debug

### Removed
- Removed GlobalLightLoopSettings.maxPlanarReflectionProbes and instead use value of GlobalLightLoopSettings.planarReflectionProbeCacheSize
- Remove EmissiveIntensity parameter and change EmissiveColor to be HDR (Matching Builtin Unity behavior) - Data need to be updated - Launch Edit -> Single Step Upgrade Script -> Upgrade all Materials emissionColor

### Fixed
- Fix issue with LOD transition and instancing
- Fix discrepency between object motion vector and camera motion vector
- Fix issue with spot and dir light gizmo axis not highlighted correctly
- Fix potential crash while register debug windows inputs at startup
- Fix warning when creating Planar reflection
- Fix specular lighting debug mode (was rendering black)
- Allow projector decal with null material to allow to configure decal when HDRP is not set
- Decal atlas texture offset/scale is updated after allocations (used to be before so it was using date from previous frame)

## [0.0.0-preview] - 2018-01-01

### Added
- Configure the VolumetricLightingSystem code path to be on by default
- Trigger a build exception when trying to build an unsupported platform
- Introduce the VolumetricLightingController component, which can (and should) be placed on the camera, and allows one to control the near and the far plane of the V-Buffer (volumetric "froxel" buffer) along with the depth distribution (from logarithmic to linear)
- Add 3D texture support for DensityVolumes
- Add a better mapping of roughness to mipmap for planar reflection
- The VolumetricLightingSystem now uses RTHandles, which allows to save memory by sharing buffers between different cameras (history buffers are not shared), and reduce reallocation frequency by reallocating buffers only if the rendering resolution increases (and suballocating within existing buffers if the rendering resolution decreases)
- Add a Volumetric Dimmer slider to lights to control the intensity of the scattered volumetric lighting
- Add UV tiling and offset support for decals.
- Add mipmapping support for volume 3D mask textures

### Changed
- Default number of planar reflection change from 4 to 2
- Rename _MainDepthTexture to _CameraDepthTexture
- The VolumetricLightingController has been moved to the Interpolation Volume framework and now functions similarly to the VolumetricFog settings
- Update of UI of cookie, CubeCookie, Reflection probe and planar reflection probe to combo box
- Allow enabling/disabling shadows for area lights when they are set to baked.
- Hide applyRangeAttenuation and FadeDistance for directional shadow as they are not used

### Removed
- Remove Resource folder of PreIntegratedFGD and add the resource to RenderPipeline Asset

### Fixed
- Fix ConvertPhysicalLightIntensityToLightIntensity() function used when creating light from script to match HDLightEditor behavior
- Fix numerical issues with the default value of mean free path of volumetric fog
- Fix the bug preventing decals from coexisting with density volumes
- Fix issue with alpha tested geometry using planar/triplanar mapping not render correctly or flickering (due to being wrongly alpha tested in depth prepass)
- Fix meta pass with triplanar (was not handling correctly the normal)
- Fix preview when a planar reflection is present
- Fix Camera preview, it is now a Preview cameraType (was a SceneView)
- Fix handling unknown GPUShadowTypes in the shadow manager.
- Fix area light shapes sent as point lights to the baking backends when they are set to baked.
- Fix unnecessary division by PI for baked area lights.
- Fix line lights sent to the lightmappers. The backends don't support this light type.
- Fix issue with shadow mask framesettings not correctly taken into account when shadow mask is enabled for lighting.
- Fix directional light and shadow mask transition, they are now matching making smooth transition
- Fix banding issues caused by high intensity volumetric lighting
- Fix the debug window being emptied on SRP asset reload
- Fix issue with debug mode not correctly clearing the GBuffer in editor after a resize
- Fix issue with ResetMaterialKeyword not resetting correctly ToggleOff/Roggle Keyword
- Fix issue with motion vector not render correctly if there is no depth prepass in deferred

## [0.0.0-preview] - 2018-01-01

### Added
- Screen Space Refraction projection model (Proxy raycasting, HiZ raymarching)
- Screen Space Refraction settings as volume component
- Added buffered frame history per camera
- Port Global Density Volumes to the Interpolation Volume System.
- Optimize ImportanceSampleLambert() to not require the tangent frame.
- Generalize SampleVBuffer() to handle different sampling and reconstruction methods.
- Improve the quality of volumetric lighting reprojection.
- Optimize Morton Order code in the Subsurface Scattering pass.
- Planar Reflection Probe support roughness (gaussian convolution of captured probe)
- Use an atlas instead of a texture array for cluster transparent decals
- Add a debug view to visualize the decal atlas
- Only store decal textures to atlas if decal is visible, debounce out of memory decal atlas warning.
- Add manipulator gizmo on decal to improve authoring workflow
- Add a minimal StackLit material (work in progress, this version can be used as template to add new material)

### Changed
- EnableShadowMask in FrameSettings (But shadowMaskSupport still disable by default)
- Forced Planar Probe update modes to (Realtime, Every Update, Mirror Camera)
- Screen Space Refraction proxy model uses the proxy of the first environment light (Reflection probe/Planar probe) or the sky
- Moved RTHandle static methods to RTHandles
- Renamed RTHandle to RTHandleSystem.RTHandle
- Move code for PreIntegratedFDG (Lit.shader) into its dedicated folder to be share with other material
- Move code for LTCArea (Lit.shader) into its dedicated folder to be share with other material

### Removed
- Removed Planar Probe mirror plane position and normal fields in inspector, always display mirror plane and normal gizmos

### Fixed
- Fix fog flags in scene view is now taken into account
- Fix sky in preview windows that were disappearing after a load of a new level
- Fix numerical issues in IntersectRayAABB().
- Fix alpha blending of volumetric lighting with transparent objects.
- Fix the near plane of the V-Buffer causing out-of-bounds look-ups in the clustered data structure.
- Depth and color pyramid are properly computed and sampled when the camera renders inside a viewport of a RTHandle.
- Fix decal atlas debug view to work correctly when shadow atlas view is also enabled<|MERGE_RESOLUTION|>--- conflicted
+++ resolved
@@ -700,9 +700,6 @@
 - Force to rebake probe with missing baked texture. (1253367)
 - Fix supported Mac platform detection to handle new major version (11.0) properly
 - Fixed typo in the Render Pipeline Wizard under HDRP+VR
-<<<<<<< HEAD
-- Fixed issue with light layers bigger than 8 (and above the supported range). 
-=======
 - Change transparent SSR name in frame settings to avoid clipping. 
 - Fixed missing include guards in shadow hlsl files.
 - Repaint the scene view whenever the scene exposure override is changed.
@@ -712,7 +709,7 @@
 - Fixed fallback for ray tracing and light layers (1258837).
 - Fixed Sorting Priority not displayed correctly in the DrawRenderers custom pass UI.
 - Fixed glitch in Project settings window when selecting diffusion profiles in material section (case 1253090)
->>>>>>> abae0472
+- Fixed issue with light layers bigger than 8 (and above the supported range). 
 
 ### Changed
 - Improve MIP selection for decals on Transparents
