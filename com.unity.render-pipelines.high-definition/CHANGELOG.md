--- conflicted
+++ resolved
@@ -6,14 +6,9 @@
 
 ## [11.0.0] - 2020-10-21
 
-<<<<<<< HEAD
-### Changed
-- Removed the material pass probe volumes evaluation mode.
-=======
 ### Added
 - Added a new API to bake HDRP probes from C# (case 1276360)
 - Added support for pre-exposure for planar reflections.
->>>>>>> 157f4984
 
 ### Fixed
 - Fixed probe volumes debug views.
