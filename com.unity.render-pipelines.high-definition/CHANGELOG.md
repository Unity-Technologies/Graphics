﻿# Changelog
All notable changes to this package will be documented in this file.

The format is based on [Keep a Changelog](http://keepachangelog.com/en/1.0.0/)
and this project adheres to [Semantic Versioning](http://semver.org/spec/v2.0.0.html).

<<<<<<< HEAD
## [Unreleased]

### Fixed

- Fix issue causing blocky artifacts when decals affect metallic and are applied on material with specular color workflow. 
=======
## [7.5.0] - 2020-07-02

### Fixed
- Fixed a bug where connections to the `Normal` slot on *Stack Lit Master* node would be lost when changing normal space. 
- Fixed an issue where manipulating the color wheels in a volume component would reset the cursor every time.
- Fixed an issue where static sky lighting would not be updated for a new scene until it's reloaded at least once.
- Fixed missing include guards in shadow hlsl files.
- Fixed issue with light layers bigger than 8 (and above the supported range).
- Fixed issues with scene view and transparent motion vectors.
- Fix reflection probe frame settings override
- Workaround an issue caused by GetKernelThreadGroupSizes  failing to retrieve correct group size. 
- Fixed transparent motion vector framesetting not sanitized.
- Fix issue causing blocky artifacts when decals affect metallic and are applied on material with specular color workflow.
- Fixed wrong order of post process frame settings.
- Fixed warning in HDAdditionalLightData OnValidate (cases 1250864, 1244578)
- Fixed issue with blue line in prefabs for volume mode.
- Fix issue that caused sky to incorrectly render when using a custom projection matrix.
- Fixed issue with completely black AO on double sided materials when normal mode is set to None.
- Fixed issue with culling layer mask of area light's emissive mesh 
- Fixed for area light not updating baked light result when modifying with gizmo.
- Fixed errors when switching area light to disk shape while an area emissive mesh was displayed.
- PBR Sky now doesn't go black when going below sea level, but it instead freezes calculation as if on the horizon.
- Fixed XR single-pass macros in tessellation shaders.
- Fixed XR Display providers not getting zNear and zFar plane distances passed to them when in HDRP.
- Fixed issue with white flash when enabling SSR.
- Fixed issue with depth pyramid generation and dynamic resolution.

### Changed
- Changed extensions of shader CAS include files.

## [7.4.1] - 2020-06-03

Version Updated
The version number for this package has increased due to a version update of a related graphics package.
>>>>>>> 5b58fbe1

## [7.4.0] - 2020-05-22

### Added
- Add XR setting to control camera jitter for temporal effects #6259
- Added an error message in the DrawRenderers custom pass when rendering opaque objects with an HDRP asset in DeferredOnly mode.
- Added Light decomposition lighting debugging modes and support in AOV
- Added an info box to warn about depth test artifacts when rendering object twice in custom passes with MSAA.
- Added Layer parameter on Area Light to modify Layer of generated Emissive Mesh

### Fixed
- Fixed an issue where a dynamic sky changing any frame may not update the ambient probe.
- Fixed an issue where default volume would not update when switching profile.
- Fixed an issue where AO override would not override specular occlusion.
- Fixed an issue where Volume inspector might not refresh correctly in some cases.
- Fixed an issue related to the envlightdatasrt not being bound in recursive rendering.
- Fixed issue with uncached reflection probe cameras reseting the debug mode (case 1224601)
- Fixed issue with atmospheric fog turning black if a planar reflection probe is placed below ground level. (case 1226588)
- Fix when rescale probe all direction below zero (1219246)
- Fixed issue with resources being accessed before initialization process has been performed completely. 
- Fixed render texture with XR
- Fixed sRGB mismatch with XR SDK
- Fixed XR single-pass with Mock HMD plugin
- Fixed XR culling with multiple cameras
- Fixed shadow cascade tooltip when using the metric mode (case 1229232)
- Focus on Decal uses the extends of the projectors
- Fixed how the area light influence volume is computed to match rasterization.
- Fixed usage of light size data that are not available at runtime.
- Fixed light type resolution when performing a reset on HDAdditionalLightData (case 1220931)
- Fixed drag area width at left of Light's intensity field in Inspector.
- Fix for issue that prevented scene from being completely saved when baked reflection probes are present and lighting is set to auto generate.
- Fixed the depth buffer copy made before custom pass after opaque and normal injection point.
- Fixed a weird behavior in the scalable settings drawing when the space becomes tiny (1212045).
- Fixed an usage of a a compute buffer not bound (1229964)
- Fixed an issue where unncessarily serialized members in StaticLightingSky component would change each time the scene is changed.
- Fix issues in the post process system with RenderTexture being invalid in some cases, causing rendering problems.
- Fixed an issue where changing the default volume profile from another inspector would not update the default volume editor.
- Fix for range compression factor for probes going negative (now clamped to positive values).
- Fixed path validation when creating new volume profile (case 1229933)
- Fixed the debug exposure mode for display sky reflection and debug view baked lighting
- Fixed various object leaks in HDRP.
- Fix for assertion triggering sometimes when saving a newly created lit shader graph (case 1230996)
- Fixed an issue with the specularFGD term being used when the material has a clear coat (lit shader).
- Fixed MSAA depth resolve when there is no motion vectors
- Fix issue causing wrong planar reflection rendering when more than one camera is present.
- Fixed culling of planar reflection probes that change position (case 1218651)
- Fixed null reference when processing lightprobe (case 1235285)
- Fix black screen in XR when HDRP package is present but not used.
- Fixed an issue that was collapsing the volume components in the HDRP default settings
- Fixed NaN which can appear with real time reflection and inf value
- Fixed warning about missing bound decal buffer
- Fix black screen in XR when HDRP package is present but not used.
- Fixed shader warning on Xbox for ResolveStencilBuffer.compute. 
- Fixed unneeded cookie texture allocation for cone stop lights.
- Fixed issue when toggling anything in HDRP asset that will produce an error (case 1238155)
- Diffusion Profile and Material references in HDRP materials are now correctly exported to unity packages. Note that the diffusion profile or the material references need to be edited once before this can work properly.
- Fixed SceneView Draw Modes not being properly updated after opening new scene view panels or changing the editor layout.
- Fixed shadowmask UI now correctly showing shadowmask disable
- Fixed the indirect diffuse texture not being ignored when it should (ray tracing disabled).
- Fixed depth prepass and postpass being disabled after changing the shader in the material UI.
- Fixed a performance issue with stochastic ray traced area shadows.
- Made more explicit the warning about raytracing and asynchronous compute. Also fixed the condition in which it appears.
- Fixed a null ref exception in static sky when the default volume profile is invalid.
- Fixed flickering of the game/scene view when lookdev is running.
- Fixed some GCAlloc in the debug window.
- Removed logic in the UI to disable parameters for contact shadows and fog volume components as it was going against the concept of the volume system.
- Fixed over consumption of GPU memory by the Physically Based Sky.
- Put more information in Camera background type tooltip and fixed inconsistent exposure behavior when changing bg type.
- Fixed an issue where asset preview could be rendered white because of static lighting sky.
- Fixed an issue where static lighting was not updated when removing the static lighting sky profile.
- Fixed issue with reflection probes in realtime time mode with OnEnable baking having wrong lighting with sky set to dynamic (case 1238047).
- Fixed an invalid rotation in Planar Reflection Probe editor display, that was causing an error message (case 1182022)
- Fixed cookie texture not updated when changing an import settings (srgb for example).
- Fix error when removing DecalProjector from component contextual menu (case 1243960)
- Fixed issue with post process when running in RGBA16 and an object with additive blending is in the scene.
- Fixed issue that caused not all baked reflection to be deleted upon clicking "Clear Baked Data" in the lighting menu (case 1136080)
- Fix issue with corrupted values with Layer Lit when using multiply mode for vertex color
- Fixed transparent motion vectors not working when in MSAA.
- VFX: Removed irrelevant queues in render queue selection from HDRP outputs
- VFX: Motion Vector are correctly renderered with MSAA [Case 1240754](https://issuetracker.unity3d.com/product/unity/issues/guid/1240754/)
- Fixed a cause of NaN when a normal of 0-length is generated (usually via shadergraph).
- Fixed error when undo a Reflection Probe removal in a prefab instance. (case 1244047)
- Fixed various multi-editing issues when changing Emission parameters.
- Fixed issue that prevented cubemap thumbnails from rendering (only on D3D11 and Metal).
- Fixed Microshadow not working correctly in deferred with LightLayers
- Tentative fix for missing include in depth of field shaders.
- Fix an issue in reading the gbuffer for ray traced subsurface scattering (case 1248358).
- Cloned volume profile from read only assets are created in the root of the project. (case 1154961)
- Fixed Wizard check on default volume profile to also check it is not the default one in package.
- Fixed a bug where not all entries were generated for the Attributes Struct in Shader Graph shaders. (case 1250275)

### Changed
- Rejecting history for ray traced reflections based on a threshold evaluated on the neighborhood of the sampled history.
- Renamed "Environment" to "Reflection Probes" in tile/cluster debug menu.
- Utilities namespace is obsolete, moved its content to UnityEngine.Rendering (case 1204677)
- All custom pass volumes are now executed for one injection point instead of the first one.
- Optimized PrepareLightsForGPU (cost reduced by over 25%) and PrepareGPULightData (around twice as fast now).
- Rejecting history for ray traced reflections based on a threshold evaluated on the neighborhood of the sampled history.
- Renamed "Environment" to "Reflection Probes" in tile/cluster debug menu.
- Debug exposure in debug menu have been replace to debug exposure compensation in EV100 space and is always visible.
- Improved performance of reflection probe management when using a lot of probes.

## [7.3.0] - 2020-03-11

### Added
- Added the exposure sliders to the planar reflection probe preview
- Added a warning and workaround instructions that appear when you enable XR single-pass after the first frame with the XR SDK.
- Added an "enable" toggle to the SSR volume component.

### Fixed
- Fixed issue with AssetPostprocessors dependencies causing models to be imported twice when upgrading the package version.
- Fix player build DX12
- Fix issue with AO being misaligned when multiple view are visible.
- Fix issue that caused the clamp of camera rotation motion for motion blur to be ineffective.
- Fixed culling of lights with XR SDK
- Fixed memory stomp in shadow caching code, leading to overflow of Shadow request array and runtime errors.
- Fixed an issue related to transparent objects reading the ray traced indirect diffuse buffer
- Fixed an issue with filtering ray traced area lights when the intensity is high or there is an exposure.
- Fixed ill-formed include path in Depth Of Field shader.
- Fixed a bug in semi-transparent shadows (object further than the light casting shadows)
- Fix state enabled of default volume profile when in package.
- Fixed removal of MeshRenderer and MeshFilter on adding Light component. 
- Fixed a bug in debug light volumes.
- Fixed the culling was not disposed error in build log.
- Fixed an issue where fog sky color mode could sample NaNs in the sky cubemap.
- Fixed a leak in the PBR sky renderer.
- Added a tooltip to the Ambient Mode parameter in the Visual Envionment volume component.
- Static lighting sky now takes the default volume into account (this fixes discrepancies between baked and realtime lighting).
- Fixed a leak in the sky system.
- Hide reflection probes in the renderer components.
- Removed MSAA Buffers allocation when lit shader mode is set to "deferred only".
- Fixed invalid cast for realtime reflection probes (case 1220504)
- Fixed invalid game view rendering when disabling all cameras in the scene (case 1105163)
- Fixed infinite reload loop while displaying Light's Shadow's Link Light Layer in Inspector of Prefab Asset.
- Fixed the cookie atlas size and planar atlas size being too big after an upgrade of the HDRP asset.
- Fixed alpha clipping test (comparison was '>', now '>=')
- Fixed preview camera (eg. shader graph preview) when path tracing is on
- Fixed DXR player build
- Fixed compilation issue with linux vulkan and raytrace shader
- Fixed the HDRP asset migration code not being called after an upgrade of the package
- Fixed draw renderers custom pass out of bound exception
- Fixed an issue with emissive light meshes not being in the RAS.
- Fixed a warning due to StaticLightingSky when reloading domain in some cases.
- Fixed the MaxLightCount being displayed when the light volume debug menu is on ColorAndEdge.
- Fix an exception in case two LOD levels are using the same mesh renderer.
- Fixed error in the console when switching shader to decal in the material UI.
- Fixed z-fighting in scene view when scene lighting is off (case 1203927)
- Fixed some typos in debug menu (case 1224594)
- Fixed an issue with refraction model and ray traced recursive rendering (case 1198578).
- Fixed cubemap thumbnail generation at project load time. 
- Half fixed shuriken particle light that cast shadows (only the first one will be correct)

### Changed
- Renamed the cubemap used for diffuse convolution to a more explicit name for the memory profiler.
- Light dimmer can now get values higher than one and was renamed to multiplier in the UI. 
- Removed info box requesting volume component for Visual Environment and updated the documentation with the relevant information.
- Add range-based clipping to box lights (case 1178780)
- Improve area light culling (case 1085873)
- Light Hierarchy debug mode can now adjust Debug Exposure for visualizing high exposure scenes.
- Changed the diffusion profile warning on the material to an info and changed the message to be more precise.

## [7.2.0] - 2020-02-10

### Added
- Added the possibility to have ray traced colored and semi-transparent shadows on directional lights.
- Exposed the debug overlay ratio in the debug menu.
- Added a separate frame settings for tonemapping alongside color grading.
- Added the receive fog option in the material UI for ShaderGraphs.
- Added a public virtual bool in the custom post processes API to specify if a post processes should be executed in the scene view.
- Added a menu option that checks scene issues with ray tracing. Also removed the previously existing warning at runtime.
- Added Contrast Adaptive Sharpen (CAS) Upscaling effect.
- Added APIs to update probe settings at runtime.
- Added documentation for the rayTracingSupported method in HDRP
- Added user-selectable format for the post processing passes. 
- Added support for alpha channel in some post-processing passes (DoF, TAA, Uber).
- Added warnings in FrameSettings inspector when using DXR and atempting to use Asynchronous Execution.
- Exposed Stencil bits that can be used by the user.
- Added history rejection based on velocity of intersected objects for directional, point and spot lights.
- Added a affectsVolumetric field to the HDAdditionalLightData API to know if light affects volumetric fog.
- Add OS and Hardware check in the Wizard fixes for DXR.
- Added option to exclude camera motion from motion blur.
- Added semi-transparent shadows for point and spot lights.
- Added support for semi-transparent shadow for unlit shader and unlit shader graph.
- Added the alpha clip enabled toggle to the material UI for all HDRP shader graphs.
- Added Material Samples to explain how to use the lit shader features
- Added an initial implementation of ray traced sub surface scattering
- Added AssetPostprocessors and Shadergraphs to handle Arnold Standard Surface and 3DsMax Physical material import from FBX. 
- Added support for Smoothness Fade start work when enabling ray traced reflections.
- Added Contact shadow, Micro shadows and Screen space refraction API documentation.
- Added script documentation for SSR, SSAO (ray tracing), GI, Light Cluster, RayTracingSettings, Ray Counters, etc.
- Added path tracing support for refraction and internal reflections.
- Added support for Thin Refraction Model and Lit's Clear Coat in Path Tracing.
- Added the Tint parameter to Sky Colored Fog.

### Fixed
- Update documentation of HDRISky-Backplate, precise how to have Ambient Occlusion on the Backplate
- Fixed TerrainLitGUI when per-pixel normal property is not present.
- Fixed a bug due to depth history begin overriden too soon
- Fixed issue that caused Distortion UI to appear in Lit.
- Fixed several issues with decal duplicating when editing them.
- Fixed initialization of volumetric buffer params (1204159)
- Fixed an issue where frame count was incorrectly reset for the game view, causing temporal processes to fail.
- Fixed Culling group was not disposed error.
- Fixed issues on some GPU that do not support gathers on integer textures.
- Fixed an issue with ambient probe not being initialized for the first frame after a domain reload for volumetric fog.
- Fixed the scene visibility of decal projectors and density volumes
- Fixed a leak in sky manager.
- Fixed an issue where entering playmode while the light editor is opened would produce null reference exceptions.
- Fixed the debug overlay overlapping the debug menu at runtime.
- Fixed an issue with the framecount when changing scene.
- Fixed errors that occurred when using invalid near and far clip plane values for planar reflections.
- Fixed issue with motion blur sample weighting function.
- Fixed motion vectors in MSAA.
- Fixed sun flare blending (case 1205862).
- Fixed a lot of issues related to ray traced screen space shadows.
- Fixed memory leak caused by apply distortion material not being disposed.
- Fixed Reflection probe incorrectly culled when moving its parent (case 1207660)
- Fixed a nullref when upgrading the Fog volume components while the volume is opened in the inspector.
- Fix issues where decals on PS4 would not correctly write out the tile mask causing bits of the decal to go missing.
- Use appropriate label width and text content so the label is completely visible
- Fixed an issue where final post process pass would not output the default alpha value of 1.0 when using 11_11_10 color buffer format.
- Fixed SSR issue after the MSAA Motion Vector fix.
- Fixed an issue with PCSS on directional light if punctual shadow atlas was not allocated.
- Fixed an issue where shadow resolution would be wrong on the first face of a baked reflection probe.
- Fixed issue with PCSS softness being incorrect for cascades different than the first one.
- Fixed custom post process not rendering when using multiple HDRP asset in quality settings
- Fixed probe gizmo missing id (case 1208975)
- Fixed a warning in raytracingshadowfilter.compute
- Fixed issue with AO breaking with small near plane values.
- Fixed custom post process Cleanup function not called in some cases.
- Fixed shader warning in AO code.
- Fixed a warning in simpledenoiser.compute
- Fixed tube and rectangle light culling to use their shape instead of their range as a bounding box.
- Fixed caused by using gather on a UINT texture in motion blur. 
- Fix issue with ambient occlusion breaking when dynamic resolution is active.
- Fixed some possible NaN causes in Depth of Field.
- Fixed Custom Pass nullref due to the new Profiling Sample API changes
- Fixed the black/grey screen issue on after post process Custom Passes in non dev builds.
- Fixed particle lights.
- Improved behavior of lights and probe going over the HDRP asset limits.
- Fixed issue triggered when last punctual light is disabled and more than one camera is used.
- Fixed Custom Pass nullref due to the new Profiling Sample API changes
- Fixed the black/grey screen issue on after post process Custom Passes in non dev builds.
- Fixed XR rendering locked to vsync of main display with Standalone Player.
- Fixed custom pass cleanup not called at the right time when using multiple volumes.
- Fixed an issue on metal with edge of decal having artifact by delaying discard of fragments during decal projection
- Fixed various shader warning
- Fixing unnecessary memory allocations in the ray tracing cluster build
- Fixed duplicate column labels in LightEditor's light tab
- Fixed white and dark flashes on scenes with very high or very low exposure when Automatic Exposure is being used.
- Fixed an issue where passing a null ProfilingSampler would cause a null ref exception.
- Fixed memory leak in Sky when in matcap mode.
- Fixed compilation issues on platform that don't support VR.
- Fixed migration code called when we create a new HDRP asset.
- Fixed RemoveComponent on Camera contextual menu to not remove Camera while a component depend on it.
- Fixed an issue where ambient occlusion and screen space reflections editors would generate null ref exceptions when HDRP was not set as the current pipeline.
- Fixed a null reference exception in the probe UI when no HDRP asset is present.
- Fixed the outline example in the doc (sampling range was dependent on screen resolution)
- Fixed a null reference exception in the HDRI Sky editor when no HDRP asset is present.
- Fixed an issue where Decal Projectors created from script where rotated around the X axis by 90°.
- Fixed frustum used to compute Density Volumes visibility when projection matrix is oblique.
- Fixed a null reference exception in Path Tracing, Recursive Rendering and raytraced Global Illumination editors when no HDRP asset is present.
- Fix for NaNs on certain geometry with Lit shader -- [case 1210058](https://fogbugz.unity3d.com/f/cases/1210058/)
- Fixed an issue where ambient occlusion and screen space reflections editors would generate null ref exceptions when HDRP was not set as the current pipeline.
- Fixed a null reference exception in the probe UI when no HDRP asset is present.
- Fixed the outline example in the doc (sampling range was dependent on screen resolution)
- Fixed a null reference exception in the HDRI Sky editor when no HDRP asset is present.
- Fixed an issue where materials newly created from the contextual menu would have an invalid state, causing various problems until it was edited.
- Fixed transparent material created with ZWrite enabled (now it is disabled by default for new transparent materials)
- Fixed mouseover on Move and Rotate tool while DecalProjector is selected.
- Fixed wrong stencil state on some of the pixel shader versions of deferred shader.
- Fixed an issue where creating decals at runtime could cause a null reference exception.
- Fixed issue that displayed material migration dialog on the creation of new project.
- Fixed various issues with time and animated materials (cases 1210068, 1210064).
- Updated light explorer with latest changes to the Fog and fixed issues when no visual environment was present.
- Fixed not handleling properly the recieve SSR feature with ray traced reflections
- Shadow Atlas is no longer allocated for area lights when they are disabled in the shader config file.
- Avoid MRT Clear on PS4 as it is not implemented yet.
- Fixed runtime debug menu BitField control.
- Fixed the radius value used for ray traced directional light.
- Fixed compilation issues with the layered lit in ray tracing shaders.
- Fixed XR autotests viewport size rounding
- Fixed mip map slider knob displayed when cubemap have no mipmap
- Remove unnecessary skip of material upgrade dialog box.
- Fixed the profiling sample mismatch errors when enabling the profiler in play mode
- Fixed issue that caused NaNs in reflection probes on consoles.
- Fixed adjusting positive axis of Blend Distance slides the negative axis in the density volume component.
- Fixed the blend of reflections based on the weight.
- Fixed fallback for ray traced reflections when denoising is enabled.
- Fixed error spam issue with terrain detail terrainDetailUnsupported (cases 1211848)
- Fixed hardware dynamic resolution causing cropping/scaling issues in scene view (case 1158661)
- Fixed Wizard check order for `Hardware and OS` and `Direct3D12`
- Fix AO issue turning black when Far/Near plane distance is big.
- Fixed issue when opening lookdev and the lookdev volume have not been assigned yet.
- Improved memory usage of the sky system.
- Updated label in HDRP quality preference settings (case 1215100)
- Fixed Decal Projector gizmo not undoing properly (case 1216629)
- Fix a leak in the denoising of ray traced reflections.
- Fixed Alignment issue in Light Preset
- Fixed Environment Header in LightingWindow
- Fixed an issue where hair shader could write garbage in the diffuse lighting buffer, causing NaNs.
- Fixed an exposure issue with ray traced sub-surface scattering.
- Fixed runtime debug menu light hierarchy None not doing anything.
- Fixed the broken ShaderGraph preview when creating a new Lit graph.
- Fix indentation issue in preset of LayeredLit material.
- Fixed minor issues with cubemap preview in the inspector.
- Fixed wrong build error message when building for android on mac.
- Fixed an issue related to denoising ray trace area shadows.
- Fixed wrong build error message when building for android on mac.
- Fixed Wizard persistency of Direct3D12 change on domain reload.
- Fixed Wizard persistency of FixAll on domain reload.
- Fixed Wizard behaviour on domain reload.
- Fixed a potential source of NaN in planar reflection probe atlas.
- Fixed an issue with MipRatio debug mode showing _DebugMatCapTexture not being set.
- Fixed missing initialization of input params in Blit for VR.
- Fix Inf source in LTC for area lights.
- Fixed light layers not correctly disabled when the lightlayers is set to Nothing and Lightlayers isn't enabled in HDRP Asset
- Fixed a wrong condition in CameraSwitcher, potentially causing out of bound exceptions.
- Fixed an issue where editing the Look Dev default profile would not reflect directly in the Look Dev window.
- Fix supported Mac platform detection to handle new major version (11.0) properly

### Changed
- Hide unused LOD settings in Quality Settings legacy window.
- Reduced the constrained distance for temporal reprojection of ray tracing denoising
- Removed shadow near plane from the Directional Light Shadow UI.
- Improved the performances of custom pass culling.
- The scene view camera now replicates the physical parameters from the camera tagged as "MainCamera".
- Reduced the number of GC.Alloc calls, one simple scene without plarnar / probes, it should be 0B.
- Renamed ProfilingSample to ProfilingScope and unified API. Added GPU Timings.
- Updated macros to be compatible with the new shader preprocessor.
- Ray tracing reflection temporal filtering is now done in pre-exposed space
- Search field selects the appropriate fields in both project settings panels 'HDRP Default Settings' and 'Quality/HDRP'
- Disabled the refraction and transmission map keywords if the material is opaque.
- Keep celestial bodies outside the atmosphere.
- Updated the MSAA documentation to specify what features HDRP supports MSAA for and what features it does not.
- Shader use for Runtime Debug Display are now correctly stripper when doing a release build
- Now each camera has its own Volume Stack. This allows Volume Parameters to be updated as early as possible and be ready for the whole frame without conflicts between cameras.
- Disable Async for SSR, SSAO and Contact shadow when aggregated ray tracing frame setting is on.
- Improved performance when entering play mode without domain reload by a factor of ~25
- Renamed the camera profiling sample to include the camera name
- Discarding the ray tracing history for AO, reflection, diffuse shadows and GI when the viewport size changes.
- Renamed the camera profiling sample to include the camera name
- Renamed the post processing graphic formats to match the new convention.
- The restart in Wizard for DXR will always be last fix from now on
- Refactoring pre-existing materials to share more shader code between rasterization and ray tracing.
- Setting a material's Refraction Model to Thin does not overwrite the Thickness and Transmission Absorption Distance anymore.
- Removed Wind textures from runtime as wind is no longer built into the pipeline
- Changed Shader Graph titles of master nodes to be more easily searchable ("HDRP/x" -> "x (HDRP)")
- Expose StartSinglePass() and StopSinglePass() as public interface for XRPass
- Replaced the Texture array for 2D cookies (spot, area and directional lights) and for planar reflections by an atlas.
- Moved the tier defining from the asset to the concerned volume components.
- Changing from a tier management to a "mode" management for reflection and GI and removing the ability to enable/disable deferred and ray bining (they are now implied by performance mode)
- The default FrameSettings for ScreenSpaceShadows is set to true for Camera in order to give a better workflow for DXR.
- Refactor internal usage of Stencil bits.
- Changed how the material upgrader works and added documentation for it.
- Custom passes now disable the stencil when overwriting the depth and not writing into it.
- Renamed the camera profiling sample to include the camera name
- Changed the way the shadow casting property of transparent and tranmissive materials is handeled for ray tracing.
- Changed inspector materials stencil setting code to have more sharing.
- Updated the default scene and default DXR scene and DefaultVolumeProfile.
- Changed the way the length parameter is used for ray traced contact shadows.
- Improved the coherency of PCSS blur between cascades.
- Updated VR checks in Wizard to reflect new XR System.
- Removing unused alpha threshold depth prepass and post pass for fabric shader graph.
- Transform result from CIE XYZ to sRGB color space in EvalSensitivity for iridescence.
- Hide the Probes section in the Renderer editos because it was unused.
- Moved BeginCameraRendering callback right before culling.
- Changed the visibility of the Indirect Lighting Controller component to public.

## [7.1.8] - 2020-01-20

### Fixed
- Fixed white and dark flashes on scenes with very high or very low exposure when Automatic Exposure is being used.
- Fixed memory leak in Sky when in matcap mode.
	
### Changed
- On Xbox and PS4 you will also need to download the com.unity.render-pipeline.platform (ps4 or xboxone) package from the appropriate platform developer forum

## [7.1.7] - 2019-12-11

### Added
- Added a check in the custom post process template to throw an error if the default shader is not found.

### Fixed
- Fixed rendering errors when enabling debug modes with custom passes
- Fix an issue that made PCSS dependent on Atlas resolution (not shadow map res)
- Fixing a bug whith histories when n>4 for ray traced shadows
- Fixing wrong behavior in ray traced shadows for mesh renderers if their cast shadow is shadow only or double sided
- Only tracing rays for shadow if the point is inside the code for spotlight shadows
- Only tracing rays if the point is inside the range for point lights
- Fixing ghosting issues when the screen space shadow  indexes change for a light with ray traced shadows
- Fixed an issue with stencil management and Xbox One build that caused corrupted output in deferred mode.
- Fixed a mismatch in behavior between the culling of shadow maps and ray traced point and spot light shadows
- Fixed recursive ray tracing not working anymore after intermediate buffer refactor.
- Fixed ray traced shadow denoising not working (history rejected all the time).
- Fixed shader warning on xbox one
- Fixed cookies not working for spot lights in ray traced reflections, ray traced GI and recursive rendering
- Fixed an inverted handling of CoatSmoothness for SSR in StackLit.
- Fixed missing distortion inputs in Lit and Unlit material UI.
- Fixed issue that propagated NaNs across multiple frames through the exposure texture. 
- Fixed issue with Exclude from TAA stencil ignored. 
- Fixed ray traced reflection exposure issue.
- Fixed issue with TAA history not initialising corretly scale factor for first frame
- Fixed issue with stencil test of material classification not using the correct Mask (causing false positive and bad performance with forward material in deferred)
- Fixed issue with History not reset when chaning antialiasing mode on camera
- Fixed issue with volumetric data not being initialized if default settings have volumetric and reprojection off. 
- Fixed ray tracing reflection denoiser not applied in tier 1
- Fixed the vibility of ray tracing related methods.
- Fixed the diffusion profile list not saved when clicking the fix button in the material UI.
- Fixed crash when pushing bounce count higher than 1 for ray traced GI or reflections
- Fixed PCSS softness scale so that it better match ray traced reference for punctual lights. 
- Fixed exposure management for the path tracer
- Fixed AxF material UI containing two advanced options settings.
- Fixed an issue where cached sky contexts were being destroyed wrongly, breaking lighting in the LookDev
- Fixed issue that clamped PCSS softness too early and not after distance scale.
- Fixed fog affect transparent on HD unlit master node
- Fixed custom post processes re-ordering not saved.
- Fixed NPE when using scalable settings
- Fixed an issue where PBR sky precomputation was reset incorrectly in some cases causing bad performance.
- Fixed a bug in dxr due to depth history begin overriden too soon
- Fixed CustomPassSampleCameraColor scale issue when called from Before Transparent injection point.
- Fixed corruption of AO in baked probes.
- Fixed issue with upgrade of projects that still had Very High as shadow filtering quality.
- Removed shadow near plane from the Directional Light Shadow UI.
- Fixed performance issue with performances of custom pass culling.

## [7.1.6] - 2019-11-22

### Added
- Added Backplate projection from the HDRISky
- Added Shadow Matte in UnlitMasterNode, which only received shadow without lighting
- Added support for depth copy with XR SDK
- Added debug setting to Render Pipeline Debug Window to list the active XR views
- Added an option to filter the result of the volumetric lighting (off by default).
- Added a transmission multiplier for directional lights
- Added XR single-pass test mode to Render Pipeline Debug Window
- Added debug setting to Render Pipeline Window to list the active XR views
- Added a new refraction mode for the Lit shader (thin). Which is a box refraction with small thickness values
- Added the code to support Barn Doors for Area Lights based on a shaderconfig option.
- Added HDRPCameraBinder property binder for Visual Effect Graph
- Added "Celestial Body" controls to the Directional Light
- Added new parameters to the Physically Based Sky
- Added Reflections to the DXR Wizard

### Fixed
- Fixed y-flip in scene view with XR SDK
- Fixed Decal projectors do not immediately respond when parent object layer mask is changed in editor.
- Fixed y-flip in scene view with XR SDK
- Fixed a number of issues with Material Quality setting
- Fixed the transparent Cull Mode option in HD unlit master node settings only visible if double sided is ticked.
- Fixed an issue causing shadowed areas by contact shadows at the edge of far clip plane if contact shadow length is very close to far clip plane.
- Fixed editing a scalable settings will edit all loaded asset in memory instead of targetted asset.
- Fixed Planar reflection default viewer FOV
- Fixed flickering issues when moving the mouse in the editor with ray tracing on.
- Fixed the ShaderGraph main preview being black after switching to SSS in the master node settings
- Fixed custom fullscreen passes in VR
- Fixed camera culling masks not taken in account in custom pass volumes
- Fixed object not drawn in custom pass when using a DrawRenderers with an HDRP shader in a build.
- Fixed injection points for Custom Passes (AfterDepthAndNormal and BeforePreRefraction were missing)
- Fixed a enum to choose shader tags used for drawing objects (DepthPrepass or Forward) when there is no override material.
- Fixed lit objects in the BeforePreRefraction, BeforeTransparent and BeforePostProcess.
- Fixed the None option when binding custom pass render targets to allow binding only depth or color.
- Fixed custom pass buffers allocation so they are not allocated if they're not used.
- Fixed the Custom Pass entry in the volume create asset menu items.
- Fixed Prefab Overrides workflow on Camera.
- Fixed alignment issue in Preset for Camera.
- Fixed alignment issue in Physical part for Camera.
- Fixed FrameSettings multi-edition.
- Fixed a bug happening when denoising multiple ray traced light shadows
- Fixed minor naming issues in ShaderGraph settings
- Fixed an issue with Metal Shader Compiler and GTAO shader for metal
- Fixed resources load issue while upgrading HDRP package.
- Fixed LOD fade mask by accounting for field of view
- Fixed spot light missing from ray tracing indirect effects.
- Fixed a UI bug in the diffusion profile list after fixing them from the wizard.
- Fixed the hash collision when creating new diffusion profile assets.
- Fixed a light leaking issue with box light casting shadows (case 1184475)
- Fixed Cookie texture type in the cookie slot of lights (Now displays a warning because it is not supported).
- Fixed a nullref that happens when using the Shuriken particle light module
- Fixed alignment in Wizard
- Fixed text overflow in Wizard's helpbox
- Fixed Wizard button fix all that was not automatically grab all required fixes
- Fixed VR tab for MacOS in Wizard
- Fixed local config package workflow in Wizard
- Fixed issue with contact shadows shifting when MSAA is enabled.
- Fixed EV100 in the PBR sky
- Fixed an issue In URP where sometime the camera is not passed to the volume system and causes a null ref exception (case 1199388)
- Fixed nullref when releasing HDRP with custom pass disabled
- Fixed performance issue derived from copying stencil buffer.
- Fixed an editor freeze when importing a diffusion profile asset from a unity package.
- Fixed an exception when trying to reload a builtin resource.
- Fixed the light type intensity unit reset when switching the light type.
- Fixed compilation error related to define guards and CreateLayoutFromXrSdk()
- Fixed documentation link on CustomPassVolume.
- Fixed player build when HDRP is in the project but not assigned in the graphic settings.
- Fixed an issue where ambient probe would be black for the first face of a baked reflection probe
- VFX: Fixed Missing Reference to Visual Effect Graph Runtime Assembly
- Fixed an issue where rendering done by users in EndCameraRendering would be executed before the main render loop.
- Fixed Prefab Override in main scope of Volume.
- Fixed alignment issue in Presset of main scope of Volume.
- Fixed persistence of ShowChromeGizmo and moved it to toolbar for coherency in ReflectionProbe and PlanarReflectionProbe.
- Fixed Alignement issue in ReflectionProbe and PlanarReflectionProbe.
- Fixed Prefab override workflow issue in ReflectionProbe and PlanarReflectionProbe.
- Fixed empty MoreOptions and moved AdvancedManipulation in a dedicated location for coherency in ReflectionProbe and PlanarReflectionProbe.
- Fixed Prefab override workflow issue in DensityVolume.
- Fixed empty MoreOptions and moved AdvancedManipulation in a dedicated location for coherency in DensityVolume.
- Fix light limit counts specified on the HDRP asset
- Fixed Quality Settings for SSR, Contact Shadows and Ambient Occlusion volume components
- Fixed decalui deriving from hdshaderui instead of just shaderui
- Use DelayedIntField instead of IntField for scalable settings

### Changed
- Reworked XR automated tests
- The ray traced screen space shadow history for directional, spot and point lights is discarded if the light transform has changed.
- Changed the behavior for ray tracing in case a mesh renderer has both transparent and opaque submeshes.
- Improve history buffer management
- Replaced PlayerSettings.virtualRealitySupported with XRGraphics.tryEnable.
- Remove redundant FrameSettings RealTimePlanarReflection
- Improved a bit the GC calls generated during the rendering.
- Material update is now only triggered when the relevant settings are touched in the shader graph master nodes
- Changed the way Sky Intensity (on Sky volume components) is handled. It's now a combo box where users can choose between Exposure, Multiplier or Lux (for HDRI sky only) instead of both multiplier and exposure being applied all the time. Added a new menu item to convert old profiles.
- Change how method for specular occlusions is decided on inspector shader (Lit, LitTesselation, LayeredLit, LayeredLitTessellation)
- Unlocked SSS, SSR, Motion Vectors and Distortion frame settings for reflections probes.

## [7.1.5] - 2019-11-15

### Fixed
- Fixed black reflection probes the first time loading a project

## [7.1.4] - 2019-11-13

### Added
- Added XR single-pass setting into HDRP asset
- Added a penumbra tint option for lights

### Fixed
- Fixed EOL for some files
- Fixed scene view rendering with volumetrics and XR enabled
- Fixed decals to work with multiple cameras
- Fixed optional clear of GBuffer (Was always on)
- Fixed render target clears with XR single-pass rendering
- Fixed HDRP samples file hierarchy
- Fixed Light units not matching light type
- Fixed QualitySettings panel not displaying HDRP Asset

### Changed
- Changed parametrization of PCSS, now softness is derived from angular diameter (for directional lights) or shape radius (for point/spot lights) and min filter size is now in the [0..1] range.
- Moved the copy of the geometry history buffers to right after the depth mip chain generation.
- Rename "Luminance" to "Nits" in UX for physical light unit
- Rename FrameSettings "SkyLighting" to "SkyReflection"

## [7.1.3] - 2019-11-04

### Added
- Ray tracing support for VR single-pass
- Added sharpen filter shader parameter and UI for TemporalAA to control image quality instead of hardcoded value
- Added frame settings option for custom post process and custom passes as well as custom color buffer format option.
- Add check in wizard on SRP Batcher enabled.
- Added default implementations of OnPreprocessMaterialDescription for FBX, Obj, Sketchup and 3DS file formats.
- Added custom pass fade radius
- Added after post process injection point for custom passes
- Added basic alpha compositing support - Alpha is available afterpostprocess when using FP16 buffer format.
- Added falloff distance on Reflection Probe and Planar Reflection Probe
- Added hability to name LightLayers in HDRenderPipelineAsset
- Added a range compression factor for Reflection Probe and Planar Reflection Probe to avoid saturation of colors.
- Added path tracing support for directional, point and spot lights, as well as emission from Lit and Unlit.
- Added non temporal version of SSAO.
- Added more detailed ray tracing stats in the debug window
- Added Disc area light (bake only)
- Added a warning in the material UI to prevent transparent + subsurface-scattering combination.

### Fixed
- Sorting, undo, labels, layout in the Lighting Explorer.
- Fixed sky settings and materials in Shader Graph Samples package
- Fixed light supported units caching (1182266)
- Fixed an issue where SSAO (that needs temporal reprojection) was still being rendered when Motion Vectors were not available (case 1184998)
- Fixed a nullref when modifying the height parameters inside the layered lit shader UI.
- Fixed Decal gizmo that become white after exiting play mode
- Fixed Decal pivot position to behave like a spotlight
- Fixed an issue where using the LightingOverrideMask would break sky reflection for regular cameras
- Fix DebugMenu FrameSettingsHistory persistency on close
- Fix DensityVolume, ReflectionProbe aned PlanarReflectionProbe advancedControl display
- Fix DXR scene serialization in wizard
- Fixed an issue where Previews would reallocate History Buffers every frame
- Fixed the SetLightLayer function in HDAdditionalLightData setting the wrong light layer
- Fix error first time a preview is created for planar
- Fixed an issue where SSR would use an incorrect roughness value on ForwardOnly (StackLit, AxF, Fabric, etc.) materials when the pipeline is configured to also allow deferred Lit.
- Fixed issues with light explorer (cases 1183468, 1183269)
- Fix dot colors in LayeredLit material inspector
- Fix undo not resetting all value when undoing the material affectation in LayerLit material
- Fix for issue that caused gizmos to render in render textures (case 1174395)
- Fixed the light emissive mesh not updated when the light was disabled/enabled
- Fixed light and shadow layer sync when setting the HDAdditionalLightData.lightlayersMask property
- Fixed a nullref when a custom post process component that was in the HDRP PP list is removed from the project
- Fixed issue that prevented decals from modifying specular occlusion (case 1178272).
- Fixed exposure of volumetric reprojection
- Fixed multi selection support for Scalable Settings in lights
- Fixed font shaders in test projects for VR by using a Shader Graph version
- Fixed refresh of baked cubemap by incrementing updateCount at the end of the bake (case 1158677).
- Fixed issue with rectangular area light when seen from the back
- Fixed decals not affecting lightmap/lightprobe
- Fixed zBufferParams with XR single-pass rendering
- Fixed moving objects not rendered in custom passes
- Fixed abstract classes listed in the + menu of the custom pass list
- Fixed custom pass that was rendered in previews
- Fixed precision error in zero value normals when applying decals (case 1181639)
- Fixed issue that triggered No Scene Lighting view in game view as well (case 1156102)
- Assign default volume profile when creating a new HDRP Asset
- Fixed fov to 0 in planar probe breaking the projection matrix (case 1182014)
- Fixed bugs with shadow caching
- Reassign the same camera for a realtime probe face render request to have appropriate history buffer during realtime probe rendering.
- Fixed issue causing wrong shading when normal map mode is Object space, no normal map is set, but a detail map is present (case 1143352)
- Fixed issue with decal and htile optimization
- Fixed TerrainLit shader compilation error regarding `_Control0_TexelSize` redefinition (case 1178480).
- Fixed warning about duplicate HDRuntimeReflectionSystem when configuring play mode without domain reload.
- Fixed an editor crash when multiple decal projectors were selected and some had null material
- Added all relevant fix actions to FixAll button in Wizard
- Moved FixAll button on top of the Wizard
- Fixed an issue where fog color was not pre-exposed correctly
- Fix priority order when custom passes are overlapping
- Fix cleanup not called when the custom pass GameObject is destroyed
- Replaced most instances of GraphicsSettings.renderPipelineAsset by GraphicsSettings.currentRenderPipeline. This should fix some parameters not working on Quality Settings overrides.
- Fixed an issue with Realtime GI not working on upgraded projects.
- Fixed issue with screen space shadows fallback texture was not set as a texture array.
- Fixed Pyramid Lights bounding box
- Fixed terrain heightmap default/null values and epsilons
- Fixed custom post-processing effects breaking when an abstract class inherited from `CustomPostProcessVolumeComponent`
- Fixed XR single-pass rendering in Editor by using ShaderConfig.s_XrMaxViews to allocate matrix array
- Multiple different skies rendered at the same time by different cameras are now handled correctly without flickering
- Fixed flickering issue happening when different volumes have shadow settings and multiple cameras are present. 
- Fixed issue causing planar probes to disappear if there is no light in the scene.
- Fixed a number of issues with the prefab isolation mode (Volumes leaking from the main scene and reflection not working properly)
- Fixed an issue with fog volume component upgrade not working properly
- Fixed Spot light Pyramid Shape has shadow artifacts on aspect ratio values lower than 1
- Fixed issue with AO upsampling in XR
- Fixed camera without HDAdditionalCameraData component not rendering
- Removed the macro ENABLE_RAYTRACING for most of the ray tracing code
- Fixed prefab containing camera reloading in loop while selected in the Project view
- Fixed issue causing NaN wheh the Z scale of an object is set to 0.
- Fixed DXR shader passes attempting to render before pipeline loaded
- Fixed black ambient sky issue when importing a project after deleting Library.
- Fixed issue when upgrading a Standard transparent material (case 1186874)
- Fixed area light cookies not working properly with stack lit
- Fixed material render queue not updated when the shader is changed in the material inspector.
- Fixed a number of issues with full screen debug modes not reseting correctly when setting another mutually exclusive mode
- Fixed compile errors for platforms with no VR support
- Fixed an issue with volumetrics and RTHandle scaling (case 1155236)
- Fixed an issue where sky lighting might be updated uselessly
- Fixed issue preventing to allow setting decal material to none (case 1196129)
- Fixed XR multi-pass decals rendering
- Fixed several fields on Light Inspector that not supported Prefab overrides
- VFX: Removed z-fight glitches that could appear when using deferred depth prepass and lit quad primitives
- VFX: Preserve specular option for lit outputs (matches HDRP lit shader)
- Fixed init of debug for FrameSettingsHistory on SceneView camera
- Added a fix script to handle the warning 'referenced script in (GameObject 'SceneIDMap') is missing'
- Fix Wizard load when none selected for RenderPipelineAsset
- Fixed issue with unclear naming of debug menu for decals.

### Changed
- Color buffer pyramid is not allocated anymore if neither refraction nor distortion are enabled
- Rename Emission Radius to Radius in UI in Point, Spot
- Angular Diameter parameter for directional light is no longuer an advanced property
- DXR: Remove Light Radius and Angular Diamater of Raytrace shadow. Angular Diameter and Radius are used instead.
- Remove MaxSmoothness parameters from UI for point, spot and directional light. The MaxSmoothness is now deduce from Radius Parameters
- DXR: Remove the Ray Tracing Environement Component. Add a Layer Mask to the ray Tracing volume components to define which objects are taken into account for each effect.
- Removed second cubemaps used for shadowing in lookdev
- Disable Physically Based Sky below ground
- Increase max limit of area light and reflection probe to 128
- Change default texture for detailmap to grey
- Optimize Shadow RT load on Tile based architecture platforms. 
- Improved quality of SSAO.
- Moved RequestShadowMapRendering() back to public API.
- Update HDRP DXR Wizard with an option to automatically clone the hdrp config package and setup raytracing to 1 in shaders file.
- Added SceneSelection pass for TerrainLit shader.
- Simplified Light's type API regrouping the logic in one place (Check type in HDAdditionalLightData)
- The support of LOD CrossFade (Dithering transition) in master nodes now required to enable it in the master node settings (Save variant)
- Improved shadow bias, by removing constant depth bias and substituting it with slope-scale bias. 
- Fix the default stencil values when a material is created from a SSS ShaderGraph.
- Tweak test asset to be compatible with XR: unlit SG material for canvas and double-side font material
- Slightly tweaked the behaviour of bloom when resolution is low to reduce artifacts.
- Hidden fields in Light Inspector that is not relevant while in BakingOnly mode.

## [7.1.2] - 2019-09-19

### Fixed
- Fix/workaround a probable graphics driver bug in the GTAO shader.
- Fixed Hair and PBR shader graphs double sided modes
- Fixed an issue where updating an HDRP asset in the Quality setting panel would not recreate the pipeline.
- Fixed issue with point lights being considered even when occupying less than a pixel on screen (case 1183196)
- Fix a potential NaN source with iridescence (case 1183216)
- Fixed issue of spotlight breaking when minimizing the cone angle via the gizmo (case 1178279)
- Fixed issue that caused decals not to modify the roughness in the normal buffer, causing SSR to not behave correctly (case 1178336)
- Fixed lit transparent refraction with XR single-pass rendering
- Removed extra jitter for TemporalAA in VR
- Fixed ShaderGraph time in main preview
- Fixed issue on some UI elements in HDRP asset not expanding when clicking the arrow (case 1178369)
- Fixed alpha blending in custom post process
- Fixed the modification of the _AlphaCutoff property in the material UI when exposed with a ShaderGraph parameter.
- Fixed HDRP test `1218_Lit_DiffusionProfiles` on Vulkan.
- Fixed an issue where building a player in non-dev mode would generate render target error logs every frame
- Fixed crash when upgrading version of HDRP
- Fixed rendering issues with material previews
- Fixed NPE when using light module in Shuriken particle systems (1173348).
- Refresh cached shadow on editor changes

## [7.1.1] - 2019-09-05

### Added
- Transparency Overdraw debug mode. Allows to visualize transparent objects draw calls as an "heat map".
- Enabled single-pass instancing support for XR SDK with new API cmd.SetInstanceMultiplier()
- XR settings are now available in the HDRP asset
- Support for Material Quality in Shader Graph
- Material Quality support selection in HDRP Asset
- Renamed XR shader macro from UNITY_STEREO_ASSIGN_COMPUTE_EYE_INDEX to UNITY_XR_ASSIGN_VIEW_INDEX
- Raytracing ShaderGraph node for HDRP shaders
- Custom passes volume component with 3 injection points: Before Rendering, Before Transparent and Before Post Process
- Alpha channel is now properly exported to camera render textures when using FP16 color buffer format
- Support for XR SDK mirror view modes
- HD Master nodes in Shader Graph now support Normal and Tangent modification in vertex stage.
- DepthOfFieldCoC option in the fullscreen debug modes.
- Added override Ambient Occlusion option on debug windows
- Added Custom Post Processes with 3 injection points: Before Transparent, Before Post Process and After Post Process
- Added draft of minimal interactive path tracing (experimental) based on DXR API - Support only 4 area light, lit and unlit shader (non-shadergraph)

### Fixed
- Fixed wizard infinite loop on cancellation
- Fixed with compute shader error about too many threads in threadgroup on low GPU
- Fixed invalid contact shadow shaders being created on metal
- Fixed a bug where if Assembly.GetTypes throws an exception due to mis-versioned dlls, then no preprocessors are used in the shader stripper
- Fixed typo in AXF decal property preventing to compile
- Fixed reflection probe with XR single-pass and FPTL
- Fixed force gizmo shown when selecting camera in hierarchy
- Fixed issue with XR occlusion mesh and dynamic resolution
- Fixed an issue where lighting compute buffers were re-created with the wrong size when resizing the window, causing tile artefacts at the top of the screen.
- Fix FrameSettings names and tooltips
- Fixed error with XR SDK when the Editor is not in focus
- Fixed errors with RenderGraph, XR SDK and occlusion mesh
- Fixed shadow routines compilation errors when "real" type is a typedef on "half".
- Fixed toggle volumetric lighting in the light UI
- Fixed post-processing history reset handling rt-scale incorrectly
- Fixed crash with terrain and XR multi-pass
- Fixed ShaderGraph material synchronization issues
- Fixed a null reference exception when using an Emissive texture with Unlit shader (case 1181335)
- Fixed an issue where area lights and point lights where not counted separately with regards to max lights on screen (case 1183196)
- Fixed an SSR and Subsurface Scattering issue (appearing black) when using XR.

### Changed
- Update Wizard layout.
- Remove almost all Garbage collection call within a frame.
- Rename property AdditionalVeclocityChange to AddPrecomputeVelocity
- Call the End/Begin camera rendering callbacks for camera with customRender enabled
- Changeg framesettings migration order of postprocess flags as a pr for reflection settings flags have been backported to 2019.2
- Replaced usage of ENABLE_VR in XRSystem.cs by version defines based on the presence of the built-in VR and XR modules
- Added an update virtual function to the SkyRenderer class. This is called once per frame. This allows a given renderer to amortize heavy computation at the rate it chooses. Currently only the physically based sky implements this.
- Removed mandatory XRPass argument in HDCamera.GetOrCreate()
- Restored the HDCamera parameter to the sky rendering builtin parameters.
- Removed usage of StructuredBuffer for XR View Constants
- Expose Direct Specular Lighting control in FrameSettings
- Deprecated ExponentialFog and VolumetricFog volume components. Now there is only one exponential fog component (Fog) which can add Volumetric Fog as an option. Added a script in Edit -> Render Pipeline -> Upgrade Fog Volume Components.

## [7.0.1] - 2019-07-25

### Added
- Added option in the config package to disable globally Area Lights and to select shadow quality settings for the deferred pipeline.
- When shader log stripping is enabled, shader stripper statistics will be written at `Temp/shader-strip.json`
- Occlusion mesh support from XR SDK

### Fixed
- Fixed XR SDK mirror view blit, cleanup some XRTODO and removed XRDebug.cs
- Fixed culling for volumetrics with XR single-pass rendering
- Fix shadergraph material pass setup not called
- Fixed documentation links in component's Inspector header bar
- Cookies using the render texture output from a camera are now properly updated
- Allow in ShaderGraph to enable pre/post pass when the alpha clip is disabled

### Changed
- RenderQueue for Opaque now start at Background instead of Geometry.
- Clamp the area light size for scripting API when we change the light type
- Added a warning in the material UI when the diffusion profile assigned is not in the HDRP asset


## [7.0.0] - 2019-07-17

### Added
- `Fixed`, `Viewer`, and `Automatic` modes to compute the FOV used when rendering a `PlanarReflectionProbe`
- A checkbox to toggle the chrome gizmo of `ReflectionProbe`and `PlanarReflectionProbe`
- Added a Light layer in shadows that allow for objects to cast shadows without being affected by light (and vice versa).
- You can now access ShaderGraph blend states from the Material UI (for example, **Surface Type**, **Sorting Priority**, and **Blending Mode**). This change may break Materials that use a ShaderGraph, to fix them, select **Edit > Render Pipeline > Reset all ShaderGraph Scene Materials BlendStates**. This syncs the blendstates of you ShaderGraph master nodes with the Material properties.
- You can now control ZTest, ZWrite, and CullMode for transparent Materials.
- Materials that use Unlit Shaders or Unlit Master Node Shaders now cast shadows.
- Added an option to enable the ztest on **After Post Process** materials when TAA is disabled.
- Added a new SSAO (based on Ground Truth Ambient Occlusion algorithm) to replace the previous one.
- Added support for shadow tint on light
- BeginCameraRendering and EndCameraRendering callbacks are now called with probes
- Adding option to update shadow maps only On Enable and On Demand.
- Shader Graphs that use time-dependent vertex modification now generate correct motion vectors.
- Added option to allow a custom spot angle for spot light shadow maps.
- Added frame settings for individual post-processing effects
- Added dither transition between cascades for Low and Medium quality settings
- Added single-pass instancing support with XR SDK
- Added occlusion mesh support with XR SDK
- Added support of Alembic velocity to various shaders
- Added support for more than 2 views for single-pass instancing
- Added support for per punctual/directional light min roughness in StackLit
- Added mirror view support with XR SDK
- Added VR verification in HDRPWizard
- Added DXR verification in HDRPWizard
- Added feedbacks in UI of Volume regarding skies
- Cube LUT support in Tonemapping. Cube LUT helpers for external grading are available in the Post-processing Sample package.

### Fixed
- Fixed an issue with history buffers causing effects like TAA or auto exposure to flicker when more than one camera was visible in the editor
- The correct preview is displayed when selecting multiple `PlanarReflectionProbe`s
- Fixed volumetric rendering with camera-relative code and XR stereo instancing
- Fixed issue with flashing cyan due to async compilation of shader when selecting a mesh
- Fix texture type mismatch when the contact shadow are disabled (causing errors on IOS devices)
- Fixed Generate Shader Includes while in package
- Fixed issue when texture where deleted in ShadowCascadeGUI
- Fixed issue in FrameSettingsHistory when disabling a camera several time without enabling it in between.
- Fixed volumetric reprojection with camera-relative code and XR stereo instancing
- Added custom BaseShaderPreprocessor in HDEditorUtils.GetBaseShaderPreprocessorList()
- Fixed compile issue when USE_XR_SDK is not defined
- Fixed procedural sky sun disk intensity for high directional light intensities
- Fixed Decal mip level when using texture mip map streaming to avoid dropping to lowest permitted mip (now loading all mips)
- Fixed deferred shading for XR single-pass instancing after lightloop refactor
- Fixed cluster and material classification debug (material classification now works with compute as pixel shader lighting)
- Fixed IOS Nan by adding a maximun epsilon definition REAL_EPS that uses HALF_EPS when fp16 are used
- Removed unnecessary GC allocation in motion blur code
- Fixed locked UI with advanded influence volume inspector for probes
- Fixed invalid capture direction when rendering planar reflection probes
- Fixed Decal HTILE optimization with platform not supporting texture atomatic (Disable it)
- Fixed a crash in the build when the contact shadows are disabled
- Fixed camera rendering callbacks order (endCameraRendering was being called before the actual rendering)
- Fixed issue with wrong opaque blending settings for After Postprocess
- Fixed issue with Low resolution transparency on PS4
- Fixed a memory leak on volume profiles
- Fixed The Parallax Occlusion Mappping node in shader graph and it's UV input slot
- Fixed lighting with XR single-pass instancing by disabling deferred tiles
- Fixed the Bloom prefiltering pass
- Fixed post-processing effect relying on Unity's random number generator
- Fixed camera flickering when using TAA and selecting the camera in the editor
- Fixed issue with single shadow debug view and volumetrics
- Fixed most of the problems with light animation and timeline
- Fixed indirect deferred compute with XR single-pass instancing
- Fixed a slight omission in anisotropy calculations derived from HazeMapping in StackLit
- Improved stack computation numerical stability in StackLit
- Fix PBR master node always opaque (wrong blend modes for forward pass)
- Fixed TAA with XR single-pass instancing (missing macros)
- Fixed an issue causing Scene View selection wire gizmo to not appear when using HDRP Shader Graphs.
- Fixed wireframe rendering mode (case 1083989)
- Fixed the renderqueue not updated when the alpha clip is modified in the material UI.
- Fixed the PBR master node preview
- Remove the ReadOnly flag on Reflection Probe's cubemap assets during bake when there are no VCS active.
- Fixed an issue where setting a material debug view would not reset the other exclusive modes
- Spot light shapes are now correctly taken into account when baking
- Now the static lighting sky will correctly take the default values for non-overridden properties
- Fixed material albedo affecting the lux meter
- Extra test in deferred compute shading to avoid shading pixels that were not rendered by the current camera (for camera stacking)

### Changed
- Optimization: Reduce the group size of the deferred lighting pass from 16x16 to 8x8
- Replaced HDCamera.computePassCount by viewCount
- Removed xrInstancing flag in RTHandles (replaced by TextureXR.slices and TextureXR.dimensions)
- Refactor the HDRenderPipeline and lightloop code to preprare for high level rendergraph
- Removed the **Back Then Front Rendering** option in the fabric Master Node settings. Enabling this option previously did nothing.
- Shader type Real translates to FP16 precision on Nintendo Switch.
- Shader framework refactor: Introduce CBSDF, EvaluateBSDF, IsNonZeroBSDF to replace BSDF functions
- Shader framework refactor:  GetBSDFAngles, LightEvaluation and SurfaceShading functions
- Replace ComputeMicroShadowing by GetAmbientOcclusionForMicroShadowing
- Rename WorldToTangent to TangentToWorld as it was incorrectly named
- Remove SunDisk and Sun Halo size from directional light
- Remove all obsolete wind code from shader
- Renamed DecalProjectorComponent into DecalProjector for API alignment.
- Improved the Volume UI and made them Global by default
- Remove very high quality shadow option
- Change default for shadow quality in Deferred to Medium
- Enlighten now use inverse squared falloff (before was using builtin falloff)
- Enlighten is now deprecated. Please use CPU or GPU lightmaper instead.
- Remove the name in the diffusion profile UI
- Changed how shadow map resolution scaling with distance is computed. Now it uses screen space area rather than light range.
- Updated MoreOptions display in UI
- Moved Display Area Light Emissive Mesh script API functions in the editor namespace
- direct strenght properties in ambient occlusion now affect direct specular as well
- Removed advanced Specular Occlusion control in StackLit: SSAO based SO control is hidden and fixed to behave like Lit, SPTD is the only HQ technique shown for baked SO.
- Shader framework refactor: Changed ClampRoughness signature to include PreLightData access.
- HDRPWizard window is now in Window > General > HD Render Pipeline Wizard
- Moved StaticLightingSky to LightingWindow
- Removes the current "Scene Settings" and replace them with "Sky & Fog Settings" (with Physically Based Sky and Volumetric Fog).
- Changed how cached shadow maps are placed inside the atlas to minimize re-rendering of them.

## [6.7.0-preview] - 2019-05-16

### Added
- Added ViewConstants StructuredBuffer to simplify XR rendering
- Added API to render specific settings during a frame
- Added stadia to the supported platforms (2019.3)
- Enabled cascade blends settings in the HD Shadow component
- Added Hardware Dynamic Resolution support.
- Added MatCap debug view to replace the no scene lighting debug view.
- Added clear GBuffer option in FrameSettings (default to false)
- Added preview for decal shader graph (Only albedo, normal and emission)
- Added exposure weight control for decal
- Screen Space Directional Shadow under a define option. Activated for ray tracing
- Added a new abstraction for RendererList that will help transition to Render Graph and future RendererList API
- Added multipass support for VR
- Added XR SDK integration (multipass only)
- Added Shader Graph samples for Hair, Fabric and Decal master nodes.
- Add fade distance, shadow fade distance and light layers to light explorer
- Add method to draw light layer drawer in a rect to HDEditorUtils

### Fixed
- Fixed deserialization crash at runtime
- Fixed for ShaderGraph Unlit masternode not writing velocity
- Fixed a crash when assiging a new HDRP asset with the 'Verify Saving Assets' option enabled
- Fixed exposure to properly support TEXTURE2D_X
- Fixed TerrainLit basemap texture generation
- Fixed a bug that caused nans when material classification was enabled and a tile contained one standard material + a material with transmission.
- Fixed gradient sky hash that was not using the exposure hash
- Fixed displayed default FrameSettings in HDRenderPipelineAsset wrongly updated on scripts reload.
- Fixed gradient sky hash that was not using the exposure hash.
- Fixed visualize cascade mode with exposure.
- Fixed (enabled) exposure on override lighting debug modes.
- Fixed issue with LightExplorer when volume have no profile
- Fixed issue with SSR for negative, infinite and NaN history values
- Fixed LightLayer in HDReflectionProbe and PlanarReflectionProbe inspector that was not displayed as a mask.
- Fixed NaN in transmission when the thickness and a color component of the scattering distance was to 0
- Fixed Light's ShadowMask multi-edition.
- Fixed motion blur and SMAA with VR single-pass instancing
- Fixed NaNs generated by phase functionsin volumetric lighting
- Fixed NaN issue with refraction effect and IOR of 1 at extreme grazing angle
- Fixed nan tracker not using the exposure
- Fixed sorting priority on lit and unlit materials
- Fixed null pointer exception when there are no AOVRequests defined on a camera
- Fixed dirty state of prefab using disabled ReflectionProbes
- Fixed an issue where gizmos and editor grid were not correctly depth tested
- Fixed created default scene prefab non editable due to wrong file extension.
- Fixed an issue where sky convolution was recomputed for nothing when a preview was visible (causing extreme slowness when fabric convolution is enabled)
- Fixed issue with decal that wheren't working currently in player
- Fixed missing stereo rendering macros in some fragment shaders
- Fixed exposure for ReflectionProbe and PlanarReflectionProbe gizmos
- Fixed single-pass instancing on PSVR
- Fixed Vulkan shader issue with Texture2DArray in ScreenSpaceShadow.compute by re-arranging code (workaround)
- Fixed camera-relative issue with lights and XR single-pass instancing
- Fixed single-pass instancing on Vulkan
- Fixed htile synchronization issue with shader graph decal
- Fixed Gizmos are not drawn in Camera preview
- Fixed pre-exposure for emissive decal
- Fixed wrong values computed in PreIntegrateFGD and in the generation of volumetric lighting data by forcing the use of fp32.
- Fixed NaNs arising during the hair lighting pass
- Fixed synchronization issue in decal HTile that occasionally caused rendering artifacts around decal borders
- Fixed QualitySettings getting marked as modified by HDRP (and thus checked out in Perforce)
- Fixed a bug with uninitialized values in light explorer
- Fixed issue with LOD transition
- Fixed shader warnings related to raytracing and TEXTURE2D_X

### Changed
- Refactor PixelCoordToViewDirWS to be VR compatible and to compute it only once per frame
- Modified the variants stripper to take in account multiple HDRP assets used in the build.
- Improve the ray biasing code to avoid self-intersections during the SSR traversal
- Update Pyramid Spot Light to better match emitted light volume.
- Moved _XRViewConstants out of UnityPerPassStereo constant buffer to fix issues with PSSL
- Removed GetPositionInput_Stereo() and single-pass (double-wide) rendering mode
- Changed label width of the frame settings to accommodate better existing options.
- SSR's Default FrameSettings for camera is now enable.
- Re-enabled the sharpening filter on Temporal Anti-aliasing
- Exposed HDEditorUtils.LightLayerMaskDrawer for integration in other packages and user scripting.
- Rename atmospheric scattering in FrameSettings to Fog
- The size modifier in the override for the culling sphere in Shadow Cascades now defaults to 0.6, which is the same as the formerly hardcoded value.
- Moved LOD Bias and Maximum LOD Level from Frame Setting section `Other` to `Rendering`
- ShaderGraph Decal that affect only emissive, only draw in emissive pass (was drawing in dbuffer pass too)
- Apply decal projector fade factor correctly on all attribut and for shader graph decal
- Move RenderTransparentDepthPostpass after all transparent
- Update exposure prepass to interleave XR single-pass instancing views in a checkerboard pattern
- Removed ScriptRuntimeVersion check in wizard.

## [6.6.0-preview] - 2019-04-01

### Added
- Added preliminary changes for XR deferred shading
- Added support of 111110 color buffer
- Added proper support for Recorder in HDRP
- Added depth offset input in shader graph master nodes
- Added a Parallax Occlusion Mapping node
- Added SMAA support
- Added Homothety and Symetry quick edition modifier on volume used in ReflectionProbe, PlanarReflectionProbe and DensityVolume
- Added multi-edition support for DecalProjectorComponent
- Improve hair shader
- Added the _ScreenToTargetScaleHistory uniform variable to be used when sampling HDRP RTHandle history buffers.
- Added settings in `FrameSettings` to change `QualitySettings.lodBias` and `QualitySettings.maximumLODLevel` during a rendering
- Added an exposure node to retrieve the current, inverse and previous frame exposure value.
- Added an HD scene color node which allow to sample the scene color with mips and a toggle to remove the exposure.
- Added safeguard on HD scene creation if default scene not set in the wizard
- Added Low res transparency rendering pass.

### Fixed
- Fixed HDRI sky intensity lux mode
- Fixed dynamic resolution for XR
- Fixed instance identifier semantic string used by Shader Graph
- Fixed null culling result occuring when changing scene that was causing crashes
- Fixed multi-edition light handles and inspector shapes
- Fixed light's LightLayer field when multi-editing
- Fixed normal blend edition handles on DensityVolume
- Fixed an issue with layered lit shader and height based blend where inactive layers would still have influence over the result
- Fixed multi-selection handles color for DensityVolume
- Fixed multi-edition inspector's blend distances for HDReflectionProbe, PlanarReflectionProbe and DensityVolume
- Fixed metric distance that changed along size in DensityVolume
- Fixed DensityVolume shape handles that have not same behaviour in advance and normal edition mode
- Fixed normal map blending in TerrainLit by only blending the derivatives
- Fixed Xbox One rendering just a grey screen instead of the scene
- Fixed probe handles for multiselection
- Fixed baked cubemap import settings for convolution
- Fixed regression causing crash when attempting to open HDRenderPipelineWizard without an HDRenderPipelineAsset setted
- Fixed FullScreenDebug modes: SSAO, SSR, Contact shadow, Prerefraction Color Pyramid, Final Color Pyramid
- Fixed volumetric rendering with stereo instancing
- Fixed shader warning
- Fixed missing resources in existing asset when updating package
- Fixed PBR master node preview in forward rendering or transparent surface
- Fixed deferred shading with stereo instancing
- Fixed "look at" edition mode of Rotation tool for DecalProjectorComponent
- Fixed issue when switching mode in ReflectionProbe and PlanarReflectionProbe
- Fixed issue where migratable component version where not always serialized when part of prefab's instance
- Fixed an issue where shadow would not be rendered properly when light layer are not enabled
- Fixed exposure weight on unlit materials
- Fixed Light intensity not played in the player when recorded with animation/timeline
- Fixed some issues when multi editing HDRenderPipelineAsset
- Fixed emission node breaking the main shader graph preview in certain conditions.
- Fixed checkout of baked probe asset when baking probes.
- Fixed invalid gizmo position for rotated ReflectionProbe
- Fixed multi-edition of material's SurfaceType and RenderingPath
- Fixed whole pipeline reconstruction on selecting for the first time or modifying other than the currently used HDRenderPipelineAsset
- Fixed single shadow debug mode
- Fixed global scale factor debug mode when scale > 1
- Fixed debug menu material overrides not getting applied to the Terrain Lit shader
- Fixed typo in computeLightVariants
- Fixed deferred pass with XR instancing by disabling ComputeLightEvaluation
- Fixed bloom resolution independence
- Fixed lens dirt intensity not behaving properly
- Fixed the Stop NaN feature
- Fixed some resources to handle more than 2 instanced views for XR
- Fixed issue with black screen (NaN) produced on old GPU hardware or intel GPU hardware with gaussian pyramid
- Fixed issue with disabled punctual light would still render when only directional light is present

### Changed
- DensityVolume scripting API will no longuer allow to change between advance and normal edition mode
- Disabled depth of field, lens distortion and panini projection in the scene view
- TerrainLit shaders and includes are reorganized and made simpler.
- TerrainLit shader GUI now allows custom properties to be displayed in the Terrain fold-out section.
- Optimize distortion pass with stencil
- Disable SceneSelectionPass in shader graph preview
- Control punctual light and area light shadow atlas separately
- Move SMAA anti-aliasing option to after Temporal Anti Aliasing one, to avoid problem with previously serialized project settings
- Optimize rendering with static only lighting and when no cullable lights/decals/density volumes are present.
- Updated handles for DecalProjectorComponent for enhanced spacial position readability and have edition mode for better SceneView management
- DecalProjectorComponent are now scale independent in order to have reliable metric unit (see new Size field for changing the size of the volume)
- Restructure code from HDCamera.Update() by adding UpdateAntialiasing() and UpdateViewConstants()
- Renamed velocity to motion vectors
- Objects rendered during the After Post Process pass while TAA is enabled will not benefit from existing depth buffer anymore. This is done to fix an issue where those object would wobble otherwise
- Removed usage of builtin unity matrix for shadow, shadow now use same constant than other view
- The default volume layer mask for cameras & probes is now `Default` instead of `Everything`

## [6.5.0-preview] - 2019-03-07

### Added
- Added depth-of-field support with stereo instancing
- Adding real time area light shadow support
- Added a new FrameSettings: Specular Lighting to toggle the specular during the rendering

### Fixed
- Fixed diffusion profile upgrade breaking package when upgrading to a new version
- Fixed decals cropped by gizmo not updating correctly if prefab
- Fixed an issue when enabling SSR on multiple view
- Fixed edition of the intensity's unit field while selecting multiple lights
- Fixed wrong calculation in soft voxelization for density volume
- Fixed gizmo not working correctly with pre-exposure
- Fixed issue with setting a not available RT when disabling motion vectors
- Fixed planar reflection when looking at mirror normal
- Fixed mutiselection issue with HDLight Inspector
- Fixed HDAdditionalCameraData data migration
- Fixed failing builds when light explorer window is open
- Fixed cascade shadows border sometime causing artefacts between cascades
- Restored shadows in the Cascade Shadow debug visualization
- `camera.RenderToCubemap` use proper face culling

### Changed
- When rendering reflection probe disable all specular lighting and for metals use fresnelF0 as diffuse color for bake lighting.

## [6.4.0-preview] - 2019-02-21

### Added
- VR: Added TextureXR system to selectively expand TEXTURE2D macros to texture array for single-pass stereo instancing + Convert textures call to these macros
- Added an unit selection dropdown next to shutter speed (camera)
- Added error helpbox when trying to use a sub volume component that require the current HDRenderPipelineAsset to support a feature that it is not supporting.
- Add mesh for tube light when display emissive mesh is enabled

### Fixed
- Fixed Light explorer. The volume explorer used `profile` instead of `sharedProfile` which instantiate a custom volume profile instead of editing the asset itself.
- Fixed UI issue where all is displayed using metric unit in shadow cascade and Percent is set in the unit field (happening when opening the inspector).
- Fixed inspector event error when double clicking on an asset (diffusion profile/material).
- Fixed nullref on layered material UI when the material is not an asset.
- Fixed nullref exception when undo/redo a light property.
- Fixed visual bug when area light handle size is 0.

### Changed
- Update UI for 32bit/16bit shadow precision settings in HDRP asset
- Object motion vectors have been disabled in all but the game view. Camera motion vectors are still enabled everywhere, allowing TAA and Motion Blur to work on static objects.
- Enable texture array by default for most rendering code on DX11 and unlock stereo instancing (DX11 only for now)

## [6.3.0-preview] - 2019-02-18

### Added
- Added emissive property for shader graph decals
- Added a diffusion profile override volume so the list of diffusion profile assets to use can be chanaged without affecting the HDRP asset
- Added a "Stop NaNs" option on cameras and in the Scene View preferences.
- Added metric display option in HDShadowSettings and improve clamping
- Added shader parameter mapping in DebugMenu
- Added scripting API to configure DebugData for DebugMenu

### Fixed
- Fixed decals in forward
- Fixed issue with stencil not correctly setup for various master node and shader for the depth pass, motion vector pass and GBuffer/Forward pass
- Fixed SRP batcher and metal
- Fixed culling and shadows for Pyramid, Box, Rectangle and Tube lights
- Fixed an issue where scissor render state leaking from the editor code caused partially black rendering

### Changed
- When a lit material has a clear coat mask that is not null, we now use the clear coat roughness to compute the screen space reflection.
- Diffusion profiles are now limited to one per asset and can be referenced in materials, shader graphs and vfx graphs. Materials will be upgraded automatically except if they are using a shader graph, in this case it will display an error message.

## [6.2.0-preview] - 2019-02-15

### Added
- Added help box listing feature supported in a given HDRenderPipelineAsset alongs with the drawbacks implied.
- Added cascade visualizer, supporting disabled handles when not overriding.

### Fixed
- Fixed post processing with stereo double-wide
- Fixed issue with Metal: Use sign bit to find the cache type instead of lowest bit.
- Fixed invalid state when creating a planar reflection for the first time
- Fix FrameSettings's LitShaderMode not restrained by supported LitShaderMode regression.

### Changed
- The default value roughness value for the clearcoat has been changed from 0.03 to 0.01
- Update default value of based color for master node
- Update Fabric Charlie Sheen lighting model - Remove Fresnel component that wasn't part of initial model + Remap smoothness to [0.0 - 0.6] range for more artist friendly parameter

### Changed
- Code refactor: all macros with ARGS have been swapped with macros with PARAM. This is because the ARGS macros were incorrectly named.

## [6.1.0-preview] - 2019-02-13

### Added
- Added support for post-processing anti-aliasing in the Scene View (FXAA and TAA). These can be set in Preferences.
- Added emissive property for decal material (non-shader graph)

### Fixed
- Fixed a few UI bugs with the color grading curves.
- Fixed "Post Processing" in the scene view not toggling post-processing effects
- Fixed bake only object with flag `ReflectionProbeStaticFlag` when baking a `ReflectionProbe`

### Changed
- Removed unsupported Clear Depth checkbox in Camera inspector
- Updated the toggle for advanced mode in inspectors.

## [6.0.0-preview] - 2019-02-23

### Added
- Added new API to perform a camera rendering
- Added support for hair master node (Double kajiya kay - Lambert)
- Added Reset behaviour in DebugMenu (ingame mapping is right joystick + B)
- Added Default HD scene at new scene creation while in HDRP
- Added Wizard helping to configure HDRP project
- Added new UI for decal material to allow remapping and scaling of some properties
- Added cascade shadow visualisation toggle in HD shadow settings
- Added icons for assets
- Added replace blending mode for distortion
- Added basic distance fade for density volumes
- Added decal master node for shader graph
- Added HD unlit master node (Cross Pipeline version is name Unlit)
- Added new Rendering Queue in materials
- Added post-processing V3 framework embed in HDRP, remove postprocess V2 framework
- Post-processing now uses the generic volume framework
-   New depth-of-field, bloom, panini projection effects, motion blur
-   Exposure is now done as a pre-exposition pass, the whole system has been revamped
-   Exposure now use EV100 everywhere in the UI (Sky, Emissive Light)
- Added emissive intensity (Luminance and EV100 control) control for Emissive
- Added pre-exposure weigth for Emissive
- Added an emissive color node and a slider to control the pre-exposure percentage of emission color
- Added physical camera support where applicable
- Added more color grading tools
- Added changelog level for Shader Variant stripping
- Added Debug mode for validation of material albedo and metalness/specularColor values
- Added a new dynamic mode for ambient probe and renamed BakingSky to StaticLightingSky
- Added command buffer parameter to all Bind() method of material
- Added Material validator in Render Pipeline Debug
- Added code to future support of DXR (not enabled)
- Added support of multiviewport
- Added HDRenderPipeline.RequestSkyEnvironmentUpdate function to force an update from script when sky is set to OnDemand
- Added a Lighting and BackLighting slots in Lit, StackLit, Fabric and Hair master nodes
- Added support for overriding terrain detail rendering shaders, via the render pipeline editor resources asset
- Added xrInstancing flag support to RTHandle
- Added support for cullmask for decal projectors
- Added software dynamic resolution support
- Added support for "After Post-Process" render pass for unlit shader
- Added support for textured rectangular area lights
- Added stereo instancing macros to MSAA shaders
- Added support for Quarter Res Raytraced Reflections (not enabled)
- Added fade factor for decal projectors.
- Added stereo instancing macros to most shaders used in VR
- Added multi edition support for HDRenderPipelineAsset

### Fixed
- Fixed logic to disable FPTL with stereo rendering
- Fixed stacklit transmission and sun highlight
- Fixed decals with stereo rendering
- Fixed sky with stereo rendering
- Fixed flip logic for postprocessing + VR
- Fixed copyStencilBuffer pass for Switch
- Fixed point light shadow map culling that wasn't taking into account far plane
- Fixed usage of SSR with transparent on all master node
- Fixed SSR and microshadowing on fabric material
- Fixed blit pass for stereo rendering
- Fixed lightlist bounds for stereo rendering
- Fixed windows and in-game DebugMenu sync.
- Fixed FrameSettings' LitShaderMode sync when opening DebugMenu.
- Fixed Metal specific issues with decals, hitting a sampler limit and compiling AxF shader
- Fixed an issue with flipped depth buffer during postprocessing
- Fixed normal map use for shadow bias with forward lit - now use geometric normal
- Fixed transparent depth prepass and postpass access so they can be use without alpha clipping for lit shader
- Fixed support of alpha clip shadow for lit master node
- Fixed unlit master node not compiling
- Fixed issue with debug display of reflection probe
- Fixed issue with phong tessellations not working with lit shader
- Fixed issue with vertex displacement being affected by heightmap setting even if not heightmap where assign
- Fixed issue with density mode on Lit terrain producing NaN
- Fixed issue when going back and forth from Lit to LitTesselation for displacement mode
- Fixed issue with ambient occlusion incorrectly applied to emissiveColor with light layers in deferred
- Fixed issue with fabric convolution not using the correct convolved texture when fabric convolution is enabled
- Fixed issue with Thick mode for Transmission that was disabling transmission with directional light
- Fixed shutdown edge cases with HDRP tests
- Fixed slowdow when enabling Fabric convolution in HDRP asset
- Fixed specularAA not compiling in StackLit Master node
- Fixed material debug view with stereo rendering
- Fixed material's RenderQueue edition in default view.
- Fixed banding issues within volumetric density buffer
- Fixed missing multicompile for MSAA for AxF
- Fixed camera-relative support for stereo rendering
- Fixed remove sync with render thread when updating decal texture atlas.
- Fixed max number of keyword reach [256] issue. Several shader feature are now local
- Fixed Scene Color and Depth nodes
- Fixed SSR in forward
- Fixed custom editor of Unlit, HD Unlit and PBR shader graph master node
- Fixed issue with NewFrame not correctly calculated in Editor when switching scene
- Fixed issue with TerrainLit not compiling with depth only pass and normal buffer
- Fixed geometric normal use for shadow bias with PBR master node in forward
- Fixed instancing macro usage for decals
- Fixed error message when having more than one directional light casting shadow
- Fixed error when trying to display preview of Camera or PlanarReflectionProbe
- Fixed LOAD_TEXTURE2D_ARRAY_MSAA macro
- Fixed min-max and amplitude clamping value in inspector of vertex displacement materials
- Fixed issue with alpha shadow clip (was incorrectly clipping object shadow)
- Fixed an issue where sky cubemap would not be cleared correctly when setting the current sky to None
- Fixed a typo in Static Lighting Sky component UI
- Fixed issue with incorrect reset of RenderQueue when switching shader in inspector GUI
- Fixed issue with variant stripper stripping incorrectly some variants
- Fixed a case of ambient lighting flickering because of previews
- Fixed Decals when rendering multiple camera in a single frame
- Fixed cascade shadow count in shader
- Fixed issue with Stacklit shader with Haze effect
- Fixed an issue with the max sample count for the TAA
- Fixed post-process guard band for XR
- Fixed exposure of emissive of Unlit
- Fixed depth only and motion vector pass for Unlit not working correctly with MSAA
- Fixed an issue with stencil buffer copy causing unnecessary compute dispatches for lighting
- Fixed multi edition issue in FrameSettings
- Fixed issue with SRP batcher and DebugDisplay variant of lit shader
- Fixed issue with debug material mode not doing alpha test
- Fixed "Attempting to draw with missing UAV bindings" errors on Vulkan
- Fixed pre-exposure incorrectly apply to preview
- Fixed issue with duplicate 3D texture in 3D texture altas of volumetric?
- Fixed Camera rendering order (base on the depth parameter)
- Fixed shader graph decals not being cropped by gizmo
- Fixed "Attempting to draw with missing UAV bindings" errors on Vulkan.


### Changed
- ColorPyramid compute shader passes is swapped to pixel shader passes on platforms where the later is faster (Nintendo Switch).
- Removing the simple lightloop used by the simple lit shader
- Whole refactor of reflection system: Planar and reflection probe
- Separated Passthrough from other RenderingPath
- Update several properties naming and caption based on feedback from documentation team
- Remove tile shader variant for transparent backface pass of lit shader
- Rename all HDRenderPipeline to HDRP folder for shaders
- Rename decal property label (based on doc team feedback)
- Lit shader mode now default to Deferred to reduce build time
- Update UI of Emission parameters in shaders
- Improve shader variant stripping including shader graph variant
- Refactored render loop to render realtime probes visible per camera
- Enable SRP batcher by default
- Shader code refactor: Rename LIGHTLOOP_SINGLE_PASS => LIGHTLOOP_DISABLE_TILE_AND_CLUSTER and clean all usage of LIGHTLOOP_TILE_PASS
- Shader code refactor: Move pragma definition of vertex and pixel shader inside pass + Move SURFACE_GRADIENT definition in XXXData.hlsl
- Micro-shadowing in Lit forward now use ambientOcclusion instead of SpecularOcclusion
- Upgraded FrameSettings workflow, DebugMenu and Inspector part relative to it
- Update build light list shader code to support 32 threads in wavefronts on Switch
- LayeredLit layers' foldout are now grouped in one main foldout per layer
- Shadow alpha clip can now be enabled on lit shader and haor shader enven for opaque
- Temporal Antialiasing optimization for Xbox One X
- Parameter depthSlice on SetRenderTarget functions now defaults to -1 to bind the entire resource
- Rename SampleCameraDepth() functions to LoadCameraDepth() and SampleCameraDepth(), same for SampleCameraColor() functions
- Improved Motion Blur quality.
- Update stereo frame settings values for single-pass instancing and double-wide
- Rearrange FetchDepth functions to prepare for stereo-instancing
- Remove unused _ComputeEyeIndex
- Updated HDRenderPipelineAsset inspector
- Re-enable SRP batcher for metal

## [5.2.0-preview] - 2018-11-27

### Added
- Added option to run Contact Shadows and Volumetrics Voxelization stage in Async Compute
- Added camera freeze debug mode - Allow to visually see culling result for a camera
- Added support of Gizmo rendering before and after postprocess in Editor
- Added support of LuxAtDistance for punctual lights

### Fixed
- Fixed Debug.DrawLine and Debug.Ray call to work in game view
- Fixed DebugMenu's enum resetted on change
- Fixed divide by 0 in refraction causing NaN
- Fixed disable rough refraction support
- Fixed refraction, SSS and atmospheric scattering for VR
- Fixed forward clustered lighting for VR (double-wide).
- Fixed Light's UX to not allow negative intensity
- Fixed HDRenderPipelineAsset inspector broken when displaying its FrameSettings from project windows.
- Fixed forward clustered lighting for VR (double-wide).
- Fixed HDRenderPipelineAsset inspector broken when displaying its FrameSettings from project windows.
- Fixed Decals and SSR diable flags for all shader graph master node (Lit, Fabric, StackLit, PBR)
- Fixed Distortion blend mode for shader graph master node (Lit, StackLit)
- Fixed bent Normal for Fabric master node in shader graph
- Fixed PBR master node lightlayers
- Fixed shader stripping for built-in lit shaders.

### Changed
- Rename "Regular" in Diffusion profile UI "Thick Object"
- Changed VBuffer depth parametrization for volumetric from distanceRange to depthExtent - Require update of volumetric settings - Fog start at near plan
- SpotLight with box shape use Lux unit only

## [5.1.0-preview] - 2018-11-19

### Added

- Added a separate Editor resources file for resources Unity does not take when it builds a Player.
- You can now disable SSR on Materials in Shader Graph.
- Added support for MSAA when the Supported Lit Shader Mode is set to Both. Previously HDRP only supported MSAA for Forward mode.
- You can now override the emissive color of a Material when in debug mode.
- Exposed max light for Light Loop Settings in HDRP asset UI.
- HDRP no longer performs a NormalDBuffer pass update if there are no decals in the Scene.
- Added distant (fall-back) volumetric fog and improved the fog evaluation precision.
- Added an option to reflect sky in SSR.
- Added a y-axis offset for the PlanarReflectionProbe and offset tool.
- Exposed the option to run SSR and SSAO on async compute.
- Added support for the _GlossMapScale parameter in the Legacy to HDRP Material converter.
- Added wave intrinsic instructions for use in Shaders (for AMD GCN).


### Fixed
- Fixed sphere shaped influence handles clamping in Reflection Probes.
- Fixed Reflection Probe data migration for projects created before using HDRP.
- Fixed UI of Layered Material where Unity previously rendered the scrollbar above the Copy button.
- Fixed Material tessellations parameters Start fade distance and End fade distance. Originally, Unity clamped these values when you modified them.
- Fixed various distortion and refraction issues - handle a better fall-back.
- Fixed SSR for multiple views.
- Fixed SSR issues related to self-intersections.
- Fixed shape density volume handle speed.
- Fixed density volume shape handle moving too fast.
- Fixed the Camera velocity pass that we removed by mistake.
- Fixed some null pointer exceptions when disabling motion vectors support.
- Fixed viewports for both the Subsurface Scattering combine pass and the transparent depth prepass.
- Fixed the blend mode pop-up in the UI. It previously did not appear when you enabled pre-refraction.
- Fixed some null pointer exceptions that previously occurred when you disabled motion vectors support.
- Fixed Layered Lit UI issue with scrollbar.
- Fixed cubemap assignation on custom ReflectionProbe.
- Fixed Reflection Probes’ capture settings' shadow distance.
- Fixed an issue with the SRP batcher and Shader variables declaration.
- Fixed thickness and subsurface slots for fabric Shader master node that wasn't appearing with the right combination of flags.
- Fixed d3d debug layer warning.
- Fixed PCSS sampling quality.
- Fixed the Subsurface and transmission Material feature enabling for fabric Shader.
- Fixed the Shader Graph UV node’s dimensions when using it in a vertex Shader.
- Fixed the planar reflection mirror gizmo's rotation.
- Fixed HDRenderPipelineAsset's FrameSettings not showing the selected enum in the Inspector drop-down.
- Fixed an error with async compute.
- MSAA now supports transparency.
- The HDRP Material upgrader tool now converts metallic values correctly.
- Volumetrics now render in Reflection Probes.
- Fixed a crash that occurred whenever you set a viewport size to 0.
- Fixed the Camera physic parameter that the UI previously did not display.
- Fixed issue in pyramid shaped spotlight handles manipulation

### Changed

- Renamed Line shaped Lights to Tube Lights.
- HDRP now uses mean height fog parametrization.
- Shadow quality settings are set to All when you use HDRP (This setting is not visible in the UI when using SRP). This avoids Legacy Graphics Quality Settings disabling the shadows and give SRP full control over the Shadows instead.
- HDRP now internally uses premultiplied alpha for all fog.
- Updated default FrameSettings used for realtime Reflection Probes when you create a new HDRenderPipelineAsset.
- Remove multi-camera support. LWRP and HDRP will not support multi-camera layered rendering.
- Updated Shader Graph subshaders to use the new instancing define.
- Changed fog distance calculation from distance to plane to distance to sphere.
- Optimized forward rendering using AMD GCN by scalarizing the light loop.
- Changed the UI of the Light Editor.
- Change ordering of includes in HDRP Materials in order to reduce iteration time for faster compilation.
- Added a StackLit master node replacing the InspectorUI version. IMPORTANT: All previously authored StackLit Materials will be lost. You need to recreate them with the master node.

## [5.0.0-preview] - 2018-09-28

### Added
- Added occlusion mesh to depth prepass for VR (VR still disabled for now)
- Added a debug mode to display only one shadow at once
- Added controls for the highlight created by directional lights
- Added a light radius setting to punctual lights to soften light attenuation and simulate fill lighting
- Added a 'minRoughness' parameter to all non-area lights (was previously only available for certain light types)
- Added separate volumetric light/shadow dimmers
- Added per-pixel jitter to volumetrics to reduce aliasing artifacts
- Added a SurfaceShading.hlsl file, which implements material-agnostic shading functionality in an efficient manner
- Added support for shadow bias for thin object transmission
- Added FrameSettings to control realtime planar reflection
- Added control for SRPBatcher on HDRP Asset
- Added an option to clear the shadow atlases in the debug menu
- Added a color visualization of the shadow atlas rescale in debug mode
- Added support for disabling SSR on materials
- Added intrinsic for XBone
- Added new light volume debugging tool
- Added a new SSR debug view mode
- Added translaction's scale invariance on DensityVolume
- Added multiple supported LitShadermode and per renderer choice in case of both Forward and Deferred supported
- Added custom specular occlusion mode to Lit Shader Graph Master node

### Fixed
- Fixed a normal bias issue with Stacklit (Was causing light leaking)
- Fixed camera preview outputing an error when both scene and game view where display and play and exit was call
- Fixed override debug mode not apply correctly on static GI
- Fixed issue where XRGraphicsConfig values set in the asset inspector GUI weren't propagating correctly (VR still disabled for now)
- Fixed issue with tangent that was using SurfaceGradient instead of regular normal decoding
- Fixed wrong error message display when switching to unsupported target like IOS
- Fixed an issue with ambient occlusion texture sometimes not being created properly causing broken rendering
- Shadow near plane is no longer limited at 0.1
- Fixed decal draw order on transparent material
- Fixed an issue where sometime the lookup texture used for GGX convolution was broken, causing broken rendering
- Fixed an issue where you wouldn't see any fog for certain pipeline/scene configurations
- Fixed an issue with volumetric lighting where the anisotropy value of 0 would not result in perfectly isotropic lighting
- Fixed shadow bias when the atlas is rescaled
- Fixed shadow cascade sampling outside of the atlas when cascade count is inferior to 4
- Fixed shadow filter width in deferred rendering not matching shader config
- Fixed stereo sampling of depth texture in MSAA DepthValues.shader
- Fixed box light UI which allowed negative and zero sizes, thus causing NaNs
- Fixed stereo rendering in HDRISky.shader (VR)
- Fixed normal blend and blend sphere influence for reflection probe
- Fixed distortion filtering (was point filtering, now trilinear)
- Fixed contact shadow for large distance
- Fixed depth pyramid debug view mode
- Fixed sphere shaped influence handles clamping in reflection probes
- Fixed reflection probes data migration for project created before using hdrp
- Fixed ambient occlusion for Lit Master Node when slot is connected

### Changed
- Use samplerunity_ShadowMask instead of samplerunity_samplerLightmap for shadow mask
- Allow to resize reflection probe gizmo's size
- Improve quality of screen space shadow
- Remove support of projection model for ScreenSpaceLighting (SSR always use HiZ and refraction always Proxy)
- Remove all the debug mode from SSR that are obsolete now
- Expose frameSettings and Capture settings for reflection and planar probe
- Update UI for reflection probe, planar probe, camera and HDRP Asset
- Implement proper linear blending for volumetric lighting via deep compositing as described in the paper "Deep Compositing Using Lie Algebras"
- Changed  planar mapping to match terrain convention (XZ instead of ZX)
- XRGraphicsConfig is no longer Read/Write. Instead, it's read-only. This improves consistency of XR behavior between the legacy render pipeline and SRP
- Change reflection probe data migration code (to update old reflection probe to new one)
- Updated gizmo for ReflectionProbes
- Updated UI and Gizmo of DensityVolume

## [4.0.0-preview] - 2018-09-28

### Added
- Added a new TerrainLit shader that supports rendering of Unity terrains.
- Added controls for linear fade at the boundary of density volumes
- Added new API to control decals without monobehaviour object
- Improve Decal Gizmo
- Implement Screen Space Reflections (SSR) (alpha version, highly experimental)
- Add an option to invert the fade parameter on a Density Volume
- Added a Fabric shader (experimental) handling cotton and silk
- Added support for MSAA in forward only for opaque only
- Implement smoothness fade for SSR
- Added support for AxF shader (X-rite format - require special AxF importer from Unity not part of HDRP)
- Added control for sundisc on directional light (hack)
- Added a new HD Lit Master node that implements Lit shader support for Shader Graph
- Added Micro shadowing support (hack)
- Added an event on HDAdditionalCameraData for custom rendering
- HDRP Shader Graph shaders now support 4-channel UVs.

### Fixed
- Fixed an issue where sometimes the deferred shadow texture would not be valid, causing wrong rendering.
- Stencil test during decals normal buffer update is now properly applied
- Decals corectly update normal buffer in forward
- Fixed a normalization problem in reflection probe face fading causing artefacts in some cases
- Fix multi-selection behavior of Density Volumes overwriting the albedo value
- Fixed support of depth texture for RenderTexture. HDRP now correctly output depth to user depth buffer if RenderTexture request it.
- Fixed multi-selection behavior of Density Volumes overwriting the albedo value
- Fixed support of depth for RenderTexture. HDRP now correctly output depth to user depth buffer if RenderTexture request it.
- Fixed support of Gizmo in game view in the editor
- Fixed gizmo for spot light type
- Fixed issue with TileViewDebug mode being inversed in gameview
- Fixed an issue with SAMPLE_TEXTURECUBE_SHADOW macro
- Fixed issue with color picker not display correctly when game and scene view are visible at the same time
- Fixed an issue with reflection probe face fading
- Fixed camera motion vectors shader and associated matrices to update correctly for single-pass double-wide stereo rendering
- Fixed light attenuation functions when range attenuation is disabled
- Fixed shadow component algorithm fixup not dirtying the scene, so changes can be saved to disk.
- Fixed some GC leaks for HDRP
- Fixed contact shadow not affected by shadow dimmer
- Fixed GGX that works correctly for the roughness value of 0 (mean specular highlgiht will disappeard for perfect mirror, we rely on maxSmoothness instead to always have a highlight even on mirror surface)
- Add stereo support to ShaderPassForward.hlsl. Forward rendering now seems passable in limited test scenes with camera-relative rendering disabled.
- Add stereo support to ProceduralSky.shader and OpaqueAtmosphericScattering.shader.
- Added CullingGroupManager to fix more GC.Alloc's in HDRP
- Fixed rendering when multiple cameras render into the same render texture

### Changed
- Changed the way depth & color pyramids are built to be faster and better quality, thus improving the look of distortion and refraction.
- Stabilize the dithered LOD transition mask with respect to the camera rotation.
- Avoid multiple depth buffer copies when decals are present
- Refactor code related to the RT handle system (No more normal buffer manager)
- Remove deferred directional shadow and move evaluation before lightloop
- Add a function GetNormalForShadowBias() that material need to implement to return the normal used for normal shadow biasing
- Remove Jimenez Subsurface scattering code (This code was disabled by default, now remove to ease maintenance)
- Change Decal API, decal contribution is now done in Material. Require update of material using decal
- Move a lot of files from CoreRP to HDRP/CoreRP. All moved files weren't used by Ligthweight pipeline. Long term they could move back to CoreRP after CoreRP become out of preview
- Updated camera inspector UI
- Updated decal gizmo
- Optimization: The objects that are rendered in the Motion Vector Pass are not rendered in the prepass anymore
- Removed setting shader inclue path via old API, use package shader include paths
- The default value of 'maxSmoothness' for punctual lights has been changed to 0.99
- Modified deferred compute and vert/frag shaders for first steps towards stereo support
- Moved material specific Shader Graph files into corresponding material folders.
- Hide environment lighting settings when enabling HDRP (Settings are control from sceneSettings)
- Update all shader includes to use absolute path (allow users to create material in their Asset folder)
- Done a reorganization of the files (Move ShaderPass to RenderPipeline folder, Move all shadow related files to Lighting/Shadow and others)
- Improved performance and quality of Screen Space Shadows

## [3.3.0-preview] - 2018-01-01

### Added
- Added an error message to say to use Metal or Vulkan when trying to use OpenGL API
- Added a new Fabric shader model that supports Silk and Cotton/Wool
- Added a new HDRP Lighting Debug mode to visualize Light Volumes for Point, Spot, Line, Rectangular and Reflection Probes
- Add support for reflection probe light layers
- Improve quality of anisotropic on IBL

### Fixed
- Fix an issue where the screen where darken when rendering camera preview
- Fix display correct target platform when showing message to inform user that a platform is not supported
- Remove workaround for metal and vulkan in normal buffer encoding/decoding
- Fixed an issue with color picker not working in forward
- Fixed an issue where reseting HDLight do not reset all of its parameters
- Fixed shader compile warning in DebugLightVolumes.shader

### Changed
- Changed default reflection probe to be 256x256x6 and array size to be 64
- Removed dependence on the NdotL for thickness evaluation for translucency (based on artist's input)
- Increased the precision when comparing Planar or HD reflection probe volumes
- Remove various GC alloc in C#. Slightly better performance

## [3.2.0-preview] - 2018-01-01

### Added
- Added a luminance meter in the debug menu
- Added support of Light, reflection probe, emissive material, volume settings related to lighting to Lighting explorer
- Added support for 16bit shadows

### Fixed
- Fix issue with package upgrading (HDRP resources asset is now versionned to worarkound package manager limitation)
- Fix HDReflectionProbe offset displayed in gizmo different than what is affected.
- Fix decals getting into a state where they could not be removed or disabled.
- Fix lux meter mode - The lux meter isn't affected by the sky anymore
- Fix area light size reset when multi-selected
- Fix filter pass number in HDUtils.BlitQuad
- Fix Lux meter mode that was applying SSS
- Fix planar reflections that were not working with tile/cluster (olbique matrix)
- Fix debug menu at runtime not working after nested prefab PR come to trunk
- Fix scrolling issue in density volume

### Changed
- Shader code refactor: Split MaterialUtilities file in two parts BuiltinUtilities (independent of FragInputs) and MaterialUtilities (Dependent of FragInputs)
- Change screen space shadow rendertarget format from ARGB32 to RG16

## [3.1.0-preview] - 2018-01-01

### Added
- Decal now support per channel selection mask. There is now two mode. One with BaseColor, Normal and Smoothness and another one more expensive with BaseColor, Normal, Smoothness, Metal and AO. Control is on HDRP Asset. This may require to launch an update script for old scene: 'Edit/Render Pipeline/Single step upgrade script/Upgrade all DecalMaterial MaskBlendMode'.
- Decal now supports depth bias for decal mesh, to prevent z-fighting
- Decal material now supports draw order for decal projectors
- Added LightLayers support (Base on mask from renderers name RenderingLayers and mask from light name LightLayers - if they match, the light apply) - cost an extra GBuffer in deferred (more bandwidth)
- When LightLayers is enabled, the AmbientOclusion is store in the GBuffer in deferred path allowing to avoid double occlusion with SSAO. In forward the double occlusion is now always avoided.
- Added the possibility to add an override transform on the camera for volume interpolation
- Added desired lux intensity and auto multiplier for HDRI sky
- Added an option to disable light by type in the debug menu
- Added gradient sky
- Split EmissiveColor and bakeDiffuseLighting in forward avoiding the emissiveColor to be affect by SSAO
- Added a volume to control indirect light intensity
- Added EV 100 intensity unit for area lights
- Added support for RendererPriority on Renderer. This allow to control order of transparent rendering manually. HDRP have now two stage of sorting for transparent in addition to bact to front. Material have a priority then Renderer have a priority.
- Add Coupling of (HD)Camera and HDAdditionalCameraData for reset and remove in inspector contextual menu of Camera
- Add Coupling of (HD)ReflectionProbe and HDAdditionalReflectionData for reset and remove in inspector contextual menu of ReflectoinProbe
- Add macro to forbid unity_ObjectToWorld/unity_WorldToObject to be use as it doesn't handle camera relative rendering
- Add opacity control on contact shadow

### Fixed
- Fixed an issue with PreIntegratedFGD texture being sometimes destroyed and not regenerated causing rendering to break
- PostProcess input buffers are not copied anymore on PC if the viewport size matches the final render target size
- Fixed an issue when manipulating a lot of decals, it was displaying a lot of errors in the inspector
- Fixed capture material with reflection probe
- Refactored Constant Buffers to avoid hitting the maximum number of bound CBs in some cases.
- Fixed the light range affecting the transform scale when changed.
- Snap to grid now works for Decal projector resizing.
- Added a warning for 128x128 cookie texture without mipmaps
- Replace the sampler used for density volumes for correct wrap mode handling

### Changed
- Move Render Pipeline Debug "Windows from Windows->General-> Render Pipeline debug windows" to "Windows from Windows->Analysis-> Render Pipeline debug windows"
- Update detail map formula for smoothness and albedo, goal it to bright and dark perceptually and scale factor is use to control gradient speed
- Refactor the Upgrade material system. Now a material can be update from older version at any time. Call Edit/Render Pipeline/Upgrade all Materials to newer version
- Change name EnableDBuffer to EnableDecals at several place (shader, hdrp asset...), this require a call to Edit/Render Pipeline/Upgrade all Materials to newer version to have up to date material.
- Refactor shader code: BakeLightingData structure have been replace by BuiltinData. Lot of shader code have been remove/change.
- Refactor shader code: All GBuffer are now handled by the deferred material. Mean ShadowMask and LightLayers are control by lit material in lit.hlsl and not outside anymore. Lot of shader code have been remove/change.
- Refactor shader code: Rename GetBakedDiffuseLighting to ModifyBakedDiffuseLighting. This function now handle lighting model for transmission too. Lux meter debug mode is factor outisde.
- Refactor shader code: GetBakedDiffuseLighting is not call anymore in GBuffer or forward pass, including the ConvertSurfaceDataToBSDFData and GetPreLightData, this is done in ModifyBakedDiffuseLighting now
- Refactor shader code: Added a backBakeDiffuseLighting to BuiltinData to handle lighting for transmission
- Refactor shader code: Material must now call InitBuiltinData (Init all to zero + init bakeDiffuseLighting and backBakeDiffuseLighting ) and PostInitBuiltinData

## [3.0.0-preview] - 2018-01-01

### Fixed
- Fixed an issue with distortion that was using previous frame instead of current frame
- Fixed an issue where disabled light where not upgrade correctly to the new physical light unit system introduce in 2.0.5-preview

### Changed
- Update assembly definitions to output assemblies that match Unity naming convention (Unity.*).

## [2.0.5-preview] - 2018-01-01

### Added
- Add option supportDitheringCrossFade on HDRP Asset to allow to remove shader variant during player build if needed
- Add contact shadows for punctual lights (in additional shadow settings), only one light is allowed to cast contact shadows at the same time and so at each frame a dominant light is choosed among all light with contact shadows enabled.
- Add PCSS shadow filter support (from SRP Core)
- Exposed shadow budget parameters in HDRP asset
- Add an option to generate an emissive mesh for area lights (currently rectangle light only). The mesh fits the size, intensity and color of the light.
- Add an option to the HDRP asset to increase the resolution of volumetric lighting.
- Add additional ligth unit support for punctual light (Lumens, Candela) and area lights (Lumens, Luminance)
- Add dedicated Gizmo for the box Influence volume of HDReflectionProbe / PlanarReflectionProbe

### Changed
- Re-enable shadow mask mode in debug view
- SSS and Transmission code have been refactored to be able to share it between various material. Guidelines are in SubsurfaceScattering.hlsl
- Change code in area light with LTC for Lit shader. Magnitude is now take from FGD texture instead of a separate texture
- Improve camera relative rendering: We now apply camera translation on the model matrix, so before the TransformObjectToWorld(). Note: unity_WorldToObject and unity_ObjectToWorld must never be used directly.
- Rename positionWS to positionRWS (Camera relative world position) at a lot of places (mainly in interpolator and FragInputs). In case of custom shader user will be required to update their code.
- Rename positionWS, capturePositionWS, proxyPositionWS, influencePositionWS to positionRWS, capturePositionRWS, proxyPositionRWS, influencePositionRWS (Camera relative world position) in LightDefinition struct.
- Improve the quality of trilinear filtering of density volume textures.
- Improve UI for HDReflectionProbe / PlanarReflectionProbe

### Fixed
- Fixed a shader preprocessor issue when compiling DebugViewMaterialGBuffer.shader against Metal target
- Added a temporary workaround to Lit.hlsl to avoid broken lighting code with Metal/AMD
- Fixed issue when using more than one volume texture mask with density volumes.
- Fixed an error which prevented volumetric lighting from working if no density volumes with 3D textures were present.
- Fix contact shadows applied on transmission
- Fix issue with forward opaque lit shader variant being removed by the shader preprocessor
- Fixed compilation errors on Nintendo Switch (limited XRSetting support).
- Fixed apply range attenuation option on punctual light
- Fixed issue with color temperature not take correctly into account with static lighting
- Don't display fog when diffuse lighting, specular lighting, or lux meter debug mode are enabled.

## [2.0.4-preview] - 2018-01-01

### Fixed
- Fix issue when disabling rough refraction and building a player. Was causing a crash.

## [2.0.3-preview] - 2018-01-01

### Added
- Increased debug color picker limit up to 260k lux

## [2.0.2-preview] - 2018-01-01

### Added
- Add Light -> Planar Reflection Probe command
- Added a false color mode in rendering debug
- Add support for mesh decals
- Add flag to disable projector decals on transparent geometry to save performance and decal texture atlas space
- Add ability to use decal diffuse map as mask only
- Add visualize all shadow masks in lighting debug
- Add export of normal and roughness buffer for forwardOnly and when in supportOnlyForward mode for forward
- Provide a define in lit.hlsl (FORWARD_MATERIAL_READ_FROM_WRITTEN_NORMAL_BUFFER) when output buffer normal is used to read the normal and roughness instead of caclulating it (can save performance, but lower quality due to compression)
- Add color swatch to decal material

### Changed
- Change Render -> Planar Reflection creation to 3D Object -> Mirror
- Change "Enable Reflector" name on SpotLight to "Angle Affect Intensity"
- Change prototype of BSDFData ConvertSurfaceDataToBSDFData(SurfaceData surfaceData) to BSDFData ConvertSurfaceDataToBSDFData(uint2 positionSS, SurfaceData surfaceData)

### Fixed
- Fix issue with StackLit in deferred mode with deferredDirectionalShadow due to GBuffer not being cleared. Gbuffer is still not clear and issue was fix with the new Output of normal buffer.
- Fixed an issue where interpolation volumes were not updated correctly for reflection captures.
- Fixed an exception in Light Loop settings UI

## [2.0.1-preview] - 2018-01-01

### Added
- Add stripper of shader variant when building a player. Save shader compile time.
- Disable per-object culling that was executed in C++ in HD whereas it was not used (Optimization)
- Enable texture streaming debugging (was not working before 2018.2)
- Added Screen Space Reflection with Proxy Projection Model
- Support correctly scene selection for alpha tested object
- Add per light shadow mask mode control (i.e shadow mask distance and shadow mask). It use the option NonLightmappedOnly
- Add geometric filtering to Lit shader (allow to reduce specular aliasing)
- Add shortcut to create DensityVolume and PlanarReflection in hierarchy
- Add a DefaultHDMirrorMaterial material for PlanarReflection
- Added a script to be able to upgrade material to newer version of HDRP
- Removed useless duplication of ForwardError passes.
- Add option to not compile any DEBUG_DISPLAY shader in the player (Faster build) call Support Runtime Debug display

### Changed
- Changed SupportForwardOnly to SupportOnlyForward in render pipeline settings
- Changed versioning variable name in HDAdditionalXXXData from m_version to version
- Create unique name when creating a game object in the rendering menu (i.e Density Volume(2))
- Re-organize various files and folder location to clean the repository
- Change Debug windows name and location. Now located at:  Windows -> General -> Render Pipeline Debug

### Removed
- Removed GlobalLightLoopSettings.maxPlanarReflectionProbes and instead use value of GlobalLightLoopSettings.planarReflectionProbeCacheSize
- Remove EmissiveIntensity parameter and change EmissiveColor to be HDR (Matching Builtin Unity behavior) - Data need to be updated - Launch Edit -> Single Step Upgrade Script -> Upgrade all Materials emissionColor

### Fixed
- Fix issue with LOD transition and instancing
- Fix discrepency between object motion vector and camera motion vector
- Fix issue with spot and dir light gizmo axis not highlighted correctly
- Fix potential crash while register debug windows inputs at startup
- Fix warning when creating Planar reflection
- Fix specular lighting debug mode (was rendering black)
- Allow projector decal with null material to allow to configure decal when HDRP is not set
- Decal atlas texture offset/scale is updated after allocations (used to be before so it was using date from previous frame)

## [0.0.0-preview] - 2018-01-01

### Added
- Configure the VolumetricLightingSystem code path to be on by default
- Trigger a build exception when trying to build an unsupported platform
- Introduce the VolumetricLightingController component, which can (and should) be placed on the camera, and allows one to control the near and the far plane of the V-Buffer (volumetric "froxel" buffer) along with the depth distribution (from logarithmic to linear)
- Add 3D texture support for DensityVolumes
- Add a better mapping of roughness to mipmap for planar reflection
- The VolumetricLightingSystem now uses RTHandles, which allows to save memory by sharing buffers between different cameras (history buffers are not shared), and reduce reallocation frequency by reallocating buffers only if the rendering resolution increases (and suballocating within existing buffers if the rendering resolution decreases)
- Add a Volumetric Dimmer slider to lights to control the intensity of the scattered volumetric lighting
- Add UV tiling and offset support for decals.
- Add mipmapping support for volume 3D mask textures

### Changed
- Default number of planar reflection change from 4 to 2
- Rename _MainDepthTexture to _CameraDepthTexture
- The VolumetricLightingController has been moved to the Interpolation Volume framework and now functions similarly to the VolumetricFog settings
- Update of UI of cookie, CubeCookie, Reflection probe and planar reflection probe to combo box
- Allow enabling/disabling shadows for area lights when they are set to baked.
- Hide applyRangeAttenuation and FadeDistance for directional shadow as they are not used

### Removed
- Remove Resource folder of PreIntegratedFGD and add the resource to RenderPipeline Asset

### Fixed
- Fix ConvertPhysicalLightIntensityToLightIntensity() function used when creating light from script to match HDLightEditor behavior
- Fix numerical issues with the default value of mean free path of volumetric fog
- Fix the bug preventing decals from coexisting with density volumes
- Fix issue with alpha tested geometry using planar/triplanar mapping not render correctly or flickering (due to being wrongly alpha tested in depth prepass)
- Fix meta pass with triplanar (was not handling correctly the normal)
- Fix preview when a planar reflection is present
- Fix Camera preview, it is now a Preview cameraType (was a SceneView)
- Fix handling unknown GPUShadowTypes in the shadow manager.
- Fix area light shapes sent as point lights to the baking backends when they are set to baked.
- Fix unnecessary division by PI for baked area lights.
- Fix line lights sent to the lightmappers. The backends don't support this light type.
- Fix issue with shadow mask framesettings not correctly taken into account when shadow mask is enabled for lighting.
- Fix directional light and shadow mask transition, they are now matching making smooth transition
- Fix banding issues caused by high intensity volumetric lighting
- Fix the debug window being emptied on SRP asset reload
- Fix issue with debug mode not correctly clearing the GBuffer in editor after a resize
- Fix issue with ResetMaterialKeyword not resetting correctly ToggleOff/Roggle Keyword
- Fix issue with motion vector not render correctly if there is no depth prepass in deferred

## [0.0.0-preview] - 2018-01-01

### Added
- Screen Space Refraction projection model (Proxy raycasting, HiZ raymarching)
- Screen Space Refraction settings as volume component
- Added buffered frame history per camera
- Port Global Density Volumes to the Interpolation Volume System.
- Optimize ImportanceSampleLambert() to not require the tangent frame.
- Generalize SampleVBuffer() to handle different sampling and reconstruction methods.
- Improve the quality of volumetric lighting reprojection.
- Optimize Morton Order code in the Subsurface Scattering pass.
- Planar Reflection Probe support roughness (gaussian convolution of captured probe)
- Use an atlas instead of a texture array for cluster transparent decals
- Add a debug view to visualize the decal atlas
- Only store decal textures to atlas if decal is visible, debounce out of memory decal atlas warning.
- Add manipulator gizmo on decal to improve authoring workflow
- Add a minimal StackLit material (work in progress, this version can be used as template to add new material)

### Changed
- EnableShadowMask in FrameSettings (But shadowMaskSupport still disable by default)
- Forced Planar Probe update modes to (Realtime, Every Update, Mirror Camera)
- Screen Space Refraction proxy model uses the proxy of the first environment light (Reflection probe/Planar probe) or the sky
- Moved RTHandle static methods to RTHandles
- Renamed RTHandle to RTHandleSystem.RTHandle
- Move code for PreIntegratedFDG (Lit.shader) into its dedicated folder to be share with other material
- Move code for LTCArea (Lit.shader) into its dedicated folder to be share with other material

### Removed
- Removed Planar Probe mirror plane position and normal fields in inspector, always display mirror plane and normal gizmos

### Fixed
- Fix fog flags in scene view is now taken into account
- Fix sky in preview windows that were disappearing after a load of a new level
- Fix numerical issues in IntersectRayAABB().
- Fix alpha blending of volumetric lighting with transparent objects.
- Fix the near plane of the V-Buffer causing out-of-bounds look-ups in the clustered data structure.
- Depth and color pyramid are properly computed and sampled when the camera renders inside a viewport of a RTHandle.
- Fix decal atlas debug view to work correctly when shadow atlas view is also enabled<|MERGE_RESOLUTION|>--- conflicted
+++ resolved
@@ -4,13 +4,6 @@
 The format is based on [Keep a Changelog](http://keepachangelog.com/en/1.0.0/)
 and this project adheres to [Semantic Versioning](http://semver.org/spec/v2.0.0.html).
 
-<<<<<<< HEAD
-## [Unreleased]
-
-### Fixed
-
-- Fix issue causing blocky artifacts when decals affect metallic and are applied on material with specular color workflow. 
-=======
 ## [7.5.0] - 2020-07-02
 
 ### Fixed
@@ -37,6 +30,7 @@
 - Fixed XR Display providers not getting zNear and zFar plane distances passed to them when in HDRP.
 - Fixed issue with white flash when enabling SSR.
 - Fixed issue with depth pyramid generation and dynamic resolution.
+- Fix issue causing blocky artifacts when decals affect metallic and are applied on material with specular color workflow. 
 
 ### Changed
 - Changed extensions of shader CAS include files.
@@ -45,7 +39,6 @@
 
 Version Updated
 The version number for this package has increased due to a version update of a related graphics package.
->>>>>>> 5b58fbe1
 
 ## [7.4.0] - 2020-05-22
 
