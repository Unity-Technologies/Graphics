--- conflicted
+++ resolved
@@ -726,9 +726,6 @@
 - Fixed an error when clearing the SSGI history texture at creation time (1259930).
 - Fixed alpha to mask reset when toggling alpha test in the material UI.
 - Fixed an issue where opening the look dev window with the light theme would make the window blink and eventually crash unity.
-<<<<<<< HEAD
-- Fixed an issue where world space UI was not emitted for reflection cameras in HDRP
-=======
 - Fixed fallback for ray tracing and light layers (1258837).
 - Fixed Sorting Priority not displayed correctly in the DrawRenderers custom pass UI.
 - Fixed glitch in Project settings window when selecting diffusion profiles in material section (case 1253090)
@@ -782,7 +779,7 @@
 - Fixed flickering layers in graphics compositor (case 1264552)
 - Fix issue causing the editor field not updating the disc area light radius.
 - Fixed issues that lead to cookie atlas to be updated every frame even if cached data was valid.
->>>>>>> 235c0f56
+- Fixed an issue where world space UI was not emitted for reflection cameras in HDRP
 
 ### Changed
 - Improve MIP selection for decals on Transparents
