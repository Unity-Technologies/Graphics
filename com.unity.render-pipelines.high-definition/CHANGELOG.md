# Changelog
All notable changes to this package will be documented in this file.

The format is based on [Keep a Changelog](http://keepachangelog.com/en/1.0.0/)
and this project adheres to [Semantic Versioning](http://semver.org/spec/v2.0.0.html).

## [7.5.0] - 2020-06-08

Version Updated
The version number for this package has increased due to a version update of a related graphics package.

## [7.4.1] - 2020-06-03

Version Updated
The version number for this package has increased due to a version update of a related graphics package.

## [7.4.0] - 2020-05-22

### Added
- Add XR setting to control camera jitter for temporal effects #6259
- Added an error message in the DrawRenderers custom pass when rendering opaque objects with an HDRP asset in DeferredOnly mode.
- Added Light decomposition lighting debugging modes and support in AOV
- Added an info box to warn about depth test artifacts when rendering object twice in custom passes with MSAA.
- Added Layer parameter on Area Light to modify Layer of generated Emissive Mesh

### Fixed
- Fixed an issue where a dynamic sky changing any frame may not update the ambient probe.
- Fixed an issue where default volume would not update when switching profile.
- Fixed an issue where AO override would not override specular occlusion.
- Fixed an issue where Volume inspector might not refresh correctly in some cases.
- Fixed an issue related to the envlightdatasrt not being bound in recursive rendering.
- Fixed issue with uncached reflection probe cameras reseting the debug mode (case 1224601)
- Fixed issue with atmospheric fog turning black if a planar reflection probe is placed below ground level. (case 1226588)
- Fix when rescale probe all direction below zero (1219246)
- Fixed issue with resources being accessed before initialization process has been performed completely. 
- Fixed render texture with XR
- Fixed sRGB mismatch with XR SDK
- Fixed XR single-pass with Mock HMD plugin
- Fixed XR culling with multiple cameras
- Fixed shadow cascade tooltip when using the metric mode (case 1229232)
- Focus on Decal uses the extends of the projectors
- Fixed how the area light influence volume is computed to match rasterization.
- Fixed usage of light size data that are not available at runtime.
- Fixed light type resolution when performing a reset on HDAdditionalLightData (case 1220931)
- Fixed drag area width at left of Light's intensity field in Inspector.
- Fix for issue that prevented scene from being completely saved when baked reflection probes are present and lighting is set to auto generate.
- Fixed the depth buffer copy made before custom pass after opaque and normal injection point.
- Fixed a weird behavior in the scalable settings drawing when the space becomes tiny (1212045).
- Fixed an usage of a a compute buffer not bound (1229964)
- Fixed an issue where unncessarily serialized members in StaticLightingSky component would change each time the scene is changed.
- Fix issues in the post process system with RenderTexture being invalid in some cases, causing rendering problems.
- Fixed an issue where changing the default volume profile from another inspector would not update the default volume editor.
- Fix for range compression factor for probes going negative (now clamped to positive values).
- Fixed path validation when creating new volume profile (case 1229933)
- Fixed the debug exposure mode for display sky reflection and debug view baked lighting
- Fixed various object leaks in HDRP.
- Fix for assertion triggering sometimes when saving a newly created lit shader graph (case 1230996)
- Fixed an issue with the specularFGD term being used when the material has a clear coat (lit shader).
- Fixed MSAA depth resolve when there is no motion vectors
- Fix issue causing wrong planar reflection rendering when more than one camera is present.
- Fixed culling of planar reflection probes that change position (case 1218651)
- Fixed null reference when processing lightprobe (case 1235285)
- Fix black screen in XR when HDRP package is present but not used.
- Fixed an issue that was collapsing the volume components in the HDRP default settings
- Fixed NaN which can appear with real time reflection and inf value
- Fixed warning about missing bound decal buffer
- Fix black screen in XR when HDRP package is present but not used.
- Fixed shader warning on Xbox for ResolveStencilBuffer.compute. 
- Fixed unneeded cookie texture allocation for cone stop lights.
- Fixed issue when toggling anything in HDRP asset that will produce an error (case 1238155)
- Diffusion Profile and Material references in HDRP materials are now correctly exported to unity packages. Note that the diffusion profile or the material references need to be edited once before this can work properly.
- Fixed SceneView Draw Modes not being properly updated after opening new scene view panels or changing the editor layout.
- Fixed shadowmask UI now correctly showing shadowmask disable
- Fixed the indirect diffuse texture not being ignored when it should (ray tracing disabled).
- Fixed depth prepass and postpass being disabled after changing the shader in the material UI.
- Fixed a performance issue with stochastic ray traced area shadows.
- Made more explicit the warning about raytracing and asynchronous compute. Also fixed the condition in which it appears.
- Fixed a null ref exception in static sky when the default volume profile is invalid.
- Fixed flickering of the game/scene view when lookdev is running.
- Fixed some GCAlloc in the debug window.
- Removed logic in the UI to disable parameters for contact shadows and fog volume components as it was going against the concept of the volume system.
- Fixed over consumption of GPU memory by the Physically Based Sky.
- Put more information in Camera background type tooltip and fixed inconsistent exposure behavior when changing bg type.
- Fixed an issue where asset preview could be rendered white because of static lighting sky.
- Fixed an issue where static lighting was not updated when removing the static lighting sky profile.
- Fixed issue with reflection probes in realtime time mode with OnEnable baking having wrong lighting with sky set to dynamic (case 1238047).
- Fixed an invalid rotation in Planar Reflection Probe editor display, that was causing an error message (case 1182022)
- Fixed cookie texture not updated when changing an import settings (srgb for example).
- Fix error when removing DecalProjector from component contextual menu (case 1243960)
- Fixed issue with post process when running in RGBA16 and an object with additive blending is in the scene.
- Fixed issue that caused not all baked reflection to be deleted upon clicking "Clear Baked Data" in the lighting menu (case 1136080)
- Fix issue with corrupted values with Layer Lit when using multiply mode for vertex color
- Fixed transparent motion vectors not working when in MSAA.
- VFX: Removed irrelevant queues in render queue selection from HDRP outputs
- VFX: Motion Vector are correctly renderered with MSAA [Case 1240754](https://issuetracker.unity3d.com/product/unity/issues/guid/1240754/)
- Fixed a cause of NaN when a normal of 0-length is generated (usually via shadergraph).
- Fixed error when undo a Reflection Probe removal in a prefab instance. (case 1244047)
- Fixed various multi-editing issues when changing Emission parameters.
- Fixed issue that prevented cubemap thumbnails from rendering (only on D3D11 and Metal).
- Fixed Microshadow not working correctly in deferred with LightLayers
- Tentative fix for missing include in depth of field shaders.
- Fix an issue in reading the gbuffer for ray traced subsurface scattering (case 1248358).
<<<<<<< HEAD
- Fixed an issue where manipulating the color wheels in a volume component would reset the cursor every time.
- Fixed an issue where static sky lighting would not be updated for a new scene until it's reloaded at least once.
- Fixed missing include guards in shadow hlsl files.
- Fixed issue with light layers bigger than 8 (and above the supported range). 
- Fixed an issue where decals were duplicated in prefab isolation mode.
=======
- Cloned volume profile from read only assets are created in the root of the project. (case 1154961)
- Fixed Wizard check on default volume profile to also check it is not the default one in package.
- Fixed a bug where not all entries were generated for the Attributes Struct in Shader Graph shaders. (case 1250275)
>>>>>>> b25afbc0

### Changed
- Rejecting history for ray traced reflections based on a threshold evaluated on the neighborhood of the sampled history.
- Renamed "Environment" to "Reflection Probes" in tile/cluster debug menu.
- Utilities namespace is obsolete, moved its content to UnityEngine.Rendering (case 1204677)
- All custom pass volumes are now executed for one injection point instead of the first one.
- Optimized PrepareLightsForGPU (cost reduced by over 25%) and PrepareGPULightData (around twice as fast now).
- Rejecting history for ray traced reflections based on a threshold evaluated on the neighborhood of the sampled history.
- Renamed "Environment" to "Reflection Probes" in tile/cluster debug menu.
- Debug exposure in debug menu have been replace to debug exposure compensation in EV100 space and is always visible.
- Improved performance of reflection probe management when using a lot of probes.

## [7.3.0] - 2020-03-11

### Added
- Added the exposure sliders to the planar reflection probe preview
- Added a warning and workaround instructions that appear when you enable XR single-pass after the first frame with the XR SDK.
- Added an "enable" toggle to the SSR volume component.

### Fixed
- Fixed issue with AssetPostprocessors dependencies causing models to be imported twice when upgrading the package version.
- Fix player build DX12
- Fix issue with AO being misaligned when multiple view are visible.
- Fix issue that caused the clamp of camera rotation motion for motion blur to be ineffective.
- Fixed culling of lights with XR SDK
- Fixed memory stomp in shadow caching code, leading to overflow of Shadow request array and runtime errors.
- Fixed an issue related to transparent objects reading the ray traced indirect diffuse buffer
- Fixed an issue with filtering ray traced area lights when the intensity is high or there is an exposure.
- Fixed ill-formed include path in Depth Of Field shader.
- Fixed a bug in semi-transparent shadows (object further than the light casting shadows)
- Fix state enabled of default volume profile when in package.
- Fixed removal of MeshRenderer and MeshFilter on adding Light component. 
- Fixed a bug in debug light volumes.
- Fixed the culling was not disposed error in build log.
- Fixed an issue where fog sky color mode could sample NaNs in the sky cubemap.
- Fixed a leak in the PBR sky renderer.
- Added a tooltip to the Ambient Mode parameter in the Visual Envionment volume component.
- Static lighting sky now takes the default volume into account (this fixes discrepancies between baked and realtime lighting).
- Fixed a leak in the sky system.
- Hide reflection probes in the renderer components.
- Removed MSAA Buffers allocation when lit shader mode is set to "deferred only".
- Fixed invalid cast for realtime reflection probes (case 1220504)
- Fixed invalid game view rendering when disabling all cameras in the scene (case 1105163)
- Fixed infinite reload loop while displaying Light's Shadow's Link Light Layer in Inspector of Prefab Asset.
- Fixed the cookie atlas size and planar atlas size being too big after an upgrade of the HDRP asset.
- Fixed alpha clipping test (comparison was '>', now '>=')
- Fixed preview camera (eg. shader graph preview) when path tracing is on
- Fixed DXR player build
- Fixed compilation issue with linux vulkan and raytrace shader
- Fixed the HDRP asset migration code not being called after an upgrade of the package
- Fixed draw renderers custom pass out of bound exception
- Fixed an issue with emissive light meshes not being in the RAS.
- Fixed a warning due to StaticLightingSky when reloading domain in some cases.
- Fixed the MaxLightCount being displayed when the light volume debug menu is on ColorAndEdge.
- Fix an exception in case two LOD levels are using the same mesh renderer.
- Fixed error in the console when switching shader to decal in the material UI.
- Fixed z-fighting in scene view when scene lighting is off (case 1203927)
- Fixed some typos in debug menu (case 1224594)
- Fixed an issue with refraction model and ray traced recursive rendering (case 1198578).
- Fixed cubemap thumbnail generation at project load time. 
- Half fixed shuriken particle light that cast shadows (only the first one will be correct)

### Changed
- Renamed the cubemap used for diffuse convolution to a more explicit name for the memory profiler.
- Light dimmer can now get values higher than one and was renamed to multiplier in the UI. 
- Removed info box requesting volume component for Visual Environment and updated the documentation with the relevant information.
- Add range-based clipping to box lights (case 1178780)
- Improve area light culling (case 1085873)
- Light Hierarchy debug mode can now adjust Debug Exposure for visualizing high exposure scenes.
- Changed the diffusion profile warning on the material to an info and changed the message to be more precise.

## [7.2.0] - 2020-02-10

### Added
- Added the possibility to have ray traced colored and semi-transparent shadows on directional lights.
- Exposed the debug overlay ratio in the debug menu.
- Added a separate frame settings for tonemapping alongside color grading.
- Added the receive fog option in the material UI for ShaderGraphs.
- Added a public virtual bool in the custom post processes API to specify if a post processes should be executed in the scene view.
- Added a menu option that checks scene issues with ray tracing. Also removed the previously existing warning at runtime.
- Added Contrast Adaptive Sharpen (CAS) Upscaling effect.
- Added APIs to update probe settings at runtime.
- Added documentation for the rayTracingSupported method in HDRP
- Added user-selectable format for the post processing passes. 
- Added support for alpha channel in some post-processing passes (DoF, TAA, Uber).
- Added warnings in FrameSettings inspector when using DXR and atempting to use Asynchronous Execution.
- Exposed Stencil bits that can be used by the user.
- Added history rejection based on velocity of intersected objects for directional, point and spot lights.
- Added a affectsVolumetric field to the HDAdditionalLightData API to know if light affects volumetric fog.
- Add OS and Hardware check in the Wizard fixes for DXR.
- Added option to exclude camera motion from motion blur.
- Added semi-transparent shadows for point and spot lights.
- Added support for semi-transparent shadow for unlit shader and unlit shader graph.
- Added the alpha clip enabled toggle to the material UI for all HDRP shader graphs.
- Added Material Samples to explain how to use the lit shader features
- Added an initial implementation of ray traced sub surface scattering
- Added AssetPostprocessors and Shadergraphs to handle Arnold Standard Surface and 3DsMax Physical material import from FBX. 
- Added support for Smoothness Fade start work when enabling ray traced reflections.
- Added Contact shadow, Micro shadows and Screen space refraction API documentation.
- Added script documentation for SSR, SSAO (ray tracing), GI, Light Cluster, RayTracingSettings, Ray Counters, etc.
- Added path tracing support for refraction and internal reflections.
- Added support for Thin Refraction Model and Lit's Clear Coat in Path Tracing.
- Added the Tint parameter to Sky Colored Fog.

### Fixed
- Update documentation of HDRISky-Backplate, precise how to have Ambient Occlusion on the Backplate
- Fixed TerrainLitGUI when per-pixel normal property is not present.
- Fixed a bug due to depth history begin overriden too soon
- Fixed issue that caused Distortion UI to appear in Lit.
- Fixed several issues with decal duplicating when editing them.
- Fixed initialization of volumetric buffer params (1204159)
- Fixed an issue where frame count was incorrectly reset for the game view, causing temporal processes to fail.
- Fixed Culling group was not disposed error.
- Fixed issues on some GPU that do not support gathers on integer textures.
- Fixed an issue with ambient probe not being initialized for the first frame after a domain reload for volumetric fog.
- Fixed the scene visibility of decal projectors and density volumes
- Fixed a leak in sky manager.
- Fixed an issue where entering playmode while the light editor is opened would produce null reference exceptions.
- Fixed the debug overlay overlapping the debug menu at runtime.
- Fixed an issue with the framecount when changing scene.
- Fixed errors that occurred when using invalid near and far clip plane values for planar reflections.
- Fixed issue with motion blur sample weighting function.
- Fixed motion vectors in MSAA.
- Fixed sun flare blending (case 1205862).
- Fixed a lot of issues related to ray traced screen space shadows.
- Fixed memory leak caused by apply distortion material not being disposed.
- Fixed Reflection probe incorrectly culled when moving its parent (case 1207660)
- Fixed a nullref when upgrading the Fog volume components while the volume is opened in the inspector.
- Fix issues where decals on PS4 would not correctly write out the tile mask causing bits of the decal to go missing.
- Use appropriate label width and text content so the label is completely visible
- Fixed an issue where final post process pass would not output the default alpha value of 1.0 when using 11_11_10 color buffer format.
- Fixed SSR issue after the MSAA Motion Vector fix.
- Fixed an issue with PCSS on directional light if punctual shadow atlas was not allocated.
- Fixed an issue where shadow resolution would be wrong on the first face of a baked reflection probe.
- Fixed issue with PCSS softness being incorrect for cascades different than the first one.
- Fixed custom post process not rendering when using multiple HDRP asset in quality settings
- Fixed probe gizmo missing id (case 1208975)
- Fixed a warning in raytracingshadowfilter.compute
- Fixed issue with AO breaking with small near plane values.
- Fixed custom post process Cleanup function not called in some cases.
- Fixed shader warning in AO code.
- Fixed a warning in simpledenoiser.compute
- Fixed tube and rectangle light culling to use their shape instead of their range as a bounding box.
- Fixed caused by using gather on a UINT texture in motion blur. 
- Fix issue with ambient occlusion breaking when dynamic resolution is active.
- Fixed some possible NaN causes in Depth of Field.
- Fixed Custom Pass nullref due to the new Profiling Sample API changes
- Fixed the black/grey screen issue on after post process Custom Passes in non dev builds.
- Fixed particle lights.
- Improved behavior of lights and probe going over the HDRP asset limits.
- Fixed issue triggered when last punctual light is disabled and more than one camera is used.
- Fixed Custom Pass nullref due to the new Profiling Sample API changes
- Fixed the black/grey screen issue on after post process Custom Passes in non dev builds.
- Fixed XR rendering locked to vsync of main display with Standalone Player.
- Fixed custom pass cleanup not called at the right time when using multiple volumes.
- Fixed an issue on metal with edge of decal having artifact by delaying discard of fragments during decal projection
- Fixed various shader warning
- Fixing unnecessary memory allocations in the ray tracing cluster build
- Fixed duplicate column labels in LightEditor's light tab
- Fixed white and dark flashes on scenes with very high or very low exposure when Automatic Exposure is being used.
- Fixed an issue where passing a null ProfilingSampler would cause a null ref exception.
- Fixed memory leak in Sky when in matcap mode.
- Fixed compilation issues on platform that don't support VR.
- Fixed migration code called when we create a new HDRP asset.
- Fixed RemoveComponent on Camera contextual menu to not remove Camera while a component depend on it.
- Fixed an issue where ambient occlusion and screen space reflections editors would generate null ref exceptions when HDRP was not set as the current pipeline.
- Fixed a null reference exception in the probe UI when no HDRP asset is present.
- Fixed the outline example in the doc (sampling range was dependent on screen resolution)
- Fixed a null reference exception in the HDRI Sky editor when no HDRP asset is present.
- Fixed an issue where Decal Projectors created from script where rotated around the X axis by 90°.
- Fixed frustum used to compute Density Volumes visibility when projection matrix is oblique.
- Fixed a null reference exception in Path Tracing, Recursive Rendering and raytraced Global Illumination editors when no HDRP asset is present.
- Fix for NaNs on certain geometry with Lit shader -- [case 1210058](https://fogbugz.unity3d.com/f/cases/1210058/)
- Fixed an issue where ambient occlusion and screen space reflections editors would generate null ref exceptions when HDRP was not set as the current pipeline.
- Fixed a null reference exception in the probe UI when no HDRP asset is present.
- Fixed the outline example in the doc (sampling range was dependent on screen resolution)
- Fixed a null reference exception in the HDRI Sky editor when no HDRP asset is present.
- Fixed an issue where materials newly created from the contextual menu would have an invalid state, causing various problems until it was edited.
- Fixed transparent material created with ZWrite enabled (now it is disabled by default for new transparent materials)
- Fixed mouseover on Move and Rotate tool while DecalProjector is selected.
- Fixed wrong stencil state on some of the pixel shader versions of deferred shader.
- Fixed an issue where creating decals at runtime could cause a null reference exception.
- Fixed issue that displayed material migration dialog on the creation of new project.
- Fixed various issues with time and animated materials (cases 1210068, 1210064).
- Updated light explorer with latest changes to the Fog and fixed issues when no visual environment was present.
- Fixed not handleling properly the recieve SSR feature with ray traced reflections
- Shadow Atlas is no longer allocated for area lights when they are disabled in the shader config file.
- Avoid MRT Clear on PS4 as it is not implemented yet.
- Fixed runtime debug menu BitField control.
- Fixed the radius value used for ray traced directional light.
- Fixed compilation issues with the layered lit in ray tracing shaders.
- Fixed XR autotests viewport size rounding
- Fixed mip map slider knob displayed when cubemap have no mipmap
- Remove unnecessary skip of material upgrade dialog box.
- Fixed the profiling sample mismatch errors when enabling the profiler in play mode
- Fixed issue that caused NaNs in reflection probes on consoles.
- Fixed adjusting positive axis of Blend Distance slides the negative axis in the density volume component.
- Fixed the blend of reflections based on the weight.
- Fixed fallback for ray traced reflections when denoising is enabled.
- Fixed error spam issue with terrain detail terrainDetailUnsupported (cases 1211848)
- Fixed hardware dynamic resolution causing cropping/scaling issues in scene view (case 1158661)
- Fixed Wizard check order for `Hardware and OS` and `Direct3D12`
- Fix AO issue turning black when Far/Near plane distance is big.
- Fixed issue when opening lookdev and the lookdev volume have not been assigned yet.
- Improved memory usage of the sky system.
- Updated label in HDRP quality preference settings (case 1215100)
- Fixed Decal Projector gizmo not undoing properly (case 1216629)
- Fix a leak in the denoising of ray traced reflections.
- Fixed Alignment issue in Light Preset
- Fixed Environment Header in LightingWindow
- Fixed an issue where hair shader could write garbage in the diffuse lighting buffer, causing NaNs.
- Fixed an exposure issue with ray traced sub-surface scattering.
- Fixed runtime debug menu light hierarchy None not doing anything.
- Fixed the broken ShaderGraph preview when creating a new Lit graph.
- Fix indentation issue in preset of LayeredLit material.
- Fixed minor issues with cubemap preview in the inspector.
- Fixed wrong build error message when building for android on mac.
- Fixed an issue related to denoising ray trace area shadows.
- Fixed wrong build error message when building for android on mac.
- Fixed Wizard persistency of Direct3D12 change on domain reload.
- Fixed Wizard persistency of FixAll on domain reload.
- Fixed Wizard behaviour on domain reload.
- Fixed a potential source of NaN in planar reflection probe atlas.
- Fixed an issue with MipRatio debug mode showing _DebugMatCapTexture not being set.
- Fixed missing initialization of input params in Blit for VR.
- Fix Inf source in LTC for area lights.
- Fixed light layers not correctly disabled when the lightlayers is set to Nothing and Lightlayers isn't enabled in HDRP Asset
- Fixed a wrong condition in CameraSwitcher, potentially causing out of bound exceptions.
- Fixed an issue where editing the Look Dev default profile would not reflect directly in the Look Dev window.
- Fix supported Mac platform detection to handle new major version (11.0) properly

### Changed
- Hide unused LOD settings in Quality Settings legacy window.
- Reduced the constrained distance for temporal reprojection of ray tracing denoising
- Removed shadow near plane from the Directional Light Shadow UI.
- Improved the performances of custom pass culling.
- The scene view camera now replicates the physical parameters from the camera tagged as "MainCamera".
- Reduced the number of GC.Alloc calls, one simple scene without plarnar / probes, it should be 0B.
- Renamed ProfilingSample to ProfilingScope and unified API. Added GPU Timings.
- Updated macros to be compatible with the new shader preprocessor.
- Ray tracing reflection temporal filtering is now done in pre-exposed space
- Search field selects the appropriate fields in both project settings panels 'HDRP Default Settings' and 'Quality/HDRP'
- Disabled the refraction and transmission map keywords if the material is opaque.
- Keep celestial bodies outside the atmosphere.
- Updated the MSAA documentation to specify what features HDRP supports MSAA for and what features it does not.
- Shader use for Runtime Debug Display are now correctly stripper when doing a release build
- Now each camera has its own Volume Stack. This allows Volume Parameters to be updated as early as possible and be ready for the whole frame without conflicts between cameras.
- Disable Async for SSR, SSAO and Contact shadow when aggregated ray tracing frame setting is on.
- Improved performance when entering play mode without domain reload by a factor of ~25
- Renamed the camera profiling sample to include the camera name
- Discarding the ray tracing history for AO, reflection, diffuse shadows and GI when the viewport size changes.
- Renamed the camera profiling sample to include the camera name
- Renamed the post processing graphic formats to match the new convention.
- The restart in Wizard for DXR will always be last fix from now on
- Refactoring pre-existing materials to share more shader code between rasterization and ray tracing.
- Setting a material's Refraction Model to Thin does not overwrite the Thickness and Transmission Absorption Distance anymore.
- Removed Wind textures from runtime as wind is no longer built into the pipeline
- Changed Shader Graph titles of master nodes to be more easily searchable ("HDRP/x" -> "x (HDRP)")
- Expose StartSinglePass() and StopSinglePass() as public interface for XRPass
- Replaced the Texture array for 2D cookies (spot, area and directional lights) and for planar reflections by an atlas.
- Moved the tier defining from the asset to the concerned volume components.
- Changing from a tier management to a "mode" management for reflection and GI and removing the ability to enable/disable deferred and ray bining (they are now implied by performance mode)
- The default FrameSettings for ScreenSpaceShadows is set to true for Camera in order to give a better workflow for DXR.
- Refactor internal usage of Stencil bits.
- Changed how the material upgrader works and added documentation for it.
- Custom passes now disable the stencil when overwriting the depth and not writing into it.
- Renamed the camera profiling sample to include the camera name
- Changed the way the shadow casting property of transparent and tranmissive materials is handeled for ray tracing.
- Changed inspector materials stencil setting code to have more sharing.
- Updated the default scene and default DXR scene and DefaultVolumeProfile.
- Changed the way the length parameter is used for ray traced contact shadows.
- Improved the coherency of PCSS blur between cascades.
- Updated VR checks in Wizard to reflect new XR System.
- Removing unused alpha threshold depth prepass and post pass for fabric shader graph.
- Transform result from CIE XYZ to sRGB color space in EvalSensitivity for iridescence.
- Hide the Probes section in the Renderer editos because it was unused.
- Moved BeginCameraRendering callback right before culling.
- Changed the visibility of the Indirect Lighting Controller component to public.

## [7.1.8] - 2020-01-20

### Fixed
- Fixed white and dark flashes on scenes with very high or very low exposure when Automatic Exposure is being used.
- Fixed memory leak in Sky when in matcap mode.
	
### Changed
- On Xbox and PS4 you will also need to download the com.unity.render-pipeline.platform (ps4 or xboxone) package from the appropriate platform developer forum

## [7.1.7] - 2019-12-11

### Added
- Added a check in the custom post process template to throw an error if the default shader is not found.

### Fixed
- Fixed rendering errors when enabling debug modes with custom passes
- Fix an issue that made PCSS dependent on Atlas resolution (not shadow map res)
- Fixing a bug whith histories when n>4 for ray traced shadows
- Fixing wrong behavior in ray traced shadows for mesh renderers if their cast shadow is shadow only or double sided
- Only tracing rays for shadow if the point is inside the code for spotlight shadows
- Only tracing rays if the point is inside the range for point lights
- Fixing ghosting issues when the screen space shadow  indexes change for a light with ray traced shadows
- Fixed an issue with stencil management and Xbox One build that caused corrupted output in deferred mode.
- Fixed a mismatch in behavior between the culling of shadow maps and ray traced point and spot light shadows
- Fixed recursive ray tracing not working anymore after intermediate buffer refactor.
- Fixed ray traced shadow denoising not working (history rejected all the time).
- Fixed shader warning on xbox one
- Fixed cookies not working for spot lights in ray traced reflections, ray traced GI and recursive rendering
- Fixed an inverted handling of CoatSmoothness for SSR in StackLit.
- Fixed missing distortion inputs in Lit and Unlit material UI.
- Fixed issue that propagated NaNs across multiple frames through the exposure texture. 
- Fixed issue with Exclude from TAA stencil ignored. 
- Fixed ray traced reflection exposure issue.
- Fixed issue with TAA history not initialising corretly scale factor for first frame
- Fixed issue with stencil test of material classification not using the correct Mask (causing false positive and bad performance with forward material in deferred)
- Fixed issue with History not reset when chaning antialiasing mode on camera
- Fixed issue with volumetric data not being initialized if default settings have volumetric and reprojection off. 
- Fixed ray tracing reflection denoiser not applied in tier 1
- Fixed the vibility of ray tracing related methods.
- Fixed the diffusion profile list not saved when clicking the fix button in the material UI.
- Fixed crash when pushing bounce count higher than 1 for ray traced GI or reflections
- Fixed PCSS softness scale so that it better match ray traced reference for punctual lights. 
- Fixed exposure management for the path tracer
- Fixed AxF material UI containing two advanced options settings.
- Fixed an issue where cached sky contexts were being destroyed wrongly, breaking lighting in the LookDev
- Fixed issue that clamped PCSS softness too early and not after distance scale.
- Fixed fog affect transparent on HD unlit master node
- Fixed custom post processes re-ordering not saved.
- Fixed NPE when using scalable settings
- Fixed an issue where PBR sky precomputation was reset incorrectly in some cases causing bad performance.
- Fixed a bug in dxr due to depth history begin overriden too soon
- Fixed CustomPassSampleCameraColor scale issue when called from Before Transparent injection point.
- Fixed corruption of AO in baked probes.
- Fixed issue with upgrade of projects that still had Very High as shadow filtering quality.
- Removed shadow near plane from the Directional Light Shadow UI.
- Fixed performance issue with performances of custom pass culling.

## [7.1.6] - 2019-11-22

### Added
- Added Backplate projection from the HDRISky
- Added Shadow Matte in UnlitMasterNode, which only received shadow without lighting
- Added support for depth copy with XR SDK
- Added debug setting to Render Pipeline Debug Window to list the active XR views
- Added an option to filter the result of the volumetric lighting (off by default).
- Added a transmission multiplier for directional lights
- Added XR single-pass test mode to Render Pipeline Debug Window
- Added debug setting to Render Pipeline Window to list the active XR views
- Added a new refraction mode for the Lit shader (thin). Which is a box refraction with small thickness values
- Added the code to support Barn Doors for Area Lights based on a shaderconfig option.
- Added HDRPCameraBinder property binder for Visual Effect Graph
- Added "Celestial Body" controls to the Directional Light
- Added new parameters to the Physically Based Sky
- Added Reflections to the DXR Wizard

### Fixed
- Fixed y-flip in scene view with XR SDK
- Fixed Decal projectors do not immediately respond when parent object layer mask is changed in editor.
- Fixed y-flip in scene view with XR SDK
- Fixed a number of issues with Material Quality setting
- Fixed the transparent Cull Mode option in HD unlit master node settings only visible if double sided is ticked.
- Fixed an issue causing shadowed areas by contact shadows at the edge of far clip plane if contact shadow length is very close to far clip plane.
- Fixed editing a scalable settings will edit all loaded asset in memory instead of targetted asset.
- Fixed Planar reflection default viewer FOV
- Fixed flickering issues when moving the mouse in the editor with ray tracing on.
- Fixed the ShaderGraph main preview being black after switching to SSS in the master node settings
- Fixed custom fullscreen passes in VR
- Fixed camera culling masks not taken in account in custom pass volumes
- Fixed object not drawn in custom pass when using a DrawRenderers with an HDRP shader in a build.
- Fixed injection points for Custom Passes (AfterDepthAndNormal and BeforePreRefraction were missing)
- Fixed a enum to choose shader tags used for drawing objects (DepthPrepass or Forward) when there is no override material.
- Fixed lit objects in the BeforePreRefraction, BeforeTransparent and BeforePostProcess.
- Fixed the None option when binding custom pass render targets to allow binding only depth or color.
- Fixed custom pass buffers allocation so they are not allocated if they're not used.
- Fixed the Custom Pass entry in the volume create asset menu items.
- Fixed Prefab Overrides workflow on Camera.
- Fixed alignment issue in Preset for Camera.
- Fixed alignment issue in Physical part for Camera.
- Fixed FrameSettings multi-edition.
- Fixed a bug happening when denoising multiple ray traced light shadows
- Fixed minor naming issues in ShaderGraph settings
- Fixed an issue with Metal Shader Compiler and GTAO shader for metal
- Fixed resources load issue while upgrading HDRP package.
- Fixed LOD fade mask by accounting for field of view
- Fixed spot light missing from ray tracing indirect effects.
- Fixed a UI bug in the diffusion profile list after fixing them from the wizard.
- Fixed the hash collision when creating new diffusion profile assets.
- Fixed a light leaking issue with box light casting shadows (case 1184475)
- Fixed Cookie texture type in the cookie slot of lights (Now displays a warning because it is not supported).
- Fixed a nullref that happens when using the Shuriken particle light module
- Fixed alignment in Wizard
- Fixed text overflow in Wizard's helpbox
- Fixed Wizard button fix all that was not automatically grab all required fixes
- Fixed VR tab for MacOS in Wizard
- Fixed local config package workflow in Wizard
- Fixed issue with contact shadows shifting when MSAA is enabled.
- Fixed EV100 in the PBR sky
- Fixed an issue In URP where sometime the camera is not passed to the volume system and causes a null ref exception (case 1199388)
- Fixed nullref when releasing HDRP with custom pass disabled
- Fixed performance issue derived from copying stencil buffer.
- Fixed an editor freeze when importing a diffusion profile asset from a unity package.
- Fixed an exception when trying to reload a builtin resource.
- Fixed the light type intensity unit reset when switching the light type.
- Fixed compilation error related to define guards and CreateLayoutFromXrSdk()
- Fixed documentation link on CustomPassVolume.
- Fixed player build when HDRP is in the project but not assigned in the graphic settings.
- Fixed an issue where ambient probe would be black for the first face of a baked reflection probe
- VFX: Fixed Missing Reference to Visual Effect Graph Runtime Assembly
- Fixed an issue where rendering done by users in EndCameraRendering would be executed before the main render loop.
- Fixed Prefab Override in main scope of Volume.
- Fixed alignment issue in Presset of main scope of Volume.
- Fixed persistence of ShowChromeGizmo and moved it to toolbar for coherency in ReflectionProbe and PlanarReflectionProbe.
- Fixed Alignement issue in ReflectionProbe and PlanarReflectionProbe.
- Fixed Prefab override workflow issue in ReflectionProbe and PlanarReflectionProbe.
- Fixed empty MoreOptions and moved AdvancedManipulation in a dedicated location for coherency in ReflectionProbe and PlanarReflectionProbe.
- Fixed Prefab override workflow issue in DensityVolume.
- Fixed empty MoreOptions and moved AdvancedManipulation in a dedicated location for coherency in DensityVolume.
- Fix light limit counts specified on the HDRP asset
- Fixed Quality Settings for SSR, Contact Shadows and Ambient Occlusion volume components
- Fixed decalui deriving from hdshaderui instead of just shaderui
- Use DelayedIntField instead of IntField for scalable settings

### Changed
- Reworked XR automated tests
- The ray traced screen space shadow history for directional, spot and point lights is discarded if the light transform has changed.
- Changed the behavior for ray tracing in case a mesh renderer has both transparent and opaque submeshes.
- Improve history buffer management
- Replaced PlayerSettings.virtualRealitySupported with XRGraphics.tryEnable.
- Remove redundant FrameSettings RealTimePlanarReflection
- Improved a bit the GC calls generated during the rendering.
- Material update is now only triggered when the relevant settings are touched in the shader graph master nodes
- Changed the way Sky Intensity (on Sky volume components) is handled. It's now a combo box where users can choose between Exposure, Multiplier or Lux (for HDRI sky only) instead of both multiplier and exposure being applied all the time. Added a new menu item to convert old profiles.
- Change how method for specular occlusions is decided on inspector shader (Lit, LitTesselation, LayeredLit, LayeredLitTessellation)
- Unlocked SSS, SSR, Motion Vectors and Distortion frame settings for reflections probes.

## [7.1.5] - 2019-11-15

### Fixed
- Fixed black reflection probes the first time loading a project

## [7.1.4] - 2019-11-13

### Added
- Added XR single-pass setting into HDRP asset
- Added a penumbra tint option for lights

### Fixed
- Fixed EOL for some files
- Fixed scene view rendering with volumetrics and XR enabled
- Fixed decals to work with multiple cameras
- Fixed optional clear of GBuffer (Was always on)
- Fixed render target clears with XR single-pass rendering
- Fixed HDRP samples file hierarchy
- Fixed Light units not matching light type
- Fixed QualitySettings panel not displaying HDRP Asset

### Changed
- Changed parametrization of PCSS, now softness is derived from angular diameter (for directional lights) or shape radius (for point/spot lights) and min filter size is now in the [0..1] range.
- Moved the copy of the geometry history buffers to right after the depth mip chain generation.
- Rename "Luminance" to "Nits" in UX for physical light unit
- Rename FrameSettings "SkyLighting" to "SkyReflection"

## [7.1.3] - 2019-11-04

### Added
- Ray tracing support for VR single-pass
- Added sharpen filter shader parameter and UI for TemporalAA to control image quality instead of hardcoded value
- Added frame settings option for custom post process and custom passes as well as custom color buffer format option.
- Add check in wizard on SRP Batcher enabled.
- Added default implementations of OnPreprocessMaterialDescription for FBX, Obj, Sketchup and 3DS file formats.
- Added custom pass fade radius
- Added after post process injection point for custom passes
- Added basic alpha compositing support - Alpha is available afterpostprocess when using FP16 buffer format.
- Added falloff distance on Reflection Probe and Planar Reflection Probe
- Added hability to name LightLayers in HDRenderPipelineAsset
- Added a range compression factor for Reflection Probe and Planar Reflection Probe to avoid saturation of colors.
- Added path tracing support for directional, point and spot lights, as well as emission from Lit and Unlit.
- Added non temporal version of SSAO.
- Added more detailed ray tracing stats in the debug window
- Added Disc area light (bake only)
- Added a warning in the material UI to prevent transparent + subsurface-scattering combination.

### Fixed
- Sorting, undo, labels, layout in the Lighting Explorer.
- Fixed sky settings and materials in Shader Graph Samples package
- Fixed light supported units caching (1182266)
- Fixed an issue where SSAO (that needs temporal reprojection) was still being rendered when Motion Vectors were not available (case 1184998)
- Fixed a nullref when modifying the height parameters inside the layered lit shader UI.
- Fixed Decal gizmo that become white after exiting play mode
- Fixed Decal pivot position to behave like a spotlight
- Fixed an issue where using the LightingOverrideMask would break sky reflection for regular cameras
- Fix DebugMenu FrameSettingsHistory persistency on close
- Fix DensityVolume, ReflectionProbe aned PlanarReflectionProbe advancedControl display
- Fix DXR scene serialization in wizard
- Fixed an issue where Previews would reallocate History Buffers every frame
- Fixed the SetLightLayer function in HDAdditionalLightData setting the wrong light layer
- Fix error first time a preview is created for planar
- Fixed an issue where SSR would use an incorrect roughness value on ForwardOnly (StackLit, AxF, Fabric, etc.) materials when the pipeline is configured to also allow deferred Lit.
- Fixed issues with light explorer (cases 1183468, 1183269)
- Fix dot colors in LayeredLit material inspector
- Fix undo not resetting all value when undoing the material affectation in LayerLit material
- Fix for issue that caused gizmos to render in render textures (case 1174395)
- Fixed the light emissive mesh not updated when the light was disabled/enabled
- Fixed light and shadow layer sync when setting the HDAdditionalLightData.lightlayersMask property
- Fixed a nullref when a custom post process component that was in the HDRP PP list is removed from the project
- Fixed issue that prevented decals from modifying specular occlusion (case 1178272).
- Fixed exposure of volumetric reprojection
- Fixed multi selection support for Scalable Settings in lights
- Fixed font shaders in test projects for VR by using a Shader Graph version
- Fixed refresh of baked cubemap by incrementing updateCount at the end of the bake (case 1158677).
- Fixed issue with rectangular area light when seen from the back
- Fixed decals not affecting lightmap/lightprobe
- Fixed zBufferParams with XR single-pass rendering
- Fixed moving objects not rendered in custom passes
- Fixed abstract classes listed in the + menu of the custom pass list
- Fixed custom pass that was rendered in previews
- Fixed precision error in zero value normals when applying decals (case 1181639)
- Fixed issue that triggered No Scene Lighting view in game view as well (case 1156102)
- Assign default volume profile when creating a new HDRP Asset
- Fixed fov to 0 in planar probe breaking the projection matrix (case 1182014)
- Fixed bugs with shadow caching
- Reassign the same camera for a realtime probe face render request to have appropriate history buffer during realtime probe rendering.
- Fixed issue causing wrong shading when normal map mode is Object space, no normal map is set, but a detail map is present (case 1143352)
- Fixed issue with decal and htile optimization
- Fixed TerrainLit shader compilation error regarding `_Control0_TexelSize` redefinition (case 1178480).
- Fixed warning about duplicate HDRuntimeReflectionSystem when configuring play mode without domain reload.
- Fixed an editor crash when multiple decal projectors were selected and some had null material
- Added all relevant fix actions to FixAll button in Wizard
- Moved FixAll button on top of the Wizard
- Fixed an issue where fog color was not pre-exposed correctly
- Fix priority order when custom passes are overlapping
- Fix cleanup not called when the custom pass GameObject is destroyed
- Replaced most instances of GraphicsSettings.renderPipelineAsset by GraphicsSettings.currentRenderPipeline. This should fix some parameters not working on Quality Settings overrides.
- Fixed an issue with Realtime GI not working on upgraded projects.
- Fixed issue with screen space shadows fallback texture was not set as a texture array.
- Fixed Pyramid Lights bounding box
- Fixed terrain heightmap default/null values and epsilons
- Fixed custom post-processing effects breaking when an abstract class inherited from `CustomPostProcessVolumeComponent`
- Fixed XR single-pass rendering in Editor by using ShaderConfig.s_XrMaxViews to allocate matrix array
- Multiple different skies rendered at the same time by different cameras are now handled correctly without flickering
- Fixed flickering issue happening when different volumes have shadow settings and multiple cameras are present. 
- Fixed issue causing planar probes to disappear if there is no light in the scene.
- Fixed a number of issues with the prefab isolation mode (Volumes leaking from the main scene and reflection not working properly)
- Fixed an issue with fog volume component upgrade not working properly
- Fixed Spot light Pyramid Shape has shadow artifacts on aspect ratio values lower than 1
- Fixed issue with AO upsampling in XR
- Fixed camera without HDAdditionalCameraData component not rendering
- Removed the macro ENABLE_RAYTRACING for most of the ray tracing code
- Fixed prefab containing camera reloading in loop while selected in the Project view
- Fixed issue causing NaN wheh the Z scale of an object is set to 0.
- Fixed DXR shader passes attempting to render before pipeline loaded
- Fixed black ambient sky issue when importing a project after deleting Library.
- Fixed issue when upgrading a Standard transparent material (case 1186874)
- Fixed area light cookies not working properly with stack lit
- Fixed material render queue not updated when the shader is changed in the material inspector.
- Fixed a number of issues with full screen debug modes not reseting correctly when setting another mutually exclusive mode
- Fixed compile errors for platforms with no VR support
- Fixed an issue with volumetrics and RTHandle scaling (case 1155236)
- Fixed an issue where sky lighting might be updated uselessly
- Fixed issue preventing to allow setting decal material to none (case 1196129)
- Fixed XR multi-pass decals rendering
- Fixed several fields on Light Inspector that not supported Prefab overrides
- VFX: Removed z-fight glitches that could appear when using deferred depth prepass and lit quad primitives
- VFX: Preserve specular option for lit outputs (matches HDRP lit shader)
- Fixed init of debug for FrameSettingsHistory on SceneView camera
- Added a fix script to handle the warning 'referenced script in (GameObject 'SceneIDMap') is missing'
- Fix Wizard load when none selected for RenderPipelineAsset
- Fixed issue with unclear naming of debug menu for decals.

### Changed
- Color buffer pyramid is not allocated anymore if neither refraction nor distortion are enabled
- Rename Emission Radius to Radius in UI in Point, Spot
- Angular Diameter parameter for directional light is no longuer an advanced property
- DXR: Remove Light Radius and Angular Diamater of Raytrace shadow. Angular Diameter and Radius are used instead.
- Remove MaxSmoothness parameters from UI for point, spot and directional light. The MaxSmoothness is now deduce from Radius Parameters
- DXR: Remove the Ray Tracing Environement Component. Add a Layer Mask to the ray Tracing volume components to define which objects are taken into account for each effect.
- Removed second cubemaps used for shadowing in lookdev
- Disable Physically Based Sky below ground
- Increase max limit of area light and reflection probe to 128
- Change default texture for detailmap to grey
- Optimize Shadow RT load on Tile based architecture platforms. 
- Improved quality of SSAO.
- Moved RequestShadowMapRendering() back to public API.
- Update HDRP DXR Wizard with an option to automatically clone the hdrp config package and setup raytracing to 1 in shaders file.
- Added SceneSelection pass for TerrainLit shader.
- Simplified Light's type API regrouping the logic in one place (Check type in HDAdditionalLightData)
- The support of LOD CrossFade (Dithering transition) in master nodes now required to enable it in the master node settings (Save variant)
- Improved shadow bias, by removing constant depth bias and substituting it with slope-scale bias. 
- Fix the default stencil values when a material is created from a SSS ShaderGraph.
- Tweak test asset to be compatible with XR: unlit SG material for canvas and double-side font material
- Slightly tweaked the behaviour of bloom when resolution is low to reduce artifacts.
- Hidden fields in Light Inspector that is not relevant while in BakingOnly mode.

## [7.1.2] - 2019-09-19

### Fixed
- Fix/workaround a probable graphics driver bug in the GTAO shader.
- Fixed Hair and PBR shader graphs double sided modes
- Fixed an issue where updating an HDRP asset in the Quality setting panel would not recreate the pipeline.
- Fixed issue with point lights being considered even when occupying less than a pixel on screen (case 1183196)
- Fix a potential NaN source with iridescence (case 1183216)
- Fixed issue of spotlight breaking when minimizing the cone angle via the gizmo (case 1178279)
- Fixed issue that caused decals not to modify the roughness in the normal buffer, causing SSR to not behave correctly (case 1178336)
- Fixed lit transparent refraction with XR single-pass rendering
- Removed extra jitter for TemporalAA in VR
- Fixed ShaderGraph time in main preview
- Fixed issue on some UI elements in HDRP asset not expanding when clicking the arrow (case 1178369)
- Fixed alpha blending in custom post process
- Fixed the modification of the _AlphaCutoff property in the material UI when exposed with a ShaderGraph parameter.
- Fixed HDRP test `1218_Lit_DiffusionProfiles` on Vulkan.
- Fixed an issue where building a player in non-dev mode would generate render target error logs every frame
- Fixed crash when upgrading version of HDRP
- Fixed rendering issues with material previews
- Fixed NPE when using light module in Shuriken particle systems (1173348).
- Refresh cached shadow on editor changes

## [7.1.1] - 2019-09-05

### Added
- Transparency Overdraw debug mode. Allows to visualize transparent objects draw calls as an "heat map".
- Enabled single-pass instancing support for XR SDK with new API cmd.SetInstanceMultiplier()
- XR settings are now available in the HDRP asset
- Support for Material Quality in Shader Graph
- Material Quality support selection in HDRP Asset
- Renamed XR shader macro from UNITY_STEREO_ASSIGN_COMPUTE_EYE_INDEX to UNITY_XR_ASSIGN_VIEW_INDEX
- Raytracing ShaderGraph node for HDRP shaders
- Custom passes volume component with 3 injection points: Before Rendering, Before Transparent and Before Post Process
- Alpha channel is now properly exported to camera render textures when using FP16 color buffer format
- Support for XR SDK mirror view modes
- HD Master nodes in Shader Graph now support Normal and Tangent modification in vertex stage.
- DepthOfFieldCoC option in the fullscreen debug modes.
- Added override Ambient Occlusion option on debug windows
- Added Custom Post Processes with 3 injection points: Before Transparent, Before Post Process and After Post Process
- Added draft of minimal interactive path tracing (experimental) based on DXR API - Support only 4 area light, lit and unlit shader (non-shadergraph)

### Fixed
- Fixed wizard infinite loop on cancellation
- Fixed with compute shader error about too many threads in threadgroup on low GPU
- Fixed invalid contact shadow shaders being created on metal
- Fixed a bug where if Assembly.GetTypes throws an exception due to mis-versioned dlls, then no preprocessors are used in the shader stripper
- Fixed typo in AXF decal property preventing to compile
- Fixed reflection probe with XR single-pass and FPTL
- Fixed force gizmo shown when selecting camera in hierarchy
- Fixed issue with XR occlusion mesh and dynamic resolution
- Fixed an issue where lighting compute buffers were re-created with the wrong size when resizing the window, causing tile artefacts at the top of the screen.
- Fix FrameSettings names and tooltips
- Fixed error with XR SDK when the Editor is not in focus
- Fixed errors with RenderGraph, XR SDK and occlusion mesh
- Fixed shadow routines compilation errors when "real" type is a typedef on "half".
- Fixed toggle volumetric lighting in the light UI
- Fixed post-processing history reset handling rt-scale incorrectly
- Fixed crash with terrain and XR multi-pass
- Fixed ShaderGraph material synchronization issues
- Fixed a null reference exception when using an Emissive texture with Unlit shader (case 1181335)
- Fixed an issue where area lights and point lights where not counted separately with regards to max lights on screen (case 1183196)
- Fixed an SSR and Subsurface Scattering issue (appearing black) when using XR.

### Changed
- Update Wizard layout.
- Remove almost all Garbage collection call within a frame.
- Rename property AdditionalVeclocityChange to AddPrecomputeVelocity
- Call the End/Begin camera rendering callbacks for camera with customRender enabled
- Changeg framesettings migration order of postprocess flags as a pr for reflection settings flags have been backported to 2019.2
- Replaced usage of ENABLE_VR in XRSystem.cs by version defines based on the presence of the built-in VR and XR modules
- Added an update virtual function to the SkyRenderer class. This is called once per frame. This allows a given renderer to amortize heavy computation at the rate it chooses. Currently only the physically based sky implements this.
- Removed mandatory XRPass argument in HDCamera.GetOrCreate()
- Restored the HDCamera parameter to the sky rendering builtin parameters.
- Removed usage of StructuredBuffer for XR View Constants
- Expose Direct Specular Lighting control in FrameSettings
- Deprecated ExponentialFog and VolumetricFog volume components. Now there is only one exponential fog component (Fog) which can add Volumetric Fog as an option. Added a script in Edit -> Render Pipeline -> Upgrade Fog Volume Components.

## [7.0.1] - 2019-07-25

### Added
- Added option in the config package to disable globally Area Lights and to select shadow quality settings for the deferred pipeline.
- When shader log stripping is enabled, shader stripper statistics will be written at `Temp/shader-strip.json`
- Occlusion mesh support from XR SDK

### Fixed
- Fixed XR SDK mirror view blit, cleanup some XRTODO and removed XRDebug.cs
- Fixed culling for volumetrics with XR single-pass rendering
- Fix shadergraph material pass setup not called
- Fixed documentation links in component's Inspector header bar
- Cookies using the render texture output from a camera are now properly updated
- Allow in ShaderGraph to enable pre/post pass when the alpha clip is disabled

### Changed
- RenderQueue for Opaque now start at Background instead of Geometry.
- Clamp the area light size for scripting API when we change the light type
- Added a warning in the material UI when the diffusion profile assigned is not in the HDRP asset


## [7.0.0] - 2019-07-17

### Added
- `Fixed`, `Viewer`, and `Automatic` modes to compute the FOV used when rendering a `PlanarReflectionProbe`
- A checkbox to toggle the chrome gizmo of `ReflectionProbe`and `PlanarReflectionProbe`
- Added a Light layer in shadows that allow for objects to cast shadows without being affected by light (and vice versa).
- You can now access ShaderGraph blend states from the Material UI (for example, **Surface Type**, **Sorting Priority**, and **Blending Mode**). This change may break Materials that use a ShaderGraph, to fix them, select **Edit > Render Pipeline > Reset all ShaderGraph Scene Materials BlendStates**. This syncs the blendstates of you ShaderGraph master nodes with the Material properties.
- You can now control ZTest, ZWrite, and CullMode for transparent Materials.
- Materials that use Unlit Shaders or Unlit Master Node Shaders now cast shadows.
- Added an option to enable the ztest on **After Post Process** materials when TAA is disabled.
- Added a new SSAO (based on Ground Truth Ambient Occlusion algorithm) to replace the previous one.
- Added support for shadow tint on light
- BeginCameraRendering and EndCameraRendering callbacks are now called with probes
- Adding option to update shadow maps only On Enable and On Demand.
- Shader Graphs that use time-dependent vertex modification now generate correct motion vectors.
- Added option to allow a custom spot angle for spot light shadow maps.
- Added frame settings for individual post-processing effects
- Added dither transition between cascades for Low and Medium quality settings
- Added single-pass instancing support with XR SDK
- Added occlusion mesh support with XR SDK
- Added support of Alembic velocity to various shaders
- Added support for more than 2 views for single-pass instancing
- Added support for per punctual/directional light min roughness in StackLit
- Added mirror view support with XR SDK
- Added VR verification in HDRPWizard
- Added DXR verification in HDRPWizard
- Added feedbacks in UI of Volume regarding skies
- Cube LUT support in Tonemapping. Cube LUT helpers for external grading are available in the Post-processing Sample package.

### Fixed
- Fixed an issue with history buffers causing effects like TAA or auto exposure to flicker when more than one camera was visible in the editor
- The correct preview is displayed when selecting multiple `PlanarReflectionProbe`s
- Fixed volumetric rendering with camera-relative code and XR stereo instancing
- Fixed issue with flashing cyan due to async compilation of shader when selecting a mesh
- Fix texture type mismatch when the contact shadow are disabled (causing errors on IOS devices)
- Fixed Generate Shader Includes while in package
- Fixed issue when texture where deleted in ShadowCascadeGUI
- Fixed issue in FrameSettingsHistory when disabling a camera several time without enabling it in between.
- Fixed volumetric reprojection with camera-relative code and XR stereo instancing
- Added custom BaseShaderPreprocessor in HDEditorUtils.GetBaseShaderPreprocessorList()
- Fixed compile issue when USE_XR_SDK is not defined
- Fixed procedural sky sun disk intensity for high directional light intensities
- Fixed Decal mip level when using texture mip map streaming to avoid dropping to lowest permitted mip (now loading all mips)
- Fixed deferred shading for XR single-pass instancing after lightloop refactor
- Fixed cluster and material classification debug (material classification now works with compute as pixel shader lighting)
- Fixed IOS Nan by adding a maximun epsilon definition REAL_EPS that uses HALF_EPS when fp16 are used
- Removed unnecessary GC allocation in motion blur code
- Fixed locked UI with advanded influence volume inspector for probes
- Fixed invalid capture direction when rendering planar reflection probes
- Fixed Decal HTILE optimization with platform not supporting texture atomatic (Disable it)
- Fixed a crash in the build when the contact shadows are disabled
- Fixed camera rendering callbacks order (endCameraRendering was being called before the actual rendering)
- Fixed issue with wrong opaque blending settings for After Postprocess
- Fixed issue with Low resolution transparency on PS4
- Fixed a memory leak on volume profiles
- Fixed The Parallax Occlusion Mappping node in shader graph and it's UV input slot
- Fixed lighting with XR single-pass instancing by disabling deferred tiles
- Fixed the Bloom prefiltering pass
- Fixed post-processing effect relying on Unity's random number generator
- Fixed camera flickering when using TAA and selecting the camera in the editor
- Fixed issue with single shadow debug view and volumetrics
- Fixed most of the problems with light animation and timeline
- Fixed indirect deferred compute with XR single-pass instancing
- Fixed a slight omission in anisotropy calculations derived from HazeMapping in StackLit
- Improved stack computation numerical stability in StackLit
- Fix PBR master node always opaque (wrong blend modes for forward pass)
- Fixed TAA with XR single-pass instancing (missing macros)
- Fixed an issue causing Scene View selection wire gizmo to not appear when using HDRP Shader Graphs.
- Fixed wireframe rendering mode (case 1083989)
- Fixed the renderqueue not updated when the alpha clip is modified in the material UI.
- Fixed the PBR master node preview
- Remove the ReadOnly flag on Reflection Probe's cubemap assets during bake when there are no VCS active.
- Fixed an issue where setting a material debug view would not reset the other exclusive modes
- Spot light shapes are now correctly taken into account when baking
- Now the static lighting sky will correctly take the default values for non-overridden properties
- Fixed material albedo affecting the lux meter
- Extra test in deferred compute shading to avoid shading pixels that were not rendered by the current camera (for camera stacking)

### Changed
- Optimization: Reduce the group size of the deferred lighting pass from 16x16 to 8x8
- Replaced HDCamera.computePassCount by viewCount
- Removed xrInstancing flag in RTHandles (replaced by TextureXR.slices and TextureXR.dimensions)
- Refactor the HDRenderPipeline and lightloop code to preprare for high level rendergraph
- Removed the **Back Then Front Rendering** option in the fabric Master Node settings. Enabling this option previously did nothing.
- Shader type Real translates to FP16 precision on Nintendo Switch.
- Shader framework refactor: Introduce CBSDF, EvaluateBSDF, IsNonZeroBSDF to replace BSDF functions
- Shader framework refactor:  GetBSDFAngles, LightEvaluation and SurfaceShading functions
- Replace ComputeMicroShadowing by GetAmbientOcclusionForMicroShadowing
- Rename WorldToTangent to TangentToWorld as it was incorrectly named
- Remove SunDisk and Sun Halo size from directional light
- Remove all obsolete wind code from shader
- Renamed DecalProjectorComponent into DecalProjector for API alignment.
- Improved the Volume UI and made them Global by default
- Remove very high quality shadow option
- Change default for shadow quality in Deferred to Medium
- Enlighten now use inverse squared falloff (before was using builtin falloff)
- Enlighten is now deprecated. Please use CPU or GPU lightmaper instead.
- Remove the name in the diffusion profile UI
- Changed how shadow map resolution scaling with distance is computed. Now it uses screen space area rather than light range.
- Updated MoreOptions display in UI
- Moved Display Area Light Emissive Mesh script API functions in the editor namespace
- direct strenght properties in ambient occlusion now affect direct specular as well
- Removed advanced Specular Occlusion control in StackLit: SSAO based SO control is hidden and fixed to behave like Lit, SPTD is the only HQ technique shown for baked SO.
- Shader framework refactor: Changed ClampRoughness signature to include PreLightData access.
- HDRPWizard window is now in Window > General > HD Render Pipeline Wizard
- Moved StaticLightingSky to LightingWindow
- Removes the current "Scene Settings" and replace them with "Sky & Fog Settings" (with Physically Based Sky and Volumetric Fog).
- Changed how cached shadow maps are placed inside the atlas to minimize re-rendering of them.

## [6.7.0-preview] - 2019-05-16

### Added
- Added ViewConstants StructuredBuffer to simplify XR rendering
- Added API to render specific settings during a frame
- Added stadia to the supported platforms (2019.3)
- Enabled cascade blends settings in the HD Shadow component
- Added Hardware Dynamic Resolution support.
- Added MatCap debug view to replace the no scene lighting debug view.
- Added clear GBuffer option in FrameSettings (default to false)
- Added preview for decal shader graph (Only albedo, normal and emission)
- Added exposure weight control for decal
- Screen Space Directional Shadow under a define option. Activated for ray tracing
- Added a new abstraction for RendererList that will help transition to Render Graph and future RendererList API
- Added multipass support for VR
- Added XR SDK integration (multipass only)
- Added Shader Graph samples for Hair, Fabric and Decal master nodes.
- Add fade distance, shadow fade distance and light layers to light explorer
- Add method to draw light layer drawer in a rect to HDEditorUtils

### Fixed
- Fixed deserialization crash at runtime
- Fixed for ShaderGraph Unlit masternode not writing velocity
- Fixed a crash when assiging a new HDRP asset with the 'Verify Saving Assets' option enabled
- Fixed exposure to properly support TEXTURE2D_X
- Fixed TerrainLit basemap texture generation
- Fixed a bug that caused nans when material classification was enabled and a tile contained one standard material + a material with transmission.
- Fixed gradient sky hash that was not using the exposure hash
- Fixed displayed default FrameSettings in HDRenderPipelineAsset wrongly updated on scripts reload.
- Fixed gradient sky hash that was not using the exposure hash.
- Fixed visualize cascade mode with exposure.
- Fixed (enabled) exposure on override lighting debug modes.
- Fixed issue with LightExplorer when volume have no profile
- Fixed issue with SSR for negative, infinite and NaN history values
- Fixed LightLayer in HDReflectionProbe and PlanarReflectionProbe inspector that was not displayed as a mask.
- Fixed NaN in transmission when the thickness and a color component of the scattering distance was to 0
- Fixed Light's ShadowMask multi-edition.
- Fixed motion blur and SMAA with VR single-pass instancing
- Fixed NaNs generated by phase functionsin volumetric lighting
- Fixed NaN issue with refraction effect and IOR of 1 at extreme grazing angle
- Fixed nan tracker not using the exposure
- Fixed sorting priority on lit and unlit materials
- Fixed null pointer exception when there are no AOVRequests defined on a camera
- Fixed dirty state of prefab using disabled ReflectionProbes
- Fixed an issue where gizmos and editor grid were not correctly depth tested
- Fixed created default scene prefab non editable due to wrong file extension.
- Fixed an issue where sky convolution was recomputed for nothing when a preview was visible (causing extreme slowness when fabric convolution is enabled)
- Fixed issue with decal that wheren't working currently in player
- Fixed missing stereo rendering macros in some fragment shaders
- Fixed exposure for ReflectionProbe and PlanarReflectionProbe gizmos
- Fixed single-pass instancing on PSVR
- Fixed Vulkan shader issue with Texture2DArray in ScreenSpaceShadow.compute by re-arranging code (workaround)
- Fixed camera-relative issue with lights and XR single-pass instancing
- Fixed single-pass instancing on Vulkan
- Fixed htile synchronization issue with shader graph decal
- Fixed Gizmos are not drawn in Camera preview
- Fixed pre-exposure for emissive decal
- Fixed wrong values computed in PreIntegrateFGD and in the generation of volumetric lighting data by forcing the use of fp32.
- Fixed NaNs arising during the hair lighting pass
- Fixed synchronization issue in decal HTile that occasionally caused rendering artifacts around decal borders
- Fixed QualitySettings getting marked as modified by HDRP (and thus checked out in Perforce)
- Fixed a bug with uninitialized values in light explorer
- Fixed issue with LOD transition
- Fixed shader warnings related to raytracing and TEXTURE2D_X

### Changed
- Refactor PixelCoordToViewDirWS to be VR compatible and to compute it only once per frame
- Modified the variants stripper to take in account multiple HDRP assets used in the build.
- Improve the ray biasing code to avoid self-intersections during the SSR traversal
- Update Pyramid Spot Light to better match emitted light volume.
- Moved _XRViewConstants out of UnityPerPassStereo constant buffer to fix issues with PSSL
- Removed GetPositionInput_Stereo() and single-pass (double-wide) rendering mode
- Changed label width of the frame settings to accommodate better existing options.
- SSR's Default FrameSettings for camera is now enable.
- Re-enabled the sharpening filter on Temporal Anti-aliasing
- Exposed HDEditorUtils.LightLayerMaskDrawer for integration in other packages and user scripting.
- Rename atmospheric scattering in FrameSettings to Fog
- The size modifier in the override for the culling sphere in Shadow Cascades now defaults to 0.6, which is the same as the formerly hardcoded value.
- Moved LOD Bias and Maximum LOD Level from Frame Setting section `Other` to `Rendering`
- ShaderGraph Decal that affect only emissive, only draw in emissive pass (was drawing in dbuffer pass too)
- Apply decal projector fade factor correctly on all attribut and for shader graph decal
- Move RenderTransparentDepthPostpass after all transparent
- Update exposure prepass to interleave XR single-pass instancing views in a checkerboard pattern
- Removed ScriptRuntimeVersion check in wizard.

## [6.6.0-preview] - 2019-04-01

### Added
- Added preliminary changes for XR deferred shading
- Added support of 111110 color buffer
- Added proper support for Recorder in HDRP
- Added depth offset input in shader graph master nodes
- Added a Parallax Occlusion Mapping node
- Added SMAA support
- Added Homothety and Symetry quick edition modifier on volume used in ReflectionProbe, PlanarReflectionProbe and DensityVolume
- Added multi-edition support for DecalProjectorComponent
- Improve hair shader
- Added the _ScreenToTargetScaleHistory uniform variable to be used when sampling HDRP RTHandle history buffers.
- Added settings in `FrameSettings` to change `QualitySettings.lodBias` and `QualitySettings.maximumLODLevel` during a rendering
- Added an exposure node to retrieve the current, inverse and previous frame exposure value.
- Added an HD scene color node which allow to sample the scene color with mips and a toggle to remove the exposure.
- Added safeguard on HD scene creation if default scene not set in the wizard
- Added Low res transparency rendering pass.

### Fixed
- Fixed HDRI sky intensity lux mode
- Fixed dynamic resolution for XR
- Fixed instance identifier semantic string used by Shader Graph
- Fixed null culling result occuring when changing scene that was causing crashes
- Fixed multi-edition light handles and inspector shapes
- Fixed light's LightLayer field when multi-editing
- Fixed normal blend edition handles on DensityVolume
- Fixed an issue with layered lit shader and height based blend where inactive layers would still have influence over the result
- Fixed multi-selection handles color for DensityVolume
- Fixed multi-edition inspector's blend distances for HDReflectionProbe, PlanarReflectionProbe and DensityVolume
- Fixed metric distance that changed along size in DensityVolume
- Fixed DensityVolume shape handles that have not same behaviour in advance and normal edition mode
- Fixed normal map blending in TerrainLit by only blending the derivatives
- Fixed Xbox One rendering just a grey screen instead of the scene
- Fixed probe handles for multiselection
- Fixed baked cubemap import settings for convolution
- Fixed regression causing crash when attempting to open HDRenderPipelineWizard without an HDRenderPipelineAsset setted
- Fixed FullScreenDebug modes: SSAO, SSR, Contact shadow, Prerefraction Color Pyramid, Final Color Pyramid
- Fixed volumetric rendering with stereo instancing
- Fixed shader warning
- Fixed missing resources in existing asset when updating package
- Fixed PBR master node preview in forward rendering or transparent surface
- Fixed deferred shading with stereo instancing
- Fixed "look at" edition mode of Rotation tool for DecalProjectorComponent
- Fixed issue when switching mode in ReflectionProbe and PlanarReflectionProbe
- Fixed issue where migratable component version where not always serialized when part of prefab's instance
- Fixed an issue where shadow would not be rendered properly when light layer are not enabled
- Fixed exposure weight on unlit materials
- Fixed Light intensity not played in the player when recorded with animation/timeline
- Fixed some issues when multi editing HDRenderPipelineAsset
- Fixed emission node breaking the main shader graph preview in certain conditions.
- Fixed checkout of baked probe asset when baking probes.
- Fixed invalid gizmo position for rotated ReflectionProbe
- Fixed multi-edition of material's SurfaceType and RenderingPath
- Fixed whole pipeline reconstruction on selecting for the first time or modifying other than the currently used HDRenderPipelineAsset
- Fixed single shadow debug mode
- Fixed global scale factor debug mode when scale > 1
- Fixed debug menu material overrides not getting applied to the Terrain Lit shader
- Fixed typo in computeLightVariants
- Fixed deferred pass with XR instancing by disabling ComputeLightEvaluation
- Fixed bloom resolution independence
- Fixed lens dirt intensity not behaving properly
- Fixed the Stop NaN feature
- Fixed some resources to handle more than 2 instanced views for XR
- Fixed issue with black screen (NaN) produced on old GPU hardware or intel GPU hardware with gaussian pyramid
- Fixed issue with disabled punctual light would still render when only directional light is present

### Changed
- DensityVolume scripting API will no longuer allow to change between advance and normal edition mode
- Disabled depth of field, lens distortion and panini projection in the scene view
- TerrainLit shaders and includes are reorganized and made simpler.
- TerrainLit shader GUI now allows custom properties to be displayed in the Terrain fold-out section.
- Optimize distortion pass with stencil
- Disable SceneSelectionPass in shader graph preview
- Control punctual light and area light shadow atlas separately
- Move SMAA anti-aliasing option to after Temporal Anti Aliasing one, to avoid problem with previously serialized project settings
- Optimize rendering with static only lighting and when no cullable lights/decals/density volumes are present.
- Updated handles for DecalProjectorComponent for enhanced spacial position readability and have edition mode for better SceneView management
- DecalProjectorComponent are now scale independent in order to have reliable metric unit (see new Size field for changing the size of the volume)
- Restructure code from HDCamera.Update() by adding UpdateAntialiasing() and UpdateViewConstants()
- Renamed velocity to motion vectors
- Objects rendered during the After Post Process pass while TAA is enabled will not benefit from existing depth buffer anymore. This is done to fix an issue where those object would wobble otherwise
- Removed usage of builtin unity matrix for shadow, shadow now use same constant than other view
- The default volume layer mask for cameras & probes is now `Default` instead of `Everything`

## [6.5.0-preview] - 2019-03-07

### Added
- Added depth-of-field support with stereo instancing
- Adding real time area light shadow support
- Added a new FrameSettings: Specular Lighting to toggle the specular during the rendering

### Fixed
- Fixed diffusion profile upgrade breaking package when upgrading to a new version
- Fixed decals cropped by gizmo not updating correctly if prefab
- Fixed an issue when enabling SSR on multiple view
- Fixed edition of the intensity's unit field while selecting multiple lights
- Fixed wrong calculation in soft voxelization for density volume
- Fixed gizmo not working correctly with pre-exposure
- Fixed issue with setting a not available RT when disabling motion vectors
- Fixed planar reflection when looking at mirror normal
- Fixed mutiselection issue with HDLight Inspector
- Fixed HDAdditionalCameraData data migration
- Fixed failing builds when light explorer window is open
- Fixed cascade shadows border sometime causing artefacts between cascades
- Restored shadows in the Cascade Shadow debug visualization
- `camera.RenderToCubemap` use proper face culling

### Changed
- When rendering reflection probe disable all specular lighting and for metals use fresnelF0 as diffuse color for bake lighting.

## [6.4.0-preview] - 2019-02-21

### Added
- VR: Added TextureXR system to selectively expand TEXTURE2D macros to texture array for single-pass stereo instancing + Convert textures call to these macros
- Added an unit selection dropdown next to shutter speed (camera)
- Added error helpbox when trying to use a sub volume component that require the current HDRenderPipelineAsset to support a feature that it is not supporting.
- Add mesh for tube light when display emissive mesh is enabled

### Fixed
- Fixed Light explorer. The volume explorer used `profile` instead of `sharedProfile` which instantiate a custom volume profile instead of editing the asset itself.
- Fixed UI issue where all is displayed using metric unit in shadow cascade and Percent is set in the unit field (happening when opening the inspector).
- Fixed inspector event error when double clicking on an asset (diffusion profile/material).
- Fixed nullref on layered material UI when the material is not an asset.
- Fixed nullref exception when undo/redo a light property.
- Fixed visual bug when area light handle size is 0.

### Changed
- Update UI for 32bit/16bit shadow precision settings in HDRP asset
- Object motion vectors have been disabled in all but the game view. Camera motion vectors are still enabled everywhere, allowing TAA and Motion Blur to work on static objects.
- Enable texture array by default for most rendering code on DX11 and unlock stereo instancing (DX11 only for now)

## [6.3.0-preview] - 2019-02-18

### Added
- Added emissive property for shader graph decals
- Added a diffusion profile override volume so the list of diffusion profile assets to use can be chanaged without affecting the HDRP asset
- Added a "Stop NaNs" option on cameras and in the Scene View preferences.
- Added metric display option in HDShadowSettings and improve clamping
- Added shader parameter mapping in DebugMenu
- Added scripting API to configure DebugData for DebugMenu

### Fixed
- Fixed decals in forward
- Fixed issue with stencil not correctly setup for various master node and shader for the depth pass, motion vector pass and GBuffer/Forward pass
- Fixed SRP batcher and metal
- Fixed culling and shadows for Pyramid, Box, Rectangle and Tube lights
- Fixed an issue where scissor render state leaking from the editor code caused partially black rendering

### Changed
- When a lit material has a clear coat mask that is not null, we now use the clear coat roughness to compute the screen space reflection.
- Diffusion profiles are now limited to one per asset and can be referenced in materials, shader graphs and vfx graphs. Materials will be upgraded automatically except if they are using a shader graph, in this case it will display an error message.

## [6.2.0-preview] - 2019-02-15

### Added
- Added help box listing feature supported in a given HDRenderPipelineAsset alongs with the drawbacks implied.
- Added cascade visualizer, supporting disabled handles when not overriding.

### Fixed
- Fixed post processing with stereo double-wide
- Fixed issue with Metal: Use sign bit to find the cache type instead of lowest bit.
- Fixed invalid state when creating a planar reflection for the first time
- Fix FrameSettings's LitShaderMode not restrained by supported LitShaderMode regression.

### Changed
- The default value roughness value for the clearcoat has been changed from 0.03 to 0.01
- Update default value of based color for master node
- Update Fabric Charlie Sheen lighting model - Remove Fresnel component that wasn't part of initial model + Remap smoothness to [0.0 - 0.6] range for more artist friendly parameter

### Changed
- Code refactor: all macros with ARGS have been swapped with macros with PARAM. This is because the ARGS macros were incorrectly named.

## [6.1.0-preview] - 2019-02-13

### Added
- Added support for post-processing anti-aliasing in the Scene View (FXAA and TAA). These can be set in Preferences.
- Added emissive property for decal material (non-shader graph)

### Fixed
- Fixed a few UI bugs with the color grading curves.
- Fixed "Post Processing" in the scene view not toggling post-processing effects
- Fixed bake only object with flag `ReflectionProbeStaticFlag` when baking a `ReflectionProbe`

### Changed
- Removed unsupported Clear Depth checkbox in Camera inspector
- Updated the toggle for advanced mode in inspectors.

## [6.0.0-preview] - 2019-02-23

### Added
- Added new API to perform a camera rendering
- Added support for hair master node (Double kajiya kay - Lambert)
- Added Reset behaviour in DebugMenu (ingame mapping is right joystick + B)
- Added Default HD scene at new scene creation while in HDRP
- Added Wizard helping to configure HDRP project
- Added new UI for decal material to allow remapping and scaling of some properties
- Added cascade shadow visualisation toggle in HD shadow settings
- Added icons for assets
- Added replace blending mode for distortion
- Added basic distance fade for density volumes
- Added decal master node for shader graph
- Added HD unlit master node (Cross Pipeline version is name Unlit)
- Added new Rendering Queue in materials
- Added post-processing V3 framework embed in HDRP, remove postprocess V2 framework
- Post-processing now uses the generic volume framework
-   New depth-of-field, bloom, panini projection effects, motion blur
-   Exposure is now done as a pre-exposition pass, the whole system has been revamped
-   Exposure now use EV100 everywhere in the UI (Sky, Emissive Light)
- Added emissive intensity (Luminance and EV100 control) control for Emissive
- Added pre-exposure weigth for Emissive
- Added an emissive color node and a slider to control the pre-exposure percentage of emission color
- Added physical camera support where applicable
- Added more color grading tools
- Added changelog level for Shader Variant stripping
- Added Debug mode for validation of material albedo and metalness/specularColor values
- Added a new dynamic mode for ambient probe and renamed BakingSky to StaticLightingSky
- Added command buffer parameter to all Bind() method of material
- Added Material validator in Render Pipeline Debug
- Added code to future support of DXR (not enabled)
- Added support of multiviewport
- Added HDRenderPipeline.RequestSkyEnvironmentUpdate function to force an update from script when sky is set to OnDemand
- Added a Lighting and BackLighting slots in Lit, StackLit, Fabric and Hair master nodes
- Added support for overriding terrain detail rendering shaders, via the render pipeline editor resources asset
- Added xrInstancing flag support to RTHandle
- Added support for cullmask for decal projectors
- Added software dynamic resolution support
- Added support for "After Post-Process" render pass for unlit shader
- Added support for textured rectangular area lights
- Added stereo instancing macros to MSAA shaders
- Added support for Quarter Res Raytraced Reflections (not enabled)
- Added fade factor for decal projectors.
- Added stereo instancing macros to most shaders used in VR
- Added multi edition support for HDRenderPipelineAsset

### Fixed
- Fixed logic to disable FPTL with stereo rendering
- Fixed stacklit transmission and sun highlight
- Fixed decals with stereo rendering
- Fixed sky with stereo rendering
- Fixed flip logic for postprocessing + VR
- Fixed copyStencilBuffer pass for Switch
- Fixed point light shadow map culling that wasn't taking into account far plane
- Fixed usage of SSR with transparent on all master node
- Fixed SSR and microshadowing on fabric material
- Fixed blit pass for stereo rendering
- Fixed lightlist bounds for stereo rendering
- Fixed windows and in-game DebugMenu sync.
- Fixed FrameSettings' LitShaderMode sync when opening DebugMenu.
- Fixed Metal specific issues with decals, hitting a sampler limit and compiling AxF shader
- Fixed an issue with flipped depth buffer during postprocessing
- Fixed normal map use for shadow bias with forward lit - now use geometric normal
- Fixed transparent depth prepass and postpass access so they can be use without alpha clipping for lit shader
- Fixed support of alpha clip shadow for lit master node
- Fixed unlit master node not compiling
- Fixed issue with debug display of reflection probe
- Fixed issue with phong tessellations not working with lit shader
- Fixed issue with vertex displacement being affected by heightmap setting even if not heightmap where assign
- Fixed issue with density mode on Lit terrain producing NaN
- Fixed issue when going back and forth from Lit to LitTesselation for displacement mode
- Fixed issue with ambient occlusion incorrectly applied to emissiveColor with light layers in deferred
- Fixed issue with fabric convolution not using the correct convolved texture when fabric convolution is enabled
- Fixed issue with Thick mode for Transmission that was disabling transmission with directional light
- Fixed shutdown edge cases with HDRP tests
- Fixed slowdow when enabling Fabric convolution in HDRP asset
- Fixed specularAA not compiling in StackLit Master node
- Fixed material debug view with stereo rendering
- Fixed material's RenderQueue edition in default view.
- Fixed banding issues within volumetric density buffer
- Fixed missing multicompile for MSAA for AxF
- Fixed camera-relative support for stereo rendering
- Fixed remove sync with render thread when updating decal texture atlas.
- Fixed max number of keyword reach [256] issue. Several shader feature are now local
- Fixed Scene Color and Depth nodes
- Fixed SSR in forward
- Fixed custom editor of Unlit, HD Unlit and PBR shader graph master node
- Fixed issue with NewFrame not correctly calculated in Editor when switching scene
- Fixed issue with TerrainLit not compiling with depth only pass and normal buffer
- Fixed geometric normal use for shadow bias with PBR master node in forward
- Fixed instancing macro usage for decals
- Fixed error message when having more than one directional light casting shadow
- Fixed error when trying to display preview of Camera or PlanarReflectionProbe
- Fixed LOAD_TEXTURE2D_ARRAY_MSAA macro
- Fixed min-max and amplitude clamping value in inspector of vertex displacement materials
- Fixed issue with alpha shadow clip (was incorrectly clipping object shadow)
- Fixed an issue where sky cubemap would not be cleared correctly when setting the current sky to None
- Fixed a typo in Static Lighting Sky component UI
- Fixed issue with incorrect reset of RenderQueue when switching shader in inspector GUI
- Fixed issue with variant stripper stripping incorrectly some variants
- Fixed a case of ambient lighting flickering because of previews
- Fixed Decals when rendering multiple camera in a single frame
- Fixed cascade shadow count in shader
- Fixed issue with Stacklit shader with Haze effect
- Fixed an issue with the max sample count for the TAA
- Fixed post-process guard band for XR
- Fixed exposure of emissive of Unlit
- Fixed depth only and motion vector pass for Unlit not working correctly with MSAA
- Fixed an issue with stencil buffer copy causing unnecessary compute dispatches for lighting
- Fixed multi edition issue in FrameSettings
- Fixed issue with SRP batcher and DebugDisplay variant of lit shader
- Fixed issue with debug material mode not doing alpha test
- Fixed "Attempting to draw with missing UAV bindings" errors on Vulkan
- Fixed pre-exposure incorrectly apply to preview
- Fixed issue with duplicate 3D texture in 3D texture altas of volumetric?
- Fixed Camera rendering order (base on the depth parameter)
- Fixed shader graph decals not being cropped by gizmo
- Fixed "Attempting to draw with missing UAV bindings" errors on Vulkan.


### Changed
- ColorPyramid compute shader passes is swapped to pixel shader passes on platforms where the later is faster (Nintendo Switch).
- Removing the simple lightloop used by the simple lit shader
- Whole refactor of reflection system: Planar and reflection probe
- Separated Passthrough from other RenderingPath
- Update several properties naming and caption based on feedback from documentation team
- Remove tile shader variant for transparent backface pass of lit shader
- Rename all HDRenderPipeline to HDRP folder for shaders
- Rename decal property label (based on doc team feedback)
- Lit shader mode now default to Deferred to reduce build time
- Update UI of Emission parameters in shaders
- Improve shader variant stripping including shader graph variant
- Refactored render loop to render realtime probes visible per camera
- Enable SRP batcher by default
- Shader code refactor: Rename LIGHTLOOP_SINGLE_PASS => LIGHTLOOP_DISABLE_TILE_AND_CLUSTER and clean all usage of LIGHTLOOP_TILE_PASS
- Shader code refactor: Move pragma definition of vertex and pixel shader inside pass + Move SURFACE_GRADIENT definition in XXXData.hlsl
- Micro-shadowing in Lit forward now use ambientOcclusion instead of SpecularOcclusion
- Upgraded FrameSettings workflow, DebugMenu and Inspector part relative to it
- Update build light list shader code to support 32 threads in wavefronts on Switch
- LayeredLit layers' foldout are now grouped in one main foldout per layer
- Shadow alpha clip can now be enabled on lit shader and haor shader enven for opaque
- Temporal Antialiasing optimization for Xbox One X
- Parameter depthSlice on SetRenderTarget functions now defaults to -1 to bind the entire resource
- Rename SampleCameraDepth() functions to LoadCameraDepth() and SampleCameraDepth(), same for SampleCameraColor() functions
- Improved Motion Blur quality.
- Update stereo frame settings values for single-pass instancing and double-wide
- Rearrange FetchDepth functions to prepare for stereo-instancing
- Remove unused _ComputeEyeIndex
- Updated HDRenderPipelineAsset inspector
- Re-enable SRP batcher for metal

## [5.2.0-preview] - 2018-11-27

### Added
- Added option to run Contact Shadows and Volumetrics Voxelization stage in Async Compute
- Added camera freeze debug mode - Allow to visually see culling result for a camera
- Added support of Gizmo rendering before and after postprocess in Editor
- Added support of LuxAtDistance for punctual lights

### Fixed
- Fixed Debug.DrawLine and Debug.Ray call to work in game view
- Fixed DebugMenu's enum resetted on change
- Fixed divide by 0 in refraction causing NaN
- Fixed disable rough refraction support
- Fixed refraction, SSS and atmospheric scattering for VR
- Fixed forward clustered lighting for VR (double-wide).
- Fixed Light's UX to not allow negative intensity
- Fixed HDRenderPipelineAsset inspector broken when displaying its FrameSettings from project windows.
- Fixed forward clustered lighting for VR (double-wide).
- Fixed HDRenderPipelineAsset inspector broken when displaying its FrameSettings from project windows.
- Fixed Decals and SSR diable flags for all shader graph master node (Lit, Fabric, StackLit, PBR)
- Fixed Distortion blend mode for shader graph master node (Lit, StackLit)
- Fixed bent Normal for Fabric master node in shader graph
- Fixed PBR master node lightlayers
- Fixed shader stripping for built-in lit shaders.

### Changed
- Rename "Regular" in Diffusion profile UI "Thick Object"
- Changed VBuffer depth parametrization for volumetric from distanceRange to depthExtent - Require update of volumetric settings - Fog start at near plan
- SpotLight with box shape use Lux unit only

## [5.1.0-preview] - 2018-11-19

### Added

- Added a separate Editor resources file for resources Unity does not take when it builds a Player.
- You can now disable SSR on Materials in Shader Graph.
- Added support for MSAA when the Supported Lit Shader Mode is set to Both. Previously HDRP only supported MSAA for Forward mode.
- You can now override the emissive color of a Material when in debug mode.
- Exposed max light for Light Loop Settings in HDRP asset UI.
- HDRP no longer performs a NormalDBuffer pass update if there are no decals in the Scene.
- Added distant (fall-back) volumetric fog and improved the fog evaluation precision.
- Added an option to reflect sky in SSR.
- Added a y-axis offset for the PlanarReflectionProbe and offset tool.
- Exposed the option to run SSR and SSAO on async compute.
- Added support for the _GlossMapScale parameter in the Legacy to HDRP Material converter.
- Added wave intrinsic instructions for use in Shaders (for AMD GCN).


### Fixed
- Fixed sphere shaped influence handles clamping in Reflection Probes.
- Fixed Reflection Probe data migration for projects created before using HDRP.
- Fixed UI of Layered Material where Unity previously rendered the scrollbar above the Copy button.
- Fixed Material tessellations parameters Start fade distance and End fade distance. Originally, Unity clamped these values when you modified them.
- Fixed various distortion and refraction issues - handle a better fall-back.
- Fixed SSR for multiple views.
- Fixed SSR issues related to self-intersections.
- Fixed shape density volume handle speed.
- Fixed density volume shape handle moving too fast.
- Fixed the Camera velocity pass that we removed by mistake.
- Fixed some null pointer exceptions when disabling motion vectors support.
- Fixed viewports for both the Subsurface Scattering combine pass and the transparent depth prepass.
- Fixed the blend mode pop-up in the UI. It previously did not appear when you enabled pre-refraction.
- Fixed some null pointer exceptions that previously occurred when you disabled motion vectors support.
- Fixed Layered Lit UI issue with scrollbar.
- Fixed cubemap assignation on custom ReflectionProbe.
- Fixed Reflection Probes’ capture settings' shadow distance.
- Fixed an issue with the SRP batcher and Shader variables declaration.
- Fixed thickness and subsurface slots for fabric Shader master node that wasn't appearing with the right combination of flags.
- Fixed d3d debug layer warning.
- Fixed PCSS sampling quality.
- Fixed the Subsurface and transmission Material feature enabling for fabric Shader.
- Fixed the Shader Graph UV node’s dimensions when using it in a vertex Shader.
- Fixed the planar reflection mirror gizmo's rotation.
- Fixed HDRenderPipelineAsset's FrameSettings not showing the selected enum in the Inspector drop-down.
- Fixed an error with async compute.
- MSAA now supports transparency.
- The HDRP Material upgrader tool now converts metallic values correctly.
- Volumetrics now render in Reflection Probes.
- Fixed a crash that occurred whenever you set a viewport size to 0.
- Fixed the Camera physic parameter that the UI previously did not display.
- Fixed issue in pyramid shaped spotlight handles manipulation

### Changed

- Renamed Line shaped Lights to Tube Lights.
- HDRP now uses mean height fog parametrization.
- Shadow quality settings are set to All when you use HDRP (This setting is not visible in the UI when using SRP). This avoids Legacy Graphics Quality Settings disabling the shadows and give SRP full control over the Shadows instead.
- HDRP now internally uses premultiplied alpha for all fog.
- Updated default FrameSettings used for realtime Reflection Probes when you create a new HDRenderPipelineAsset.
- Remove multi-camera support. LWRP and HDRP will not support multi-camera layered rendering.
- Updated Shader Graph subshaders to use the new instancing define.
- Changed fog distance calculation from distance to plane to distance to sphere.
- Optimized forward rendering using AMD GCN by scalarizing the light loop.
- Changed the UI of the Light Editor.
- Change ordering of includes in HDRP Materials in order to reduce iteration time for faster compilation.
- Added a StackLit master node replacing the InspectorUI version. IMPORTANT: All previously authored StackLit Materials will be lost. You need to recreate them with the master node.

## [5.0.0-preview] - 2018-09-28

### Added
- Added occlusion mesh to depth prepass for VR (VR still disabled for now)
- Added a debug mode to display only one shadow at once
- Added controls for the highlight created by directional lights
- Added a light radius setting to punctual lights to soften light attenuation and simulate fill lighting
- Added a 'minRoughness' parameter to all non-area lights (was previously only available for certain light types)
- Added separate volumetric light/shadow dimmers
- Added per-pixel jitter to volumetrics to reduce aliasing artifacts
- Added a SurfaceShading.hlsl file, which implements material-agnostic shading functionality in an efficient manner
- Added support for shadow bias for thin object transmission
- Added FrameSettings to control realtime planar reflection
- Added control for SRPBatcher on HDRP Asset
- Added an option to clear the shadow atlases in the debug menu
- Added a color visualization of the shadow atlas rescale in debug mode
- Added support for disabling SSR on materials
- Added intrinsic for XBone
- Added new light volume debugging tool
- Added a new SSR debug view mode
- Added translaction's scale invariance on DensityVolume
- Added multiple supported LitShadermode and per renderer choice in case of both Forward and Deferred supported
- Added custom specular occlusion mode to Lit Shader Graph Master node

### Fixed
- Fixed a normal bias issue with Stacklit (Was causing light leaking)
- Fixed camera preview outputing an error when both scene and game view where display and play and exit was call
- Fixed override debug mode not apply correctly on static GI
- Fixed issue where XRGraphicsConfig values set in the asset inspector GUI weren't propagating correctly (VR still disabled for now)
- Fixed issue with tangent that was using SurfaceGradient instead of regular normal decoding
- Fixed wrong error message display when switching to unsupported target like IOS
- Fixed an issue with ambient occlusion texture sometimes not being created properly causing broken rendering
- Shadow near plane is no longer limited at 0.1
- Fixed decal draw order on transparent material
- Fixed an issue where sometime the lookup texture used for GGX convolution was broken, causing broken rendering
- Fixed an issue where you wouldn't see any fog for certain pipeline/scene configurations
- Fixed an issue with volumetric lighting where the anisotropy value of 0 would not result in perfectly isotropic lighting
- Fixed shadow bias when the atlas is rescaled
- Fixed shadow cascade sampling outside of the atlas when cascade count is inferior to 4
- Fixed shadow filter width in deferred rendering not matching shader config
- Fixed stereo sampling of depth texture in MSAA DepthValues.shader
- Fixed box light UI which allowed negative and zero sizes, thus causing NaNs
- Fixed stereo rendering in HDRISky.shader (VR)
- Fixed normal blend and blend sphere influence for reflection probe
- Fixed distortion filtering (was point filtering, now trilinear)
- Fixed contact shadow for large distance
- Fixed depth pyramid debug view mode
- Fixed sphere shaped influence handles clamping in reflection probes
- Fixed reflection probes data migration for project created before using hdrp
- Fixed ambient occlusion for Lit Master Node when slot is connected

### Changed
- Use samplerunity_ShadowMask instead of samplerunity_samplerLightmap for shadow mask
- Allow to resize reflection probe gizmo's size
- Improve quality of screen space shadow
- Remove support of projection model for ScreenSpaceLighting (SSR always use HiZ and refraction always Proxy)
- Remove all the debug mode from SSR that are obsolete now
- Expose frameSettings and Capture settings for reflection and planar probe
- Update UI for reflection probe, planar probe, camera and HDRP Asset
- Implement proper linear blending for volumetric lighting via deep compositing as described in the paper "Deep Compositing Using Lie Algebras"
- Changed  planar mapping to match terrain convention (XZ instead of ZX)
- XRGraphicsConfig is no longer Read/Write. Instead, it's read-only. This improves consistency of XR behavior between the legacy render pipeline and SRP
- Change reflection probe data migration code (to update old reflection probe to new one)
- Updated gizmo for ReflectionProbes
- Updated UI and Gizmo of DensityVolume

## [4.0.0-preview] - 2018-09-28

### Added
- Added a new TerrainLit shader that supports rendering of Unity terrains.
- Added controls for linear fade at the boundary of density volumes
- Added new API to control decals without monobehaviour object
- Improve Decal Gizmo
- Implement Screen Space Reflections (SSR) (alpha version, highly experimental)
- Add an option to invert the fade parameter on a Density Volume
- Added a Fabric shader (experimental) handling cotton and silk
- Added support for MSAA in forward only for opaque only
- Implement smoothness fade for SSR
- Added support for AxF shader (X-rite format - require special AxF importer from Unity not part of HDRP)
- Added control for sundisc on directional light (hack)
- Added a new HD Lit Master node that implements Lit shader support for Shader Graph
- Added Micro shadowing support (hack)
- Added an event on HDAdditionalCameraData for custom rendering
- HDRP Shader Graph shaders now support 4-channel UVs.

### Fixed
- Fixed an issue where sometimes the deferred shadow texture would not be valid, causing wrong rendering.
- Stencil test during decals normal buffer update is now properly applied
- Decals corectly update normal buffer in forward
- Fixed a normalization problem in reflection probe face fading causing artefacts in some cases
- Fix multi-selection behavior of Density Volumes overwriting the albedo value
- Fixed support of depth texture for RenderTexture. HDRP now correctly output depth to user depth buffer if RenderTexture request it.
- Fixed multi-selection behavior of Density Volumes overwriting the albedo value
- Fixed support of depth for RenderTexture. HDRP now correctly output depth to user depth buffer if RenderTexture request it.
- Fixed support of Gizmo in game view in the editor
- Fixed gizmo for spot light type
- Fixed issue with TileViewDebug mode being inversed in gameview
- Fixed an issue with SAMPLE_TEXTURECUBE_SHADOW macro
- Fixed issue with color picker not display correctly when game and scene view are visible at the same time
- Fixed an issue with reflection probe face fading
- Fixed camera motion vectors shader and associated matrices to update correctly for single-pass double-wide stereo rendering
- Fixed light attenuation functions when range attenuation is disabled
- Fixed shadow component algorithm fixup not dirtying the scene, so changes can be saved to disk.
- Fixed some GC leaks for HDRP
- Fixed contact shadow not affected by shadow dimmer
- Fixed GGX that works correctly for the roughness value of 0 (mean specular highlgiht will disappeard for perfect mirror, we rely on maxSmoothness instead to always have a highlight even on mirror surface)
- Add stereo support to ShaderPassForward.hlsl. Forward rendering now seems passable in limited test scenes with camera-relative rendering disabled.
- Add stereo support to ProceduralSky.shader and OpaqueAtmosphericScattering.shader.
- Added CullingGroupManager to fix more GC.Alloc's in HDRP
- Fixed rendering when multiple cameras render into the same render texture

### Changed
- Changed the way depth & color pyramids are built to be faster and better quality, thus improving the look of distortion and refraction.
- Stabilize the dithered LOD transition mask with respect to the camera rotation.
- Avoid multiple depth buffer copies when decals are present
- Refactor code related to the RT handle system (No more normal buffer manager)
- Remove deferred directional shadow and move evaluation before lightloop
- Add a function GetNormalForShadowBias() that material need to implement to return the normal used for normal shadow biasing
- Remove Jimenez Subsurface scattering code (This code was disabled by default, now remove to ease maintenance)
- Change Decal API, decal contribution is now done in Material. Require update of material using decal
- Move a lot of files from CoreRP to HDRP/CoreRP. All moved files weren't used by Ligthweight pipeline. Long term they could move back to CoreRP after CoreRP become out of preview
- Updated camera inspector UI
- Updated decal gizmo
- Optimization: The objects that are rendered in the Motion Vector Pass are not rendered in the prepass anymore
- Removed setting shader inclue path via old API, use package shader include paths
- The default value of 'maxSmoothness' for punctual lights has been changed to 0.99
- Modified deferred compute and vert/frag shaders for first steps towards stereo support
- Moved material specific Shader Graph files into corresponding material folders.
- Hide environment lighting settings when enabling HDRP (Settings are control from sceneSettings)
- Update all shader includes to use absolute path (allow users to create material in their Asset folder)
- Done a reorganization of the files (Move ShaderPass to RenderPipeline folder, Move all shadow related files to Lighting/Shadow and others)
- Improved performance and quality of Screen Space Shadows

## [3.3.0-preview] - 2018-01-01

### Added
- Added an error message to say to use Metal or Vulkan when trying to use OpenGL API
- Added a new Fabric shader model that supports Silk and Cotton/Wool
- Added a new HDRP Lighting Debug mode to visualize Light Volumes for Point, Spot, Line, Rectangular and Reflection Probes
- Add support for reflection probe light layers
- Improve quality of anisotropic on IBL

### Fixed
- Fix an issue where the screen where darken when rendering camera preview
- Fix display correct target platform when showing message to inform user that a platform is not supported
- Remove workaround for metal and vulkan in normal buffer encoding/decoding
- Fixed an issue with color picker not working in forward
- Fixed an issue where reseting HDLight do not reset all of its parameters
- Fixed shader compile warning in DebugLightVolumes.shader

### Changed
- Changed default reflection probe to be 256x256x6 and array size to be 64
- Removed dependence on the NdotL for thickness evaluation for translucency (based on artist's input)
- Increased the precision when comparing Planar or HD reflection probe volumes
- Remove various GC alloc in C#. Slightly better performance

## [3.2.0-preview] - 2018-01-01

### Added
- Added a luminance meter in the debug menu
- Added support of Light, reflection probe, emissive material, volume settings related to lighting to Lighting explorer
- Added support for 16bit shadows

### Fixed
- Fix issue with package upgrading (HDRP resources asset is now versionned to worarkound package manager limitation)
- Fix HDReflectionProbe offset displayed in gizmo different than what is affected.
- Fix decals getting into a state where they could not be removed or disabled.
- Fix lux meter mode - The lux meter isn't affected by the sky anymore
- Fix area light size reset when multi-selected
- Fix filter pass number in HDUtils.BlitQuad
- Fix Lux meter mode that was applying SSS
- Fix planar reflections that were not working with tile/cluster (olbique matrix)
- Fix debug menu at runtime not working after nested prefab PR come to trunk
- Fix scrolling issue in density volume

### Changed
- Shader code refactor: Split MaterialUtilities file in two parts BuiltinUtilities (independent of FragInputs) and MaterialUtilities (Dependent of FragInputs)
- Change screen space shadow rendertarget format from ARGB32 to RG16

## [3.1.0-preview] - 2018-01-01

### Added
- Decal now support per channel selection mask. There is now two mode. One with BaseColor, Normal and Smoothness and another one more expensive with BaseColor, Normal, Smoothness, Metal and AO. Control is on HDRP Asset. This may require to launch an update script for old scene: 'Edit/Render Pipeline/Single step upgrade script/Upgrade all DecalMaterial MaskBlendMode'.
- Decal now supports depth bias for decal mesh, to prevent z-fighting
- Decal material now supports draw order for decal projectors
- Added LightLayers support (Base on mask from renderers name RenderingLayers and mask from light name LightLayers - if they match, the light apply) - cost an extra GBuffer in deferred (more bandwidth)
- When LightLayers is enabled, the AmbientOclusion is store in the GBuffer in deferred path allowing to avoid double occlusion with SSAO. In forward the double occlusion is now always avoided.
- Added the possibility to add an override transform on the camera for volume interpolation
- Added desired lux intensity and auto multiplier for HDRI sky
- Added an option to disable light by type in the debug menu
- Added gradient sky
- Split EmissiveColor and bakeDiffuseLighting in forward avoiding the emissiveColor to be affect by SSAO
- Added a volume to control indirect light intensity
- Added EV 100 intensity unit for area lights
- Added support for RendererPriority on Renderer. This allow to control order of transparent rendering manually. HDRP have now two stage of sorting for transparent in addition to bact to front. Material have a priority then Renderer have a priority.
- Add Coupling of (HD)Camera and HDAdditionalCameraData for reset and remove in inspector contextual menu of Camera
- Add Coupling of (HD)ReflectionProbe and HDAdditionalReflectionData for reset and remove in inspector contextual menu of ReflectoinProbe
- Add macro to forbid unity_ObjectToWorld/unity_WorldToObject to be use as it doesn't handle camera relative rendering
- Add opacity control on contact shadow

### Fixed
- Fixed an issue with PreIntegratedFGD texture being sometimes destroyed and not regenerated causing rendering to break
- PostProcess input buffers are not copied anymore on PC if the viewport size matches the final render target size
- Fixed an issue when manipulating a lot of decals, it was displaying a lot of errors in the inspector
- Fixed capture material with reflection probe
- Refactored Constant Buffers to avoid hitting the maximum number of bound CBs in some cases.
- Fixed the light range affecting the transform scale when changed.
- Snap to grid now works for Decal projector resizing.
- Added a warning for 128x128 cookie texture without mipmaps
- Replace the sampler used for density volumes for correct wrap mode handling

### Changed
- Move Render Pipeline Debug "Windows from Windows->General-> Render Pipeline debug windows" to "Windows from Windows->Analysis-> Render Pipeline debug windows"
- Update detail map formula for smoothness and albedo, goal it to bright and dark perceptually and scale factor is use to control gradient speed
- Refactor the Upgrade material system. Now a material can be update from older version at any time. Call Edit/Render Pipeline/Upgrade all Materials to newer version
- Change name EnableDBuffer to EnableDecals at several place (shader, hdrp asset...), this require a call to Edit/Render Pipeline/Upgrade all Materials to newer version to have up to date material.
- Refactor shader code: BakeLightingData structure have been replace by BuiltinData. Lot of shader code have been remove/change.
- Refactor shader code: All GBuffer are now handled by the deferred material. Mean ShadowMask and LightLayers are control by lit material in lit.hlsl and not outside anymore. Lot of shader code have been remove/change.
- Refactor shader code: Rename GetBakedDiffuseLighting to ModifyBakedDiffuseLighting. This function now handle lighting model for transmission too. Lux meter debug mode is factor outisde.
- Refactor shader code: GetBakedDiffuseLighting is not call anymore in GBuffer or forward pass, including the ConvertSurfaceDataToBSDFData and GetPreLightData, this is done in ModifyBakedDiffuseLighting now
- Refactor shader code: Added a backBakeDiffuseLighting to BuiltinData to handle lighting for transmission
- Refactor shader code: Material must now call InitBuiltinData (Init all to zero + init bakeDiffuseLighting and backBakeDiffuseLighting ) and PostInitBuiltinData

## [3.0.0-preview] - 2018-01-01

### Fixed
- Fixed an issue with distortion that was using previous frame instead of current frame
- Fixed an issue where disabled light where not upgrade correctly to the new physical light unit system introduce in 2.0.5-preview

### Changed
- Update assembly definitions to output assemblies that match Unity naming convention (Unity.*).

## [2.0.5-preview] - 2018-01-01

### Added
- Add option supportDitheringCrossFade on HDRP Asset to allow to remove shader variant during player build if needed
- Add contact shadows for punctual lights (in additional shadow settings), only one light is allowed to cast contact shadows at the same time and so at each frame a dominant light is choosed among all light with contact shadows enabled.
- Add PCSS shadow filter support (from SRP Core)
- Exposed shadow budget parameters in HDRP asset
- Add an option to generate an emissive mesh for area lights (currently rectangle light only). The mesh fits the size, intensity and color of the light.
- Add an option to the HDRP asset to increase the resolution of volumetric lighting.
- Add additional ligth unit support for punctual light (Lumens, Candela) and area lights (Lumens, Luminance)
- Add dedicated Gizmo for the box Influence volume of HDReflectionProbe / PlanarReflectionProbe

### Changed
- Re-enable shadow mask mode in debug view
- SSS and Transmission code have been refactored to be able to share it between various material. Guidelines are in SubsurfaceScattering.hlsl
- Change code in area light with LTC for Lit shader. Magnitude is now take from FGD texture instead of a separate texture
- Improve camera relative rendering: We now apply camera translation on the model matrix, so before the TransformObjectToWorld(). Note: unity_WorldToObject and unity_ObjectToWorld must never be used directly.
- Rename positionWS to positionRWS (Camera relative world position) at a lot of places (mainly in interpolator and FragInputs). In case of custom shader user will be required to update their code.
- Rename positionWS, capturePositionWS, proxyPositionWS, influencePositionWS to positionRWS, capturePositionRWS, proxyPositionRWS, influencePositionRWS (Camera relative world position) in LightDefinition struct.
- Improve the quality of trilinear filtering of density volume textures.
- Improve UI for HDReflectionProbe / PlanarReflectionProbe

### Fixed
- Fixed a shader preprocessor issue when compiling DebugViewMaterialGBuffer.shader against Metal target
- Added a temporary workaround to Lit.hlsl to avoid broken lighting code with Metal/AMD
- Fixed issue when using more than one volume texture mask with density volumes.
- Fixed an error which prevented volumetric lighting from working if no density volumes with 3D textures were present.
- Fix contact shadows applied on transmission
- Fix issue with forward opaque lit shader variant being removed by the shader preprocessor
- Fixed compilation errors on Nintendo Switch (limited XRSetting support).
- Fixed apply range attenuation option on punctual light
- Fixed issue with color temperature not take correctly into account with static lighting
- Don't display fog when diffuse lighting, specular lighting, or lux meter debug mode are enabled.

## [2.0.4-preview] - 2018-01-01

### Fixed
- Fix issue when disabling rough refraction and building a player. Was causing a crash.

## [2.0.3-preview] - 2018-01-01

### Added
- Increased debug color picker limit up to 260k lux

## [2.0.2-preview] - 2018-01-01

### Added
- Add Light -> Planar Reflection Probe command
- Added a false color mode in rendering debug
- Add support for mesh decals
- Add flag to disable projector decals on transparent geometry to save performance and decal texture atlas space
- Add ability to use decal diffuse map as mask only
- Add visualize all shadow masks in lighting debug
- Add export of normal and roughness buffer for forwardOnly and when in supportOnlyForward mode for forward
- Provide a define in lit.hlsl (FORWARD_MATERIAL_READ_FROM_WRITTEN_NORMAL_BUFFER) when output buffer normal is used to read the normal and roughness instead of caclulating it (can save performance, but lower quality due to compression)
- Add color swatch to decal material

### Changed
- Change Render -> Planar Reflection creation to 3D Object -> Mirror
- Change "Enable Reflector" name on SpotLight to "Angle Affect Intensity"
- Change prototype of BSDFData ConvertSurfaceDataToBSDFData(SurfaceData surfaceData) to BSDFData ConvertSurfaceDataToBSDFData(uint2 positionSS, SurfaceData surfaceData)

### Fixed
- Fix issue with StackLit in deferred mode with deferredDirectionalShadow due to GBuffer not being cleared. Gbuffer is still not clear and issue was fix with the new Output of normal buffer.
- Fixed an issue where interpolation volumes were not updated correctly for reflection captures.
- Fixed an exception in Light Loop settings UI

## [2.0.1-preview] - 2018-01-01

### Added
- Add stripper of shader variant when building a player. Save shader compile time.
- Disable per-object culling that was executed in C++ in HD whereas it was not used (Optimization)
- Enable texture streaming debugging (was not working before 2018.2)
- Added Screen Space Reflection with Proxy Projection Model
- Support correctly scene selection for alpha tested object
- Add per light shadow mask mode control (i.e shadow mask distance and shadow mask). It use the option NonLightmappedOnly
- Add geometric filtering to Lit shader (allow to reduce specular aliasing)
- Add shortcut to create DensityVolume and PlanarReflection in hierarchy
- Add a DefaultHDMirrorMaterial material for PlanarReflection
- Added a script to be able to upgrade material to newer version of HDRP
- Removed useless duplication of ForwardError passes.
- Add option to not compile any DEBUG_DISPLAY shader in the player (Faster build) call Support Runtime Debug display

### Changed
- Changed SupportForwardOnly to SupportOnlyForward in render pipeline settings
- Changed versioning variable name in HDAdditionalXXXData from m_version to version
- Create unique name when creating a game object in the rendering menu (i.e Density Volume(2))
- Re-organize various files and folder location to clean the repository
- Change Debug windows name and location. Now located at:  Windows -> General -> Render Pipeline Debug

### Removed
- Removed GlobalLightLoopSettings.maxPlanarReflectionProbes and instead use value of GlobalLightLoopSettings.planarReflectionProbeCacheSize
- Remove EmissiveIntensity parameter and change EmissiveColor to be HDR (Matching Builtin Unity behavior) - Data need to be updated - Launch Edit -> Single Step Upgrade Script -> Upgrade all Materials emissionColor

### Fixed
- Fix issue with LOD transition and instancing
- Fix discrepency between object motion vector and camera motion vector
- Fix issue with spot and dir light gizmo axis not highlighted correctly
- Fix potential crash while register debug windows inputs at startup
- Fix warning when creating Planar reflection
- Fix specular lighting debug mode (was rendering black)
- Allow projector decal with null material to allow to configure decal when HDRP is not set
- Decal atlas texture offset/scale is updated after allocations (used to be before so it was using date from previous frame)

## [0.0.0-preview] - 2018-01-01

### Added
- Configure the VolumetricLightingSystem code path to be on by default
- Trigger a build exception when trying to build an unsupported platform
- Introduce the VolumetricLightingController component, which can (and should) be placed on the camera, and allows one to control the near and the far plane of the V-Buffer (volumetric "froxel" buffer) along with the depth distribution (from logarithmic to linear)
- Add 3D texture support for DensityVolumes
- Add a better mapping of roughness to mipmap for planar reflection
- The VolumetricLightingSystem now uses RTHandles, which allows to save memory by sharing buffers between different cameras (history buffers are not shared), and reduce reallocation frequency by reallocating buffers only if the rendering resolution increases (and suballocating within existing buffers if the rendering resolution decreases)
- Add a Volumetric Dimmer slider to lights to control the intensity of the scattered volumetric lighting
- Add UV tiling and offset support for decals.
- Add mipmapping support for volume 3D mask textures

### Changed
- Default number of planar reflection change from 4 to 2
- Rename _MainDepthTexture to _CameraDepthTexture
- The VolumetricLightingController has been moved to the Interpolation Volume framework and now functions similarly to the VolumetricFog settings
- Update of UI of cookie, CubeCookie, Reflection probe and planar reflection probe to combo box
- Allow enabling/disabling shadows for area lights when they are set to baked.
- Hide applyRangeAttenuation and FadeDistance for directional shadow as they are not used

### Removed
- Remove Resource folder of PreIntegratedFGD and add the resource to RenderPipeline Asset

### Fixed
- Fix ConvertPhysicalLightIntensityToLightIntensity() function used when creating light from script to match HDLightEditor behavior
- Fix numerical issues with the default value of mean free path of volumetric fog
- Fix the bug preventing decals from coexisting with density volumes
- Fix issue with alpha tested geometry using planar/triplanar mapping not render correctly or flickering (due to being wrongly alpha tested in depth prepass)
- Fix meta pass with triplanar (was not handling correctly the normal)
- Fix preview when a planar reflection is present
- Fix Camera preview, it is now a Preview cameraType (was a SceneView)
- Fix handling unknown GPUShadowTypes in the shadow manager.
- Fix area light shapes sent as point lights to the baking backends when they are set to baked.
- Fix unnecessary division by PI for baked area lights.
- Fix line lights sent to the lightmappers. The backends don't support this light type.
- Fix issue with shadow mask framesettings not correctly taken into account when shadow mask is enabled for lighting.
- Fix directional light and shadow mask transition, they are now matching making smooth transition
- Fix banding issues caused by high intensity volumetric lighting
- Fix the debug window being emptied on SRP asset reload
- Fix issue with debug mode not correctly clearing the GBuffer in editor after a resize
- Fix issue with ResetMaterialKeyword not resetting correctly ToggleOff/Roggle Keyword
- Fix issue with motion vector not render correctly if there is no depth prepass in deferred

## [0.0.0-preview] - 2018-01-01

### Added
- Screen Space Refraction projection model (Proxy raycasting, HiZ raymarching)
- Screen Space Refraction settings as volume component
- Added buffered frame history per camera
- Port Global Density Volumes to the Interpolation Volume System.
- Optimize ImportanceSampleLambert() to not require the tangent frame.
- Generalize SampleVBuffer() to handle different sampling and reconstruction methods.
- Improve the quality of volumetric lighting reprojection.
- Optimize Morton Order code in the Subsurface Scattering pass.
- Planar Reflection Probe support roughness (gaussian convolution of captured probe)
- Use an atlas instead of a texture array for cluster transparent decals
- Add a debug view to visualize the decal atlas
- Only store decal textures to atlas if decal is visible, debounce out of memory decal atlas warning.
- Add manipulator gizmo on decal to improve authoring workflow
- Add a minimal StackLit material (work in progress, this version can be used as template to add new material)

### Changed
- EnableShadowMask in FrameSettings (But shadowMaskSupport still disable by default)
- Forced Planar Probe update modes to (Realtime, Every Update, Mirror Camera)
- Screen Space Refraction proxy model uses the proxy of the first environment light (Reflection probe/Planar probe) or the sky
- Moved RTHandle static methods to RTHandles
- Renamed RTHandle to RTHandleSystem.RTHandle
- Move code for PreIntegratedFDG (Lit.shader) into its dedicated folder to be share with other material
- Move code for LTCArea (Lit.shader) into its dedicated folder to be share with other material

### Removed
- Removed Planar Probe mirror plane position and normal fields in inspector, always display mirror plane and normal gizmos

### Fixed
- Fix fog flags in scene view is now taken into account
- Fix sky in preview windows that were disappearing after a load of a new level
- Fix numerical issues in IntersectRayAABB().
- Fix alpha blending of volumetric lighting with transparent objects.
- Fix the near plane of the V-Buffer causing out-of-bounds look-ups in the clustered data structure.
- Depth and color pyramid are properly computed and sampled when the camera renders inside a viewport of a RTHandle.
- Fix decal atlas debug view to work correctly when shadow atlas view is also enabled<|MERGE_RESOLUTION|>--- conflicted
+++ resolved
@@ -100,17 +100,14 @@
 - Fixed Microshadow not working correctly in deferred with LightLayers
 - Tentative fix for missing include in depth of field shaders.
 - Fix an issue in reading the gbuffer for ray traced subsurface scattering (case 1248358).
-<<<<<<< HEAD
+- Cloned volume profile from read only assets are created in the root of the project. (case 1154961)
+- Fixed Wizard check on default volume profile to also check it is not the default one in package.
+- Fixed a bug where not all entries were generated for the Attributes Struct in Shader Graph shaders. (case 1250275)
 - Fixed an issue where manipulating the color wheels in a volume component would reset the cursor every time.
 - Fixed an issue where static sky lighting would not be updated for a new scene until it's reloaded at least once.
 - Fixed missing include guards in shadow hlsl files.
 - Fixed issue with light layers bigger than 8 (and above the supported range). 
 - Fixed an issue where decals were duplicated in prefab isolation mode.
-=======
-- Cloned volume profile from read only assets are created in the root of the project. (case 1154961)
-- Fixed Wizard check on default volume profile to also check it is not the default one in package.
-- Fixed a bug where not all entries were generated for the Attributes Struct in Shader Graph shaders. (case 1250275)
->>>>>>> b25afbc0
 
 ### Changed
 - Rejecting history for ray traced reflections based on a threshold evaluated on the neighborhood of the sampled history.
