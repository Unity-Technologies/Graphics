﻿# Changelog
All notable changes to this package will be documented in this file.

The format is based on [Keep a Changelog](http://keepachangelog.com/en/1.0.0/)
and this project adheres to [Semantic Versioning](http://semver.org/spec/v2.0.0.html).

## [10.0.0] - 2019-06-10

### Added
- Ray tracing support for VR single-pass
- Added sharpen filter shader parameter and UI for TemporalAA to control image quality instead of hardcoded value
- Added frame settings option for custom post process and custom passes as well as custom color buffer format option.
- Add check in wizard on SRP Batcher enabled.
- Added default implementations of OnPreprocessMaterialDescription for FBX, Obj, Sketchup and 3DS file formats.
- Added custom pass fade radius
- Added after post process injection point for custom passes
- Added basic alpha compositing support - Alpha is available afterpostprocess when using FP16 buffer format.
- Added falloff distance on Reflection Probe and Planar Reflection Probe
- Added Backplate projection from the HDRISky
- Added Shadow Matte in UnlitMasterNode, which only received shadow without lighting
- Added hability to name LightLayers in HDRenderPipelineAsset
- Added a range compression factor for Reflection Probe and Planar Reflection Probe to avoid saturation of colors.
- Added path tracing support for directional, point and spot lights, as well as emission from Lit and Unlit.
- Added non temporal version of SSAO.
- Added more detailed ray tracing stats in the debug window
- Added Disc area light (bake only)
- Added a warning in the material UI to prevent transparent + subsurface-scattering combination.
- Added XR single-pass setting into HDRP asset
- Added a penumbra tint option for lights
- Added support for depth copy with XR SDK
- Added debug setting to Render Pipeline Debug Window to list the active XR views
- Added an option to filter the result of the volumetric lighting (off by default).
- Added a transmission multiplier for directional lights
- Added XR single-pass test mode to Render Pipeline Debug Window
- Added debug setting to Render Pipeline Window to list the active XR views
- Added a new refraction mode for the Lit shader (thin). Which is a box refraction with small thickness values
- Added the code to support Barn Doors for Area Lights based on a shaderconfig option.
- Added HDRPCameraBinder property binder for Visual Effect Graph
- Added "Celestial Body" controls to the Directional Light
- Added new parameters to the Physically Based Sky
- Added Reflections to the DXR Wizard
- Added the possibility to have ray traced colored and semi-transparent shadows on directional lights.
- Added a check in the custom post process template to throw an error if the default shader is not found.
- Exposed the debug overlay ratio in the debug menu.
- Added a separate frame settings for tonemapping alongside color grading.
- Added the receive fog option in the material UI for ShaderGraphs.
- Added a public virtual bool in the custom post processes API to specify if a post processes should be executed in the scene view.
- Added a menu option that checks scene issues with ray tracing. Also removed the previously existing warning at runtime.
- Added Contrast Adaptive Sharpen (CAS) Upscaling effect.
- Added APIs to update probe settings at runtime.
- Added documentation for the rayTracingSupported method in HDRP
- Added user-selectable format for the post processing passes.
- Added support for alpha channel in some post-processing passes (DoF, TAA, Uber).
- Added warnings in FrameSettings inspector when using DXR and atempting to use Asynchronous Execution.
- Exposed Stencil bits that can be used by the user.
- Added history rejection based on velocity of intersected objects for directional, point and spot lights.
- Added a affectsVolumetric field to the HDAdditionalLightData API to know if light affects volumetric fog.
- Add OS and Hardware check in the Wizard fixes for DXR.
- Added option to exclude camera motion from motion blur.
- Added semi-transparent shadows for point and spot lights.
- Added support for semi-transparent shadow for unlit shader and unlit shader graph.
- Added the alpha clip enabled toggle to the material UI for all HDRP shader graphs.
- Added Material Samples to explain how to use the lit shader features
- Added an initial implementation of ray traced sub surface scattering
- Added AssetPostprocessors and Shadergraphs to handle Arnold Standard Surface and 3DsMax Physical material import from FBX.
- Added support for Smoothness Fade start work when enabling ray traced reflections.
- Added Contact shadow, Micro shadows and Screen space refraction API documentation.
- Added script documentation for SSR, SSAO (ray tracing), GI, Light Cluster, RayTracingSettings, Ray Counters, etc.
- Added path tracing support for refraction and internal reflections.
- Added support for Thin Refraction Model and Lit's Clear Coat in Path Tracing.
- Added the Tint parameter to Sky Colored Fog.
- Added of Screen Space Reflections for Transparent materials
- Added a fallback for ray traced area light shadows in case the material is forward or the lit mode is forward.
- Added a new debug mode for light layers.
- Added an "enable" toggle to the SSR volume component.
- Added support for anisotropic specular lobes in path tracing.
- Added support for alpha clipping in path tracing.
- Added support for light cookies in path tracing.
- Added support for transparent shadows in path tracing.
- Added support for iridescence in path tracing.
- Added support for background color in path tracing.
- Added a path tracing test to the test suite.
- Added a warning and workaround instructions that appear when you enable XR single-pass after the first frame with the XR SDK.
- Added the exposure sliders to the planar reflection probe preview
- Added support for subsurface scattering in path tracing.
- Added a new mode that improves the filtering of ray traced shadows (directional, point and spot) based on the distance to the occluder.
- Added support of cookie baking and add support on Disc light.
- Added support for fog attenuation in path tracing.
- Added a new debug panel for volumes
- Added XR setting to control camera jitter for temporal effects
- Added an error message in the DrawRenderers custom pass when rendering opaque objects with an HDRP asset in DeferredOnly mode.
- Added API to enable proper recording of path traced scenes (with the Unity recorder or other tools).
- Added support for fog in Recursive rendering, ray traced reflections and ray traced indirect diffuse.
- Added an alpha blend option for recursive rendering
- Added support for stack lit for ray tracing effects.
- Added support for hair for ray tracing effects.
- Added support for alpha to coverage for HDRP shaders and shader graph
- Added support for Quality Levels to Subsurface Scattering.
- Added option to disable XR rendering on the camera settings.
- Added support for specular AA from geometric curvature in AxF
- Added support for baked AO (no input for now) in AxF
- Added an info box to warn about depth test artifacts when rendering object twice in custom passes with MSAA.
- Added a frame setting for alpha to mask.
- Added support for custom passes in the AOV API
- Added Light decomposition lighting debugging modes and support in AOV
- Added exposure compensation to Fixed exposure mode
- Added support for rasterized area light shadows in StackLit
- Added support for texture-weighted automatic exposure
- Added support for POM for emissive map
- Added alpha channel support in motion blur pass.
- Added the HDRP Compositor Tool (in Preview).
- Added a ray tracing mode option in the HDRP asset that allows to override and shader stripping.
- Added support for arbitrary resolution scaling of Volumetric Lighting to the Fog volume component.
- Added range attenuation for box-shaped spotlights.
- Added scenes for hair and fabric and decals with material samples
- Added fabric materials and textures
- Added information for fabric materials in fabric scene
- Added a DisplayInfo attribute to specify a name override and a display order for Volume Component fields (used only in default inspector for now).
- Added Min distance to contact shadows.
- Added support for Depth of Field in path tracing (by sampling the lens aperture).
- Added an API in HDRP to override the camera within the rendering of a frame (mainly for custom pass).
- Added a function (HDRenderPipeline.ResetRTHandleReferenceSize) to reset the reference size of RTHandle systems.
- Added support for AxF measurements importing into texture resources tilings.
- Added Layer parameter on Area Light to modify Layer of generated Emissive Mesh
- Added a flow map parameter to HDRI Sky
- Implemented ray traced reflections for transparent objects.
- Add a new parameter to control reflections in recursive rendering.
- Added an initial version of SSGI.
- Added Virtual Texturing cache settings to control the size of the Streaming Virtual Texturing caches.
- Added back-compatibility with builtin stereo matrices.
- Added CustomPassUtils API to simplify Blur, Copy and DrawRenderers custom passes.
- Added Histogram guided automatic exposure.
- Added few exposure debug modes.
- Added support for multiple path-traced views at once (e.g., scene and game views).
- Added support for 3DsMax's 2021 Simplified Physical Material from FBX files in the Model Importer.
- Added custom target mid grey for auto exposure.
- Added CustomPassUtils API to simplify Blur, Copy and DrawRenderers custom passes.
- Added an API in HDRP to override the camera within the rendering of a frame (mainly for custom pass).
- Added more custom pass API functions, mainly to render objects from another camera.
- Added support for transparent Unlit in path tracing.
- Added a minimal lit used for RTGI in peformance mode.
- Added procedural metering mask that can follow an object
- Added presets quality settings for RTAO and RTGI.
- Added an override for the shadow culling that allows better directional shadow maps in ray tracing effects (RTR, RTGI, RTSSS and RR).
- Added a Cloud Layer volume override.
- Added Fast Memory support for platform that support it.
- Added CPU and GPU timings for ray tracing effects.
- Added support to combine RTSSS and RTGI (1248733).
- Added IES Profile support for Point, Spot and Rectangular-Area lights
- Added support for multiple mapping modes in AxF.
- Add support of lightlayers on indirect lighting controller
- Added compute shader stripping.
- Added Cull Mode option for opaque materials and ShaderGraphs. 
- Added scene view exposure override.
- Added support for exposure curve remapping for min/max limits.
- Added presets for ray traced reflections.
- Added final image histogram debug view (both luminance and RGB).
- Added an example texture and rotation to the Cloud Layer volume override.
- Added an option to extend the camera culling for skinned mesh animation in ray tracing effects (1258547).

### Fixed
- Fix when rescale probe all direction below zero (1219246)
- Update documentation of HDRISky-Backplate, precise how to have Ambient Occlusion on the Backplate
- Sorting, undo, labels, layout in the Lighting Explorer.
- Fixed sky settings and materials in Shader Graph Samples package
- Fix/workaround a probable graphics driver bug in the GTAO shader.
- Fixed Hair and PBR shader graphs double sided modes
- Fixed an issue where updating an HDRP asset in the Quality setting panel would not recreate the pipeline.
- Fixed issue with point lights being considered even when occupying less than a pixel on screen (case 1183196)
- Fix a potential NaN source with iridescence (case 1183216)
- Fixed issue of spotlight breaking when minimizing the cone angle via the gizmo (case 1178279)
- Fixed issue that caused decals not to modify the roughness in the normal buffer, causing SSR to not behave correctly (case 1178336)
- Fixed lit transparent refraction with XR single-pass rendering
- Removed extra jitter for TemporalAA in VR
- Fixed ShaderGraph time in main preview
- Fixed issue on some UI elements in HDRP asset not expanding when clicking the arrow (case 1178369)
- Fixed alpha blending in custom post process
- Fixed the modification of the _AlphaCutoff property in the material UI when exposed with a ShaderGraph parameter.
- Fixed HDRP test `1218_Lit_DiffusionProfiles` on Vulkan.
- Fixed an issue where building a player in non-dev mode would generate render target error logs every frame
- Fixed crash when upgrading version of HDRP
- Fixed rendering issues with material previews
- Fixed NPE when using light module in Shuriken particle systems (1173348).
- Refresh cached shadow on editor changes
- Fixed light supported units caching (1182266)
- Fixed an issue where SSAO (that needs temporal reprojection) was still being rendered when Motion Vectors were not available (case 1184998)
- Fixed a nullref when modifying the height parameters inside the layered lit shader UI.
- Fixed Decal gizmo that become white after exiting play mode
- Fixed Decal pivot position to behave like a spotlight
- Fixed an issue where using the LightingOverrideMask would break sky reflection for regular cameras
- Fix DebugMenu FrameSettingsHistory persistency on close
- Fix DensityVolume, ReflectionProbe aned PlanarReflectionProbe advancedControl display
- Fix DXR scene serialization in wizard
- Fixed an issue where Previews would reallocate History Buffers every frame
- Fixed the SetLightLayer function in HDAdditionalLightData setting the wrong light layer
- Fix error first time a preview is created for planar
- Fixed an issue where SSR would use an incorrect roughness value on ForwardOnly (StackLit, AxF, Fabric, etc.) materials when the pipeline is configured to also allow deferred Lit.
- Fixed issues with light explorer (cases 1183468, 1183269)
- Fix dot colors in LayeredLit material inspector
- Fix undo not resetting all value when undoing the material affectation in LayerLit material
- Fix for issue that caused gizmos to render in render textures (case 1174395)
- Fixed the light emissive mesh not updated when the light was disabled/enabled
- Fixed light and shadow layer sync when setting the HDAdditionalLightData.lightlayersMask property
- Fixed a nullref when a custom post process component that was in the HDRP PP list is removed from the project
- Fixed issue that prevented decals from modifying specular occlusion (case 1178272).
- Fixed exposure of volumetric reprojection
- Fixed multi selection support for Scalable Settings in lights
- Fixed font shaders in test projects for VR by using a Shader Graph version
- Fixed refresh of baked cubemap by incrementing updateCount at the end of the bake (case 1158677).
- Fixed issue with rectangular area light when seen from the back
- Fixed decals not affecting lightmap/lightprobe
- Fixed zBufferParams with XR single-pass rendering
- Fixed moving objects not rendered in custom passes
- Fixed abstract classes listed in the + menu of the custom pass list
- Fixed custom pass that was rendered in previews
- Fixed precision error in zero value normals when applying decals (case 1181639)
- Fixed issue that triggered No Scene Lighting view in game view as well (case 1156102)
- Assign default volume profile when creating a new HDRP Asset
- Fixed fov to 0 in planar probe breaking the projection matrix (case 1182014)
- Fixed bugs with shadow caching
- Reassign the same camera for a realtime probe face render request to have appropriate history buffer during realtime probe rendering.
- Fixed issue causing wrong shading when normal map mode is Object space, no normal map is set, but a detail map is present (case 1143352)
- Fixed issue with decal and htile optimization
- Fixed TerrainLit shader compilation error regarding `_Control0_TexelSize` redefinition (case 1178480).
- Fixed warning about duplicate HDRuntimeReflectionSystem when configuring play mode without domain reload.
- Fixed an editor crash when multiple decal projectors were selected and some had null material
- Added all relevant fix actions to FixAll button in Wizard
- Moved FixAll button on top of the Wizard
- Fixed an issue where fog color was not pre-exposed correctly
- Fix priority order when custom passes are overlapping
- Fix cleanup not called when the custom pass GameObject is destroyed
- Replaced most instances of GraphicsSettings.renderPipelineAsset by GraphicsSettings.currentRenderPipeline. This should fix some parameters not working on Quality Settings overrides.
- Fixed an issue with Realtime GI not working on upgraded projects.
- Fixed issue with screen space shadows fallback texture was not set as a texture array.
- Fixed Pyramid Lights bounding box
- Fixed terrain heightmap default/null values and epsilons
- Fixed custom post-processing effects breaking when an abstract class inherited from `CustomPostProcessVolumeComponent`
- Fixed XR single-pass rendering in Editor by using ShaderConfig.s_XrMaxViews to allocate matrix array
- Multiple different skies rendered at the same time by different cameras are now handled correctly without flickering
- Fixed flickering issue happening when different volumes have shadow settings and multiple cameras are present.
- Fixed issue causing planar probes to disappear if there is no light in the scene.
- Fixed a number of issues with the prefab isolation mode (Volumes leaking from the main scene and reflection not working properly)
- Fixed an issue with fog volume component upgrade not working properly
- Fixed Spot light Pyramid Shape has shadow artifacts on aspect ratio values lower than 1
- Fixed issue with AO upsampling in XR
- Fixed camera without HDAdditionalCameraData component not rendering
- Removed the macro ENABLE_RAYTRACING for most of the ray tracing code
- Fixed prefab containing camera reloading in loop while selected in the Project view
- Fixed issue causing NaN wheh the Z scale of an object is set to 0.
- Fixed DXR shader passes attempting to render before pipeline loaded
- Fixed black ambient sky issue when importing a project after deleting Library.
- Fixed issue when upgrading a Standard transparent material (case 1186874)
- Fixed area light cookies not working properly with stack lit
- Fixed material render queue not updated when the shader is changed in the material inspector.
- Fixed a number of issues with full screen debug modes not reseting correctly when setting another mutually exclusive mode
- Fixed compile errors for platforms with no VR support
- Fixed an issue with volumetrics and RTHandle scaling (case 1155236)
- Fixed an issue where sky lighting might be updated uselessly
- Fixed issue preventing to allow setting decal material to none (case 1196129)
- Fixed XR multi-pass decals rendering
- Fixed several fields on Light Inspector that not supported Prefab overrides
- Fixed EOL for some files
- Fixed scene view rendering with volumetrics and XR enabled
- Fixed decals to work with multiple cameras
- Fixed optional clear of GBuffer (Was always on)
- Fixed render target clears with XR single-pass rendering
- Fixed HDRP samples file hierarchy
- Fixed Light units not matching light type
- Fixed QualitySettings panel not displaying HDRP Asset
- Fixed black reflection probes the first time loading a project
- Fixed y-flip in scene view with XR SDK
- Fixed Decal projectors do not immediately respond when parent object layer mask is changed in editor.
- Fixed y-flip in scene view with XR SDK
- Fixed a number of issues with Material Quality setting
- Fixed the transparent Cull Mode option in HD unlit master node settings only visible if double sided is ticked.
- Fixed an issue causing shadowed areas by contact shadows at the edge of far clip plane if contact shadow length is very close to far clip plane.
- Fixed editing a scalable settings will edit all loaded asset in memory instead of targetted asset.
- Fixed Planar reflection default viewer FOV
- Fixed flickering issues when moving the mouse in the editor with ray tracing on.
- Fixed the ShaderGraph main preview being black after switching to SSS in the master node settings
- Fixed custom fullscreen passes in VR
- Fixed camera culling masks not taken in account in custom pass volumes
- Fixed object not drawn in custom pass when using a DrawRenderers with an HDRP shader in a build.
- Fixed injection points for Custom Passes (AfterDepthAndNormal and BeforePreRefraction were missing)
- Fixed a enum to choose shader tags used for drawing objects (DepthPrepass or Forward) when there is no override material.
- Fixed lit objects in the BeforePreRefraction, BeforeTransparent and BeforePostProcess.
- Fixed the None option when binding custom pass render targets to allow binding only depth or color.
- Fixed custom pass buffers allocation so they are not allocated if they're not used.
- Fixed the Custom Pass entry in the volume create asset menu items.
- Fixed Prefab Overrides workflow on Camera.
- Fixed alignment issue in Preset for Camera.
- Fixed alignment issue in Physical part for Camera.
- Fixed FrameSettings multi-edition.
- Fixed a bug happening when denoising multiple ray traced light shadows
- Fixed minor naming issues in ShaderGraph settings
- VFX: Removed z-fight glitches that could appear when using deferred depth prepass and lit quad primitives
- VFX: Preserve specular option for lit outputs (matches HDRP lit shader)
- Fixed an issue with Metal Shader Compiler and GTAO shader for metal
- Fixed resources load issue while upgrading HDRP package.
- Fix LOD fade mask by accounting for field of view
- Fixed spot light missing from ray tracing indirect effects.
- Fixed a UI bug in the diffusion profile list after fixing them from the wizard.
- Fixed the hash collision when creating new diffusion profile assets.
- Fixed a light leaking issue with box light casting shadows (case 1184475)
- Fixed Cookie texture type in the cookie slot of lights (Now displays a warning because it is not supported).
- Fixed a nullref that happens when using the Shuriken particle light module
- Fixed alignment in Wizard
- Fixed text overflow in Wizard's helpbox
- Fixed Wizard button fix all that was not automatically grab all required fixes
- Fixed VR tab for MacOS in Wizard
- Fixed local config package workflow in Wizard
- Fixed issue with contact shadows shifting when MSAA is enabled.
- Fixed EV100 in the PBR sky
- Fixed an issue In URP where sometime the camera is not passed to the volume system and causes a null ref exception (case 1199388)
- Fixed nullref when releasing HDRP with custom pass disabled
- Fixed performance issue derived from copying stencil buffer.
- Fixed an editor freeze when importing a diffusion profile asset from a unity package.
- Fixed an exception when trying to reload a builtin resource.
- Fixed the light type intensity unit reset when switching the light type.
- Fixed compilation error related to define guards and CreateLayoutFromXrSdk()
- Fixed documentation link on CustomPassVolume.
- Fixed player build when HDRP is in the project but not assigned in the graphic settings.
- Fixed an issue where ambient probe would be black for the first face of a baked reflection probe
- VFX: Fixed Missing Reference to Visual Effect Graph Runtime Assembly
- Fixed an issue where rendering done by users in EndCameraRendering would be executed before the main render loop.
- Fixed Prefab Override in main scope of Volume.
- Fixed alignment issue in Presset of main scope of Volume.
- Fixed persistence of ShowChromeGizmo and moved it to toolbar for coherency in ReflectionProbe and PlanarReflectionProbe.
- Fixed Alignement issue in ReflectionProbe and PlanarReflectionProbe.
- Fixed Prefab override workflow issue in ReflectionProbe and PlanarReflectionProbe.
- Fixed empty MoreOptions and moved AdvancedManipulation in a dedicated location for coherency in ReflectionProbe and PlanarReflectionProbe.
- Fixed Prefab override workflow issue in DensityVolume.
- Fixed empty MoreOptions and moved AdvancedManipulation in a dedicated location for coherency in DensityVolume.
- Fix light limit counts specified on the HDRP asset
- Fixed Quality Settings for SSR, Contact Shadows and Ambient Occlusion volume components
- Fixed decalui deriving from hdshaderui instead of just shaderui
- Use DelayedIntField instead of IntField for scalable settings
- Fixed init of debug for FrameSettingsHistory on SceneView camera
- Added a fix script to handle the warning 'referenced script in (GameObject 'SceneIDMap') is missing'
- Fix Wizard load when none selected for RenderPipelineAsset
- Fixed TerrainLitGUI when per-pixel normal property is not present.
- Fixed rendering errors when enabling debug modes with custom passes
- Fix an issue that made PCSS dependent on Atlas resolution (not shadow map res)
- Fixing a bug whith histories when n>4 for ray traced shadows
- Fixing wrong behavior in ray traced shadows for mesh renderers if their cast shadow is shadow only or double sided
- Only tracing rays for shadow if the point is inside the code for spotlight shadows
- Only tracing rays if the point is inside the range for point lights
- Fixing ghosting issues when the screen space shadow  indexes change for a light with ray traced shadows
- Fixed an issue with stencil management and Xbox One build that caused corrupted output in deferred mode.
- Fixed a mismatch in behavior between the culling of shadow maps and ray traced point and spot light shadows
- Fixed recursive ray tracing not working anymore after intermediate buffer refactor.
- Fixed ray traced shadow denoising not working (history rejected all the time).
- Fixed shader warning on xbox one
- Fixed cookies not working for spot lights in ray traced reflections, ray traced GI and recursive rendering
- Fixed an inverted handling of CoatSmoothness for SSR in StackLit.
- Fixed missing distortion inputs in Lit and Unlit material UI.
- Fixed issue that propagated NaNs across multiple frames through the exposure texture.
- Fixed issue with Exclude from TAA stencil ignored.
- Fixed ray traced reflection exposure issue.
- Fixed issue with TAA history not initialising corretly scale factor for first frame
- Fixed issue with stencil test of material classification not using the correct Mask (causing false positive and bad performance with forward material in deferred)
- Fixed issue with History not reset when chaning antialiasing mode on camera
- Fixed issue with volumetric data not being initialized if default settings have volumetric and reprojection off.
- Fixed ray tracing reflection denoiser not applied in tier 1
- Fixed the vibility of ray tracing related methods.
- Fixed the diffusion profile list not saved when clicking the fix button in the material UI.
- Fixed crash when pushing bounce count higher than 1 for ray traced GI or reflections
- Fixed PCSS softness scale so that it better match ray traced reference for punctual lights.
- Fixed exposure management for the path tracer
- Fixed AxF material UI containing two advanced options settings.
- Fixed an issue where cached sky contexts were being destroyed wrongly, breaking lighting in the LookDev
- Fixed issue that clamped PCSS softness too early and not after distance scale.
- Fixed fog affect transparent on HD unlit master node
- Fixed custom post processes re-ordering not saved.
- Fixed NPE when using scalable settings
- Fixed an issue where PBR sky precomputation was reset incorrectly in some cases causing bad performance.
- Fixed a bug due to depth history begin overriden too soon
- Fixed CustomPassSampleCameraColor scale issue when called from Before Transparent injection point.
- Fixed corruption of AO in baked probes.
- Fixed issue with upgrade of projects that still had Very High as shadow filtering quality.
- Fixed issue that caused Distortion UI to appear in Lit.
- Fixed several issues with decal duplicating when editing them.
- Fixed initialization of volumetric buffer params (1204159)
- Fixed an issue where frame count was incorrectly reset for the game view, causing temporal processes to fail.
- Fixed Culling group was not disposed error.
- Fixed issues on some GPU that do not support gathers on integer textures.
- Fixed an issue with ambient probe not being initialized for the first frame after a domain reload for volumetric fog.
- Fixed the scene visibility of decal projectors and density volumes
- Fixed a leak in sky manager.
- Fixed an issue where entering playmode while the light editor is opened would produce null reference exceptions.
- Fixed the debug overlay overlapping the debug menu at runtime.
- Fixed an issue with the framecount when changing scene.
- Fixed errors that occurred when using invalid near and far clip plane values for planar reflections.
- Fixed issue with motion blur sample weighting function.
- Fixed motion vectors in MSAA.
- Fixed sun flare blending (case 1205862).
- Fixed a lot of issues related to ray traced screen space shadows.
- Fixed memory leak caused by apply distortion material not being disposed.
- Fixed Reflection probe incorrectly culled when moving its parent (case 1207660)
- Fixed a nullref when upgrading the Fog volume components while the volume is opened in the inspector.
- Fix issues where decals on PS4 would not correctly write out the tile mask causing bits of the decal to go missing.
- Use appropriate label width and text content so the label is completely visible
- Fixed an issue where final post process pass would not output the default alpha value of 1.0 when using 11_11_10 color buffer format.
- Fixed SSR issue after the MSAA Motion Vector fix.
- Fixed an issue with PCSS on directional light if punctual shadow atlas was not allocated.
- Fixed an issue where shadow resolution would be wrong on the first face of a baked reflection probe.
- Fixed issue with PCSS softness being incorrect for cascades different than the first one.
- Fixed custom post process not rendering when using multiple HDRP asset in quality settings
- Fixed probe gizmo missing id (case 1208975)
- Fixed a warning in raytracingshadowfilter.compute
- Fixed issue with AO breaking with small near plane values.
- Fixed custom post process Cleanup function not called in some cases.
- Fixed shader warning in AO code.
- Fixed a warning in simpledenoiser.compute
- Fixed tube and rectangle light culling to use their shape instead of their range as a bounding box.
- Fixed caused by using gather on a UINT texture in motion blur.
- Fix issue with ambient occlusion breaking when dynamic resolution is active.
- Fixed some possible NaN causes in Depth of Field.
- Fixed Custom Pass nullref due to the new Profiling Sample API changes
- Fixed the black/grey screen issue on after post process Custom Passes in non dev builds.
- Fixed particle lights.
- Improved behavior of lights and probe going over the HDRP asset limits.
- Fixed issue triggered when last punctual light is disabled and more than one camera is used.
- Fixed Custom Pass nullref due to the new Profiling Sample API changes
- Fixed the black/grey screen issue on after post process Custom Passes in non dev builds.
- Fixed XR rendering locked to vsync of main display with Standalone Player.
- Fixed custom pass cleanup not called at the right time when using multiple volumes.
- Fixed an issue on metal with edge of decal having artifact by delaying discard of fragments during decal projection
- Fixed various shader warning
- Fixing unnecessary memory allocations in the ray tracing cluster build
- Fixed duplicate column labels in LightEditor's light tab
- Fixed white and dark flashes on scenes with very high or very low exposure when Automatic Exposure is being used.
- Fixed an issue where passing a null ProfilingSampler would cause a null ref exception.
- Fixed memory leak in Sky when in matcap mode.
- Fixed compilation issues on platform that don't support VR.
- Fixed migration code called when we create a new HDRP asset.
- Fixed RemoveComponent on Camera contextual menu to not remove Camera while a component depend on it.
- Fixed an issue where ambient occlusion and screen space reflections editors would generate null ref exceptions when HDRP was not set as the current pipeline.
- Fixed a null reference exception in the probe UI when no HDRP asset is present.
- Fixed the outline example in the doc (sampling range was dependent on screen resolution)
- Fixed a null reference exception in the HDRI Sky editor when no HDRP asset is present.
- Fixed an issue where Decal Projectors created from script where rotated around the X axis by 90°.
- Fixed frustum used to compute Density Volumes visibility when projection matrix is oblique.
- Fixed a null reference exception in Path Tracing, Recursive Rendering and raytraced Global Illumination editors when no HDRP asset is present.
- Fix for NaNs on certain geometry with Lit shader -- [case 1210058](https://fogbugz.unity3d.com/f/cases/1210058/)
- Fixed an issue where ambient occlusion and screen space reflections editors would generate null ref exceptions when HDRP was not set as the current pipeline.
- Fixed a null reference exception in the probe UI when no HDRP asset is present.
- Fixed the outline example in the doc (sampling range was dependent on screen resolution)
- Fixed a null reference exception in the HDRI Sky editor when no HDRP asset is present.
- Fixed an issue where materials newly created from the contextual menu would have an invalid state, causing various problems until it was edited.
- Fixed transparent material created with ZWrite enabled (now it is disabled by default for new transparent materials)
- Fixed mouseover on Move and Rotate tool while DecalProjector is selected.
- Fixed wrong stencil state on some of the pixel shader versions of deferred shader.
- Fixed an issue where creating decals at runtime could cause a null reference exception.
- Fixed issue that displayed material migration dialog on the creation of new project.
- Fixed various issues with time and animated materials (cases 1210068, 1210064).
- Updated light explorer with latest changes to the Fog and fixed issues when no visual environment was present.
- Fixed not handleling properly the recieve SSR feature with ray traced reflections
- Shadow Atlas is no longer allocated for area lights when they are disabled in the shader config file.
- Avoid MRT Clear on PS4 as it is not implemented yet.
- Fixed runtime debug menu BitField control.
- Fixed the radius value used for ray traced directional light.
- Fixed compilation issues with the layered lit in ray tracing shaders.
- Fixed XR autotests viewport size rounding
- Fixed mip map slider knob displayed when cubemap have no mipmap
- Remove unnecessary skip of material upgrade dialog box.
- Fixed the profiling sample mismatch errors when enabling the profiler in play mode
- Fixed issue that caused NaNs in reflection probes on consoles.
- Fixed adjusting positive axis of Blend Distance slides the negative axis in the density volume component.
- Fixed the blend of reflections based on the weight.
- Fixed fallback for ray traced reflections when denoising is enabled.
- Fixed error spam issue with terrain detail terrainDetailUnsupported (cases 1211848)
- Fixed hardware dynamic resolution causing cropping/scaling issues in scene view (case 1158661)
- Fixed Wizard check order for `Hardware and OS` and `Direct3D12`
- Fix AO issue turning black when Far/Near plane distance is big.
- Fixed issue when opening lookdev and the lookdev volume have not been assigned yet.
- Improved memory usage of the sky system.
- Updated label in HDRP quality preference settings (case 1215100)
- Fixed Decal Projector gizmo not undoing properly (case 1216629)
- Fix a leak in the denoising of ray traced reflections.
- Fixed Alignment issue in Light Preset
- Fixed Environment Header in LightingWindow
- Fixed an issue where hair shader could write garbage in the diffuse lighting buffer, causing NaNs.
- Fixed an exposure issue with ray traced sub-surface scattering.
- Fixed runtime debug menu light hierarchy None not doing anything.
- Fixed the broken ShaderGraph preview when creating a new Lit graph.
- Fix indentation issue in preset of LayeredLit material.
- Fixed minor issues with cubemap preview in the inspector.
- Fixed wrong build error message when building for android on mac.
- Fixed an issue related to denoising ray trace area shadows.
- Fixed wrong build error message when building for android on mac.
- Fixed Wizard persistency of Direct3D12 change on domain reload.
- Fixed Wizard persistency of FixAll on domain reload.
- Fixed Wizard behaviour on domain reload.
- Fixed a potential source of NaN in planar reflection probe atlas.
- Fixed an issue with MipRatio debug mode showing _DebugMatCapTexture not being set.
- Fixed missing initialization of input params in Blit for VR.
- Fix Inf source in LTC for area lights.
- Fix issue with AO being misaligned when multiple view are visible.
- Fix issue that caused the clamp of camera rotation motion for motion blur to be ineffective.
- Fixed issue with AssetPostprocessors dependencies causing models to be imported twice when upgrading the package version.
- Fixed culling of lights with XR SDK
- Fixed memory stomp in shadow caching code, leading to overflow of Shadow request array and runtime errors.
- Fixed an issue related to transparent objects reading the ray traced indirect diffuse buffer
- Fixed an issue with filtering ray traced area lights when the intensity is high or there is an exposure.
- Fixed ill-formed include path in Depth Of Field shader.
- Fixed shader graph and ray tracing after the shader target PR.
- Fixed a bug in semi-transparent shadows (object further than the light casting shadows)
- Fix state enabled of default volume profile when in package.
- Fixed removal of MeshRenderer and MeshFilter on adding Light component.
- Fixed Ray Traced SubSurface Scattering not working with ray traced area lights
- Fixed Ray Traced SubSurface Scattering not working in forward mode.
- Fixed a bug in debug light volumes.
- Fixed a bug related to ray traced area light shadow history.
- Fixed an issue where fog sky color mode could sample NaNs in the sky cubemap.
- Fixed a leak in the PBR sky renderer.
- Added a tooltip to the Ambient Mode parameter in the Visual Envionment volume component.
- Static lighting sky now takes the default volume into account (this fixes discrepancies between baked and realtime lighting).
- Fixed a leak in the sky system.
- Removed MSAA Buffers allocation when lit shader mode is set to "deferred only".
- Fixed invalid cast for realtime reflection probes (case 1220504)
- Fixed invalid game view rendering when disabling all cameras in the scene (case 1105163)
- Hide reflection probes in the renderer components.
- Fixed infinite reload loop while displaying Light's Shadow's Link Light Layer in Inspector of Prefab Asset.
- Fixed the culling was not disposed error in build log.
- Fixed the cookie atlas size and planar atlas size being too big after an upgrade of the HDRP asset.
- Fixed transparent SSR for shader graph.
- Fixed an issue with emissive light meshes not being in the RAS.
- Fixed DXR player build
- Fixed the HDRP asset migration code not being called after an upgrade of the package
- Fixed draw renderers custom pass out of bound exception
- Fixed the PBR shader rendering in deferred
- Fixed some typos in debug menu (case 1224594)
- Fixed ray traced point and spot lights shadows not rejecting istory when semi-transparent or colored.
- Fixed a warning due to StaticLightingSky when reloading domain in some cases.
- Fixed the MaxLightCount being displayed when the light volume debug menu is on ColorAndEdge.
- Fixed issue with unclear naming of debug menu for decals.
- Fixed z-fighting in scene view when scene lighting is off (case 1203927)
- Fixed issue that prevented cubemap thumbnails from rendering (only on D3D11 and Metal).
- Fixed ray tracing with VR single-pass
- Fix an exception in ray tracing that happens if two LOD levels are using the same mesh renderer.
- Fixed error in the console when switching shader to decal in the material UI.
- Fixed an issue with refraction model and ray traced recursive rendering (case 1198578).
- Fixed an issue where a dynamic sky changing any frame may not update the ambient probe.
- Fixed cubemap thumbnail generation at project load time.
- Fixed cubemap thumbnail generation at project load time. 
- Fixed XR culling with multiple cameras
- Fixed XR single-pass with Mock HMD plugin
- Fixed sRGB mismatch with XR SDK
- Fixed an issue where default volume would not update when switching profile.
- Fixed issue with uncached reflection probe cameras reseting the debug mode (case 1224601) 
- Fixed an issue where AO override would not override specular occlusion.
- Fixed an issue where Volume inspector might not refresh correctly in some cases.
- Fixed render texture with XR
- Fixed issue with resources being accessed before initialization process has been performed completely. 
- Half fixed shuriken particle light that cast shadows (only the first one will be correct)
- Fixed issue with atmospheric fog turning black if a planar reflection probe is placed below ground level. (case 1226588)
- Fixed custom pass GC alloc issue in CustomPassVolume.GetActiveVolumes().
- Fixed a bug where instanced shadergraph shaders wouldn't compile on PS4.
- Fixed an issue related to the envlightdatasrt not being bound in recursive rendering.
- Fixed shadow cascade tooltip when using the metric mode (case 1229232)
- Fixed how the area light influence volume is computed to match rasterization.
- Focus on Decal uses the extends of the projectors
- Fixed usage of light size data that are not available at runtime.
- Fixed the depth buffer copy made before custom pass after opaque and normal injection point.
- Fix for issue that prevented scene from being completely saved when baked reflection probes are present and lighting is set to auto generate.
- Fixed drag area width at left of Light's intensity field in Inspector.
- Fixed light type resolution when performing a reset on HDAdditionalLightData (case 1220931)
- Fixed reliance on atan2 undefined behavior in motion vector debug shader.
- Fixed an usage of a a compute buffer not bound (1229964)
- Fixed an issue where changing the default volume profile from another inspector would not update the default volume editor.
- Fix issues in the post process system with RenderTexture being invalid in some cases, causing rendering problems.
- Fixed an issue where unncessarily serialized members in StaticLightingSky component would change each time the scene is changed.
- Fixed a weird behavior in the scalable settings drawing when the space becomes tiny (1212045).
- Fixed a regression in the ray traced indirect diffuse due to the new probe system.
- Fix for range compression factor for probes going negative (now clamped to positive values).
- Fixed path validation when creating new volume profile (case 1229933)
- Fixed a bug where Decal Shader Graphs would not recieve reprojected Position, Normal, or Bitangent data. (1239921)
- Fix reflection hierarchy for CARPAINT in AxF.
- Fix precise fresnel for delta lights for SVBRDF in AxF.
- Fixed the debug exposure mode for display sky reflection and debug view baked lighting
- Fixed MSAA depth resolve when there is no motion vectors
- Fixed various object leaks in HDRP.
- Fixed compile error with XR SubsystemManager.
- Fix for assertion triggering sometimes when saving a newly created lit shader graph (case 1230996)
- Fixed culling of planar reflection probes that change position (case 1218651)
- Fixed null reference when processing lightprobe (case 1235285)
- Fix issue causing wrong planar reflection rendering when more than one camera is present.
- Fix black screen in XR when HDRP package is present but not used.
- Fixed an issue with the specularFGD term being used when the material has a clear coat (lit shader).
- Fixed white flash happening with auto-exposure in some cases (case 1223774)
- Fixed NaN which can appear with real time reflection and inf value
- Fixed an issue that was collapsing the volume components in the HDRP default settings
- Fixed warning about missing bound decal buffer
- Fixed shader warning on Xbox for ResolveStencilBuffer.compute. 
- Fixed PBR shader ZTest rendering in deferred.
- Replaced commands incompatible with async compute in light list build process.
- Diffusion Profile and Material references in HDRP materials are now correctly exported to unity packages. Note that the diffusion profile or the material references need to be edited once before this can work properly.
- Fix MaterialBalls having same guid issue
- Fix spelling and grammatical errors in material samples
- Fixed unneeded cookie texture allocation for cone stop lights.
- Fixed scalarization code for contact shadows.
- Fixed volume debug in playmode
- Fixed issue when toggling anything in HDRP asset that will produce an error (case 1238155)
- Fixed shader warning in PCSS code when using Vulkan.
- Fixed decal that aren't working without Metal and Ambient Occlusion option enabled.
- Fixed an error about procedural sky being logged by mistake.
- Fixed shadowmask UI now correctly showing shadowmask disable
- Made more explicit the warning about raytracing and asynchronous compute. Also fixed the condition in which it appears.
- Fixed a null ref exception in static sky when the default volume profile is invalid.
- DXR: Fixed shader compilation error with shader graph and pathtracer
- Fixed SceneView Draw Modes not being properly updated after opening new scene view panels or changing the editor layout.
- VFX: Removed irrelevant queues in render queue selection from HDRP outputs
- VFX: Motion Vector are correctly renderered with MSAA [Case 1240754](https://issuetracker.unity3d.com/product/unity/issues/guid/1240754/)
- Fixed a cause of NaN when a normal of 0-length is generated (usually via shadergraph). 
- Fixed issue with screen-space shadows not enabled properly when RT is disabled (case 1235821)
- Fixed a performance issue with stochastic ray traced area shadows.
- Fixed cookie texture not updated when changing an import settings (srgb for example).
- Fixed flickering of the game/scene view when lookdev is running.
- Fixed issue with reflection probes in realtime time mode with OnEnable baking having wrong lighting with sky set to dynamic (case 1238047).
- Fixed transparent motion vectors not working when in MSAA.
- Fix error when removing DecalProjector from component contextual menu (case 1243960)
- Fixed issue with post process when running in RGBA16 and an object with additive blending is in the scene.
- Fixed corrupted values on LayeredLit when using Vertex Color multiply mode to multiply and MSAA is activated. 
- Fix conflicts with Handles manipulation when performing a Reset in DecalComponent (case 1238833)
- Fixed depth prepass and postpass being disabled after changing the shader in the material UI.
- Fixed issue with sceneview camera settings not being saved after Editor restart.
- Fixed issue when switching back to custom sensor type in physical camera settings (case 1244350).
- Fixed a null ref exception when running playmode tests with the render pipeline debug window opened.
- Fixed some GCAlloc in the debug window.
- Fixed shader graphs not casting semi-transparent and color shadows (case 1242617)
- Fixed thin refraction mode not working properly.
- Fixed assert on tests caused by probe culling results being requested when culling did not happen. (case 1246169) 
- Fixed over consumption of GPU memory by the Physically Based Sky.
- Fixed an invalid rotation in Planar Reflection Probe editor display, that was causing an error message (case 1182022)
- Put more information in Camera background type tooltip and fixed inconsistent exposure behavior when changing bg type.
- Fixed issue that caused not all baked reflection to be deleted upon clicking "Clear Baked Data" in the lighting menu (case 1136080)
- Fixed an issue where asset preview could be rendered white because of static lighting sky.
- Fixed an issue where static lighting was not updated when removing the static lighting sky profile.
- Fixed the show cookie atlas debug mode not displaying correctly when enabling the clear cookie atlas option.
- Fixed various multi-editing issues when changing Emission parameters.
- Fixed error when undo a Reflection Probe removal in a prefab instance. (case 1244047)
- Fixed Microshadow not working correctly in deferred with LightLayers
- Tentative fix for missing include in depth of field shaders.
- Fixed the light overlap scene view draw mode (wasn't working at all).
- Fixed taaFrameIndex and XR tests 4052 and 4053
- Fixed the prefab integration of custom passes (Prefab Override Highlight not working as expected).
- Cloned volume profile from read only assets are created in the root of the project. (case 1154961)
- Fixed Wizard check on default volume profile to also check it is not the default one in package.
- Fix erroneous central depth sampling in TAA.
- Fixed light layers not correctly disabled when the lightlayers is set to Nothing and Lightlayers isn't enabled in HDRP Asset
- Fixed issue with Model Importer materials falling back to the Legacy default material instead of HDRP's default material when import happens at Editor startup.
- Fixed a wrong condition in CameraSwitcher, potentially causing out of bound exceptions.
- Fixed an issue where editing the Look Dev default profile would not reflect directly in the Look Dev window.
- Fixed a bug where the light list is not cleared but still used when resizing the RT.
- Fixed exposure debug shader with XR single-pass rendering.
- Fixed issues with scene view and transparent motion vectors.
- Fixed black screens for linux/HDRP (1246407)
- Fixed a vulkan and metal warning in the SSGI compute shader.
- Fixed an exception due to the color pyramid not allocated when SSGI is enabled.
- Fixed an issue with the first Depth history was incorrectly copied.
- Fixed path traced DoF focusing issue
- Fix an issue with the half resolution Mode (performance)
- Fix an issue with the color intensity of emissive for performance rtgi
- Fixed issue with rendering being mostly broken when target platform disables VR. 
- Workaround an issue caused by GetKernelThreadGroupSizes  failing to retrieve correct group size. 
- Fix issue with fast memory and rendergraph. 
- Fixed transparent motion vector framesetting not sanitized.
- Fixed wrong order of post process frame settings.
- Fixed white flash when enabling SSR or SSGI.
- The ray traced indrect diffuse and RTGI were combined wrongly with the rest of the lighting (1254318).
- Fixed an exception happening when using RTSSS without using RTShadows.
- Fix inconsistencies with transparent motion vectors and opaque by allowing camera only transparent motion vectors.
- Fix reflection probe frame settings override
- Fixed certain shadow bias artifacts present in volumetric lighting (case 1231885).
- Fixed area light cookie not updated when switch the light type from a spot that had a cookie.
- Fixed issue with dynamic resolution updating when not in play mode.
- Fixed issue with Contrast Adaptive Sharpening upsample mode and preview camera.
- Fix issue causing blocky artifacts when decals affect metallic and are applied on material with specular color workflow.
- Fixed issue with depth pyramid generation and dynamic resolution.
- Fixed an issue where decals were duplicated in prefab isolation mode.
- Fixed an issue where rendering preview with MSAA might generate render graph errors.
- Fixed compile error in PS4 for planar reflection filtering.
- Fixed issue with blue line in prefabs for volume mode.
- Fixing the internsity being applied to RTAO too early leading to unexpected results (1254626).
- Fix issue that caused sky to incorrectly render when using a custom projection matrix.
- Fixed null reference exception when using depth pre/post pass in shadergraph with alpha clip in the material.
- Appropriately constraint blend distance of reflection probe while editing with the inspector (case 1248931)
- Fixed AxF handling of roughness for Blinn-Phong type materials
- Fixed AxF UI errors when surface type is switched to transparent
- Fixed a serialization issue, preventing quality level parameters to undo/redo and update scene view on change.
- Fixed an exception occuring when a camera doesn't have an HDAdditionalCameraData (1254383).
- Fixed ray tracing with XR single-pass.
- Fixed warning in HDAdditionalLightData OnValidate (cases 1250864, 1244578)
- Fixed a bug related to denoising ray traced reflections.
- Fixed nullref in the layered lit material inspector.
- Fixed an issue where manipulating the color wheels in a volume component would reset the cursor every time.
- Fixed an issue where static sky lighting would not be updated for a new scene until it's reloaded at least once.
- Fixed culling for decals when used in prefabs and edited in context.
- Force to rebake probe with missing baked texture. (1253367)
- Fix supported Mac platform detection to handle new major version (11.0) properly
- Fixed typo in the Render Pipeline Wizard under HDRP+VR
<<<<<<< HEAD
- Fix an issue with the quality mode and perf mode on RTR and RTGI and getting rid of unwanted nans (1256923).
=======
- Change transparent SSR name in frame settings to avoid clipping. 
- Fixed missing include guards in shadow hlsl files.
- Repaint the scene view whenever the scene exposure override is changed.
- Fixed an error when clearing the SSGI history texture at creation time (1259930).
- Fixed alpha to mask reset when toggling alpha test in the material UI.
- Fixed an issue where opening the look dev window with the light theme would make the window blink and eventually crash unity.
- Fixed fallback for ray tracing and light layers (1258837).
- Fixed Sorting Priority not displayed correctly in the DrawRenderers custom pass UI.
- Fixed glitch in Project settings window when selecting diffusion profiles in material section (case 1253090)
- Fixed issue with light layers bigger than 8 (and above the supported range). 
- Fixed issue with culling layer mask of area light's emissive mesh 
- Fixed errors when switching area light to disk shape while an area emissive mesh was displayed.
- Fixed default frame settings MSAA toggle for reflection probes (case 1247631)
- Fixed the transparent SSR dependency not being properly disabled according to the asset dependencies (1260271).
- Fixed issue with completely black AO on double sided materials when normal mode is set to None.
- Fixed UI drawing of the quaternion (1251235)
>>>>>>> bee20583

### Changed
- Improve MIP selection for decals on Transparents
- Color buffer pyramid is not allocated anymore if neither refraction nor distortion are enabled
- Rename Emission Radius to Radius in UI in Point, Spot
- Angular Diameter parameter for directional light is no longuer an advanced property
- DXR: Remove Light Radius and Angular Diamater of Raytrace shadow. Angular Diameter and Radius are used instead.
- Remove MaxSmoothness parameters from UI for point, spot and directional light. The MaxSmoothness is now deduce from Radius Parameters
- DXR: Remove the Ray Tracing Environement Component. Add a Layer Mask to the ray Tracing volume components to define which objects are taken into account for each effect.
- Removed second cubemaps used for shadowing in lookdev
- Disable Physically Based Sky below ground
- Increase max limit of area light and reflection probe to 128
- Change default texture for detailmap to grey
- Optimize Shadow RT load on Tile based architecture platforms.
- Improved quality of SSAO.
- Moved RequestShadowMapRendering() back to public API.
- Update HDRP DXR Wizard with an option to automatically clone the hdrp config package and setup raytracing to 1 in shaders file.
- Added SceneSelection pass for TerrainLit shader.
- Simplified Light's type API regrouping the logic in one place (Check type in HDAdditionalLightData)
- The support of LOD CrossFade (Dithering transition) in master nodes now required to enable it in the master node settings (Save variant)
- Improved shadow bias, by removing constant depth bias and substituting it with slope-scale bias.
- Fix the default stencil values when a material is created from a SSS ShaderGraph.
- Tweak test asset to be compatible with XR: unlit SG material for canvas and double-side font material
- Slightly tweaked the behaviour of bloom when resolution is low to reduce artifacts.
- Hidden fields in Light Inspector that is not relevant while in BakingOnly mode.
- Changed parametrization of PCSS, now softness is derived from angular diameter (for directional lights) or shape radius (for point/spot lights) and min filter size is now in the [0..1] range.
- Moved the copy of the geometry history buffers to right after the depth mip chain generation.
- Rename "Luminance" to "Nits" in UX for physical light unit
- Rename FrameSettings "SkyLighting" to "SkyReflection"
- Reworked XR automated tests
- The ray traced screen space shadow history for directional, spot and point lights is discarded if the light transform has changed.
- Changed the behavior for ray tracing in case a mesh renderer has both transparent and opaque submeshes.
- Improve history buffer management
- Replaced PlayerSettings.virtualRealitySupported with XRGraphics.tryEnable.
- Remove redundant FrameSettings RealTimePlanarReflection
- Improved a bit the GC calls generated during the rendering.
- Material update is now only triggered when the relevant settings are touched in the shader graph master nodes
- Changed the way Sky Intensity (on Sky volume components) is handled. It's now a combo box where users can choose between Exposure, Multiplier or Lux (for HDRI sky only) instead of both multiplier and exposure being applied all the time. Added a new menu item to convert old profiles.
- Change how method for specular occlusions is decided on inspector shader (Lit, LitTesselation, LayeredLit, LayeredLitTessellation)
- Unlocked SSS, SSR, Motion Vectors and Distortion frame settings for reflections probes.
- Hide unused LOD settings in Quality Settings legacy window.
- Reduced the constrained distance for temporal reprojection of ray tracing denoising
- Removed shadow near plane from the Directional Light Shadow UI.
- Improved the performances of custom pass culling.
- The scene view camera now replicates the physical parameters from the camera tagged as "MainCamera".
- Reduced the number of GC.Alloc calls, one simple scene without plarnar / probes, it should be 0B.
- Renamed ProfilingSample to ProfilingScope and unified API. Added GPU Timings.
- Updated macros to be compatible with the new shader preprocessor.
- Ray tracing reflection temporal filtering is now done in pre-exposed space
- Search field selects the appropriate fields in both project settings panels 'HDRP Default Settings' and 'Quality/HDRP'
- Disabled the refraction and transmission map keywords if the material is opaque.
- Keep celestial bodies outside the atmosphere.
- Updated the MSAA documentation to specify what features HDRP supports MSAA for and what features it does not.
- Shader use for Runtime Debug Display are now correctly stripper when doing a release build
- Now each camera has its own Volume Stack. This allows Volume Parameters to be updated as early as possible and be ready for the whole frame without conflicts between cameras.
- Disable Async for SSR, SSAO and Contact shadow when aggregated ray tracing frame setting is on.
- Improved performance when entering play mode without domain reload by a factor of ~25
- Renamed the camera profiling sample to include the camera name
- Discarding the ray tracing history for AO, reflection, diffuse shadows and GI when the viewport size changes.
- Renamed the camera profiling sample to include the camera name
- Renamed the post processing graphic formats to match the new convention.
- The restart in Wizard for DXR will always be last fix from now on
- Refactoring pre-existing materials to share more shader code between rasterization and ray tracing.
- Setting a material's Refraction Model to Thin does not overwrite the Thickness and Transmission Absorption Distance anymore.
- Removed Wind textures from runtime as wind is no longer built into the pipeline
- Changed Shader Graph titles of master nodes to be more easily searchable ("HDRP/x" -> "x (HDRP)")
- Expose StartSinglePass() and StopSinglePass() as public interface for XRPass
- Replaced the Texture array for 2D cookies (spot, area and directional lights) and for planar reflections by an atlas.
- Moved the tier defining from the asset to the concerned volume components.
- Changing from a tier management to a "mode" management for reflection and GI and removing the ability to enable/disable deferred and ray bining (they are now implied by performance mode)
- The default FrameSettings for ScreenSpaceShadows is set to true for Camera in order to give a better workflow for DXR.
- Refactor internal usage of Stencil bits.
- Changed how the material upgrader works and added documentation for it.
- Custom passes now disable the stencil when overwriting the depth and not writing into it.
- Renamed the camera profiling sample to include the camera name
- Changed the way the shadow casting property of transparent and tranmissive materials is handeled for ray tracing.
- Changed inspector materials stencil setting code to have more sharing.
- Updated the default scene and default DXR scene and DefaultVolumeProfile.
- Changed the way the length parameter is used for ray traced contact shadows.
- Improved the coherency of PCSS blur between cascades.
- Updated VR checks in Wizard to reflect new XR System.
- Removing unused alpha threshold depth prepass and post pass for fabric shader graph.
- Transform result from CIE XYZ to sRGB color space in EvalSensitivity for iridescence.
- Moved BeginCameraRendering callback right before culling.
- Changed the visibility of the Indirect Lighting Controller component to public.
- Renamed the cubemap used for diffuse convolution to a more explicit name for the memory profiler.
- Improved behaviour of transmission color on transparent surfaces in path tracing.
- Light dimmer can now get values higher than one and was renamed to multiplier in the UI.
- Removed info box requesting volume component for Visual Environment and updated the documentation with the relevant information.
- Improved light selection oracle for light sampling in path tracing.
- Stripped ray tracing subsurface passes with ray tracing is not enabled.
- Remove LOD cross fade code for ray tracing shaders
- Removed legacy VR code
- Add range-based clipping to box lights (case 1178780)
- Improve area light culling (case 1085873)
- Light Hierarchy debug mode can now adjust Debug Exposure for visualizing high exposure scenes.
- Rejecting history for ray traced reflections based on a threshold evaluated on the neighborhood of the sampled history.
- Renamed "Environment" to "Reflection Probes" in tile/cluster debug menu.
- Utilities namespace is obsolete, moved its content to UnityEngine.Rendering (case 1204677)
- Obsolete Utilities namespace was removed, instead use UnityEngine.Rendering (case 1204677)
- Moved most of the compute shaders to the multi_compile API instead of multiple kernels.
- Use multi_compile API for deferred compute shader with shadow mask.
- Remove the raytracing rendering queue system to make recursive raytraced material work when raytracing is disabled
- Changed a few resources used by ray tracing shaders to be global resources (using register space1) for improved CPU performance.
- All custom pass volumes are now executed for one injection point instead of the first one.
- Hidden unsupported choice in emission in Materials
- Temporal Anti aliasing improvements.
- Optimized PrepareLightsForGPU (cost reduced by over 25%) and PrepareGPULightData (around twice as fast now).
- Moved scene view camera settings for HDRP from the preferences window to the scene view camera settings window.
- Updated shaders to be compatible with Microsoft's DXC.
- Debug exposure in debug menu have been replace to debug exposure compensation in EV100 space and is always visible.
- Further optimized PrepareLightsForGPU (3x faster with few shadows, 1.4x faster with a lot of shadows or equivalently cost reduced by 68% to 37%).
- Raytracing: Replaced the DIFFUSE_LIGHTING_ONLY multicompile by a uniform.
- Raytracing: Removed the dynamic lightmap multicompile.
- Raytracing: Remove the LOD cross fade multi compile for ray tracing.
- Cookie are now supported in lightmaper. All lights casting cookie and baked will now include cookie influence.
- Avoid building the mip chain a second time for SSR for transparent objects.
- Replaced "High Quality" Subsurface Scattering with a set of Quality Levels.
- Replaced "High Quality" Volumetric Lighting with "Screen Resolution Percentage" and "Volume Slice Count" on the Fog volume component.
- Merged material samples and shader samples
- Update material samples scene visuals
- Use multi_compile API for deferred compute shader with shadow mask.
- Made the StaticLightingSky class public so that users can change it by script for baking purpose.
- Shadowmask and realtime reflectoin probe property are hide in Quality settings
- Improved performance of reflection probe management when using a lot of probes.
- Ignoring the disable SSR flags for recursive rendering.
- Removed logic in the UI to disable parameters for contact shadows and fog volume components as it was going against the concept of the volume system.
- Fixed the sub surface mask not being taken into account when computing ray traced sub surface scattering.
- MSAA Within Forward Frame Setting is now enabled by default on Cameras when new Render Pipeline Asset is created
- Slightly changed the TAA anti-flicker mechanism so that it is more aggressive on almost static images (only on High preset for now).
- Changed default exposure compensation to 0.
- Refactored shadow caching system.
- Removed experimental namespace for ray tracing code.
- Increase limit for max numbers of lights in UX
- Removed direct use of BSDFData in the path tracing pass, delegated to the material instead.
- Pre-warm the RTHandle system to reduce the amount of memory allocations and the total memory needed at all points. 
- DXR: Only read the geometric attributes that are required using the share pass info and shader graph defines.
- DXR: Dispatch binned rays in 1D instead of 2D.
- Lit and LayeredLit tessellation cross lod fade don't used dithering anymore between LOD but fade the tessellation height instead. Allow a smoother transition
- Changed the way planar reflections are filtered in order to be a bit more "physically based".
- Increased path tracing BSDFs roughness range from [0.001, 0.999] to [0.00001, 0.99999].
- Changing the default SSGI radius for the all configurations.
- Changed the default parameters for quality RTGI to match expected behavior.
- Add color clear pass while rendering XR occlusion mesh to avoid leaks.
- Only use one texture for ray traced reflection upscaling.
- Adjust the upscale radius based on the roughness value.
- DXR: Changed the way the filter size is decided for directional, point and spot shadows.
- Changed the default exposure mode to "Automatic (Histogram)", along with "Limit Min" to -4 and "Limit Max" to 16.
- Replaced the default scene system with the builtin Scene Template feature.
- Changed extensions of shader CAS include files.
- Making the planar probe atlas's format match the color buffer's format.
- Removing the planarReflectionCacheCompressed setting from asset.
- SHADERPASS for TransparentDepthPrepass and TransparentDepthPostpass identification is using respectively SHADERPASS_TRANSPARENT_DEPTH_PREPASS and SHADERPASS_TRANSPARENT_DEPTH_POSTPASS
- Renamed the debug name from SSAO to ScreenSpaceAmbientOcclusion (1254974).
- Added missing tooltips and improved the UI of the aperture control (case 1254916).
- Fixed wrong tooltips in the Dof Volume (case 1256641).
- The `CustomPassLoadCameraColor` and `CustomPassSampleCameraColor` functions now returns the correct color buffer when used in after post process instead of the color pyramid (which didn't had post processes).
- PBR Sky now doesn't go black when going below sea level, but it instead freezes calculation as if on the horizon. 

## [7.1.1] - 2019-09-05

### Added
- Transparency Overdraw debug mode. Allows to visualize transparent objects draw calls as an "heat map".
- Enabled single-pass instancing support for XR SDK with new API cmd.SetInstanceMultiplier()
- XR settings are now available in the HDRP asset
- Support for Material Quality in Shader Graph
- Material Quality support selection in HDRP Asset
- Renamed XR shader macro from UNITY_STEREO_ASSIGN_COMPUTE_EYE_INDEX to UNITY_XR_ASSIGN_VIEW_INDEX
- Raytracing ShaderGraph node for HDRP shaders
- Custom passes volume component with 3 injection points: Before Rendering, Before Transparent and Before Post Process
- Alpha channel is now properly exported to camera render textures when using FP16 color buffer format
- Support for XR SDK mirror view modes
- HD Master nodes in Shader Graph now support Normal and Tangent modification in vertex stage.
- DepthOfFieldCoC option in the fullscreen debug modes.
- Added override Ambient Occlusion option on debug windows
- Added Custom Post Processes with 3 injection points: Before Transparent, Before Post Process and After Post Process
- Added draft of minimal interactive path tracing (experimental) based on DXR API - Support only 4 area light, lit and unlit shader (non-shadergraph)
- Small adjustments to TAA anti flicker (more aggressive on high values).

### Fixed
- Fixed wizard infinite loop on cancellation
- Fixed with compute shader error about too many threads in threadgroup on low GPU
- Fixed invalid contact shadow shaders being created on metal
- Fixed a bug where if Assembly.GetTypes throws an exception due to mis-versioned dlls, then no preprocessors are used in the shader stripper
- Fixed typo in AXF decal property preventing to compile
- Fixed reflection probe with XR single-pass and FPTL
- Fixed force gizmo shown when selecting camera in hierarchy
- Fixed issue with XR occlusion mesh and dynamic resolution
- Fixed an issue where lighting compute buffers were re-created with the wrong size when resizing the window, causing tile artefacts at the top of the screen.
- Fix FrameSettings names and tooltips
- Fixed error with XR SDK when the Editor is not in focus
- Fixed errors with RenderGraph, XR SDK and occlusion mesh
- Fixed shadow routines compilation errors when "real" type is a typedef on "half".
- Fixed toggle volumetric lighting in the light UI
- Fixed post-processing history reset handling rt-scale incorrectly
- Fixed crash with terrain and XR multi-pass
- Fixed ShaderGraph material synchronization issues
- Fixed a null reference exception when using an Emissive texture with Unlit shader (case 1181335)
- Fixed an issue where area lights and point lights where not counted separately with regards to max lights on screen (case 1183196)
- Fixed an SSR and Subsurface Scattering issue (appearing black) when using XR.

### Changed
- Update Wizard layout.
- Remove almost all Garbage collection call within a frame.
- Rename property AdditionalVeclocityChange to AddPrecomputeVelocity
- Call the End/Begin camera rendering callbacks for camera with customRender enabled
- Changeg framesettings migration order of postprocess flags as a pr for reflection settings flags have been backported to 2019.2
- Replaced usage of ENABLE_VR in XRSystem.cs by version defines based on the presence of the built-in VR and XR modules
- Added an update virtual function to the SkyRenderer class. This is called once per frame. This allows a given renderer to amortize heavy computation at the rate it chooses. Currently only the physically based sky implements this.
- Removed mandatory XRPass argument in HDCamera.GetOrCreate()
- Restored the HDCamera parameter to the sky rendering builtin parameters.
- Removed usage of StructuredBuffer for XR View Constants
- Expose Direct Specular Lighting control in FrameSettings
- Deprecated ExponentialFog and VolumetricFog volume components. Now there is only one exponential fog component (Fog) which can add Volumetric Fog as an option. Added a script in Edit -> Render Pipeline -> Upgrade Fog Volume Components.

## [7.0.1] - 2019-07-25

### Added
- Added option in the config package to disable globally Area Lights and to select shadow quality settings for the deferred pipeline.
- When shader log stripping is enabled, shader stripper statistics will be written at `Temp/shader-strip.json`
- Occlusion mesh support from XR SDK

### Fixed
- Fixed XR SDK mirror view blit, cleanup some XRTODO and removed XRDebug.cs
- Fixed culling for volumetrics with XR single-pass rendering
- Fix shadergraph material pass setup not called
- Fixed documentation links in component's Inspector header bar
- Cookies using the render texture output from a camera are now properly updated
- Allow in ShaderGraph to enable pre/post pass when the alpha clip is disabled

### Changed
- RenderQueue for Opaque now start at Background instead of Geometry.
- Clamp the area light size for scripting API when we change the light type
- Added a warning in the material UI when the diffusion profile assigned is not in the HDRP asset


## [7.0.0] - 2019-07-17

### Added
- `Fixed`, `Viewer`, and `Automatic` modes to compute the FOV used when rendering a `PlanarReflectionProbe`
- A checkbox to toggle the chrome gizmo of `ReflectionProbe`and `PlanarReflectionProbe`
- Added a Light layer in shadows that allow for objects to cast shadows without being affected by light (and vice versa).
- You can now access ShaderGraph blend states from the Material UI (for example, **Surface Type**, **Sorting Priority**, and **Blending Mode**). This change may break Materials that use a ShaderGraph, to fix them, select **Edit > Render Pipeline > Reset all ShaderGraph Scene Materials BlendStates**. This syncs the blendstates of you ShaderGraph master nodes with the Material properties.
- You can now control ZTest, ZWrite, and CullMode for transparent Materials.
- Materials that use Unlit Shaders or Unlit Master Node Shaders now cast shadows.
- Added an option to enable the ztest on **After Post Process** materials when TAA is disabled.
- Added a new SSAO (based on Ground Truth Ambient Occlusion algorithm) to replace the previous one.
- Added support for shadow tint on light
- BeginCameraRendering and EndCameraRendering callbacks are now called with probes
- Adding option to update shadow maps only On Enable and On Demand.
- Shader Graphs that use time-dependent vertex modification now generate correct motion vectors.
- Added option to allow a custom spot angle for spot light shadow maps.
- Added frame settings for individual post-processing effects
- Added dither transition between cascades for Low and Medium quality settings
- Added single-pass instancing support with XR SDK
- Added occlusion mesh support with XR SDK
- Added support of Alembic velocity to various shaders
- Added support for more than 2 views for single-pass instancing
- Added support for per punctual/directional light min roughness in StackLit
- Added mirror view support with XR SDK
- Added VR verification in HDRPWizard
- Added DXR verification in HDRPWizard
- Added feedbacks in UI of Volume regarding skies
- Cube LUT support in Tonemapping. Cube LUT helpers for external grading are available in the Post-processing Sample package.

### Fixed
- Fixed an issue with history buffers causing effects like TAA or auto exposure to flicker when more than one camera was visible in the editor
- The correct preview is displayed when selecting multiple `PlanarReflectionProbe`s
- Fixed volumetric rendering with camera-relative code and XR stereo instancing
- Fixed issue with flashing cyan due to async compilation of shader when selecting a mesh
- Fix texture type mismatch when the contact shadow are disabled (causing errors on IOS devices)
- Fixed Generate Shader Includes while in package
- Fixed issue when texture where deleted in ShadowCascadeGUI
- Fixed issue in FrameSettingsHistory when disabling a camera several time without enabling it in between.
- Fixed volumetric reprojection with camera-relative code and XR stereo instancing
- Added custom BaseShaderPreprocessor in HDEditorUtils.GetBaseShaderPreprocessorList()
- Fixed compile issue when USE_XR_SDK is not defined
- Fixed procedural sky sun disk intensity for high directional light intensities
- Fixed Decal mip level when using texture mip map streaming to avoid dropping to lowest permitted mip (now loading all mips)
- Fixed deferred shading for XR single-pass instancing after lightloop refactor
- Fixed cluster and material classification debug (material classification now works with compute as pixel shader lighting)
- Fixed IOS Nan by adding a maximun epsilon definition REAL_EPS that uses HALF_EPS when fp16 are used
- Removed unnecessary GC allocation in motion blur code
- Fixed locked UI with advanded influence volume inspector for probes
- Fixed invalid capture direction when rendering planar reflection probes
- Fixed Decal HTILE optimization with platform not supporting texture atomatic (Disable it)
- Fixed a crash in the build when the contact shadows are disabled
- Fixed camera rendering callbacks order (endCameraRendering was being called before the actual rendering)
- Fixed issue with wrong opaque blending settings for After Postprocess
- Fixed issue with Low resolution transparency on PS4
- Fixed a memory leak on volume profiles
- Fixed The Parallax Occlusion Mappping node in shader graph and it's UV input slot
- Fixed lighting with XR single-pass instancing by disabling deferred tiles
- Fixed the Bloom prefiltering pass
- Fixed post-processing effect relying on Unity's random number generator
- Fixed camera flickering when using TAA and selecting the camera in the editor
- Fixed issue with single shadow debug view and volumetrics
- Fixed most of the problems with light animation and timeline
- Fixed indirect deferred compute with XR single-pass instancing
- Fixed a slight omission in anisotropy calculations derived from HazeMapping in StackLit
- Improved stack computation numerical stability in StackLit
- Fix PBR master node always opaque (wrong blend modes for forward pass)
- Fixed TAA with XR single-pass instancing (missing macros)
- Fixed an issue causing Scene View selection wire gizmo to not appear when using HDRP Shader Graphs.
- Fixed wireframe rendering mode (case 1083989)
- Fixed the renderqueue not updated when the alpha clip is modified in the material UI.
- Fixed the PBR master node preview
- Remove the ReadOnly flag on Reflection Probe's cubemap assets during bake when there are no VCS active.
- Fixed an issue where setting a material debug view would not reset the other exclusive modes
- Spot light shapes are now correctly taken into account when baking
- Now the static lighting sky will correctly take the default values for non-overridden properties
- Fixed material albedo affecting the lux meter
- Extra test in deferred compute shading to avoid shading pixels that were not rendered by the current camera (for camera stacking)

### Changed
- Optimization: Reduce the group size of the deferred lighting pass from 16x16 to 8x8
- Replaced HDCamera.computePassCount by viewCount
- Removed xrInstancing flag in RTHandles (replaced by TextureXR.slices and TextureXR.dimensions)
- Refactor the HDRenderPipeline and lightloop code to preprare for high level rendergraph
- Removed the **Back Then Front Rendering** option in the fabric Master Node settings. Enabling this option previously did nothing.
- Shader type Real translates to FP16 precision on Nintendo Switch.
- Shader framework refactor: Introduce CBSDF, EvaluateBSDF, IsNonZeroBSDF to replace BSDF functions
- Shader framework refactor:  GetBSDFAngles, LightEvaluation and SurfaceShading functions
- Replace ComputeMicroShadowing by GetAmbientOcclusionForMicroShadowing
- Rename WorldToTangent to TangentToWorld as it was incorrectly named
- Remove SunDisk and Sun Halo size from directional light
- Remove all obsolete wind code from shader
- Renamed DecalProjectorComponent into DecalProjector for API alignment.
- Improved the Volume UI and made them Global by default
- Remove very high quality shadow option
- Change default for shadow quality in Deferred to Medium
- Enlighten now use inverse squared falloff (before was using builtin falloff)
- Enlighten is now deprecated. Please use CPU or GPU lightmaper instead.
- Remove the name in the diffusion profile UI
- Changed how shadow map resolution scaling with distance is computed. Now it uses screen space area rather than light range.
- Updated MoreOptions display in UI
- Moved Display Area Light Emissive Mesh script API functions in the editor namespace
- direct strenght properties in ambient occlusion now affect direct specular as well
- Removed advanced Specular Occlusion control in StackLit: SSAO based SO control is hidden and fixed to behave like Lit, SPTD is the only HQ technique shown for baked SO.
- Shader framework refactor: Changed ClampRoughness signature to include PreLightData access.
- HDRPWizard window is now in Window > General > HD Render Pipeline Wizard
- Moved StaticLightingSky to LightingWindow
- Removes the current "Scene Settings" and replace them with "Sky & Fog Settings" (with Physically Based Sky and Volumetric Fog).
- Changed how cached shadow maps are placed inside the atlas to minimize re-rendering of them.

## [6.7.0-preview] - 2019-05-16

### Added
- Added ViewConstants StructuredBuffer to simplify XR rendering
- Added API to render specific settings during a frame
- Added stadia to the supported platforms (2019.3)
- Enabled cascade blends settings in the HD Shadow component
- Added Hardware Dynamic Resolution support.
- Added MatCap debug view to replace the no scene lighting debug view.
- Added clear GBuffer option in FrameSettings (default to false)
- Added preview for decal shader graph (Only albedo, normal and emission)
- Added exposure weight control for decal
- Screen Space Directional Shadow under a define option. Activated for ray tracing
- Added a new abstraction for RendererList that will help transition to Render Graph and future RendererList API
- Added multipass support for VR
- Added XR SDK integration (multipass only)
- Added Shader Graph samples for Hair, Fabric and Decal master nodes.
- Add fade distance, shadow fade distance and light layers to light explorer
- Add method to draw light layer drawer in a rect to HDEditorUtils

### Fixed
- Fixed deserialization crash at runtime
- Fixed for ShaderGraph Unlit masternode not writing velocity
- Fixed a crash when assiging a new HDRP asset with the 'Verify Saving Assets' option enabled
- Fixed exposure to properly support TEXTURE2D_X
- Fixed TerrainLit basemap texture generation
- Fixed a bug that caused nans when material classification was enabled and a tile contained one standard material + a material with transmission.
- Fixed gradient sky hash that was not using the exposure hash
- Fixed displayed default FrameSettings in HDRenderPipelineAsset wrongly updated on scripts reload.
- Fixed gradient sky hash that was not using the exposure hash.
- Fixed visualize cascade mode with exposure.
- Fixed (enabled) exposure on override lighting debug modes.
- Fixed issue with LightExplorer when volume have no profile
- Fixed issue with SSR for negative, infinite and NaN history values
- Fixed LightLayer in HDReflectionProbe and PlanarReflectionProbe inspector that was not displayed as a mask.
- Fixed NaN in transmission when the thickness and a color component of the scattering distance was to 0
- Fixed Light's ShadowMask multi-edition.
- Fixed motion blur and SMAA with VR single-pass instancing
- Fixed NaNs generated by phase functionsin volumetric lighting
- Fixed NaN issue with refraction effect and IOR of 1 at extreme grazing angle
- Fixed nan tracker not using the exposure
- Fixed sorting priority on lit and unlit materials
- Fixed null pointer exception when there are no AOVRequests defined on a camera
- Fixed dirty state of prefab using disabled ReflectionProbes
- Fixed an issue where gizmos and editor grid were not correctly depth tested
- Fixed created default scene prefab non editable due to wrong file extension.
- Fixed an issue where sky convolution was recomputed for nothing when a preview was visible (causing extreme slowness when fabric convolution is enabled)
- Fixed issue with decal that wheren't working currently in player
- Fixed missing stereo rendering macros in some fragment shaders
- Fixed exposure for ReflectionProbe and PlanarReflectionProbe gizmos
- Fixed single-pass instancing on PSVR
- Fixed Vulkan shader issue with Texture2DArray in ScreenSpaceShadow.compute by re-arranging code (workaround)
- Fixed camera-relative issue with lights and XR single-pass instancing
- Fixed single-pass instancing on Vulkan
- Fixed htile synchronization issue with shader graph decal
- Fixed Gizmos are not drawn in Camera preview
- Fixed pre-exposure for emissive decal
- Fixed wrong values computed in PreIntegrateFGD and in the generation of volumetric lighting data by forcing the use of fp32.
- Fixed NaNs arising during the hair lighting pass
- Fixed synchronization issue in decal HTile that occasionally caused rendering artifacts around decal borders
- Fixed QualitySettings getting marked as modified by HDRP (and thus checked out in Perforce)
- Fixed a bug with uninitialized values in light explorer
- Fixed issue with LOD transition
- Fixed shader warnings related to raytracing and TEXTURE2D_X

### Changed
- Refactor PixelCoordToViewDirWS to be VR compatible and to compute it only once per frame
- Modified the variants stripper to take in account multiple HDRP assets used in the build.
- Improve the ray biasing code to avoid self-intersections during the SSR traversal
- Update Pyramid Spot Light to better match emitted light volume.
- Moved _XRViewConstants out of UnityPerPassStereo constant buffer to fix issues with PSSL
- Removed GetPositionInput_Stereo() and single-pass (double-wide) rendering mode
- Changed label width of the frame settings to accommodate better existing options.
- SSR's Default FrameSettings for camera is now enable.
- Re-enabled the sharpening filter on Temporal Anti-aliasing
- Exposed HDEditorUtils.LightLayerMaskDrawer for integration in other packages and user scripting.
- Rename atmospheric scattering in FrameSettings to Fog
- The size modifier in the override for the culling sphere in Shadow Cascades now defaults to 0.6, which is the same as the formerly hardcoded value.
- Moved LOD Bias and Maximum LOD Level from Frame Setting section `Other` to `Rendering`
- ShaderGraph Decal that affect only emissive, only draw in emissive pass (was drawing in dbuffer pass too)
- Apply decal projector fade factor correctly on all attribut and for shader graph decal
- Move RenderTransparentDepthPostpass after all transparent
- Update exposure prepass to interleave XR single-pass instancing views in a checkerboard pattern
- Removed ScriptRuntimeVersion check in wizard.

## [6.6.0-preview] - 2019-04-01

### Added
- Added preliminary changes for XR deferred shading
- Added support of 111110 color buffer
- Added proper support for Recorder in HDRP
- Added depth offset input in shader graph master nodes
- Added a Parallax Occlusion Mapping node
- Added SMAA support
- Added Homothety and Symetry quick edition modifier on volume used in ReflectionProbe, PlanarReflectionProbe and DensityVolume
- Added multi-edition support for DecalProjectorComponent
- Improve hair shader
- Added the _ScreenToTargetScaleHistory uniform variable to be used when sampling HDRP RTHandle history buffers.
- Added settings in `FrameSettings` to change `QualitySettings.lodBias` and `QualitySettings.maximumLODLevel` during a rendering
- Added an exposure node to retrieve the current, inverse and previous frame exposure value.
- Added an HD scene color node which allow to sample the scene color with mips and a toggle to remove the exposure.
- Added safeguard on HD scene creation if default scene not set in the wizard
- Added Low res transparency rendering pass.

### Fixed
- Fixed HDRI sky intensity lux mode
- Fixed dynamic resolution for XR
- Fixed instance identifier semantic string used by Shader Graph
- Fixed null culling result occuring when changing scene that was causing crashes
- Fixed multi-edition light handles and inspector shapes
- Fixed light's LightLayer field when multi-editing
- Fixed normal blend edition handles on DensityVolume
- Fixed an issue with layered lit shader and height based blend where inactive layers would still have influence over the result
- Fixed multi-selection handles color for DensityVolume
- Fixed multi-edition inspector's blend distances for HDReflectionProbe, PlanarReflectionProbe and DensityVolume
- Fixed metric distance that changed along size in DensityVolume
- Fixed DensityVolume shape handles that have not same behaviour in advance and normal edition mode
- Fixed normal map blending in TerrainLit by only blending the derivatives
- Fixed Xbox One rendering just a grey screen instead of the scene
- Fixed probe handles for multiselection
- Fixed baked cubemap import settings for convolution
- Fixed regression causing crash when attempting to open HDRenderPipelineWizard without an HDRenderPipelineAsset setted
- Fixed FullScreenDebug modes: SSAO, SSR, Contact shadow, Prerefraction Color Pyramid, Final Color Pyramid
- Fixed volumetric rendering with stereo instancing
- Fixed shader warning
- Fixed missing resources in existing asset when updating package
- Fixed PBR master node preview in forward rendering or transparent surface
- Fixed deferred shading with stereo instancing
- Fixed "look at" edition mode of Rotation tool for DecalProjectorComponent
- Fixed issue when switching mode in ReflectionProbe and PlanarReflectionProbe
- Fixed issue where migratable component version where not always serialized when part of prefab's instance
- Fixed an issue where shadow would not be rendered properly when light layer are not enabled
- Fixed exposure weight on unlit materials
- Fixed Light intensity not played in the player when recorded with animation/timeline
- Fixed some issues when multi editing HDRenderPipelineAsset
- Fixed emission node breaking the main shader graph preview in certain conditions.
- Fixed checkout of baked probe asset when baking probes.
- Fixed invalid gizmo position for rotated ReflectionProbe
- Fixed multi-edition of material's SurfaceType and RenderingPath
- Fixed whole pipeline reconstruction on selecting for the first time or modifying other than the currently used HDRenderPipelineAsset
- Fixed single shadow debug mode
- Fixed global scale factor debug mode when scale > 1
- Fixed debug menu material overrides not getting applied to the Terrain Lit shader
- Fixed typo in computeLightVariants
- Fixed deferred pass with XR instancing by disabling ComputeLightEvaluation
- Fixed bloom resolution independence
- Fixed lens dirt intensity not behaving properly
- Fixed the Stop NaN feature
- Fixed some resources to handle more than 2 instanced views for XR
- Fixed issue with black screen (NaN) produced on old GPU hardware or intel GPU hardware with gaussian pyramid
- Fixed issue with disabled punctual light would still render when only directional light is present

### Changed
- DensityVolume scripting API will no longuer allow to change between advance and normal edition mode
- Disabled depth of field, lens distortion and panini projection in the scene view
- TerrainLit shaders and includes are reorganized and made simpler.
- TerrainLit shader GUI now allows custom properties to be displayed in the Terrain fold-out section.
- Optimize distortion pass with stencil
- Disable SceneSelectionPass in shader graph preview
- Control punctual light and area light shadow atlas separately
- Move SMAA anti-aliasing option to after Temporal Anti Aliasing one, to avoid problem with previously serialized project settings
- Optimize rendering with static only lighting and when no cullable lights/decals/density volumes are present.
- Updated handles for DecalProjectorComponent for enhanced spacial position readability and have edition mode for better SceneView management
- DecalProjectorComponent are now scale independent in order to have reliable metric unit (see new Size field for changing the size of the volume)
- Restructure code from HDCamera.Update() by adding UpdateAntialiasing() and UpdateViewConstants()
- Renamed velocity to motion vectors
- Objects rendered during the After Post Process pass while TAA is enabled will not benefit from existing depth buffer anymore. This is done to fix an issue where those object would wobble otherwise
- Removed usage of builtin unity matrix for shadow, shadow now use same constant than other view
- The default volume layer mask for cameras & probes is now `Default` instead of `Everything`

## [6.5.0-preview] - 2019-03-07

### Added
- Added depth-of-field support with stereo instancing
- Adding real time area light shadow support
- Added a new FrameSettings: Specular Lighting to toggle the specular during the rendering

### Fixed
- Fixed diffusion profile upgrade breaking package when upgrading to a new version
- Fixed decals cropped by gizmo not updating correctly if prefab
- Fixed an issue when enabling SSR on multiple view
- Fixed edition of the intensity's unit field while selecting multiple lights
- Fixed wrong calculation in soft voxelization for density volume
- Fixed gizmo not working correctly with pre-exposure
- Fixed issue with setting a not available RT when disabling motion vectors
- Fixed planar reflection when looking at mirror normal
- Fixed mutiselection issue with HDLight Inspector
- Fixed HDAdditionalCameraData data migration
- Fixed failing builds when light explorer window is open
- Fixed cascade shadows border sometime causing artefacts between cascades
- Restored shadows in the Cascade Shadow debug visualization
- `camera.RenderToCubemap` use proper face culling

### Changed
- When rendering reflection probe disable all specular lighting and for metals use fresnelF0 as diffuse color for bake lighting.

## [6.4.0-preview] - 2019-02-21

### Added
- VR: Added TextureXR system to selectively expand TEXTURE2D macros to texture array for single-pass stereo instancing + Convert textures call to these macros
- Added an unit selection dropdown next to shutter speed (camera)
- Added error helpbox when trying to use a sub volume component that require the current HDRenderPipelineAsset to support a feature that it is not supporting.
- Add mesh for tube light when display emissive mesh is enabled

### Fixed
- Fixed Light explorer. The volume explorer used `profile` instead of `sharedProfile` which instantiate a custom volume profile instead of editing the asset itself.
- Fixed UI issue where all is displayed using metric unit in shadow cascade and Percent is set in the unit field (happening when opening the inspector).
- Fixed inspector event error when double clicking on an asset (diffusion profile/material).
- Fixed nullref on layered material UI when the material is not an asset.
- Fixed nullref exception when undo/redo a light property.
- Fixed visual bug when area light handle size is 0.

### Changed
- Update UI for 32bit/16bit shadow precision settings in HDRP asset
- Object motion vectors have been disabled in all but the game view. Camera motion vectors are still enabled everywhere, allowing TAA and Motion Blur to work on static objects.
- Enable texture array by default for most rendering code on DX11 and unlock stereo instancing (DX11 only for now)

## [6.3.0-preview] - 2019-02-18

### Added
- Added emissive property for shader graph decals
- Added a diffusion profile override volume so the list of diffusion profile assets to use can be chanaged without affecting the HDRP asset
- Added a "Stop NaNs" option on cameras and in the Scene View preferences.
- Added metric display option in HDShadowSettings and improve clamping
- Added shader parameter mapping in DebugMenu
- Added scripting API to configure DebugData for DebugMenu

### Fixed
- Fixed decals in forward
- Fixed issue with stencil not correctly setup for various master node and shader for the depth pass, motion vector pass and GBuffer/Forward pass
- Fixed SRP batcher and metal
- Fixed culling and shadows for Pyramid, Box, Rectangle and Tube lights
- Fixed an issue where scissor render state leaking from the editor code caused partially black rendering

### Changed
- When a lit material has a clear coat mask that is not null, we now use the clear coat roughness to compute the screen space reflection.
- Diffusion profiles are now limited to one per asset and can be referenced in materials, shader graphs and vfx graphs. Materials will be upgraded automatically except if they are using a shader graph, in this case it will display an error message.

## [6.2.0-preview] - 2019-02-15

### Added
- Added help box listing feature supported in a given HDRenderPipelineAsset alongs with the drawbacks implied.
- Added cascade visualizer, supporting disabled handles when not overriding.

### Fixed
- Fixed post processing with stereo double-wide
- Fixed issue with Metal: Use sign bit to find the cache type instead of lowest bit.
- Fixed invalid state when creating a planar reflection for the first time
- Fix FrameSettings's LitShaderMode not restrained by supported LitShaderMode regression.

### Changed
- The default value roughness value for the clearcoat has been changed from 0.03 to 0.01
- Update default value of based color for master node
- Update Fabric Charlie Sheen lighting model - Remove Fresnel component that wasn't part of initial model + Remap smoothness to [0.0 - 0.6] range for more artist friendly parameter

### Changed
- Code refactor: all macros with ARGS have been swapped with macros with PARAM. This is because the ARGS macros were incorrectly named.

## [6.1.0-preview] - 2019-02-13

### Added
- Added support for post-processing anti-aliasing in the Scene View (FXAA and TAA). These can be set in Preferences.
- Added emissive property for decal material (non-shader graph)

### Fixed
- Fixed a few UI bugs with the color grading curves.
- Fixed "Post Processing" in the scene view not toggling post-processing effects
- Fixed bake only object with flag `ReflectionProbeStaticFlag` when baking a `ReflectionProbe`

### Changed
- Removed unsupported Clear Depth checkbox in Camera inspector
- Updated the toggle for advanced mode in inspectors.

## [6.0.0-preview] - 2019-02-23

### Added
- Added new API to perform a camera rendering
- Added support for hair master node (Double kajiya kay - Lambert)
- Added Reset behaviour in DebugMenu (ingame mapping is right joystick + B)
- Added Default HD scene at new scene creation while in HDRP
- Added Wizard helping to configure HDRP project
- Added new UI for decal material to allow remapping and scaling of some properties
- Added cascade shadow visualisation toggle in HD shadow settings
- Added icons for assets
- Added replace blending mode for distortion
- Added basic distance fade for density volumes
- Added decal master node for shader graph
- Added HD unlit master node (Cross Pipeline version is name Unlit)
- Added new Rendering Queue in materials
- Added post-processing V3 framework embed in HDRP, remove postprocess V2 framework
- Post-processing now uses the generic volume framework
-   New depth-of-field, bloom, panini projection effects, motion blur
-   Exposure is now done as a pre-exposition pass, the whole system has been revamped
-   Exposure now use EV100 everywhere in the UI (Sky, Emissive Light)
- Added emissive intensity (Luminance and EV100 control) control for Emissive
- Added pre-exposure weigth for Emissive
- Added an emissive color node and a slider to control the pre-exposure percentage of emission color
- Added physical camera support where applicable
- Added more color grading tools
- Added changelog level for Shader Variant stripping
- Added Debug mode for validation of material albedo and metalness/specularColor values
- Added a new dynamic mode for ambient probe and renamed BakingSky to StaticLightingSky
- Added command buffer parameter to all Bind() method of material
- Added Material validator in Render Pipeline Debug
- Added code to future support of DXR (not enabled)
- Added support of multiviewport
- Added HDRenderPipeline.RequestSkyEnvironmentUpdate function to force an update from script when sky is set to OnDemand
- Added a Lighting and BackLighting slots in Lit, StackLit, Fabric and Hair master nodes
- Added support for overriding terrain detail rendering shaders, via the render pipeline editor resources asset
- Added xrInstancing flag support to RTHandle
- Added support for cullmask for decal projectors
- Added software dynamic resolution support
- Added support for "After Post-Process" render pass for unlit shader
- Added support for textured rectangular area lights
- Added stereo instancing macros to MSAA shaders
- Added support for Quarter Res Raytraced Reflections (not enabled)
- Added fade factor for decal projectors.
- Added stereo instancing macros to most shaders used in VR
- Added multi edition support for HDRenderPipelineAsset

### Fixed
- Fixed logic to disable FPTL with stereo rendering
- Fixed stacklit transmission and sun highlight
- Fixed decals with stereo rendering
- Fixed sky with stereo rendering
- Fixed flip logic for postprocessing + VR
- Fixed copyStencilBuffer pass for Switch
- Fixed point light shadow map culling that wasn't taking into account far plane
- Fixed usage of SSR with transparent on all master node
- Fixed SSR and microshadowing on fabric material
- Fixed blit pass for stereo rendering
- Fixed lightlist bounds for stereo rendering
- Fixed windows and in-game DebugMenu sync.
- Fixed FrameSettings' LitShaderMode sync when opening DebugMenu.
- Fixed Metal specific issues with decals, hitting a sampler limit and compiling AxF shader
- Fixed an issue with flipped depth buffer during postprocessing
- Fixed normal map use for shadow bias with forward lit - now use geometric normal
- Fixed transparent depth prepass and postpass access so they can be use without alpha clipping for lit shader
- Fixed support of alpha clip shadow for lit master node
- Fixed unlit master node not compiling
- Fixed issue with debug display of reflection probe
- Fixed issue with phong tessellations not working with lit shader
- Fixed issue with vertex displacement being affected by heightmap setting even if not heightmap where assign
- Fixed issue with density mode on Lit terrain producing NaN
- Fixed issue when going back and forth from Lit to LitTesselation for displacement mode
- Fixed issue with ambient occlusion incorrectly applied to emissiveColor with light layers in deferred
- Fixed issue with fabric convolution not using the correct convolved texture when fabric convolution is enabled
- Fixed issue with Thick mode for Transmission that was disabling transmission with directional light
- Fixed shutdown edge cases with HDRP tests
- Fixed slowdow when enabling Fabric convolution in HDRP asset
- Fixed specularAA not compiling in StackLit Master node
- Fixed material debug view with stereo rendering
- Fixed material's RenderQueue edition in default view.
- Fixed banding issues within volumetric density buffer
- Fixed missing multicompile for MSAA for AxF
- Fixed camera-relative support for stereo rendering
- Fixed remove sync with render thread when updating decal texture atlas.
- Fixed max number of keyword reach [256] issue. Several shader feature are now local
- Fixed Scene Color and Depth nodes
- Fixed SSR in forward
- Fixed custom editor of Unlit, HD Unlit and PBR shader graph master node
- Fixed issue with NewFrame not correctly calculated in Editor when switching scene
- Fixed issue with TerrainLit not compiling with depth only pass and normal buffer
- Fixed geometric normal use for shadow bias with PBR master node in forward
- Fixed instancing macro usage for decals
- Fixed error message when having more than one directional light casting shadow
- Fixed error when trying to display preview of Camera or PlanarReflectionProbe
- Fixed LOAD_TEXTURE2D_ARRAY_MSAA macro
- Fixed min-max and amplitude clamping value in inspector of vertex displacement materials
- Fixed issue with alpha shadow clip (was incorrectly clipping object shadow)
- Fixed an issue where sky cubemap would not be cleared correctly when setting the current sky to None
- Fixed a typo in Static Lighting Sky component UI
- Fixed issue with incorrect reset of RenderQueue when switching shader in inspector GUI
- Fixed issue with variant stripper stripping incorrectly some variants
- Fixed a case of ambient lighting flickering because of previews
- Fixed Decals when rendering multiple camera in a single frame
- Fixed cascade shadow count in shader
- Fixed issue with Stacklit shader with Haze effect
- Fixed an issue with the max sample count for the TAA
- Fixed post-process guard band for XR
- Fixed exposure of emissive of Unlit
- Fixed depth only and motion vector pass for Unlit not working correctly with MSAA
- Fixed an issue with stencil buffer copy causing unnecessary compute dispatches for lighting
- Fixed multi edition issue in FrameSettings
- Fixed issue with SRP batcher and DebugDisplay variant of lit shader
- Fixed issue with debug material mode not doing alpha test
- Fixed "Attempting to draw with missing UAV bindings" errors on Vulkan
- Fixed pre-exposure incorrectly apply to preview
- Fixed issue with duplicate 3D texture in 3D texture altas of volumetric?
- Fixed Camera rendering order (base on the depth parameter)
- Fixed shader graph decals not being cropped by gizmo
- Fixed "Attempting to draw with missing UAV bindings" errors on Vulkan.


### Changed
- ColorPyramid compute shader passes is swapped to pixel shader passes on platforms where the later is faster (Nintendo Switch).
- Removing the simple lightloop used by the simple lit shader
- Whole refactor of reflection system: Planar and reflection probe
- Separated Passthrough from other RenderingPath
- Update several properties naming and caption based on feedback from documentation team
- Remove tile shader variant for transparent backface pass of lit shader
- Rename all HDRenderPipeline to HDRP folder for shaders
- Rename decal property label (based on doc team feedback)
- Lit shader mode now default to Deferred to reduce build time
- Update UI of Emission parameters in shaders
- Improve shader variant stripping including shader graph variant
- Refactored render loop to render realtime probes visible per camera
- Enable SRP batcher by default
- Shader code refactor: Rename LIGHTLOOP_SINGLE_PASS => LIGHTLOOP_DISABLE_TILE_AND_CLUSTER and clean all usage of LIGHTLOOP_TILE_PASS
- Shader code refactor: Move pragma definition of vertex and pixel shader inside pass + Move SURFACE_GRADIENT definition in XXXData.hlsl
- Micro-shadowing in Lit forward now use ambientOcclusion instead of SpecularOcclusion
- Upgraded FrameSettings workflow, DebugMenu and Inspector part relative to it
- Update build light list shader code to support 32 threads in wavefronts on Switch
- LayeredLit layers' foldout are now grouped in one main foldout per layer
- Shadow alpha clip can now be enabled on lit shader and haor shader enven for opaque
- Temporal Antialiasing optimization for Xbox One X
- Parameter depthSlice on SetRenderTarget functions now defaults to -1 to bind the entire resource
- Rename SampleCameraDepth() functions to LoadCameraDepth() and SampleCameraDepth(), same for SampleCameraColor() functions
- Improved Motion Blur quality.
- Update stereo frame settings values for single-pass instancing and double-wide
- Rearrange FetchDepth functions to prepare for stereo-instancing
- Remove unused _ComputeEyeIndex
- Updated HDRenderPipelineAsset inspector
- Re-enable SRP batcher for metal

## [5.2.0-preview] - 2018-11-27

### Added
- Added option to run Contact Shadows and Volumetrics Voxelization stage in Async Compute
- Added camera freeze debug mode - Allow to visually see culling result for a camera
- Added support of Gizmo rendering before and after postprocess in Editor
- Added support of LuxAtDistance for punctual lights

### Fixed
- Fixed Debug.DrawLine and Debug.Ray call to work in game view
- Fixed DebugMenu's enum resetted on change
- Fixed divide by 0 in refraction causing NaN
- Fixed disable rough refraction support
- Fixed refraction, SSS and atmospheric scattering for VR
- Fixed forward clustered lighting for VR (double-wide).
- Fixed Light's UX to not allow negative intensity
- Fixed HDRenderPipelineAsset inspector broken when displaying its FrameSettings from project windows.
- Fixed forward clustered lighting for VR (double-wide).
- Fixed HDRenderPipelineAsset inspector broken when displaying its FrameSettings from project windows.
- Fixed Decals and SSR diable flags for all shader graph master node (Lit, Fabric, StackLit, PBR)
- Fixed Distortion blend mode for shader graph master node (Lit, StackLit)
- Fixed bent Normal for Fabric master node in shader graph
- Fixed PBR master node lightlayers
- Fixed shader stripping for built-in lit shaders.

### Changed
- Rename "Regular" in Diffusion profile UI "Thick Object"
- Changed VBuffer depth parametrization for volumetric from distanceRange to depthExtent - Require update of volumetric settings - Fog start at near plan
- SpotLight with box shape use Lux unit only

## [5.1.0-preview] - 2018-11-19

### Added

- Added a separate Editor resources file for resources Unity does not take when it builds a Player.
- You can now disable SSR on Materials in Shader Graph.
- Added support for MSAA when the Supported Lit Shader Mode is set to Both. Previously HDRP only supported MSAA for Forward mode.
- You can now override the emissive color of a Material when in debug mode.
- Exposed max light for Light Loop Settings in HDRP asset UI.
- HDRP no longer performs a NormalDBuffer pass update if there are no decals in the Scene.
- Added distant (fall-back) volumetric fog and improved the fog evaluation precision.
- Added an option to reflect sky in SSR.
- Added a y-axis offset for the PlanarReflectionProbe and offset tool.
- Exposed the option to run SSR and SSAO on async compute.
- Added support for the _GlossMapScale parameter in the Legacy to HDRP Material converter.
- Added wave intrinsic instructions for use in Shaders (for AMD GCN).


### Fixed
- Fixed sphere shaped influence handles clamping in Reflection Probes.
- Fixed Reflection Probe data migration for projects created before using HDRP.
- Fixed UI of Layered Material where Unity previously rendered the scrollbar above the Copy button.
- Fixed Material tessellations parameters Start fade distance and End fade distance. Originally, Unity clamped these values when you modified them.
- Fixed various distortion and refraction issues - handle a better fall-back.
- Fixed SSR for multiple views.
- Fixed SSR issues related to self-intersections.
- Fixed shape density volume handle speed.
- Fixed density volume shape handle moving too fast.
- Fixed the Camera velocity pass that we removed by mistake.
- Fixed some null pointer exceptions when disabling motion vectors support.
- Fixed viewports for both the Subsurface Scattering combine pass and the transparent depth prepass.
- Fixed the blend mode pop-up in the UI. It previously did not appear when you enabled pre-refraction.
- Fixed some null pointer exceptions that previously occurred when you disabled motion vectors support.
- Fixed Layered Lit UI issue with scrollbar.
- Fixed cubemap assignation on custom ReflectionProbe.
- Fixed Reflection Probes’ capture settings' shadow distance.
- Fixed an issue with the SRP batcher and Shader variables declaration.
- Fixed thickness and subsurface slots for fabric Shader master node that wasn't appearing with the right combination of flags.
- Fixed d3d debug layer warning.
- Fixed PCSS sampling quality.
- Fixed the Subsurface and transmission Material feature enabling for fabric Shader.
- Fixed the Shader Graph UV node’s dimensions when using it in a vertex Shader.
- Fixed the planar reflection mirror gizmo's rotation.
- Fixed HDRenderPipelineAsset's FrameSettings not showing the selected enum in the Inspector drop-down.
- Fixed an error with async compute.
- MSAA now supports transparency.
- The HDRP Material upgrader tool now converts metallic values correctly.
- Volumetrics now render in Reflection Probes.
- Fixed a crash that occurred whenever you set a viewport size to 0.
- Fixed the Camera physic parameter that the UI previously did not display.
- Fixed issue in pyramid shaped spotlight handles manipulation

### Changed

- Renamed Line shaped Lights to Tube Lights.
- HDRP now uses mean height fog parametrization.
- Shadow quality settings are set to All when you use HDRP (This setting is not visible in the UI when using SRP). This avoids Legacy Graphics Quality Settings disabling the shadows and give SRP full control over the Shadows instead.
- HDRP now internally uses premultiplied alpha for all fog.
- Updated default FrameSettings used for realtime Reflection Probes when you create a new HDRenderPipelineAsset.
- Remove multi-camera support. LWRP and HDRP will not support multi-camera layered rendering.
- Updated Shader Graph subshaders to use the new instancing define.
- Changed fog distance calculation from distance to plane to distance to sphere.
- Optimized forward rendering using AMD GCN by scalarizing the light loop.
- Changed the UI of the Light Editor.
- Change ordering of includes in HDRP Materials in order to reduce iteration time for faster compilation.
- Added a StackLit master node replacing the InspectorUI version. IMPORTANT: All previously authored StackLit Materials will be lost. You need to recreate them with the master node.

## [5.0.0-preview] - 2018-09-28

### Added
- Added occlusion mesh to depth prepass for VR (VR still disabled for now)
- Added a debug mode to display only one shadow at once
- Added controls for the highlight created by directional lights
- Added a light radius setting to punctual lights to soften light attenuation and simulate fill lighting
- Added a 'minRoughness' parameter to all non-area lights (was previously only available for certain light types)
- Added separate volumetric light/shadow dimmers
- Added per-pixel jitter to volumetrics to reduce aliasing artifacts
- Added a SurfaceShading.hlsl file, which implements material-agnostic shading functionality in an efficient manner
- Added support for shadow bias for thin object transmission
- Added FrameSettings to control realtime planar reflection
- Added control for SRPBatcher on HDRP Asset
- Added an option to clear the shadow atlases in the debug menu
- Added a color visualization of the shadow atlas rescale in debug mode
- Added support for disabling SSR on materials
- Added intrinsic for XBone
- Added new light volume debugging tool
- Added a new SSR debug view mode
- Added translaction's scale invariance on DensityVolume
- Added multiple supported LitShadermode and per renderer choice in case of both Forward and Deferred supported
- Added custom specular occlusion mode to Lit Shader Graph Master node

### Fixed
- Fixed a normal bias issue with Stacklit (Was causing light leaking)
- Fixed camera preview outputing an error when both scene and game view where display and play and exit was call
- Fixed override debug mode not apply correctly on static GI
- Fixed issue where XRGraphicsConfig values set in the asset inspector GUI weren't propagating correctly (VR still disabled for now)
- Fixed issue with tangent that was using SurfaceGradient instead of regular normal decoding
- Fixed wrong error message display when switching to unsupported target like IOS
- Fixed an issue with ambient occlusion texture sometimes not being created properly causing broken rendering
- Shadow near plane is no longer limited at 0.1
- Fixed decal draw order on transparent material
- Fixed an issue where sometime the lookup texture used for GGX convolution was broken, causing broken rendering
- Fixed an issue where you wouldn't see any fog for certain pipeline/scene configurations
- Fixed an issue with volumetric lighting where the anisotropy value of 0 would not result in perfectly isotropic lighting
- Fixed shadow bias when the atlas is rescaled
- Fixed shadow cascade sampling outside of the atlas when cascade count is inferior to 4
- Fixed shadow filter width in deferred rendering not matching shader config
- Fixed stereo sampling of depth texture in MSAA DepthValues.shader
- Fixed box light UI which allowed negative and zero sizes, thus causing NaNs
- Fixed stereo rendering in HDRISky.shader (VR)
- Fixed normal blend and blend sphere influence for reflection probe
- Fixed distortion filtering (was point filtering, now trilinear)
- Fixed contact shadow for large distance
- Fixed depth pyramid debug view mode
- Fixed sphere shaped influence handles clamping in reflection probes
- Fixed reflection probes data migration for project created before using hdrp
- Fixed ambient occlusion for Lit Master Node when slot is connected

### Changed
- Use samplerunity_ShadowMask instead of samplerunity_samplerLightmap for shadow mask
- Allow to resize reflection probe gizmo's size
- Improve quality of screen space shadow
- Remove support of projection model for ScreenSpaceLighting (SSR always use HiZ and refraction always Proxy)
- Remove all the debug mode from SSR that are obsolete now
- Expose frameSettings and Capture settings for reflection and planar probe
- Update UI for reflection probe, planar probe, camera and HDRP Asset
- Implement proper linear blending for volumetric lighting via deep compositing as described in the paper "Deep Compositing Using Lie Algebras"
- Changed  planar mapping to match terrain convention (XZ instead of ZX)
- XRGraphicsConfig is no longer Read/Write. Instead, it's read-only. This improves consistency of XR behavior between the legacy render pipeline and SRP
- Change reflection probe data migration code (to update old reflection probe to new one)
- Updated gizmo for ReflectionProbes
- Updated UI and Gizmo of DensityVolume

## [4.0.0-preview] - 2018-09-28

### Added
- Added a new TerrainLit shader that supports rendering of Unity terrains.
- Added controls for linear fade at the boundary of density volumes
- Added new API to control decals without monobehaviour object
- Improve Decal Gizmo
- Implement Screen Space Reflections (SSR) (alpha version, highly experimental)
- Add an option to invert the fade parameter on a Density Volume
- Added a Fabric shader (experimental) handling cotton and silk
- Added support for MSAA in forward only for opaque only
- Implement smoothness fade for SSR
- Added support for AxF shader (X-rite format - require special AxF importer from Unity not part of HDRP)
- Added control for sundisc on directional light (hack)
- Added a new HD Lit Master node that implements Lit shader support for Shader Graph
- Added Micro shadowing support (hack)
- Added an event on HDAdditionalCameraData for custom rendering
- HDRP Shader Graph shaders now support 4-channel UVs.

### Fixed
- Fixed an issue where sometimes the deferred shadow texture would not be valid, causing wrong rendering.
- Stencil test during decals normal buffer update is now properly applied
- Decals corectly update normal buffer in forward
- Fixed a normalization problem in reflection probe face fading causing artefacts in some cases
- Fix multi-selection behavior of Density Volumes overwriting the albedo value
- Fixed support of depth texture for RenderTexture. HDRP now correctly output depth to user depth buffer if RenderTexture request it.
- Fixed multi-selection behavior of Density Volumes overwriting the albedo value
- Fixed support of depth for RenderTexture. HDRP now correctly output depth to user depth buffer if RenderTexture request it.
- Fixed support of Gizmo in game view in the editor
- Fixed gizmo for spot light type
- Fixed issue with TileViewDebug mode being inversed in gameview
- Fixed an issue with SAMPLE_TEXTURECUBE_SHADOW macro
- Fixed issue with color picker not display correctly when game and scene view are visible at the same time
- Fixed an issue with reflection probe face fading
- Fixed camera motion vectors shader and associated matrices to update correctly for single-pass double-wide stereo rendering
- Fixed light attenuation functions when range attenuation is disabled
- Fixed shadow component algorithm fixup not dirtying the scene, so changes can be saved to disk.
- Fixed some GC leaks for HDRP
- Fixed contact shadow not affected by shadow dimmer
- Fixed GGX that works correctly for the roughness value of 0 (mean specular highlgiht will disappeard for perfect mirror, we rely on maxSmoothness instead to always have a highlight even on mirror surface)
- Add stereo support to ShaderPassForward.hlsl. Forward rendering now seems passable in limited test scenes with camera-relative rendering disabled.
- Add stereo support to ProceduralSky.shader and OpaqueAtmosphericScattering.shader.
- Added CullingGroupManager to fix more GC.Alloc's in HDRP
- Fixed rendering when multiple cameras render into the same render texture

### Changed
- Changed the way depth & color pyramids are built to be faster and better quality, thus improving the look of distortion and refraction.
- Stabilize the dithered LOD transition mask with respect to the camera rotation.
- Avoid multiple depth buffer copies when decals are present
- Refactor code related to the RT handle system (No more normal buffer manager)
- Remove deferred directional shadow and move evaluation before lightloop
- Add a function GetNormalForShadowBias() that material need to implement to return the normal used for normal shadow biasing
- Remove Jimenez Subsurface scattering code (This code was disabled by default, now remove to ease maintenance)
- Change Decal API, decal contribution is now done in Material. Require update of material using decal
- Move a lot of files from CoreRP to HDRP/CoreRP. All moved files weren't used by Ligthweight pipeline. Long term they could move back to CoreRP after CoreRP become out of preview
- Updated camera inspector UI
- Updated decal gizmo
- Optimization: The objects that are rendered in the Motion Vector Pass are not rendered in the prepass anymore
- Removed setting shader inclue path via old API, use package shader include paths
- The default value of 'maxSmoothness' for punctual lights has been changed to 0.99
- Modified deferred compute and vert/frag shaders for first steps towards stereo support
- Moved material specific Shader Graph files into corresponding material folders.
- Hide environment lighting settings when enabling HDRP (Settings are control from sceneSettings)
- Update all shader includes to use absolute path (allow users to create material in their Asset folder)
- Done a reorganization of the files (Move ShaderPass to RenderPipeline folder, Move all shadow related files to Lighting/Shadow and others)
- Improved performance and quality of Screen Space Shadows

## [3.3.0-preview] - 2018-01-01

### Added
- Added an error message to say to use Metal or Vulkan when trying to use OpenGL API
- Added a new Fabric shader model that supports Silk and Cotton/Wool
- Added a new HDRP Lighting Debug mode to visualize Light Volumes for Point, Spot, Line, Rectangular and Reflection Probes
- Add support for reflection probe light layers
- Improve quality of anisotropic on IBL

### Fixed
- Fix an issue where the screen where darken when rendering camera preview
- Fix display correct target platform when showing message to inform user that a platform is not supported
- Remove workaround for metal and vulkan in normal buffer encoding/decoding
- Fixed an issue with color picker not working in forward
- Fixed an issue where reseting HDLight do not reset all of its parameters
- Fixed shader compile warning in DebugLightVolumes.shader

### Changed
- Changed default reflection probe to be 256x256x6 and array size to be 64
- Removed dependence on the NdotL for thickness evaluation for translucency (based on artist's input)
- Increased the precision when comparing Planar or HD reflection probe volumes
- Remove various GC alloc in C#. Slightly better performance

## [3.2.0-preview] - 2018-01-01

### Added
- Added a luminance meter in the debug menu
- Added support of Light, reflection probe, emissive material, volume settings related to lighting to Lighting explorer
- Added support for 16bit shadows

### Fixed
- Fix issue with package upgrading (HDRP resources asset is now versionned to worarkound package manager limitation)
- Fix HDReflectionProbe offset displayed in gizmo different than what is affected.
- Fix decals getting into a state where they could not be removed or disabled.
- Fix lux meter mode - The lux meter isn't affected by the sky anymore
- Fix area light size reset when multi-selected
- Fix filter pass number in HDUtils.BlitQuad
- Fix Lux meter mode that was applying SSS
- Fix planar reflections that were not working with tile/cluster (olbique matrix)
- Fix debug menu at runtime not working after nested prefab PR come to trunk
- Fix scrolling issue in density volume

### Changed
- Shader code refactor: Split MaterialUtilities file in two parts BuiltinUtilities (independent of FragInputs) and MaterialUtilities (Dependent of FragInputs)
- Change screen space shadow rendertarget format from ARGB32 to RG16

## [3.1.0-preview] - 2018-01-01

### Added
- Decal now support per channel selection mask. There is now two mode. One with BaseColor, Normal and Smoothness and another one more expensive with BaseColor, Normal, Smoothness, Metal and AO. Control is on HDRP Asset. This may require to launch an update script for old scene: 'Edit/Render Pipeline/Single step upgrade script/Upgrade all DecalMaterial MaskBlendMode'.
- Decal now supports depth bias for decal mesh, to prevent z-fighting
- Decal material now supports draw order for decal projectors
- Added LightLayers support (Base on mask from renderers name RenderingLayers and mask from light name LightLayers - if they match, the light apply) - cost an extra GBuffer in deferred (more bandwidth)
- When LightLayers is enabled, the AmbientOclusion is store in the GBuffer in deferred path allowing to avoid double occlusion with SSAO. In forward the double occlusion is now always avoided.
- Added the possibility to add an override transform on the camera for volume interpolation
- Added desired lux intensity and auto multiplier for HDRI sky
- Added an option to disable light by type in the debug menu
- Added gradient sky
- Split EmissiveColor and bakeDiffuseLighting in forward avoiding the emissiveColor to be affect by SSAO
- Added a volume to control indirect light intensity
- Added EV 100 intensity unit for area lights
- Added support for RendererPriority on Renderer. This allow to control order of transparent rendering manually. HDRP have now two stage of sorting for transparent in addition to bact to front. Material have a priority then Renderer have a priority.
- Add Coupling of (HD)Camera and HDAdditionalCameraData for reset and remove in inspector contextual menu of Camera
- Add Coupling of (HD)ReflectionProbe and HDAdditionalReflectionData for reset and remove in inspector contextual menu of ReflectoinProbe
- Add macro to forbid unity_ObjectToWorld/unity_WorldToObject to be use as it doesn't handle camera relative rendering
- Add opacity control on contact shadow

### Fixed
- Fixed an issue with PreIntegratedFGD texture being sometimes destroyed and not regenerated causing rendering to break
- PostProcess input buffers are not copied anymore on PC if the viewport size matches the final render target size
- Fixed an issue when manipulating a lot of decals, it was displaying a lot of errors in the inspector
- Fixed capture material with reflection probe
- Refactored Constant Buffers to avoid hitting the maximum number of bound CBs in some cases.
- Fixed the light range affecting the transform scale when changed.
- Snap to grid now works for Decal projector resizing.
- Added a warning for 128x128 cookie texture without mipmaps
- Replace the sampler used for density volumes for correct wrap mode handling

### Changed
- Move Render Pipeline Debug "Windows from Windows->General-> Render Pipeline debug windows" to "Windows from Windows->Analysis-> Render Pipeline debug windows"
- Update detail map formula for smoothness and albedo, goal it to bright and dark perceptually and scale factor is use to control gradient speed
- Refactor the Upgrade material system. Now a material can be update from older version at any time. Call Edit/Render Pipeline/Upgrade all Materials to newer version
- Change name EnableDBuffer to EnableDecals at several place (shader, hdrp asset...), this require a call to Edit/Render Pipeline/Upgrade all Materials to newer version to have up to date material.
- Refactor shader code: BakeLightingData structure have been replace by BuiltinData. Lot of shader code have been remove/change.
- Refactor shader code: All GBuffer are now handled by the deferred material. Mean ShadowMask and LightLayers are control by lit material in lit.hlsl and not outside anymore. Lot of shader code have been remove/change.
- Refactor shader code: Rename GetBakedDiffuseLighting to ModifyBakedDiffuseLighting. This function now handle lighting model for transmission too. Lux meter debug mode is factor outisde.
- Refactor shader code: GetBakedDiffuseLighting is not call anymore in GBuffer or forward pass, including the ConvertSurfaceDataToBSDFData and GetPreLightData, this is done in ModifyBakedDiffuseLighting now
- Refactor shader code: Added a backBakeDiffuseLighting to BuiltinData to handle lighting for transmission
- Refactor shader code: Material must now call InitBuiltinData (Init all to zero + init bakeDiffuseLighting and backBakeDiffuseLighting ) and PostInitBuiltinData

## [3.0.0-preview] - 2018-01-01

### Fixed
- Fixed an issue with distortion that was using previous frame instead of current frame
- Fixed an issue where disabled light where not upgrade correctly to the new physical light unit system introduce in 2.0.5-preview

### Changed
- Update assembly definitions to output assemblies that match Unity naming convention (Unity.*).

## [2.0.5-preview] - 2018-01-01

### Added
- Add option supportDitheringCrossFade on HDRP Asset to allow to remove shader variant during player build if needed
- Add contact shadows for punctual lights (in additional shadow settings), only one light is allowed to cast contact shadows at the same time and so at each frame a dominant light is choosed among all light with contact shadows enabled.
- Add PCSS shadow filter support (from SRP Core)
- Exposed shadow budget parameters in HDRP asset
- Add an option to generate an emissive mesh for area lights (currently rectangle light only). The mesh fits the size, intensity and color of the light.
- Add an option to the HDRP asset to increase the resolution of volumetric lighting.
- Add additional ligth unit support for punctual light (Lumens, Candela) and area lights (Lumens, Luminance)
- Add dedicated Gizmo for the box Influence volume of HDReflectionProbe / PlanarReflectionProbe

### Changed
- Re-enable shadow mask mode in debug view
- SSS and Transmission code have been refactored to be able to share it between various material. Guidelines are in SubsurfaceScattering.hlsl
- Change code in area light with LTC for Lit shader. Magnitude is now take from FGD texture instead of a separate texture
- Improve camera relative rendering: We now apply camera translation on the model matrix, so before the TransformObjectToWorld(). Note: unity_WorldToObject and unity_ObjectToWorld must never be used directly.
- Rename positionWS to positionRWS (Camera relative world position) at a lot of places (mainly in interpolator and FragInputs). In case of custom shader user will be required to update their code.
- Rename positionWS, capturePositionWS, proxyPositionWS, influencePositionWS to positionRWS, capturePositionRWS, proxyPositionRWS, influencePositionRWS (Camera relative world position) in LightDefinition struct.
- Improve the quality of trilinear filtering of density volume textures.
- Improve UI for HDReflectionProbe / PlanarReflectionProbe

### Fixed
- Fixed a shader preprocessor issue when compiling DebugViewMaterialGBuffer.shader against Metal target
- Added a temporary workaround to Lit.hlsl to avoid broken lighting code with Metal/AMD
- Fixed issue when using more than one volume texture mask with density volumes.
- Fixed an error which prevented volumetric lighting from working if no density volumes with 3D textures were present.
- Fix contact shadows applied on transmission
- Fix issue with forward opaque lit shader variant being removed by the shader preprocessor
- Fixed compilation errors on Nintendo Switch (limited XRSetting support).
- Fixed apply range attenuation option on punctual light
- Fixed issue with color temperature not take correctly into account with static lighting
- Don't display fog when diffuse lighting, specular lighting, or lux meter debug mode are enabled.

## [2.0.4-preview] - 2018-01-01

### Fixed
- Fix issue when disabling rough refraction and building a player. Was causing a crash.

## [2.0.3-preview] - 2018-01-01

### Added
- Increased debug color picker limit up to 260k lux

## [2.0.2-preview] - 2018-01-01

### Added
- Add Light -> Planar Reflection Probe command
- Added a false color mode in rendering debug
- Add support for mesh decals
- Add flag to disable projector decals on transparent geometry to save performance and decal texture atlas space
- Add ability to use decal diffuse map as mask only
- Add visualize all shadow masks in lighting debug
- Add export of normal and roughness buffer for forwardOnly and when in supportOnlyForward mode for forward
- Provide a define in lit.hlsl (FORWARD_MATERIAL_READ_FROM_WRITTEN_NORMAL_BUFFER) when output buffer normal is used to read the normal and roughness instead of caclulating it (can save performance, but lower quality due to compression)
- Add color swatch to decal material

### Changed
- Change Render -> Planar Reflection creation to 3D Object -> Mirror
- Change "Enable Reflector" name on SpotLight to "Angle Affect Intensity"
- Change prototype of BSDFData ConvertSurfaceDataToBSDFData(SurfaceData surfaceData) to BSDFData ConvertSurfaceDataToBSDFData(uint2 positionSS, SurfaceData surfaceData)

### Fixed
- Fix issue with StackLit in deferred mode with deferredDirectionalShadow due to GBuffer not being cleared. Gbuffer is still not clear and issue was fix with the new Output of normal buffer.
- Fixed an issue where interpolation volumes were not updated correctly for reflection captures.
- Fixed an exception in Light Loop settings UI

## [2.0.1-preview] - 2018-01-01

### Added
- Add stripper of shader variant when building a player. Save shader compile time.
- Disable per-object culling that was executed in C++ in HD whereas it was not used (Optimization)
- Enable texture streaming debugging (was not working before 2018.2)
- Added Screen Space Reflection with Proxy Projection Model
- Support correctly scene selection for alpha tested object
- Add per light shadow mask mode control (i.e shadow mask distance and shadow mask). It use the option NonLightmappedOnly
- Add geometric filtering to Lit shader (allow to reduce specular aliasing)
- Add shortcut to create DensityVolume and PlanarReflection in hierarchy
- Add a DefaultHDMirrorMaterial material for PlanarReflection
- Added a script to be able to upgrade material to newer version of HDRP
- Removed useless duplication of ForwardError passes.
- Add option to not compile any DEBUG_DISPLAY shader in the player (Faster build) call Support Runtime Debug display

### Changed
- Changed SupportForwardOnly to SupportOnlyForward in render pipeline settings
- Changed versioning variable name in HDAdditionalXXXData from m_version to version
- Create unique name when creating a game object in the rendering menu (i.e Density Volume(2))
- Re-organize various files and folder location to clean the repository
- Change Debug windows name and location. Now located at:  Windows -> General -> Render Pipeline Debug

### Removed
- Removed GlobalLightLoopSettings.maxPlanarReflectionProbes and instead use value of GlobalLightLoopSettings.planarReflectionProbeCacheSize
- Remove EmissiveIntensity parameter and change EmissiveColor to be HDR (Matching Builtin Unity behavior) - Data need to be updated - Launch Edit -> Single Step Upgrade Script -> Upgrade all Materials emissionColor

### Fixed
- Fix issue with LOD transition and instancing
- Fix discrepency between object motion vector and camera motion vector
- Fix issue with spot and dir light gizmo axis not highlighted correctly
- Fix potential crash while register debug windows inputs at startup
- Fix warning when creating Planar reflection
- Fix specular lighting debug mode (was rendering black)
- Allow projector decal with null material to allow to configure decal when HDRP is not set
- Decal atlas texture offset/scale is updated after allocations (used to be before so it was using date from previous frame)

## [0.0.0-preview] - 2018-01-01

### Added
- Configure the VolumetricLightingSystem code path to be on by default
- Trigger a build exception when trying to build an unsupported platform
- Introduce the VolumetricLightingController component, which can (and should) be placed on the camera, and allows one to control the near and the far plane of the V-Buffer (volumetric "froxel" buffer) along with the depth distribution (from logarithmic to linear)
- Add 3D texture support for DensityVolumes
- Add a better mapping of roughness to mipmap for planar reflection
- The VolumetricLightingSystem now uses RTHandles, which allows to save memory by sharing buffers between different cameras (history buffers are not shared), and reduce reallocation frequency by reallocating buffers only if the rendering resolution increases (and suballocating within existing buffers if the rendering resolution decreases)
- Add a Volumetric Dimmer slider to lights to control the intensity of the scattered volumetric lighting
- Add UV tiling and offset support for decals.
- Add mipmapping support for volume 3D mask textures

### Changed
- Default number of planar reflection change from 4 to 2
- Rename _MainDepthTexture to _CameraDepthTexture
- The VolumetricLightingController has been moved to the Interpolation Volume framework and now functions similarly to the VolumetricFog settings
- Update of UI of cookie, CubeCookie, Reflection probe and planar reflection probe to combo box
- Allow enabling/disabling shadows for area lights when they are set to baked.
- Hide applyRangeAttenuation and FadeDistance for directional shadow as they are not used

### Removed
- Remove Resource folder of PreIntegratedFGD and add the resource to RenderPipeline Asset

### Fixed
- Fix ConvertPhysicalLightIntensityToLightIntensity() function used when creating light from script to match HDLightEditor behavior
- Fix numerical issues with the default value of mean free path of volumetric fog
- Fix the bug preventing decals from coexisting with density volumes
- Fix issue with alpha tested geometry using planar/triplanar mapping not render correctly or flickering (due to being wrongly alpha tested in depth prepass)
- Fix meta pass with triplanar (was not handling correctly the normal)
- Fix preview when a planar reflection is present
- Fix Camera preview, it is now a Preview cameraType (was a SceneView)
- Fix handling unknown GPUShadowTypes in the shadow manager.
- Fix area light shapes sent as point lights to the baking backends when they are set to baked.
- Fix unnecessary division by PI for baked area lights.
- Fix line lights sent to the lightmappers. The backends don't support this light type.
- Fix issue with shadow mask framesettings not correctly taken into account when shadow mask is enabled for lighting.
- Fix directional light and shadow mask transition, they are now matching making smooth transition
- Fix banding issues caused by high intensity volumetric lighting
- Fix the debug window being emptied on SRP asset reload
- Fix issue with debug mode not correctly clearing the GBuffer in editor after a resize
- Fix issue with ResetMaterialKeyword not resetting correctly ToggleOff/Roggle Keyword
- Fix issue with motion vector not render correctly if there is no depth prepass in deferred

## [0.0.0-preview] - 2018-01-01

### Added
- Screen Space Refraction projection model (Proxy raycasting, HiZ raymarching)
- Screen Space Refraction settings as volume component
- Added buffered frame history per camera
- Port Global Density Volumes to the Interpolation Volume System.
- Optimize ImportanceSampleLambert() to not require the tangent frame.
- Generalize SampleVBuffer() to handle different sampling and reconstruction methods.
- Improve the quality of volumetric lighting reprojection.
- Optimize Morton Order code in the Subsurface Scattering pass.
- Planar Reflection Probe support roughness (gaussian convolution of captured probe)
- Use an atlas instead of a texture array for cluster transparent decals
- Add a debug view to visualize the decal atlas
- Only store decal textures to atlas if decal is visible, debounce out of memory decal atlas warning.
- Add manipulator gizmo on decal to improve authoring workflow
- Add a minimal StackLit material (work in progress, this version can be used as template to add new material)

### Changed
- EnableShadowMask in FrameSettings (But shadowMaskSupport still disable by default)
- Forced Planar Probe update modes to (Realtime, Every Update, Mirror Camera)
- Screen Space Refraction proxy model uses the proxy of the first environment light (Reflection probe/Planar probe) or the sky
- Moved RTHandle static methods to RTHandles
- Renamed RTHandle to RTHandleSystem.RTHandle
- Move code for PreIntegratedFDG (Lit.shader) into its dedicated folder to be share with other material
- Move code for LTCArea (Lit.shader) into its dedicated folder to be share with other material

### Removed
- Removed Planar Probe mirror plane position and normal fields in inspector, always display mirror plane and normal gizmos

### Fixed
- Fix fog flags in scene view is now taken into account
- Fix sky in preview windows that were disappearing after a load of a new level
- Fix numerical issues in IntersectRayAABB().
- Fix alpha blending of volumetric lighting with transparent objects.
- Fix the near plane of the V-Buffer causing out-of-bounds look-ups in the clustered data structure.
- Depth and color pyramid are properly computed and sampled when the camera renders inside a viewport of a RTHandle.
- Fix decal atlas debug view to work correctly when shadow atlas view is also enabled<|MERGE_RESOLUTION|>--- conflicted
+++ resolved
@@ -700,9 +700,6 @@
 - Force to rebake probe with missing baked texture. (1253367)
 - Fix supported Mac platform detection to handle new major version (11.0) properly
 - Fixed typo in the Render Pipeline Wizard under HDRP+VR
-<<<<<<< HEAD
-- Fix an issue with the quality mode and perf mode on RTR and RTGI and getting rid of unwanted nans (1256923).
-=======
 - Change transparent SSR name in frame settings to avoid clipping. 
 - Fixed missing include guards in shadow hlsl files.
 - Repaint the scene view whenever the scene exposure override is changed.
@@ -719,7 +716,7 @@
 - Fixed the transparent SSR dependency not being properly disabled according to the asset dependencies (1260271).
 - Fixed issue with completely black AO on double sided materials when normal mode is set to None.
 - Fixed UI drawing of the quaternion (1251235)
->>>>>>> bee20583
+- Fix an issue with the quality mode and perf mode on RTR and RTGI and getting rid of unwanted nans (1256923).
 
 ### Changed
 - Improve MIP selection for decals on Transparents
