--- conflicted
+++ resolved
@@ -148,11 +148,8 @@
 - Added support to combine RTSSS and RTGI (1248733).
 - Added IES Profile support for Point, Spot and Rectangular-Area lights
 - Added support for multiple mapping modes in AxF.
-<<<<<<< HEAD
+- Add support of lightlayers on indirect lighting controller
 - Added compute shader stripping.
-=======
-- Add support of lightlayers on indirect lighting controller
->>>>>>> a46560be
 
 ### Fixed
 - Fix when rescale probe all direction below zero (1219246)
