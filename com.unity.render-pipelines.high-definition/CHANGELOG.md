# Changelog
All notable changes to this package will be documented in this file.

The format is based on [Keep a Changelog](http://keepachangelog.com/en/1.0.0/)
and this project adheres to [Semantic Versioning](http://semver.org/spec/v2.0.0.html).

## [7.4.0] - 2020-05-22

### Added
- Add XR setting to control camera jitter for temporal effects #6259
- Added an error message in the DrawRenderers custom pass when rendering opaque objects with an HDRP asset in DeferredOnly mode.
- Added Light decomposition lighting debugging modes and support in AOV
- Added an info box to warn about depth test artifacts when rendering object twice in custom passes with MSAA.
- Added Layer parameter on Area Light to modify Layer of generated Emissive Mesh

### Fixed
- Fixed an issue where a dynamic sky changing any frame may not update the ambient probe.
- Fixed an issue where default volume would not update when switching profile.
- Fixed an issue where AO override would not override specular occlusion.
- Fixed an issue where Volume inspector might not refresh correctly in some cases.
- Fixed an issue related to the envlightdatasrt not being bound in recursive rendering.
- Fixed issue with uncached reflection probe cameras reseting the debug mode (case 1224601)
- Fixed issue with atmospheric fog turning black if a planar reflection probe is placed below ground level. (case 1226588)
- Fix when rescale probe all direction below zero (1219246)
- Fixed issue with resources being accessed before initialization process has been performed completely. 
- Fixed render texture with XR
- Fixed sRGB mismatch with XR SDK
- Fixed XR single-pass with Mock HMD plugin
- Fixed XR culling with multiple cameras
- Fixed shadow cascade tooltip when using the metric mode (case 1229232)
- Focus on Decal uses the extends of the projectors
- Fixed how the area light influence volume is computed to match rasterization.
- Fixed usage of light size data that are not available at runtime.
- Fixed light type resolution when performing a reset on HDAdditionalLightData (case 1220931)
- Fixed drag area width at left of Light's intensity field in Inspector.
- Fix for issue that prevented scene from being completely saved when baked reflection probes are present and lighting is set to auto generate.
- Fixed the depth buffer copy made before custom pass after opaque and normal injection point.
- Fixed a weird behavior in the scalable settings drawing when the space becomes tiny (1212045).
- Fixed an usage of a a compute buffer not bound (1229964)
- Fixed an issue where unncessarily serialized members in StaticLightingSky component would change each time the scene is changed.
- Fix issues in the post process system with RenderTexture being invalid in some cases, causing rendering problems.
- Fixed an issue where changing the default volume profile from another inspector would not update the default volume editor.
- Fix for range compression factor for probes going negative (now clamped to positive values).
- Fixed path validation when creating new volume profile (case 1229933)
- Fixed the debug exposure mode for display sky reflection and debug view baked lighting
- Fixed various object leaks in HDRP.
- Fix for assertion triggering sometimes when saving a newly created lit shader graph (case 1230996)
- Fixed an issue with the specularFGD term being used when the material has a clear coat (lit shader).
- Fixed MSAA depth resolve when there is no motion vectors
- Fix issue causing wrong planar reflection rendering when more than one camera is present.
- Fixed culling of planar reflection probes that change position (case 1218651)
- Fixed null reference when processing lightprobe (case 1235285)
- Fix black screen in XR when HDRP package is present but not used.
- Fixed an issue that was collapsing the volume components in the HDRP default settings
- Fixed NaN which can appear with real time reflection and inf value
- Fixed warning about missing bound decal buffer
- Fix black screen in XR when HDRP package is present but not used.
- Fixed shader warning on Xbox for ResolveStencilBuffer.compute. 
- Fixed unneeded cookie texture allocation for cone stop lights.
- Fixed issue when toggling anything in HDRP asset that will produce an error (case 1238155)
- Diffusion Profile and Material references in HDRP materials are now correctly exported to unity packages. Note that the diffusion profile or the material references need to be edited once before this can work properly.
- Fixed SceneView Draw Modes not being properly updated after opening new scene view panels or changing the editor layout.
- Fixed shadowmask UI now correctly showing shadowmask disable
- Fixed the indirect diffuse texture not being ignored when it should (ray tracing disabled).
- Fixed depth prepass and postpass being disabled after changing the shader in the material UI.
- Fixed a performance issue with stochastic ray traced area shadows.
- Made more explicit the warning about raytracing and asynchronous compute. Also fixed the condition in which it appears.
- Fixed a null ref exception in static sky when the default volume profile is invalid.
- Fixed flickering of the game/scene view when lookdev is running.
- Fixed some GCAlloc in the debug window.
- Removed logic in the UI to disable parameters for contact shadows and fog volume components as it was going against the concept of the volume system.
- Fixed over consumption of GPU memory by the Physically Based Sky.
- Put more information in Camera background type tooltip and fixed inconsistent exposure behavior when changing bg type.
- Fixed an issue where asset preview could be rendered white because of static lighting sky.
- Fixed an issue where static lighting was not updated when removing the static lighting sky profile.
- Fixed issue with reflection probes in realtime time mode with OnEnable baking having wrong lighting with sky set to dynamic (case 1238047).
- Fixed an invalid rotation in Planar Reflection Probe editor display, that was causing an error message (case 1182022)
- Fixed cookie texture not updated when changing an import settings (srgb for example).
- Fix error when removing DecalProjector from component contextual menu (case 1243960)
- Fixed issue with post process when running in RGBA16 and an object with additive blending is in the scene.
- Fixed issue that caused not all baked reflection to be deleted upon clicking "Clear Baked Data" in the lighting menu (case 1136080)
- Fix issue with corrupted values with Layer Lit when using multiply mode for vertex color
- Fixed transparent motion vectors not working when in MSAA.
- VFX: Removed irrelevant queues in render queue selection from HDRP outputs
- VFX: Motion Vector are correctly renderered with MSAA [Case 1240754](https://issuetracker.unity3d.com/product/unity/issues/guid/1240754/)
- Fixed a cause of NaN when a normal of 0-length is generated (usually via shadergraph).
- Fixed error when undo a Reflection Probe removal in a prefab instance. (case 1244047)
- Fixed various multi-editing issues when changing Emission parameters.
- Fixed issue that prevented cubemap thumbnails from rendering (only on D3D11 and Metal).
- Fixed Microshadow not working correctly in deferred with LightLayers
- Tentative fix for missing include in depth of field shaders.
- Fix an issue in reading the gbuffer for ray traced subsurface scattering (case 1248358).
- Cloned volume profile from read only assets are created in the root of the project. (case 1154961)
- Fixed Wizard check on default volume profile to also check it is not the default one in package.
<<<<<<< HEAD
=======
- Fixed a bug where not all entries were generated for the Attributes Struct in Shader Graph shaders. (case 1250275)
>>>>>>> 01089102

### Changed
- Rejecting history for ray traced reflections based on a threshold evaluated on the neighborhood of the sampled history.
- Renamed "Environment" to "Reflection Probes" in tile/cluster debug menu.
- Utilities namespace is obsolete, moved its content to UnityEngine.Rendering (case 1204677)
- All custom pass volumes are now executed for one injection point instead of the first one.
- Optimized PrepareLightsForGPU (cost reduced by over 25%) and PrepareGPULightData (around twice as fast now).
- Rejecting history for ray traced reflections based on a threshold evaluated on the neighborhood of the sampled history.
- Renamed "Environment" to "Reflection Probes" in tile/cluster debug menu.
- Debug exposure in debug menu have been replace to debug exposure compensation in EV100 space and is always visible.
- Improved performance of reflection probe management when using a lot of probes.

## [7.3.0] - 2020-03-11

### Added
- Added the exposure sliders to the planar reflection probe preview
- Added a warning and workaround instructions that appear when you enable XR single-pass after the first frame with the XR SDK.
- Added an "enable" toggle to the SSR volume component.

### Fixed
- Fixed issue with AssetPostprocessors dependencies causing models to be imported twice when upgrading the package version.
- Fix player build DX12
- Fix issue with AO being misaligned when multiple view are visible.
- Fix issue that caused the clamp of camera rotation motion for motion blur to be ineffective.
- Fixed culling of lights with XR SDK
- Fixed memory stomp in shadow caching code, leading to overflow of Shadow request array and runtime errors.
- Fixed an issue related to transparent objects reading the ray traced indirect diffuse buffer
- Fixed an issue with filtering ray traced area lights when the intensity is high or there is an exposure.
- Fixed ill-formed include path in Depth Of Field shader.
- Fixed a bug in semi-transparent shadows (object further than the light casting shadows)
- Fix state enabled of default volume profile when in package.
- Fixed removal of MeshRenderer and MeshFilter on adding Light component. 
- Fixed a bug in debug light volumes.
- Fixed the culling was not disposed error in build log.
- Fixed an issue where fog sky color mode could sample NaNs in the sky cubemap.
- Fixed a leak in the PBR sky renderer.
- Added a tooltip to the Ambient Mode parameter in the Visual Envionment volume component.
- Static lighting sky now takes the default volume into account (this fixes discrepancies between baked and realtime lighting).
- Fixed a leak in the sky system.
- Hide reflection probes in the renderer components.
- Removed MSAA Buffers allocation when lit shader mode is set to "deferred only".
- Fixed invalid cast for realtime reflection probes (case 1220504)
- Fixed invalid game view rendering when disabling all cameras in the scene (case 1105163)
- Fixed infinite reload loop while displaying Light's Shadow's Link Light Layer in Inspector of Prefab Asset.
- Fixed the cookie atlas size and planar atlas size being too big after an upgrade of the HDRP asset.
- Fixed alpha clipping test (comparison was '>', now '>=')
- Fixed preview camera (eg. shader graph preview) when path tracing is on
- Fixed DXR player build
- Fixed compilation issue with linux vulkan and raytrace shader
- Fixed the HDRP asset migration code not being called after an upgrade of the package
- Fixed draw renderers custom pass out of bound exception
- Fixed an issue with emissive light meshes not being in the RAS.
- Fixed a warning due to StaticLightingSky when reloading domain in some cases.
- Fixed the MaxLightCount being displayed when the light volume debug menu is on ColorAndEdge.
- Fix an exception in case two LOD levels are using the same mesh renderer.
- Fixed error in the console when switching shader to decal in the material UI.
- Fixed z-fighting in scene view when scene lighting is off (case 1203927)
- Fixed some typos in debug menu (case 1224594)
- Fixed an issue with refraction model and ray traced recursive rendering (case 1198578).
- Fixed cubemap thumbnail generation at project load time. 
- Half fixed shuriken particle light that cast shadows (only the first one will be correct)

### Changed
- Renamed the cubemap used for diffuse convolution to a more explicit name for the memory profiler.
- Light dimmer can now get values higher than one and was renamed to multiplier in the UI. 
- Removed info box requesting volume component for Visual Environment and updated the documentation with the relevant information.
- Add range-based clipping to box lights (case 1178780)
- Improve area light culling (case 1085873)
- Light Hierarchy debug mode can now adjust Debug Exposure for visualizing high exposure scenes.
- Changed the diffusion profile warning on the material to an info and changed the message to be more precise.

## [7.2.0] - 2020-02-10

### Added
- Added the possibility to have ray traced colored and semi-transparent shadows on directional lights.
- Exposed the debug overlay ratio in the debug menu.
- Added a separate frame settings for tonemapping alongside color grading.
- Added the receive fog option in the material UI for ShaderGraphs.
- Added a public virtual bool in the custom post processes API to specify if a post processes should be executed in the scene view.
- Added a menu option that checks scene issues with ray tracing. Also removed the previously existing warning at runtime.
- Added Contrast Adaptive Sharpen (CAS) Upscaling effect.
- Added APIs to update probe settings at runtime.
- Added documentation for the rayTracingSupported method in HDRP
- Added user-selectable format for the post processing passes. 
- Added support for alpha channel in some post-processing passes (DoF, TAA, Uber).
- Added warnings in FrameSettings inspector when using DXR and atempting to use Asynchronous Execution.
- Exposed Stencil bits that can be used by the user.
- Added history rejection based on velocity of intersected objects for directional, point and spot lights.
- Added a affectsVolumetric field to the HDAdditionalLightData API to know if light affects volumetric fog.
- Add OS and Hardware check in the Wizard fixes for DXR.
- Added option to exclude camera motion from motion blur.
- Added semi-transparent shadows for point and spot lights.
- Added support for semi-transparent shadow for unlit shader and unlit shader graph.
- Added the alpha clip enabled toggle to the material UI for all HDRP shader graphs.
- Added Material Samples to explain how to use the lit shader features
- Added an initial implementation of ray traced sub surface scattering
- Added AssetPostprocessors and Shadergraphs to handle Arnold Standard Surface and 3DsMax Physical material import from FBX. 
- Added support for Smoothness Fade start work when enabling ray traced reflections.
- Added Contact shadow, Micro shadows and Screen space refraction API documentation.
- Added script documentation for SSR, SSAO (ray tracing), GI, Light Cluster, RayTracingSettings, Ray Counters, etc.
- Added path tracing support for refraction and internal reflections.
- Added support for Thin Refraction Model and Lit's Clear Coat in Path Tracing.
- Added the Tint parameter to Sky Colored Fog.

### Fixed
- Update documentation of HDRISky-Backplate, precise how to have Ambient Occlusion on the Backplate
- Fixed TerrainLitGUI when per-pixel normal property is not present.
- Fixed a bug due to depth history begin overriden too soon
- Fixed issue that caused Distortion UI to appear in Lit.
- Fixed several issues with decal duplicating when editing them.
- Fixed initialization of volumetric buffer params (1204159)
- Fixed an issue where frame count was incorrectly reset for the game view, causing temporal processes to fail.
- Fixed Culling group was not disposed error.
- Fixed issues on some GPU that do not support gathers on integer textures.
- Fixed an issue with ambient probe not being initialized for the first frame after a domain reload for volumetric fog.
- Fixed the scene visibility of decal projectors and density volumes
- Fixed a leak in sky manager.
- Fixed an issue where entering playmode while the light editor is opened would produce null reference exceptions.
- Fixed the debug overlay overlapping the debug menu at runtime.
- Fixed an issue with the framecount when changing scene.
- Fixed errors that occurred when using invalid near and far clip plane values for planar reflections.
- Fixed issue with motion blur sample weighting function.
- Fixed motion vectors in MSAA.
- Fixed sun flare blending (case 1205862).
- Fixed a lot of issues related to ray traced screen space shadows.
- Fixed memory leak caused by apply distortion material not being disposed.
- Fixed Reflection probe incorrectly culled when moving its parent (case 1207660)
- Fixed a nullref when upgrading the Fog volume components while the volume is opened in the inspector.
- Fix issues where decals on PS4 would not correctly write out the tile mask causing bits of the decal to go missing.
- Use appropriate label width and text content so the label is completely visible
- Fixed an issue where final post process pass would not output the default alpha value of 1.0 when using 11_11_10 color buffer format.
- Fixed SSR issue after the MSAA Motion Vector fix.
- Fixed an issue with PCSS on directional light if punctual shadow atlas was not allocated.
- Fixed an issue where shadow resolution would be wrong on the first face of a baked reflection probe.
- Fixed issue with PCSS softness being incorrect for cascades different than the first one.
- Fixed custom post process not rendering when using multiple HDRP asset in quality settings
- Fixed probe gizmo missing id (case 1208975)
- Fixed a warning in raytracingshadowfilter.compute
- Fixed issue with AO breaking with small near plane values.
- Fixed custom post process Cleanup function not called in some cases.
- Fixed shader warning in AO code.
- Fixed a warning in simpledenoiser.compute
- Fixed tube and rectangle light culling to use their shape instead of their range as a bounding box.
- Fixed caused by using gather on a UINT texture in motion blur. 
- Fix issue with ambient occlusion breaking when dynamic resolution is active.
- Fixed some possible NaN causes in Depth of Field.
- Fixed Custom Pass nullref due to the new Profiling Sample API changes
- Fixed the black/grey screen issue on after post process Custom Passes in non dev builds.
- Fixed particle lights.
- Improved behavior of lights and probe going over the HDRP asset limits.
- Fixed issue triggered when last punctual light is disabled and more than one camera is used.
- Fixed Custom Pass nullref due to the new Profiling Sample API changes
- Fixed the black/grey screen issue on after post process Custom Passes in non dev builds.
- Fixed XR rendering locked to vsync of main display with Standalone Player.
- Fixed custom pass cleanup not called at the right time when using multiple volumes.
- Fixed an issue on metal with edge of decal having artifact by delaying discard of fragments during decal projection
- Fixed various shader warning
- Fixing unnecessary memory allocations in the ray tracing cluster build
- Fixed duplicate column labels in LightEditor's light tab
- Fixed white and dark flashes on scenes with very high or very low exposure when Automatic Exposure is being used.
- Fixed an issue where passing a null ProfilingSampler would cause a null ref exception.
- Fixed memory leak in Sky when in matcap mode.
- Fixed compilation issues on platform that don't support VR.
- Fixed migration code called when we create a new HDRP asset.
- Fixed RemoveComponent on Camera contextual menu to not remove Camera while a component depend on it.
- Fixed an issue where ambient occlusion and screen space reflections editors would generate null ref exceptions when HDRP was not set as the current pipeline.
- Fixed a null reference exception in the probe UI when no HDRP asset is present.
- Fixed the outline example in the doc (sampling range was dependent on screen resolution)
- Fixed a null reference exception in the HDRI Sky editor when no HDRP asset is present.
- Fixed an issue where Decal Projectors created from script where rotated around the X axis by 90°.
- Fixed frustum used to compute Density Volumes visibility when projection matrix is oblique.
- Fixed a null reference exception in Path Tracing, Recursive Rendering and raytraced Global Illumination editors when no HDRP asset is present.
- Fix for NaNs on certain geometry with Lit shader -- [case 1210058](https://fogbugz.unity3d.com/f/cases/1210058/)
- Fixed an issue where ambient occlusion and screen space reflections editors would generate null ref exceptions when HDRP was not set as the current pipeline.
- Fixed a null reference exception in the probe UI when no HDRP asset is present.
- Fixed the outline example in the doc (sampling range was dependent on screen resolution)
- Fixed a null reference exception in the HDRI Sky editor when no HDRP asset is present.
- Fixed an issue where materials newly created from the contextual menu would have an invalid state, causing various problems until it was edited.
- Fixed transparent material created with ZWrite enabled (now it is disabled by default for new transparent materials)
- Fixed mouseover on Move and Rotate tool while DecalProjector is selected.
- Fixed wrong stencil state on some of the pixel shader versions of deferred shader.
- Fixed an issue where creating decals at runtime could cause a null reference exception.
- Fixed issue that displayed material migration dialog on the creation of new project.
- Fixed various issues with time and animated materials (cases 1210068, 1210064).
- Updated light explorer with latest changes to the Fog and fixed issues when no visual environment was present.
- Fixed not handleling properly the recieve SSR feature with ray traced reflections
- Shadow Atlas is no longer allocated for area lights when they are disabled in the shader config file.
- Avoid MRT Clear on PS4 as it is not implemented yet.
- Fixed runtime debug menu BitField control.
- Fixed the radius value used for ray traced directional light.
- Fixed compilation issues with the layered lit in ray tracing shaders.
- Fixed XR autotests viewport size rounding
- Fixed mip map slider knob displayed when cubemap have no mipmap
- Remove unnecessary skip of material upgrade dialog box.
- Fixed the profiling sample mismatch errors when enabling the profiler in play mode
- Fixed issue that caused NaNs in reflection probes on consoles.
- Fixed adjusting positive axis of Blend Distance slides the negative axis in the density volume component.
- Fixed the blend of reflections based on the weight.
- Fixed fallback for ray traced reflections when denoising is enabled.
- Fixed error spam issue with terrain detail terrainDetailUnsupported (cases 1211848)
- Fixed hardware dynamic resolution causing cropping/scaling issues in scene view (case 1158661)
- Fixed Wizard check order for `Hardware and OS` and `Direct3D12`
- Fix AO issue turning black when Far/Near plane distance is big.
- Fixed issue when opening lookdev and the lookdev volume have not been assigned yet.
- Improved memory usage of the sky system.
- Updated label in HDRP quality preference settings (case 1215100)
- Fixed Decal Projector gizmo not undoing properly (case 1216629)
- Fix a leak in the denoising of ray traced reflections.
- Fixed Alignment issue in Light Preset
- Fixed Environment Header in LightingWindow
- Fixed an issue where hair shader could write garbage in the diffuse lighting buffer, causing NaNs.
- Fixed an exposure issue with ray traced sub-surface scattering.
- Fixed runtime debug menu light hierarchy None not doing anything.
- Fixed the broken ShaderGraph preview when creating a new Lit graph.
- Fix indentation issue in preset of LayeredLit material.
- Fixed minor issues with cubemap preview in the inspector.
- Fixed wrong build error message when building for android on mac.
- Fixed an issue related to denoising ray trace area shadows.
- Fixed wrong build error message when building for android on mac.
- Fixed Wizard persistency of Direct3D12 change on domain reload.
- Fixed Wizard persistency of FixAll on domain reload.
- Fixed Wizard behaviour on domain reload.
- Fixed a potential source of NaN in planar reflection probe atlas.
- Fixed an issue with MipRatio debug mode showing _DebugMatCapTexture not being set.
- Fixed missing initialization of input params in Blit for VR.
- Fix Inf source in LTC for area lights.
- Fixed light layers not correctly disabled when the lightlayers is set to Nothing and Lightlayers isn't enabled in HDRP Asset
- Fixed a wrong condition in CameraSwitcher, potentially causing out of bound exceptions.

### Changed
- Hide unused LOD settings in Quality Settings legacy window.
- Reduced the constrained distance for temporal reprojection of ray tracing denoising
- Removed shadow near plane from the Directional Light Shadow UI.
- Improved the performances of custom pass culling.
- The scene view camera now replicates the physical parameters from the camera tagged as "MainCamera".
- Reduced the number of GC.Alloc calls, one simple scene without plarnar / probes, it should be 0B.
- Renamed ProfilingSample to ProfilingScope and unified API. Added GPU Timings.
- Updated macros to be compatible with the new shader preprocessor.
- Ray tracing reflection temporal filtering is now done in pre-exposed space
- Search field selects the appropriate fields in both project settings panels 'HDRP Default Settings' and 'Quality/HDRP'
- Disabled the refraction and transmission map keywords if the material is opaque.
- Keep celestial bodies outside the atmosphere.
- Updated the MSAA documentation to specify what features HDRP supports MSAA for and what features it does not.
- Shader use for Runtime Debug Display are now correctly stripper when doing a release build
- Now each camera has its own Volume Stack. This allows Volume Parameters to be updated as early as possible and be ready for the whole frame without conflicts between cameras.
- Disable Async for SSR, SSAO and Contact shadow when aggregated ray tracing frame setting is on.
- Improved performance when entering play mode without domain reload by a factor of ~25
- Renamed the camera profiling sample to include the camera name
- Discarding the ray tracing history for AO, reflection, diffuse shadows and GI when the viewport size changes.
- Renamed the camera profiling sample to include the camera name
- Renamed the post processing graphic formats to match the new convention.
- The restart in Wizard for DXR will always be last fix from now on
- Refactoring pre-existing materials to share more shader code between rasterization and ray tracing.
- Setting a material's Refraction Model to Thin does not overwrite the Thickness and Transmission Absorption Distance anymore.
- Removed Wind textures from runtime as wind is no longer built into the pipeline
- Changed Shader Graph titles of master nodes to be more easily searchable ("HDRP/x" -> "x (HDRP)")
- Expose StartSinglePass() and StopSinglePass() as public interface for XRPass
- Replaced the Texture array for 2D cookies (spot, area and directional lights) and for planar reflections by an atlas.
- Moved the tier defining from the asset to the concerned volume components.
- Changing from a tier management to a "mode" management for reflection and GI and removing the ability to enable/disable deferred and ray bining (they are now implied by performance mode)
- The default FrameSettings for ScreenSpaceShadows is set to true for Camera in order to give a better workflow for DXR.
- Refactor internal usage of Stencil bits.
- Changed how the material upgrader works and added documentation for it.
- Custom passes now disable the stencil when overwriting the depth and not writing into it.
- Renamed the camera profiling sample to include the camera name
- Changed the way the shadow casting property of transparent and tranmissive materials is handeled for ray tracing.
- Changed inspector materials stencil setting code to have more sharing.
- Updated the default scene and default DXR scene and DefaultVolumeProfile.
- Changed the way the length parameter is used for ray traced contact shadows.
- Improved the coherency of PCSS blur between cascades.
- Updated VR checks in Wizard to reflect new XR System.
- Removing unused alpha threshold depth prepass and post pass for fabric shader graph.
- Transform result from CIE XYZ to sRGB color space in EvalSensitivity for iridescence.
- Hide the Probes section in the Renderer editos because it was unused.
- Moved BeginCameraRendering callback right before culling.
- Changed the visibility of the Indirect Lighting Controller component to public.

## [7.1.8] - 2020-01-20

### Fixed
- Fixed white and dark flashes on scenes with very high or very low exposure when Automatic Exposure is being used.
- Fixed memory leak in Sky when in matcap mode.
	
### Changed
- On Xbox and PS4 you will also need to download the com.unity.render-pipeline.platform (ps4 or xboxone) package from the appropriate platform developer forum

## [7.1.7] - 2019-12-11

### Added
- Added a check in the custom post process template to throw an error if the default shader is not found.

### Fixed
- Fixed rendering errors when enabling debug modes with custom passes
- Fix an issue that made PCSS dependent on Atlas resolution (not shadow map res)
- Fixing a bug whith histories when n>4 for ray traced shadows
- Fixing wrong behavior in ray traced shadows for mesh renderers if their cast shadow is shadow only or double sided
- Only tracing rays for shadow if the point is inside the code for spotlight shadows
- Only tracing rays if the point is inside the range for point lights
- Fixing ghosting issues when the screen space shadow  indexes change for a light with ray traced shadows
- Fixed an issue with stencil management and Xbox One build that caused corrupted output in deferred mode.
- Fixed a mismatch in behavior between the culling of shadow maps and ray traced point and spot light shadows
- Fixed recursive ray tracing not working anymore after intermediate buffer refactor.
- Fixed ray traced shadow denoising not working (history rejected all the time).
- Fixed shader warning on xbox one
- Fixed cookies not working for spot lights in ray traced reflections, ray traced GI and recursive rendering
- Fixed an inverted handling of CoatSmoothness for SSR in StackLit.
- Fixed missing distortion inputs in Lit and Unlit material UI.
- Fixed issue that propagated NaNs across multiple frames through the exposure texture. 
- Fixed issue with Exclude from TAA stencil ignored. 
- Fixed ray traced reflection exposure issue.
- Fixed issue with TAA history not initialising corretly scale factor for first frame
- Fixed issue with stencil test of material classification not using the correct Mask (causing false positive and bad performance with forward material in deferred)
- Fixed issue with History not reset when chaning antialiasing mode on camera
- Fixed issue with volumetric data not being initialized if default settings have volumetric and reprojection off. 
- Fixed ray tracing reflection denoiser not applied in tier 1
- Fixed the vibility of ray tracing related methods.
- Fixed the diffusion profile list not saved when clicking the fix button in the material UI.
- Fixed crash when pushing bounce count higher than 1 for ray traced GI or reflections
- Fixed PCSS softness scale so that it better match ray traced reference for punctual lights. 
- Fixed exposure management for the path tracer
- Fixed AxF material UI containing two advanced options settings.
- Fixed an issue where cached sky contexts were being destroyed wrongly, breaking lighting in the LookDev
- Fixed issue that clamped PCSS softness too early and not after distance scale.
- Fixed fog affect transparent on HD unlit master node
- Fixed custom post processes re-ordering not saved.
- Fixed NPE when using scalable settings
- Fixed an issue where PBR sky precomputation was reset incorrectly in some cases causing bad performance.
- Fixed a bug in dxr due to depth history begin overriden too soon
- Fixed CustomPassSampleCameraColor scale issue when called from Before Transparent injection point.
- Fixed corruption of AO in baked probes.
- Fixed issue with upgrade of projects that still had Very High as shadow filtering quality.
- Removed shadow near plane from the Directional Light Shadow UI.
- Fixed performance issue with performances of custom pass culling.

## [7.1.6] - 2019-11-22

### Added
- Added Backplate projection from the HDRISky
- Added Shadow Matte in UnlitMasterNode, which only received shadow without lighting
- Added support for depth copy with XR SDK
- Added debug setting to Render Pipeline Debug Window to list the active XR views
- Added an option to filter the result of the volumetric lighting (off by default).
- Added a transmission multiplier for directional lights
- Added XR single-pass test mode to Render Pipeline Debug Window
- Added debug setting to Render Pipeline Window to list the active XR views
- Added a new refraction mode for the Lit shader (thin). Which is a box refraction with small thickness values
- Added the code to support Barn Doors for Area Lights based on a shaderconfig option.
- Added HDRPCameraBinder property binder for Visual Effect Graph
- Added "Celestial Body" controls to the Directional Light
- Added new parameters to the Physically Based Sky
- Added Reflections to the DXR Wizard

### Fixed
- Fixed y-flip in scene view with XR SDK
- Fixed Decal projectors do not immediately respond when parent object layer mask is changed in editor.
- Fixed y-flip in scene view with XR SDK
- Fixed a number of issues with Material Quality setting
- Fixed the transparent Cull Mode option in HD unlit master node settings only visible if double sided is ticked.
- Fixed an issue causing shadowed areas by contact shadows at the edge of far clip plane if contact shadow length is very close to far clip plane.
- Fixed editing a scalable settings will edit all loaded asset in memory instead of targetted asset.
- Fixed Planar reflection default viewer FOV
- Fixed flickering issues when moving the mouse in the editor with ray tracing on.
- Fixed the ShaderGraph main preview being black after switching to SSS in the master node settings
- Fixed custom fullscreen passes in VR
- Fixed camera culling masks not taken in account in custom pass volumes
- Fixed object not drawn in custom pass when using a DrawRenderers with an HDRP shader in a build.
- Fixed injection points for Custom Passes (AfterDepthAndNormal and BeforePreRefraction were missing)
- Fixed a enum to choose shader tags used for drawing objects (DepthPrepass or Forward) when there is no override material.
- Fixed lit objects in the BeforePreRefraction, BeforeTransparent and BeforePostProcess.
- Fixed the None option when binding custom pass render targets to allow binding only depth or color.
- Fixed custom pass buffers allocation so they are not allocated if they're not used.
- Fixed the Custom Pass entry in the volume create asset menu items.
- Fixed Prefab Overrides workflow on Camera.
- Fixed alignment issue in Preset for Camera.
- Fixed alignment issue in Physical part for Camera.
- Fixed FrameSettings multi-edition.
- Fixed a bug happening when denoising multiple ray traced light shadows
- Fixed minor naming issues in ShaderGraph settings
- Fixed an issue with Metal Shader Compiler and GTAO shader for metal
- Fixed resources load issue while upgrading HDRP package.
- Fixed LOD fade mask by accounting for field of view
- Fixed spot light missing from ray tracing indirect effects.
- Fixed a UI bug in the diffusion profile list after fixing them from the wizard.
- Fixed the hash collision when creating new diffusion profile assets.
- Fixed a light leaking issue with box light casting shadows (case 1184475)
- Fixed Cookie texture type in the cookie slot of lights (Now displays a warning because it is not supported).
- Fixed a nullref that happens when using the Shuriken particle light module
- Fixed alignment in Wizard
- Fixed text overflow in Wizard's helpbox
- Fixed Wizard button fix all that was not automatically grab all required fixes
- Fixed VR tab for MacOS in Wizard
- Fixed local config package workflow in Wizard
- Fixed issue with contact shadows shifting when MSAA is enabled.
- Fixed EV100 in the PBR sky
- Fixed an issue In URP where sometime the camera is not passed to the volume system and causes a null ref exception (case 1199388)
- Fixed nullref when releasing HDRP with custom pass disabled
- Fixed performance issue derived from copying stencil buffer.
- Fixed an editor freeze when importing a diffusion profile asset from a unity package.
- Fixed an exception when trying to reload a builtin resource.
- Fixed the light type intensity unit reset when switching the light type.
- Fixed compilation error related to define guards and CreateLayoutFromXrSdk()
- Fixed documentation link on CustomPassVolume.
- Fixed player build when HDRP is in the project but not assigned in the graphic settings.
- Fixed an issue where ambient probe would be black for the first face of a baked reflection probe
- VFX: Fixed Missing Reference to Visual Effect Graph Runtime Assembly
- Fixed an issue where rendering done by users in EndCameraRendering would be executed before the main render loop.
- Fixed Prefab Override in main scope of Volume.
- Fixed alignment issue in Presset of main scope of Volume.
- Fixed persistence of ShowChromeGizmo and moved it to toolbar for coherency in ReflectionProbe and PlanarReflectionProbe.
- Fixed Alignement issue in ReflectionProbe and PlanarReflectionProbe.
- Fixed Prefab override workflow issue in ReflectionProbe and PlanarReflectionProbe.
- Fixed empty MoreOptions and moved AdvancedManipulation in a dedicated location for coherency in ReflectionProbe and PlanarReflectionProbe.
- Fixed Prefab override workflow issue in DensityVolume.
- Fixed empty MoreOptions and moved AdvancedManipulation in a dedicated location for coherency in DensityVolume.
- Fix light limit counts specified on the HDRP asset
- Fixed Quality Settings for SSR, Contact Shadows and Ambient Occlusion volume components
- Fixed decalui deriving from hdshaderui instead of just shaderui
- Use DelayedIntField instead of IntField for scalable settings

### Changed
- Reworked XR automated tests
- The ray traced screen space shadow history for directional, spot and point lights is discarded if the light transform has changed.
- Changed the behavior for ray tracing in case a mesh renderer has both transparent and opaque submeshes.
- Improve history buffer management
- Replaced PlayerSettings.virtualRealitySupported with XRGraphics.tryEnable.
- Remove redundant FrameSettings RealTimePlanarReflection
- Improved a bit the GC calls generated during the rendering.
- Material update is now only triggered when the relevant settings are touched in the shader graph master nodes
- Changed the way Sky Intensity (on Sky volume components) is handled. It's now a combo box where users can choose between Exposure, Multiplier or Lux (for HDRI sky only) instead of both multiplier and exposure being applied all the time. Added a new menu item to convert old profiles.
- Change how method for specular occlusions is decided on inspector shader (Lit, LitTesselation, LayeredLit, LayeredLitTessellation)
- Unlocked SSS, SSR, Motion Vectors and Distortion frame settings for reflections probes.

## [7.1.5] - 2019-11-15

### Fixed
- Fixed black reflection probes the first time loading a project

## [7.1.4] - 2019-11-13

### Added
- Added XR single-pass setting into HDRP asset
- Added a penumbra tint option for lights

### Fixed
- Fixed EOL for some files
- Fixed scene view rendering with volumetrics and XR enabled
- Fixed decals to work with multiple cameras
- Fixed optional clear of GBuffer (Was always on)
- Fixed render target clears with XR single-pass rendering
- Fixed HDRP samples file hierarchy
- Fixed Light units not matching light type
- Fixed QualitySettings panel not displaying HDRP Asset

### Changed
- Changed parametrization of PCSS, now softness is derived from angular diameter (for directional lights) or shape radius (for point/spot lights) and min filter size is now in the [0..1] range.
- Moved the copy of the geometry history buffers to right after the depth mip chain generation.
- Rename "Luminance" to "Nits" in UX for physical light unit
- Rename FrameSettings "SkyLighting" to "SkyReflection"

## [7.1.3] - 2019-11-04

### Added
- Ray tracing support for VR single-pass
- Added sharpen filter shader parameter and UI for TemporalAA to control image quality instead of hardcoded value
- Added frame settings option for custom post process and custom passes as well as custom color buffer format option.
- Add check in wizard on SRP Batcher enabled.
- Added default implementations of OnPreprocessMaterialDescription for FBX, Obj, Sketchup and 3DS file formats.
- Added custom pass fade radius
- Added after post process injection point for custom passes
- Added basic alpha compositing support - Alpha is available afterpostprocess when using FP16 buffer format.
- Added falloff distance on Reflection Probe and Planar Reflection Probe
- Added hability to name LightLayers in HDRenderPipelineAsset
- Added a range compression factor for Reflection Probe and Planar Reflection Probe to avoid saturation of colors.
- Added path tracing support for directional, point and spot lights, as well as emission from Lit and Unlit.
- Added non temporal version of SSAO.
- Added more detailed ray tracing stats in the debug window
- Added Disc area light (bake only)
- Added a warning in the material UI to prevent transparent + subsurface-scattering combination.

### Fixed
- Sorting, undo, labels, layout in the Lighting Explorer.
- Fixed sky settings and materials in Shader Graph Samples package
- Fixed light supported units caching (1182266)
- Fixed an issue where SSAO (that needs temporal reprojection) was still being rendered when Motion Vectors were not available (case 1184998)
- Fixed a nullref when modifying the height parameters inside the layered lit shader UI.
- Fixed Decal gizmo that become white after exiting play mode
- Fixed Decal pivot position to behave like a spotlight
- Fixed an issue where using the LightingOverrideMask would break sky reflection for regular cameras
- Fix DebugMenu FrameSettingsHistory persistency on close
- Fix DensityVolume, ReflectionProbe aned PlanarReflectionProbe advancedControl display
- Fix DXR scene serialization in wizard
- Fixed an issue where Previews would reallocate History Buffers every frame
- Fixed the SetLightLayer function in HDAdditionalLightData setting the wrong light layer
- Fix error first time a preview is created for planar
- Fixed an issue where SSR would use an incorrect roughness value on ForwardOnly (StackLit, AxF, Fabric, etc.) materials when the pipeline is configured to also allow deferred Lit.
- Fixed issues with light explorer (cases 1183468, 1183269)
- Fix dot colors in LayeredLit material inspector
- Fix undo not resetting all value when undoing the material affectation in LayerLit material
- Fix for issue that caused gizmos to render in render textures (case 1174395)
- Fixed the light emissive mesh not updated when the light was disabled/enabled
- Fixed light and shadow layer sync when setting the HDAdditionalLightData.lightlayersMask property
- Fixed a nullref when a custom post process component that was in the HDRP PP list is removed from the project
- Fixed issue that prevented decals from modifying specular occlusion (case 1178272).
- Fixed exposure of volumetric reprojection
- Fixed multi selection support for Scalable Settings in lights
- Fixed font shaders in test projects for VR by using a Shader Graph version
- Fixed refresh of baked cubemap by incrementing updateCount at the end of the bake (case 1158677).
- Fixed issue with rectangular area light when seen from the back
- Fixed decals not affecting lightmap/lightprobe
- Fixed zBufferParams with XR single-pass rendering
- Fixed moving objects not rendered in custom passes
- Fixed abstract classes listed in the + menu of the custom pass list
- Fixed custom pass that was rendered in previews
- Fixed precision error in zero value normals when applying decals (case 1181639)
- Fixed issue that triggered No Scene Lighting view in game view as well (case 1156102)
- Assign default volume profile when creating a new HDRP Asset
- Fixed fov to 0 in planar probe breaking the projection matrix (case 1182014)
- Fixed bugs with shadow caching
- Reassign the same camera for a realtime probe face render request to have appropriate history buffer during realtime probe rendering.
- Fixed issue causing wrong shading when normal map mode is Object space, no normal map is set, but a detail map is present (case 1143352)
- Fixed issue with decal and htile optimization
- Fixed TerrainLit shader compilation error regarding `_Control0_TexelSize` redefinition (case 1178480).
- Fixed warning about duplicate HDRuntimeReflectionSystem when configuring play mode without domain reload.
- Fixed an editor crash when multiple decal projectors were selected and some had null material
- Added all relevant fix actions to FixAll button in Wizard
- Moved FixAll button on top of the Wizard
- Fixed an issue where fog color was not pre-exposed correctly
- Fix priority order when custom passes are overlapping
- Fix cleanup not called when the custom pass GameObject is destroyed
- Replaced most instances of GraphicsSettings.renderPipelineAsset by GraphicsSettings.currentRenderPipeline. This should fix some parameters not working on Quality Settings overrides.
- Fixed an issue with Realtime GI not working on upgraded projects.
- Fixed issue with screen space shadows fallback texture was not set as a texture array.
- Fixed Pyramid Lights bounding box
- Fixed terrain heightmap default/null values and epsilons
- Fixed custom post-processing effects breaking when an abstract class inherited from `CustomPostProcessVolumeComponent`
- Fixed XR single-pass rendering in Editor by using ShaderConfig.s_XrMaxViews to allocate matrix array
- Multiple different skies rendered at the same time by different cameras are now handled correctly without flickering
- Fixed flickering issue happening when different volumes have shadow settings and multiple cameras are present. 
- Fixed issue causing planar probes to disappear if there is no light in the scene.
- Fixed a number of issues with the prefab isolation mode (Volumes leaking from the main scene and reflection not working properly)
- Fixed an issue with fog volume component upgrade not working properly
- Fixed Spot light Pyramid Shape has shadow artifacts on aspect ratio values lower than 1
- Fixed issue with AO upsampling in XR
- Fixed camera without HDAdditionalCameraData component not rendering
- Removed the macro ENABLE_RAYTRACING for most of the ray tracing code
- Fixed prefab containing camera reloading in loop while selected in the Project view
- Fixed issue causing NaN wheh the Z scale of an object is set to 0.
- Fixed DXR shader passes attempting to render before pipeline loaded
- Fixed black ambient sky issue when importing a project after deleting Library.
- Fixed issue when upgrading a Standard transparent material (case 1186874)
- Fixed area light cookies not working properly with stack lit
- Fixed material render queue not updated when the shader is changed in the material inspector.
- Fixed a number of issues with full screen debug modes not reseting correctly when setting another mutually exclusive mode
- Fixed compile errors for platforms with no VR support
- Fixed an issue with volumetrics and RTHandle scaling (case 1155236)
- Fixed an issue where sky lighting might be updated uselessly
- Fixed issue preventing to allow setting decal material to none (case 1196129)
- Fixed XR multi-pass decals rendering
- Fixed several fields on Light Inspector that not supported Prefab overrides
- VFX: Removed z-fight glitches that could appear when using deferred depth prepass and lit quad primitives
- VFX: Preserve specular option for lit outputs (matches HDRP lit shader)
- Fixed init of debug for FrameSettingsHistory on SceneView camera
- Added a fix script to handle the warning 'referenced script in (GameObject 'SceneIDMap') is missing'
- Fix Wizard load when none selected for RenderPipelineAsset
- Fixed issue with unclear naming of debug menu for decals.

### Changed
- Color buffer pyramid is not allocated anymore if neither refraction nor distortion are enabled
- Rename Emission Radius to Radius in UI in Point, Spot
- Angular Diameter parameter for directional light is no longuer an advanced property
- DXR: Remove Light Radius and Angular Diamater of Raytrace shadow. Angular Diameter and Radius are used instead.
- Remove MaxSmoothness parameters from UI for point, spot and directional light. The MaxSmoothness is now deduce from Radius Parameters
- DXR: Remove the Ray Tracing Environement Component. Add a Layer Mask to the ray Tracing volume components to define which objects are taken into account for each effect.
- Removed second cubemaps used for shadowing in lookdev
- Disable Physically Based Sky below ground
- Increase max limit of area light and reflection probe to 128
- Change default texture for detailmap to grey
- Optimize Shadow RT load on Tile based architecture platforms. 
- Improved quality of SSAO.
- Moved RequestShadowMapRendering() back to public API.
- Update HDRP DXR Wizard with an option to automatically clone the hdrp config package and setup raytracing to 1 in shaders file.
- Added SceneSelection pass for TerrainLit shader.
- Simplified Light's type API regrouping the logic in one place (Check type in HDAdditionalLightData)
- The support of LOD CrossFade (Dithering transition) in master nodes now required to enable it in the master node settings (Save variant)
- Improved shadow bias, by removing constant depth bias and substituting it with slope-scale bias. 
- Fix the default stencil values when a material is created from a SSS ShaderGraph.
- Tweak test asset to be compatible with XR: unlit SG material for canvas and double-side font material
- Slightly tweaked the behaviour of bloom when resolution is low to reduce artifacts.
- Hidden fields in Light Inspector that is not relevant while in BakingOnly mode.

## [7.1.2] - 2019-09-19

### Fixed
- Fix/workaround a probable graphics driver bug in the GTAO shader.
- Fixed Hair and PBR shader graphs double sided modes
- Fixed an issue where updating an HDRP asset in the Quality setting panel would not recreate the pipeline.
- Fixed issue with point lights being considered even when occupying less than a pixel on screen (case 1183196)
- Fix a potential NaN source with iridescence (case 1183216)
- Fixed issue of spotlight breaking when minimizing the cone angle via the gizmo (case 1178279)
- Fixed issue that caused decals not to modify the roughness in the normal buffer, causing SSR to not behave correctly (case 1178336)
- Fixed lit transparent refraction with XR single-pass rendering
- Removed extra jitter for TemporalAA in VR
- Fixed ShaderGraph time in main preview
- Fixed issue on some UI elements in HDRP asset not expanding when clicking the arrow (case 1178369)
- Fixed alpha blending in custom post process
- Fixed the modification of the _AlphaCutoff property in the material UI when exposed with a ShaderGraph parameter.
- Fixed HDRP test `1218_Lit_DiffusionProfiles` on Vulkan.
- Fixed an issue where building a player in non-dev mode would generate render target error logs every frame
- Fixed crash when upgrading version of HDRP
- Fixed rendering issues with material previews
- Fixed NPE when using light module in Shuriken particle systems (1173348).
- Refresh cached shadow on editor changes

## [7.1.1] - 2019-09-05

### Added
- Transparency Overdraw debug mode. Allows to visualize transparent objects draw calls as an "heat map".
- Enabled single-pass instancing support for XR SDK with new API cmd.SetInstanceMultiplier()
- XR settings are now available in the HDRP asset
- Support for Material Quality in Shader Graph
- Material Quality support selection in HDRP Asset
- Renamed XR shader macro from UNITY_STEREO_ASSIGN_COMPUTE_EYE_INDEX to UNITY_XR_ASSIGN_VIEW_INDEX
- Raytracing ShaderGraph node for HDRP shaders
- Custom passes volume component with 3 injection points: Before Rendering, Before Transparent and Before Post Process
- Alpha channel is now properly exported to camera render textures when using FP16 color buffer format
- Support for XR SDK mirror view modes
- HD Master nodes in Shader Graph now support Normal and Tangent modification in vertex stage.
- DepthOfFieldCoC option in the fullscreen debug modes.
- Added override Ambient Occlusion option on debug windows
- Added Custom Post Processes with 3 injection points: Before Transparent, Before Post Process and After Post Process
- Added draft of minimal interactive path tracing (experimental) based on DXR API - Support only 4 area light, lit and unlit shader (non-shadergraph)

### Fixed
- Fixed wizard infinite loop on cancellation
- Fixed with compute shader error about too many threads in threadgroup on low GPU
- Fixed invalid contact shadow shaders being created on metal
- Fixed a bug where if Assembly.GetTypes throws an exception due to mis-versioned dlls, then no preprocessors are used in the shader stripper
- Fixed typo in AXF decal property preventing to compile
- Fixed reflection probe with XR single-pass and FPTL
- Fixed force gizmo shown when selecting camera in hierarchy
- Fixed issue with XR occlusion mesh and dynamic resolution
- Fixed an issue where lighting compute buffers were re-created with the wrong size when resizing the window, causing tile artefacts at the top of the screen.
- Fix FrameSettings names and tooltips
- Fixed error with XR SDK when the Editor is not in focus
- Fixed errors with RenderGraph, XR SDK and occlusion mesh
- Fixed shadow routines compilation errors when "real" type is a typedef on "half".
- Fixed toggle volumetric lighting in the light UI
- Fixed post-processing history reset handling rt-scale incorrectly
- Fixed crash with terrain and XR multi-pass
- Fixed ShaderGraph material synchronization issues
- Fixed a null reference exception when using an Emissive texture with Unlit shader (case 1181335)
- Fixed an issue where area lights and point lights where not counted separately with regards to max lights on screen (case 1183196)
- Fixed an SSR and Subsurface Scattering issue (appearing black) when using XR.

### Changed
- Update Wizard layout.
- Remove almost all Garbage collection call within a frame.
- Rename property AdditionalVeclocityChange to AddPrecomputeVelocity
- Call the End/Begin camera rendering callbacks for camera with customRender enabled
- Changeg framesettings migration order of postprocess flags as a pr for reflection settings flags have been backported to 2019.2
- Replaced usage of ENABLE_VR in XRSystem.cs by version defines based on the presence of the built-in VR and XR modules
- Added an update virtual function to the SkyRenderer class. This is called once per frame. This allows a given renderer to amortize heavy computation at the rate it chooses. Currently only the physically based sky implements this.
- Removed mandatory XRPass argument in HDCamera.GetOrCreate()
- Restored the HDCamera parameter to the sky rendering builtin parameters.
- Removed usage of StructuredBuffer for XR View Constants
- Expose Direct Specular Lighting control in FrameSettings
- Deprecated ExponentialFog and VolumetricFog volume components. Now there is only one exponential fog component (Fog) which can add Volumetric Fog as an option. Added a script in Edit -> Render Pipeline -> Upgrade Fog Volume Components.

## [7.0.1] - 2019-07-25

### Added
- Added option in the config package to disable globally Area Lights and to select shadow quality settings for the deferred pipeline.
- When shader log stripping is enabled, shader stripper statistics will be written at `Temp/shader-strip.json`
- Occlusion mesh support from XR SDK

### Fixed
- Fixed XR SDK mirror view blit, cleanup some XRTODO and removed XRDebug.cs
- Fixed culling for volumetrics with XR single-pass rendering
- Fix shadergraph material pass setup not called
- Fixed documentation links in component's Inspector header bar
- Cookies using the render texture output from a camera are now properly updated
- Allow in ShaderGraph to enable pre/post pass when the alpha clip is disabled

### Changed
- RenderQueue for Opaque now start at Background instead of Geometry.
- Clamp the area light size for scripting API when we change the light type
- Added a warning in the material UI when the diffusion profile assigned is not in the HDRP asset


## [7.0.0] - 2019-07-17

### Added
- `Fixed`, `Viewer`, and `Automatic` modes to compute the FOV used when rendering a `PlanarReflectionProbe`
- A checkbox to toggle the chrome gizmo of `ReflectionProbe`and `PlanarReflectionProbe`
- Added a Light layer in shadows that allow for objects to cast shadows without being affected by light (and vice versa).
- You can now access ShaderGraph blend states from the Material UI (for example, **Surface Type**, **Sorting Priority**, and **Blending Mode**). This change may break Materials that use a ShaderGraph, to fix them, select **Edit > Render Pipeline > Reset all ShaderGraph Scene Materials BlendStates**. This syncs the blendstates of you ShaderGraph master nodes with the Material properties.
- You can now control ZTest, ZWrite, and CullMode for transparent Materials.
- Materials that use Unlit Shaders or Unlit Master Node Shaders now cast shadows.
- Added an option to enable the ztest on **After Post Process** materials when TAA is disabled.
- Added a new SSAO (based on Ground Truth Ambient Occlusion algorithm) to replace the previous one.
- Added support for shadow tint on light
- BeginCameraRendering and EndCameraRendering callbacks are now called with probes
- Adding option to update shadow maps only On Enable and On Demand.
- Shader Graphs that use time-dependent vertex modification now generate correct motion vectors.
- Added option to allow a custom spot angle for spot light shadow maps.
- Added frame settings for individual post-processing effects
- Added dither transition between cascades for Low and Medium quality settings
- Added single-pass instancing support with XR SDK
- Added occlusion mesh support with XR SDK
- Added support of Alembic velocity to various shaders
- Added support for more than 2 views for single-pass instancing
- Added support for per punctual/directional light min roughness in StackLit
- Added mirror view support with XR SDK
- Added VR verification in HDRPWizard
- Added DXR verification in HDRPWizard
- Added feedbacks in UI of Volume regarding skies
- Cube LUT support in Tonemapping. Cube LUT helpers for external grading are available in the Post-processing Sample package.

### Fixed
- Fixed an issue with history buffers causing effects like TAA or auto exposure to flicker when more than one camera was visible in the editor
- The correct preview is displayed when selecting multiple `PlanarReflectionProbe`s
- Fixed volumetric rendering with camera-relative code and XR stereo instancing
- Fixed issue with flashing cyan due to async compilation of shader when selecting a mesh
- Fix texture type mismatch when the contact shadow are disabled (causing errors on IOS devices)
- Fixed Generate Shader Includes while in package
- Fixed issue when texture where deleted in ShadowCascadeGUI
- Fixed issue in FrameSettingsHistory when disabling a camera several time without enabling it in between.
- Fixed volumetric reprojection with camera-relative code and XR stereo instancing
- Added custom BaseShaderPreprocessor in HDEditorUtils.GetBaseShaderPreprocessorList()
- Fixed compile issue when USE_XR_SDK is not defined
- Fixed procedural sky sun disk intensity for high directional light intensities
- Fixed Decal mip level when using texture mip map streaming to avoid dropping to lowest permitted mip (now loading all mips)
- Fixed deferred shading for XR single-pass instancing after lightloop refactor
- Fixed cluster and material classification debug (material classification now works with compute as pixel shader lighting)
- Fixed IOS Nan by adding a maximun epsilon definition REAL_EPS that uses HALF_EPS when fp16 are used
- Removed unnecessary GC allocation in motion blur code
- Fixed locked UI with advanded influence volume inspector for probes
- Fixed invalid capture direction when rendering planar reflection probes
- Fixed Decal HTILE optimization with platform not supporting texture atomatic (Disable it)
- Fixed a crash in the build when the contact shadows are disabled
- Fixed camera rendering callbacks order (endCameraRendering was being called before the actual rendering)
- Fixed issue with wrong opaque blending settings for After Postprocess
- Fixed issue with Low resolution transparency on PS4
- Fixed a memory leak on volume profiles
- Fixed The Parallax Occlusion Mappping node in shader graph and it's UV input slot
- Fixed lighting with XR single-pass instancing by disabling deferred tiles
- Fixed the Bloom prefiltering pass
- Fixed post-processing effect relying on Unity's random number generator
- Fixed camera flickering when using TAA and selecting the camera in the editor
- Fixed issue with single shadow debug view and volumetrics
- Fixed most of the problems with light animation and timeline
- Fixed indirect deferred compute with XR single-pass instancing
- Fixed a slight omission in anisotropy calculations derived from HazeMapping in StackLit
- Improved stack computation numerical stability in StackLit
- Fix PBR master node always opaque (wrong blend modes for forward pass)
- Fixed TAA with XR single-pass instancing (missing macros)
- Fixed an issue causing Scene View selection wire gizmo to not appear when using HDRP Shader Graphs.
- Fixed wireframe rendering mode (case 1083989)
- Fixed the renderqueue not updated when the alpha clip is modified in the material UI.
- Fixed the PBR master node preview
- Remove the ReadOnly flag on Reflection Probe's cubemap assets during bake when there are no VCS active.
- Fixed an issue where setting a material debug view would not reset the other exclusive modes
- Spot light shapes are now correctly taken into account when baking
- Now the static lighting sky will correctly take the default values for non-overridden properties
- Fixed material albedo affecting the lux meter
- Extra test in deferred compute shading to avoid shading pixels that were not rendered by the current camera (for camera stacking)

### Changed
- Optimization: Reduce the group size of the deferred lighting pass from 16x16 to 8x8
- Replaced HDCamera.computePassCount by viewCount
- Removed xrInstancing flag in RTHandles (replaced by TextureXR.slices and TextureXR.dimensions)
- Refactor the HDRenderPipeline and lightloop code to preprare for high level rendergraph
- Removed the **Back Then Front Rendering** option in the fabric Master Node settings. Enabling this option previously did nothing.
- Shader type Real translates to FP16 precision on Nintendo Switch.
- Shader framework refactor: Introduce CBSDF, EvaluateBSDF, IsNonZeroBSDF to replace BSDF functions
- Shader framework refactor:  GetBSDFAngles, LightEvaluation and SurfaceShading functions
- Replace ComputeMicroShadowing by GetAmbientOcclusionForMicroShadowing
- Rename WorldToTangent to TangentToWorld as it was incorrectly named
- Remove SunDisk and Sun Halo size from directional light
- Remove all obsolete wind code from shader
- Renamed DecalProjectorComponent into DecalProjector for API alignment.
- Improved the Volume UI and made them Global by default
- Remove very high quality shadow option
- Change default for shadow quality in Deferred to Medium
- Enlighten now use inverse squared falloff (before was using builtin falloff)
- Enlighten is now deprecated. Please use CPU or GPU lightmaper instead.
- Remove the name in the diffusion profile UI
- Changed how shadow map resolution scaling with distance is computed. Now it uses screen space area rather than light range.
- Updated MoreOptions display in UI
- Moved Display Area Light Emissive Mesh script API functions in the editor namespace
- direct strenght properties in ambient occlusion now affect direct specular as well
- Removed advanced Specular Occlusion control in StackLit: SSAO based SO control is hidden and fixed to behave like Lit, SPTD is the only HQ technique shown for baked SO.
- Shader framework refactor: Changed ClampRoughness signature to include PreLightData access.
- HDRPWizard window is now in Window > General > HD Render Pipeline Wizard
- Moved StaticLightingSky to LightingWindow
- Removes the current "Scene Settings" and replace them with "Sky & Fog Settings" (with Physically Based Sky and Volumetric Fog).
- Changed how cached shadow maps are placed inside the atlas to minimize re-rendering of them.

## [6.7.0-preview] - 2019-05-16

### Added
- Added ViewConstants StructuredBuffer to simplify XR rendering
- Added API to render specific settings during a frame
- Added stadia to the supported platforms (2019.3)
- Enabled cascade blends settings in the HD Shadow component
- Added Hardware Dynamic Resolution support.
- Added MatCap debug view to replace the no scene lighting debug view.
- Added clear GBuffer option in FrameSettings (default to false)
- Added preview for decal shader graph (Only albedo, normal and emission)
- Added exposure weight control for decal
- Screen Space Directional Shadow under a define option. Activated for ray tracing
- Added a new abstraction for RendererList that will help transition to Render Graph and future RendererList API
- Added multipass support for VR
- Added XR SDK integration (multipass only)
- Added Shader Graph samples for Hair, Fabric and Decal master nodes.
- Add fade distance, shadow fade distance and light layers to light explorer
- Add method to draw light layer drawer in a rect to HDEditorUtils

### Fixed
- Fixed deserialization crash at runtime
- Fixed for ShaderGraph Unlit masternode not writing velocity
- Fixed a crash when assiging a new HDRP asset with the 'Verify Saving Assets' option enabled
- Fixed exposure to properly support TEXTURE2D_X
- Fixed TerrainLit basemap texture generation
- Fixed a bug that caused nans when material classification was enabled and a tile contained one standard material + a material with transmission.
- Fixed gradient sky hash that was not using the exposure hash
- Fixed displayed default FrameSettings in HDRenderPipelineAsset wrongly updated on scripts reload.
- Fixed gradient sky hash that was not using the exposure hash.
- Fixed visualize cascade mode with exposure.
- Fixed (enabled) exposure on override lighting debug modes.
- Fixed issue with LightExplorer when volume have no profile
- Fixed issue with SSR for negative, infinite and NaN history values
- Fixed LightLayer in HDReflectionProbe and PlanarReflectionProbe inspector that was not displayed as a mask.
- Fixed NaN in transmission when the thickness and a color component of the scattering distance was to 0
- Fixed Light's ShadowMask multi-edition.
- Fixed motion blur and SMAA with VR single-pass instancing
- Fixed NaNs generated by phase functionsin volumetric lighting
- Fixed NaN issue with refraction effect and IOR of 1 at extreme grazing angle
- Fixed nan tracker not using the exposure
- Fixed sorting priority on lit and unlit materials
- Fixed null pointer exception when there are no AOVRequests defined on a camera
- Fixed dirty state of prefab using disabled ReflectionProbes
- Fixed an issue where gizmos and editor grid were not correctly depth tested
- Fixed created default scene prefab non editable due to wrong file extension.
- Fixed an issue where sky convolution was recomputed for nothing when a preview was visible (causing extreme slowness when fabric convolution is enabled)
- Fixed issue with decal that wheren't working currently in player
- Fixed missing stereo rendering macros in some fragment shaders
- Fixed exposure for ReflectionProbe and PlanarReflectionProbe gizmos
- Fixed single-pass instancing on PSVR
- Fixed Vulkan shader issue with Texture2DArray in ScreenSpaceShadow.compute by re-arranging code (workaround)
- Fixed camera-relative issue with lights and XR single-pass instancing
- Fixed single-pass instancing on Vulkan
- Fixed htile synchronization issue with shader graph decal
- Fixed Gizmos are not drawn in Camera preview
- Fixed pre-exposure for emissive decal
- Fixed wrong values computed in PreIntegrateFGD and in the generation of volumetric lighting data by forcing the use of fp32.
- Fixed NaNs arising during the hair lighting pass
- Fixed synchronization issue in decal HTile that occasionally caused rendering artifacts around decal borders
- Fixed QualitySettings getting marked as modified by HDRP (and thus checked out in Perforce)
- Fixed a bug with uninitialized values in light explorer
- Fixed issue with LOD transition
- Fixed shader warnings related to raytracing and TEXTURE2D_X

### Changed
- Refactor PixelCoordToViewDirWS to be VR compatible and to compute it only once per frame
- Modified the variants stripper to take in account multiple HDRP assets used in the build.
- Improve the ray biasing code to avoid self-intersections during the SSR traversal
- Update Pyramid Spot Light to better match emitted light volume.
- Moved _XRViewConstants out of UnityPerPassStereo constant buffer to fix issues with PSSL
- Removed GetPositionInput_Stereo() and single-pass (double-wide) rendering mode
- Changed label width of the frame settings to accommodate better existing options.
- SSR's Default FrameSettings for camera is now enable.
- Re-enabled the sharpening filter on Temporal Anti-aliasing
- Exposed HDEditorUtils.LightLayerMaskDrawer for integration in other packages and user scripting.
- Rename atmospheric scattering in FrameSettings to Fog
- The size modifier in the override for the culling sphere in Shadow Cascades now defaults to 0.6, which is the same as the formerly hardcoded value.
- Moved LOD Bias and Maximum LOD Level from Frame Setting section `Other` to `Rendering`
- ShaderGraph Decal that affect only emissive, only draw in emissive pass (was drawing in dbuffer pass too)
- Apply decal projector fade factor correctly on all attribut and for shader graph decal
- Move RenderTransparentDepthPostpass after all transparent
- Update exposure prepass to interleave XR single-pass instancing views in a checkerboard pattern
- Removed ScriptRuntimeVersion check in wizard.

## [6.6.0-preview] - 2019-04-01

### Added
- Added preliminary changes for XR deferred shading
- Added support of 111110 color buffer
- Added proper support for Recorder in HDRP
- Added depth offset input in shader graph master nodes
- Added a Parallax Occlusion Mapping node
- Added SMAA support
- Added Homothety and Symetry quick edition modifier on volume used in ReflectionProbe, PlanarReflectionProbe and DensityVolume
- Added multi-edition support for DecalProjectorComponent
- Improve hair shader
- Added the _ScreenToTargetScaleHistory uniform variable to be used when sampling HDRP RTHandle history buffers.
- Added settings in `FrameSettings` to change `QualitySettings.lodBias` and `QualitySettings.maximumLODLevel` during a rendering
- Added an exposure node to retrieve the current, inverse and previous frame exposure value.
- Added an HD scene color node which allow to sample the scene color with mips and a toggle to remove the exposure.
- Added safeguard on HD scene creation if default scene not set in the wizard
- Added Low res transparency rendering pass.

### Fixed
- Fixed HDRI sky intensity lux mode
- Fixed dynamic resolution for XR
- Fixed instance identifier semantic string used by Shader Graph
- Fixed null culling result occuring when changing scene that was causing crashes
- Fixed multi-edition light handles and inspector shapes
- Fixed light's LightLayer field when multi-editing
- Fixed normal blend edition handles on DensityVolume
- Fixed an issue with layered lit shader and height based blend where inactive layers would still have influence over the result
- Fixed multi-selection handles color for DensityVolume
- Fixed multi-edition inspector's blend distances for HDReflectionProbe, PlanarReflectionProbe and DensityVolume
- Fixed metric distance that changed along size in DensityVolume
- Fixed DensityVolume shape handles that have not same behaviour in advance and normal edition mode
- Fixed normal map blending in TerrainLit by only blending the derivatives
- Fixed Xbox One rendering just a grey screen instead of the scene
- Fixed probe handles for multiselection
- Fixed baked cubemap import settings for convolution
- Fixed regression causing crash when attempting to open HDRenderPipelineWizard without an HDRenderPipelineAsset setted
- Fixed FullScreenDebug modes: SSAO, SSR, Contact shadow, Prerefraction Color Pyramid, Final Color Pyramid
- Fixed volumetric rendering with stereo instancing
- Fixed shader warning
- Fixed missing resources in existing asset when updating package
- Fixed PBR master node preview in forward rendering or transparent surface
- Fixed deferred shading with stereo instancing
- Fixed "look at" edition mode of Rotation tool for DecalProjectorComponent
- Fixed issue when switching mode in ReflectionProbe and PlanarReflectionProbe
- Fixed issue where migratable component version where not always serialized when part of prefab's instance
- Fixed an issue where shadow would not be rendered properly when light layer are not enabled
- Fixed exposure weight on unlit materials
- Fixed Light intensity not played in the player when recorded with animation/timeline
- Fixed some issues when multi editing HDRenderPipelineAsset
- Fixed emission node breaking the main shader graph preview in certain conditions.
- Fixed checkout of baked probe asset when baking probes.
- Fixed invalid gizmo position for rotated ReflectionProbe
- Fixed multi-edition of material's SurfaceType and RenderingPath
- Fixed whole pipeline reconstruction on selecting for the first time or modifying other than the currently used HDRenderPipelineAsset
- Fixed single shadow debug mode
- Fixed global scale factor debug mode when scale > 1
- Fixed debug menu material overrides not getting applied to the Terrain Lit shader
- Fixed typo in computeLightVariants
- Fixed deferred pass with XR instancing by disabling ComputeLightEvaluation
- Fixed bloom resolution independence
- Fixed lens dirt intensity not behaving properly
- Fixed the Stop NaN feature
- Fixed some resources to handle more than 2 instanced views for XR
- Fixed issue with black screen (NaN) produced on old GPU hardware or intel GPU hardware with gaussian pyramid
- Fixed issue with disabled punctual light would still render when only directional light is present

### Changed
- DensityVolume scripting API will no longuer allow to change between advance and normal edition mode
- Disabled depth of field, lens distortion and panini projection in the scene view
- TerrainLit shaders and includes are reorganized and made simpler.
- TerrainLit shader GUI now allows custom properties to be displayed in the Terrain fold-out section.
- Optimize distortion pass with stencil
- Disable SceneSelectionPass in shader graph preview
- Control punctual light and area light shadow atlas separately
- Move SMAA anti-aliasing option to after Temporal Anti Aliasing one, to avoid problem with previously serialized project settings
- Optimize rendering with static only lighting and when no cullable lights/decals/density volumes are present.
- Updated handles for DecalProjectorComponent for enhanced spacial position readability and have edition mode for better SceneView management
- DecalProjectorComponent are now scale independent in order to have reliable metric unit (see new Size field for changing the size of the volume)
- Restructure code from HDCamera.Update() by adding UpdateAntialiasing() and UpdateViewConstants()
- Renamed velocity to motion vectors
- Objects rendered during the After Post Process pass while TAA is enabled will not benefit from existing depth buffer anymore. This is done to fix an issue where those object would wobble otherwise
- Removed usage of builtin unity matrix for shadow, shadow now use same constant than other view
- The default volume layer mask for cameras & probes is now `Default` instead of `Everything`

## [6.5.0-preview] - 2019-03-07

### Added
- Added depth-of-field support with stereo instancing
- Adding real time area light shadow support
- Added a new FrameSettings: Specular Lighting to toggle the specular during the rendering

### Fixed
- Fixed diffusion profile upgrade breaking package when upgrading to a new version
- Fixed decals cropped by gizmo not updating correctly if prefab
- Fixed an issue when enabling SSR on multiple view
- Fixed edition of the intensity's unit field while selecting multiple lights
- Fixed wrong calculation in soft voxelization for density volume
- Fixed gizmo not working correctly with pre-exposure
- Fixed issue with setting a not available RT when disabling motion vectors
- Fixed planar reflection when looking at mirror normal
- Fixed mutiselection issue with HDLight Inspector
- Fixed HDAdditionalCameraData data migration
- Fixed failing builds when light explorer window is open
- Fixed cascade shadows border sometime causing artefacts between cascades
- Restored shadows in the Cascade Shadow debug visualization
- `camera.RenderToCubemap` use proper face culling

### Changed
- When rendering reflection probe disable all specular lighting and for metals use fresnelF0 as diffuse color for bake lighting.

## [6.4.0-preview] - 2019-02-21

### Added
- VR: Added TextureXR system to selectively expand TEXTURE2D macros to texture array for single-pass stereo instancing + Convert textures call to these macros
- Added an unit selection dropdown next to shutter speed (camera)
- Added error helpbox when trying to use a sub volume component that require the current HDRenderPipelineAsset to support a feature that it is not supporting.
- Add mesh for tube light when display emissive mesh is enabled

### Fixed
- Fixed Light explorer. The volume explorer used `profile` instead of `sharedProfile` which instantiate a custom volume profile instead of editing the asset itself.
- Fixed UI issue where all is displayed using metric unit in shadow cascade and Percent is set in the unit field (happening when opening the inspector).
- Fixed inspector event error when double clicking on an asset (diffusion profile/material).
- Fixed nullref on layered material UI when the material is not an asset.
- Fixed nullref exception when undo/redo a light property.
- Fixed visual bug when area light handle size is 0.

### Changed
- Update UI for 32bit/16bit shadow precision settings in HDRP asset
- Object motion vectors have been disabled in all but the game view. Camera motion vectors are still enabled everywhere, allowing TAA and Motion Blur to work on static objects.
- Enable texture array by default for most rendering code on DX11 and unlock stereo instancing (DX11 only for now)

## [6.3.0-preview] - 2019-02-18

### Added
- Added emissive property for shader graph decals
- Added a diffusion profile override volume so the list of diffusion profile assets to use can be chanaged without affecting the HDRP asset
- Added a "Stop NaNs" option on cameras and in the Scene View preferences.
- Added metric display option in HDShadowSettings and improve clamping
- Added shader parameter mapping in DebugMenu
- Added scripting API to configure DebugData for DebugMenu

### Fixed
- Fixed decals in forward
- Fixed issue with stencil not correctly setup for various master node and shader for the depth pass, motion vector pass and GBuffer/Forward pass
- Fixed SRP batcher and metal
- Fixed culling and shadows for Pyramid, Box, Rectangle and Tube lights
- Fixed an issue where scissor render state leaking from the editor code caused partially black rendering

### Changed
- When a lit material has a clear coat mask that is not null, we now use the clear coat roughness to compute the screen space reflection.
- Diffusion profiles are now limited to one per asset and can be referenced in materials, shader graphs and vfx graphs. Materials will be upgraded automatically except if they are using a shader graph, in this case it will display an error message.

## [6.2.0-preview] - 2019-02-15

### Added
- Added help box listing feature supported in a given HDRenderPipelineAsset alongs with the drawbacks implied.
- Added cascade visualizer, supporting disabled handles when not overriding.

### Fixed
- Fixed post processing with stereo double-wide
- Fixed issue with Metal: Use sign bit to find the cache type instead of lowest bit.
- Fixed invalid state when creating a planar reflection for the first time
- Fix FrameSettings's LitShaderMode not restrained by supported LitShaderMode regression.

### Changed
- The default value roughness value for the clearcoat has been changed from 0.03 to 0.01
- Update default value of based color for master node
- Update Fabric Charlie Sheen lighting model - Remove Fresnel component that wasn't part of initial model + Remap smoothness to [0.0 - 0.6] range for more artist friendly parameter

### Changed
- Code refactor: all macros with ARGS have been swapped with macros with PARAM. This is because the ARGS macros were incorrectly named.

## [6.1.0-preview] - 2019-02-13

### Added
- Added support for post-processing anti-aliasing in the Scene View (FXAA and TAA). These can be set in Preferences.
- Added emissive property for decal material (non-shader graph)

### Fixed
- Fixed a few UI bugs with the color grading curves.
- Fixed "Post Processing" in the scene view not toggling post-processing effects
- Fixed bake only object with flag `ReflectionProbeStaticFlag` when baking a `ReflectionProbe`

### Changed
- Removed unsupported Clear Depth checkbox in Camera inspector
- Updated the toggle for advanced mode in inspectors.

## [6.0.0-preview] - 2019-02-23

### Added
- Added new API to perform a camera rendering
- Added support for hair master node (Double kajiya kay - Lambert)
- Added Reset behaviour in DebugMenu (ingame mapping is right joystick + B)
- Added Default HD scene at new scene creation while in HDRP
- Added Wizard helping to configure HDRP project
- Added new UI for decal material to allow remapping and scaling of some properties
- Added cascade shadow visualisation toggle in HD shadow settings
- Added icons for assets
- Added replace blending mode for distortion
- Added basic distance fade for density volumes
- Added decal master node for shader graph
- Added HD unlit master node (Cross Pipeline version is name Unlit)
- Added new Rendering Queue in materials
- Added post-processing V3 framework embed in HDRP, remove postprocess V2 framework
- Post-processing now uses the generic volume framework
-   New depth-of-field, bloom, panini projection effects, motion blur
-   Exposure is now done as a pre-exposition pass, the whole system has been revamped
-   Exposure now use EV100 everywhere in the UI (Sky, Emissive Light)
- Added emissive intensity (Luminance and EV100 control) control for Emissive
- Added pre-exposure weigth for Emissive
- Added an emissive color node and a slider to control the pre-exposure percentage of emission color
- Added physical camera support where applicable
- Added more color grading tools
- Added changelog level for Shader Variant stripping
- Added Debug mode for validation of material albedo and metalness/specularColor values
- Added a new dynamic mode for ambient probe and renamed BakingSky to StaticLightingSky
- Added command buffer parameter to all Bind() method of material
- Added Material validator in Render Pipeline Debug
- Added code to future support of DXR (not enabled)
- Added support of multiviewport
- Added HDRenderPipeline.RequestSkyEnvironmentUpdate function to force an update from script when sky is set to OnDemand
- Added a Lighting and BackLighting slots in Lit, StackLit, Fabric and Hair master nodes
- Added support for overriding terrain detail rendering shaders, via the render pipeline editor resources asset
- Added xrInstancing flag support to RTHandle
- Added support for cullmask for decal projectors
- Added software dynamic resolution support
- Added support for "After Post-Process" render pass for unlit shader
- Added support for textured rectangular area lights
- Added stereo instancing macros to MSAA shaders
- Added support for Quarter Res Raytraced Reflections (not enabled)
- Added fade factor for decal projectors.
- Added stereo instancing macros to most shaders used in VR
- Added multi edition support for HDRenderPipelineAsset

### Fixed
- Fixed logic to disable FPTL with stereo rendering
- Fixed stacklit transmission and sun highlight
- Fixed decals with stereo rendering
- Fixed sky with stereo rendering
- Fixed flip logic for postprocessing + VR
- Fixed copyStencilBuffer pass for Switch
- Fixed point light shadow map culling that wasn't taking into account far plane
- Fixed usage of SSR with transparent on all master node
- Fixed SSR and microshadowing on fabric material
- Fixed blit pass for stereo rendering
- Fixed lightlist bounds for stereo rendering
- Fixed windows and in-game DebugMenu sync.
- Fixed FrameSettings' LitShaderMode sync when opening DebugMenu.
- Fixed Metal specific issues with decals, hitting a sampler limit and compiling AxF shader
- Fixed an issue with flipped depth buffer during postprocessing
- Fixed normal map use for shadow bias with forward lit - now use geometric normal
- Fixed transparent depth prepass and postpass access so they can be use without alpha clipping for lit shader
- Fixed support of alpha clip shadow for lit master node
- Fixed unlit master node not compiling
- Fixed issue with debug display of reflection probe
- Fixed issue with phong tessellations not working with lit shader
- Fixed issue with vertex displacement being affected by heightmap setting even if not heightmap where assign
- Fixed issue with density mode on Lit terrain producing NaN
- Fixed issue when going back and forth from Lit to LitTesselation for displacement mode
- Fixed issue with ambient occlusion incorrectly applied to emissiveColor with light layers in deferred
- Fixed issue with fabric convolution not using the correct convolved texture when fabric convolution is enabled
- Fixed issue with Thick mode for Transmission that was disabling transmission with directional light
- Fixed shutdown edge cases with HDRP tests
- Fixed slowdow when enabling Fabric convolution in HDRP asset
- Fixed specularAA not compiling in StackLit Master node
- Fixed material debug view with stereo rendering
- Fixed material's RenderQueue edition in default view.
- Fixed banding issues within volumetric density buffer
- Fixed missing multicompile for MSAA for AxF
- Fixed camera-relative support for stereo rendering
- Fixed remove sync with render thread when updating decal texture atlas.
- Fixed max number of keyword reach [256] issue. Several shader feature are now local
- Fixed Scene Color and Depth nodes
- Fixed SSR in forward
- Fixed custom editor of Unlit, HD Unlit and PBR shader graph master node
- Fixed issue with NewFrame not correctly calculated in Editor when switching scene
- Fixed issue with TerrainLit not compiling with depth only pass and normal buffer
- Fixed geometric normal use for shadow bias with PBR master node in forward
- Fixed instancing macro usage for decals
- Fixed error message when having more than one directional light casting shadow
- Fixed error when trying to display preview of Camera or PlanarReflectionProbe
- Fixed LOAD_TEXTURE2D_ARRAY_MSAA macro
- Fixed min-max and amplitude clamping value in inspector of vertex displacement materials
- Fixed issue with alpha shadow clip (was incorrectly clipping object shadow)
- Fixed an issue where sky cubemap would not be cleared correctly when setting the current sky to None
- Fixed a typo in Static Lighting Sky component UI
- Fixed issue with incorrect reset of RenderQueue when switching shader in inspector GUI
- Fixed issue with variant stripper stripping incorrectly some variants
- Fixed a case of ambient lighting flickering because of previews
- Fixed Decals when rendering multiple camera in a single frame
- Fixed cascade shadow count in shader
- Fixed issue with Stacklit shader with Haze effect
- Fixed an issue with the max sample count for the TAA
- Fixed post-process guard band for XR
- Fixed exposure of emissive of Unlit
- Fixed depth only and motion vector pass for Unlit not working correctly with MSAA
- Fixed an issue with stencil buffer copy causing unnecessary compute dispatches for lighting
- Fixed multi edition issue in FrameSettings
- Fixed issue with SRP batcher and DebugDisplay variant of lit shader
- Fixed issue with debug material mode not doing alpha test
- Fixed "Attempting to draw with missing UAV bindings" errors on Vulkan
- Fixed pre-exposure incorrectly apply to preview
- Fixed issue with duplicate 3D texture in 3D texture altas of volumetric?
- Fixed Camera rendering order (base on the depth parameter)
- Fixed shader graph decals not being cropped by gizmo
- Fixed "Attempting to draw with missing UAV bindings" errors on Vulkan.


### Changed
- ColorPyramid compute shader passes is swapped to pixel shader passes on platforms where the later is faster (Nintendo Switch).
- Removing the simple lightloop used by the simple lit shader
- Whole refactor of reflection system: Planar and reflection probe
- Separated Passthrough from other RenderingPath
- Update several properties naming and caption based on feedback from documentation team
- Remove tile shader variant for transparent backface pass of lit shader
- Rename all HDRenderPipeline to HDRP folder for shaders
- Rename decal property label (based on doc team feedback)
- Lit shader mode now default to Deferred to reduce build time
- Update UI of Emission parameters in shaders
- Improve shader variant stripping including shader graph variant
- Refactored render loop to render realtime probes visible per camera
- Enable SRP batcher by default
- Shader code refactor: Rename LIGHTLOOP_SINGLE_PASS => LIGHTLOOP_DISABLE_TILE_AND_CLUSTER and clean all usage of LIGHTLOOP_TILE_PASS
- Shader code refactor: Move pragma definition of vertex and pixel shader inside pass + Move SURFACE_GRADIENT definition in XXXData.hlsl
- Micro-shadowing in Lit forward now use ambientOcclusion instead of SpecularOcclusion
- Upgraded FrameSettings workflow, DebugMenu and Inspector part relative to it
- Update build light list shader code to support 32 threads in wavefronts on Switch
- LayeredLit layers' foldout are now grouped in one main foldout per layer
- Shadow alpha clip can now be enabled on lit shader and haor shader enven for opaque
- Temporal Antialiasing optimization for Xbox One X
- Parameter depthSlice on SetRenderTarget functions now defaults to -1 to bind the entire resource
- Rename SampleCameraDepth() functions to LoadCameraDepth() and SampleCameraDepth(), same for SampleCameraColor() functions
- Improved Motion Blur quality.
- Update stereo frame settings values for single-pass instancing and double-wide
- Rearrange FetchDepth functions to prepare for stereo-instancing
- Remove unused _ComputeEyeIndex
- Updated HDRenderPipelineAsset inspector
- Re-enable SRP batcher for metal

## [5.2.0-preview] - 2018-11-27

### Added
- Added option to run Contact Shadows and Volumetrics Voxelization stage in Async Compute
- Added camera freeze debug mode - Allow to visually see culling result for a camera
- Added support of Gizmo rendering before and after postprocess in Editor
- Added support of LuxAtDistance for punctual lights

### Fixed
- Fixed Debug.DrawLine and Debug.Ray call to work in game view
- Fixed DebugMenu's enum resetted on change
- Fixed divide by 0 in refraction causing NaN
- Fixed disable rough refraction support
- Fixed refraction, SSS and atmospheric scattering for VR
- Fixed forward clustered lighting for VR (double-wide).
- Fixed Light's UX to not allow negative intensity
- Fixed HDRenderPipelineAsset inspector broken when displaying its FrameSettings from project windows.
- Fixed forward clustered lighting for VR (double-wide).
- Fixed HDRenderPipelineAsset inspector broken when displaying its FrameSettings from project windows.
- Fixed Decals and SSR diable flags for all shader graph master node (Lit, Fabric, StackLit, PBR)
- Fixed Distortion blend mode for shader graph master node (Lit, StackLit)
- Fixed bent Normal for Fabric master node in shader graph
- Fixed PBR master node lightlayers
- Fixed shader stripping for built-in lit shaders.

### Changed
- Rename "Regular" in Diffusion profile UI "Thick Object"
- Changed VBuffer depth parametrization for volumetric from distanceRange to depthExtent - Require update of volumetric settings - Fog start at near plan
- SpotLight with box shape use Lux unit only

## [5.1.0-preview] - 2018-11-19

### Added

- Added a separate Editor resources file for resources Unity does not take when it builds a Player.
- You can now disable SSR on Materials in Shader Graph.
- Added support for MSAA when the Supported Lit Shader Mode is set to Both. Previously HDRP only supported MSAA for Forward mode.
- You can now override the emissive color of a Material when in debug mode.
- Exposed max light for Light Loop Settings in HDRP asset UI.
- HDRP no longer performs a NormalDBuffer pass update if there are no decals in the Scene.
- Added distant (fall-back) volumetric fog and improved the fog evaluation precision.
- Added an option to reflect sky in SSR.
- Added a y-axis offset for the PlanarReflectionProbe and offset tool.
- Exposed the option to run SSR and SSAO on async compute.
- Added support for the _GlossMapScale parameter in the Legacy to HDRP Material converter.
- Added wave intrinsic instructions for use in Shaders (for AMD GCN).


### Fixed
- Fixed sphere shaped influence handles clamping in Reflection Probes.
- Fixed Reflection Probe data migration for projects created before using HDRP.
- Fixed UI of Layered Material where Unity previously rendered the scrollbar above the Copy button.
- Fixed Material tessellations parameters Start fade distance and End fade distance. Originally, Unity clamped these values when you modified them.
- Fixed various distortion and refraction issues - handle a better fall-back.
- Fixed SSR for multiple views.
- Fixed SSR issues related to self-intersections.
- Fixed shape density volume handle speed.
- Fixed density volume shape handle moving too fast.
- Fixed the Camera velocity pass that we removed by mistake.
- Fixed some null pointer exceptions when disabling motion vectors support.
- Fixed viewports for both the Subsurface Scattering combine pass and the transparent depth prepass.
- Fixed the blend mode pop-up in the UI. It previously did not appear when you enabled pre-refraction.
- Fixed some null pointer exceptions that previously occurred when you disabled motion vectors support.
- Fixed Layered Lit UI issue with scrollbar.
- Fixed cubemap assignation on custom ReflectionProbe.
- Fixed Reflection Probes’ capture settings' shadow distance.
- Fixed an issue with the SRP batcher and Shader variables declaration.
- Fixed thickness and subsurface slots for fabric Shader master node that wasn't appearing with the right combination of flags.
- Fixed d3d debug layer warning.
- Fixed PCSS sampling quality.
- Fixed the Subsurface and transmission Material feature enabling for fabric Shader.
- Fixed the Shader Graph UV node’s dimensions when using it in a vertex Shader.
- Fixed the planar reflection mirror gizmo's rotation.
- Fixed HDRenderPipelineAsset's FrameSettings not showing the selected enum in the Inspector drop-down.
- Fixed an error with async compute.
- MSAA now supports transparency.
- The HDRP Material upgrader tool now converts metallic values correctly.
- Volumetrics now render in Reflection Probes.
- Fixed a crash that occurred whenever you set a viewport size to 0.
- Fixed the Camera physic parameter that the UI previously did not display.
- Fixed issue in pyramid shaped spotlight handles manipulation

### Changed

- Renamed Line shaped Lights to Tube Lights.
- HDRP now uses mean height fog parametrization.
- Shadow quality settings are set to All when you use HDRP (This setting is not visible in the UI when using SRP). This avoids Legacy Graphics Quality Settings disabling the shadows and give SRP full control over the Shadows instead.
- HDRP now internally uses premultiplied alpha for all fog.
- Updated default FrameSettings used for realtime Reflection Probes when you create a new HDRenderPipelineAsset.
- Remove multi-camera support. LWRP and HDRP will not support multi-camera layered rendering.
- Updated Shader Graph subshaders to use the new instancing define.
- Changed fog distance calculation from distance to plane to distance to sphere.
- Optimized forward rendering using AMD GCN by scalarizing the light loop.
- Changed the UI of the Light Editor.
- Change ordering of includes in HDRP Materials in order to reduce iteration time for faster compilation.
- Added a StackLit master node replacing the InspectorUI version. IMPORTANT: All previously authored StackLit Materials will be lost. You need to recreate them with the master node.

## [5.0.0-preview] - 2018-09-28

### Added
- Added occlusion mesh to depth prepass for VR (VR still disabled for now)
- Added a debug mode to display only one shadow at once
- Added controls for the highlight created by directional lights
- Added a light radius setting to punctual lights to soften light attenuation and simulate fill lighting
- Added a 'minRoughness' parameter to all non-area lights (was previously only available for certain light types)
- Added separate volumetric light/shadow dimmers
- Added per-pixel jitter to volumetrics to reduce aliasing artifacts
- Added a SurfaceShading.hlsl file, which implements material-agnostic shading functionality in an efficient manner
- Added support for shadow bias for thin object transmission
- Added FrameSettings to control realtime planar reflection
- Added control for SRPBatcher on HDRP Asset
- Added an option to clear the shadow atlases in the debug menu
- Added a color visualization of the shadow atlas rescale in debug mode
- Added support for disabling SSR on materials
- Added intrinsic for XBone
- Added new light volume debugging tool
- Added a new SSR debug view mode
- Added translaction's scale invariance on DensityVolume
- Added multiple supported LitShadermode and per renderer choice in case of both Forward and Deferred supported
- Added custom specular occlusion mode to Lit Shader Graph Master node

### Fixed
- Fixed a normal bias issue with Stacklit (Was causing light leaking)
- Fixed camera preview outputing an error when both scene and game view where display and play and exit was call
- Fixed override debug mode not apply correctly on static GI
- Fixed issue where XRGraphicsConfig values set in the asset inspector GUI weren't propagating correctly (VR still disabled for now)
- Fixed issue with tangent that was using SurfaceGradient instead of regular normal decoding
- Fixed wrong error message display when switching to unsupported target like IOS
- Fixed an issue with ambient occlusion texture sometimes not being created properly causing broken rendering
- Shadow near plane is no longer limited at 0.1
- Fixed decal draw order on transparent material
- Fixed an issue where sometime the lookup texture used for GGX convolution was broken, causing broken rendering
- Fixed an issue where you wouldn't see any fog for certain pipeline/scene configurations
- Fixed an issue with volumetric lighting where the anisotropy value of 0 would not result in perfectly isotropic lighting
- Fixed shadow bias when the atlas is rescaled
- Fixed shadow cascade sampling outside of the atlas when cascade count is inferior to 4
- Fixed shadow filter width in deferred rendering not matching shader config
- Fixed stereo sampling of depth texture in MSAA DepthValues.shader
- Fixed box light UI which allowed negative and zero sizes, thus causing NaNs
- Fixed stereo rendering in HDRISky.shader (VR)
- Fixed normal blend and blend sphere influence for reflection probe
- Fixed distortion filtering (was point filtering, now trilinear)
- Fixed contact shadow for large distance
- Fixed depth pyramid debug view mode
- Fixed sphere shaped influence handles clamping in reflection probes
- Fixed reflection probes data migration for project created before using hdrp
- Fixed ambient occlusion for Lit Master Node when slot is connected

### Changed
- Use samplerunity_ShadowMask instead of samplerunity_samplerLightmap for shadow mask
- Allow to resize reflection probe gizmo's size
- Improve quality of screen space shadow
- Remove support of projection model for ScreenSpaceLighting (SSR always use HiZ and refraction always Proxy)
- Remove all the debug mode from SSR that are obsolete now
- Expose frameSettings and Capture settings for reflection and planar probe
- Update UI for reflection probe, planar probe, camera and HDRP Asset
- Implement proper linear blending for volumetric lighting via deep compositing as described in the paper "Deep Compositing Using Lie Algebras"
- Changed  planar mapping to match terrain convention (XZ instead of ZX)
- XRGraphicsConfig is no longer Read/Write. Instead, it's read-only. This improves consistency of XR behavior between the legacy render pipeline and SRP
- Change reflection probe data migration code (to update old reflection probe to new one)
- Updated gizmo for ReflectionProbes
- Updated UI and Gizmo of DensityVolume

## [4.0.0-preview] - 2018-09-28

### Added
- Added a new TerrainLit shader that supports rendering of Unity terrains.
- Added controls for linear fade at the boundary of density volumes
- Added new API to control decals without monobehaviour object
- Improve Decal Gizmo
- Implement Screen Space Reflections (SSR) (alpha version, highly experimental)
- Add an option to invert the fade parameter on a Density Volume
- Added a Fabric shader (experimental) handling cotton and silk
- Added support for MSAA in forward only for opaque only
- Implement smoothness fade for SSR
- Added support for AxF shader (X-rite format - require special AxF importer from Unity not part of HDRP)
- Added control for sundisc on directional light (hack)
- Added a new HD Lit Master node that implements Lit shader support for Shader Graph
- Added Micro shadowing support (hack)
- Added an event on HDAdditionalCameraData for custom rendering
- HDRP Shader Graph shaders now support 4-channel UVs.

### Fixed
- Fixed an issue where sometimes the deferred shadow texture would not be valid, causing wrong rendering.
- Stencil test during decals normal buffer update is now properly applied
- Decals corectly update normal buffer in forward
- Fixed a normalization problem in reflection probe face fading causing artefacts in some cases
- Fix multi-selection behavior of Density Volumes overwriting the albedo value
- Fixed support of depth texture for RenderTexture. HDRP now correctly output depth to user depth buffer if RenderTexture request it.
- Fixed multi-selection behavior of Density Volumes overwriting the albedo value
- Fixed support of depth for RenderTexture. HDRP now correctly output depth to user depth buffer if RenderTexture request it.
- Fixed support of Gizmo in game view in the editor
- Fixed gizmo for spot light type
- Fixed issue with TileViewDebug mode being inversed in gameview
- Fixed an issue with SAMPLE_TEXTURECUBE_SHADOW macro
- Fixed issue with color picker not display correctly when game and scene view are visible at the same time
- Fixed an issue with reflection probe face fading
- Fixed camera motion vectors shader and associated matrices to update correctly for single-pass double-wide stereo rendering
- Fixed light attenuation functions when range attenuation is disabled
- Fixed shadow component algorithm fixup not dirtying the scene, so changes can be saved to disk.
- Fixed some GC leaks for HDRP
- Fixed contact shadow not affected by shadow dimmer
- Fixed GGX that works correctly for the roughness value of 0 (mean specular highlgiht will disappeard for perfect mirror, we rely on maxSmoothness instead to always have a highlight even on mirror surface)
- Add stereo support to ShaderPassForward.hlsl. Forward rendering now seems passable in limited test scenes with camera-relative rendering disabled.
- Add stereo support to ProceduralSky.shader and OpaqueAtmosphericScattering.shader.
- Added CullingGroupManager to fix more GC.Alloc's in HDRP
- Fixed rendering when multiple cameras render into the same render texture

### Changed
- Changed the way depth & color pyramids are built to be faster and better quality, thus improving the look of distortion and refraction.
- Stabilize the dithered LOD transition mask with respect to the camera rotation.
- Avoid multiple depth buffer copies when decals are present
- Refactor code related to the RT handle system (No more normal buffer manager)
- Remove deferred directional shadow and move evaluation before lightloop
- Add a function GetNormalForShadowBias() that material need to implement to return the normal used for normal shadow biasing
- Remove Jimenez Subsurface scattering code (This code was disabled by default, now remove to ease maintenance)
- Change Decal API, decal contribution is now done in Material. Require update of material using decal
- Move a lot of files from CoreRP to HDRP/CoreRP. All moved files weren't used by Ligthweight pipeline. Long term they could move back to CoreRP after CoreRP become out of preview
- Updated camera inspector UI
- Updated decal gizmo
- Optimization: The objects that are rendered in the Motion Vector Pass are not rendered in the prepass anymore
- Removed setting shader inclue path via old API, use package shader include paths
- The default value of 'maxSmoothness' for punctual lights has been changed to 0.99
- Modified deferred compute and vert/frag shaders for first steps towards stereo support
- Moved material specific Shader Graph files into corresponding material folders.
- Hide environment lighting settings when enabling HDRP (Settings are control from sceneSettings)
- Update all shader includes to use absolute path (allow users to create material in their Asset folder)
- Done a reorganization of the files (Move ShaderPass to RenderPipeline folder, Move all shadow related files to Lighting/Shadow and others)
- Improved performance and quality of Screen Space Shadows

## [3.3.0-preview] - 2018-01-01

### Added
- Added an error message to say to use Metal or Vulkan when trying to use OpenGL API
- Added a new Fabric shader model that supports Silk and Cotton/Wool
- Added a new HDRP Lighting Debug mode to visualize Light Volumes for Point, Spot, Line, Rectangular and Reflection Probes
- Add support for reflection probe light layers
- Improve quality of anisotropic on IBL

### Fixed
- Fix an issue where the screen where darken when rendering camera preview
- Fix display correct target platform when showing message to inform user that a platform is not supported
- Remove workaround for metal and vulkan in normal buffer encoding/decoding
- Fixed an issue with color picker not working in forward
- Fixed an issue where reseting HDLight do not reset all of its parameters
- Fixed shader compile warning in DebugLightVolumes.shader

### Changed
- Changed default reflection probe to be 256x256x6 and array size to be 64
- Removed dependence on the NdotL for thickness evaluation for translucency (based on artist's input)
- Increased the precision when comparing Planar or HD reflection probe volumes
- Remove various GC alloc in C#. Slightly better performance

## [3.2.0-preview] - 2018-01-01

### Added
- Added a luminance meter in the debug menu
- Added support of Light, reflection probe, emissive material, volume settings related to lighting to Lighting explorer
- Added support for 16bit shadows

### Fixed
- Fix issue with package upgrading (HDRP resources asset is now versionned to worarkound package manager limitation)
- Fix HDReflectionProbe offset displayed in gizmo different than what is affected.
- Fix decals getting into a state where they could not be removed or disabled.
- Fix lux meter mode - The lux meter isn't affected by the sky anymore
- Fix area light size reset when multi-selected
- Fix filter pass number in HDUtils.BlitQuad
- Fix Lux meter mode that was applying SSS
- Fix planar reflections that were not working with tile/cluster (olbique matrix)
- Fix debug menu at runtime not working after nested prefab PR come to trunk
- Fix scrolling issue in density volume

### Changed
- Shader code refactor: Split MaterialUtilities file in two parts BuiltinUtilities (independent of FragInputs) and MaterialUtilities (Dependent of FragInputs)
- Change screen space shadow rendertarget format from ARGB32 to RG16

## [3.1.0-preview] - 2018-01-01

### Added
- Decal now support per channel selection mask. There is now two mode. One with BaseColor, Normal and Smoothness and another one more expensive with BaseColor, Normal, Smoothness, Metal and AO. Control is on HDRP Asset. This may require to launch an update script for old scene: 'Edit/Render Pipeline/Single step upgrade script/Upgrade all DecalMaterial MaskBlendMode'.
- Decal now supports depth bias for decal mesh, to prevent z-fighting
- Decal material now supports draw order for decal projectors
- Added LightLayers support (Base on mask from renderers name RenderingLayers and mask from light name LightLayers - if they match, the light apply) - cost an extra GBuffer in deferred (more bandwidth)
- When LightLayers is enabled, the AmbientOclusion is store in the GBuffer in deferred path allowing to avoid double occlusion with SSAO. In forward the double occlusion is now always avoided.
- Added the possibility to add an override transform on the camera for volume interpolation
- Added desired lux intensity and auto multiplier for HDRI sky
- Added an option to disable light by type in the debug menu
- Added gradient sky
- Split EmissiveColor and bakeDiffuseLighting in forward avoiding the emissiveColor to be affect by SSAO
- Added a volume to control indirect light intensity
- Added EV 100 intensity unit for area lights
- Added support for RendererPriority on Renderer. This allow to control order of transparent rendering manually. HDRP have now two stage of sorting for transparent in addition to bact to front. Material have a priority then Renderer have a priority.
- Add Coupling of (HD)Camera and HDAdditionalCameraData for reset and remove in inspector contextual menu of Camera
- Add Coupling of (HD)ReflectionProbe and HDAdditionalReflectionData for reset and remove in inspector contextual menu of ReflectoinProbe
- Add macro to forbid unity_ObjectToWorld/unity_WorldToObject to be use as it doesn't handle camera relative rendering
- Add opacity control on contact shadow

### Fixed
- Fixed an issue with PreIntegratedFGD texture being sometimes destroyed and not regenerated causing rendering to break
- PostProcess input buffers are not copied anymore on PC if the viewport size matches the final render target size
- Fixed an issue when manipulating a lot of decals, it was displaying a lot of errors in the inspector
- Fixed capture material with reflection probe
- Refactored Constant Buffers to avoid hitting the maximum number of bound CBs in some cases.
- Fixed the light range affecting the transform scale when changed.
- Snap to grid now works for Decal projector resizing.
- Added a warning for 128x128 cookie texture without mipmaps
- Replace the sampler used for density volumes for correct wrap mode handling

### Changed
- Move Render Pipeline Debug "Windows from Windows->General-> Render Pipeline debug windows" to "Windows from Windows->Analysis-> Render Pipeline debug windows"
- Update detail map formula for smoothness and albedo, goal it to bright and dark perceptually and scale factor is use to control gradient speed
- Refactor the Upgrade material system. Now a material can be update from older version at any time. Call Edit/Render Pipeline/Upgrade all Materials to newer version
- Change name EnableDBuffer to EnableDecals at several place (shader, hdrp asset...), this require a call to Edit/Render Pipeline/Upgrade all Materials to newer version to have up to date material.
- Refactor shader code: BakeLightingData structure have been replace by BuiltinData. Lot of shader code have been remove/change.
- Refactor shader code: All GBuffer are now handled by the deferred material. Mean ShadowMask and LightLayers are control by lit material in lit.hlsl and not outside anymore. Lot of shader code have been remove/change.
- Refactor shader code: Rename GetBakedDiffuseLighting to ModifyBakedDiffuseLighting. This function now handle lighting model for transmission too. Lux meter debug mode is factor outisde.
- Refactor shader code: GetBakedDiffuseLighting is not call anymore in GBuffer or forward pass, including the ConvertSurfaceDataToBSDFData and GetPreLightData, this is done in ModifyBakedDiffuseLighting now
- Refactor shader code: Added a backBakeDiffuseLighting to BuiltinData to handle lighting for transmission
- Refactor shader code: Material must now call InitBuiltinData (Init all to zero + init bakeDiffuseLighting and backBakeDiffuseLighting ) and PostInitBuiltinData

## [3.0.0-preview] - 2018-01-01

### Fixed
- Fixed an issue with distortion that was using previous frame instead of current frame
- Fixed an issue where disabled light where not upgrade correctly to the new physical light unit system introduce in 2.0.5-preview

### Changed
- Update assembly definitions to output assemblies that match Unity naming convention (Unity.*).

## [2.0.5-preview] - 2018-01-01

### Added
- Add option supportDitheringCrossFade on HDRP Asset to allow to remove shader variant during player build if needed
- Add contact shadows for punctual lights (in additional shadow settings), only one light is allowed to cast contact shadows at the same time and so at each frame a dominant light is choosed among all light with contact shadows enabled.
- Add PCSS shadow filter support (from SRP Core)
- Exposed shadow budget parameters in HDRP asset
- Add an option to generate an emissive mesh for area lights (currently rectangle light only). The mesh fits the size, intensity and color of the light.
- Add an option to the HDRP asset to increase the resolution of volumetric lighting.
- Add additional ligth unit support for punctual light (Lumens, Candela) and area lights (Lumens, Luminance)
- Add dedicated Gizmo for the box Influence volume of HDReflectionProbe / PlanarReflectionProbe

### Changed
- Re-enable shadow mask mode in debug view
- SSS and Transmission code have been refactored to be able to share it between various material. Guidelines are in SubsurfaceScattering.hlsl
- Change code in area light with LTC for Lit shader. Magnitude is now take from FGD texture instead of a separate texture
- Improve camera relative rendering: We now apply camera translation on the model matrix, so before the TransformObjectToWorld(). Note: unity_WorldToObject and unity_ObjectToWorld must never be used directly.
- Rename positionWS to positionRWS (Camera relative world position) at a lot of places (mainly in interpolator and FragInputs). In case of custom shader user will be required to update their code.
- Rename positionWS, capturePositionWS, proxyPositionWS, influencePositionWS to positionRWS, capturePositionRWS, proxyPositionRWS, influencePositionRWS (Camera relative world position) in LightDefinition struct.
- Improve the quality of trilinear filtering of density volume textures.
- Improve UI for HDReflectionProbe / PlanarReflectionProbe

### Fixed
- Fixed a shader preprocessor issue when compiling DebugViewMaterialGBuffer.shader against Metal target
- Added a temporary workaround to Lit.hlsl to avoid broken lighting code with Metal/AMD
- Fixed issue when using more than one volume texture mask with density volumes.
- Fixed an error which prevented volumetric lighting from working if no density volumes with 3D textures were present.
- Fix contact shadows applied on transmission
- Fix issue with forward opaque lit shader variant being removed by the shader preprocessor
- Fixed compilation errors on Nintendo Switch (limited XRSetting support).
- Fixed apply range attenuation option on punctual light
- Fixed issue with color temperature not take correctly into account with static lighting
- Don't display fog when diffuse lighting, specular lighting, or lux meter debug mode are enabled.

## [2.0.4-preview] - 2018-01-01

### Fixed
- Fix issue when disabling rough refraction and building a player. Was causing a crash.

## [2.0.3-preview] - 2018-01-01

### Added
- Increased debug color picker limit up to 260k lux

## [2.0.2-preview] - 2018-01-01

### Added
- Add Light -> Planar Reflection Probe command
- Added a false color mode in rendering debug
- Add support for mesh decals
- Add flag to disable projector decals on transparent geometry to save performance and decal texture atlas space
- Add ability to use decal diffuse map as mask only
- Add visualize all shadow masks in lighting debug
- Add export of normal and roughness buffer for forwardOnly and when in supportOnlyForward mode for forward
- Provide a define in lit.hlsl (FORWARD_MATERIAL_READ_FROM_WRITTEN_NORMAL_BUFFER) when output buffer normal is used to read the normal and roughness instead of caclulating it (can save performance, but lower quality due to compression)
- Add color swatch to decal material

### Changed
- Change Render -> Planar Reflection creation to 3D Object -> Mirror
- Change "Enable Reflector" name on SpotLight to "Angle Affect Intensity"
- Change prototype of BSDFData ConvertSurfaceDataToBSDFData(SurfaceData surfaceData) to BSDFData ConvertSurfaceDataToBSDFData(uint2 positionSS, SurfaceData surfaceData)

### Fixed
- Fix issue with StackLit in deferred mode with deferredDirectionalShadow due to GBuffer not being cleared. Gbuffer is still not clear and issue was fix with the new Output of normal buffer.
- Fixed an issue where interpolation volumes were not updated correctly for reflection captures.
- Fixed an exception in Light Loop settings UI

## [2.0.1-preview] - 2018-01-01

### Added
- Add stripper of shader variant when building a player. Save shader compile time.
- Disable per-object culling that was executed in C++ in HD whereas it was not used (Optimization)
- Enable texture streaming debugging (was not working before 2018.2)
- Added Screen Space Reflection with Proxy Projection Model
- Support correctly scene selection for alpha tested object
- Add per light shadow mask mode control (i.e shadow mask distance and shadow mask). It use the option NonLightmappedOnly
- Add geometric filtering to Lit shader (allow to reduce specular aliasing)
- Add shortcut to create DensityVolume and PlanarReflection in hierarchy
- Add a DefaultHDMirrorMaterial material for PlanarReflection
- Added a script to be able to upgrade material to newer version of HDRP
- Removed useless duplication of ForwardError passes.
- Add option to not compile any DEBUG_DISPLAY shader in the player (Faster build) call Support Runtime Debug display

### Changed
- Changed SupportForwardOnly to SupportOnlyForward in render pipeline settings
- Changed versioning variable name in HDAdditionalXXXData from m_version to version
- Create unique name when creating a game object in the rendering menu (i.e Density Volume(2))
- Re-organize various files and folder location to clean the repository
- Change Debug windows name and location. Now located at:  Windows -> General -> Render Pipeline Debug

### Removed
- Removed GlobalLightLoopSettings.maxPlanarReflectionProbes and instead use value of GlobalLightLoopSettings.planarReflectionProbeCacheSize
- Remove EmissiveIntensity parameter and change EmissiveColor to be HDR (Matching Builtin Unity behavior) - Data need to be updated - Launch Edit -> Single Step Upgrade Script -> Upgrade all Materials emissionColor

### Fixed
- Fix issue with LOD transition and instancing
- Fix discrepency between object motion vector and camera motion vector
- Fix issue with spot and dir light gizmo axis not highlighted correctly
- Fix potential crash while register debug windows inputs at startup
- Fix warning when creating Planar reflection
- Fix specular lighting debug mode (was rendering black)
- Allow projector decal with null material to allow to configure decal when HDRP is not set
- Decal atlas texture offset/scale is updated after allocations (used to be before so it was using date from previous frame)

## [0.0.0-preview] - 2018-01-01

### Added
- Configure the VolumetricLightingSystem code path to be on by default
- Trigger a build exception when trying to build an unsupported platform
- Introduce the VolumetricLightingController component, which can (and should) be placed on the camera, and allows one to control the near and the far plane of the V-Buffer (volumetric "froxel" buffer) along with the depth distribution (from logarithmic to linear)
- Add 3D texture support for DensityVolumes
- Add a better mapping of roughness to mipmap for planar reflection
- The VolumetricLightingSystem now uses RTHandles, which allows to save memory by sharing buffers between different cameras (history buffers are not shared), and reduce reallocation frequency by reallocating buffers only if the rendering resolution increases (and suballocating within existing buffers if the rendering resolution decreases)
- Add a Volumetric Dimmer slider to lights to control the intensity of the scattered volumetric lighting
- Add UV tiling and offset support for decals.
- Add mipmapping support for volume 3D mask textures

### Changed
- Default number of planar reflection change from 4 to 2
- Rename _MainDepthTexture to _CameraDepthTexture
- The VolumetricLightingController has been moved to the Interpolation Volume framework and now functions similarly to the VolumetricFog settings
- Update of UI of cookie, CubeCookie, Reflection probe and planar reflection probe to combo box
- Allow enabling/disabling shadows for area lights when they are set to baked.
- Hide applyRangeAttenuation and FadeDistance for directional shadow as they are not used

### Removed
- Remove Resource folder of PreIntegratedFGD and add the resource to RenderPipeline Asset

### Fixed
- Fix ConvertPhysicalLightIntensityToLightIntensity() function used when creating light from script to match HDLightEditor behavior
- Fix numerical issues with the default value of mean free path of volumetric fog
- Fix the bug preventing decals from coexisting with density volumes
- Fix issue with alpha tested geometry using planar/triplanar mapping not render correctly or flickering (due to being wrongly alpha tested in depth prepass)
- Fix meta pass with triplanar (was not handling correctly the normal)
- Fix preview when a planar reflection is present
- Fix Camera preview, it is now a Preview cameraType (was a SceneView)
- Fix handling unknown GPUShadowTypes in the shadow manager.
- Fix area light shapes sent as point lights to the baking backends when they are set to baked.
- Fix unnecessary division by PI for baked area lights.
- Fix line lights sent to the lightmappers. The backends don't support this light type.
- Fix issue with shadow mask framesettings not correctly taken into account when shadow mask is enabled for lighting.
- Fix directional light and shadow mask transition, they are now matching making smooth transition
- Fix banding issues caused by high intensity volumetric lighting
- Fix the debug window being emptied on SRP asset reload
- Fix issue with debug mode not correctly clearing the GBuffer in editor after a resize
- Fix issue with ResetMaterialKeyword not resetting correctly ToggleOff/Roggle Keyword
- Fix issue with motion vector not render correctly if there is no depth prepass in deferred

## [0.0.0-preview] - 2018-01-01

### Added
- Screen Space Refraction projection model (Proxy raycasting, HiZ raymarching)
- Screen Space Refraction settings as volume component
- Added buffered frame history per camera
- Port Global Density Volumes to the Interpolation Volume System.
- Optimize ImportanceSampleLambert() to not require the tangent frame.
- Generalize SampleVBuffer() to handle different sampling and reconstruction methods.
- Improve the quality of volumetric lighting reprojection.
- Optimize Morton Order code in the Subsurface Scattering pass.
- Planar Reflection Probe support roughness (gaussian convolution of captured probe)
- Use an atlas instead of a texture array for cluster transparent decals
- Add a debug view to visualize the decal atlas
- Only store decal textures to atlas if decal is visible, debounce out of memory decal atlas warning.
- Add manipulator gizmo on decal to improve authoring workflow
- Add a minimal StackLit material (work in progress, this version can be used as template to add new material)

### Changed
- EnableShadowMask in FrameSettings (But shadowMaskSupport still disable by default)
- Forced Planar Probe update modes to (Realtime, Every Update, Mirror Camera)
- Screen Space Refraction proxy model uses the proxy of the first environment light (Reflection probe/Planar probe) or the sky
- Moved RTHandle static methods to RTHandles
- Renamed RTHandle to RTHandleSystem.RTHandle
- Move code for PreIntegratedFDG (Lit.shader) into its dedicated folder to be share with other material
- Move code for LTCArea (Lit.shader) into its dedicated folder to be share with other material

### Removed
- Removed Planar Probe mirror plane position and normal fields in inspector, always display mirror plane and normal gizmos

### Fixed
- Fix fog flags in scene view is now taken into account
- Fix sky in preview windows that were disappearing after a load of a new level
- Fix numerical issues in IntersectRayAABB().
- Fix alpha blending of volumetric lighting with transparent objects.
- Fix the near plane of the V-Buffer causing out-of-bounds look-ups in the clustered data structure.
- Depth and color pyramid are properly computed and sampled when the camera renders inside a viewport of a RTHandle.
- Fix decal atlas debug view to work correctly when shadow atlas view is also enabled<|MERGE_RESOLUTION|>--- conflicted
+++ resolved
@@ -92,10 +92,7 @@
 - Fix an issue in reading the gbuffer for ray traced subsurface scattering (case 1248358).
 - Cloned volume profile from read only assets are created in the root of the project. (case 1154961)
 - Fixed Wizard check on default volume profile to also check it is not the default one in package.
-<<<<<<< HEAD
-=======
 - Fixed a bug where not all entries were generated for the Attributes Struct in Shader Graph shaders. (case 1250275)
->>>>>>> 01089102
 
 ### Changed
 - Rejecting history for ray traced reflections based on a threshold evaluated on the neighborhood of the sampled history.
