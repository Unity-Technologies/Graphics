--- conflicted
+++ resolved
@@ -130,11 +130,8 @@
 - Added Histogram guided automatic exposure.
 - Added few exposure debug modes.
 - Added support for multiple path-traced views at once (e.g., scene and game views).
-<<<<<<< HEAD
+- Added Virtual Texturing cache settings to control the size of the Streaming Virtual Texturing caches.
 - Added support for 3DsMax's 2021 Simplified Physical Material from FBX files in the Model Importer.
-=======
-- Added Virtual Texturing cache settings to control the size of the Streaming Virtual Texturing caches.
->>>>>>> 4e52bed3
 
 ### Fixed
 - Fix when rescale probe all direction below zero (1219246)
