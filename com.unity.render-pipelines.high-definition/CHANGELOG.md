# Changelog
All notable changes to this package will be documented in this file.

The format is based on [Keep a Changelog](http://keepachangelog.com/en/1.0.0/)
and this project adheres to [Semantic Versioning](http://semver.org/spec/v2.0.0.html).

## [12.0.0] - 2021-01-11

### Added
- Added support for XboxSeries platform.
- Added pivot point manipulation for Decals (inspector and edit mode).
- Added UV manipulation for Decals (edit mode).
- Added color and intensity customization for Decals.
- Added a history rejection criterion based on if the pixel was moving in world space (case 1302392).
- Added the default quality settings to the HDRP asset for RTAO, RTR and RTGI (case 1304370).
- Added TargetMidGrayParameterDrawer
- Added an option to have double sided GI be controlled separately from material double-sided option.
- Added new AOV APIs for overriding the internal rendering format, and for outputing the world space position.
- Added browsing of the documentation of Compositor Window
- Added a complete solution for volumetric clouds for HDRP including a cloud map generation tool.
- Added a Force Forward Emissive option for Lit Material that forces the Emissive contribution to render in a separate forward pass when the Lit Material is in Deferred Lit shader Mode.
- Added new API in CachedShadowManager
- Added an additional check in the "check scene for ray tracing" (case 1314963).
- Added shader graph unit test for IsFrontFace node
- API to allow OnDemand shadows to not render upon placement in the Cached Shadow Atlas.
- Exposed update upon light movement for directional light shadows in UI.
- Added a setting in the HDRP asset to change the Density Volume mask resolution of being locked at 32x32x32 (HDRP Asset > Lighting > Volumetrics > Max Density Volume Size).
- Added a Falloff Mode (Linear or Exponential) in the Density Volume for volume blending with Blend Distance.
- Added support for screen space shadows (directional and point, no area) for shadow matte unlit shader graph.
- Added support for volumetric clouds in planar reflections.
- Added deferred shading debug visualization
- Added a new control slider on RTR and RTGI to force the LOD Bias on both effects.
- Added missing documentation for volumetric clouds.
- Added an error message when trying to use disk lights with realtime GI (case 1317808).

### Fixed
- Fixed Intensity Multiplier not affecting realtime global illumination.
- Fixed an exception when opening the color picker in the material UI (case 1307143).
- Fixed lights shadow frustum near and far planes.
- Fixed various issues with non-temporal SSAO and rendergraph.
- Fixed white flashes on camera cuts on volumetric fog.
- Fixed light layer issue when performing editing on multiple lights.
- Fixed an issue where selection in a debug panel would reset when cycling through enum items.
- Fixed material keywords with fbx importer.
- Fixed lightmaps not working properly with shader graphs in ray traced reflections (case 1305335).
- Fixed skybox for ortho cameras.
- Fixed model import by adding additional data if needed.
- Fix screen being over-exposed when changing very different skies.
- Fixed pixelated appearance of Contrast Adaptive Sharpen upscaler and several other issues when Hardware DRS is on
- VFX: Debug material view were rendering pink for albedo. (case 1290752)
- VFX: Debug material view incorrect depth test. (case 1293291)
- VFX: Fixed LPPV with lit particles in deferred (case 1293608)
- Fixed incorrect debug wireframe overlay on tessellated geometry (using littessellation), caused by the picking pass using an incorrect camera matrix.
- Fixed nullref in layered lit shader editor.
- Fix issue with Depth of Field CoC debug view.
- Fixed an issue where first frame of SSAO could exhibit ghosting artefacts.
- Fixed an issue with the mipmap generation internal format after rendering format change.
- Fixed multiple any hit occuring on transparent objects (case 1294927).
- Cleanup Shader UI.
- Spacing on LayerListMaterialUIBlock
- Generating a GUIContent with an Icon instead of making MaterialHeaderScopes drawing a Rect every time
- Fixed sub-shadow rendering for cached shadow maps.
- Fixed PCSS filtering issues with cached shadow maps.
- Fixed performance issue with ShaderGraph and Alpha Test
- Fixed error when increasing the maximum planar reflection limit (case 1306530).
- Fixed alpha output in debug view and AOVs when using shadow matte (case 1311830).
- Fixed an issue with transparent meshes writing their depths and recursive rendering (case 1314409).
- Fixed issue with compositor custom pass hooks added/removed repeatedly (case 1315971).
- Fixed: SSR with transparent (case 1311088)
- Fixed decals in material debug display.
- Fix crash on VolumeComponentWithQualityEditor when the current Pipeline is not HDRP
- Fixed WouldFitInAtlas that would previously return wrong results if any one face of a point light would fit (it used to return true even though the light in entirety wouldn't fit).
- Fixed issue with NaNs in Volumetric Clouds on some platforms.
- Fixed update upon light movement for directional light rotation.
- Fixed issue that caused a rebake of Probe Volume Data to see effect of changed normal bias.
- Fixed loss of persistency of ratio between pivot position and size when sliding by 0 in DecalProjector inspector (case 1308338)
- Fixed nullref when adding a volume component in a Volume profile asset (case 1317156).
- Fixed decal normal for double sided materials (case 1312065).
- Fixed multiple HDRP Frame Settings panel issues: missing "Refraction" Frame Setting. Fixing ordering of Rough Distortion, it should now be under the Distortion setting.
- Fixed Rough Distortion frame setting not greyed out when Distortion is disabled in HDRP Asset
- Fixed issue with automatic exposure settings not updating scene view.
- Fixed issue with velocity rejection in post-DoF TAA. Fixing this reduces ghosting (case 1304381).
- Fixed missing option to use POM on emissive for tessellated shaders.
- Fixed an issue in the planar reflection probe convolution.
- Fixed an issue with debug overriding emissive material color for deferred path (case 1313123).
- Fixed a limit case when the camera is exactly at the lower cloud level (case 1316988).
- Fixed the various history buffers being discarded when the fog was enabled/disabled (case 1316072).
- Fixed resize IES when already baked in the Atlas 1299233
- Fixed ability to override AlphaToMask FrameSetting while camera in deferred lit shader mode
- Fixed issue with physically-based DoF computation and transparent materials with depth-writes ON.
- Fixed issue of accessing default frame setting stored in current HDRPAsset instead fo the default HDRPAsset
- Fixed SSGI frame setting not greyed out while SSGI is disabled in HDRP Asset
- Fixed ability to override AlphaToMask FrameSetting while camera in deferred lit shader mode
- Fixed Missing lighting quality settings for SSGI (case 1312067).
- Fixed HDRP material being constantly dirty.
- Fixed wizard checking FrameSettings not in HDRP Default Settings
- Fixed error when opening the default composition graph in the Graphics Compositor (case 1318933).
- Fixed gizmo rendering when wireframe mode is selected.
- Fixed issue in path tracing, where objects would cast shadows even if not present in the path traced layers (case 1318857).
<<<<<<< HEAD
- Fixed SRP batcher not compatible with Decal (case 1311586).
- Fixed error message when having MSAA and Screen Space Shadows (case 1318698).
=======
- Fixed SRP batcher not compatible with Decal (case 1311586)
- Fixed wrong color buffer being bound to pre refraction custom passes.
- Fixed issue in Probe Reference Volume authoring component triggering an asset reload on all operations.
- Fixed grey screen on playstation platform when histogram exposure is enabled but the curve mapping is not used.
- Fixed HDRPAsset loosing its reference to the ray tracing resources when clicking on a different quality level that doesn't have ray tracing (case 1320304).
>>>>>>> e03af0d9

### Changed
- Changed Window/Render Pipeline/HD Render Pipeline Wizard to Window/Rendering/HDRP Wizard
- Removed the material pass probe volumes evaluation mode.
- Changed GameObject/Rendering/Density Volume to GameObject/Volume/Density Volume
- Changed GameObject/Rendering/Decal Projector to GameObject/Decal Projector
- Changed GameObject/Volume/Sky and Fog Volume to GameObject/Volume/Sky and Fog Global Volume
- Move the Decal Gizmo Color initialization to preferences
- Unifying the history validation pass so that it is only done once for the whole frame and not per effect.
- Moved Edit/Render Pipeline/HD Render Pipeline/Render Selected Camera to log Exr to Edit/Rendering/Render Selected HDRP Camera to log Exr
- Moved Edit/Render Pipeline/HD Render Pipeline/Export Sky to Image to Edit/Rendering/Export HDRP Sky to Image
- Moved Edit/Render Pipeline/HD Render Pipeline/Check Scene Content for Ray Tracing to Edit/Rendering/Check Scene Content for HDRP Ray Tracing
- Moved Edit/Render Pipeline/HD Render Pipeline/Upgrade from Builtin pipeline/Upgrade Project Materials to High Definition Materials to Edit/Rendering/Materials/Convert All Built-in Materials to HDRP"
- Moved Edit/Render Pipeline/HD Render Pipeline/Upgrade from Builtin pipeline/Upgrade Selected Materials to High Definition Materials to Edit/Rendering/Materials/Convert Selected Built-in Materials to HDRP
- Moved Edit/Render Pipeline/HD Render Pipeline/Upgrade from Builtin pipeline/Upgrade Scene Terrains to High Definition Terrains to Edit/Rendering/Materials/Convert Scene Terrains to HDRP Terrains
- Updated the tooltip for the Decal Angle Fade property (requires to enable Decal Layers in both HDRP asset and Frame settings) (case 1308048).
- The RTAO's history is now discarded if the occlusion caster was moving (case 1303418).
- Change Asset/Create/Shader/HD Render Pipeline/Decal Shader Graph to Asset/Create/Shader Graph/HDRP/Decal Shader Graph
- Change Asset/Create/Shader/HD Render Pipeline/Eye Shader Graph to Asset/Create/Shader Graph/HDRP/Eye Shader Graph
- Change Asset/Create/Shader/HD Render Pipeline/Fabric Shader Graph to Asset/Create/Shader Graph/HDRP/Decal Fabric Shader Graph
- Change Asset/Create/Shader/HD Render Pipeline/Eye Shader Graph to Asset/Create/Shader Graph/HDRP/Hair Shader Graph
- Change Asset/Create/Shader/HD Render Pipeline/Lit Shader Graph to Asset/Create/Shader Graph/HDRP/Lit
- Change Asset/Create/Shader/HD Render Pipeline/StackLit Shader Graph to Asset/Create/Shader Graph/HDRP/StackLit Shader GraphShader Graph
- Change Asset/Create/Shader/HD Render Pipeline/Unlit Shader Graph to Asset/Create/Shader Graph/HDRP/Unlit Shader Graph
- Change Asset/Create/Shader/HD Render Pipeline/Custom FullScreen Pass to Asset/Create/Shader/HDRP Custom FullScreen Pass
- Change Asset/Create/Shader/HD Render Pipeline/Custom Renderers Pass to Asset/Create/Shader/HDRP Custom Renderers Pass
- Change Asset/Create/Shader/HD Render Pipeline/Post Process Pass to Asset/Create/Shader/HDRP Post Process
- Change Assets/Create/Rendering/High Definition Render Pipeline Asset to Assets/Create/Rendering/HDRP Asset
- Change Assets/Create/Rendering/Diffusion Profile to Assets/Create/Rendering/HDRP Diffusion Profile
- Change Assets/Create/Rendering/C# Custom Pass to Assets/Create/Rendering/HDRP C# Custom Pass
- Change Assets/Create/Rendering/C# Post Process Volume to Assets/Create/Rendering/HDRP C# Post Process Volume
- Change labels about scroll direction and cloud type.
- Change the handling of additional properties to base class
- Improved shadow cascade GUI drawing with pixel perfect, hover and focus functionalities.
- Improving the screen space global illumination.
- ClearFlag.Depth does not implicitely clear stencil anymore. ClearFlag.Stencil added.
- Improved the Camera Inspector, new sections and better grouping of fields
- Moving MaterialHeaderScopes to Core
- Changed resolution (to match the render buffer) of the sky used for camera misses in Path Tracing. (case 1304114).
- Tidy up of platform abstraction code for shader optimization.
- Display a warning help box when decal atlas is out of size.
- Moved the HDRP render graph debug panel content to the Rendering debug panel.
- Changed Path Tracing's maximum intensity from clamped (0 to 100) to positive value (case 1310514).
- Avoid unnecessary RenderGraphBuilder.ReadTexture in the "Set Final Target" pass
- Change Allow dynamic resolution from Rendering to Output on the Camera Inspector
- Change Link FOV to Physical Camera to Physical Camera, and show and hide everything on the Projection Section
- Change FOV Axis to Field of View Axis
- Density Volumes can now take a 3D RenderTexture as mask, the mask can use RGBA format for RGB fog.
- Decreased the minimal Fog Distance value in the Density Volume to 0.05.
- Virtual Texturing Resolver now performs RTHandle resize logic in HDRP instead of in core Unity
- Cached the base types of Volume Manager to improve memory and cpu usage.
- Reduced the maximal number of bounces for both RTGI and RTR (case 1318876).

## [11.0.0] - 2020-10-21

### Added
- Added a new API to bake HDRP probes from C# (case 1276360)
- Added support for pre-exposure for planar reflections.
- Added support for nested volume components to volume system.
- Added a cameraCullingResult field in Custom Pass Context to give access to both custom pass and camera culling result.
- Added a toggle to allow to include or exclude smooth surfaces from ray traced reflection denoising.
- Added support for raytracing for AxF material
- Added rasterized area light shadows for AxF material
- Added a cloud system and the CloudLayer volume override.
- Added per-stage shader keywords.

### Fixed
- Fixed probe volumes debug views.
- Fixed ShaderGraph Decal material not showing exposed properties.
- Fixed couple samplers that had the wrong name in raytracing code
- VFX: Fixed LPPV with lit particles in deferred (case 1293608)
- Fixed the default background color for previews to use the original color.
- Fixed compilation issues on platforms that don't support XR.
- Fixed issue with compute shader stripping for probe volumes variants.
- Fixed issue with an empty index buffer not being released.
- Fixed issue when debug full screen 'Transparent Screen Space Reflection' do not take in consideration debug exposure

### Changed
- Removed the material pass probe volumes evaluation mode.
- Volume parameter of type Cubemap can now accept Cubemap render textures and custom render textures.
- Removed the superior clamping value for the recursive rendering max ray length.
- Removed the superior clamping value for the ray tracing light cluster size.
- Removed the readonly keyword on the cullingResults of the CustomPassContext to allow users to overwrite.
- The DrawRenderers function of CustomPassUtils class now takes a sortingCriteria in parameter.
- When in half res, RTR denoising is executed at half resolution and the upscale happens at the end.
- Removed the upscale radius from the RTR.

## [10.3.0] - 2020-12-01

### Added
- Added a slider to control the fallback value of the directional shadow when the cascade have no coverage.
- Added light unit slider for automatic and automatic histrogram exposure limits.
- Added View Bias for mesh decals.
- Added support for the PlayStation 5 platform.

### Fixed
- Fixed computation of geometric normal in path tracing (case 1293029).
- Fixed issues with path-traced volumetric scattering (cases 1295222, 1295234).
- Fixed issue with faulty shadow transition when view is close to an object under some aspect ratio conditions
- Fixed issue where some ShaderGraph generated shaders were not SRP compatible because of UnityPerMaterial cbuffer layout mismatches [1292501] (https://issuetracker.unity3d.com/issues/a2-some-translucent-plus-alphaclipping-shadergraphs-are-not-srp-batcher-compatible)
- Fixed issues with path-traced volumetric scattering (cases 1295222, 1295234)
- Fixed Rendergraph issue with virtual texturing and debug mode while in forward.
- Fixed wrong coat normal space in shader graph
- Fixed NullPointerException when baking probes from the lighting window (case 1289680)
- Fixed volumetric fog with XR single-pass rendering.
- Fixed issues with first frame rendering when RenderGraph is used (auto exposure, AO)
- Fixed AOV api in render graph (case 1296605)
- Fixed a small discrepancy in the marker placement in light intensity sliders (case 1299750)
- Fixed issue with VT resolve pass rendergraph errors when opaque and transparent are disabled in frame settings.
- Fixed a bug in the sphere-aabb light cluster (case 1294767).
- Fixed issue when submitting SRPContext during EndCameraRendering.
- Fixed baked light being included into the ray tracing light cluster (case 1296203).
- Fixed enums UI for the shadergraph nodes.
- Fixed ShaderGraph stack blocks appearing when opening the settings in Hair and Eye ShaderGraphs.
- Fixed white screen when undoing in the editor.
- Fixed display of LOD Bias and maximum level in frame settings when using Quality Levels
- Fixed an issue when trying to open a look dev env library when Look Dev is not supported.
- Fixed shader graph not supporting indirectdxr multibounce (case 1294694).
- Fixed the planar depth texture not being properly created and rendered to (case 1299617).
- Fixed C# 8 compilation issue with turning on nullable checks (case 1300167)
- Fixed affects AO for deacl materials.
- Fixed case where material keywords would not get setup before usage.
- Fixed an issue with material using distortion from ShaderGraph init after Material creation (case 1294026)
- Fixed Clearcoat on Stacklit or Lit breaks when URP is imported into the project (case 1297806)
- VFX : Debug material view were rendering pink for albedo. (case 1290752)
- Fixed XR depth copy when using MSAA.
- Fixed GC allocations from XR occlusion mesh when using multipass.
- Fixed an issue with the frame count management for the volumetric fog (case 1299251).
- Fixed an issue with half res ssgi upscale.
- Fixed timing issues with accumulation motion blur
- Fixed register spilling on  FXC in light list shaders.
- Fixed issue with shadow mask and area lights.
- Fixed an issue with the capture callback (now includes post processing results).
- Fixed decal draw order for ShaderGraph decal materials.
- Fixed StackLit ShaderGraph surface option property block to only display energy conserving specular color option for the specular parametrization (case 1257050)
- Fixed missing BeginCameraRendering call for custom render mode of a Camera.
- Fixed LayerMask editor for volume parameters.
- Fixed the condition on temporal accumulation in the reflection denoiser (case 1303504).
- Fixed box light attenuation.
- Fixed after post process custom pass scale issue when dynamic resolution is enabled (case 1299194).
- Fixed an issue with light intensity prefab override application not visible in the inspector (case 1299563).
- Fixed Undo/Redo instability of light temperature.
- Fixed label style in pbr sky editor.
- Fixed side effect on styles during compositor rendering.
- Fixed size and spacing of compositor info boxes (case 1305652).
- Fixed spacing of UI widgets in the Graphics Compositor (case 1305638).
- Fixed undo-redo on layered lit editor.
- Fixed tesselation culling, big triangles using lit tesselation shader would dissapear when camera is too close to them (case 1299116)
- Fixed issue with compositor related custom passes still active after disabling the compositor (case 1305330)
- Fixed regression in Wizard that not fix runtime ressource anymore (case 1287627)
- Fixed error in Depth Of Field near radius blur calculation (case 1306228).
- Fixed a reload bug when using objects from the scene in the lookdev (case 1300916).
- Fixed some render texture leaks.
- Fixed light gizmo showing shadow near plane when shadows are disabled.
- Fixed path tracing alpha channel support (case 1304187).
- Fixed shadow matte not working with ambient occlusion when MSAA is enabled
- Fixed issues with compositor's undo (cases 1305633, 1307170).
- VFX : Debug material view incorrect depth test. (case 1293291)
- Fixed wrong shader / properties assignement to materials created from 3DsMax 2021 Physical Material. (case 1293576)
- Fixed Emissive color property from Autodesk Interactive materials not editable in Inspector. (case 1307234)
- Fixed exception when changing the current render pipeline to from HDRP to universal (case 1306291).
- Fixed an issue in shadergraph when switch from a RenderingPass (case 1307653)
- Fixed LookDev environment library assignement after leaving playmode.
- Fixed a locale issue with the diffusion profile property values in ShaderGraph on PC where comma is the decimal separator.
- Fixed error in the RTHandle scale of Depth Of Field when TAA is enabled.
- Fixed Quality Level set to the last one of the list after a Build (case 1307450)
- Fixed XR depth copy (case 1286908).
- Fixed Warnings about "SceneIdMap" missing script in eye material sample scene

### Changed
- Now reflection probes cannot have SSAO, SSGI, SSR, ray tracing effects or volumetric reprojection.
- Rename HDRP sub menu in Assets/Create/Shader to HD Render Pipeline for consistency.
- Improved robustness of volumetric sampling in path tracing (case 1295187).
- Changed the message when the graphics device doesn't support ray tracing (case 1287355).
- When a Custom Pass Volume is disabled, the custom pass Cleanup() function is called, it allows to release resources when the volume isn't used anymore.
- Enable Reflector for Spotlight by default
- Changed the convergence time of ssgi to 16 frames and the preset value
- Changed the clamping approach for RTR and RTGI (in both perf and quality) to improve visual quality.
- Changed the warning message for ray traced area shadows (case 1303410).
- Disabled specular occlusion for what we consider medium and larger scale ao > 1.25 with a 25cm falloff interval.
- Change the source value for the ray tracing frame index iterator from m_FrameCount to the camera frame count (case 1301356).
- Removed backplate from rendering of lighting cubemap as it did not really work conceptually and caused artefacts.
- Transparent materials created by the Model Importer are set to not cast shadows. ( case 1295747)
- Change some light unit slider value ranges to better reflect the lighting scenario.
- Change the tooltip for color shadows and semi-transparent shadows (case 1307704).

## [10.2.1] - 2020-11-30

### Added
- Added a warning when trying to bake with static lighting being in an invalid state.

### Fixed
- Fixed stylesheet reloading for LookDev window and Wizard window.
- Fixed XR single-pass rendering with legacy shaders using unity_StereoWorldSpaceCameraPos.
- Fixed issue displaying wrong debug mode in runtime debug menu UI.
- Fixed useless editor repaint when using lod bias.
- Fixed multi-editing with new light intensity slider.
- Fixed issue with density volumes flickering when editing shape box.
- Fixed issue with image layers in the graphics compositor (case 1289936).
- Fixed issue with angle fading when rotating decal projector.
- Fixed issue with gameview repaint in the graphics compositor (case 1290622).
- Fixed some labels being clipped in the Render Graph Viewer
- Fixed issue when decal projector material is none.
- Fixed the sampling of the normal buffer in the the forward transparent pass.
- Fixed bloom prefiltering tooltip.
- Fixed NullReferenceException when loading multipel scene async
- Fixed missing alpha blend state properties in Axf shader and update default stencil properties
- Fixed normal buffer not bound to custom pass anymore.
- Fixed issues with camera management in the graphics compositor (cases 1292548, 1292549).
- Fixed an issue where a warning about the static sky not being ready was wrongly displayed.
- Fixed the clear coat not being handled properly for SSR and RTR (case 1291654).
- Fixed ghosting in RTGI and RTAO when denoising is enabled and the RTHandle size is not equal to the Viewport size (case 1291654).
- Fixed alpha output when atmospheric scattering is enabled.
- Fixed issue with TAA history sharpening when view is downsampled.
- Fixed lookdev movement.
- Fixed volume component tooltips using the same parameter name.
- Fixed issue with saving some quality settings in volume overrides  (case 1293747)
- Fixed NullReferenceException in HDRenderPipeline.UpgradeResourcesIfNeeded (case 1292524)
- Fixed SSGI texture allocation when not using the RenderGraph.
- Fixed NullReference Exception when setting Max Shadows On Screen to 0 in the HDRP asset.
- Fixed path tracing accumulation not being reset when changing to a different frame of an animation.
- Fixed issue with saving some quality settings in volume overrides  (case 1293747)

### Changed
- Volume Manager now always tests scene culling masks. This was required to fix hybrid workflow.
- Now the screen space shadow is only used if the analytic value is valid.
- Distance based roughness is disabled by default and have a control
- Changed the name from the Depth Buffer Thickness to Depth Tolerance for SSGI (case 1301352).

## [10.2.0] - 2020-10-19

### Added
- Added a rough distortion frame setting and and info box on distortion materials.
- Adding support of 4 channel tex coords for ray tracing (case 1265309).
- Added a help button on the volume component toolbar for documentation.
- Added range remapping to metallic property for Lit and Decal shaders.
- Exposed the API to access HDRP shader pass names.
- Added the status check of default camera frame settings in the DXR wizard.
- Added frame setting for Virtual Texturing.
- Added a fade distance for light influencing volumetric lighting.
- Adding an "Include For Ray Tracing" toggle on lights to allow the user to exclude them when ray tracing is enabled in the frame settings of a camera.
- Added fog volumetric scattering support for path tracing.
- Added new algorithm for SSR with temporal accumulation
- Added quality preset of the new volumetric fog parameters.
- Added missing documentation for unsupported SG RT nodes and light's include for raytracing attrbute.
- Added documentation for LODs not being supported by ray tracing.
- Added more options to control how the component of motion vectors coming from the camera transform will affect the motion blur with new clamping modes.
- Added anamorphism support for phsyical DoF, switched to blue noise sampling and fixed tiling artifacts.

### Fixed
- Fixed an issue where the Exposure Shader Graph node had clipped text. (case 1265057)
- Fixed an issue when rendering into texture where alpha would not default to 1.0 when using 11_11_10 color buffer in non-dev builds.
- Fixed issues with reordering and hiding graphics compositor layers (cases 1283903, 1285282, 1283886).
- Fixed the possibility to have a shader with a pre-refraction render queue and refraction enabled at the same time.
- Fixed a migration issue with the rendering queue in ShaderGraph when upgrading to 10.x;
- Fixed the object space matrices in shader graph for ray tracing.
- Changed the cornea refraction function to take a view dir in object space.
- Fixed upside down XR occlusion mesh.
- Fixed precision issue with the atmospheric fog.
- Fixed issue with TAA and no motion vectors.
- Fixed the stripping not working the terrain alphatest feature required for terrain holes (case 1205902).
- Fixed bounding box generation that resulted in incorrect light culling (case 3875925).
- VFX : Fix Emissive writing in Opaque Lit Output with PSSL platforms (case 273378).
- Fixed issue where pivot of DecalProjector was not aligned anymore on Transform position when manipulating the size of the projector from the Inspector.
- Fixed a null reference exception when creating a diffusion profile asset.
- Fixed the diffusion profile not being registered as a dependency of the ShaderGraph.
- Fixing exceptions in the console when putting the SSGI in low quality mode (render graph).
- Fixed NullRef Exception when decals are in the scene, no asset is set and HDRP wizard is run.
- Fixed issue with TAA causing bleeding of a view into another when multiple views are visible.
- Fix an issue that caused issues of usability of editor if a very high resolution is set by mistake and then reverted back to a smaller resolution.
- Fixed issue where Default Volume Profile Asset change in project settings was not added to the undo stack (case 1285268).
- Fixed undo after enabling compositor.
- Fixed the ray tracing shadow UI being displayed while it shouldn't (case 1286391).
- Fixed issues with physically-based DoF, improved speed and robustness
- Fixed a warning happening when putting the range of lights to 0.
- Fixed issue when null parameters in a volume component would spam null reference errors. Produce a warning instead.
- Fixed volument component creation via script.
- Fixed GC allocs in render graph.
- Fixed scene picking passes.
- Fixed broken ray tracing light cluster full screen debug.
- Fixed dead code causing error.
- Fixed issue when dragging slider in inspector for ProjectionDepth.
- Fixed issue when resizing Inspector window that make the DecalProjector editor flickers.
- Fixed issue in DecalProjector editor when the Inspector window have a too small width: the size appears on 2 lines but the editor not let place for the second one.
- Fixed issue (null reference in console) when selecting a DensityVolume with rectangle selection.
- Fixed issue when linking the field of view with the focal length in physical camera
- Fixed supported platform build and error message.
- Fixed exceptions occuring when selecting mulitple decal projectors without materials assigned (case 1283659).
- Fixed LookDev error message when pipeline is not loaded.
- Properly reject history when enabling seond denoiser for RTGI.
- Fixed an issue that could cause objects to not be rendered when using Vulkan API.
- Fixed issue with lookdev shadows looking wrong upon exiting playmode.
- Fixed temporary Editor freeze when selecting AOV output in graphics compositor (case 1288744).
- Fixed normal flip with double sided materials.
- Fixed shadow resolution settings level in the light explorer.
- Fixed the ShaderGraph being dirty after the first save.
- Fixed XR shadows culling
- Fixed Nans happening when upscaling the RTGI.
- Fixed the adjust weight operation not being done for the non-rendergraph pipeline.
- Fixed overlap with SSR Transparent default frame settings message on DXR Wizard.
- Fixed alpha channel in the stop NaNs and motion blur shaders.
- Fixed undo of duplicate environments in the look dev environment library.
- Fixed a ghosting issue with RTShadows (Sun, Point and Spot), RTAO and RTGI when the camera is moving fast.
- Fixed a SSGI denoiser bug for large scenes.
- Fixed a Nan issue with SSGI.
- Fixed an issue with IsFrontFace node in Shader Graph not working properly
- Fixed CustomPassUtils.RenderFrom* functions and CustomPassUtils.DisableSinglePassRendering struct in VR.
- Fixed custom pass markers not recorded when render graph was enabled.
- Fixed exceptions when unchecking "Big Tile Prepass" on the frame settings with render-graph.
- Fixed an issue causing errors in GenerateMaxZ when opaque objects or decals are disabled.
- Fixed an issue with Bake button of Reflection Probe when in custom mode
- Fixed exceptions related to the debug display settings when changing the default frame settings.
- Fixed picking for materials with depth offset.
- Fixed issue with exposure history being uninitialized on second frame.
- Fixed issue when changing FoV with the physical camera fold-out closed.
- Fixed some labels being clipped in the Render Graph Viewer

### Changed
- Combined occlusion meshes into one to reduce draw calls and state changes with XR single-pass.
- Claryfied doc for the LayeredLit material.
- Various improvements for the Volumetric Fog.
- Use draggable fields for float scalable settings
- Migrated the fabric & hair shadergraph samples directly into the renderpipeline resources.
- Removed green coloration of the UV on the DecalProjector gizmo.
- Removed _BLENDMODE_PRESERVE_SPECULAR_LIGHTING keyword from shaders.
- Now the DXR wizard displays the name of the target asset that needs to be changed.
- Standardized naming for the option regarding Transparent objects being able to receive Screen Space Reflections.
- Making the reflection and refractions of cubemaps distance based.
- Changed Receive SSR to also controls Receive SSGI on opaque objects.
- Improved the punctual light shadow rescale algorithm.
- Changed the names of some of the parameters for the Eye Utils SG Nodes.
- Restored frame setting for async compute of contact shadows.
- Removed the possibility to have MSAA (through the frame settings) when ray tracing is active.
- Range handles for decal projector angle fading.
- Smoother angle fading for decal projector.

## [10.1.0] - 2020-10-12

### Added
- Added an option to have only the metering mask displayed in the debug mode.
- Added a new mode to cluster visualization debug where users can see a slice instead of the cluster on opaque objects.
- Added ray traced reflection support for the render graph version of the pipeline.
- Added render graph support of RTAO and required denoisers.
- Added render graph support of RTGI.
- Added support of RTSSS and Recursive Rendering in the render graph mode.
- Added support of RT and screen space shadow for render graph.
- Added tooltips with the full name of the (graphics) compositor properties to properly show large names that otherwise are clipped by the UI (case 1263590)
- Added error message if a callback AOV allocation fail
- Added marker for all AOV request operation on GPU
- Added remapping options for Depth Pyramid debug view mode
- Added an option to support AOV shader at runtime in HDRP settings (case 1265070)
- Added support of SSGI in the render graph mode.
- Added option for 11-11-10 format for cube reflection probes.
- Added an optional check in the HDRP DXR Wizard to verify 64 bits target architecture
- Added option to display timing stats in the debug menu as an average over 1 second.
- Added a light unit slider to provide users more context when authoring physically based values.
- Added a way to check the normals through the material views.
- Added Simple mode to Earth Preset for PBR Sky
- Added the export of normals during the prepass for shadow matte for proper SSAO calculation.
- Added the usage of SSAO for shadow matte unlit shader graph.
- Added the support of input system V2
- Added a new volume component parameter to control the max ray length of directional lights(case 1279849).
- Added support for 'Pyramid' and 'Box' spot light shapes in path tracing.
- Added high quality prefiltering option for Bloom.
- Added support for camera relative ray tracing (and keeping non-camera relative ray tracing working)
- Added a rough refraction option on planar reflections.
- Added scalability settings for the planar reflection resolution.
- Added tests for AOV stacking and UI rendering in the graphics compositor.
- Added a new ray tracing only function that samples the specular part of the materials.
- Adding missing marker for ray tracing profiling (RaytracingDeferredLighting)
- Added the support of eye shader for ray tracing.
- Exposed Refraction Model to the material UI when using a Lit ShaderGraph.
- Added bounding sphere support to screen-space axis-aligned bounding box generation pass.

### Fixed
- Fixed several issues with physically-based DoF (TAA ghosting of the CoC buffer, smooth layer transitions, etc)
- Fixed GPU hang on D3D12 on xbox.
- Fixed game view artifacts on resizing when hardware dynamic resolution was enabled
- Fixed black line artifacts occurring when Lanczos upsampling was set for dynamic resolution
- Fixed Amplitude -> Min/Max parametrization conversion
- Fixed CoatMask block appearing when creating lit master node (case 1264632)
- Fixed issue with SceneEV100 debug mode indicator when rescaling the window.
- Fixed issue with PCSS filter being wrong on first frame.
- Fixed issue with emissive mesh for area light not appearing in playmode if Reload Scene option is disabled in Enter Playmode Settings.
- Fixed issue when Reflection Probes are set to OnEnable and are never rendered if the probe is enabled when the camera is farther than the probe fade distance.
- Fixed issue with sun icon being clipped in the look dev window.
- Fixed error about layers when disabling emissive mesh for area lights.
- Fixed issue when the user deletes the composition graph or .asset in runtime (case 1263319)
- Fixed assertion failure when changing resolution to compositor layers after using AOVs (case 1265023)
- Fixed flickering layers in graphics compositor (case 1264552)
- Fixed issue causing the editor field not updating the disc area light radius.
- Fixed issues that lead to cookie atlas to be updated every frame even if cached data was valid.
- Fixed an issue where world space UI was not emitted for reflection cameras in HDRP
- Fixed an issue with cookie texture atlas that would cause realtime textures to always update in the atlas even when the content did not change.
- Fixed an issue where only one of the two lookdev views would update when changing the default lookdev volume profile.
- Fixed a bug related to light cluster invalidation.
- Fixed shader warning in DofGather (case 1272931)
- Fixed AOV export of depth buffer which now correctly export linear depth (case 1265001)
- Fixed issue that caused the decal atlas to not be updated upon changing of the decal textures content.
- Fixed "Screen position out of view frustum" error when camera is at exactly the planar reflection probe location.
- Fixed Amplitude -> Min/Max parametrization conversion
- Fixed issue that allocated a small cookie for normal spot lights.
- Fixed issue when undoing a change in diffuse profile list after deleting the volume profile.
- Fixed custom pass re-ordering and removing.
- Fixed TAA issue and hardware dynamic resolution.
- Fixed a static lighting flickering issue caused by having an active planar probe in the scene while rendering inspector preview.
- Fixed an issue where even when set to OnDemand, the sky lighting would still be updated when changing sky parameters.
- Fixed an error message trigerred when a mesh has more than 32 sub-meshes (case 1274508).
- Fixed RTGI getting noisy for grazying angle geometry (case 1266462).
- Fixed an issue with TAA history management on pssl.
- Fixed the global illumination volume override having an unwanted advanced mode (case 1270459).
- Fixed screen space shadow option displayed on directional shadows while they shouldn't (case 1270537).
- Fixed the handling of undo and redo actions in the graphics compositor (cases 1268149, 1266212, 1265028)
- Fixed issue with composition graphs that include virtual textures, cubemaps and other non-2D textures (cases 1263347, 1265638).
- Fixed issues when selecting a new composition graph or setting it to None (cases 1263350, 1266202)
- Fixed ArgumentNullException when saving shader graphs after removing the compositor from the scene (case 1268658)
- Fixed issue with updating the compositor output when not in play mode (case 1266216)
- Fixed warning with area mesh (case 1268379)
- Fixed issue with diffusion profile not being updated upon reset of the editor.
- Fixed an issue that lead to corrupted refraction in some scenarios on xbox.
- Fixed for light loop scalarization not happening.
- Fixed issue with stencil not being set in rendergraph mode.
- Fixed for post process being overridable in reflection probes even though it is not supported.
- Fixed RTGI in performance mode when light layers are enabled on the asset.
- Fixed SSS materials appearing black in matcap mode.
- Fixed a collision in the interaction of RTR and RTGI.
- Fix for lookdev toggling renderers that are set to non editable or are hidden in the inspector.
- Fixed issue with mipmap debug mode not properly resetting full screen mode (and viceversa).
- Added unsupported message when using tile debug mode with MSAA.
- Fixed SSGI compilation issues on PS4.
- Fixed "Screen position out of view frustum" error when camera is on exactly the planar reflection probe plane.
- Workaround issue that caused objects using eye shader to not be rendered on xbox.
- Fixed GC allocation when using XR single-pass test mode.
- Fixed text in cascades shadow split being truncated.
- Fixed rendering of custom passes in the Custom Pass Volume inspector
- Force probe to render again if first time was during async shader compilation to avoid having cyan objects.
- Fixed for lookdev library field not being refreshed upon opening a library from the environment library inspector.
- Fixed serialization issue with matcap scale intensity.
- Close Add Override popup of Volume Inspector when the popup looses focus (case 1258571)
- Light quality setting for contact shadow set to on for High quality by default.
- Fixed an exception thrown when closing the look dev because there is no active SRP anymore.
- Fixed alignment of framesettings in HDRP Default Settings
- Fixed an exception thrown when closing the look dev because there is no active SRP anymore.
- Fixed an issue where entering playmode would close the LookDev window.
- Fixed issue with rendergraph on console failing on SSS pass.
- Fixed Cutoff not working properly with ray tracing shaders default and SG (case 1261292).
- Fixed shader compilation issue with Hair shader and debug display mode
- Fixed cubemap static preview not updated when the asset is imported.
- Fixed wizard DXR setup on non-DXR compatible devices.
- Fixed Custom Post Processes affecting preview cameras.
- Fixed issue with lens distortion breaking rendering.
- Fixed save popup appearing twice due to HDRP wizard.
- Fixed error when changing planar probe resolution.
- Fixed the dependecy of FrameSettings (MSAA, ClearGBuffer, DepthPrepassWithDeferred) (case 1277620).
- Fixed the usage of GUIEnable for volume components (case 1280018).
- Fixed the diffusion profile becoming invalid when hitting the reset (case 1269462).
- Fixed issue with MSAA resolve killing the alpha channel.
- Fixed a warning in materialevalulation
- Fixed an error when building the player.
- Fixed issue with box light not visible if range is below one and range attenuation is off.
- Fixed an issue that caused a null reference when deleting camera component in a prefab. (case 1244430)
- Fixed issue with bloom showing a thin black line after rescaling window.
- Fixed rendergraph motion vector resolve.
- Fixed the Ray-Tracing related Debug Display not working in render graph mode.
- Fix nan in pbr sky
- Fixed Light skin not properly applied on the LookDev when switching from Dark Skin (case 1278802)
- Fixed accumulation on DX11
- Fixed issue with screen space UI not drawing on the graphics compositor (case 1279272).
- Fixed error Maximum allowed thread group count is 65535 when resolution is very high.
- LOD meshes are now properly stripped based on the maximum lod value parameters contained in the HDRP asset.
- Fixed an inconsistency in the LOD group UI where LOD bias was not the right one.
- Fixed outlines in transitions between post-processed and plain regions in the graphics compositor (case 1278775).
- Fix decal being applied twice with LOD Crossfade.
- Fixed camera stacking for AOVs in the graphics compositor (case 1273223).
- Fixed backface selection on some shader not ignore correctly.
- Disable quad overdraw on ps4.
- Fixed error when resizing the graphics compositor's output and when re-adding a compositor in the scene
- Fixed issues with bloom, alpha and HDR layers in the compositor (case 1272621).
- Fixed alpha not having TAA applied to it.
- Fix issue with alpha output in forward.
- Fix compilation issue on Vulkan for shaders using high quality shadows in XR mode.
- Fixed wrong error message when fixing DXR resources from Wizard.
- Fixed compilation error of quad overdraw with double sided materials
- Fixed screen corruption on xbox when using TAA and Motion Blur with rendergraph.
- Fixed UX issue in the graphics compositor related to clear depth and the defaults for new layers, add better tooltips and fix minor bugs (case 1283904)
- Fixed scene visibility not working for custom pass volumes.
- Fixed issue with several override entries in the runtime debug menu.
- Fixed issue with rendergraph failing to execute every 30 minutes.
- Fixed Lit ShaderGraph surface option property block to only display transmission and energy conserving specular color options for their proper material mode (case 1257050)
- Fixed nan in reflection probe when volumetric fog filtering is enabled, causing the whole probe to be invalid.
- Fixed Debug Color pixel became grey
- Fixed TAA flickering on the very edge of screen.
- Fixed profiling scope for quality RTGI.
- Fixed the denoising and multi-sample not being used for smooth multibounce RTReflections.
- Fixed issue where multiple cameras would cause GC each frame.
- Fixed after post process rendering pass options not showing for unlit ShaderGraphs.
- Fixed null reference in the Undo callback of the graphics compositor
- Fixed cullmode for SceneSelectionPass.
- Fixed issue that caused non-static object to not render at times in OnEnable reflection probes.
- Baked reflection probes now correctly use static sky for ambient lighting.

### Changed
- Preparation pass for RTSSShadows to be supported by render graph.
- Add tooltips with the full name of the (graphics) compositor properties to properly show large names that otherwise are clipped by the UI (case 1263590)
- Composition profile .asset files cannot be manually edited/reset by users (to avoid breaking things - case 1265631)
- Preparation pass for RTSSShadows to be supported by render graph.
- Changed the way the ray tracing property is displayed on the material (QOL 1265297).
- Exposed lens attenuation mode in default settings and remove it as a debug mode.
- Composition layers without any sub layers are now cleared to black to avoid confusion (case 1265061).
- Slight reduction of VGPR used by area light code.
- Changed thread group size for contact shadows (save 1.1ms on PS4)
- Make sure distortion stencil test happens before pixel shader is run.
- Small optimization that allows to skip motion vector prepping when the whole wave as velocity of 0.
- Improved performance to avoid generating coarse stencil buffer when not needed.
- Remove HTile generation for decals (faster without).
- Improving SSGI Filtering and fixing a blend issue with RTGI.
- Changed the Trackball UI so that it allows explicit numeric values.
- Reduce the G-buffer footprint of anisotropic materials
- Moved SSGI out of preview.
- Skip an unneeded depth buffer copy on consoles.
- Replaced the Density Volume Texture Tool with the new 3D Texture Importer.
- Rename Raytracing Node to Raytracing Quality Keyword and rename high and low inputs as default and raytraced. All raytracing effects now use the raytraced mode but path tracing.
- Moved diffusion profile list to the HDRP default settings panel.
- Skip biquadratic resampling of vbuffer when volumetric fog filtering is enabled.
- Optimized Grain and sRGB Dithering.
- On platforms that allow it skip the first mip of the depth pyramid and compute it alongside the depth buffer used for low res transparents.
- When trying to install the local configuration package, if another one is already present the user is now asked whether they want to keep it or not.
- Improved MSAA color resolve to fix issues when very bright and very dark samples are resolved together.
- Improve performance of GPU light AABB generation
- Removed the max clamp value for the RTR, RTAO and RTGI's ray length (case 1279849).
- Meshes assigned with a decal material are not visible anymore in ray-tracing or path-tracing.
- Removed BLEND shader keywords.
- Remove a rendergraph debug option to clear resources on release from UI.
- added SV_PrimitiveID in the VaryingMesh structure for fulldebugscreenpass as well as primitiveID in FragInputs
- Changed which local frame is used for multi-bounce RTReflections.
- Move System Generated Values semantics out of VaryingsMesh structure.
- Other forms of FSAA are silently deactivated, when path tracing is on.
- Removed XRSystemTests. The GC verification is now done during playmode tests (case 1285012).
- SSR now uses the pre-refraction color pyramid.
- Various improvements for the Volumetric Fog.
- Optimizations for volumetric fog.

## [10.0.0] - 2019-06-10

### Added
- Ray tracing support for VR single-pass
- Added sharpen filter shader parameter and UI for TemporalAA to control image quality instead of hardcoded value
- Added frame settings option for custom post process and custom passes as well as custom color buffer format option.
- Add check in wizard on SRP Batcher enabled.
- Added default implementations of OnPreprocessMaterialDescription for FBX, Obj, Sketchup and 3DS file formats.
- Added custom pass fade radius
- Added after post process injection point for custom passes
- Added basic alpha compositing support - Alpha is available afterpostprocess when using FP16 buffer format.
- Added falloff distance on Reflection Probe and Planar Reflection Probe
- Added Backplate projection from the HDRISky
- Added Shadow Matte in UnlitMasterNode, which only received shadow without lighting
- Added hability to name LightLayers in HDRenderPipelineAsset
- Added a range compression factor for Reflection Probe and Planar Reflection Probe to avoid saturation of colors.
- Added path tracing support for directional, point and spot lights, as well as emission from Lit and Unlit.
- Added non temporal version of SSAO.
- Added more detailed ray tracing stats in the debug window
- Added Disc area light (bake only)
- Added a warning in the material UI to prevent transparent + subsurface-scattering combination.
- Added XR single-pass setting into HDRP asset
- Added a penumbra tint option for lights
- Added support for depth copy with XR SDK
- Added debug setting to Render Pipeline Debug Window to list the active XR views
- Added an option to filter the result of the volumetric lighting (off by default).
- Added a transmission multiplier for directional lights
- Added XR single-pass test mode to Render Pipeline Debug Window
- Added debug setting to Render Pipeline Window to list the active XR views
- Added a new refraction mode for the Lit shader (thin). Which is a box refraction with small thickness values
- Added the code to support Barn Doors for Area Lights based on a shaderconfig option.
- Added HDRPCameraBinder property binder for Visual Effect Graph
- Added "Celestial Body" controls to the Directional Light
- Added new parameters to the Physically Based Sky
- Added Reflections to the DXR Wizard
- Added the possibility to have ray traced colored and semi-transparent shadows on directional lights.
- Added a check in the custom post process template to throw an error if the default shader is not found.
- Exposed the debug overlay ratio in the debug menu.
- Added a separate frame settings for tonemapping alongside color grading.
- Added the receive fog option in the material UI for ShaderGraphs.
- Added a public virtual bool in the custom post processes API to specify if a post processes should be executed in the scene view.
- Added a menu option that checks scene issues with ray tracing. Also removed the previously existing warning at runtime.
- Added Contrast Adaptive Sharpen (CAS) Upscaling effect.
- Added APIs to update probe settings at runtime.
- Added documentation for the rayTracingSupported method in HDRP
- Added user-selectable format for the post processing passes.
- Added support for alpha channel in some post-processing passes (DoF, TAA, Uber).
- Added warnings in FrameSettings inspector when using DXR and atempting to use Asynchronous Execution.
- Exposed Stencil bits that can be used by the user.
- Added history rejection based on velocity of intersected objects for directional, point and spot lights.
- Added a affectsVolumetric field to the HDAdditionalLightData API to know if light affects volumetric fog.
- Add OS and Hardware check in the Wizard fixes for DXR.
- Added option to exclude camera motion from motion blur.
- Added semi-transparent shadows for point and spot lights.
- Added support for semi-transparent shadow for unlit shader and unlit shader graph.
- Added the alpha clip enabled toggle to the material UI for all HDRP shader graphs.
- Added Material Samples to explain how to use the lit shader features
- Added an initial implementation of ray traced sub surface scattering
- Added AssetPostprocessors and Shadergraphs to handle Arnold Standard Surface and 3DsMax Physical material import from FBX.
- Added support for Smoothness Fade start work when enabling ray traced reflections.
- Added Contact shadow, Micro shadows and Screen space refraction API documentation.
- Added script documentation for SSR, SSAO (ray tracing), GI, Light Cluster, RayTracingSettings, Ray Counters, etc.
- Added path tracing support for refraction and internal reflections.
- Added support for Thin Refraction Model and Lit's Clear Coat in Path Tracing.
- Added the Tint parameter to Sky Colored Fog.
- Added of Screen Space Reflections for Transparent materials
- Added a fallback for ray traced area light shadows in case the material is forward or the lit mode is forward.
- Added a new debug mode for light layers.
- Added an "enable" toggle to the SSR volume component.
- Added support for anisotropic specular lobes in path tracing.
- Added support for alpha clipping in path tracing.
- Added support for light cookies in path tracing.
- Added support for transparent shadows in path tracing.
- Added support for iridescence in path tracing.
- Added support for background color in path tracing.
- Added a path tracing test to the test suite.
- Added a warning and workaround instructions that appear when you enable XR single-pass after the first frame with the XR SDK.
- Added the exposure sliders to the planar reflection probe preview
- Added support for subsurface scattering in path tracing.
- Added a new mode that improves the filtering of ray traced shadows (directional, point and spot) based on the distance to the occluder.
- Added support of cookie baking and add support on Disc light.
- Added support for fog attenuation in path tracing.
- Added a new debug panel for volumes
- Added XR setting to control camera jitter for temporal effects
- Added an error message in the DrawRenderers custom pass when rendering opaque objects with an HDRP asset in DeferredOnly mode.
- Added API to enable proper recording of path traced scenes (with the Unity recorder or other tools).
- Added support for fog in Recursive rendering, ray traced reflections and ray traced indirect diffuse.
- Added an alpha blend option for recursive rendering
- Added support for stack lit for ray tracing effects.
- Added support for hair for ray tracing effects.
- Added support for alpha to coverage for HDRP shaders and shader graph
- Added support for Quality Levels to Subsurface Scattering.
- Added option to disable XR rendering on the camera settings.
- Added support for specular AA from geometric curvature in AxF
- Added support for baked AO (no input for now) in AxF
- Added an info box to warn about depth test artifacts when rendering object twice in custom passes with MSAA.
- Added a frame setting for alpha to mask.
- Added support for custom passes in the AOV API
- Added Light decomposition lighting debugging modes and support in AOV
- Added exposure compensation to Fixed exposure mode
- Added support for rasterized area light shadows in StackLit
- Added support for texture-weighted automatic exposure
- Added support for POM for emissive map
- Added alpha channel support in motion blur pass.
- Added the HDRP Compositor Tool (in Preview).
- Added a ray tracing mode option in the HDRP asset that allows to override and shader stripping.
- Added support for arbitrary resolution scaling of Volumetric Lighting to the Fog volume component.
- Added range attenuation for box-shaped spotlights.
- Added scenes for hair and fabric and decals with material samples
- Added fabric materials and textures
- Added information for fabric materials in fabric scene
- Added a DisplayInfo attribute to specify a name override and a display order for Volume Component fields (used only in default inspector for now).
- Added Min distance to contact shadows.
- Added support for Depth of Field in path tracing (by sampling the lens aperture).
- Added an API in HDRP to override the camera within the rendering of a frame (mainly for custom pass).
- Added a function (HDRenderPipeline.ResetRTHandleReferenceSize) to reset the reference size of RTHandle systems.
- Added support for AxF measurements importing into texture resources tilings.
- Added Layer parameter on Area Light to modify Layer of generated Emissive Mesh
- Added a flow map parameter to HDRI Sky
- Implemented ray traced reflections for transparent objects.
- Add a new parameter to control reflections in recursive rendering.
- Added an initial version of SSGI.
- Added Virtual Texturing cache settings to control the size of the Streaming Virtual Texturing caches.
- Added back-compatibility with builtin stereo matrices.
- Added CustomPassUtils API to simplify Blur, Copy and DrawRenderers custom passes.
- Added Histogram guided automatic exposure.
- Added few exposure debug modes.
- Added support for multiple path-traced views at once (e.g., scene and game views).
- Added support for 3DsMax's 2021 Simplified Physical Material from FBX files in the Model Importer.
- Added custom target mid grey for auto exposure.
- Added CustomPassUtils API to simplify Blur, Copy and DrawRenderers custom passes.
- Added an API in HDRP to override the camera within the rendering of a frame (mainly for custom pass).
- Added more custom pass API functions, mainly to render objects from another camera.
- Added support for transparent Unlit in path tracing.
- Added a minimal lit used for RTGI in peformance mode.
- Added procedural metering mask that can follow an object
- Added presets quality settings for RTAO and RTGI.
- Added an override for the shadow culling that allows better directional shadow maps in ray tracing effects (RTR, RTGI, RTSSS and RR).
- Added a Cloud Layer volume override.
- Added Fast Memory support for platform that support it.
- Added CPU and GPU timings for ray tracing effects.
- Added support to combine RTSSS and RTGI (1248733).
- Added IES Profile support for Point, Spot and Rectangular-Area lights
- Added support for multiple mapping modes in AxF.
- Add support of lightlayers on indirect lighting controller
- Added compute shader stripping.
- Added Cull Mode option for opaque materials and ShaderGraphs.
- Added scene view exposure override.
- Added support for exposure curve remapping for min/max limits.
- Added presets for ray traced reflections.
- Added final image histogram debug view (both luminance and RGB).
- Added an example texture and rotation to the Cloud Layer volume override.
- Added an option to extend the camera culling for skinned mesh animation in ray tracing effects (1258547).
- Added decal layer system similar to light layer. Mesh will receive a decal when both decal layer mask matches.
- Added shader graph nodes for rendering a complex eye shader.
- Added more controls to contact shadows and increased quality in some parts.
- Added a physically based option in DoF volume.
- Added API to check if a Camera, Light or ReflectionProbe is compatible with HDRP.
- Added path tracing test scene for normal mapping.
- Added missing API documentation.
- Remove CloudLayer
- Added quad overdraw and vertex density debug modes.

### Fixed
- fix when saved HDWizard window tab index out of range (1260273)
- Fix when rescale probe all direction below zero (1219246)
- Update documentation of HDRISky-Backplate, precise how to have Ambient Occlusion on the Backplate
- Sorting, undo, labels, layout in the Lighting Explorer.
- Fixed sky settings and materials in Shader Graph Samples package
- Fix/workaround a probable graphics driver bug in the GTAO shader.
- Fixed Hair and PBR shader graphs double sided modes
- Fixed an issue where updating an HDRP asset in the Quality setting panel would not recreate the pipeline.
- Fixed issue with point lights being considered even when occupying less than a pixel on screen (case 1183196)
- Fix a potential NaN source with iridescence (case 1183216)
- Fixed issue of spotlight breaking when minimizing the cone angle via the gizmo (case 1178279)
- Fixed issue that caused decals not to modify the roughness in the normal buffer, causing SSR to not behave correctly (case 1178336)
- Fixed lit transparent refraction with XR single-pass rendering
- Removed extra jitter for TemporalAA in VR
- Fixed ShaderGraph time in main preview
- Fixed issue on some UI elements in HDRP asset not expanding when clicking the arrow (case 1178369)
- Fixed alpha blending in custom post process
- Fixed the modification of the _AlphaCutoff property in the material UI when exposed with a ShaderGraph parameter.
- Fixed HDRP test `1218_Lit_DiffusionProfiles` on Vulkan.
- Fixed an issue where building a player in non-dev mode would generate render target error logs every frame
- Fixed crash when upgrading version of HDRP
- Fixed rendering issues with material previews
- Fixed NPE when using light module in Shuriken particle systems (1173348).
- Refresh cached shadow on editor changes
- Fixed light supported units caching (1182266)
- Fixed an issue where SSAO (that needs temporal reprojection) was still being rendered when Motion Vectors were not available (case 1184998)
- Fixed a nullref when modifying the height parameters inside the layered lit shader UI.
- Fixed Decal gizmo that become white after exiting play mode
- Fixed Decal pivot position to behave like a spotlight
- Fixed an issue where using the LightingOverrideMask would break sky reflection for regular cameras
- Fix DebugMenu FrameSettingsHistory persistency on close
- Fix DensityVolume, ReflectionProbe aned PlanarReflectionProbe advancedControl display
- Fix DXR scene serialization in wizard
- Fixed an issue where Previews would reallocate History Buffers every frame
- Fixed the SetLightLayer function in HDAdditionalLightData setting the wrong light layer
- Fix error first time a preview is created for planar
- Fixed an issue where SSR would use an incorrect roughness value on ForwardOnly (StackLit, AxF, Fabric, etc.) materials when the pipeline is configured to also allow deferred Lit.
- Fixed issues with light explorer (cases 1183468, 1183269)
- Fix dot colors in LayeredLit material inspector
- Fix undo not resetting all value when undoing the material affectation in LayerLit material
- Fix for issue that caused gizmos to render in render textures (case 1174395)
- Fixed the light emissive mesh not updated when the light was disabled/enabled
- Fixed light and shadow layer sync when setting the HDAdditionalLightData.lightlayersMask property
- Fixed a nullref when a custom post process component that was in the HDRP PP list is removed from the project
- Fixed issue that prevented decals from modifying specular occlusion (case 1178272).
- Fixed exposure of volumetric reprojection
- Fixed multi selection support for Scalable Settings in lights
- Fixed font shaders in test projects for VR by using a Shader Graph version
- Fixed refresh of baked cubemap by incrementing updateCount at the end of the bake (case 1158677).
- Fixed issue with rectangular area light when seen from the back
- Fixed decals not affecting lightmap/lightprobe
- Fixed zBufferParams with XR single-pass rendering
- Fixed moving objects not rendered in custom passes
- Fixed abstract classes listed in the + menu of the custom pass list
- Fixed custom pass that was rendered in previews
- Fixed precision error in zero value normals when applying decals (case 1181639)
- Fixed issue that triggered No Scene Lighting view in game view as well (case 1156102)
- Assign default volume profile when creating a new HDRP Asset
- Fixed fov to 0 in planar probe breaking the projection matrix (case 1182014)
- Fixed bugs with shadow caching
- Reassign the same camera for a realtime probe face render request to have appropriate history buffer during realtime probe rendering.
- Fixed issue causing wrong shading when normal map mode is Object space, no normal map is set, but a detail map is present (case 1143352)
- Fixed issue with decal and htile optimization
- Fixed TerrainLit shader compilation error regarding `_Control0_TexelSize` redefinition (case 1178480).
- Fixed warning about duplicate HDRuntimeReflectionSystem when configuring play mode without domain reload.
- Fixed an editor crash when multiple decal projectors were selected and some had null material
- Added all relevant fix actions to FixAll button in Wizard
- Moved FixAll button on top of the Wizard
- Fixed an issue where fog color was not pre-exposed correctly
- Fix priority order when custom passes are overlapping
- Fix cleanup not called when the custom pass GameObject is destroyed
- Replaced most instances of GraphicsSettings.renderPipelineAsset by GraphicsSettings.currentRenderPipeline. This should fix some parameters not working on Quality Settings overrides.
- Fixed an issue with Realtime GI not working on upgraded projects.
- Fixed issue with screen space shadows fallback texture was not set as a texture array.
- Fixed Pyramid Lights bounding box
- Fixed terrain heightmap default/null values and epsilons
- Fixed custom post-processing effects breaking when an abstract class inherited from `CustomPostProcessVolumeComponent`
- Fixed XR single-pass rendering in Editor by using ShaderConfig.s_XrMaxViews to allocate matrix array
- Multiple different skies rendered at the same time by different cameras are now handled correctly without flickering
- Fixed flickering issue happening when different volumes have shadow settings and multiple cameras are present.
- Fixed issue causing planar probes to disappear if there is no light in the scene.
- Fixed a number of issues with the prefab isolation mode (Volumes leaking from the main scene and reflection not working properly)
- Fixed an issue with fog volume component upgrade not working properly
- Fixed Spot light Pyramid Shape has shadow artifacts on aspect ratio values lower than 1
- Fixed issue with AO upsampling in XR
- Fixed camera without HDAdditionalCameraData component not rendering
- Removed the macro ENABLE_RAYTRACING for most of the ray tracing code
- Fixed prefab containing camera reloading in loop while selected in the Project view
- Fixed issue causing NaN wheh the Z scale of an object is set to 0.
- Fixed DXR shader passes attempting to render before pipeline loaded
- Fixed black ambient sky issue when importing a project after deleting Library.
- Fixed issue when upgrading a Standard transparent material (case 1186874)
- Fixed area light cookies not working properly with stack lit
- Fixed material render queue not updated when the shader is changed in the material inspector.
- Fixed a number of issues with full screen debug modes not reseting correctly when setting another mutually exclusive mode
- Fixed compile errors for platforms with no VR support
- Fixed an issue with volumetrics and RTHandle scaling (case 1155236)
- Fixed an issue where sky lighting might be updated uselessly
- Fixed issue preventing to allow setting decal material to none (case 1196129)
- Fixed XR multi-pass decals rendering
- Fixed several fields on Light Inspector that not supported Prefab overrides
- Fixed EOL for some files
- Fixed scene view rendering with volumetrics and XR enabled
- Fixed decals to work with multiple cameras
- Fixed optional clear of GBuffer (Was always on)
- Fixed render target clears with XR single-pass rendering
- Fixed HDRP samples file hierarchy
- Fixed Light units not matching light type
- Fixed QualitySettings panel not displaying HDRP Asset
- Fixed black reflection probes the first time loading a project
- Fixed y-flip in scene view with XR SDK
- Fixed Decal projectors do not immediately respond when parent object layer mask is changed in editor.
- Fixed y-flip in scene view with XR SDK
- Fixed a number of issues with Material Quality setting
- Fixed the transparent Cull Mode option in HD unlit master node settings only visible if double sided is ticked.
- Fixed an issue causing shadowed areas by contact shadows at the edge of far clip plane if contact shadow length is very close to far clip plane.
- Fixed editing a scalable settings will edit all loaded asset in memory instead of targetted asset.
- Fixed Planar reflection default viewer FOV
- Fixed flickering issues when moving the mouse in the editor with ray tracing on.
- Fixed the ShaderGraph main preview being black after switching to SSS in the master node settings
- Fixed custom fullscreen passes in VR
- Fixed camera culling masks not taken in account in custom pass volumes
- Fixed object not drawn in custom pass when using a DrawRenderers with an HDRP shader in a build.
- Fixed injection points for Custom Passes (AfterDepthAndNormal and BeforePreRefraction were missing)
- Fixed a enum to choose shader tags used for drawing objects (DepthPrepass or Forward) when there is no override material.
- Fixed lit objects in the BeforePreRefraction, BeforeTransparent and BeforePostProcess.
- Fixed the None option when binding custom pass render targets to allow binding only depth or color.
- Fixed custom pass buffers allocation so they are not allocated if they're not used.
- Fixed the Custom Pass entry in the volume create asset menu items.
- Fixed Prefab Overrides workflow on Camera.
- Fixed alignment issue in Preset for Camera.
- Fixed alignment issue in Physical part for Camera.
- Fixed FrameSettings multi-edition.
- Fixed a bug happening when denoising multiple ray traced light shadows
- Fixed minor naming issues in ShaderGraph settings
- VFX: Removed z-fight glitches that could appear when using deferred depth prepass and lit quad primitives
- VFX: Preserve specular option for lit outputs (matches HDRP lit shader)
- Fixed an issue with Metal Shader Compiler and GTAO shader for metal
- Fixed resources load issue while upgrading HDRP package.
- Fix LOD fade mask by accounting for field of view
- Fixed spot light missing from ray tracing indirect effects.
- Fixed a UI bug in the diffusion profile list after fixing them from the wizard.
- Fixed the hash collision when creating new diffusion profile assets.
- Fixed a light leaking issue with box light casting shadows (case 1184475)
- Fixed Cookie texture type in the cookie slot of lights (Now displays a warning because it is not supported).
- Fixed a nullref that happens when using the Shuriken particle light module
- Fixed alignment in Wizard
- Fixed text overflow in Wizard's helpbox
- Fixed Wizard button fix all that was not automatically grab all required fixes
- Fixed VR tab for MacOS in Wizard
- Fixed local config package workflow in Wizard
- Fixed issue with contact shadows shifting when MSAA is enabled.
- Fixed EV100 in the PBR sky
- Fixed an issue In URP where sometime the camera is not passed to the volume system and causes a null ref exception (case 1199388)
- Fixed nullref when releasing HDRP with custom pass disabled
- Fixed performance issue derived from copying stencil buffer.
- Fixed an editor freeze when importing a diffusion profile asset from a unity package.
- Fixed an exception when trying to reload a builtin resource.
- Fixed the light type intensity unit reset when switching the light type.
- Fixed compilation error related to define guards and CreateLayoutFromXrSdk()
- Fixed documentation link on CustomPassVolume.
- Fixed player build when HDRP is in the project but not assigned in the graphic settings.
- Fixed an issue where ambient probe would be black for the first face of a baked reflection probe
- VFX: Fixed Missing Reference to Visual Effect Graph Runtime Assembly
- Fixed an issue where rendering done by users in EndCameraRendering would be executed before the main render loop.
- Fixed Prefab Override in main scope of Volume.
- Fixed alignment issue in Presset of main scope of Volume.
- Fixed persistence of ShowChromeGizmo and moved it to toolbar for coherency in ReflectionProbe and PlanarReflectionProbe.
- Fixed Alignement issue in ReflectionProbe and PlanarReflectionProbe.
- Fixed Prefab override workflow issue in ReflectionProbe and PlanarReflectionProbe.
- Fixed empty MoreOptions and moved AdvancedManipulation in a dedicated location for coherency in ReflectionProbe and PlanarReflectionProbe.
- Fixed Prefab override workflow issue in DensityVolume.
- Fixed empty MoreOptions and moved AdvancedManipulation in a dedicated location for coherency in DensityVolume.
- Fix light limit counts specified on the HDRP asset
- Fixed Quality Settings for SSR, Contact Shadows and Ambient Occlusion volume components
- Fixed decalui deriving from hdshaderui instead of just shaderui
- Use DelayedIntField instead of IntField for scalable settings
- Fixed init of debug for FrameSettingsHistory on SceneView camera
- Added a fix script to handle the warning 'referenced script in (GameObject 'SceneIDMap') is missing'
- Fix Wizard load when none selected for RenderPipelineAsset
- Fixed TerrainLitGUI when per-pixel normal property is not present.
- Fixed rendering errors when enabling debug modes with custom passes
- Fix an issue that made PCSS dependent on Atlas resolution (not shadow map res)
- Fixing a bug whith histories when n>4 for ray traced shadows
- Fixing wrong behavior in ray traced shadows for mesh renderers if their cast shadow is shadow only or double sided
- Only tracing rays for shadow if the point is inside the code for spotlight shadows
- Only tracing rays if the point is inside the range for point lights
- Fixing ghosting issues when the screen space shadow  indexes change for a light with ray traced shadows
- Fixed an issue with stencil management and Xbox One build that caused corrupted output in deferred mode.
- Fixed a mismatch in behavior between the culling of shadow maps and ray traced point and spot light shadows
- Fixed recursive ray tracing not working anymore after intermediate buffer refactor.
- Fixed ray traced shadow denoising not working (history rejected all the time).
- Fixed shader warning on xbox one
- Fixed cookies not working for spot lights in ray traced reflections, ray traced GI and recursive rendering
- Fixed an inverted handling of CoatSmoothness for SSR in StackLit.
- Fixed missing distortion inputs in Lit and Unlit material UI.
- Fixed issue that propagated NaNs across multiple frames through the exposure texture.
- Fixed issue with Exclude from TAA stencil ignored.
- Fixed ray traced reflection exposure issue.
- Fixed issue with TAA history not initialising corretly scale factor for first frame
- Fixed issue with stencil test of material classification not using the correct Mask (causing false positive and bad performance with forward material in deferred)
- Fixed issue with History not reset when chaning antialiasing mode on camera
- Fixed issue with volumetric data not being initialized if default settings have volumetric and reprojection off.
- Fixed ray tracing reflection denoiser not applied in tier 1
- Fixed the vibility of ray tracing related methods.
- Fixed the diffusion profile list not saved when clicking the fix button in the material UI.
- Fixed crash when pushing bounce count higher than 1 for ray traced GI or reflections
- Fixed PCSS softness scale so that it better match ray traced reference for punctual lights.
- Fixed exposure management for the path tracer
- Fixed AxF material UI containing two advanced options settings.
- Fixed an issue where cached sky contexts were being destroyed wrongly, breaking lighting in the LookDev
- Fixed issue that clamped PCSS softness too early and not after distance scale.
- Fixed fog affect transparent on HD unlit master node
- Fixed custom post processes re-ordering not saved.
- Fixed NPE when using scalable settings
- Fixed an issue where PBR sky precomputation was reset incorrectly in some cases causing bad performance.
- Fixed a bug due to depth history begin overriden too soon
- Fixed CustomPassSampleCameraColor scale issue when called from Before Transparent injection point.
- Fixed corruption of AO in baked probes.
- Fixed issue with upgrade of projects that still had Very High as shadow filtering quality.
- Fixed issue that caused Distortion UI to appear in Lit.
- Fixed several issues with decal duplicating when editing them.
- Fixed initialization of volumetric buffer params (1204159)
- Fixed an issue where frame count was incorrectly reset for the game view, causing temporal processes to fail.
- Fixed Culling group was not disposed error.
- Fixed issues on some GPU that do not support gathers on integer textures.
- Fixed an issue with ambient probe not being initialized for the first frame after a domain reload for volumetric fog.
- Fixed the scene visibility of decal projectors and density volumes
- Fixed a leak in sky manager.
- Fixed an issue where entering playmode while the light editor is opened would produce null reference exceptions.
- Fixed the debug overlay overlapping the debug menu at runtime.
- Fixed an issue with the framecount when changing scene.
- Fixed errors that occurred when using invalid near and far clip plane values for planar reflections.
- Fixed issue with motion blur sample weighting function.
- Fixed motion vectors in MSAA.
- Fixed sun flare blending (case 1205862).
- Fixed a lot of issues related to ray traced screen space shadows.
- Fixed memory leak caused by apply distortion material not being disposed.
- Fixed Reflection probe incorrectly culled when moving its parent (case 1207660)
- Fixed a nullref when upgrading the Fog volume components while the volume is opened in the inspector.
- Fix issues where decals on PS4 would not correctly write out the tile mask causing bits of the decal to go missing.
- Use appropriate label width and text content so the label is completely visible
- Fixed an issue where final post process pass would not output the default alpha value of 1.0 when using 11_11_10 color buffer format.
- Fixed SSR issue after the MSAA Motion Vector fix.
- Fixed an issue with PCSS on directional light if punctual shadow atlas was not allocated.
- Fixed an issue where shadow resolution would be wrong on the first face of a baked reflection probe.
- Fixed issue with PCSS softness being incorrect for cascades different than the first one.
- Fixed custom post process not rendering when using multiple HDRP asset in quality settings
- Fixed probe gizmo missing id (case 1208975)
- Fixed a warning in raytracingshadowfilter.compute
- Fixed issue with AO breaking with small near plane values.
- Fixed custom post process Cleanup function not called in some cases.
- Fixed shader warning in AO code.
- Fixed a warning in simpledenoiser.compute
- Fixed tube and rectangle light culling to use their shape instead of their range as a bounding box.
- Fixed caused by using gather on a UINT texture in motion blur.
- Fix issue with ambient occlusion breaking when dynamic resolution is active.
- Fixed some possible NaN causes in Depth of Field.
- Fixed Custom Pass nullref due to the new Profiling Sample API changes
- Fixed the black/grey screen issue on after post process Custom Passes in non dev builds.
- Fixed particle lights.
- Improved behavior of lights and probe going over the HDRP asset limits.
- Fixed issue triggered when last punctual light is disabled and more than one camera is used.
- Fixed Custom Pass nullref due to the new Profiling Sample API changes
- Fixed the black/grey screen issue on after post process Custom Passes in non dev builds.
- Fixed XR rendering locked to vsync of main display with Standalone Player.
- Fixed custom pass cleanup not called at the right time when using multiple volumes.
- Fixed an issue on metal with edge of decal having artifact by delaying discard of fragments during decal projection
- Fixed various shader warning
- Fixing unnecessary memory allocations in the ray tracing cluster build
- Fixed duplicate column labels in LightEditor's light tab
- Fixed white and dark flashes on scenes with very high or very low exposure when Automatic Exposure is being used.
- Fixed an issue where passing a null ProfilingSampler would cause a null ref exception.
- Fixed memory leak in Sky when in matcap mode.
- Fixed compilation issues on platform that don't support VR.
- Fixed migration code called when we create a new HDRP asset.
- Fixed RemoveComponent on Camera contextual menu to not remove Camera while a component depend on it.
- Fixed an issue where ambient occlusion and screen space reflections editors would generate null ref exceptions when HDRP was not set as the current pipeline.
- Fixed a null reference exception in the probe UI when no HDRP asset is present.
- Fixed the outline example in the doc (sampling range was dependent on screen resolution)
- Fixed a null reference exception in the HDRI Sky editor when no HDRP asset is present.
- Fixed an issue where Decal Projectors created from script where rotated around the X axis by 90°.
- Fixed frustum used to compute Density Volumes visibility when projection matrix is oblique.
- Fixed a null reference exception in Path Tracing, Recursive Rendering and raytraced Global Illumination editors when no HDRP asset is present.
- Fix for NaNs on certain geometry with Lit shader -- [case 1210058](https://fogbugz.unity3d.com/f/cases/1210058/)
- Fixed an issue where ambient occlusion and screen space reflections editors would generate null ref exceptions when HDRP was not set as the current pipeline.
- Fixed a null reference exception in the probe UI when no HDRP asset is present.
- Fixed the outline example in the doc (sampling range was dependent on screen resolution)
- Fixed a null reference exception in the HDRI Sky editor when no HDRP asset is present.
- Fixed an issue where materials newly created from the contextual menu would have an invalid state, causing various problems until it was edited.
- Fixed transparent material created with ZWrite enabled (now it is disabled by default for new transparent materials)
- Fixed mouseover on Move and Rotate tool while DecalProjector is selected.
- Fixed wrong stencil state on some of the pixel shader versions of deferred shader.
- Fixed an issue where creating decals at runtime could cause a null reference exception.
- Fixed issue that displayed material migration dialog on the creation of new project.
- Fixed various issues with time and animated materials (cases 1210068, 1210064).
- Updated light explorer with latest changes to the Fog and fixed issues when no visual environment was present.
- Fixed not handleling properly the recieve SSR feature with ray traced reflections
- Shadow Atlas is no longer allocated for area lights when they are disabled in the shader config file.
- Avoid MRT Clear on PS4 as it is not implemented yet.
- Fixed runtime debug menu BitField control.
- Fixed the radius value used for ray traced directional light.
- Fixed compilation issues with the layered lit in ray tracing shaders.
- Fixed XR autotests viewport size rounding
- Fixed mip map slider knob displayed when cubemap have no mipmap
- Remove unnecessary skip of material upgrade dialog box.
- Fixed the profiling sample mismatch errors when enabling the profiler in play mode
- Fixed issue that caused NaNs in reflection probes on consoles.
- Fixed adjusting positive axis of Blend Distance slides the negative axis in the density volume component.
- Fixed the blend of reflections based on the weight.
- Fixed fallback for ray traced reflections when denoising is enabled.
- Fixed error spam issue with terrain detail terrainDetailUnsupported (cases 1211848)
- Fixed hardware dynamic resolution causing cropping/scaling issues in scene view (case 1158661)
- Fixed Wizard check order for `Hardware and OS` and `Direct3D12`
- Fix AO issue turning black when Far/Near plane distance is big.
- Fixed issue when opening lookdev and the lookdev volume have not been assigned yet.
- Improved memory usage of the sky system.
- Updated label in HDRP quality preference settings (case 1215100)
- Fixed Decal Projector gizmo not undoing properly (case 1216629)
- Fix a leak in the denoising of ray traced reflections.
- Fixed Alignment issue in Light Preset
- Fixed Environment Header in LightingWindow
- Fixed an issue where hair shader could write garbage in the diffuse lighting buffer, causing NaNs.
- Fixed an exposure issue with ray traced sub-surface scattering.
- Fixed runtime debug menu light hierarchy None not doing anything.
- Fixed the broken ShaderGraph preview when creating a new Lit graph.
- Fix indentation issue in preset of LayeredLit material.
- Fixed minor issues with cubemap preview in the inspector.
- Fixed wrong build error message when building for android on mac.
- Fixed an issue related to denoising ray trace area shadows.
- Fixed wrong build error message when building for android on mac.
- Fixed Wizard persistency of Direct3D12 change on domain reload.
- Fixed Wizard persistency of FixAll on domain reload.
- Fixed Wizard behaviour on domain reload.
- Fixed a potential source of NaN in planar reflection probe atlas.
- Fixed an issue with MipRatio debug mode showing _DebugMatCapTexture not being set.
- Fixed missing initialization of input params in Blit for VR.
- Fix Inf source in LTC for area lights.
- Fix issue with AO being misaligned when multiple view are visible.
- Fix issue that caused the clamp of camera rotation motion for motion blur to be ineffective.
- Fixed issue with AssetPostprocessors dependencies causing models to be imported twice when upgrading the package version.
- Fixed culling of lights with XR SDK
- Fixed memory stomp in shadow caching code, leading to overflow of Shadow request array and runtime errors.
- Fixed an issue related to transparent objects reading the ray traced indirect diffuse buffer
- Fixed an issue with filtering ray traced area lights when the intensity is high or there is an exposure.
- Fixed ill-formed include path in Depth Of Field shader.
- Fixed shader graph and ray tracing after the shader target PR.
- Fixed a bug in semi-transparent shadows (object further than the light casting shadows)
- Fix state enabled of default volume profile when in package.
- Fixed removal of MeshRenderer and MeshFilter on adding Light component.
- Fixed Ray Traced SubSurface Scattering not working with ray traced area lights
- Fixed Ray Traced SubSurface Scattering not working in forward mode.
- Fixed a bug in debug light volumes.
- Fixed a bug related to ray traced area light shadow history.
- Fixed an issue where fog sky color mode could sample NaNs in the sky cubemap.
- Fixed a leak in the PBR sky renderer.
- Added a tooltip to the Ambient Mode parameter in the Visual Envionment volume component.
- Static lighting sky now takes the default volume into account (this fixes discrepancies between baked and realtime lighting).
- Fixed a leak in the sky system.
- Removed MSAA Buffers allocation when lit shader mode is set to "deferred only".
- Fixed invalid cast for realtime reflection probes (case 1220504)
- Fixed invalid game view rendering when disabling all cameras in the scene (case 1105163)
- Hide reflection probes in the renderer components.
- Fixed infinite reload loop while displaying Light's Shadow's Link Light Layer in Inspector of Prefab Asset.
- Fixed the culling was not disposed error in build log.
- Fixed the cookie atlas size and planar atlas size being too big after an upgrade of the HDRP asset.
- Fixed transparent SSR for shader graph.
- Fixed an issue with emissive light meshes not being in the RAS.
- Fixed DXR player build
- Fixed the HDRP asset migration code not being called after an upgrade of the package
- Fixed draw renderers custom pass out of bound exception
- Fixed the PBR shader rendering in deferred
- Fixed some typos in debug menu (case 1224594)
- Fixed ray traced point and spot lights shadows not rejecting istory when semi-transparent or colored.
- Fixed a warning due to StaticLightingSky when reloading domain in some cases.
- Fixed the MaxLightCount being displayed when the light volume debug menu is on ColorAndEdge.
- Fixed issue with unclear naming of debug menu for decals.
- Fixed z-fighting in scene view when scene lighting is off (case 1203927)
- Fixed issue that prevented cubemap thumbnails from rendering (only on D3D11 and Metal).
- Fixed ray tracing with VR single-pass
- Fix an exception in ray tracing that happens if two LOD levels are using the same mesh renderer.
- Fixed error in the console when switching shader to decal in the material UI.
- Fixed an issue with refraction model and ray traced recursive rendering (case 1198578).
- Fixed an issue where a dynamic sky changing any frame may not update the ambient probe.
- Fixed cubemap thumbnail generation at project load time.
- Fixed cubemap thumbnail generation at project load time.
- Fixed XR culling with multiple cameras
- Fixed XR single-pass with Mock HMD plugin
- Fixed sRGB mismatch with XR SDK
- Fixed an issue where default volume would not update when switching profile.
- Fixed issue with uncached reflection probe cameras reseting the debug mode (case 1224601)
- Fixed an issue where AO override would not override specular occlusion.
- Fixed an issue where Volume inspector might not refresh correctly in some cases.
- Fixed render texture with XR
- Fixed issue with resources being accessed before initialization process has been performed completely.
- Half fixed shuriken particle light that cast shadows (only the first one will be correct)
- Fixed issue with atmospheric fog turning black if a planar reflection probe is placed below ground level. (case 1226588)
- Fixed custom pass GC alloc issue in CustomPassVolume.GetActiveVolumes().
- Fixed a bug where instanced shadergraph shaders wouldn't compile on PS4.
- Fixed an issue related to the envlightdatasrt not being bound in recursive rendering.
- Fixed shadow cascade tooltip when using the metric mode (case 1229232)
- Fixed how the area light influence volume is computed to match rasterization.
- Focus on Decal uses the extends of the projectors
- Fixed usage of light size data that are not available at runtime.
- Fixed the depth buffer copy made before custom pass after opaque and normal injection point.
- Fix for issue that prevented scene from being completely saved when baked reflection probes are present and lighting is set to auto generate.
- Fixed drag area width at left of Light's intensity field in Inspector.
- Fixed light type resolution when performing a reset on HDAdditionalLightData (case 1220931)
- Fixed reliance on atan2 undefined behavior in motion vector debug shader.
- Fixed an usage of a a compute buffer not bound (1229964)
- Fixed an issue where changing the default volume profile from another inspector would not update the default volume editor.
- Fix issues in the post process system with RenderTexture being invalid in some cases, causing rendering problems.
- Fixed an issue where unncessarily serialized members in StaticLightingSky component would change each time the scene is changed.
- Fixed a weird behavior in the scalable settings drawing when the space becomes tiny (1212045).
- Fixed a regression in the ray traced indirect diffuse due to the new probe system.
- Fix for range compression factor for probes going negative (now clamped to positive values).
- Fixed path validation when creating new volume profile (case 1229933)
- Fixed a bug where Decal Shader Graphs would not recieve reprojected Position, Normal, or Bitangent data. (1239921)
- Fix reflection hierarchy for CARPAINT in AxF.
- Fix precise fresnel for delta lights for SVBRDF in AxF.
- Fixed the debug exposure mode for display sky reflection and debug view baked lighting
- Fixed MSAA depth resolve when there is no motion vectors
- Fixed various object leaks in HDRP.
- Fixed compile error with XR SubsystemManager.
- Fix for assertion triggering sometimes when saving a newly created lit shader graph (case 1230996)
- Fixed culling of planar reflection probes that change position (case 1218651)
- Fixed null reference when processing lightprobe (case 1235285)
- Fix issue causing wrong planar reflection rendering when more than one camera is present.
- Fix black screen in XR when HDRP package is present but not used.
- Fixed an issue with the specularFGD term being used when the material has a clear coat (lit shader).
- Fixed white flash happening with auto-exposure in some cases (case 1223774)
- Fixed NaN which can appear with real time reflection and inf value
- Fixed an issue that was collapsing the volume components in the HDRP default settings
- Fixed warning about missing bound decal buffer
- Fixed shader warning on Xbox for ResolveStencilBuffer.compute.
- Fixed PBR shader ZTest rendering in deferred.
- Replaced commands incompatible with async compute in light list build process.
- Diffusion Profile and Material references in HDRP materials are now correctly exported to unity packages. Note that the diffusion profile or the material references need to be edited once before this can work properly.
- Fix MaterialBalls having same guid issue
- Fix spelling and grammatical errors in material samples
- Fixed unneeded cookie texture allocation for cone stop lights.
- Fixed scalarization code for contact shadows.
- Fixed volume debug in playmode
- Fixed issue when toggling anything in HDRP asset that will produce an error (case 1238155)
- Fixed shader warning in PCSS code when using Vulkan.
- Fixed decal that aren't working without Metal and Ambient Occlusion option enabled.
- Fixed an error about procedural sky being logged by mistake.
- Fixed shadowmask UI now correctly showing shadowmask disable
- Made more explicit the warning about raytracing and asynchronous compute. Also fixed the condition in which it appears.
- Fixed a null ref exception in static sky when the default volume profile is invalid.
- DXR: Fixed shader compilation error with shader graph and pathtracer
- Fixed SceneView Draw Modes not being properly updated after opening new scene view panels or changing the editor layout.
- VFX: Removed irrelevant queues in render queue selection from HDRP outputs
- VFX: Motion Vector are correctly renderered with MSAA [Case 1240754](https://issuetracker.unity3d.com/product/unity/issues/guid/1240754/)
- Fixed a cause of NaN when a normal of 0-length is generated (usually via shadergraph).
- Fixed issue with screen-space shadows not enabled properly when RT is disabled (case 1235821)
- Fixed a performance issue with stochastic ray traced area shadows.
- Fixed cookie texture not updated when changing an import settings (srgb for example).
- Fixed flickering of the game/scene view when lookdev is running.
- Fixed issue with reflection probes in realtime time mode with OnEnable baking having wrong lighting with sky set to dynamic (case 1238047).
- Fixed transparent motion vectors not working when in MSAA.
- Fix error when removing DecalProjector from component contextual menu (case 1243960)
- Fixed issue with post process when running in RGBA16 and an object with additive blending is in the scene.
- Fixed corrupted values on LayeredLit when using Vertex Color multiply mode to multiply and MSAA is activated.
- Fix conflicts with Handles manipulation when performing a Reset in DecalComponent (case 1238833)
- Fixed depth prepass and postpass being disabled after changing the shader in the material UI.
- Fixed issue with sceneview camera settings not being saved after Editor restart.
- Fixed issue when switching back to custom sensor type in physical camera settings (case 1244350).
- Fixed a null ref exception when running playmode tests with the render pipeline debug window opened.
- Fixed some GCAlloc in the debug window.
- Fixed shader graphs not casting semi-transparent and color shadows (case 1242617)
- Fixed thin refraction mode not working properly.
- Fixed assert on tests caused by probe culling results being requested when culling did not happen. (case 1246169)
- Fixed over consumption of GPU memory by the Physically Based Sky.
- Fixed an invalid rotation in Planar Reflection Probe editor display, that was causing an error message (case 1182022)
- Put more information in Camera background type tooltip and fixed inconsistent exposure behavior when changing bg type.
- Fixed issue that caused not all baked reflection to be deleted upon clicking "Clear Baked Data" in the lighting menu (case 1136080)
- Fixed an issue where asset preview could be rendered white because of static lighting sky.
- Fixed an issue where static lighting was not updated when removing the static lighting sky profile.
- Fixed the show cookie atlas debug mode not displaying correctly when enabling the clear cookie atlas option.
- Fixed various multi-editing issues when changing Emission parameters.
- Fixed error when undo a Reflection Probe removal in a prefab instance. (case 1244047)
- Fixed Microshadow not working correctly in deferred with LightLayers
- Tentative fix for missing include in depth of field shaders.
- Fixed the light overlap scene view draw mode (wasn't working at all).
- Fixed taaFrameIndex and XR tests 4052 and 4053
- Fixed the prefab integration of custom passes (Prefab Override Highlight not working as expected).
- Cloned volume profile from read only assets are created in the root of the project. (case 1154961)
- Fixed Wizard check on default volume profile to also check it is not the default one in package.
- Fix erroneous central depth sampling in TAA.
- Fixed light layers not correctly disabled when the lightlayers is set to Nothing and Lightlayers isn't enabled in HDRP Asset
- Fixed issue with Model Importer materials falling back to the Legacy default material instead of HDRP's default material when import happens at Editor startup.
- Fixed a wrong condition in CameraSwitcher, potentially causing out of bound exceptions.
- Fixed an issue where editing the Look Dev default profile would not reflect directly in the Look Dev window.
- Fixed a bug where the light list is not cleared but still used when resizing the RT.
- Fixed exposure debug shader with XR single-pass rendering.
- Fixed issues with scene view and transparent motion vectors.
- Fixed black screens for linux/HDRP (1246407)
- Fixed a vulkan and metal warning in the SSGI compute shader.
- Fixed an exception due to the color pyramid not allocated when SSGI is enabled.
- Fixed an issue with the first Depth history was incorrectly copied.
- Fixed path traced DoF focusing issue
- Fix an issue with the half resolution Mode (performance)
- Fix an issue with the color intensity of emissive for performance rtgi
- Fixed issue with rendering being mostly broken when target platform disables VR.
- Workaround an issue caused by GetKernelThreadGroupSizes  failing to retrieve correct group size.
- Fix issue with fast memory and rendergraph.
- Fixed transparent motion vector framesetting not sanitized.
- Fixed wrong order of post process frame settings.
- Fixed white flash when enabling SSR or SSGI.
- The ray traced indrect diffuse and RTGI were combined wrongly with the rest of the lighting (1254318).
- Fixed an exception happening when using RTSSS without using RTShadows.
- Fix inconsistencies with transparent motion vectors and opaque by allowing camera only transparent motion vectors.
- Fix reflection probe frame settings override
- Fixed certain shadow bias artifacts present in volumetric lighting (case 1231885).
- Fixed area light cookie not updated when switch the light type from a spot that had a cookie.
- Fixed issue with dynamic resolution updating when not in play mode.
- Fixed issue with Contrast Adaptive Sharpening upsample mode and preview camera.
- Fix issue causing blocky artifacts when decals affect metallic and are applied on material with specular color workflow.
- Fixed issue with depth pyramid generation and dynamic resolution.
- Fixed an issue where decals were duplicated in prefab isolation mode.
- Fixed an issue where rendering preview with MSAA might generate render graph errors.
- Fixed compile error in PS4 for planar reflection filtering.
- Fixed issue with blue line in prefabs for volume mode.
- Fixing the internsity being applied to RTAO too early leading to unexpected results (1254626).
- Fix issue that caused sky to incorrectly render when using a custom projection matrix.
- Fixed null reference exception when using depth pre/post pass in shadergraph with alpha clip in the material.
- Appropriately constraint blend distance of reflection probe while editing with the inspector (case 1248931)
- Fixed AxF handling of roughness for Blinn-Phong type materials
- Fixed AxF UI errors when surface type is switched to transparent
- Fixed a serialization issue, preventing quality level parameters to undo/redo and update scene view on change.
- Fixed an exception occuring when a camera doesn't have an HDAdditionalCameraData (1254383).
- Fixed ray tracing with XR single-pass.
- Fixed warning in HDAdditionalLightData OnValidate (cases 1250864, 1244578)
- Fixed a bug related to denoising ray traced reflections.
- Fixed nullref in the layered lit material inspector.
- Fixed an issue where manipulating the color wheels in a volume component would reset the cursor every time.
- Fixed an issue where static sky lighting would not be updated for a new scene until it's reloaded at least once.
- Fixed culling for decals when used in prefabs and edited in context.
- Force to rebake probe with missing baked texture. (1253367)
- Fix supported Mac platform detection to handle new major version (11.0) properly
- Fixed typo in the Render Pipeline Wizard under HDRP+VR
- Change transparent SSR name in frame settings to avoid clipping.
- Fixed missing include guards in shadow hlsl files.
- Repaint the scene view whenever the scene exposure override is changed.
- Fixed an error when clearing the SSGI history texture at creation time (1259930).
- Fixed alpha to mask reset when toggling alpha test in the material UI.
- Fixed an issue where opening the look dev window with the light theme would make the window blink and eventually crash unity.
- Fixed fallback for ray tracing and light layers (1258837).
- Fixed Sorting Priority not displayed correctly in the DrawRenderers custom pass UI.
- Fixed glitch in Project settings window when selecting diffusion profiles in material section (case 1253090)
- Fixed issue with light layers bigger than 8 (and above the supported range).
- Fixed issue with culling layer mask of area light's emissive mesh
- Fixed overused the atlas for Animated/Render Target Cookies (1259930).
- Fixed errors when switching area light to disk shape while an area emissive mesh was displayed.
- Fixed default frame settings MSAA toggle for reflection probes (case 1247631)
- Fixed the transparent SSR dependency not being properly disabled according to the asset dependencies (1260271).
- Fixed issue with completely black AO on double sided materials when normal mode is set to None.
- Fixed UI drawing of the quaternion (1251235)
- Fix an issue with the quality mode and perf mode on RTR and RTGI and getting rid of unwanted nans (1256923).
- Fixed unitialized ray tracing resources when using non-default HDRP asset (case 1259467).
- Fixed overused the atlas for Animated/Render Target Cookies (1259930).
- Fixed sky asserts with XR multipass
- Fixed for area light not updating baked light result when modifying with gizmo.
- Fixed robustness issue with GetOddNegativeScale() in ray tracing, which was impacting normal mapping (1261160).
- Fixed regression where moving face of the probe gizmo was not moving its position anymore.
- Fixed XR single-pass macros in tessellation shaders.
- Fixed path-traced subsurface scattering mixing with diffuse and specular BRDFs (1250601).
- Fixed custom pass re-ordering issues.
- Improved robustness of normal mapping when scale is 0, and mapping is extreme (normals in or below the tangent plane).
- Fixed XR Display providers not getting zNear and zFar plane distances passed to them when in HDRP.
- Fixed rendering breaking when disabling tonemapping in the frame settings.
- Fixed issue with serialization of exposure modes in volume profiles not being consistent between HDRP versions (case 1261385).
- Fixed issue with duplicate names in newly created sub-layers in the graphics compositor (case 1263093).
- Remove MSAA debug mode when renderpipeline asset has no MSAA
- Fixed some post processing using motion vectors when they are disabled
- Fixed the multiplier of the environement lights being overriden with a wrong value for ray tracing (1260311).
- Fixed a series of exceptions happening when trying to load an asset during wizard execution (1262171).
- Fixed an issue with Stacklit shader not compiling correctly in player with debug display on (1260579)
- Fixed couple issues in the dependence of building the ray tracing acceleration structure.
- Fix sun disk intensity
- Fixed unwanted ghosting for smooth surfaces.
- Fixing an issue in the recursive rendering flag texture usage.
- Fixed a missing dependecy for choosing to evaluate transparent SSR.
- Fixed issue that failed compilation when XR is disabled.
- Fixed a compilation error in the IES code.
- Fixed issue with dynamic resolution handler when no OnResolutionChange callback is specified.
- Fixed multiple volumes, planar reflection, and decal projector position when creating them from the menu.
- Reduced the number of global keyword used in deferredTile.shader
- Fixed incorrect processing of Ambient occlusion probe (9% error was introduced)
- Fixed multiedition of framesettings drop down (case 1270044)
- Fixed planar probe gizmo

### Changed
- Improve MIP selection for decals on Transparents
- Color buffer pyramid is not allocated anymore if neither refraction nor distortion are enabled
- Rename Emission Radius to Radius in UI in Point, Spot
- Angular Diameter parameter for directional light is no longuer an advanced property
- DXR: Remove Light Radius and Angular Diamater of Raytrace shadow. Angular Diameter and Radius are used instead.
- Remove MaxSmoothness parameters from UI for point, spot and directional light. The MaxSmoothness is now deduce from Radius Parameters
- DXR: Remove the Ray Tracing Environement Component. Add a Layer Mask to the ray Tracing volume components to define which objects are taken into account for each effect.
- Removed second cubemaps used for shadowing in lookdev
- Disable Physically Based Sky below ground
- Increase max limit of area light and reflection probe to 128
- Change default texture for detailmap to grey
- Optimize Shadow RT load on Tile based architecture platforms.
- Improved quality of SSAO.
- Moved RequestShadowMapRendering() back to public API.
- Update HDRP DXR Wizard with an option to automatically clone the hdrp config package and setup raytracing to 1 in shaders file.
- Added SceneSelection pass for TerrainLit shader.
- Simplified Light's type API regrouping the logic in one place (Check type in HDAdditionalLightData)
- The support of LOD CrossFade (Dithering transition) in master nodes now required to enable it in the master node settings (Save variant)
- Improved shadow bias, by removing constant depth bias and substituting it with slope-scale bias.
- Fix the default stencil values when a material is created from a SSS ShaderGraph.
- Tweak test asset to be compatible with XR: unlit SG material for canvas and double-side font material
- Slightly tweaked the behaviour of bloom when resolution is low to reduce artifacts.
- Hidden fields in Light Inspector that is not relevant while in BakingOnly mode.
- Changed parametrization of PCSS, now softness is derived from angular diameter (for directional lights) or shape radius (for point/spot lights) and min filter size is now in the [0..1] range.
- Moved the copy of the geometry history buffers to right after the depth mip chain generation.
- Rename "Luminance" to "Nits" in UX for physical light unit
- Rename FrameSettings "SkyLighting" to "SkyReflection"
- Reworked XR automated tests
- The ray traced screen space shadow history for directional, spot and point lights is discarded if the light transform has changed.
- Changed the behavior for ray tracing in case a mesh renderer has both transparent and opaque submeshes.
- Improve history buffer management
- Replaced PlayerSettings.virtualRealitySupported with XRGraphics.tryEnable.
- Remove redundant FrameSettings RealTimePlanarReflection
- Improved a bit the GC calls generated during the rendering.
- Material update is now only triggered when the relevant settings are touched in the shader graph master nodes
- Changed the way Sky Intensity (on Sky volume components) is handled. It's now a combo box where users can choose between Exposure, Multiplier or Lux (for HDRI sky only) instead of both multiplier and exposure being applied all the time. Added a new menu item to convert old profiles.
- Change how method for specular occlusions is decided on inspector shader (Lit, LitTesselation, LayeredLit, LayeredLitTessellation)
- Unlocked SSS, SSR, Motion Vectors and Distortion frame settings for reflections probes.
- Hide unused LOD settings in Quality Settings legacy window.
- Reduced the constrained distance for temporal reprojection of ray tracing denoising
- Removed shadow near plane from the Directional Light Shadow UI.
- Improved the performances of custom pass culling.
- The scene view camera now replicates the physical parameters from the camera tagged as "MainCamera".
- Reduced the number of GC.Alloc calls, one simple scene without plarnar / probes, it should be 0B.
- Renamed ProfilingSample to ProfilingScope and unified API. Added GPU Timings.
- Updated macros to be compatible with the new shader preprocessor.
- Ray tracing reflection temporal filtering is now done in pre-exposed space
- Search field selects the appropriate fields in both project settings panels 'HDRP Default Settings' and 'Quality/HDRP'
- Disabled the refraction and transmission map keywords if the material is opaque.
- Keep celestial bodies outside the atmosphere.
- Updated the MSAA documentation to specify what features HDRP supports MSAA for and what features it does not.
- Shader use for Runtime Debug Display are now correctly stripper when doing a release build
- Now each camera has its own Volume Stack. This allows Volume Parameters to be updated as early as possible and be ready for the whole frame without conflicts between cameras.
- Disable Async for SSR, SSAO and Contact shadow when aggregated ray tracing frame setting is on.
- Improved performance when entering play mode without domain reload by a factor of ~25
- Renamed the camera profiling sample to include the camera name
- Discarding the ray tracing history for AO, reflection, diffuse shadows and GI when the viewport size changes.
- Renamed the camera profiling sample to include the camera name
- Renamed the post processing graphic formats to match the new convention.
- The restart in Wizard for DXR will always be last fix from now on
- Refactoring pre-existing materials to share more shader code between rasterization and ray tracing.
- Setting a material's Refraction Model to Thin does not overwrite the Thickness and Transmission Absorption Distance anymore.
- Removed Wind textures from runtime as wind is no longer built into the pipeline
- Changed Shader Graph titles of master nodes to be more easily searchable ("HDRP/x" -> "x (HDRP)")
- Expose StartSinglePass() and StopSinglePass() as public interface for XRPass
- Replaced the Texture array for 2D cookies (spot, area and directional lights) and for planar reflections by an atlas.
- Moved the tier defining from the asset to the concerned volume components.
- Changing from a tier management to a "mode" management for reflection and GI and removing the ability to enable/disable deferred and ray bining (they are now implied by performance mode)
- The default FrameSettings for ScreenSpaceShadows is set to true for Camera in order to give a better workflow for DXR.
- Refactor internal usage of Stencil bits.
- Changed how the material upgrader works and added documentation for it.
- Custom passes now disable the stencil when overwriting the depth and not writing into it.
- Renamed the camera profiling sample to include the camera name
- Changed the way the shadow casting property of transparent and tranmissive materials is handeled for ray tracing.
- Changed inspector materials stencil setting code to have more sharing.
- Updated the default scene and default DXR scene and DefaultVolumeProfile.
- Changed the way the length parameter is used for ray traced contact shadows.
- Improved the coherency of PCSS blur between cascades.
- Updated VR checks in Wizard to reflect new XR System.
- Removing unused alpha threshold depth prepass and post pass for fabric shader graph.
- Transform result from CIE XYZ to sRGB color space in EvalSensitivity for iridescence.
- Moved BeginCameraRendering callback right before culling.
- Changed the visibility of the Indirect Lighting Controller component to public.
- Renamed the cubemap used for diffuse convolution to a more explicit name for the memory profiler.
- Improved behaviour of transmission color on transparent surfaces in path tracing.
- Light dimmer can now get values higher than one and was renamed to multiplier in the UI.
- Removed info box requesting volume component for Visual Environment and updated the documentation with the relevant information.
- Improved light selection oracle for light sampling in path tracing.
- Stripped ray tracing subsurface passes with ray tracing is not enabled.
- Remove LOD cross fade code for ray tracing shaders
- Removed legacy VR code
- Add range-based clipping to box lights (case 1178780)
- Improve area light culling (case 1085873)
- Light Hierarchy debug mode can now adjust Debug Exposure for visualizing high exposure scenes.
- Rejecting history for ray traced reflections based on a threshold evaluated on the neighborhood of the sampled history.
- Renamed "Environment" to "Reflection Probes" in tile/cluster debug menu.
- Utilities namespace is obsolete, moved its content to UnityEngine.Rendering (case 1204677)
- Obsolete Utilities namespace was removed, instead use UnityEngine.Rendering (case 1204677)
- Moved most of the compute shaders to the multi_compile API instead of multiple kernels.
- Use multi_compile API for deferred compute shader with shadow mask.
- Remove the raytracing rendering queue system to make recursive raytraced material work when raytracing is disabled
- Changed a few resources used by ray tracing shaders to be global resources (using register space1) for improved CPU performance.
- All custom pass volumes are now executed for one injection point instead of the first one.
- Hidden unsupported choice in emission in Materials
- Temporal Anti aliasing improvements.
- Optimized PrepareLightsForGPU (cost reduced by over 25%) and PrepareGPULightData (around twice as fast now).
- Moved scene view camera settings for HDRP from the preferences window to the scene view camera settings window.
- Updated shaders to be compatible with Microsoft's DXC.
- Debug exposure in debug menu have been replace to debug exposure compensation in EV100 space and is always visible.
- Further optimized PrepareLightsForGPU (3x faster with few shadows, 1.4x faster with a lot of shadows or equivalently cost reduced by 68% to 37%).
- Raytracing: Replaced the DIFFUSE_LIGHTING_ONLY multicompile by a uniform.
- Raytracing: Removed the dynamic lightmap multicompile.
- Raytracing: Remove the LOD cross fade multi compile for ray tracing.
- Cookie are now supported in lightmaper. All lights casting cookie and baked will now include cookie influence.
- Avoid building the mip chain a second time for SSR for transparent objects.
- Replaced "High Quality" Subsurface Scattering with a set of Quality Levels.
- Replaced "High Quality" Volumetric Lighting with "Screen Resolution Percentage" and "Volume Slice Count" on the Fog volume component.
- Merged material samples and shader samples
- Update material samples scene visuals
- Use multi_compile API for deferred compute shader with shadow mask.
- Made the StaticLightingSky class public so that users can change it by script for baking purpose.
- Shadowmask and realtime reflectoin probe property are hide in Quality settings
- Improved performance of reflection probe management when using a lot of probes.
- Ignoring the disable SSR flags for recursive rendering.
- Removed logic in the UI to disable parameters for contact shadows and fog volume components as it was going against the concept of the volume system.
- Fixed the sub surface mask not being taken into account when computing ray traced sub surface scattering.
- MSAA Within Forward Frame Setting is now enabled by default on Cameras when new Render Pipeline Asset is created
- Slightly changed the TAA anti-flicker mechanism so that it is more aggressive on almost static images (only on High preset for now).
- Changed default exposure compensation to 0.
- Refactored shadow caching system.
- Removed experimental namespace for ray tracing code.
- Increase limit for max numbers of lights in UX
- Removed direct use of BSDFData in the path tracing pass, delegated to the material instead.
- Pre-warm the RTHandle system to reduce the amount of memory allocations and the total memory needed at all points.
- DXR: Only read the geometric attributes that are required using the share pass info and shader graph defines.
- DXR: Dispatch binned rays in 1D instead of 2D.
- Lit and LayeredLit tessellation cross lod fade don't used dithering anymore between LOD but fade the tessellation height instead. Allow a smoother transition
- Changed the way planar reflections are filtered in order to be a bit more "physically based".
- Increased path tracing BSDFs roughness range from [0.001, 0.999] to [0.00001, 0.99999].
- Changing the default SSGI radius for the all configurations.
- Changed the default parameters for quality RTGI to match expected behavior.
- Add color clear pass while rendering XR occlusion mesh to avoid leaks.
- Only use one texture for ray traced reflection upscaling.
- Adjust the upscale radius based on the roughness value.
- DXR: Changed the way the filter size is decided for directional, point and spot shadows.
- Changed the default exposure mode to "Automatic (Histogram)", along with "Limit Min" to -4 and "Limit Max" to 16.
- Replaced the default scene system with the builtin Scene Template feature.
- Changed extensions of shader CAS include files.
- Making the planar probe atlas's format match the color buffer's format.
- Removing the planarReflectionCacheCompressed setting from asset.
- SHADERPASS for TransparentDepthPrepass and TransparentDepthPostpass identification is using respectively SHADERPASS_TRANSPARENT_DEPTH_PREPASS and SHADERPASS_TRANSPARENT_DEPTH_POSTPASS
- Moved the Parallax Occlusion Mapping node into Shader Graph.
- Renamed the debug name from SSAO to ScreenSpaceAmbientOcclusion (1254974).
- Added missing tooltips and improved the UI of the aperture control (case 1254916).
- Fixed wrong tooltips in the Dof Volume (case 1256641).
- The `CustomPassLoadCameraColor` and `CustomPassSampleCameraColor` functions now returns the correct color buffer when used in after post process instead of the color pyramid (which didn't had post processes).
- PBR Sky now doesn't go black when going below sea level, but it instead freezes calculation as if on the horizon.
- Fixed an issue with quality setting foldouts not opening when clicking on them (1253088).
- Shutter speed can now be changed by dragging the mouse over the UI label (case 1245007).
- Remove the 'Point Cube Size' for cookie, use the Cubemap size directly.
- VFXTarget with Unlit now allows EmissiveColor output to be consistent with HDRP unlit.
- Only building the RTAS if there is an effect that will require it (1262217).
- Fixed the first ray tracing frame not having the light cluster being set up properly (1260311).
- Render graph pre-setup for ray traced ambient occlusion.
- Avoid casting multiple rays and denoising for hard directional, point and spot ray traced shadows (1261040).
- Making sure the preview cameras do not use ray tracing effects due to a by design issue to build ray tracing acceleration structures (1262166).
- Preparing ray traced reflections for the render graph support (performance and quality).
- Preparing recursive rendering for the render graph port.
- Preparation pass for RTGI, temporal filter and diffuse denoiser for render graph.
- Updated the documentation for the DXR implementation.
- Changed the DXR wizard to support optional checks.
- Changed the DXR wizard steps.
- Preparation pass for RTSSS to be supported by render graph.
- Changed the color space of EmissiveColorLDR property on all shader. Was linear but should have been sRGB. Auto upgrade script handle the conversion.

## [7.1.1] - 2019-09-05

### Added
- Transparency Overdraw debug mode. Allows to visualize transparent objects draw calls as an "heat map".
- Enabled single-pass instancing support for XR SDK with new API cmd.SetInstanceMultiplier()
- XR settings are now available in the HDRP asset
- Support for Material Quality in Shader Graph
- Material Quality support selection in HDRP Asset
- Renamed XR shader macro from UNITY_STEREO_ASSIGN_COMPUTE_EYE_INDEX to UNITY_XR_ASSIGN_VIEW_INDEX
- Raytracing ShaderGraph node for HDRP shaders
- Custom passes volume component with 3 injection points: Before Rendering, Before Transparent and Before Post Process
- Alpha channel is now properly exported to camera render textures when using FP16 color buffer format
- Support for XR SDK mirror view modes
- HD Master nodes in Shader Graph now support Normal and Tangent modification in vertex stage.
- DepthOfFieldCoC option in the fullscreen debug modes.
- Added override Ambient Occlusion option on debug windows
- Added Custom Post Processes with 3 injection points: Before Transparent, Before Post Process and After Post Process
- Added draft of minimal interactive path tracing (experimental) based on DXR API - Support only 4 area light, lit and unlit shader (non-shadergraph)
- Small adjustments to TAA anti flicker (more aggressive on high values).

### Fixed
- Fixed wizard infinite loop on cancellation
- Fixed with compute shader error about too many threads in threadgroup on low GPU
- Fixed invalid contact shadow shaders being created on metal
- Fixed a bug where if Assembly.GetTypes throws an exception due to mis-versioned dlls, then no preprocessors are used in the shader stripper
- Fixed typo in AXF decal property preventing to compile
- Fixed reflection probe with XR single-pass and FPTL
- Fixed force gizmo shown when selecting camera in hierarchy
- Fixed issue with XR occlusion mesh and dynamic resolution
- Fixed an issue where lighting compute buffers were re-created with the wrong size when resizing the window, causing tile artefacts at the top of the screen.
- Fix FrameSettings names and tooltips
- Fixed error with XR SDK when the Editor is not in focus
- Fixed errors with RenderGraph, XR SDK and occlusion mesh
- Fixed shadow routines compilation errors when "real" type is a typedef on "half".
- Fixed toggle volumetric lighting in the light UI
- Fixed post-processing history reset handling rt-scale incorrectly
- Fixed crash with terrain and XR multi-pass
- Fixed ShaderGraph material synchronization issues
- Fixed a null reference exception when using an Emissive texture with Unlit shader (case 1181335)
- Fixed an issue where area lights and point lights where not counted separately with regards to max lights on screen (case 1183196)
- Fixed an SSR and Subsurface Scattering issue (appearing black) when using XR.

### Changed
- Update Wizard layout.
- Remove almost all Garbage collection call within a frame.
- Rename property AdditionalVeclocityChange to AddPrecomputeVelocity
- Call the End/Begin camera rendering callbacks for camera with customRender enabled
- Changeg framesettings migration order of postprocess flags as a pr for reflection settings flags have been backported to 2019.2
- Replaced usage of ENABLE_VR in XRSystem.cs by version defines based on the presence of the built-in VR and XR modules
- Added an update virtual function to the SkyRenderer class. This is called once per frame. This allows a given renderer to amortize heavy computation at the rate it chooses. Currently only the physically based sky implements this.
- Removed mandatory XRPass argument in HDCamera.GetOrCreate()
- Restored the HDCamera parameter to the sky rendering builtin parameters.
- Removed usage of StructuredBuffer for XR View Constants
- Expose Direct Specular Lighting control in FrameSettings
- Deprecated ExponentialFog and VolumetricFog volume components. Now there is only one exponential fog component (Fog) which can add Volumetric Fog as an option. Added a script in Edit -> Render Pipeline -> Upgrade Fog Volume Components.

## [7.0.1] - 2019-07-25

### Added
- Added option in the config package to disable globally Area Lights and to select shadow quality settings for the deferred pipeline.
- When shader log stripping is enabled, shader stripper statistics will be written at `Temp/shader-strip.json`
- Occlusion mesh support from XR SDK

### Fixed
- Fixed XR SDK mirror view blit, cleanup some XRTODO and removed XRDebug.cs
- Fixed culling for volumetrics with XR single-pass rendering
- Fix shadergraph material pass setup not called
- Fixed documentation links in component's Inspector header bar
- Cookies using the render texture output from a camera are now properly updated
- Allow in ShaderGraph to enable pre/post pass when the alpha clip is disabled

### Changed
- RenderQueue for Opaque now start at Background instead of Geometry.
- Clamp the area light size for scripting API when we change the light type
- Added a warning in the material UI when the diffusion profile assigned is not in the HDRP asset


## [7.0.0] - 2019-07-17

### Added
- `Fixed`, `Viewer`, and `Automatic` modes to compute the FOV used when rendering a `PlanarReflectionProbe`
- A checkbox to toggle the chrome gizmo of `ReflectionProbe`and `PlanarReflectionProbe`
- Added a Light layer in shadows that allow for objects to cast shadows without being affected by light (and vice versa).
- You can now access ShaderGraph blend states from the Material UI (for example, **Surface Type**, **Sorting Priority**, and **Blending Mode**). This change may break Materials that use a ShaderGraph, to fix them, select **Edit > Render Pipeline > Reset all ShaderGraph Scene Materials BlendStates**. This syncs the blendstates of you ShaderGraph master nodes with the Material properties.
- You can now control ZTest, ZWrite, and CullMode for transparent Materials.
- Materials that use Unlit Shaders or Unlit Master Node Shaders now cast shadows.
- Added an option to enable the ztest on **After Post Process** materials when TAA is disabled.
- Added a new SSAO (based on Ground Truth Ambient Occlusion algorithm) to replace the previous one.
- Added support for shadow tint on light
- BeginCameraRendering and EndCameraRendering callbacks are now called with probes
- Adding option to update shadow maps only On Enable and On Demand.
- Shader Graphs that use time-dependent vertex modification now generate correct motion vectors.
- Added option to allow a custom spot angle for spot light shadow maps.
- Added frame settings for individual post-processing effects
- Added dither transition between cascades for Low and Medium quality settings
- Added single-pass instancing support with XR SDK
- Added occlusion mesh support with XR SDK
- Added support of Alembic velocity to various shaders
- Added support for more than 2 views for single-pass instancing
- Added support for per punctual/directional light min roughness in StackLit
- Added mirror view support with XR SDK
- Added VR verification in HDRPWizard
- Added DXR verification in HDRPWizard
- Added feedbacks in UI of Volume regarding skies
- Cube LUT support in Tonemapping. Cube LUT helpers for external grading are available in the Post-processing Sample package.

### Fixed
- Fixed an issue with history buffers causing effects like TAA or auto exposure to flicker when more than one camera was visible in the editor
- The correct preview is displayed when selecting multiple `PlanarReflectionProbe`s
- Fixed volumetric rendering with camera-relative code and XR stereo instancing
- Fixed issue with flashing cyan due to async compilation of shader when selecting a mesh
- Fix texture type mismatch when the contact shadow are disabled (causing errors on IOS devices)
- Fixed Generate Shader Includes while in package
- Fixed issue when texture where deleted in ShadowCascadeGUI
- Fixed issue in FrameSettingsHistory when disabling a camera several time without enabling it in between.
- Fixed volumetric reprojection with camera-relative code and XR stereo instancing
- Added custom BaseShaderPreprocessor in HDEditorUtils.GetBaseShaderPreprocessorList()
- Fixed compile issue when USE_XR_SDK is not defined
- Fixed procedural sky sun disk intensity for high directional light intensities
- Fixed Decal mip level when using texture mip map streaming to avoid dropping to lowest permitted mip (now loading all mips)
- Fixed deferred shading for XR single-pass instancing after lightloop refactor
- Fixed cluster and material classification debug (material classification now works with compute as pixel shader lighting)
- Fixed IOS Nan by adding a maximun epsilon definition REAL_EPS that uses HALF_EPS when fp16 are used
- Removed unnecessary GC allocation in motion blur code
- Fixed locked UI with advanded influence volume inspector for probes
- Fixed invalid capture direction when rendering planar reflection probes
- Fixed Decal HTILE optimization with platform not supporting texture atomatic (Disable it)
- Fixed a crash in the build when the contact shadows are disabled
- Fixed camera rendering callbacks order (endCameraRendering was being called before the actual rendering)
- Fixed issue with wrong opaque blending settings for After Postprocess
- Fixed issue with Low resolution transparency on PS4
- Fixed a memory leak on volume profiles
- Fixed The Parallax Occlusion Mappping node in shader graph and it's UV input slot
- Fixed lighting with XR single-pass instancing by disabling deferred tiles
- Fixed the Bloom prefiltering pass
- Fixed post-processing effect relying on Unity's random number generator
- Fixed camera flickering when using TAA and selecting the camera in the editor
- Fixed issue with single shadow debug view and volumetrics
- Fixed most of the problems with light animation and timeline
- Fixed indirect deferred compute with XR single-pass instancing
- Fixed a slight omission in anisotropy calculations derived from HazeMapping in StackLit
- Improved stack computation numerical stability in StackLit
- Fix PBR master node always opaque (wrong blend modes for forward pass)
- Fixed TAA with XR single-pass instancing (missing macros)
- Fixed an issue causing Scene View selection wire gizmo to not appear when using HDRP Shader Graphs.
- Fixed wireframe rendering mode (case 1083989)
- Fixed the renderqueue not updated when the alpha clip is modified in the material UI.
- Fixed the PBR master node preview
- Remove the ReadOnly flag on Reflection Probe's cubemap assets during bake when there are no VCS active.
- Fixed an issue where setting a material debug view would not reset the other exclusive modes
- Spot light shapes are now correctly taken into account when baking
- Now the static lighting sky will correctly take the default values for non-overridden properties
- Fixed material albedo affecting the lux meter
- Extra test in deferred compute shading to avoid shading pixels that were not rendered by the current camera (for camera stacking)

### Changed
- Optimization: Reduce the group size of the deferred lighting pass from 16x16 to 8x8
- Replaced HDCamera.computePassCount by viewCount
- Removed xrInstancing flag in RTHandles (replaced by TextureXR.slices and TextureXR.dimensions)
- Refactor the HDRenderPipeline and lightloop code to preprare for high level rendergraph
- Removed the **Back Then Front Rendering** option in the fabric Master Node settings. Enabling this option previously did nothing.
- Changed shader type Real to translate to FP16 precision on some platforms.
- Shader framework refactor: Introduce CBSDF, EvaluateBSDF, IsNonZeroBSDF to replace BSDF functions
- Shader framework refactor:  GetBSDFAngles, LightEvaluation and SurfaceShading functions
- Replace ComputeMicroShadowing by GetAmbientOcclusionForMicroShadowing
- Rename WorldToTangent to TangentToWorld as it was incorrectly named
- Remove SunDisk and Sun Halo size from directional light
- Remove all obsolete wind code from shader
- Renamed DecalProjectorComponent into DecalProjector for API alignment.
- Improved the Volume UI and made them Global by default
- Remove very high quality shadow option
- Change default for shadow quality in Deferred to Medium
- Enlighten now use inverse squared falloff (before was using builtin falloff)
- Enlighten is now deprecated. Please use CPU or GPU lightmaper instead.
- Remove the name in the diffusion profile UI
- Changed how shadow map resolution scaling with distance is computed. Now it uses screen space area rather than light range.
- Updated MoreOptions display in UI
- Moved Display Area Light Emissive Mesh script API functions in the editor namespace
- direct strenght properties in ambient occlusion now affect direct specular as well
- Removed advanced Specular Occlusion control in StackLit: SSAO based SO control is hidden and fixed to behave like Lit, SPTD is the only HQ technique shown for baked SO.
- Shader framework refactor: Changed ClampRoughness signature to include PreLightData access.
- HDRPWizard window is now in Window > General > HD Render Pipeline Wizard
- Moved StaticLightingSky to LightingWindow
- Removes the current "Scene Settings" and replace them with "Sky & Fog Settings" (with Physically Based Sky and Volumetric Fog).
- Changed how cached shadow maps are placed inside the atlas to minimize re-rendering of them.

## [6.7.0-preview] - 2019-05-16

### Added
- Added ViewConstants StructuredBuffer to simplify XR rendering
- Added API to render specific settings during a frame
- Added stadia to the supported platforms (2019.3)
- Enabled cascade blends settings in the HD Shadow component
- Added Hardware Dynamic Resolution support.
- Added MatCap debug view to replace the no scene lighting debug view.
- Added clear GBuffer option in FrameSettings (default to false)
- Added preview for decal shader graph (Only albedo, normal and emission)
- Added exposure weight control for decal
- Screen Space Directional Shadow under a define option. Activated for ray tracing
- Added a new abstraction for RendererList that will help transition to Render Graph and future RendererList API
- Added multipass support for VR
- Added XR SDK integration (multipass only)
- Added Shader Graph samples for Hair, Fabric and Decal master nodes.
- Add fade distance, shadow fade distance and light layers to light explorer
- Add method to draw light layer drawer in a rect to HDEditorUtils

### Fixed
- Fixed deserialization crash at runtime
- Fixed for ShaderGraph Unlit masternode not writing velocity
- Fixed a crash when assiging a new HDRP asset with the 'Verify Saving Assets' option enabled
- Fixed exposure to properly support TEXTURE2D_X
- Fixed TerrainLit basemap texture generation
- Fixed a bug that caused nans when material classification was enabled and a tile contained one standard material + a material with transmission.
- Fixed gradient sky hash that was not using the exposure hash
- Fixed displayed default FrameSettings in HDRenderPipelineAsset wrongly updated on scripts reload.
- Fixed gradient sky hash that was not using the exposure hash.
- Fixed visualize cascade mode with exposure.
- Fixed (enabled) exposure on override lighting debug modes.
- Fixed issue with LightExplorer when volume have no profile
- Fixed issue with SSR for negative, infinite and NaN history values
- Fixed LightLayer in HDReflectionProbe and PlanarReflectionProbe inspector that was not displayed as a mask.
- Fixed NaN in transmission when the thickness and a color component of the scattering distance was to 0
- Fixed Light's ShadowMask multi-edition.
- Fixed motion blur and SMAA with VR single-pass instancing
- Fixed NaNs generated by phase functionsin volumetric lighting
- Fixed NaN issue with refraction effect and IOR of 1 at extreme grazing angle
- Fixed nan tracker not using the exposure
- Fixed sorting priority on lit and unlit materials
- Fixed null pointer exception when there are no AOVRequests defined on a camera
- Fixed dirty state of prefab using disabled ReflectionProbes
- Fixed an issue where gizmos and editor grid were not correctly depth tested
- Fixed created default scene prefab non editable due to wrong file extension.
- Fixed an issue where sky convolution was recomputed for nothing when a preview was visible (causing extreme slowness when fabric convolution is enabled)
- Fixed issue with decal that wheren't working currently in player
- Fixed missing stereo rendering macros in some fragment shaders
- Fixed exposure for ReflectionProbe and PlanarReflectionProbe gizmos
- Fixed single-pass instancing on PSVR
- Fixed Vulkan shader issue with Texture2DArray in ScreenSpaceShadow.compute by re-arranging code (workaround)
- Fixed camera-relative issue with lights and XR single-pass instancing
- Fixed single-pass instancing on Vulkan
- Fixed htile synchronization issue with shader graph decal
- Fixed Gizmos are not drawn in Camera preview
- Fixed pre-exposure for emissive decal
- Fixed wrong values computed in PreIntegrateFGD and in the generation of volumetric lighting data by forcing the use of fp32.
- Fixed NaNs arising during the hair lighting pass
- Fixed synchronization issue in decal HTile that occasionally caused rendering artifacts around decal borders
- Fixed QualitySettings getting marked as modified by HDRP (and thus checked out in Perforce)
- Fixed a bug with uninitialized values in light explorer
- Fixed issue with LOD transition
- Fixed shader warnings related to raytracing and TEXTURE2D_X

### Changed
- Refactor PixelCoordToViewDirWS to be VR compatible and to compute it only once per frame
- Modified the variants stripper to take in account multiple HDRP assets used in the build.
- Improve the ray biasing code to avoid self-intersections during the SSR traversal
- Update Pyramid Spot Light to better match emitted light volume.
- Moved _XRViewConstants out of UnityPerPassStereo constant buffer to fix issues with PSSL
- Removed GetPositionInput_Stereo() and single-pass (double-wide) rendering mode
- Changed label width of the frame settings to accommodate better existing options.
- SSR's Default FrameSettings for camera is now enable.
- Re-enabled the sharpening filter on Temporal Anti-aliasing
- Exposed HDEditorUtils.LightLayerMaskDrawer for integration in other packages and user scripting.
- Rename atmospheric scattering in FrameSettings to Fog
- The size modifier in the override for the culling sphere in Shadow Cascades now defaults to 0.6, which is the same as the formerly hardcoded value.
- Moved LOD Bias and Maximum LOD Level from Frame Setting section `Other` to `Rendering`
- ShaderGraph Decal that affect only emissive, only draw in emissive pass (was drawing in dbuffer pass too)
- Apply decal projector fade factor correctly on all attribut and for shader graph decal
- Move RenderTransparentDepthPostpass after all transparent
- Update exposure prepass to interleave XR single-pass instancing views in a checkerboard pattern
- Removed ScriptRuntimeVersion check in wizard.

## [6.6.0-preview] - 2019-04-01

### Added
- Added preliminary changes for XR deferred shading
- Added support of 111110 color buffer
- Added proper support for Recorder in HDRP
- Added depth offset input in shader graph master nodes
- Added a Parallax Occlusion Mapping node
- Added SMAA support
- Added Homothety and Symetry quick edition modifier on volume used in ReflectionProbe, PlanarReflectionProbe and DensityVolume
- Added multi-edition support for DecalProjectorComponent
- Improve hair shader
- Added the _ScreenToTargetScaleHistory uniform variable to be used when sampling HDRP RTHandle history buffers.
- Added settings in `FrameSettings` to change `QualitySettings.lodBias` and `QualitySettings.maximumLODLevel` during a rendering
- Added an exposure node to retrieve the current, inverse and previous frame exposure value.
- Added an HD scene color node which allow to sample the scene color with mips and a toggle to remove the exposure.
- Added safeguard on HD scene creation if default scene not set in the wizard
- Added Low res transparency rendering pass.

### Fixed
- Fixed HDRI sky intensity lux mode
- Fixed dynamic resolution for XR
- Fixed instance identifier semantic string used by Shader Graph
- Fixed null culling result occuring when changing scene that was causing crashes
- Fixed multi-edition light handles and inspector shapes
- Fixed light's LightLayer field when multi-editing
- Fixed normal blend edition handles on DensityVolume
- Fixed an issue with layered lit shader and height based blend where inactive layers would still have influence over the result
- Fixed multi-selection handles color for DensityVolume
- Fixed multi-edition inspector's blend distances for HDReflectionProbe, PlanarReflectionProbe and DensityVolume
- Fixed metric distance that changed along size in DensityVolume
- Fixed DensityVolume shape handles that have not same behaviour in advance and normal edition mode
- Fixed normal map blending in TerrainLit by only blending the derivatives
- Fixed Xbox One rendering just a grey screen instead of the scene
- Fixed probe handles for multiselection
- Fixed baked cubemap import settings for convolution
- Fixed regression causing crash when attempting to open HDRenderPipelineWizard without an HDRenderPipelineAsset setted
- Fixed FullScreenDebug modes: SSAO, SSR, Contact shadow, Prerefraction Color Pyramid, Final Color Pyramid
- Fixed volumetric rendering with stereo instancing
- Fixed shader warning
- Fixed missing resources in existing asset when updating package
- Fixed PBR master node preview in forward rendering or transparent surface
- Fixed deferred shading with stereo instancing
- Fixed "look at" edition mode of Rotation tool for DecalProjectorComponent
- Fixed issue when switching mode in ReflectionProbe and PlanarReflectionProbe
- Fixed issue where migratable component version where not always serialized when part of prefab's instance
- Fixed an issue where shadow would not be rendered properly when light layer are not enabled
- Fixed exposure weight on unlit materials
- Fixed Light intensity not played in the player when recorded with animation/timeline
- Fixed some issues when multi editing HDRenderPipelineAsset
- Fixed emission node breaking the main shader graph preview in certain conditions.
- Fixed checkout of baked probe asset when baking probes.
- Fixed invalid gizmo position for rotated ReflectionProbe
- Fixed multi-edition of material's SurfaceType and RenderingPath
- Fixed whole pipeline reconstruction on selecting for the first time or modifying other than the currently used HDRenderPipelineAsset
- Fixed single shadow debug mode
- Fixed global scale factor debug mode when scale > 1
- Fixed debug menu material overrides not getting applied to the Terrain Lit shader
- Fixed typo in computeLightVariants
- Fixed deferred pass with XR instancing by disabling ComputeLightEvaluation
- Fixed bloom resolution independence
- Fixed lens dirt intensity not behaving properly
- Fixed the Stop NaN feature
- Fixed some resources to handle more than 2 instanced views for XR
- Fixed issue with black screen (NaN) produced on old GPU hardware or intel GPU hardware with gaussian pyramid
- Fixed issue with disabled punctual light would still render when only directional light is present

### Changed
- DensityVolume scripting API will no longuer allow to change between advance and normal edition mode
- Disabled depth of field, lens distortion and panini projection in the scene view
- TerrainLit shaders and includes are reorganized and made simpler.
- TerrainLit shader GUI now allows custom properties to be displayed in the Terrain fold-out section.
- Optimize distortion pass with stencil
- Disable SceneSelectionPass in shader graph preview
- Control punctual light and area light shadow atlas separately
- Move SMAA anti-aliasing option to after Temporal Anti Aliasing one, to avoid problem with previously serialized project settings
- Optimize rendering with static only lighting and when no cullable lights/decals/density volumes are present.
- Updated handles for DecalProjectorComponent for enhanced spacial position readability and have edition mode for better SceneView management
- DecalProjectorComponent are now scale independent in order to have reliable metric unit (see new Size field for changing the size of the volume)
- Restructure code from HDCamera.Update() by adding UpdateAntialiasing() and UpdateViewConstants()
- Renamed velocity to motion vectors
- Objects rendered during the After Post Process pass while TAA is enabled will not benefit from existing depth buffer anymore. This is done to fix an issue where those object would wobble otherwise
- Removed usage of builtin unity matrix for shadow, shadow now use same constant than other view
- The default volume layer mask for cameras & probes is now `Default` instead of `Everything`

## [6.5.0-preview] - 2019-03-07

### Added
- Added depth-of-field support with stereo instancing
- Adding real time area light shadow support
- Added a new FrameSettings: Specular Lighting to toggle the specular during the rendering

### Fixed
- Fixed diffusion profile upgrade breaking package when upgrading to a new version
- Fixed decals cropped by gizmo not updating correctly if prefab
- Fixed an issue when enabling SSR on multiple view
- Fixed edition of the intensity's unit field while selecting multiple lights
- Fixed wrong calculation in soft voxelization for density volume
- Fixed gizmo not working correctly with pre-exposure
- Fixed issue with setting a not available RT when disabling motion vectors
- Fixed planar reflection when looking at mirror normal
- Fixed mutiselection issue with HDLight Inspector
- Fixed HDAdditionalCameraData data migration
- Fixed failing builds when light explorer window is open
- Fixed cascade shadows border sometime causing artefacts between cascades
- Restored shadows in the Cascade Shadow debug visualization
- `camera.RenderToCubemap` use proper face culling

### Changed
- When rendering reflection probe disable all specular lighting and for metals use fresnelF0 as diffuse color for bake lighting.

## [6.4.0-preview] - 2019-02-21

### Added
- VR: Added TextureXR system to selectively expand TEXTURE2D macros to texture array for single-pass stereo instancing + Convert textures call to these macros
- Added an unit selection dropdown next to shutter speed (camera)
- Added error helpbox when trying to use a sub volume component that require the current HDRenderPipelineAsset to support a feature that it is not supporting.
- Add mesh for tube light when display emissive mesh is enabled

### Fixed
- Fixed Light explorer. The volume explorer used `profile` instead of `sharedProfile` which instantiate a custom volume profile instead of editing the asset itself.
- Fixed UI issue where all is displayed using metric unit in shadow cascade and Percent is set in the unit field (happening when opening the inspector).
- Fixed inspector event error when double clicking on an asset (diffusion profile/material).
- Fixed nullref on layered material UI when the material is not an asset.
- Fixed nullref exception when undo/redo a light property.
- Fixed visual bug when area light handle size is 0.

### Changed
- Update UI for 32bit/16bit shadow precision settings in HDRP asset
- Object motion vectors have been disabled in all but the game view. Camera motion vectors are still enabled everywhere, allowing TAA and Motion Blur to work on static objects.
- Enable texture array by default for most rendering code on DX11 and unlock stereo instancing (DX11 only for now)

## [6.3.0-preview] - 2019-02-18

### Added
- Added emissive property for shader graph decals
- Added a diffusion profile override volume so the list of diffusion profile assets to use can be chanaged without affecting the HDRP asset
- Added a "Stop NaNs" option on cameras and in the Scene View preferences.
- Added metric display option in HDShadowSettings and improve clamping
- Added shader parameter mapping in DebugMenu
- Added scripting API to configure DebugData for DebugMenu

### Fixed
- Fixed decals in forward
- Fixed issue with stencil not correctly setup for various master node and shader for the depth pass, motion vector pass and GBuffer/Forward pass
- Fixed SRP batcher and metal
- Fixed culling and shadows for Pyramid, Box, Rectangle and Tube lights
- Fixed an issue where scissor render state leaking from the editor code caused partially black rendering

### Changed
- When a lit material has a clear coat mask that is not null, we now use the clear coat roughness to compute the screen space reflection.
- Diffusion profiles are now limited to one per asset and can be referenced in materials, shader graphs and vfx graphs. Materials will be upgraded automatically except if they are using a shader graph, in this case it will display an error message.

## [6.2.0-preview] - 2019-02-15

### Added
- Added help box listing feature supported in a given HDRenderPipelineAsset alongs with the drawbacks implied.
- Added cascade visualizer, supporting disabled handles when not overriding.

### Fixed
- Fixed post processing with stereo double-wide
- Fixed issue with Metal: Use sign bit to find the cache type instead of lowest bit.
- Fixed invalid state when creating a planar reflection for the first time
- Fix FrameSettings's LitShaderMode not restrained by supported LitShaderMode regression.

### Changed
- The default value roughness value for the clearcoat has been changed from 0.03 to 0.01
- Update default value of based color for master node
- Update Fabric Charlie Sheen lighting model - Remove Fresnel component that wasn't part of initial model + Remap smoothness to [0.0 - 0.6] range for more artist friendly parameter

### Changed
- Code refactor: all macros with ARGS have been swapped with macros with PARAM. This is because the ARGS macros were incorrectly named.

## [6.1.0-preview] - 2019-02-13

### Added
- Added support for post-processing anti-aliasing in the Scene View (FXAA and TAA). These can be set in Preferences.
- Added emissive property for decal material (non-shader graph)

### Fixed
- Fixed a few UI bugs with the color grading curves.
- Fixed "Post Processing" in the scene view not toggling post-processing effects
- Fixed bake only object with flag `ReflectionProbeStaticFlag` when baking a `ReflectionProbe`

### Changed
- Removed unsupported Clear Depth checkbox in Camera inspector
- Updated the toggle for advanced mode in inspectors.

## [6.0.0-preview] - 2019-02-23

### Added
- Added new API to perform a camera rendering
- Added support for hair master node (Double kajiya kay - Lambert)
- Added Reset behaviour in DebugMenu (ingame mapping is right joystick + B)
- Added Default HD scene at new scene creation while in HDRP
- Added Wizard helping to configure HDRP project
- Added new UI for decal material to allow remapping and scaling of some properties
- Added cascade shadow visualisation toggle in HD shadow settings
- Added icons for assets
- Added replace blending mode for distortion
- Added basic distance fade for density volumes
- Added decal master node for shader graph
- Added HD unlit master node (Cross Pipeline version is name Unlit)
- Added new Rendering Queue in materials
- Added post-processing V3 framework embed in HDRP, remove postprocess V2 framework
- Post-processing now uses the generic volume framework
-   New depth-of-field, bloom, panini projection effects, motion blur
-   Exposure is now done as a pre-exposition pass, the whole system has been revamped
-   Exposure now use EV100 everywhere in the UI (Sky, Emissive Light)
- Added emissive intensity (Luminance and EV100 control) control for Emissive
- Added pre-exposure weigth for Emissive
- Added an emissive color node and a slider to control the pre-exposure percentage of emission color
- Added physical camera support where applicable
- Added more color grading tools
- Added changelog level for Shader Variant stripping
- Added Debug mode for validation of material albedo and metalness/specularColor values
- Added a new dynamic mode for ambient probe and renamed BakingSky to StaticLightingSky
- Added command buffer parameter to all Bind() method of material
- Added Material validator in Render Pipeline Debug
- Added code to future support of DXR (not enabled)
- Added support of multiviewport
- Added HDRenderPipeline.RequestSkyEnvironmentUpdate function to force an update from script when sky is set to OnDemand
- Added a Lighting and BackLighting slots in Lit, StackLit, Fabric and Hair master nodes
- Added support for overriding terrain detail rendering shaders, via the render pipeline editor resources asset
- Added xrInstancing flag support to RTHandle
- Added support for cullmask for decal projectors
- Added software dynamic resolution support
- Added support for "After Post-Process" render pass for unlit shader
- Added support for textured rectangular area lights
- Added stereo instancing macros to MSAA shaders
- Added support for Quarter Res Raytraced Reflections (not enabled)
- Added fade factor for decal projectors.
- Added stereo instancing macros to most shaders used in VR
- Added multi edition support for HDRenderPipelineAsset

### Fixed
- Fixed logic to disable FPTL with stereo rendering
- Fixed stacklit transmission and sun highlight
- Fixed decals with stereo rendering
- Fixed sky with stereo rendering
- Fixed flip logic for postprocessing + VR
- Fixed copyStencilBuffer pass for some specific platforms
- Fixed point light shadow map culling that wasn't taking into account far plane
- Fixed usage of SSR with transparent on all master node
- Fixed SSR and microshadowing on fabric material
- Fixed blit pass for stereo rendering
- Fixed lightlist bounds for stereo rendering
- Fixed windows and in-game DebugMenu sync.
- Fixed FrameSettings' LitShaderMode sync when opening DebugMenu.
- Fixed Metal specific issues with decals, hitting a sampler limit and compiling AxF shader
- Fixed an issue with flipped depth buffer during postprocessing
- Fixed normal map use for shadow bias with forward lit - now use geometric normal
- Fixed transparent depth prepass and postpass access so they can be use without alpha clipping for lit shader
- Fixed support of alpha clip shadow for lit master node
- Fixed unlit master node not compiling
- Fixed issue with debug display of reflection probe
- Fixed issue with phong tessellations not working with lit shader
- Fixed issue with vertex displacement being affected by heightmap setting even if not heightmap where assign
- Fixed issue with density mode on Lit terrain producing NaN
- Fixed issue when going back and forth from Lit to LitTesselation for displacement mode
- Fixed issue with ambient occlusion incorrectly applied to emissiveColor with light layers in deferred
- Fixed issue with fabric convolution not using the correct convolved texture when fabric convolution is enabled
- Fixed issue with Thick mode for Transmission that was disabling transmission with directional light
- Fixed shutdown edge cases with HDRP tests
- Fixed slowdow when enabling Fabric convolution in HDRP asset
- Fixed specularAA not compiling in StackLit Master node
- Fixed material debug view with stereo rendering
- Fixed material's RenderQueue edition in default view.
- Fixed banding issues within volumetric density buffer
- Fixed missing multicompile for MSAA for AxF
- Fixed camera-relative support for stereo rendering
- Fixed remove sync with render thread when updating decal texture atlas.
- Fixed max number of keyword reach [256] issue. Several shader feature are now local
- Fixed Scene Color and Depth nodes
- Fixed SSR in forward
- Fixed custom editor of Unlit, HD Unlit and PBR shader graph master node
- Fixed issue with NewFrame not correctly calculated in Editor when switching scene
- Fixed issue with TerrainLit not compiling with depth only pass and normal buffer
- Fixed geometric normal use for shadow bias with PBR master node in forward
- Fixed instancing macro usage for decals
- Fixed error message when having more than one directional light casting shadow
- Fixed error when trying to display preview of Camera or PlanarReflectionProbe
- Fixed LOAD_TEXTURE2D_ARRAY_MSAA macro
- Fixed min-max and amplitude clamping value in inspector of vertex displacement materials
- Fixed issue with alpha shadow clip (was incorrectly clipping object shadow)
- Fixed an issue where sky cubemap would not be cleared correctly when setting the current sky to None
- Fixed a typo in Static Lighting Sky component UI
- Fixed issue with incorrect reset of RenderQueue when switching shader in inspector GUI
- Fixed issue with variant stripper stripping incorrectly some variants
- Fixed a case of ambient lighting flickering because of previews
- Fixed Decals when rendering multiple camera in a single frame
- Fixed cascade shadow count in shader
- Fixed issue with Stacklit shader with Haze effect
- Fixed an issue with the max sample count for the TAA
- Fixed post-process guard band for XR
- Fixed exposure of emissive of Unlit
- Fixed depth only and motion vector pass for Unlit not working correctly with MSAA
- Fixed an issue with stencil buffer copy causing unnecessary compute dispatches for lighting
- Fixed multi edition issue in FrameSettings
- Fixed issue with SRP batcher and DebugDisplay variant of lit shader
- Fixed issue with debug material mode not doing alpha test
- Fixed "Attempting to draw with missing UAV bindings" errors on Vulkan
- Fixed pre-exposure incorrectly apply to preview
- Fixed issue with duplicate 3D texture in 3D texture altas of volumetric?
- Fixed Camera rendering order (base on the depth parameter)
- Fixed shader graph decals not being cropped by gizmo
- Fixed "Attempting to draw with missing UAV bindings" errors on Vulkan.


### Changed
- ColorPyramid compute shader passes is swapped to pixel shader passes on platforms where the later is faster.
- Removing the simple lightloop used by the simple lit shader
- Whole refactor of reflection system: Planar and reflection probe
- Separated Passthrough from other RenderingPath
- Update several properties naming and caption based on feedback from documentation team
- Remove tile shader variant for transparent backface pass of lit shader
- Rename all HDRenderPipeline to HDRP folder for shaders
- Rename decal property label (based on doc team feedback)
- Lit shader mode now default to Deferred to reduce build time
- Update UI of Emission parameters in shaders
- Improve shader variant stripping including shader graph variant
- Refactored render loop to render realtime probes visible per camera
- Enable SRP batcher by default
- Shader code refactor: Rename LIGHTLOOP_SINGLE_PASS => LIGHTLOOP_DISABLE_TILE_AND_CLUSTER and clean all usage of LIGHTLOOP_TILE_PASS
- Shader code refactor: Move pragma definition of vertex and pixel shader inside pass + Move SURFACE_GRADIENT definition in XXXData.hlsl
- Micro-shadowing in Lit forward now use ambientOcclusion instead of SpecularOcclusion
- Upgraded FrameSettings workflow, DebugMenu and Inspector part relative to it
- Update build light list shader code to support 32 threads in wavefronts on some platforms
- LayeredLit layers' foldout are now grouped in one main foldout per layer
- Shadow alpha clip can now be enabled on lit shader and haor shader enven for opaque
- Temporal Antialiasing optimization for Xbox One X
- Parameter depthSlice on SetRenderTarget functions now defaults to -1 to bind the entire resource
- Rename SampleCameraDepth() functions to LoadCameraDepth() and SampleCameraDepth(), same for SampleCameraColor() functions
- Improved Motion Blur quality.
- Update stereo frame settings values for single-pass instancing and double-wide
- Rearrange FetchDepth functions to prepare for stereo-instancing
- Remove unused _ComputeEyeIndex
- Updated HDRenderPipelineAsset inspector
- Re-enable SRP batcher for metal

## [5.2.0-preview] - 2018-11-27

### Added
- Added option to run Contact Shadows and Volumetrics Voxelization stage in Async Compute
- Added camera freeze debug mode - Allow to visually see culling result for a camera
- Added support of Gizmo rendering before and after postprocess in Editor
- Added support of LuxAtDistance for punctual lights

### Fixed
- Fixed Debug.DrawLine and Debug.Ray call to work in game view
- Fixed DebugMenu's enum resetted on change
- Fixed divide by 0 in refraction causing NaN
- Fixed disable rough refraction support
- Fixed refraction, SSS and atmospheric scattering for VR
- Fixed forward clustered lighting for VR (double-wide).
- Fixed Light's UX to not allow negative intensity
- Fixed HDRenderPipelineAsset inspector broken when displaying its FrameSettings from project windows.
- Fixed forward clustered lighting for VR (double-wide).
- Fixed HDRenderPipelineAsset inspector broken when displaying its FrameSettings from project windows.
- Fixed Decals and SSR diable flags for all shader graph master node (Lit, Fabric, StackLit, PBR)
- Fixed Distortion blend mode for shader graph master node (Lit, StackLit)
- Fixed bent Normal for Fabric master node in shader graph
- Fixed PBR master node lightlayers
- Fixed shader stripping for built-in lit shaders.

### Changed
- Rename "Regular" in Diffusion profile UI "Thick Object"
- Changed VBuffer depth parametrization for volumetric from distanceRange to depthExtent - Require update of volumetric settings - Fog start at near plan
- SpotLight with box shape use Lux unit only

## [5.1.0-preview] - 2018-11-19

### Added

- Added a separate Editor resources file for resources Unity does not take when it builds a Player.
- You can now disable SSR on Materials in Shader Graph.
- Added support for MSAA when the Supported Lit Shader Mode is set to Both. Previously HDRP only supported MSAA for Forward mode.
- You can now override the emissive color of a Material when in debug mode.
- Exposed max light for Light Loop Settings in HDRP asset UI.
- HDRP no longer performs a NormalDBuffer pass update if there are no decals in the Scene.
- Added distant (fall-back) volumetric fog and improved the fog evaluation precision.
- Added an option to reflect sky in SSR.
- Added a y-axis offset for the PlanarReflectionProbe and offset tool.
- Exposed the option to run SSR and SSAO on async compute.
- Added support for the _GlossMapScale parameter in the Legacy to HDRP Material converter.
- Added wave intrinsic instructions for use in Shaders (for AMD GCN).


### Fixed
- Fixed sphere shaped influence handles clamping in Reflection Probes.
- Fixed Reflection Probe data migration for projects created before using HDRP.
- Fixed UI of Layered Material where Unity previously rendered the scrollbar above the Copy button.
- Fixed Material tessellations parameters Start fade distance and End fade distance. Originally, Unity clamped these values when you modified them.
- Fixed various distortion and refraction issues - handle a better fall-back.
- Fixed SSR for multiple views.
- Fixed SSR issues related to self-intersections.
- Fixed shape density volume handle speed.
- Fixed density volume shape handle moving too fast.
- Fixed the Camera velocity pass that we removed by mistake.
- Fixed some null pointer exceptions when disabling motion vectors support.
- Fixed viewports for both the Subsurface Scattering combine pass and the transparent depth prepass.
- Fixed the blend mode pop-up in the UI. It previously did not appear when you enabled pre-refraction.
- Fixed some null pointer exceptions that previously occurred when you disabled motion vectors support.
- Fixed Layered Lit UI issue with scrollbar.
- Fixed cubemap assignation on custom ReflectionProbe.
- Fixed Reflection Probes’ capture settings' shadow distance.
- Fixed an issue with the SRP batcher and Shader variables declaration.
- Fixed thickness and subsurface slots for fabric Shader master node that wasn't appearing with the right combination of flags.
- Fixed d3d debug layer warning.
- Fixed PCSS sampling quality.
- Fixed the Subsurface and transmission Material feature enabling for fabric Shader.
- Fixed the Shader Graph UV node’s dimensions when using it in a vertex Shader.
- Fixed the planar reflection mirror gizmo's rotation.
- Fixed HDRenderPipelineAsset's FrameSettings not showing the selected enum in the Inspector drop-down.
- Fixed an error with async compute.
- MSAA now supports transparency.
- The HDRP Material upgrader tool now converts metallic values correctly.
- Volumetrics now render in Reflection Probes.
- Fixed a crash that occurred whenever you set a viewport size to 0.
- Fixed the Camera physic parameter that the UI previously did not display.
- Fixed issue in pyramid shaped spotlight handles manipulation

### Changed

- Renamed Line shaped Lights to Tube Lights.
- HDRP now uses mean height fog parametrization.
- Shadow quality settings are set to All when you use HDRP (This setting is not visible in the UI when using SRP). This avoids Legacy Graphics Quality Settings disabling the shadows and give SRP full control over the Shadows instead.
- HDRP now internally uses premultiplied alpha for all fog.
- Updated default FrameSettings used for realtime Reflection Probes when you create a new HDRenderPipelineAsset.
- Remove multi-camera support. LWRP and HDRP will not support multi-camera layered rendering.
- Updated Shader Graph subshaders to use the new instancing define.
- Changed fog distance calculation from distance to plane to distance to sphere.
- Optimized forward rendering using AMD GCN by scalarizing the light loop.
- Changed the UI of the Light Editor.
- Change ordering of includes in HDRP Materials in order to reduce iteration time for faster compilation.
- Added a StackLit master node replacing the InspectorUI version. IMPORTANT: All previously authored StackLit Materials will be lost. You need to recreate them with the master node.

## [5.0.0-preview] - 2018-09-28

### Added
- Added occlusion mesh to depth prepass for VR (VR still disabled for now)
- Added a debug mode to display only one shadow at once
- Added controls for the highlight created by directional lights
- Added a light radius setting to punctual lights to soften light attenuation and simulate fill lighting
- Added a 'minRoughness' parameter to all non-area lights (was previously only available for certain light types)
- Added separate volumetric light/shadow dimmers
- Added per-pixel jitter to volumetrics to reduce aliasing artifacts
- Added a SurfaceShading.hlsl file, which implements material-agnostic shading functionality in an efficient manner
- Added support for shadow bias for thin object transmission
- Added FrameSettings to control realtime planar reflection
- Added control for SRPBatcher on HDRP Asset
- Added an option to clear the shadow atlases in the debug menu
- Added a color visualization of the shadow atlas rescale in debug mode
- Added support for disabling SSR on materials
- Added intrinsic for XBone
- Added new light volume debugging tool
- Added a new SSR debug view mode
- Added translaction's scale invariance on DensityVolume
- Added multiple supported LitShadermode and per renderer choice in case of both Forward and Deferred supported
- Added custom specular occlusion mode to Lit Shader Graph Master node

### Fixed
- Fixed a normal bias issue with Stacklit (Was causing light leaking)
- Fixed camera preview outputing an error when both scene and game view where display and play and exit was call
- Fixed override debug mode not apply correctly on static GI
- Fixed issue where XRGraphicsConfig values set in the asset inspector GUI weren't propagating correctly (VR still disabled for now)
- Fixed issue with tangent that was using SurfaceGradient instead of regular normal decoding
- Fixed wrong error message display when switching to unsupported target like IOS
- Fixed an issue with ambient occlusion texture sometimes not being created properly causing broken rendering
- Shadow near plane is no longer limited at 0.1
- Fixed decal draw order on transparent material
- Fixed an issue where sometime the lookup texture used for GGX convolution was broken, causing broken rendering
- Fixed an issue where you wouldn't see any fog for certain pipeline/scene configurations
- Fixed an issue with volumetric lighting where the anisotropy value of 0 would not result in perfectly isotropic lighting
- Fixed shadow bias when the atlas is rescaled
- Fixed shadow cascade sampling outside of the atlas when cascade count is inferior to 4
- Fixed shadow filter width in deferred rendering not matching shader config
- Fixed stereo sampling of depth texture in MSAA DepthValues.shader
- Fixed box light UI which allowed negative and zero sizes, thus causing NaNs
- Fixed stereo rendering in HDRISky.shader (VR)
- Fixed normal blend and blend sphere influence for reflection probe
- Fixed distortion filtering (was point filtering, now trilinear)
- Fixed contact shadow for large distance
- Fixed depth pyramid debug view mode
- Fixed sphere shaped influence handles clamping in reflection probes
- Fixed reflection probes data migration for project created before using hdrp
- Fixed ambient occlusion for Lit Master Node when slot is connected

### Changed
- Use samplerunity_ShadowMask instead of samplerunity_samplerLightmap for shadow mask
- Allow to resize reflection probe gizmo's size
- Improve quality of screen space shadow
- Remove support of projection model for ScreenSpaceLighting (SSR always use HiZ and refraction always Proxy)
- Remove all the debug mode from SSR that are obsolete now
- Expose frameSettings and Capture settings for reflection and planar probe
- Update UI for reflection probe, planar probe, camera and HDRP Asset
- Implement proper linear blending for volumetric lighting via deep compositing as described in the paper "Deep Compositing Using Lie Algebras"
- Changed  planar mapping to match terrain convention (XZ instead of ZX)
- XRGraphicsConfig is no longer Read/Write. Instead, it's read-only. This improves consistency of XR behavior between the legacy render pipeline and SRP
- Change reflection probe data migration code (to update old reflection probe to new one)
- Updated gizmo for ReflectionProbes
- Updated UI and Gizmo of DensityVolume

## [4.0.0-preview] - 2018-09-28

### Added
- Added a new TerrainLit shader that supports rendering of Unity terrains.
- Added controls for linear fade at the boundary of density volumes
- Added new API to control decals without monobehaviour object
- Improve Decal Gizmo
- Implement Screen Space Reflections (SSR) (alpha version, highly experimental)
- Add an option to invert the fade parameter on a Density Volume
- Added a Fabric shader (experimental) handling cotton and silk
- Added support for MSAA in forward only for opaque only
- Implement smoothness fade for SSR
- Added support for AxF shader (X-rite format - require special AxF importer from Unity not part of HDRP)
- Added control for sundisc on directional light (hack)
- Added a new HD Lit Master node that implements Lit shader support for Shader Graph
- Added Micro shadowing support (hack)
- Added an event on HDAdditionalCameraData for custom rendering
- HDRP Shader Graph shaders now support 4-channel UVs.

### Fixed
- Fixed an issue where sometimes the deferred shadow texture would not be valid, causing wrong rendering.
- Stencil test during decals normal buffer update is now properly applied
- Decals corectly update normal buffer in forward
- Fixed a normalization problem in reflection probe face fading causing artefacts in some cases
- Fix multi-selection behavior of Density Volumes overwriting the albedo value
- Fixed support of depth texture for RenderTexture. HDRP now correctly output depth to user depth buffer if RenderTexture request it.
- Fixed multi-selection behavior of Density Volumes overwriting the albedo value
- Fixed support of depth for RenderTexture. HDRP now correctly output depth to user depth buffer if RenderTexture request it.
- Fixed support of Gizmo in game view in the editor
- Fixed gizmo for spot light type
- Fixed issue with TileViewDebug mode being inversed in gameview
- Fixed an issue with SAMPLE_TEXTURECUBE_SHADOW macro
- Fixed issue with color picker not display correctly when game and scene view are visible at the same time
- Fixed an issue with reflection probe face fading
- Fixed camera motion vectors shader and associated matrices to update correctly for single-pass double-wide stereo rendering
- Fixed light attenuation functions when range attenuation is disabled
- Fixed shadow component algorithm fixup not dirtying the scene, so changes can be saved to disk.
- Fixed some GC leaks for HDRP
- Fixed contact shadow not affected by shadow dimmer
- Fixed GGX that works correctly for the roughness value of 0 (mean specular highlgiht will disappeard for perfect mirror, we rely on maxSmoothness instead to always have a highlight even on mirror surface)
- Add stereo support to ShaderPassForward.hlsl. Forward rendering now seems passable in limited test scenes with camera-relative rendering disabled.
- Add stereo support to ProceduralSky.shader and OpaqueAtmosphericScattering.shader.
- Added CullingGroupManager to fix more GC.Alloc's in HDRP
- Fixed rendering when multiple cameras render into the same render texture

### Changed
- Changed the way depth & color pyramids are built to be faster and better quality, thus improving the look of distortion and refraction.
- Stabilize the dithered LOD transition mask with respect to the camera rotation.
- Avoid multiple depth buffer copies when decals are present
- Refactor code related to the RT handle system (No more normal buffer manager)
- Remove deferred directional shadow and move evaluation before lightloop
- Add a function GetNormalForShadowBias() that material need to implement to return the normal used for normal shadow biasing
- Remove Jimenez Subsurface scattering code (This code was disabled by default, now remove to ease maintenance)
- Change Decal API, decal contribution is now done in Material. Require update of material using decal
- Move a lot of files from CoreRP to HDRP/CoreRP. All moved files weren't used by Ligthweight pipeline. Long term they could move back to CoreRP after CoreRP become out of preview
- Updated camera inspector UI
- Updated decal gizmo
- Optimization: The objects that are rendered in the Motion Vector Pass are not rendered in the prepass anymore
- Removed setting shader inclue path via old API, use package shader include paths
- The default value of 'maxSmoothness' for punctual lights has been changed to 0.99
- Modified deferred compute and vert/frag shaders for first steps towards stereo support
- Moved material specific Shader Graph files into corresponding material folders.
- Hide environment lighting settings when enabling HDRP (Settings are control from sceneSettings)
- Update all shader includes to use absolute path (allow users to create material in their Asset folder)
- Done a reorganization of the files (Move ShaderPass to RenderPipeline folder, Move all shadow related files to Lighting/Shadow and others)
- Improved performance and quality of Screen Space Shadows

## [3.3.0-preview] - 2018-01-01

### Added
- Added an error message to say to use Metal or Vulkan when trying to use OpenGL API
- Added a new Fabric shader model that supports Silk and Cotton/Wool
- Added a new HDRP Lighting Debug mode to visualize Light Volumes for Point, Spot, Line, Rectangular and Reflection Probes
- Add support for reflection probe light layers
- Improve quality of anisotropic on IBL

### Fixed
- Fix an issue where the screen where darken when rendering camera preview
- Fix display correct target platform when showing message to inform user that a platform is not supported
- Remove workaround for metal and vulkan in normal buffer encoding/decoding
- Fixed an issue with color picker not working in forward
- Fixed an issue where reseting HDLight do not reset all of its parameters
- Fixed shader compile warning in DebugLightVolumes.shader

### Changed
- Changed default reflection probe to be 256x256x6 and array size to be 64
- Removed dependence on the NdotL for thickness evaluation for translucency (based on artist's input)
- Increased the precision when comparing Planar or HD reflection probe volumes
- Remove various GC alloc in C#. Slightly better performance

## [3.2.0-preview] - 2018-01-01

### Added
- Added a luminance meter in the debug menu
- Added support of Light, reflection probe, emissive material, volume settings related to lighting to Lighting explorer
- Added support for 16bit shadows

### Fixed
- Fix issue with package upgrading (HDRP resources asset is now versionned to worarkound package manager limitation)
- Fix HDReflectionProbe offset displayed in gizmo different than what is affected.
- Fix decals getting into a state where they could not be removed or disabled.
- Fix lux meter mode - The lux meter isn't affected by the sky anymore
- Fix area light size reset when multi-selected
- Fix filter pass number in HDUtils.BlitQuad
- Fix Lux meter mode that was applying SSS
- Fix planar reflections that were not working with tile/cluster (olbique matrix)
- Fix debug menu at runtime not working after nested prefab PR come to trunk
- Fix scrolling issue in density volume

### Changed
- Shader code refactor: Split MaterialUtilities file in two parts BuiltinUtilities (independent of FragInputs) and MaterialUtilities (Dependent of FragInputs)
- Change screen space shadow rendertarget format from ARGB32 to RG16

## [3.1.0-preview] - 2018-01-01

### Added
- Decal now support per channel selection mask. There is now two mode. One with BaseColor, Normal and Smoothness and another one more expensive with BaseColor, Normal, Smoothness, Metal and AO. Control is on HDRP Asset. This may require to launch an update script for old scene: 'Edit/Render Pipeline/Single step upgrade script/Upgrade all DecalMaterial MaskBlendMode'.
- Decal now supports depth bias for decal mesh, to prevent z-fighting
- Decal material now supports draw order for decal projectors
- Added LightLayers support (Base on mask from renderers name RenderingLayers and mask from light name LightLayers - if they match, the light apply) - cost an extra GBuffer in deferred (more bandwidth)
- When LightLayers is enabled, the AmbientOclusion is store in the GBuffer in deferred path allowing to avoid double occlusion with SSAO. In forward the double occlusion is now always avoided.
- Added the possibility to add an override transform on the camera for volume interpolation
- Added desired lux intensity and auto multiplier for HDRI sky
- Added an option to disable light by type in the debug menu
- Added gradient sky
- Split EmissiveColor and bakeDiffuseLighting in forward avoiding the emissiveColor to be affect by SSAO
- Added a volume to control indirect light intensity
- Added EV 100 intensity unit for area lights
- Added support for RendererPriority on Renderer. This allow to control order of transparent rendering manually. HDRP have now two stage of sorting for transparent in addition to bact to front. Material have a priority then Renderer have a priority.
- Add Coupling of (HD)Camera and HDAdditionalCameraData for reset and remove in inspector contextual menu of Camera
- Add Coupling of (HD)ReflectionProbe and HDAdditionalReflectionData for reset and remove in inspector contextual menu of ReflectoinProbe
- Add macro to forbid unity_ObjectToWorld/unity_WorldToObject to be use as it doesn't handle camera relative rendering
- Add opacity control on contact shadow

### Fixed
- Fixed an issue with PreIntegratedFGD texture being sometimes destroyed and not regenerated causing rendering to break
- PostProcess input buffers are not copied anymore on PC if the viewport size matches the final render target size
- Fixed an issue when manipulating a lot of decals, it was displaying a lot of errors in the inspector
- Fixed capture material with reflection probe
- Refactored Constant Buffers to avoid hitting the maximum number of bound CBs in some cases.
- Fixed the light range affecting the transform scale when changed.
- Snap to grid now works for Decal projector resizing.
- Added a warning for 128x128 cookie texture without mipmaps
- Replace the sampler used for density volumes for correct wrap mode handling

### Changed
- Move Render Pipeline Debug "Windows from Windows->General-> Render Pipeline debug windows" to "Windows from Windows->Analysis-> Render Pipeline debug windows"
- Update detail map formula for smoothness and albedo, goal it to bright and dark perceptually and scale factor is use to control gradient speed
- Refactor the Upgrade material system. Now a material can be update from older version at any time. Call Edit/Render Pipeline/Upgrade all Materials to newer version
- Change name EnableDBuffer to EnableDecals at several place (shader, hdrp asset...), this require a call to Edit/Render Pipeline/Upgrade all Materials to newer version to have up to date material.
- Refactor shader code: BakeLightingData structure have been replace by BuiltinData. Lot of shader code have been remove/change.
- Refactor shader code: All GBuffer are now handled by the deferred material. Mean ShadowMask and LightLayers are control by lit material in lit.hlsl and not outside anymore. Lot of shader code have been remove/change.
- Refactor shader code: Rename GetBakedDiffuseLighting to ModifyBakedDiffuseLighting. This function now handle lighting model for transmission too. Lux meter debug mode is factor outisde.
- Refactor shader code: GetBakedDiffuseLighting is not call anymore in GBuffer or forward pass, including the ConvertSurfaceDataToBSDFData and GetPreLightData, this is done in ModifyBakedDiffuseLighting now
- Refactor shader code: Added a backBakeDiffuseLighting to BuiltinData to handle lighting for transmission
- Refactor shader code: Material must now call InitBuiltinData (Init all to zero + init bakeDiffuseLighting and backBakeDiffuseLighting ) and PostInitBuiltinData

## [3.0.0-preview] - 2018-01-01

### Fixed
- Fixed an issue with distortion that was using previous frame instead of current frame
- Fixed an issue where disabled light where not upgrade correctly to the new physical light unit system introduce in 2.0.5-preview

### Changed
- Update assembly definitions to output assemblies that match Unity naming convention (Unity.*).

## [2.0.5-preview] - 2018-01-01

### Added
- Add option supportDitheringCrossFade on HDRP Asset to allow to remove shader variant during player build if needed
- Add contact shadows for punctual lights (in additional shadow settings), only one light is allowed to cast contact shadows at the same time and so at each frame a dominant light is choosed among all light with contact shadows enabled.
- Add PCSS shadow filter support (from SRP Core)
- Exposed shadow budget parameters in HDRP asset
- Add an option to generate an emissive mesh for area lights (currently rectangle light only). The mesh fits the size, intensity and color of the light.
- Add an option to the HDRP asset to increase the resolution of volumetric lighting.
- Add additional ligth unit support for punctual light (Lumens, Candela) and area lights (Lumens, Luminance)
- Add dedicated Gizmo for the box Influence volume of HDReflectionProbe / PlanarReflectionProbe

### Changed
- Re-enable shadow mask mode in debug view
- SSS and Transmission code have been refactored to be able to share it between various material. Guidelines are in SubsurfaceScattering.hlsl
- Change code in area light with LTC for Lit shader. Magnitude is now take from FGD texture instead of a separate texture
- Improve camera relative rendering: We now apply camera translation on the model matrix, so before the TransformObjectToWorld(). Note: unity_WorldToObject and unity_ObjectToWorld must never be used directly.
- Rename positionWS to positionRWS (Camera relative world position) at a lot of places (mainly in interpolator and FragInputs). In case of custom shader user will be required to update their code.
- Rename positionWS, capturePositionWS, proxyPositionWS, influencePositionWS to positionRWS, capturePositionRWS, proxyPositionRWS, influencePositionRWS (Camera relative world position) in LightDefinition struct.
- Improve the quality of trilinear filtering of density volume textures.
- Improve UI for HDReflectionProbe / PlanarReflectionProbe

### Fixed
- Fixed a shader preprocessor issue when compiling DebugViewMaterialGBuffer.shader against Metal target
- Added a temporary workaround to Lit.hlsl to avoid broken lighting code with Metal/AMD
- Fixed issue when using more than one volume texture mask with density volumes.
- Fixed an error which prevented volumetric lighting from working if no density volumes with 3D textures were present.
- Fix contact shadows applied on transmission
- Fix issue with forward opaque lit shader variant being removed by the shader preprocessor
- Fixed compilation errors on platforms with limited XRSetting support.
- Fixed apply range attenuation option on punctual light
- Fixed issue with color temperature not take correctly into account with static lighting
- Don't display fog when diffuse lighting, specular lighting, or lux meter debug mode are enabled.

## [2.0.4-preview] - 2018-01-01

### Fixed
- Fix issue when disabling rough refraction and building a player. Was causing a crash.

## [2.0.3-preview] - 2018-01-01

### Added
- Increased debug color picker limit up to 260k lux

## [2.0.2-preview] - 2018-01-01

### Added
- Add Light -> Planar Reflection Probe command
- Added a false color mode in rendering debug
- Add support for mesh decals
- Add flag to disable projector decals on transparent geometry to save performance and decal texture atlas space
- Add ability to use decal diffuse map as mask only
- Add visualize all shadow masks in lighting debug
- Add export of normal and roughness buffer for forwardOnly and when in supportOnlyForward mode for forward
- Provide a define in lit.hlsl (FORWARD_MATERIAL_READ_FROM_WRITTEN_NORMAL_BUFFER) when output buffer normal is used to read the normal and roughness instead of caclulating it (can save performance, but lower quality due to compression)
- Add color swatch to decal material

### Changed
- Change Render -> Planar Reflection creation to 3D Object -> Mirror
- Change "Enable Reflector" name on SpotLight to "Angle Affect Intensity"
- Change prototype of BSDFData ConvertSurfaceDataToBSDFData(SurfaceData surfaceData) to BSDFData ConvertSurfaceDataToBSDFData(uint2 positionSS, SurfaceData surfaceData)

### Fixed
- Fix issue with StackLit in deferred mode with deferredDirectionalShadow due to GBuffer not being cleared. Gbuffer is still not clear and issue was fix with the new Output of normal buffer.
- Fixed an issue where interpolation volumes were not updated correctly for reflection captures.
- Fixed an exception in Light Loop settings UI

## [2.0.1-preview] - 2018-01-01

### Added
- Add stripper of shader variant when building a player. Save shader compile time.
- Disable per-object culling that was executed in C++ in HD whereas it was not used (Optimization)
- Enable texture streaming debugging (was not working before 2018.2)
- Added Screen Space Reflection with Proxy Projection Model
- Support correctly scene selection for alpha tested object
- Add per light shadow mask mode control (i.e shadow mask distance and shadow mask). It use the option NonLightmappedOnly
- Add geometric filtering to Lit shader (allow to reduce specular aliasing)
- Add shortcut to create DensityVolume and PlanarReflection in hierarchy
- Add a DefaultHDMirrorMaterial material for PlanarReflection
- Added a script to be able to upgrade material to newer version of HDRP
- Removed useless duplication of ForwardError passes.
- Add option to not compile any DEBUG_DISPLAY shader in the player (Faster build) call Support Runtime Debug display

### Changed
- Changed SupportForwardOnly to SupportOnlyForward in render pipeline settings
- Changed versioning variable name in HDAdditionalXXXData from m_version to version
- Create unique name when creating a game object in the rendering menu (i.e Density Volume(2))
- Re-organize various files and folder location to clean the repository
- Change Debug windows name and location. Now located at:  Windows -> General -> Render Pipeline Debug

### Removed
- Removed GlobalLightLoopSettings.maxPlanarReflectionProbes and instead use value of GlobalLightLoopSettings.planarReflectionProbeCacheSize
- Remove EmissiveIntensity parameter and change EmissiveColor to be HDR (Matching Builtin Unity behavior) - Data need to be updated - Launch Edit -> Single Step Upgrade Script -> Upgrade all Materials emissionColor

### Fixed
- Fix issue with LOD transition and instancing
- Fix discrepency between object motion vector and camera motion vector
- Fix issue with spot and dir light gizmo axis not highlighted correctly
- Fix potential crash while register debug windows inputs at startup
- Fix warning when creating Planar reflection
- Fix specular lighting debug mode (was rendering black)
- Allow projector decal with null material to allow to configure decal when HDRP is not set
- Decal atlas texture offset/scale is updated after allocations (used to be before so it was using date from previous frame)

## [0.0.0-preview] - 2018-01-01

### Added
- Configure the VolumetricLightingSystem code path to be on by default
- Trigger a build exception when trying to build an unsupported platform
- Introduce the VolumetricLightingController component, which can (and should) be placed on the camera, and allows one to control the near and the far plane of the V-Buffer (volumetric "froxel" buffer) along with the depth distribution (from logarithmic to linear)
- Add 3D texture support for DensityVolumes
- Add a better mapping of roughness to mipmap for planar reflection
- The VolumetricLightingSystem now uses RTHandles, which allows to save memory by sharing buffers between different cameras (history buffers are not shared), and reduce reallocation frequency by reallocating buffers only if the rendering resolution increases (and suballocating within existing buffers if the rendering resolution decreases)
- Add a Volumetric Dimmer slider to lights to control the intensity of the scattered volumetric lighting
- Add UV tiling and offset support for decals.
- Add mipmapping support for volume 3D mask textures

### Changed
- Default number of planar reflection change from 4 to 2
- Rename _MainDepthTexture to _CameraDepthTexture
- The VolumetricLightingController has been moved to the Interpolation Volume framework and now functions similarly to the VolumetricFog settings
- Update of UI of cookie, CubeCookie, Reflection probe and planar reflection probe to combo box
- Allow enabling/disabling shadows for area lights when they are set to baked.
- Hide applyRangeAttenuation and FadeDistance for directional shadow as they are not used

### Removed
- Remove Resource folder of PreIntegratedFGD and add the resource to RenderPipeline Asset

### Fixed
- Fix ConvertPhysicalLightIntensityToLightIntensity() function used when creating light from script to match HDLightEditor behavior
- Fix numerical issues with the default value of mean free path of volumetric fog
- Fix the bug preventing decals from coexisting with density volumes
- Fix issue with alpha tested geometry using planar/triplanar mapping not render correctly or flickering (due to being wrongly alpha tested in depth prepass)
- Fix meta pass with triplanar (was not handling correctly the normal)
- Fix preview when a planar reflection is present
- Fix Camera preview, it is now a Preview cameraType (was a SceneView)
- Fix handling unknown GPUShadowTypes in the shadow manager.
- Fix area light shapes sent as point lights to the baking backends when they are set to baked.
- Fix unnecessary division by PI for baked area lights.
- Fix line lights sent to the lightmappers. The backends don't support this light type.
- Fix issue with shadow mask framesettings not correctly taken into account when shadow mask is enabled for lighting.
- Fix directional light and shadow mask transition, they are now matching making smooth transition
- Fix banding issues caused by high intensity volumetric lighting
- Fix the debug window being emptied on SRP asset reload
- Fix issue with debug mode not correctly clearing the GBuffer in editor after a resize
- Fix issue with ResetMaterialKeyword not resetting correctly ToggleOff/Roggle Keyword
- Fix issue with motion vector not render correctly if there is no depth prepass in deferred

## [0.0.0-preview] - 2018-01-01

### Added
- Screen Space Refraction projection model (Proxy raycasting, HiZ raymarching)
- Screen Space Refraction settings as volume component
- Added buffered frame history per camera
- Port Global Density Volumes to the Interpolation Volume System.
- Optimize ImportanceSampleLambert() to not require the tangent frame.
- Generalize SampleVBuffer() to handle different sampling and reconstruction methods.
- Improve the quality of volumetric lighting reprojection.
- Optimize Morton Order code in the Subsurface Scattering pass.
- Planar Reflection Probe support roughness (gaussian convolution of captured probe)
- Use an atlas instead of a texture array for cluster transparent decals
- Add a debug view to visualize the decal atlas
- Only store decal textures to atlas if decal is visible, debounce out of memory decal atlas warning.
- Add manipulator gizmo on decal to improve authoring workflow
- Add a minimal StackLit material (work in progress, this version can be used as template to add new material)

### Changed
- EnableShadowMask in FrameSettings (But shadowMaskSupport still disable by default)
- Forced Planar Probe update modes to (Realtime, Every Update, Mirror Camera)
- Screen Space Refraction proxy model uses the proxy of the first environment light (Reflection probe/Planar probe) or the sky
- Moved RTHandle static methods to RTHandles
- Renamed RTHandle to RTHandleSystem.RTHandle
- Move code for PreIntegratedFDG (Lit.shader) into its dedicated folder to be share with other material
- Move code for LTCArea (Lit.shader) into its dedicated folder to be share with other material

### Removed
- Removed Planar Probe mirror plane position and normal fields in inspector, always display mirror plane and normal gizmos

### Fixed
- Fix fog flags in scene view is now taken into account
- Fix sky in preview windows that were disappearing after a load of a new level
- Fix numerical issues in IntersectRayAABB().
- Fix alpha blending of volumetric lighting with transparent objects.
- Fix the near plane of the V-Buffer causing out-of-bounds look-ups in the clustered data structure.
- Depth and color pyramid are properly computed and sampled when the camera renders inside a viewport of a RTHandle.
- Fix decal atlas debug view to work correctly when shadow atlas view is also enabled
- Fix TransparentSSR with non-rendergraph.
- Fix shader compilation warning on SSR compute shader.<|MERGE_RESOLUTION|>--- conflicted
+++ resolved
@@ -97,16 +97,13 @@
 - Fixed error when opening the default composition graph in the Graphics Compositor (case 1318933).
 - Fixed gizmo rendering when wireframe mode is selected.
 - Fixed issue in path tracing, where objects would cast shadows even if not present in the path traced layers (case 1318857).
-<<<<<<< HEAD
-- Fixed SRP batcher not compatible with Decal (case 1311586).
-- Fixed error message when having MSAA and Screen Space Shadows (case 1318698).
-=======
 - Fixed SRP batcher not compatible with Decal (case 1311586)
 - Fixed wrong color buffer being bound to pre refraction custom passes.
 - Fixed issue in Probe Reference Volume authoring component triggering an asset reload on all operations.
 - Fixed grey screen on playstation platform when histogram exposure is enabled but the curve mapping is not used.
 - Fixed HDRPAsset loosing its reference to the ray tracing resources when clicking on a different quality level that doesn't have ray tracing (case 1320304).
->>>>>>> e03af0d9
+- Fixed SRP batcher not compatible with Decal (case 1311586).
+- Fixed error message when having MSAA and Screen Space Shadows (case 1318698).
 
 ### Changed
 - Changed Window/Render Pipeline/HD Render Pipeline Wizard to Window/Rendering/HDRP Wizard
