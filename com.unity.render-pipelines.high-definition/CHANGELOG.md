--- conflicted
+++ resolved
@@ -529,16 +529,13 @@
 - Fixed MSAA depth resolve when there is no motion vectors
 - Fixed various object leaks in HDRP.
 - Fixed compile error with XR SubsystemManager.
-<<<<<<< HEAD
-- Replaced commands incompatible with async compute in light list build process.
-=======
 - Fix for assertion triggering sometimes when saving a newly created lit shader graph (case 1230996)
 - Fixed culling of planar reflection probes that change position (case 1218651)
 - Fixed null reference when processing lightprobe (case 1235285)
 - Fix issue causing wrong planar reflection rendering when more than one camera is present.
 - Fix black screen in XR when HDRP package is present but not used.
 - Fixed an issue with the specularFGD term being used when the material has a clear coat (lit shader).
->>>>>>> 6b49bade
+- Replaced commands incompatible with async compute in light list build process.
 
 ### Changed
 - Color buffer pyramid is not allocated anymore if neither refraction nor distortion are enabled
