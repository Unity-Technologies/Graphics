# Changelog
All notable changes to this package will be documented in this file.

The format is based on [Keep a Changelog](http://keepachangelog.com/en/1.0.0/)
and this project adheres to [Semantic Versioning](http://semver.org/spec/v2.0.0.html).

## [11.0.0] - 2020-10-21

### Added
- Added a new API to bake HDRP probes from C# (case 1276360)

### Fixed
- Fixed probe volumes debug views.

### Changed
- Removed the material pass probe volumes evaluation mode.
- Volume parameter of type Cubemap can now accept Cubemap render textures and custom render textures.

## [10.3.0] - 2020-11-16

### Added
- Added a warning when trying to bake with static lighting being in an invalid state.

### Fixed
- Fixed stylesheet reloading for LookDev window and Wizard window.
- Fixed XR single-pass rendering with legacy shaders using unity_StereoWorldSpaceCameraPos.
- Fixed issue displaying wrong debug mode in runtime debug menu UI.
- Fixed useless editor repaint when using lod bias.
- Fixed multi-editing with new light intensity slider.
- Fixed issue with density volumes flickering when editing shape box.
- Fixed issue with image layers in the graphics compositor (case 1289936).
- Fixed issue with angle fading when rotating decal projector.
- Fixed issue with gameview repaint in the graphics compositor (case 1290622).
- Fixed some labels being clipped in the Render Graph Viewer
- Fixed issue when decal projector material is none.
- Fixed the sampling of the normal buffer in the the forward transparent pass.
- Fixed bloom prefiltering tooltip.
- Fixed NullReferenceException when loading multipel scene async
- Fixed missing alpha blend state properties in Axf shader and update default stencil properties
- Fixed normal buffer not bound to custom pass anymore.
- Fixed issues with camera management in the graphics compositor (cases 1292548, 1292549).
- Fixed an issue where a warning about the static sky not being ready was wrongly displayed.
<<<<<<< HEAD
- Fixed alpha output when atmospheric scattering is enabled.
=======
- Fixed the clear coat not being handled properly for SSR and RTR (case 1291654).
- Fixed ghosting in RTGI and RTAO when denoising is enabled and the RTHandle size is not equal to the Viewport size (case 1291654).
>>>>>>> 69a69248

### Changed
- Volume Manager now always tests scene culling masks. This was required to fix hybrid workflow.
- Now the screen space shadow is only used if the analytic value is valid.

## [10.2.0] - 2020-10-19

### Added
- Added a rough distortion frame setting and and info box on distortion materials.
- Adding support of 4 channel tex coords for ray tracing (case 1265309).
- Added a help button on the volume component toolbar for documentation.
- Added range remapping to metallic property for Lit and Decal shaders.
- Exposed the API to access HDRP shader pass names.
- Added the status check of default camera frame settings in the DXR wizard.
- Added frame setting for Virtual Texturing. 
- Added a fade distance for light influencing volumetric lighting.
- Adding an "Include For Ray Tracing" toggle on lights to allow the user to exclude them when ray tracing is enabled in the frame settings of a camera.
- Added fog volumetric scattering support for path tracing.
- Added new algorithm for SSR with temporal accumulation
- Added quality preset of the new volumetric fog parameters.
- Added missing documentation for unsupported SG RT nodes and light's include for raytracing attrbute.
- Added documentation for LODs not being supported by ray tracing.
- Added more options to control how the component of motion vectors coming from the camera transform will affect the motion blur with new clamping modes.
- Added anamorphism support for phsyical DoF, switched to blue noise sampling and fixed tiling artifacts.

### Fixed
- Fixed an issue where the Exposure Shader Graph node had clipped text. (case 1265057)
- Fixed an issue when rendering into texture where alpha would not default to 1.0 when using 11_11_10 color buffer in non-dev builds.
- Fixed issues with reordering and hiding graphics compositor layers (cases 1283903, 1285282, 1283886).
- Fixed the possibility to have a shader with a pre-refraction render queue and refraction enabled at the same time.
- Fixed a migration issue with the rendering queue in ShaderGraph when upgrading to 10.x;
- Fixed the object space matrices in shader graph for ray tracing.
- Changed the cornea refraction function to take a view dir in object space.
- Fixed upside down XR occlusion mesh.
- Fixed precision issue with the atmospheric fog.
- Fixed issue with TAA and no motion vectors.
- Fixed the stripping not working the terrain alphatest feature required for terrain holes (case 1205902).
- Fixed bounding box generation that resulted in incorrect light culling (case 3875925).
- VFX : Fix Emissive writing in Opaque Lit Output with PSSL platforms (case 273378).
- Fixed issue where pivot of DecalProjector was not aligned anymore on Transform position when manipulating the size of the projector from the Inspector.
- Fixed a null reference exception when creating a diffusion profile asset.
- Fixed the diffusion profile not being registered as a dependency of the ShaderGraph.
- Fixing exceptions in the console when putting the SSGI in low quality mode (render graph).
- Fixed NullRef Exception when decals are in the scene, no asset is set and HDRP wizard is run.
- Fixed issue with TAA causing bleeding of a view into another when multiple views are visible.
- Fix an issue that caused issues of usability of editor if a very high resolution is set by mistake and then reverted back to a smaller resolution.
- Fixed issue where Default Volume Profile Asset change in project settings was not added to the undo stack (case 1285268).
- Fixed undo after enabling compositor.
- Fixed the ray tracing shadow UI being displayed while it shouldn't (case 1286391).
- Fixed issues with physically-based DoF, improved speed and robustness 
- Fixed a warning happening when putting the range of lights to 0.
- Fixed issue when null parameters in a volume component would spam null reference errors. Produce a warning instead.
- Fixed volument component creation via script.
- Fixed GC allocs in render graph.
- Fixed scene picking passes.
- Fixed broken ray tracing light cluster full screen debug.
- Fixed dead code causing error.
- Fixed issue when dragging slider in inspector for ProjectionDepth.
- Fixed issue when resizing Inspector window that make the DecalProjector editor flickers.
- Fixed issue in DecalProjector editor when the Inspector window have a too small width: the size appears on 2 lines but the editor not let place for the second one.
- Fixed issue (null reference in console) when selecting a DensityVolume with rectangle selection.
- Fixed issue when linking the field of view with the focal length in physical camera
- Fixed supported platform build and error message.
- Fixed exceptions occuring when selecting mulitple decal projectors without materials assigned (case 1283659).
- Fixed LookDev error message when pipeline is not loaded.
- Properly reject history when enabling seond denoiser for RTGI.
- Fixed an issue that could cause objects to not be rendered when using Vulkan API.
- Fixed issue with lookdev shadows looking wrong upon exiting playmode. 
- Fixed temporary Editor freeze when selecting AOV output in graphics compositor (case 1288744).
- Fixed normal flip with double sided materials.
- Fixed shadow resolution settings level in the light explorer.
- Fixed the ShaderGraph being dirty after the first save.
- Fixed XR shadows culling
- Fixed stylesheet reloading for LookDev window and Wizard window.
- Fixed Nans happening when upscaling the RTGI.
- Fixed the adjust weight operation not being done for the non-rendergraph pipeline.
- Fixed overlap with SSR Transparent default frame settings message on DXR Wizard.
- Fixed alpha channel in the stop NaNs and motion blur shaders.
- Fixed undo of duplicate environments in the look dev environment library.
- Fixed a ghosting issue with RTShadows (Sun, Point and Spot), RTAO and RTGI when the camera is moving fast.
- Fixed a SSGI denoiser bug for large scenes.
- Fixed a Nan issue with SSGI.
- Fixed an issue with IsFrontFace node in Shader Graph not working properly
- Fixed CustomPassUtils.RenderFrom* functions and CustomPassUtils.DisableSinglePassRendering struct in VR.
- Fixed custom pass markers not recorded when render graph was enabled.
- Fixed exceptions when unchecking "Big Tile Prepass" on the frame settings with render-graph.
- Fixed an issue causing errors in GenerateMaxZ when opaque objects or decals are disabled. 
- Fixed an issue with Bake button of Reflection Probe when in custom mode
- Fixed exceptions related to the debug display settings when changing the default frame settings.
- Fixed picking for materials with depth offset.
- Fixed issue with exposure history being uninitialized on second frame.
- Fixed issue when changing FoV with the physical camera fold-out closed.

### Changed
- Combined occlusion meshes into one to reduce draw calls and state changes with XR single-pass.
- Claryfied doc for the LayeredLit material.
- Various improvements for the Volumetric Fog.
- Use draggable fields for float scalable settings
- Migrated the fabric & hair shadergraph samples directly into the renderpipeline resources.
- Removed green coloration of the UV on the DecalProjector gizmo.
- Removed _BLENDMODE_PRESERVE_SPECULAR_LIGHTING keyword from shaders.
- Now the DXR wizard displays the name of the target asset that needs to be changed.
- Standardized naming for the option regarding Transparent objects being able to receive Screen Space Reflections.
- Making the reflection and refractions of cubemaps distance based.
- Changed Receive SSR to also controls Receive SSGI on opaque objects.
- Improved the punctual light shadow rescale algorithm.
- Changed the names of some of the parameters for the Eye Utils SG Nodes.
- Restored frame setting for async compute of contact shadows.
- Removed the possibility to have MSAA (through the frame settings) when ray tracing is active.
- Range handles for decal projector angle fading.
- Smoother angle fading for decal projector.

## [10.1.0] - 2020-10-12

### Added
- Added an option to have only the metering mask displayed in the debug mode.
- Added a new mode to cluster visualization debug where users can see a slice instead of the cluster on opaque objects.
- Added ray traced reflection support for the render graph version of the pipeline.
- Added render graph support of RTAO and required denoisers.
- Added render graph support of RTGI.
- Added support of RTSSS and Recursive Rendering in the render graph mode.
- Added support of RT and screen space shadow for render graph.
- Added tooltips with the full name of the (graphics) compositor properties to properly show large names that otherwise are clipped by the UI (case 1263590)
- Added error message if a callback AOV allocation fail
- Added marker for all AOV request operation on GPU
- Added remapping options for Depth Pyramid debug view mode
- Added an option to support AOV shader at runtime in HDRP settings (case 1265070)
- Added support of SSGI in the render graph mode.
- Added option for 11-11-10 format for cube reflection probes.
- Added an optional check in the HDRP DXR Wizard to verify 64 bits target architecture
- Added option to display timing stats in the debug menu as an average over 1 second. 
- Added a light unit slider to provide users more context when authoring physically based values.
- Added a way to check the normals through the material views.
- Added Simple mode to Earth Preset for PBR Sky
- Added the export of normals during the prepass for shadow matte for proper SSAO calculation.
- Added the usage of SSAO for shadow matte unlit shader graph.
- Added the support of input system V2
- Added a new volume component parameter to control the max ray length of directional lights(case 1279849).
- Added support for 'Pyramid' and 'Box' spot light shapes in path tracing.
- Added high quality prefiltering option for Bloom.
- Added support for camera relative ray tracing (and keeping non-camera relative ray tracing working)
- Added a rough refraction option on planar reflections.
- Added scalability settings for the planar reflection resolution.
- Added tests for AOV stacking and UI rendering in the graphics compositor.
- Added a new ray tracing only function that samples the specular part of the materials.
- Adding missing marker for ray tracing profiling (RaytracingDeferredLighting)
- Added the support of eye shader for ray tracing.
- Exposed Refraction Model to the material UI when using a Lit ShaderGraph.
- Added bounding sphere support to screen-space axis-aligned bounding box generation pass.
- Added support for exposure for the case of planar reflections.

### Fixed
- Fixed several issues with physically-based DoF (TAA ghosting of the CoC buffer, smooth layer transitions, etc)
- Fixed GPU hang on D3D12 on xbox. 
- Fixed game view artifacts on resizing when hardware dynamic resolution was enabled
- Fixed black line artifacts occurring when Lanczos upsampling was set for dynamic resolution
- Fixed Amplitude -> Min/Max parametrization conversion
- Fixed CoatMask block appearing when creating lit master node (case 1264632)
- Fixed issue with SceneEV100 debug mode indicator when rescaling the window.
- Fixed issue with PCSS filter being wrong on first frame. 
- Fixed issue with emissive mesh for area light not appearing in playmode if Reload Scene option is disabled in Enter Playmode Settings.
- Fixed issue when Reflection Probes are set to OnEnable and are never rendered if the probe is enabled when the camera is farther than the probe fade distance. 
- Fixed issue with sun icon being clipped in the look dev window. 
- Fixed error about layers when disabling emissive mesh for area lights.
- Fixed issue when the user deletes the composition graph or .asset in runtime (case 1263319)
- Fixed assertion failure when changing resolution to compositor layers after using AOVs (case 1265023) 
- Fixed flickering layers in graphics compositor (case 1264552)
- Fixed issue causing the editor field not updating the disc area light radius.
- Fixed issues that lead to cookie atlas to be updated every frame even if cached data was valid.
- Fixed an issue where world space UI was not emitted for reflection cameras in HDRP
- Fixed an issue with cookie texture atlas that would cause realtime textures to always update in the atlas even when the content did not change.
- Fixed an issue where only one of the two lookdev views would update when changing the default lookdev volume profile.
- Fixed a bug related to light cluster invalidation.
- Fixed shader warning in DofGather (case 1272931)
- Fixed AOV export of depth buffer which now correctly export linear depth (case 1265001)
- Fixed issue that caused the decal atlas to not be updated upon changing of the decal textures content.
- Fixed "Screen position out of view frustum" error when camera is at exactly the planar reflection probe location.
- Fixed Amplitude -> Min/Max parametrization conversion
- Fixed issue that allocated a small cookie for normal spot lights.
- Fixed issue when undoing a change in diffuse profile list after deleting the volume profile.
- Fixed custom pass re-ordering and removing.
- Fixed TAA issue and hardware dynamic resolution.
- Fixed a static lighting flickering issue caused by having an active planar probe in the scene while rendering inspector preview.
- Fixed an issue where even when set to OnDemand, the sky lighting would still be updated when changing sky parameters.
- Fixed an error message trigerred when a mesh has more than 32 sub-meshes (case 1274508).
- Fixed RTGI getting noisy for grazying angle geometry (case 1266462).
- Fixed an issue with TAA history management on pssl.
- Fixed the global illumination volume override having an unwanted advanced mode (case 1270459).
- Fixed screen space shadow option displayed on directional shadows while they shouldn't (case 1270537).
- Fixed the handling of undo and redo actions in the graphics compositor (cases 1268149, 1266212, 1265028)
- Fixed issue with composition graphs that include virtual textures, cubemaps and other non-2D textures (cases 1263347, 1265638).
- Fixed issues when selecting a new composition graph or setting it to None (cases 1263350, 1266202)
- Fixed ArgumentNullException when saving shader graphs after removing the compositor from the scene (case 1268658)
- Fixed issue with updating the compositor output when not in play mode (case 1266216)
- Fixed warning with area mesh (case 1268379)
- Fixed issue with diffusion profile not being updated upon reset of the editor. 
- Fixed an issue that lead to corrupted refraction in some scenarios on xbox.
- Fixed for light loop scalarization not happening. 
- Fixed issue with stencil not being set in rendergraph mode.
- Fixed for post process being overridable in reflection probes even though it is not supported.
- Fixed RTGI in performance mode when light layers are enabled on the asset.
- Fixed SSS materials appearing black in matcap mode.
- Fixed a collision in the interaction of RTR and RTGI.
- Fix for lookdev toggling renderers that are set to non editable or are hidden in the inspector.
- Fixed issue with mipmap debug mode not properly resetting full screen mode (and viceversa). 
- Added unsupported message when using tile debug mode with MSAA.
- Fixed SSGI compilation issues on PS4.
- Fixed "Screen position out of view frustum" error when camera is on exactly the planar reflection probe plane.
- Workaround issue that caused objects using eye shader to not be rendered on xbox.
- Fixed GC allocation when using XR single-pass test mode.
- Fixed text in cascades shadow split being truncated.
- Fixed rendering of custom passes in the Custom Pass Volume inspector
- Force probe to render again if first time was during async shader compilation to avoid having cyan objects.
- Fixed for lookdev library field not being refreshed upon opening a library from the environment library inspector.
- Fixed serialization issue with matcap scale intensity.
- Close Add Override popup of Volume Inspector when the popup looses focus (case 1258571)
- Light quality setting for contact shadow set to on for High quality by default.
- Fixed an exception thrown when closing the look dev because there is no active SRP anymore.
- Fixed alignment of framesettings in HDRP Default Settings
- Fixed an exception thrown when closing the look dev because there is no active SRP anymore.
- Fixed an issue where entering playmode would close the LookDev window.
- Fixed issue with rendergraph on console failing on SSS pass.
- Fixed Cutoff not working properly with ray tracing shaders default and SG (case 1261292).
- Fixed shader compilation issue with Hair shader and debug display mode
- Fixed cubemap static preview not updated when the asset is imported.
- Fixed wizard DXR setup on non-DXR compatible devices.
- Fixed Custom Post Processes affecting preview cameras.
- Fixed issue with lens distortion breaking rendering.
- Fixed save popup appearing twice due to HDRP wizard.
- Fixed error when changing planar probe resolution.
- Fixed the dependecy of FrameSettings (MSAA, ClearGBuffer, DepthPrepassWithDeferred) (case 1277620).
- Fixed the usage of GUIEnable for volume components (case 1280018).
- Fixed the diffusion profile becoming invalid when hitting the reset (case 1269462).
- Fixed issue with MSAA resolve killing the alpha channel.
- Fixed a warning in materialevalulation
- Fixed an error when building the player.
- Fixed issue with box light not visible if range is below one and range attenuation is off.
- Fixed an issue that caused a null reference when deleting camera component in a prefab. (case 1244430)
- Fixed issue with bloom showing a thin black line after rescaling window. 
- Fixed rendergraph motion vector resolve.
- Fixed the Ray-Tracing related Debug Display not working in render graph mode.
- Fix nan in pbr sky
- Fixed Light skin not properly applied on the LookDev when switching from Dark Skin (case 1278802)
- Fixed accumulation on DX11
- Fixed issue with screen space UI not drawing on the graphics compositor (case 1279272).
- Fixed error Maximum allowed thread group count is 65535 when resolution is very high. 
- LOD meshes are now properly stripped based on the maximum lod value parameters contained in the HDRP asset.
- Fixed an inconsistency in the LOD group UI where LOD bias was not the right one.
- Fixed outlines in transitions between post-processed and plain regions in the graphics compositor (case 1278775).
- Fix decal being applied twice with LOD Crossfade.
- Fixed camera stacking for AOVs in the graphics compositor (case 1273223).
- Fixed backface selection on some shader not ignore correctly.
- Disable quad overdraw on ps4.
- Fixed error when resizing the graphics compositor's output and when re-adding a compositor in the scene
- Fixed issues with bloom, alpha and HDR layers in the compositor (case 1272621).
- Fixed alpha not having TAA applied to it.
- Fix issue with alpha output in forward.
- Fix compilation issue on Vulkan for shaders using high quality shadows in XR mode.
- Fixed wrong error message when fixing DXR resources from Wizard.
- Fixed compilation error of quad overdraw with double sided materials
- Fixed screen corruption on xbox when using TAA and Motion Blur with rendergraph. 
- Fixed UX issue in the graphics compositor related to clear depth and the defaults for new layers, add better tooltips and fix minor bugs (case 1283904)
- Fixed scene visibility not working for custom pass volumes.
- Fixed issue with several override entries in the runtime debug menu. 
- Fixed issue with rendergraph failing to execute every 30 minutes. 
- Fixed Lit ShaderGraph surface option property block to only display transmission and energy conserving specular color options for their proper material mode (case 1257050)
- Fixed nan in reflection probe when volumetric fog filtering is enabled, causing the whole probe to be invalid.
- Fixed Debug Color pixel became grey
- Fixed TAA flickering on the very edge of screen. 
- Fixed profiling scope for quality RTGI.
- Fixed the denoising and multi-sample not being used for smooth multibounce RTReflections.
- Fixed issue where multiple cameras would cause GC each frame.
- Fixed after post process rendering pass options not showing for unlit ShaderGraphs.
- Fixed null reference in the Undo callback of the graphics compositor 
- Fixed cullmode for SceneSelectionPass.
- Fixed issue that caused non-static object to not render at times in OnEnable reflection probes.
- Baked reflection probes now correctly use static sky for ambient lighting.

### Changed
- Preparation pass for RTSSShadows to be supported by render graph.
- Add tooltips with the full name of the (graphics) compositor properties to properly show large names that otherwise are clipped by the UI (case 1263590)
- Composition profile .asset files cannot be manually edited/reset by users (to avoid breaking things - case 1265631)
- Preparation pass for RTSSShadows to be supported by render graph.
- Changed the way the ray tracing property is displayed on the material (QOL 1265297).
- Exposed lens attenuation mode in default settings and remove it as a debug mode.
- Composition layers without any sub layers are now cleared to black to avoid confusion (case 1265061).
- Slight reduction of VGPR used by area light code.
- Changed thread group size for contact shadows (save 1.1ms on PS4)
- Make sure distortion stencil test happens before pixel shader is run.
- Small optimization that allows to skip motion vector prepping when the whole wave as velocity of 0.
- Improved performance to avoid generating coarse stencil buffer when not needed.
- Remove HTile generation for decals (faster without).
- Improving SSGI Filtering and fixing a blend issue with RTGI.
- Changed the Trackball UI so that it allows explicit numeric values.
- Reduce the G-buffer footprint of anisotropic materials
- Moved SSGI out of preview.
- Skip an unneeded depth buffer copy on consoles. 
- Replaced the Density Volume Texture Tool with the new 3D Texture Importer.
- Rename Raytracing Node to Raytracing Quality Keyword and rename high and low inputs as default and raytraced. All raytracing effects now use the raytraced mode but path tracing.
- Moved diffusion profile list to the HDRP default settings panel.
- Skip biquadratic resampling of vbuffer when volumetric fog filtering is enabled.
- Optimized Grain and sRGB Dithering.
- On platforms that allow it skip the first mip of the depth pyramid and compute it alongside the depth buffer used for low res transparents.
- When trying to install the local configuration package, if another one is already present the user is now asked whether they want to keep it or not.
- Improved MSAA color resolve to fix issues when very bright and very dark samples are resolved together.
- Improve performance of GPU light AABB generation
- Removed the max clamp value for the RTR, RTAO and RTGI's ray length (case 1279849).
- Meshes assigned with a decal material are not visible anymore in ray-tracing or path-tracing.
- Removed BLEND shader keywords.
- Remove a rendergraph debug option to clear resources on release from UI.
- added SV_PrimitiveID in the VaryingMesh structure for fulldebugscreenpass as well as primitiveID in FragInputs
- Changed which local frame is used for multi-bounce RTReflections.
- Move System Generated Values semantics out of VaryingsMesh structure.
- Other forms of FSAA are silently deactivated, when path tracing is on.
- Removed XRSystemTests. The GC verification is now done during playmode tests (case 1285012).
- SSR now uses the pre-refraction color pyramid.
- Various improvements for the Volumetric Fog.
- Optimizations for volumetric fog.

## [10.0.0] - 2019-06-10

### Added
- Ray tracing support for VR single-pass
- Added sharpen filter shader parameter and UI for TemporalAA to control image quality instead of hardcoded value
- Added frame settings option for custom post process and custom passes as well as custom color buffer format option.
- Add check in wizard on SRP Batcher enabled.
- Added default implementations of OnPreprocessMaterialDescription for FBX, Obj, Sketchup and 3DS file formats.
- Added custom pass fade radius
- Added after post process injection point for custom passes
- Added basic alpha compositing support - Alpha is available afterpostprocess when using FP16 buffer format.
- Added falloff distance on Reflection Probe and Planar Reflection Probe
- Added Backplate projection from the HDRISky
- Added Shadow Matte in UnlitMasterNode, which only received shadow without lighting
- Added hability to name LightLayers in HDRenderPipelineAsset
- Added a range compression factor for Reflection Probe and Planar Reflection Probe to avoid saturation of colors.
- Added path tracing support for directional, point and spot lights, as well as emission from Lit and Unlit.
- Added non temporal version of SSAO.
- Added more detailed ray tracing stats in the debug window
- Added Disc area light (bake only)
- Added a warning in the material UI to prevent transparent + subsurface-scattering combination.
- Added XR single-pass setting into HDRP asset
- Added a penumbra tint option for lights
- Added support for depth copy with XR SDK
- Added debug setting to Render Pipeline Debug Window to list the active XR views
- Added an option to filter the result of the volumetric lighting (off by default).
- Added a transmission multiplier for directional lights
- Added XR single-pass test mode to Render Pipeline Debug Window
- Added debug setting to Render Pipeline Window to list the active XR views
- Added a new refraction mode for the Lit shader (thin). Which is a box refraction with small thickness values
- Added the code to support Barn Doors for Area Lights based on a shaderconfig option.
- Added HDRPCameraBinder property binder for Visual Effect Graph
- Added "Celestial Body" controls to the Directional Light
- Added new parameters to the Physically Based Sky
- Added Reflections to the DXR Wizard
- Added the possibility to have ray traced colored and semi-transparent shadows on directional lights.
- Added a check in the custom post process template to throw an error if the default shader is not found.
- Exposed the debug overlay ratio in the debug menu.
- Added a separate frame settings for tonemapping alongside color grading.
- Added the receive fog option in the material UI for ShaderGraphs.
- Added a public virtual bool in the custom post processes API to specify if a post processes should be executed in the scene view.
- Added a menu option that checks scene issues with ray tracing. Also removed the previously existing warning at runtime.
- Added Contrast Adaptive Sharpen (CAS) Upscaling effect.
- Added APIs to update probe settings at runtime.
- Added documentation for the rayTracingSupported method in HDRP
- Added user-selectable format for the post processing passes.
- Added support for alpha channel in some post-processing passes (DoF, TAA, Uber).
- Added warnings in FrameSettings inspector when using DXR and atempting to use Asynchronous Execution.
- Exposed Stencil bits that can be used by the user.
- Added history rejection based on velocity of intersected objects for directional, point and spot lights.
- Added a affectsVolumetric field to the HDAdditionalLightData API to know if light affects volumetric fog.
- Add OS and Hardware check in the Wizard fixes for DXR.
- Added option to exclude camera motion from motion blur.
- Added semi-transparent shadows for point and spot lights.
- Added support for semi-transparent shadow for unlit shader and unlit shader graph.
- Added the alpha clip enabled toggle to the material UI for all HDRP shader graphs.
- Added Material Samples to explain how to use the lit shader features
- Added an initial implementation of ray traced sub surface scattering
- Added AssetPostprocessors and Shadergraphs to handle Arnold Standard Surface and 3DsMax Physical material import from FBX.
- Added support for Smoothness Fade start work when enabling ray traced reflections.
- Added Contact shadow, Micro shadows and Screen space refraction API documentation.
- Added script documentation for SSR, SSAO (ray tracing), GI, Light Cluster, RayTracingSettings, Ray Counters, etc.
- Added path tracing support for refraction and internal reflections.
- Added support for Thin Refraction Model and Lit's Clear Coat in Path Tracing.
- Added the Tint parameter to Sky Colored Fog.
- Added of Screen Space Reflections for Transparent materials
- Added a fallback for ray traced area light shadows in case the material is forward or the lit mode is forward.
- Added a new debug mode for light layers.
- Added an "enable" toggle to the SSR volume component.
- Added support for anisotropic specular lobes in path tracing.
- Added support for alpha clipping in path tracing.
- Added support for light cookies in path tracing.
- Added support for transparent shadows in path tracing.
- Added support for iridescence in path tracing.
- Added support for background color in path tracing.
- Added a path tracing test to the test suite.
- Added a warning and workaround instructions that appear when you enable XR single-pass after the first frame with the XR SDK.
- Added the exposure sliders to the planar reflection probe preview
- Added support for subsurface scattering in path tracing.
- Added a new mode that improves the filtering of ray traced shadows (directional, point and spot) based on the distance to the occluder.
- Added support of cookie baking and add support on Disc light.
- Added support for fog attenuation in path tracing.
- Added a new debug panel for volumes
- Added XR setting to control camera jitter for temporal effects
- Added an error message in the DrawRenderers custom pass when rendering opaque objects with an HDRP asset in DeferredOnly mode.
- Added API to enable proper recording of path traced scenes (with the Unity recorder or other tools).
- Added support for fog in Recursive rendering, ray traced reflections and ray traced indirect diffuse.
- Added an alpha blend option for recursive rendering
- Added support for stack lit for ray tracing effects.
- Added support for hair for ray tracing effects.
- Added support for alpha to coverage for HDRP shaders and shader graph
- Added support for Quality Levels to Subsurface Scattering.
- Added option to disable XR rendering on the camera settings.
- Added support for specular AA from geometric curvature in AxF
- Added support for baked AO (no input for now) in AxF
- Added an info box to warn about depth test artifacts when rendering object twice in custom passes with MSAA.
- Added a frame setting for alpha to mask.
- Added support for custom passes in the AOV API
- Added Light decomposition lighting debugging modes and support in AOV
- Added exposure compensation to Fixed exposure mode
- Added support for rasterized area light shadows in StackLit
- Added support for texture-weighted automatic exposure
- Added support for POM for emissive map
- Added alpha channel support in motion blur pass.
- Added the HDRP Compositor Tool (in Preview).
- Added a ray tracing mode option in the HDRP asset that allows to override and shader stripping.
- Added support for arbitrary resolution scaling of Volumetric Lighting to the Fog volume component.
- Added range attenuation for box-shaped spotlights.
- Added scenes for hair and fabric and decals with material samples
- Added fabric materials and textures
- Added information for fabric materials in fabric scene
- Added a DisplayInfo attribute to specify a name override and a display order for Volume Component fields (used only in default inspector for now).
- Added Min distance to contact shadows.
- Added support for Depth of Field in path tracing (by sampling the lens aperture).
- Added an API in HDRP to override the camera within the rendering of a frame (mainly for custom pass).
- Added a function (HDRenderPipeline.ResetRTHandleReferenceSize) to reset the reference size of RTHandle systems.
- Added support for AxF measurements importing into texture resources tilings.
- Added Layer parameter on Area Light to modify Layer of generated Emissive Mesh
- Added a flow map parameter to HDRI Sky
- Implemented ray traced reflections for transparent objects.
- Add a new parameter to control reflections in recursive rendering.
- Added an initial version of SSGI.
- Added Virtual Texturing cache settings to control the size of the Streaming Virtual Texturing caches.
- Added back-compatibility with builtin stereo matrices.
- Added CustomPassUtils API to simplify Blur, Copy and DrawRenderers custom passes.
- Added Histogram guided automatic exposure.
- Added few exposure debug modes.
- Added support for multiple path-traced views at once (e.g., scene and game views).
- Added support for 3DsMax's 2021 Simplified Physical Material from FBX files in the Model Importer.
- Added custom target mid grey for auto exposure.
- Added CustomPassUtils API to simplify Blur, Copy and DrawRenderers custom passes.
- Added an API in HDRP to override the camera within the rendering of a frame (mainly for custom pass).
- Added more custom pass API functions, mainly to render objects from another camera.
- Added support for transparent Unlit in path tracing.
- Added a minimal lit used for RTGI in peformance mode.
- Added procedural metering mask that can follow an object
- Added presets quality settings for RTAO and RTGI.
- Added an override for the shadow culling that allows better directional shadow maps in ray tracing effects (RTR, RTGI, RTSSS and RR).
- Added a Cloud Layer volume override.
- Added Fast Memory support for platform that support it.
- Added CPU and GPU timings for ray tracing effects.
- Added support to combine RTSSS and RTGI (1248733).
- Added IES Profile support for Point, Spot and Rectangular-Area lights
- Added support for multiple mapping modes in AxF.
- Add support of lightlayers on indirect lighting controller
- Added compute shader stripping.
- Added Cull Mode option for opaque materials and ShaderGraphs. 
- Added scene view exposure override.
- Added support for exposure curve remapping for min/max limits.
- Added presets for ray traced reflections.
- Added final image histogram debug view (both luminance and RGB).
- Added an example texture and rotation to the Cloud Layer volume override.
- Added an option to extend the camera culling for skinned mesh animation in ray tracing effects (1258547).
- Added decal layer system similar to light layer. Mesh will receive a decal when both decal layer mask matches.
- Added shader graph nodes for rendering a complex eye shader.
- Added more controls to contact shadows and increased quality in some parts. 
- Added a physically based option in DoF volume.
- Added API to check if a Camera, Light or ReflectionProbe is compatible with HDRP.
- Added path tracing test scene for normal mapping.
- Added missing API documentation.
- Remove CloudLayer
- Added quad overdraw and vertex density debug modes.

### Fixed
- fix when saved HDWizard window tab index out of range (1260273)
- Fix when rescale probe all direction below zero (1219246)
- Update documentation of HDRISky-Backplate, precise how to have Ambient Occlusion on the Backplate
- Sorting, undo, labels, layout in the Lighting Explorer.
- Fixed sky settings and materials in Shader Graph Samples package
- Fix/workaround a probable graphics driver bug in the GTAO shader.
- Fixed Hair and PBR shader graphs double sided modes
- Fixed an issue where updating an HDRP asset in the Quality setting panel would not recreate the pipeline.
- Fixed issue with point lights being considered even when occupying less than a pixel on screen (case 1183196)
- Fix a potential NaN source with iridescence (case 1183216)
- Fixed issue of spotlight breaking when minimizing the cone angle via the gizmo (case 1178279)
- Fixed issue that caused decals not to modify the roughness in the normal buffer, causing SSR to not behave correctly (case 1178336)
- Fixed lit transparent refraction with XR single-pass rendering
- Removed extra jitter for TemporalAA in VR
- Fixed ShaderGraph time in main preview
- Fixed issue on some UI elements in HDRP asset not expanding when clicking the arrow (case 1178369)
- Fixed alpha blending in custom post process
- Fixed the modification of the _AlphaCutoff property in the material UI when exposed with a ShaderGraph parameter.
- Fixed HDRP test `1218_Lit_DiffusionProfiles` on Vulkan.
- Fixed an issue where building a player in non-dev mode would generate render target error logs every frame
- Fixed crash when upgrading version of HDRP
- Fixed rendering issues with material previews
- Fixed NPE when using light module in Shuriken particle systems (1173348).
- Refresh cached shadow on editor changes
- Fixed light supported units caching (1182266)
- Fixed an issue where SSAO (that needs temporal reprojection) was still being rendered when Motion Vectors were not available (case 1184998)
- Fixed a nullref when modifying the height parameters inside the layered lit shader UI.
- Fixed Decal gizmo that become white after exiting play mode
- Fixed Decal pivot position to behave like a spotlight
- Fixed an issue where using the LightingOverrideMask would break sky reflection for regular cameras
- Fix DebugMenu FrameSettingsHistory persistency on close
- Fix DensityVolume, ReflectionProbe aned PlanarReflectionProbe advancedControl display
- Fix DXR scene serialization in wizard
- Fixed an issue where Previews would reallocate History Buffers every frame
- Fixed the SetLightLayer function in HDAdditionalLightData setting the wrong light layer
- Fix error first time a preview is created for planar
- Fixed an issue where SSR would use an incorrect roughness value on ForwardOnly (StackLit, AxF, Fabric, etc.) materials when the pipeline is configured to also allow deferred Lit.
- Fixed issues with light explorer (cases 1183468, 1183269)
- Fix dot colors in LayeredLit material inspector
- Fix undo not resetting all value when undoing the material affectation in LayerLit material
- Fix for issue that caused gizmos to render in render textures (case 1174395)
- Fixed the light emissive mesh not updated when the light was disabled/enabled
- Fixed light and shadow layer sync when setting the HDAdditionalLightData.lightlayersMask property
- Fixed a nullref when a custom post process component that was in the HDRP PP list is removed from the project
- Fixed issue that prevented decals from modifying specular occlusion (case 1178272).
- Fixed exposure of volumetric reprojection
- Fixed multi selection support for Scalable Settings in lights
- Fixed font shaders in test projects for VR by using a Shader Graph version
- Fixed refresh of baked cubemap by incrementing updateCount at the end of the bake (case 1158677).
- Fixed issue with rectangular area light when seen from the back
- Fixed decals not affecting lightmap/lightprobe
- Fixed zBufferParams with XR single-pass rendering
- Fixed moving objects not rendered in custom passes
- Fixed abstract classes listed in the + menu of the custom pass list
- Fixed custom pass that was rendered in previews
- Fixed precision error in zero value normals when applying decals (case 1181639)
- Fixed issue that triggered No Scene Lighting view in game view as well (case 1156102)
- Assign default volume profile when creating a new HDRP Asset
- Fixed fov to 0 in planar probe breaking the projection matrix (case 1182014)
- Fixed bugs with shadow caching
- Reassign the same camera for a realtime probe face render request to have appropriate history buffer during realtime probe rendering.
- Fixed issue causing wrong shading when normal map mode is Object space, no normal map is set, but a detail map is present (case 1143352)
- Fixed issue with decal and htile optimization
- Fixed TerrainLit shader compilation error regarding `_Control0_TexelSize` redefinition (case 1178480).
- Fixed warning about duplicate HDRuntimeReflectionSystem when configuring play mode without domain reload.
- Fixed an editor crash when multiple decal projectors were selected and some had null material
- Added all relevant fix actions to FixAll button in Wizard
- Moved FixAll button on top of the Wizard
- Fixed an issue where fog color was not pre-exposed correctly
- Fix priority order when custom passes are overlapping
- Fix cleanup not called when the custom pass GameObject is destroyed
- Replaced most instances of GraphicsSettings.renderPipelineAsset by GraphicsSettings.currentRenderPipeline. This should fix some parameters not working on Quality Settings overrides.
- Fixed an issue with Realtime GI not working on upgraded projects.
- Fixed issue with screen space shadows fallback texture was not set as a texture array.
- Fixed Pyramid Lights bounding box
- Fixed terrain heightmap default/null values and epsilons
- Fixed custom post-processing effects breaking when an abstract class inherited from `CustomPostProcessVolumeComponent`
- Fixed XR single-pass rendering in Editor by using ShaderConfig.s_XrMaxViews to allocate matrix array
- Multiple different skies rendered at the same time by different cameras are now handled correctly without flickering
- Fixed flickering issue happening when different volumes have shadow settings and multiple cameras are present.
- Fixed issue causing planar probes to disappear if there is no light in the scene.
- Fixed a number of issues with the prefab isolation mode (Volumes leaking from the main scene and reflection not working properly)
- Fixed an issue with fog volume component upgrade not working properly
- Fixed Spot light Pyramid Shape has shadow artifacts on aspect ratio values lower than 1
- Fixed issue with AO upsampling in XR
- Fixed camera without HDAdditionalCameraData component not rendering
- Removed the macro ENABLE_RAYTRACING for most of the ray tracing code
- Fixed prefab containing camera reloading in loop while selected in the Project view
- Fixed issue causing NaN wheh the Z scale of an object is set to 0.
- Fixed DXR shader passes attempting to render before pipeline loaded
- Fixed black ambient sky issue when importing a project after deleting Library.
- Fixed issue when upgrading a Standard transparent material (case 1186874)
- Fixed area light cookies not working properly with stack lit
- Fixed material render queue not updated when the shader is changed in the material inspector.
- Fixed a number of issues with full screen debug modes not reseting correctly when setting another mutually exclusive mode
- Fixed compile errors for platforms with no VR support
- Fixed an issue with volumetrics and RTHandle scaling (case 1155236)
- Fixed an issue where sky lighting might be updated uselessly
- Fixed issue preventing to allow setting decal material to none (case 1196129)
- Fixed XR multi-pass decals rendering
- Fixed several fields on Light Inspector that not supported Prefab overrides
- Fixed EOL for some files
- Fixed scene view rendering with volumetrics and XR enabled
- Fixed decals to work with multiple cameras
- Fixed optional clear of GBuffer (Was always on)
- Fixed render target clears with XR single-pass rendering
- Fixed HDRP samples file hierarchy
- Fixed Light units not matching light type
- Fixed QualitySettings panel not displaying HDRP Asset
- Fixed black reflection probes the first time loading a project
- Fixed y-flip in scene view with XR SDK
- Fixed Decal projectors do not immediately respond when parent object layer mask is changed in editor.
- Fixed y-flip in scene view with XR SDK
- Fixed a number of issues with Material Quality setting
- Fixed the transparent Cull Mode option in HD unlit master node settings only visible if double sided is ticked.
- Fixed an issue causing shadowed areas by contact shadows at the edge of far clip plane if contact shadow length is very close to far clip plane.
- Fixed editing a scalable settings will edit all loaded asset in memory instead of targetted asset.
- Fixed Planar reflection default viewer FOV
- Fixed flickering issues when moving the mouse in the editor with ray tracing on.
- Fixed the ShaderGraph main preview being black after switching to SSS in the master node settings
- Fixed custom fullscreen passes in VR
- Fixed camera culling masks not taken in account in custom pass volumes
- Fixed object not drawn in custom pass when using a DrawRenderers with an HDRP shader in a build.
- Fixed injection points for Custom Passes (AfterDepthAndNormal and BeforePreRefraction were missing)
- Fixed a enum to choose shader tags used for drawing objects (DepthPrepass or Forward) when there is no override material.
- Fixed lit objects in the BeforePreRefraction, BeforeTransparent and BeforePostProcess.
- Fixed the None option when binding custom pass render targets to allow binding only depth or color.
- Fixed custom pass buffers allocation so they are not allocated if they're not used.
- Fixed the Custom Pass entry in the volume create asset menu items.
- Fixed Prefab Overrides workflow on Camera.
- Fixed alignment issue in Preset for Camera.
- Fixed alignment issue in Physical part for Camera.
- Fixed FrameSettings multi-edition.
- Fixed a bug happening when denoising multiple ray traced light shadows
- Fixed minor naming issues in ShaderGraph settings
- VFX: Removed z-fight glitches that could appear when using deferred depth prepass and lit quad primitives
- VFX: Preserve specular option for lit outputs (matches HDRP lit shader)
- Fixed an issue with Metal Shader Compiler and GTAO shader for metal
- Fixed resources load issue while upgrading HDRP package.
- Fix LOD fade mask by accounting for field of view
- Fixed spot light missing from ray tracing indirect effects.
- Fixed a UI bug in the diffusion profile list after fixing them from the wizard.
- Fixed the hash collision when creating new diffusion profile assets.
- Fixed a light leaking issue with box light casting shadows (case 1184475)
- Fixed Cookie texture type in the cookie slot of lights (Now displays a warning because it is not supported).
- Fixed a nullref that happens when using the Shuriken particle light module
- Fixed alignment in Wizard
- Fixed text overflow in Wizard's helpbox
- Fixed Wizard button fix all that was not automatically grab all required fixes
- Fixed VR tab for MacOS in Wizard
- Fixed local config package workflow in Wizard
- Fixed issue with contact shadows shifting when MSAA is enabled.
- Fixed EV100 in the PBR sky
- Fixed an issue In URP where sometime the camera is not passed to the volume system and causes a null ref exception (case 1199388)
- Fixed nullref when releasing HDRP with custom pass disabled
- Fixed performance issue derived from copying stencil buffer.
- Fixed an editor freeze when importing a diffusion profile asset from a unity package.
- Fixed an exception when trying to reload a builtin resource.
- Fixed the light type intensity unit reset when switching the light type.
- Fixed compilation error related to define guards and CreateLayoutFromXrSdk()
- Fixed documentation link on CustomPassVolume.
- Fixed player build when HDRP is in the project but not assigned in the graphic settings.
- Fixed an issue where ambient probe would be black for the first face of a baked reflection probe
- VFX: Fixed Missing Reference to Visual Effect Graph Runtime Assembly
- Fixed an issue where rendering done by users in EndCameraRendering would be executed before the main render loop.
- Fixed Prefab Override in main scope of Volume.
- Fixed alignment issue in Presset of main scope of Volume.
- Fixed persistence of ShowChromeGizmo and moved it to toolbar for coherency in ReflectionProbe and PlanarReflectionProbe.
- Fixed Alignement issue in ReflectionProbe and PlanarReflectionProbe.
- Fixed Prefab override workflow issue in ReflectionProbe and PlanarReflectionProbe.
- Fixed empty MoreOptions and moved AdvancedManipulation in a dedicated location for coherency in ReflectionProbe and PlanarReflectionProbe.
- Fixed Prefab override workflow issue in DensityVolume.
- Fixed empty MoreOptions and moved AdvancedManipulation in a dedicated location for coherency in DensityVolume.
- Fix light limit counts specified on the HDRP asset
- Fixed Quality Settings for SSR, Contact Shadows and Ambient Occlusion volume components
- Fixed decalui deriving from hdshaderui instead of just shaderui
- Use DelayedIntField instead of IntField for scalable settings
- Fixed init of debug for FrameSettingsHistory on SceneView camera
- Added a fix script to handle the warning 'referenced script in (GameObject 'SceneIDMap') is missing'
- Fix Wizard load when none selected for RenderPipelineAsset
- Fixed TerrainLitGUI when per-pixel normal property is not present.
- Fixed rendering errors when enabling debug modes with custom passes
- Fix an issue that made PCSS dependent on Atlas resolution (not shadow map res)
- Fixing a bug whith histories when n>4 for ray traced shadows
- Fixing wrong behavior in ray traced shadows for mesh renderers if their cast shadow is shadow only or double sided
- Only tracing rays for shadow if the point is inside the code for spotlight shadows
- Only tracing rays if the point is inside the range for point lights
- Fixing ghosting issues when the screen space shadow  indexes change for a light with ray traced shadows
- Fixed an issue with stencil management and Xbox One build that caused corrupted output in deferred mode.
- Fixed a mismatch in behavior between the culling of shadow maps and ray traced point and spot light shadows
- Fixed recursive ray tracing not working anymore after intermediate buffer refactor.
- Fixed ray traced shadow denoising not working (history rejected all the time).
- Fixed shader warning on xbox one
- Fixed cookies not working for spot lights in ray traced reflections, ray traced GI and recursive rendering
- Fixed an inverted handling of CoatSmoothness for SSR in StackLit.
- Fixed missing distortion inputs in Lit and Unlit material UI.
- Fixed issue that propagated NaNs across multiple frames through the exposure texture.
- Fixed issue with Exclude from TAA stencil ignored.
- Fixed ray traced reflection exposure issue.
- Fixed issue with TAA history not initialising corretly scale factor for first frame
- Fixed issue with stencil test of material classification not using the correct Mask (causing false positive and bad performance with forward material in deferred)
- Fixed issue with History not reset when chaning antialiasing mode on camera
- Fixed issue with volumetric data not being initialized if default settings have volumetric and reprojection off.
- Fixed ray tracing reflection denoiser not applied in tier 1
- Fixed the vibility of ray tracing related methods.
- Fixed the diffusion profile list not saved when clicking the fix button in the material UI.
- Fixed crash when pushing bounce count higher than 1 for ray traced GI or reflections
- Fixed PCSS softness scale so that it better match ray traced reference for punctual lights.
- Fixed exposure management for the path tracer
- Fixed AxF material UI containing two advanced options settings.
- Fixed an issue where cached sky contexts were being destroyed wrongly, breaking lighting in the LookDev
- Fixed issue that clamped PCSS softness too early and not after distance scale.
- Fixed fog affect transparent on HD unlit master node
- Fixed custom post processes re-ordering not saved.
- Fixed NPE when using scalable settings
- Fixed an issue where PBR sky precomputation was reset incorrectly in some cases causing bad performance.
- Fixed a bug due to depth history begin overriden too soon
- Fixed CustomPassSampleCameraColor scale issue when called from Before Transparent injection point.
- Fixed corruption of AO in baked probes.
- Fixed issue with upgrade of projects that still had Very High as shadow filtering quality.
- Fixed issue that caused Distortion UI to appear in Lit.
- Fixed several issues with decal duplicating when editing them.
- Fixed initialization of volumetric buffer params (1204159)
- Fixed an issue where frame count was incorrectly reset for the game view, causing temporal processes to fail.
- Fixed Culling group was not disposed error.
- Fixed issues on some GPU that do not support gathers on integer textures.
- Fixed an issue with ambient probe not being initialized for the first frame after a domain reload for volumetric fog.
- Fixed the scene visibility of decal projectors and density volumes
- Fixed a leak in sky manager.
- Fixed an issue where entering playmode while the light editor is opened would produce null reference exceptions.
- Fixed the debug overlay overlapping the debug menu at runtime.
- Fixed an issue with the framecount when changing scene.
- Fixed errors that occurred when using invalid near and far clip plane values for planar reflections.
- Fixed issue with motion blur sample weighting function.
- Fixed motion vectors in MSAA.
- Fixed sun flare blending (case 1205862).
- Fixed a lot of issues related to ray traced screen space shadows.
- Fixed memory leak caused by apply distortion material not being disposed.
- Fixed Reflection probe incorrectly culled when moving its parent (case 1207660)
- Fixed a nullref when upgrading the Fog volume components while the volume is opened in the inspector.
- Fix issues where decals on PS4 would not correctly write out the tile mask causing bits of the decal to go missing.
- Use appropriate label width and text content so the label is completely visible
- Fixed an issue where final post process pass would not output the default alpha value of 1.0 when using 11_11_10 color buffer format.
- Fixed SSR issue after the MSAA Motion Vector fix.
- Fixed an issue with PCSS on directional light if punctual shadow atlas was not allocated.
- Fixed an issue where shadow resolution would be wrong on the first face of a baked reflection probe.
- Fixed issue with PCSS softness being incorrect for cascades different than the first one.
- Fixed custom post process not rendering when using multiple HDRP asset in quality settings
- Fixed probe gizmo missing id (case 1208975)
- Fixed a warning in raytracingshadowfilter.compute
- Fixed issue with AO breaking with small near plane values.
- Fixed custom post process Cleanup function not called in some cases.
- Fixed shader warning in AO code.
- Fixed a warning in simpledenoiser.compute
- Fixed tube and rectangle light culling to use their shape instead of their range as a bounding box.
- Fixed caused by using gather on a UINT texture in motion blur.
- Fix issue with ambient occlusion breaking when dynamic resolution is active.
- Fixed some possible NaN causes in Depth of Field.
- Fixed Custom Pass nullref due to the new Profiling Sample API changes
- Fixed the black/grey screen issue on after post process Custom Passes in non dev builds.
- Fixed particle lights.
- Improved behavior of lights and probe going over the HDRP asset limits.
- Fixed issue triggered when last punctual light is disabled and more than one camera is used.
- Fixed Custom Pass nullref due to the new Profiling Sample API changes
- Fixed the black/grey screen issue on after post process Custom Passes in non dev builds.
- Fixed XR rendering locked to vsync of main display with Standalone Player.
- Fixed custom pass cleanup not called at the right time when using multiple volumes.
- Fixed an issue on metal with edge of decal having artifact by delaying discard of fragments during decal projection
- Fixed various shader warning
- Fixing unnecessary memory allocations in the ray tracing cluster build
- Fixed duplicate column labels in LightEditor's light tab
- Fixed white and dark flashes on scenes with very high or very low exposure when Automatic Exposure is being used.
- Fixed an issue where passing a null ProfilingSampler would cause a null ref exception.
- Fixed memory leak in Sky when in matcap mode.
- Fixed compilation issues on platform that don't support VR.
- Fixed migration code called when we create a new HDRP asset.
- Fixed RemoveComponent on Camera contextual menu to not remove Camera while a component depend on it.
- Fixed an issue where ambient occlusion and screen space reflections editors would generate null ref exceptions when HDRP was not set as the current pipeline.
- Fixed a null reference exception in the probe UI when no HDRP asset is present.
- Fixed the outline example in the doc (sampling range was dependent on screen resolution)
- Fixed a null reference exception in the HDRI Sky editor when no HDRP asset is present.
- Fixed an issue where Decal Projectors created from script where rotated around the X axis by 90°.
- Fixed frustum used to compute Density Volumes visibility when projection matrix is oblique.
- Fixed a null reference exception in Path Tracing, Recursive Rendering and raytraced Global Illumination editors when no HDRP asset is present.
- Fix for NaNs on certain geometry with Lit shader -- [case 1210058](https://fogbugz.unity3d.com/f/cases/1210058/)
- Fixed an issue where ambient occlusion and screen space reflections editors would generate null ref exceptions when HDRP was not set as the current pipeline.
- Fixed a null reference exception in the probe UI when no HDRP asset is present.
- Fixed the outline example in the doc (sampling range was dependent on screen resolution)
- Fixed a null reference exception in the HDRI Sky editor when no HDRP asset is present.
- Fixed an issue where materials newly created from the contextual menu would have an invalid state, causing various problems until it was edited.
- Fixed transparent material created with ZWrite enabled (now it is disabled by default for new transparent materials)
- Fixed mouseover on Move and Rotate tool while DecalProjector is selected.
- Fixed wrong stencil state on some of the pixel shader versions of deferred shader.
- Fixed an issue where creating decals at runtime could cause a null reference exception.
- Fixed issue that displayed material migration dialog on the creation of new project.
- Fixed various issues with time and animated materials (cases 1210068, 1210064).
- Updated light explorer with latest changes to the Fog and fixed issues when no visual environment was present.
- Fixed not handleling properly the recieve SSR feature with ray traced reflections
- Shadow Atlas is no longer allocated for area lights when they are disabled in the shader config file.
- Avoid MRT Clear on PS4 as it is not implemented yet.
- Fixed runtime debug menu BitField control.
- Fixed the radius value used for ray traced directional light.
- Fixed compilation issues with the layered lit in ray tracing shaders.
- Fixed XR autotests viewport size rounding
- Fixed mip map slider knob displayed when cubemap have no mipmap
- Remove unnecessary skip of material upgrade dialog box.
- Fixed the profiling sample mismatch errors when enabling the profiler in play mode
- Fixed issue that caused NaNs in reflection probes on consoles.
- Fixed adjusting positive axis of Blend Distance slides the negative axis in the density volume component.
- Fixed the blend of reflections based on the weight.
- Fixed fallback for ray traced reflections when denoising is enabled.
- Fixed error spam issue with terrain detail terrainDetailUnsupported (cases 1211848)
- Fixed hardware dynamic resolution causing cropping/scaling issues in scene view (case 1158661)
- Fixed Wizard check order for `Hardware and OS` and `Direct3D12`
- Fix AO issue turning black when Far/Near plane distance is big.
- Fixed issue when opening lookdev and the lookdev volume have not been assigned yet.
- Improved memory usage of the sky system.
- Updated label in HDRP quality preference settings (case 1215100)
- Fixed Decal Projector gizmo not undoing properly (case 1216629)
- Fix a leak in the denoising of ray traced reflections.
- Fixed Alignment issue in Light Preset
- Fixed Environment Header in LightingWindow
- Fixed an issue where hair shader could write garbage in the diffuse lighting buffer, causing NaNs.
- Fixed an exposure issue with ray traced sub-surface scattering.
- Fixed runtime debug menu light hierarchy None not doing anything.
- Fixed the broken ShaderGraph preview when creating a new Lit graph.
- Fix indentation issue in preset of LayeredLit material.
- Fixed minor issues with cubemap preview in the inspector.
- Fixed wrong build error message when building for android on mac.
- Fixed an issue related to denoising ray trace area shadows.
- Fixed wrong build error message when building for android on mac.
- Fixed Wizard persistency of Direct3D12 change on domain reload.
- Fixed Wizard persistency of FixAll on domain reload.
- Fixed Wizard behaviour on domain reload.
- Fixed a potential source of NaN in planar reflection probe atlas.
- Fixed an issue with MipRatio debug mode showing _DebugMatCapTexture not being set.
- Fixed missing initialization of input params in Blit for VR.
- Fix Inf source in LTC for area lights.
- Fix issue with AO being misaligned when multiple view are visible.
- Fix issue that caused the clamp of camera rotation motion for motion blur to be ineffective.
- Fixed issue with AssetPostprocessors dependencies causing models to be imported twice when upgrading the package version.
- Fixed culling of lights with XR SDK
- Fixed memory stomp in shadow caching code, leading to overflow of Shadow request array and runtime errors.
- Fixed an issue related to transparent objects reading the ray traced indirect diffuse buffer
- Fixed an issue with filtering ray traced area lights when the intensity is high or there is an exposure.
- Fixed ill-formed include path in Depth Of Field shader.
- Fixed shader graph and ray tracing after the shader target PR.
- Fixed a bug in semi-transparent shadows (object further than the light casting shadows)
- Fix state enabled of default volume profile when in package.
- Fixed removal of MeshRenderer and MeshFilter on adding Light component.
- Fixed Ray Traced SubSurface Scattering not working with ray traced area lights
- Fixed Ray Traced SubSurface Scattering not working in forward mode.
- Fixed a bug in debug light volumes.
- Fixed a bug related to ray traced area light shadow history.
- Fixed an issue where fog sky color mode could sample NaNs in the sky cubemap.
- Fixed a leak in the PBR sky renderer.
- Added a tooltip to the Ambient Mode parameter in the Visual Envionment volume component.
- Static lighting sky now takes the default volume into account (this fixes discrepancies between baked and realtime lighting).
- Fixed a leak in the sky system.
- Removed MSAA Buffers allocation when lit shader mode is set to "deferred only".
- Fixed invalid cast for realtime reflection probes (case 1220504)
- Fixed invalid game view rendering when disabling all cameras in the scene (case 1105163)
- Hide reflection probes in the renderer components.
- Fixed infinite reload loop while displaying Light's Shadow's Link Light Layer in Inspector of Prefab Asset.
- Fixed the culling was not disposed error in build log.
- Fixed the cookie atlas size and planar atlas size being too big after an upgrade of the HDRP asset.
- Fixed transparent SSR for shader graph.
- Fixed an issue with emissive light meshes not being in the RAS.
- Fixed DXR player build
- Fixed the HDRP asset migration code not being called after an upgrade of the package
- Fixed draw renderers custom pass out of bound exception
- Fixed the PBR shader rendering in deferred
- Fixed some typos in debug menu (case 1224594)
- Fixed ray traced point and spot lights shadows not rejecting istory when semi-transparent or colored.
- Fixed a warning due to StaticLightingSky when reloading domain in some cases.
- Fixed the MaxLightCount being displayed when the light volume debug menu is on ColorAndEdge.
- Fixed issue with unclear naming of debug menu for decals.
- Fixed z-fighting in scene view when scene lighting is off (case 1203927)
- Fixed issue that prevented cubemap thumbnails from rendering (only on D3D11 and Metal).
- Fixed ray tracing with VR single-pass
- Fix an exception in ray tracing that happens if two LOD levels are using the same mesh renderer.
- Fixed error in the console when switching shader to decal in the material UI.
- Fixed an issue with refraction model and ray traced recursive rendering (case 1198578).
- Fixed an issue where a dynamic sky changing any frame may not update the ambient probe.
- Fixed cubemap thumbnail generation at project load time.
- Fixed cubemap thumbnail generation at project load time. 
- Fixed XR culling with multiple cameras
- Fixed XR single-pass with Mock HMD plugin
- Fixed sRGB mismatch with XR SDK
- Fixed an issue where default volume would not update when switching profile.
- Fixed issue with uncached reflection probe cameras reseting the debug mode (case 1224601) 
- Fixed an issue where AO override would not override specular occlusion.
- Fixed an issue where Volume inspector might not refresh correctly in some cases.
- Fixed render texture with XR
- Fixed issue with resources being accessed before initialization process has been performed completely. 
- Half fixed shuriken particle light that cast shadows (only the first one will be correct)
- Fixed issue with atmospheric fog turning black if a planar reflection probe is placed below ground level. (case 1226588)
- Fixed custom pass GC alloc issue in CustomPassVolume.GetActiveVolumes().
- Fixed a bug where instanced shadergraph shaders wouldn't compile on PS4.
- Fixed an issue related to the envlightdatasrt not being bound in recursive rendering.
- Fixed shadow cascade tooltip when using the metric mode (case 1229232)
- Fixed how the area light influence volume is computed to match rasterization.
- Focus on Decal uses the extends of the projectors
- Fixed usage of light size data that are not available at runtime.
- Fixed the depth buffer copy made before custom pass after opaque and normal injection point.
- Fix for issue that prevented scene from being completely saved when baked reflection probes are present and lighting is set to auto generate.
- Fixed drag area width at left of Light's intensity field in Inspector.
- Fixed light type resolution when performing a reset on HDAdditionalLightData (case 1220931)
- Fixed reliance on atan2 undefined behavior in motion vector debug shader.
- Fixed an usage of a a compute buffer not bound (1229964)
- Fixed an issue where changing the default volume profile from another inspector would not update the default volume editor.
- Fix issues in the post process system with RenderTexture being invalid in some cases, causing rendering problems.
- Fixed an issue where unncessarily serialized members in StaticLightingSky component would change each time the scene is changed.
- Fixed a weird behavior in the scalable settings drawing when the space becomes tiny (1212045).
- Fixed a regression in the ray traced indirect diffuse due to the new probe system.
- Fix for range compression factor for probes going negative (now clamped to positive values).
- Fixed path validation when creating new volume profile (case 1229933)
- Fixed a bug where Decal Shader Graphs would not recieve reprojected Position, Normal, or Bitangent data. (1239921)
- Fix reflection hierarchy for CARPAINT in AxF.
- Fix precise fresnel for delta lights for SVBRDF in AxF.
- Fixed the debug exposure mode for display sky reflection and debug view baked lighting
- Fixed MSAA depth resolve when there is no motion vectors
- Fixed various object leaks in HDRP.
- Fixed compile error with XR SubsystemManager.
- Fix for assertion triggering sometimes when saving a newly created lit shader graph (case 1230996)
- Fixed culling of planar reflection probes that change position (case 1218651)
- Fixed null reference when processing lightprobe (case 1235285)
- Fix issue causing wrong planar reflection rendering when more than one camera is present.
- Fix black screen in XR when HDRP package is present but not used.
- Fixed an issue with the specularFGD term being used when the material has a clear coat (lit shader).
- Fixed white flash happening with auto-exposure in some cases (case 1223774)
- Fixed NaN which can appear with real time reflection and inf value
- Fixed an issue that was collapsing the volume components in the HDRP default settings
- Fixed warning about missing bound decal buffer
- Fixed shader warning on Xbox for ResolveStencilBuffer.compute. 
- Fixed PBR shader ZTest rendering in deferred.
- Replaced commands incompatible with async compute in light list build process.
- Diffusion Profile and Material references in HDRP materials are now correctly exported to unity packages. Note that the diffusion profile or the material references need to be edited once before this can work properly.
- Fix MaterialBalls having same guid issue
- Fix spelling and grammatical errors in material samples
- Fixed unneeded cookie texture allocation for cone stop lights.
- Fixed scalarization code for contact shadows.
- Fixed volume debug in playmode
- Fixed issue when toggling anything in HDRP asset that will produce an error (case 1238155)
- Fixed shader warning in PCSS code when using Vulkan.
- Fixed decal that aren't working without Metal and Ambient Occlusion option enabled.
- Fixed an error about procedural sky being logged by mistake.
- Fixed shadowmask UI now correctly showing shadowmask disable
- Made more explicit the warning about raytracing and asynchronous compute. Also fixed the condition in which it appears.
- Fixed a null ref exception in static sky when the default volume profile is invalid.
- DXR: Fixed shader compilation error with shader graph and pathtracer
- Fixed SceneView Draw Modes not being properly updated after opening new scene view panels or changing the editor layout.
- VFX: Removed irrelevant queues in render queue selection from HDRP outputs
- VFX: Motion Vector are correctly renderered with MSAA [Case 1240754](https://issuetracker.unity3d.com/product/unity/issues/guid/1240754/)
- Fixed a cause of NaN when a normal of 0-length is generated (usually via shadergraph). 
- Fixed issue with screen-space shadows not enabled properly when RT is disabled (case 1235821)
- Fixed a performance issue with stochastic ray traced area shadows.
- Fixed cookie texture not updated when changing an import settings (srgb for example).
- Fixed flickering of the game/scene view when lookdev is running.
- Fixed issue with reflection probes in realtime time mode with OnEnable baking having wrong lighting with sky set to dynamic (case 1238047).
- Fixed transparent motion vectors not working when in MSAA.
- Fix error when removing DecalProjector from component contextual menu (case 1243960)
- Fixed issue with post process when running in RGBA16 and an object with additive blending is in the scene.
- Fixed corrupted values on LayeredLit when using Vertex Color multiply mode to multiply and MSAA is activated. 
- Fix conflicts with Handles manipulation when performing a Reset in DecalComponent (case 1238833)
- Fixed depth prepass and postpass being disabled after changing the shader in the material UI.
- Fixed issue with sceneview camera settings not being saved after Editor restart.
- Fixed issue when switching back to custom sensor type in physical camera settings (case 1244350).
- Fixed a null ref exception when running playmode tests with the render pipeline debug window opened.
- Fixed some GCAlloc in the debug window.
- Fixed shader graphs not casting semi-transparent and color shadows (case 1242617)
- Fixed thin refraction mode not working properly.
- Fixed assert on tests caused by probe culling results being requested when culling did not happen. (case 1246169) 
- Fixed over consumption of GPU memory by the Physically Based Sky.
- Fixed an invalid rotation in Planar Reflection Probe editor display, that was causing an error message (case 1182022)
- Put more information in Camera background type tooltip and fixed inconsistent exposure behavior when changing bg type.
- Fixed issue that caused not all baked reflection to be deleted upon clicking "Clear Baked Data" in the lighting menu (case 1136080)
- Fixed an issue where asset preview could be rendered white because of static lighting sky.
- Fixed an issue where static lighting was not updated when removing the static lighting sky profile.
- Fixed the show cookie atlas debug mode not displaying correctly when enabling the clear cookie atlas option.
- Fixed various multi-editing issues when changing Emission parameters.
- Fixed error when undo a Reflection Probe removal in a prefab instance. (case 1244047)
- Fixed Microshadow not working correctly in deferred with LightLayers
- Tentative fix for missing include in depth of field shaders.
- Fixed the light overlap scene view draw mode (wasn't working at all).
- Fixed taaFrameIndex and XR tests 4052 and 4053
- Fixed the prefab integration of custom passes (Prefab Override Highlight not working as expected).
- Cloned volume profile from read only assets are created in the root of the project. (case 1154961)
- Fixed Wizard check on default volume profile to also check it is not the default one in package.
- Fix erroneous central depth sampling in TAA.
- Fixed light layers not correctly disabled when the lightlayers is set to Nothing and Lightlayers isn't enabled in HDRP Asset
- Fixed issue with Model Importer materials falling back to the Legacy default material instead of HDRP's default material when import happens at Editor startup.
- Fixed a wrong condition in CameraSwitcher, potentially causing out of bound exceptions.
- Fixed an issue where editing the Look Dev default profile would not reflect directly in the Look Dev window.
- Fixed a bug where the light list is not cleared but still used when resizing the RT.
- Fixed exposure debug shader with XR single-pass rendering.
- Fixed issues with scene view and transparent motion vectors.
- Fixed black screens for linux/HDRP (1246407)
- Fixed a vulkan and metal warning in the SSGI compute shader.
- Fixed an exception due to the color pyramid not allocated when SSGI is enabled.
- Fixed an issue with the first Depth history was incorrectly copied.
- Fixed path traced DoF focusing issue
- Fix an issue with the half resolution Mode (performance)
- Fix an issue with the color intensity of emissive for performance rtgi
- Fixed issue with rendering being mostly broken when target platform disables VR. 
- Workaround an issue caused by GetKernelThreadGroupSizes  failing to retrieve correct group size. 
- Fix issue with fast memory and rendergraph. 
- Fixed transparent motion vector framesetting not sanitized.
- Fixed wrong order of post process frame settings.
- Fixed white flash when enabling SSR or SSGI.
- The ray traced indrect diffuse and RTGI were combined wrongly with the rest of the lighting (1254318).
- Fixed an exception happening when using RTSSS without using RTShadows.
- Fix inconsistencies with transparent motion vectors and opaque by allowing camera only transparent motion vectors.
- Fix reflection probe frame settings override
- Fixed certain shadow bias artifacts present in volumetric lighting (case 1231885).
- Fixed area light cookie not updated when switch the light type from a spot that had a cookie.
- Fixed issue with dynamic resolution updating when not in play mode.
- Fixed issue with Contrast Adaptive Sharpening upsample mode and preview camera.
- Fix issue causing blocky artifacts when decals affect metallic and are applied on material with specular color workflow.
- Fixed issue with depth pyramid generation and dynamic resolution.
- Fixed an issue where decals were duplicated in prefab isolation mode.
- Fixed an issue where rendering preview with MSAA might generate render graph errors.
- Fixed compile error in PS4 for planar reflection filtering.
- Fixed issue with blue line in prefabs for volume mode.
- Fixing the internsity being applied to RTAO too early leading to unexpected results (1254626).
- Fix issue that caused sky to incorrectly render when using a custom projection matrix.
- Fixed null reference exception when using depth pre/post pass in shadergraph with alpha clip in the material.
- Appropriately constraint blend distance of reflection probe while editing with the inspector (case 1248931)
- Fixed AxF handling of roughness for Blinn-Phong type materials
- Fixed AxF UI errors when surface type is switched to transparent
- Fixed a serialization issue, preventing quality level parameters to undo/redo and update scene view on change.
- Fixed an exception occuring when a camera doesn't have an HDAdditionalCameraData (1254383).
- Fixed ray tracing with XR single-pass.
- Fixed warning in HDAdditionalLightData OnValidate (cases 1250864, 1244578)
- Fixed a bug related to denoising ray traced reflections.
- Fixed nullref in the layered lit material inspector.
- Fixed an issue where manipulating the color wheels in a volume component would reset the cursor every time.
- Fixed an issue where static sky lighting would not be updated for a new scene until it's reloaded at least once.
- Fixed culling for decals when used in prefabs and edited in context.
- Force to rebake probe with missing baked texture. (1253367)
- Fix supported Mac platform detection to handle new major version (11.0) properly
- Fixed typo in the Render Pipeline Wizard under HDRP+VR
- Change transparent SSR name in frame settings to avoid clipping. 
- Fixed missing include guards in shadow hlsl files.
- Repaint the scene view whenever the scene exposure override is changed.
- Fixed an error when clearing the SSGI history texture at creation time (1259930).
- Fixed alpha to mask reset when toggling alpha test in the material UI.
- Fixed an issue where opening the look dev window with the light theme would make the window blink and eventually crash unity.
- Fixed fallback for ray tracing and light layers (1258837).
- Fixed Sorting Priority not displayed correctly in the DrawRenderers custom pass UI.
- Fixed glitch in Project settings window when selecting diffusion profiles in material section (case 1253090)
- Fixed issue with light layers bigger than 8 (and above the supported range). 
- Fixed issue with culling layer mask of area light's emissive mesh 
- Fixed overused the atlas for Animated/Render Target Cookies (1259930).
- Fixed errors when switching area light to disk shape while an area emissive mesh was displayed.
- Fixed default frame settings MSAA toggle for reflection probes (case 1247631)
- Fixed the transparent SSR dependency not being properly disabled according to the asset dependencies (1260271).
- Fixed issue with completely black AO on double sided materials when normal mode is set to None.
- Fixed UI drawing of the quaternion (1251235)
- Fix an issue with the quality mode and perf mode on RTR and RTGI and getting rid of unwanted nans (1256923).
- Fixed unitialized ray tracing resources when using non-default HDRP asset (case 1259467).
- Fixed overused the atlas for Animated/Render Target Cookies (1259930).
- Fixed sky asserts with XR multipass
- Fixed for area light not updating baked light result when modifying with gizmo.
- Fixed robustness issue with GetOddNegativeScale() in ray tracing, which was impacting normal mapping (1261160).
- Fixed regression where moving face of the probe gizmo was not moving its position anymore.
- Fixed XR single-pass macros in tessellation shaders.
- Fixed path-traced subsurface scattering mixing with diffuse and specular BRDFs (1250601).
- Fixed custom pass re-ordering issues.
- Improved robustness of normal mapping when scale is 0, and mapping is extreme (normals in or below the tangent plane).
- Fixed XR Display providers not getting zNear and zFar plane distances passed to them when in HDRP.
- Fixed rendering breaking when disabling tonemapping in the frame settings.
- Fixed issue with serialization of exposure modes in volume profiles not being consistent between HDRP versions (case 1261385).
- Fixed issue with duplicate names in newly created sub-layers in the graphics compositor (case 1263093).
- Remove MSAA debug mode when renderpipeline asset has no MSAA
- Fixed some post processing using motion vectors when they are disabled
- Fixed the multiplier of the environement lights being overriden with a wrong value for ray tracing (1260311).
- Fixed a series of exceptions happening when trying to load an asset during wizard execution (1262171).
- Fixed an issue with Stacklit shader not compiling correctly in player with debug display on (1260579)
- Fixed couple issues in the dependence of building the ray tracing acceleration structure.
- Fix sun disk intensity
- Fixed unwanted ghosting for smooth surfaces.
- Fixing an issue in the recursive rendering flag texture usage.
- Fixed a missing dependecy for choosing to evaluate transparent SSR.
- Fixed issue that failed compilation when XR is disabled.
- Fixed a compilation error in the IES code.
- Fixed issue with dynamic resolution handler when no OnResolutionChange callback is specified. 
- Fixed multiple volumes, planar reflection, and decal projector position when creating them from the menu.
- Reduced the number of global keyword used in deferredTile.shader
- Fixed incorrect processing of Ambient occlusion probe (9% error was introduced)
- Fixed multiedition of framesettings drop down (case 1270044)
- Fixed planar probe gizmo

### Changed
- Improve MIP selection for decals on Transparents
- Color buffer pyramid is not allocated anymore if neither refraction nor distortion are enabled
- Rename Emission Radius to Radius in UI in Point, Spot
- Angular Diameter parameter for directional light is no longuer an advanced property
- DXR: Remove Light Radius and Angular Diamater of Raytrace shadow. Angular Diameter and Radius are used instead.
- Remove MaxSmoothness parameters from UI for point, spot and directional light. The MaxSmoothness is now deduce from Radius Parameters
- DXR: Remove the Ray Tracing Environement Component. Add a Layer Mask to the ray Tracing volume components to define which objects are taken into account for each effect.
- Removed second cubemaps used for shadowing in lookdev
- Disable Physically Based Sky below ground
- Increase max limit of area light and reflection probe to 128
- Change default texture for detailmap to grey
- Optimize Shadow RT load on Tile based architecture platforms.
- Improved quality of SSAO.
- Moved RequestShadowMapRendering() back to public API.
- Update HDRP DXR Wizard with an option to automatically clone the hdrp config package and setup raytracing to 1 in shaders file.
- Added SceneSelection pass for TerrainLit shader.
- Simplified Light's type API regrouping the logic in one place (Check type in HDAdditionalLightData)
- The support of LOD CrossFade (Dithering transition) in master nodes now required to enable it in the master node settings (Save variant)
- Improved shadow bias, by removing constant depth bias and substituting it with slope-scale bias.
- Fix the default stencil values when a material is created from a SSS ShaderGraph.
- Tweak test asset to be compatible with XR: unlit SG material for canvas and double-side font material
- Slightly tweaked the behaviour of bloom when resolution is low to reduce artifacts.
- Hidden fields in Light Inspector that is not relevant while in BakingOnly mode.
- Changed parametrization of PCSS, now softness is derived from angular diameter (for directional lights) or shape radius (for point/spot lights) and min filter size is now in the [0..1] range.
- Moved the copy of the geometry history buffers to right after the depth mip chain generation.
- Rename "Luminance" to "Nits" in UX for physical light unit
- Rename FrameSettings "SkyLighting" to "SkyReflection"
- Reworked XR automated tests
- The ray traced screen space shadow history for directional, spot and point lights is discarded if the light transform has changed.
- Changed the behavior for ray tracing in case a mesh renderer has both transparent and opaque submeshes.
- Improve history buffer management
- Replaced PlayerSettings.virtualRealitySupported with XRGraphics.tryEnable.
- Remove redundant FrameSettings RealTimePlanarReflection
- Improved a bit the GC calls generated during the rendering.
- Material update is now only triggered when the relevant settings are touched in the shader graph master nodes
- Changed the way Sky Intensity (on Sky volume components) is handled. It's now a combo box where users can choose between Exposure, Multiplier or Lux (for HDRI sky only) instead of both multiplier and exposure being applied all the time. Added a new menu item to convert old profiles.
- Change how method for specular occlusions is decided on inspector shader (Lit, LitTesselation, LayeredLit, LayeredLitTessellation)
- Unlocked SSS, SSR, Motion Vectors and Distortion frame settings for reflections probes.
- Hide unused LOD settings in Quality Settings legacy window.
- Reduced the constrained distance for temporal reprojection of ray tracing denoising
- Removed shadow near plane from the Directional Light Shadow UI.
- Improved the performances of custom pass culling.
- The scene view camera now replicates the physical parameters from the camera tagged as "MainCamera".
- Reduced the number of GC.Alloc calls, one simple scene without plarnar / probes, it should be 0B.
- Renamed ProfilingSample to ProfilingScope and unified API. Added GPU Timings.
- Updated macros to be compatible with the new shader preprocessor.
- Ray tracing reflection temporal filtering is now done in pre-exposed space
- Search field selects the appropriate fields in both project settings panels 'HDRP Default Settings' and 'Quality/HDRP'
- Disabled the refraction and transmission map keywords if the material is opaque.
- Keep celestial bodies outside the atmosphere.
- Updated the MSAA documentation to specify what features HDRP supports MSAA for and what features it does not.
- Shader use for Runtime Debug Display are now correctly stripper when doing a release build
- Now each camera has its own Volume Stack. This allows Volume Parameters to be updated as early as possible and be ready for the whole frame without conflicts between cameras.
- Disable Async for SSR, SSAO and Contact shadow when aggregated ray tracing frame setting is on.
- Improved performance when entering play mode without domain reload by a factor of ~25
- Renamed the camera profiling sample to include the camera name
- Discarding the ray tracing history for AO, reflection, diffuse shadows and GI when the viewport size changes.
- Renamed the camera profiling sample to include the camera name
- Renamed the post processing graphic formats to match the new convention.
- The restart in Wizard for DXR will always be last fix from now on
- Refactoring pre-existing materials to share more shader code between rasterization and ray tracing.
- Setting a material's Refraction Model to Thin does not overwrite the Thickness and Transmission Absorption Distance anymore.
- Removed Wind textures from runtime as wind is no longer built into the pipeline
- Changed Shader Graph titles of master nodes to be more easily searchable ("HDRP/x" -> "x (HDRP)")
- Expose StartSinglePass() and StopSinglePass() as public interface for XRPass
- Replaced the Texture array for 2D cookies (spot, area and directional lights) and for planar reflections by an atlas.
- Moved the tier defining from the asset to the concerned volume components.
- Changing from a tier management to a "mode" management for reflection and GI and removing the ability to enable/disable deferred and ray bining (they are now implied by performance mode)
- The default FrameSettings for ScreenSpaceShadows is set to true for Camera in order to give a better workflow for DXR.
- Refactor internal usage of Stencil bits.
- Changed how the material upgrader works and added documentation for it.
- Custom passes now disable the stencil when overwriting the depth and not writing into it.
- Renamed the camera profiling sample to include the camera name
- Changed the way the shadow casting property of transparent and tranmissive materials is handeled for ray tracing.
- Changed inspector materials stencil setting code to have more sharing.
- Updated the default scene and default DXR scene and DefaultVolumeProfile.
- Changed the way the length parameter is used for ray traced contact shadows.
- Improved the coherency of PCSS blur between cascades.
- Updated VR checks in Wizard to reflect new XR System.
- Removing unused alpha threshold depth prepass and post pass for fabric shader graph.
- Transform result from CIE XYZ to sRGB color space in EvalSensitivity for iridescence.
- Moved BeginCameraRendering callback right before culling.
- Changed the visibility of the Indirect Lighting Controller component to public.
- Renamed the cubemap used for diffuse convolution to a more explicit name for the memory profiler.
- Improved behaviour of transmission color on transparent surfaces in path tracing.
- Light dimmer can now get values higher than one and was renamed to multiplier in the UI.
- Removed info box requesting volume component for Visual Environment and updated the documentation with the relevant information.
- Improved light selection oracle for light sampling in path tracing.
- Stripped ray tracing subsurface passes with ray tracing is not enabled.
- Remove LOD cross fade code for ray tracing shaders
- Removed legacy VR code
- Add range-based clipping to box lights (case 1178780)
- Improve area light culling (case 1085873)
- Light Hierarchy debug mode can now adjust Debug Exposure for visualizing high exposure scenes.
- Rejecting history for ray traced reflections based on a threshold evaluated on the neighborhood of the sampled history.
- Renamed "Environment" to "Reflection Probes" in tile/cluster debug menu.
- Utilities namespace is obsolete, moved its content to UnityEngine.Rendering (case 1204677)
- Obsolete Utilities namespace was removed, instead use UnityEngine.Rendering (case 1204677)
- Moved most of the compute shaders to the multi_compile API instead of multiple kernels.
- Use multi_compile API for deferred compute shader with shadow mask.
- Remove the raytracing rendering queue system to make recursive raytraced material work when raytracing is disabled
- Changed a few resources used by ray tracing shaders to be global resources (using register space1) for improved CPU performance.
- All custom pass volumes are now executed for one injection point instead of the first one.
- Hidden unsupported choice in emission in Materials
- Temporal Anti aliasing improvements.
- Optimized PrepareLightsForGPU (cost reduced by over 25%) and PrepareGPULightData (around twice as fast now).
- Moved scene view camera settings for HDRP from the preferences window to the scene view camera settings window.
- Updated shaders to be compatible with Microsoft's DXC.
- Debug exposure in debug menu have been replace to debug exposure compensation in EV100 space and is always visible.
- Further optimized PrepareLightsForGPU (3x faster with few shadows, 1.4x faster with a lot of shadows or equivalently cost reduced by 68% to 37%).
- Raytracing: Replaced the DIFFUSE_LIGHTING_ONLY multicompile by a uniform.
- Raytracing: Removed the dynamic lightmap multicompile.
- Raytracing: Remove the LOD cross fade multi compile for ray tracing.
- Cookie are now supported in lightmaper. All lights casting cookie and baked will now include cookie influence.
- Avoid building the mip chain a second time for SSR for transparent objects.
- Replaced "High Quality" Subsurface Scattering with a set of Quality Levels.
- Replaced "High Quality" Volumetric Lighting with "Screen Resolution Percentage" and "Volume Slice Count" on the Fog volume component.
- Merged material samples and shader samples
- Update material samples scene visuals
- Use multi_compile API for deferred compute shader with shadow mask.
- Made the StaticLightingSky class public so that users can change it by script for baking purpose.
- Shadowmask and realtime reflectoin probe property are hide in Quality settings
- Improved performance of reflection probe management when using a lot of probes.
- Ignoring the disable SSR flags for recursive rendering.
- Removed logic in the UI to disable parameters for contact shadows and fog volume components as it was going against the concept of the volume system.
- Fixed the sub surface mask not being taken into account when computing ray traced sub surface scattering.
- MSAA Within Forward Frame Setting is now enabled by default on Cameras when new Render Pipeline Asset is created
- Slightly changed the TAA anti-flicker mechanism so that it is more aggressive on almost static images (only on High preset for now).
- Changed default exposure compensation to 0.
- Refactored shadow caching system.
- Removed experimental namespace for ray tracing code.
- Increase limit for max numbers of lights in UX
- Removed direct use of BSDFData in the path tracing pass, delegated to the material instead.
- Pre-warm the RTHandle system to reduce the amount of memory allocations and the total memory needed at all points. 
- DXR: Only read the geometric attributes that are required using the share pass info and shader graph defines.
- DXR: Dispatch binned rays in 1D instead of 2D.
- Lit and LayeredLit tessellation cross lod fade don't used dithering anymore between LOD but fade the tessellation height instead. Allow a smoother transition
- Changed the way planar reflections are filtered in order to be a bit more "physically based".
- Increased path tracing BSDFs roughness range from [0.001, 0.999] to [0.00001, 0.99999].
- Changing the default SSGI radius for the all configurations.
- Changed the default parameters for quality RTGI to match expected behavior.
- Add color clear pass while rendering XR occlusion mesh to avoid leaks.
- Only use one texture for ray traced reflection upscaling.
- Adjust the upscale radius based on the roughness value.
- DXR: Changed the way the filter size is decided for directional, point and spot shadows.
- Changed the default exposure mode to "Automatic (Histogram)", along with "Limit Min" to -4 and "Limit Max" to 16.
- Replaced the default scene system with the builtin Scene Template feature.
- Changed extensions of shader CAS include files.
- Making the planar probe atlas's format match the color buffer's format.
- Removing the planarReflectionCacheCompressed setting from asset.
- SHADERPASS for TransparentDepthPrepass and TransparentDepthPostpass identification is using respectively SHADERPASS_TRANSPARENT_DEPTH_PREPASS and SHADERPASS_TRANSPARENT_DEPTH_POSTPASS
- Moved the Parallax Occlusion Mapping node into Shader Graph.
- Renamed the debug name from SSAO to ScreenSpaceAmbientOcclusion (1254974).
- Added missing tooltips and improved the UI of the aperture control (case 1254916).
- Fixed wrong tooltips in the Dof Volume (case 1256641).
- The `CustomPassLoadCameraColor` and `CustomPassSampleCameraColor` functions now returns the correct color buffer when used in after post process instead of the color pyramid (which didn't had post processes).
- PBR Sky now doesn't go black when going below sea level, but it instead freezes calculation as if on the horizon. 
- Fixed an issue with quality setting foldouts not opening when clicking on them (1253088).
- Shutter speed can now be changed by dragging the mouse over the UI label (case 1245007).
- Remove the 'Point Cube Size' for cookie, use the Cubemap size directly.
- VFXTarget with Unlit now allows EmissiveColor output to be consistent with HDRP unlit.
- Only building the RTAS if there is an effect that will require it (1262217).
- Fixed the first ray tracing frame not having the light cluster being set up properly (1260311).
- Render graph pre-setup for ray traced ambient occlusion.
- Avoid casting multiple rays and denoising for hard directional, point and spot ray traced shadows (1261040).
- Making sure the preview cameras do not use ray tracing effects due to a by design issue to build ray tracing acceleration structures (1262166).
- Preparing ray traced reflections for the render graph support (performance and quality).
- Preparing recursive rendering for the render graph port.
- Preparation pass for RTGI, temporal filter and diffuse denoiser for render graph.
- Updated the documentation for the DXR implementation.
- Changed the DXR wizard to support optional checks.
- Changed the DXR wizard steps.
- Preparation pass for RTSSS to be supported by render graph.
- Changed the color space of EmissiveColorLDR property on all shader. Was linear but should have been sRGB. Auto upgrade script handle the conversion.

## [7.1.1] - 2019-09-05

### Added
- Transparency Overdraw debug mode. Allows to visualize transparent objects draw calls as an "heat map".
- Enabled single-pass instancing support for XR SDK with new API cmd.SetInstanceMultiplier()
- XR settings are now available in the HDRP asset
- Support for Material Quality in Shader Graph
- Material Quality support selection in HDRP Asset
- Renamed XR shader macro from UNITY_STEREO_ASSIGN_COMPUTE_EYE_INDEX to UNITY_XR_ASSIGN_VIEW_INDEX
- Raytracing ShaderGraph node for HDRP shaders
- Custom passes volume component with 3 injection points: Before Rendering, Before Transparent and Before Post Process
- Alpha channel is now properly exported to camera render textures when using FP16 color buffer format
- Support for XR SDK mirror view modes
- HD Master nodes in Shader Graph now support Normal and Tangent modification in vertex stage.
- DepthOfFieldCoC option in the fullscreen debug modes.
- Added override Ambient Occlusion option on debug windows
- Added Custom Post Processes with 3 injection points: Before Transparent, Before Post Process and After Post Process
- Added draft of minimal interactive path tracing (experimental) based on DXR API - Support only 4 area light, lit and unlit shader (non-shadergraph)
- Small adjustments to TAA anti flicker (more aggressive on high values).

### Fixed
- Fixed wizard infinite loop on cancellation
- Fixed with compute shader error about too many threads in threadgroup on low GPU
- Fixed invalid contact shadow shaders being created on metal
- Fixed a bug where if Assembly.GetTypes throws an exception due to mis-versioned dlls, then no preprocessors are used in the shader stripper
- Fixed typo in AXF decal property preventing to compile
- Fixed reflection probe with XR single-pass and FPTL
- Fixed force gizmo shown when selecting camera in hierarchy
- Fixed issue with XR occlusion mesh and dynamic resolution
- Fixed an issue where lighting compute buffers were re-created with the wrong size when resizing the window, causing tile artefacts at the top of the screen.
- Fix FrameSettings names and tooltips
- Fixed error with XR SDK when the Editor is not in focus
- Fixed errors with RenderGraph, XR SDK and occlusion mesh
- Fixed shadow routines compilation errors when "real" type is a typedef on "half".
- Fixed toggle volumetric lighting in the light UI
- Fixed post-processing history reset handling rt-scale incorrectly
- Fixed crash with terrain and XR multi-pass
- Fixed ShaderGraph material synchronization issues
- Fixed a null reference exception when using an Emissive texture with Unlit shader (case 1181335)
- Fixed an issue where area lights and point lights where not counted separately with regards to max lights on screen (case 1183196)
- Fixed an SSR and Subsurface Scattering issue (appearing black) when using XR.

### Changed
- Update Wizard layout.
- Remove almost all Garbage collection call within a frame.
- Rename property AdditionalVeclocityChange to AddPrecomputeVelocity
- Call the End/Begin camera rendering callbacks for camera with customRender enabled
- Changeg framesettings migration order of postprocess flags as a pr for reflection settings flags have been backported to 2019.2
- Replaced usage of ENABLE_VR in XRSystem.cs by version defines based on the presence of the built-in VR and XR modules
- Added an update virtual function to the SkyRenderer class. This is called once per frame. This allows a given renderer to amortize heavy computation at the rate it chooses. Currently only the physically based sky implements this.
- Removed mandatory XRPass argument in HDCamera.GetOrCreate()
- Restored the HDCamera parameter to the sky rendering builtin parameters.
- Removed usage of StructuredBuffer for XR View Constants
- Expose Direct Specular Lighting control in FrameSettings
- Deprecated ExponentialFog and VolumetricFog volume components. Now there is only one exponential fog component (Fog) which can add Volumetric Fog as an option. Added a script in Edit -> Render Pipeline -> Upgrade Fog Volume Components.

## [7.0.1] - 2019-07-25

### Added
- Added option in the config package to disable globally Area Lights and to select shadow quality settings for the deferred pipeline.
- When shader log stripping is enabled, shader stripper statistics will be written at `Temp/shader-strip.json`
- Occlusion mesh support from XR SDK

### Fixed
- Fixed XR SDK mirror view blit, cleanup some XRTODO and removed XRDebug.cs
- Fixed culling for volumetrics with XR single-pass rendering
- Fix shadergraph material pass setup not called
- Fixed documentation links in component's Inspector header bar
- Cookies using the render texture output from a camera are now properly updated
- Allow in ShaderGraph to enable pre/post pass when the alpha clip is disabled

### Changed
- RenderQueue for Opaque now start at Background instead of Geometry.
- Clamp the area light size for scripting API when we change the light type
- Added a warning in the material UI when the diffusion profile assigned is not in the HDRP asset


## [7.0.0] - 2019-07-17

### Added
- `Fixed`, `Viewer`, and `Automatic` modes to compute the FOV used when rendering a `PlanarReflectionProbe`
- A checkbox to toggle the chrome gizmo of `ReflectionProbe`and `PlanarReflectionProbe`
- Added a Light layer in shadows that allow for objects to cast shadows without being affected by light (and vice versa).
- You can now access ShaderGraph blend states from the Material UI (for example, **Surface Type**, **Sorting Priority**, and **Blending Mode**). This change may break Materials that use a ShaderGraph, to fix them, select **Edit > Render Pipeline > Reset all ShaderGraph Scene Materials BlendStates**. This syncs the blendstates of you ShaderGraph master nodes with the Material properties.
- You can now control ZTest, ZWrite, and CullMode for transparent Materials.
- Materials that use Unlit Shaders or Unlit Master Node Shaders now cast shadows.
- Added an option to enable the ztest on **After Post Process** materials when TAA is disabled.
- Added a new SSAO (based on Ground Truth Ambient Occlusion algorithm) to replace the previous one.
- Added support for shadow tint on light
- BeginCameraRendering and EndCameraRendering callbacks are now called with probes
- Adding option to update shadow maps only On Enable and On Demand.
- Shader Graphs that use time-dependent vertex modification now generate correct motion vectors.
- Added option to allow a custom spot angle for spot light shadow maps.
- Added frame settings for individual post-processing effects
- Added dither transition between cascades for Low and Medium quality settings
- Added single-pass instancing support with XR SDK
- Added occlusion mesh support with XR SDK
- Added support of Alembic velocity to various shaders
- Added support for more than 2 views for single-pass instancing
- Added support for per punctual/directional light min roughness in StackLit
- Added mirror view support with XR SDK
- Added VR verification in HDRPWizard
- Added DXR verification in HDRPWizard
- Added feedbacks in UI of Volume regarding skies
- Cube LUT support in Tonemapping. Cube LUT helpers for external grading are available in the Post-processing Sample package.

### Fixed
- Fixed an issue with history buffers causing effects like TAA or auto exposure to flicker when more than one camera was visible in the editor
- The correct preview is displayed when selecting multiple `PlanarReflectionProbe`s
- Fixed volumetric rendering with camera-relative code and XR stereo instancing
- Fixed issue with flashing cyan due to async compilation of shader when selecting a mesh
- Fix texture type mismatch when the contact shadow are disabled (causing errors on IOS devices)
- Fixed Generate Shader Includes while in package
- Fixed issue when texture where deleted in ShadowCascadeGUI
- Fixed issue in FrameSettingsHistory when disabling a camera several time without enabling it in between.
- Fixed volumetric reprojection with camera-relative code and XR stereo instancing
- Added custom BaseShaderPreprocessor in HDEditorUtils.GetBaseShaderPreprocessorList()
- Fixed compile issue when USE_XR_SDK is not defined
- Fixed procedural sky sun disk intensity for high directional light intensities
- Fixed Decal mip level when using texture mip map streaming to avoid dropping to lowest permitted mip (now loading all mips)
- Fixed deferred shading for XR single-pass instancing after lightloop refactor
- Fixed cluster and material classification debug (material classification now works with compute as pixel shader lighting)
- Fixed IOS Nan by adding a maximun epsilon definition REAL_EPS that uses HALF_EPS when fp16 are used
- Removed unnecessary GC allocation in motion blur code
- Fixed locked UI with advanded influence volume inspector for probes
- Fixed invalid capture direction when rendering planar reflection probes
- Fixed Decal HTILE optimization with platform not supporting texture atomatic (Disable it)
- Fixed a crash in the build when the contact shadows are disabled
- Fixed camera rendering callbacks order (endCameraRendering was being called before the actual rendering)
- Fixed issue with wrong opaque blending settings for After Postprocess
- Fixed issue with Low resolution transparency on PS4
- Fixed a memory leak on volume profiles
- Fixed The Parallax Occlusion Mappping node in shader graph and it's UV input slot
- Fixed lighting with XR single-pass instancing by disabling deferred tiles
- Fixed the Bloom prefiltering pass
- Fixed post-processing effect relying on Unity's random number generator
- Fixed camera flickering when using TAA and selecting the camera in the editor
- Fixed issue with single shadow debug view and volumetrics
- Fixed most of the problems with light animation and timeline
- Fixed indirect deferred compute with XR single-pass instancing
- Fixed a slight omission in anisotropy calculations derived from HazeMapping in StackLit
- Improved stack computation numerical stability in StackLit
- Fix PBR master node always opaque (wrong blend modes for forward pass)
- Fixed TAA with XR single-pass instancing (missing macros)
- Fixed an issue causing Scene View selection wire gizmo to not appear when using HDRP Shader Graphs.
- Fixed wireframe rendering mode (case 1083989)
- Fixed the renderqueue not updated when the alpha clip is modified in the material UI.
- Fixed the PBR master node preview
- Remove the ReadOnly flag on Reflection Probe's cubemap assets during bake when there are no VCS active.
- Fixed an issue where setting a material debug view would not reset the other exclusive modes
- Spot light shapes are now correctly taken into account when baking
- Now the static lighting sky will correctly take the default values for non-overridden properties
- Fixed material albedo affecting the lux meter
- Extra test in deferred compute shading to avoid shading pixels that were not rendered by the current camera (for camera stacking)

### Changed
- Optimization: Reduce the group size of the deferred lighting pass from 16x16 to 8x8
- Replaced HDCamera.computePassCount by viewCount
- Removed xrInstancing flag in RTHandles (replaced by TextureXR.slices and TextureXR.dimensions)
- Refactor the HDRenderPipeline and lightloop code to preprare for high level rendergraph
- Removed the **Back Then Front Rendering** option in the fabric Master Node settings. Enabling this option previously did nothing.
- Shader type Real translates to FP16 precision on Nintendo Switch.
- Shader framework refactor: Introduce CBSDF, EvaluateBSDF, IsNonZeroBSDF to replace BSDF functions
- Shader framework refactor:  GetBSDFAngles, LightEvaluation and SurfaceShading functions
- Replace ComputeMicroShadowing by GetAmbientOcclusionForMicroShadowing
- Rename WorldToTangent to TangentToWorld as it was incorrectly named
- Remove SunDisk and Sun Halo size from directional light
- Remove all obsolete wind code from shader
- Renamed DecalProjectorComponent into DecalProjector for API alignment.
- Improved the Volume UI and made them Global by default
- Remove very high quality shadow option
- Change default for shadow quality in Deferred to Medium
- Enlighten now use inverse squared falloff (before was using builtin falloff)
- Enlighten is now deprecated. Please use CPU or GPU lightmaper instead.
- Remove the name in the diffusion profile UI
- Changed how shadow map resolution scaling with distance is computed. Now it uses screen space area rather than light range.
- Updated MoreOptions display in UI
- Moved Display Area Light Emissive Mesh script API functions in the editor namespace
- direct strenght properties in ambient occlusion now affect direct specular as well
- Removed advanced Specular Occlusion control in StackLit: SSAO based SO control is hidden and fixed to behave like Lit, SPTD is the only HQ technique shown for baked SO.
- Shader framework refactor: Changed ClampRoughness signature to include PreLightData access.
- HDRPWizard window is now in Window > General > HD Render Pipeline Wizard
- Moved StaticLightingSky to LightingWindow
- Removes the current "Scene Settings" and replace them with "Sky & Fog Settings" (with Physically Based Sky and Volumetric Fog).
- Changed how cached shadow maps are placed inside the atlas to minimize re-rendering of them.

## [6.7.0-preview] - 2019-05-16

### Added
- Added ViewConstants StructuredBuffer to simplify XR rendering
- Added API to render specific settings during a frame
- Added stadia to the supported platforms (2019.3)
- Enabled cascade blends settings in the HD Shadow component
- Added Hardware Dynamic Resolution support.
- Added MatCap debug view to replace the no scene lighting debug view.
- Added clear GBuffer option in FrameSettings (default to false)
- Added preview for decal shader graph (Only albedo, normal and emission)
- Added exposure weight control for decal
- Screen Space Directional Shadow under a define option. Activated for ray tracing
- Added a new abstraction for RendererList that will help transition to Render Graph and future RendererList API
- Added multipass support for VR
- Added XR SDK integration (multipass only)
- Added Shader Graph samples for Hair, Fabric and Decal master nodes.
- Add fade distance, shadow fade distance and light layers to light explorer
- Add method to draw light layer drawer in a rect to HDEditorUtils

### Fixed
- Fixed deserialization crash at runtime
- Fixed for ShaderGraph Unlit masternode not writing velocity
- Fixed a crash when assiging a new HDRP asset with the 'Verify Saving Assets' option enabled
- Fixed exposure to properly support TEXTURE2D_X
- Fixed TerrainLit basemap texture generation
- Fixed a bug that caused nans when material classification was enabled and a tile contained one standard material + a material with transmission.
- Fixed gradient sky hash that was not using the exposure hash
- Fixed displayed default FrameSettings in HDRenderPipelineAsset wrongly updated on scripts reload.
- Fixed gradient sky hash that was not using the exposure hash.
- Fixed visualize cascade mode with exposure.
- Fixed (enabled) exposure on override lighting debug modes.
- Fixed issue with LightExplorer when volume have no profile
- Fixed issue with SSR for negative, infinite and NaN history values
- Fixed LightLayer in HDReflectionProbe and PlanarReflectionProbe inspector that was not displayed as a mask.
- Fixed NaN in transmission when the thickness and a color component of the scattering distance was to 0
- Fixed Light's ShadowMask multi-edition.
- Fixed motion blur and SMAA with VR single-pass instancing
- Fixed NaNs generated by phase functionsin volumetric lighting
- Fixed NaN issue with refraction effect and IOR of 1 at extreme grazing angle
- Fixed nan tracker not using the exposure
- Fixed sorting priority on lit and unlit materials
- Fixed null pointer exception when there are no AOVRequests defined on a camera
- Fixed dirty state of prefab using disabled ReflectionProbes
- Fixed an issue where gizmos and editor grid were not correctly depth tested
- Fixed created default scene prefab non editable due to wrong file extension.
- Fixed an issue where sky convolution was recomputed for nothing when a preview was visible (causing extreme slowness when fabric convolution is enabled)
- Fixed issue with decal that wheren't working currently in player
- Fixed missing stereo rendering macros in some fragment shaders
- Fixed exposure for ReflectionProbe and PlanarReflectionProbe gizmos
- Fixed single-pass instancing on PSVR
- Fixed Vulkan shader issue with Texture2DArray in ScreenSpaceShadow.compute by re-arranging code (workaround)
- Fixed camera-relative issue with lights and XR single-pass instancing
- Fixed single-pass instancing on Vulkan
- Fixed htile synchronization issue with shader graph decal
- Fixed Gizmos are not drawn in Camera preview
- Fixed pre-exposure for emissive decal
- Fixed wrong values computed in PreIntegrateFGD and in the generation of volumetric lighting data by forcing the use of fp32.
- Fixed NaNs arising during the hair lighting pass
- Fixed synchronization issue in decal HTile that occasionally caused rendering artifacts around decal borders
- Fixed QualitySettings getting marked as modified by HDRP (and thus checked out in Perforce)
- Fixed a bug with uninitialized values in light explorer
- Fixed issue with LOD transition
- Fixed shader warnings related to raytracing and TEXTURE2D_X

### Changed
- Refactor PixelCoordToViewDirWS to be VR compatible and to compute it only once per frame
- Modified the variants stripper to take in account multiple HDRP assets used in the build.
- Improve the ray biasing code to avoid self-intersections during the SSR traversal
- Update Pyramid Spot Light to better match emitted light volume.
- Moved _XRViewConstants out of UnityPerPassStereo constant buffer to fix issues with PSSL
- Removed GetPositionInput_Stereo() and single-pass (double-wide) rendering mode
- Changed label width of the frame settings to accommodate better existing options.
- SSR's Default FrameSettings for camera is now enable.
- Re-enabled the sharpening filter on Temporal Anti-aliasing
- Exposed HDEditorUtils.LightLayerMaskDrawer for integration in other packages and user scripting.
- Rename atmospheric scattering in FrameSettings to Fog
- The size modifier in the override for the culling sphere in Shadow Cascades now defaults to 0.6, which is the same as the formerly hardcoded value.
- Moved LOD Bias and Maximum LOD Level from Frame Setting section `Other` to `Rendering`
- ShaderGraph Decal that affect only emissive, only draw in emissive pass (was drawing in dbuffer pass too)
- Apply decal projector fade factor correctly on all attribut and for shader graph decal
- Move RenderTransparentDepthPostpass after all transparent
- Update exposure prepass to interleave XR single-pass instancing views in a checkerboard pattern
- Removed ScriptRuntimeVersion check in wizard.

## [6.6.0-preview] - 2019-04-01

### Added
- Added preliminary changes for XR deferred shading
- Added support of 111110 color buffer
- Added proper support for Recorder in HDRP
- Added depth offset input in shader graph master nodes
- Added a Parallax Occlusion Mapping node
- Added SMAA support
- Added Homothety and Symetry quick edition modifier on volume used in ReflectionProbe, PlanarReflectionProbe and DensityVolume
- Added multi-edition support for DecalProjectorComponent
- Improve hair shader
- Added the _ScreenToTargetScaleHistory uniform variable to be used when sampling HDRP RTHandle history buffers.
- Added settings in `FrameSettings` to change `QualitySettings.lodBias` and `QualitySettings.maximumLODLevel` during a rendering
- Added an exposure node to retrieve the current, inverse and previous frame exposure value.
- Added an HD scene color node which allow to sample the scene color with mips and a toggle to remove the exposure.
- Added safeguard on HD scene creation if default scene not set in the wizard
- Added Low res transparency rendering pass.

### Fixed
- Fixed HDRI sky intensity lux mode
- Fixed dynamic resolution for XR
- Fixed instance identifier semantic string used by Shader Graph
- Fixed null culling result occuring when changing scene that was causing crashes
- Fixed multi-edition light handles and inspector shapes
- Fixed light's LightLayer field when multi-editing
- Fixed normal blend edition handles on DensityVolume
- Fixed an issue with layered lit shader and height based blend where inactive layers would still have influence over the result
- Fixed multi-selection handles color for DensityVolume
- Fixed multi-edition inspector's blend distances for HDReflectionProbe, PlanarReflectionProbe and DensityVolume
- Fixed metric distance that changed along size in DensityVolume
- Fixed DensityVolume shape handles that have not same behaviour in advance and normal edition mode
- Fixed normal map blending in TerrainLit by only blending the derivatives
- Fixed Xbox One rendering just a grey screen instead of the scene
- Fixed probe handles for multiselection
- Fixed baked cubemap import settings for convolution
- Fixed regression causing crash when attempting to open HDRenderPipelineWizard without an HDRenderPipelineAsset setted
- Fixed FullScreenDebug modes: SSAO, SSR, Contact shadow, Prerefraction Color Pyramid, Final Color Pyramid
- Fixed volumetric rendering with stereo instancing
- Fixed shader warning
- Fixed missing resources in existing asset when updating package
- Fixed PBR master node preview in forward rendering or transparent surface
- Fixed deferred shading with stereo instancing
- Fixed "look at" edition mode of Rotation tool for DecalProjectorComponent
- Fixed issue when switching mode in ReflectionProbe and PlanarReflectionProbe
- Fixed issue where migratable component version where not always serialized when part of prefab's instance
- Fixed an issue where shadow would not be rendered properly when light layer are not enabled
- Fixed exposure weight on unlit materials
- Fixed Light intensity not played in the player when recorded with animation/timeline
- Fixed some issues when multi editing HDRenderPipelineAsset
- Fixed emission node breaking the main shader graph preview in certain conditions.
- Fixed checkout of baked probe asset when baking probes.
- Fixed invalid gizmo position for rotated ReflectionProbe
- Fixed multi-edition of material's SurfaceType and RenderingPath
- Fixed whole pipeline reconstruction on selecting for the first time or modifying other than the currently used HDRenderPipelineAsset
- Fixed single shadow debug mode
- Fixed global scale factor debug mode when scale > 1
- Fixed debug menu material overrides not getting applied to the Terrain Lit shader
- Fixed typo in computeLightVariants
- Fixed deferred pass with XR instancing by disabling ComputeLightEvaluation
- Fixed bloom resolution independence
- Fixed lens dirt intensity not behaving properly
- Fixed the Stop NaN feature
- Fixed some resources to handle more than 2 instanced views for XR
- Fixed issue with black screen (NaN) produced on old GPU hardware or intel GPU hardware with gaussian pyramid
- Fixed issue with disabled punctual light would still render when only directional light is present

### Changed
- DensityVolume scripting API will no longuer allow to change between advance and normal edition mode
- Disabled depth of field, lens distortion and panini projection in the scene view
- TerrainLit shaders and includes are reorganized and made simpler.
- TerrainLit shader GUI now allows custom properties to be displayed in the Terrain fold-out section.
- Optimize distortion pass with stencil
- Disable SceneSelectionPass in shader graph preview
- Control punctual light and area light shadow atlas separately
- Move SMAA anti-aliasing option to after Temporal Anti Aliasing one, to avoid problem with previously serialized project settings
- Optimize rendering with static only lighting and when no cullable lights/decals/density volumes are present.
- Updated handles for DecalProjectorComponent for enhanced spacial position readability and have edition mode for better SceneView management
- DecalProjectorComponent are now scale independent in order to have reliable metric unit (see new Size field for changing the size of the volume)
- Restructure code from HDCamera.Update() by adding UpdateAntialiasing() and UpdateViewConstants()
- Renamed velocity to motion vectors
- Objects rendered during the After Post Process pass while TAA is enabled will not benefit from existing depth buffer anymore. This is done to fix an issue where those object would wobble otherwise
- Removed usage of builtin unity matrix for shadow, shadow now use same constant than other view
- The default volume layer mask for cameras & probes is now `Default` instead of `Everything`

## [6.5.0-preview] - 2019-03-07

### Added
- Added depth-of-field support with stereo instancing
- Adding real time area light shadow support
- Added a new FrameSettings: Specular Lighting to toggle the specular during the rendering

### Fixed
- Fixed diffusion profile upgrade breaking package when upgrading to a new version
- Fixed decals cropped by gizmo not updating correctly if prefab
- Fixed an issue when enabling SSR on multiple view
- Fixed edition of the intensity's unit field while selecting multiple lights
- Fixed wrong calculation in soft voxelization for density volume
- Fixed gizmo not working correctly with pre-exposure
- Fixed issue with setting a not available RT when disabling motion vectors
- Fixed planar reflection when looking at mirror normal
- Fixed mutiselection issue with HDLight Inspector
- Fixed HDAdditionalCameraData data migration
- Fixed failing builds when light explorer window is open
- Fixed cascade shadows border sometime causing artefacts between cascades
- Restored shadows in the Cascade Shadow debug visualization
- `camera.RenderToCubemap` use proper face culling

### Changed
- When rendering reflection probe disable all specular lighting and for metals use fresnelF0 as diffuse color for bake lighting.

## [6.4.0-preview] - 2019-02-21

### Added
- VR: Added TextureXR system to selectively expand TEXTURE2D macros to texture array for single-pass stereo instancing + Convert textures call to these macros
- Added an unit selection dropdown next to shutter speed (camera)
- Added error helpbox when trying to use a sub volume component that require the current HDRenderPipelineAsset to support a feature that it is not supporting.
- Add mesh for tube light when display emissive mesh is enabled

### Fixed
- Fixed Light explorer. The volume explorer used `profile` instead of `sharedProfile` which instantiate a custom volume profile instead of editing the asset itself.
- Fixed UI issue where all is displayed using metric unit in shadow cascade and Percent is set in the unit field (happening when opening the inspector).
- Fixed inspector event error when double clicking on an asset (diffusion profile/material).
- Fixed nullref on layered material UI when the material is not an asset.
- Fixed nullref exception when undo/redo a light property.
- Fixed visual bug when area light handle size is 0.

### Changed
- Update UI for 32bit/16bit shadow precision settings in HDRP asset
- Object motion vectors have been disabled in all but the game view. Camera motion vectors are still enabled everywhere, allowing TAA and Motion Blur to work on static objects.
- Enable texture array by default for most rendering code on DX11 and unlock stereo instancing (DX11 only for now)

## [6.3.0-preview] - 2019-02-18

### Added
- Added emissive property for shader graph decals
- Added a diffusion profile override volume so the list of diffusion profile assets to use can be chanaged without affecting the HDRP asset
- Added a "Stop NaNs" option on cameras and in the Scene View preferences.
- Added metric display option in HDShadowSettings and improve clamping
- Added shader parameter mapping in DebugMenu
- Added scripting API to configure DebugData for DebugMenu

### Fixed
- Fixed decals in forward
- Fixed issue with stencil not correctly setup for various master node and shader for the depth pass, motion vector pass and GBuffer/Forward pass
- Fixed SRP batcher and metal
- Fixed culling and shadows for Pyramid, Box, Rectangle and Tube lights
- Fixed an issue where scissor render state leaking from the editor code caused partially black rendering

### Changed
- When a lit material has a clear coat mask that is not null, we now use the clear coat roughness to compute the screen space reflection.
- Diffusion profiles are now limited to one per asset and can be referenced in materials, shader graphs and vfx graphs. Materials will be upgraded automatically except if they are using a shader graph, in this case it will display an error message.

## [6.2.0-preview] - 2019-02-15

### Added
- Added help box listing feature supported in a given HDRenderPipelineAsset alongs with the drawbacks implied.
- Added cascade visualizer, supporting disabled handles when not overriding.

### Fixed
- Fixed post processing with stereo double-wide
- Fixed issue with Metal: Use sign bit to find the cache type instead of lowest bit.
- Fixed invalid state when creating a planar reflection for the first time
- Fix FrameSettings's LitShaderMode not restrained by supported LitShaderMode regression.

### Changed
- The default value roughness value for the clearcoat has been changed from 0.03 to 0.01
- Update default value of based color for master node
- Update Fabric Charlie Sheen lighting model - Remove Fresnel component that wasn't part of initial model + Remap smoothness to [0.0 - 0.6] range for more artist friendly parameter

### Changed
- Code refactor: all macros with ARGS have been swapped with macros with PARAM. This is because the ARGS macros were incorrectly named.

## [6.1.0-preview] - 2019-02-13

### Added
- Added support for post-processing anti-aliasing in the Scene View (FXAA and TAA). These can be set in Preferences.
- Added emissive property for decal material (non-shader graph)

### Fixed
- Fixed a few UI bugs with the color grading curves.
- Fixed "Post Processing" in the scene view not toggling post-processing effects
- Fixed bake only object with flag `ReflectionProbeStaticFlag` when baking a `ReflectionProbe`

### Changed
- Removed unsupported Clear Depth checkbox in Camera inspector
- Updated the toggle for advanced mode in inspectors.

## [6.0.0-preview] - 2019-02-23

### Added
- Added new API to perform a camera rendering
- Added support for hair master node (Double kajiya kay - Lambert)
- Added Reset behaviour in DebugMenu (ingame mapping is right joystick + B)
- Added Default HD scene at new scene creation while in HDRP
- Added Wizard helping to configure HDRP project
- Added new UI for decal material to allow remapping and scaling of some properties
- Added cascade shadow visualisation toggle in HD shadow settings
- Added icons for assets
- Added replace blending mode for distortion
- Added basic distance fade for density volumes
- Added decal master node for shader graph
- Added HD unlit master node (Cross Pipeline version is name Unlit)
- Added new Rendering Queue in materials
- Added post-processing V3 framework embed in HDRP, remove postprocess V2 framework
- Post-processing now uses the generic volume framework
-   New depth-of-field, bloom, panini projection effects, motion blur
-   Exposure is now done as a pre-exposition pass, the whole system has been revamped
-   Exposure now use EV100 everywhere in the UI (Sky, Emissive Light)
- Added emissive intensity (Luminance and EV100 control) control for Emissive
- Added pre-exposure weigth for Emissive
- Added an emissive color node and a slider to control the pre-exposure percentage of emission color
- Added physical camera support where applicable
- Added more color grading tools
- Added changelog level for Shader Variant stripping
- Added Debug mode for validation of material albedo and metalness/specularColor values
- Added a new dynamic mode for ambient probe and renamed BakingSky to StaticLightingSky
- Added command buffer parameter to all Bind() method of material
- Added Material validator in Render Pipeline Debug
- Added code to future support of DXR (not enabled)
- Added support of multiviewport
- Added HDRenderPipeline.RequestSkyEnvironmentUpdate function to force an update from script when sky is set to OnDemand
- Added a Lighting and BackLighting slots in Lit, StackLit, Fabric and Hair master nodes
- Added support for overriding terrain detail rendering shaders, via the render pipeline editor resources asset
- Added xrInstancing flag support to RTHandle
- Added support for cullmask for decal projectors
- Added software dynamic resolution support
- Added support for "After Post-Process" render pass for unlit shader
- Added support for textured rectangular area lights
- Added stereo instancing macros to MSAA shaders
- Added support for Quarter Res Raytraced Reflections (not enabled)
- Added fade factor for decal projectors.
- Added stereo instancing macros to most shaders used in VR
- Added multi edition support for HDRenderPipelineAsset

### Fixed
- Fixed logic to disable FPTL with stereo rendering
- Fixed stacklit transmission and sun highlight
- Fixed decals with stereo rendering
- Fixed sky with stereo rendering
- Fixed flip logic for postprocessing + VR
- Fixed copyStencilBuffer pass for Switch
- Fixed point light shadow map culling that wasn't taking into account far plane
- Fixed usage of SSR with transparent on all master node
- Fixed SSR and microshadowing on fabric material
- Fixed blit pass for stereo rendering
- Fixed lightlist bounds for stereo rendering
- Fixed windows and in-game DebugMenu sync.
- Fixed FrameSettings' LitShaderMode sync when opening DebugMenu.
- Fixed Metal specific issues with decals, hitting a sampler limit and compiling AxF shader
- Fixed an issue with flipped depth buffer during postprocessing
- Fixed normal map use for shadow bias with forward lit - now use geometric normal
- Fixed transparent depth prepass and postpass access so they can be use without alpha clipping for lit shader
- Fixed support of alpha clip shadow for lit master node
- Fixed unlit master node not compiling
- Fixed issue with debug display of reflection probe
- Fixed issue with phong tessellations not working with lit shader
- Fixed issue with vertex displacement being affected by heightmap setting even if not heightmap where assign
- Fixed issue with density mode on Lit terrain producing NaN
- Fixed issue when going back and forth from Lit to LitTesselation for displacement mode
- Fixed issue with ambient occlusion incorrectly applied to emissiveColor with light layers in deferred
- Fixed issue with fabric convolution not using the correct convolved texture when fabric convolution is enabled
- Fixed issue with Thick mode for Transmission that was disabling transmission with directional light
- Fixed shutdown edge cases with HDRP tests
- Fixed slowdow when enabling Fabric convolution in HDRP asset
- Fixed specularAA not compiling in StackLit Master node
- Fixed material debug view with stereo rendering
- Fixed material's RenderQueue edition in default view.
- Fixed banding issues within volumetric density buffer
- Fixed missing multicompile for MSAA for AxF
- Fixed camera-relative support for stereo rendering
- Fixed remove sync with render thread when updating decal texture atlas.
- Fixed max number of keyword reach [256] issue. Several shader feature are now local
- Fixed Scene Color and Depth nodes
- Fixed SSR in forward
- Fixed custom editor of Unlit, HD Unlit and PBR shader graph master node
- Fixed issue with NewFrame not correctly calculated in Editor when switching scene
- Fixed issue with TerrainLit not compiling with depth only pass and normal buffer
- Fixed geometric normal use for shadow bias with PBR master node in forward
- Fixed instancing macro usage for decals
- Fixed error message when having more than one directional light casting shadow
- Fixed error when trying to display preview of Camera or PlanarReflectionProbe
- Fixed LOAD_TEXTURE2D_ARRAY_MSAA macro
- Fixed min-max and amplitude clamping value in inspector of vertex displacement materials
- Fixed issue with alpha shadow clip (was incorrectly clipping object shadow)
- Fixed an issue where sky cubemap would not be cleared correctly when setting the current sky to None
- Fixed a typo in Static Lighting Sky component UI
- Fixed issue with incorrect reset of RenderQueue when switching shader in inspector GUI
- Fixed issue with variant stripper stripping incorrectly some variants
- Fixed a case of ambient lighting flickering because of previews
- Fixed Decals when rendering multiple camera in a single frame
- Fixed cascade shadow count in shader
- Fixed issue with Stacklit shader with Haze effect
- Fixed an issue with the max sample count for the TAA
- Fixed post-process guard band for XR
- Fixed exposure of emissive of Unlit
- Fixed depth only and motion vector pass for Unlit not working correctly with MSAA
- Fixed an issue with stencil buffer copy causing unnecessary compute dispatches for lighting
- Fixed multi edition issue in FrameSettings
- Fixed issue with SRP batcher and DebugDisplay variant of lit shader
- Fixed issue with debug material mode not doing alpha test
- Fixed "Attempting to draw with missing UAV bindings" errors on Vulkan
- Fixed pre-exposure incorrectly apply to preview
- Fixed issue with duplicate 3D texture in 3D texture altas of volumetric?
- Fixed Camera rendering order (base on the depth parameter)
- Fixed shader graph decals not being cropped by gizmo
- Fixed "Attempting to draw with missing UAV bindings" errors on Vulkan.


### Changed
- ColorPyramid compute shader passes is swapped to pixel shader passes on platforms where the later is faster (Nintendo Switch).
- Removing the simple lightloop used by the simple lit shader
- Whole refactor of reflection system: Planar and reflection probe
- Separated Passthrough from other RenderingPath
- Update several properties naming and caption based on feedback from documentation team
- Remove tile shader variant for transparent backface pass of lit shader
- Rename all HDRenderPipeline to HDRP folder for shaders
- Rename decal property label (based on doc team feedback)
- Lit shader mode now default to Deferred to reduce build time
- Update UI of Emission parameters in shaders
- Improve shader variant stripping including shader graph variant
- Refactored render loop to render realtime probes visible per camera
- Enable SRP batcher by default
- Shader code refactor: Rename LIGHTLOOP_SINGLE_PASS => LIGHTLOOP_DISABLE_TILE_AND_CLUSTER and clean all usage of LIGHTLOOP_TILE_PASS
- Shader code refactor: Move pragma definition of vertex and pixel shader inside pass + Move SURFACE_GRADIENT definition in XXXData.hlsl
- Micro-shadowing in Lit forward now use ambientOcclusion instead of SpecularOcclusion
- Upgraded FrameSettings workflow, DebugMenu and Inspector part relative to it
- Update build light list shader code to support 32 threads in wavefronts on Switch
- LayeredLit layers' foldout are now grouped in one main foldout per layer
- Shadow alpha clip can now be enabled on lit shader and haor shader enven for opaque
- Temporal Antialiasing optimization for Xbox One X
- Parameter depthSlice on SetRenderTarget functions now defaults to -1 to bind the entire resource
- Rename SampleCameraDepth() functions to LoadCameraDepth() and SampleCameraDepth(), same for SampleCameraColor() functions
- Improved Motion Blur quality.
- Update stereo frame settings values for single-pass instancing and double-wide
- Rearrange FetchDepth functions to prepare for stereo-instancing
- Remove unused _ComputeEyeIndex
- Updated HDRenderPipelineAsset inspector
- Re-enable SRP batcher for metal

## [5.2.0-preview] - 2018-11-27

### Added
- Added option to run Contact Shadows and Volumetrics Voxelization stage in Async Compute
- Added camera freeze debug mode - Allow to visually see culling result for a camera
- Added support of Gizmo rendering before and after postprocess in Editor
- Added support of LuxAtDistance for punctual lights

### Fixed
- Fixed Debug.DrawLine and Debug.Ray call to work in game view
- Fixed DebugMenu's enum resetted on change
- Fixed divide by 0 in refraction causing NaN
- Fixed disable rough refraction support
- Fixed refraction, SSS and atmospheric scattering for VR
- Fixed forward clustered lighting for VR (double-wide).
- Fixed Light's UX to not allow negative intensity
- Fixed HDRenderPipelineAsset inspector broken when displaying its FrameSettings from project windows.
- Fixed forward clustered lighting for VR (double-wide).
- Fixed HDRenderPipelineAsset inspector broken when displaying its FrameSettings from project windows.
- Fixed Decals and SSR diable flags for all shader graph master node (Lit, Fabric, StackLit, PBR)
- Fixed Distortion blend mode for shader graph master node (Lit, StackLit)
- Fixed bent Normal for Fabric master node in shader graph
- Fixed PBR master node lightlayers
- Fixed shader stripping for built-in lit shaders.

### Changed
- Rename "Regular" in Diffusion profile UI "Thick Object"
- Changed VBuffer depth parametrization for volumetric from distanceRange to depthExtent - Require update of volumetric settings - Fog start at near plan
- SpotLight with box shape use Lux unit only

## [5.1.0-preview] - 2018-11-19

### Added

- Added a separate Editor resources file for resources Unity does not take when it builds a Player.
- You can now disable SSR on Materials in Shader Graph.
- Added support for MSAA when the Supported Lit Shader Mode is set to Both. Previously HDRP only supported MSAA for Forward mode.
- You can now override the emissive color of a Material when in debug mode.
- Exposed max light for Light Loop Settings in HDRP asset UI.
- HDRP no longer performs a NormalDBuffer pass update if there are no decals in the Scene.
- Added distant (fall-back) volumetric fog and improved the fog evaluation precision.
- Added an option to reflect sky in SSR.
- Added a y-axis offset for the PlanarReflectionProbe and offset tool.
- Exposed the option to run SSR and SSAO on async compute.
- Added support for the _GlossMapScale parameter in the Legacy to HDRP Material converter.
- Added wave intrinsic instructions for use in Shaders (for AMD GCN).


### Fixed
- Fixed sphere shaped influence handles clamping in Reflection Probes.
- Fixed Reflection Probe data migration for projects created before using HDRP.
- Fixed UI of Layered Material where Unity previously rendered the scrollbar above the Copy button.
- Fixed Material tessellations parameters Start fade distance and End fade distance. Originally, Unity clamped these values when you modified them.
- Fixed various distortion and refraction issues - handle a better fall-back.
- Fixed SSR for multiple views.
- Fixed SSR issues related to self-intersections.
- Fixed shape density volume handle speed.
- Fixed density volume shape handle moving too fast.
- Fixed the Camera velocity pass that we removed by mistake.
- Fixed some null pointer exceptions when disabling motion vectors support.
- Fixed viewports for both the Subsurface Scattering combine pass and the transparent depth prepass.
- Fixed the blend mode pop-up in the UI. It previously did not appear when you enabled pre-refraction.
- Fixed some null pointer exceptions that previously occurred when you disabled motion vectors support.
- Fixed Layered Lit UI issue with scrollbar.
- Fixed cubemap assignation on custom ReflectionProbe.
- Fixed Reflection Probes’ capture settings' shadow distance.
- Fixed an issue with the SRP batcher and Shader variables declaration.
- Fixed thickness and subsurface slots for fabric Shader master node that wasn't appearing with the right combination of flags.
- Fixed d3d debug layer warning.
- Fixed PCSS sampling quality.
- Fixed the Subsurface and transmission Material feature enabling for fabric Shader.
- Fixed the Shader Graph UV node’s dimensions when using it in a vertex Shader.
- Fixed the planar reflection mirror gizmo's rotation.
- Fixed HDRenderPipelineAsset's FrameSettings not showing the selected enum in the Inspector drop-down.
- Fixed an error with async compute.
- MSAA now supports transparency.
- The HDRP Material upgrader tool now converts metallic values correctly.
- Volumetrics now render in Reflection Probes.
- Fixed a crash that occurred whenever you set a viewport size to 0.
- Fixed the Camera physic parameter that the UI previously did not display.
- Fixed issue in pyramid shaped spotlight handles manipulation

### Changed

- Renamed Line shaped Lights to Tube Lights.
- HDRP now uses mean height fog parametrization.
- Shadow quality settings are set to All when you use HDRP (This setting is not visible in the UI when using SRP). This avoids Legacy Graphics Quality Settings disabling the shadows and give SRP full control over the Shadows instead.
- HDRP now internally uses premultiplied alpha for all fog.
- Updated default FrameSettings used for realtime Reflection Probes when you create a new HDRenderPipelineAsset.
- Remove multi-camera support. LWRP and HDRP will not support multi-camera layered rendering.
- Updated Shader Graph subshaders to use the new instancing define.
- Changed fog distance calculation from distance to plane to distance to sphere.
- Optimized forward rendering using AMD GCN by scalarizing the light loop.
- Changed the UI of the Light Editor.
- Change ordering of includes in HDRP Materials in order to reduce iteration time for faster compilation.
- Added a StackLit master node replacing the InspectorUI version. IMPORTANT: All previously authored StackLit Materials will be lost. You need to recreate them with the master node.

## [5.0.0-preview] - 2018-09-28

### Added
- Added occlusion mesh to depth prepass for VR (VR still disabled for now)
- Added a debug mode to display only one shadow at once
- Added controls for the highlight created by directional lights
- Added a light radius setting to punctual lights to soften light attenuation and simulate fill lighting
- Added a 'minRoughness' parameter to all non-area lights (was previously only available for certain light types)
- Added separate volumetric light/shadow dimmers
- Added per-pixel jitter to volumetrics to reduce aliasing artifacts
- Added a SurfaceShading.hlsl file, which implements material-agnostic shading functionality in an efficient manner
- Added support for shadow bias for thin object transmission
- Added FrameSettings to control realtime planar reflection
- Added control for SRPBatcher on HDRP Asset
- Added an option to clear the shadow atlases in the debug menu
- Added a color visualization of the shadow atlas rescale in debug mode
- Added support for disabling SSR on materials
- Added intrinsic for XBone
- Added new light volume debugging tool
- Added a new SSR debug view mode
- Added translaction's scale invariance on DensityVolume
- Added multiple supported LitShadermode and per renderer choice in case of both Forward and Deferred supported
- Added custom specular occlusion mode to Lit Shader Graph Master node

### Fixed
- Fixed a normal bias issue with Stacklit (Was causing light leaking)
- Fixed camera preview outputing an error when both scene and game view where display and play and exit was call
- Fixed override debug mode not apply correctly on static GI
- Fixed issue where XRGraphicsConfig values set in the asset inspector GUI weren't propagating correctly (VR still disabled for now)
- Fixed issue with tangent that was using SurfaceGradient instead of regular normal decoding
- Fixed wrong error message display when switching to unsupported target like IOS
- Fixed an issue with ambient occlusion texture sometimes not being created properly causing broken rendering
- Shadow near plane is no longer limited at 0.1
- Fixed decal draw order on transparent material
- Fixed an issue where sometime the lookup texture used for GGX convolution was broken, causing broken rendering
- Fixed an issue where you wouldn't see any fog for certain pipeline/scene configurations
- Fixed an issue with volumetric lighting where the anisotropy value of 0 would not result in perfectly isotropic lighting
- Fixed shadow bias when the atlas is rescaled
- Fixed shadow cascade sampling outside of the atlas when cascade count is inferior to 4
- Fixed shadow filter width in deferred rendering not matching shader config
- Fixed stereo sampling of depth texture in MSAA DepthValues.shader
- Fixed box light UI which allowed negative and zero sizes, thus causing NaNs
- Fixed stereo rendering in HDRISky.shader (VR)
- Fixed normal blend and blend sphere influence for reflection probe
- Fixed distortion filtering (was point filtering, now trilinear)
- Fixed contact shadow for large distance
- Fixed depth pyramid debug view mode
- Fixed sphere shaped influence handles clamping in reflection probes
- Fixed reflection probes data migration for project created before using hdrp
- Fixed ambient occlusion for Lit Master Node when slot is connected

### Changed
- Use samplerunity_ShadowMask instead of samplerunity_samplerLightmap for shadow mask
- Allow to resize reflection probe gizmo's size
- Improve quality of screen space shadow
- Remove support of projection model for ScreenSpaceLighting (SSR always use HiZ and refraction always Proxy)
- Remove all the debug mode from SSR that are obsolete now
- Expose frameSettings and Capture settings for reflection and planar probe
- Update UI for reflection probe, planar probe, camera and HDRP Asset
- Implement proper linear blending for volumetric lighting via deep compositing as described in the paper "Deep Compositing Using Lie Algebras"
- Changed  planar mapping to match terrain convention (XZ instead of ZX)
- XRGraphicsConfig is no longer Read/Write. Instead, it's read-only. This improves consistency of XR behavior between the legacy render pipeline and SRP
- Change reflection probe data migration code (to update old reflection probe to new one)
- Updated gizmo for ReflectionProbes
- Updated UI and Gizmo of DensityVolume

## [4.0.0-preview] - 2018-09-28

### Added
- Added a new TerrainLit shader that supports rendering of Unity terrains.
- Added controls for linear fade at the boundary of density volumes
- Added new API to control decals without monobehaviour object
- Improve Decal Gizmo
- Implement Screen Space Reflections (SSR) (alpha version, highly experimental)
- Add an option to invert the fade parameter on a Density Volume
- Added a Fabric shader (experimental) handling cotton and silk
- Added support for MSAA in forward only for opaque only
- Implement smoothness fade for SSR
- Added support for AxF shader (X-rite format - require special AxF importer from Unity not part of HDRP)
- Added control for sundisc on directional light (hack)
- Added a new HD Lit Master node that implements Lit shader support for Shader Graph
- Added Micro shadowing support (hack)
- Added an event on HDAdditionalCameraData for custom rendering
- HDRP Shader Graph shaders now support 4-channel UVs.

### Fixed
- Fixed an issue where sometimes the deferred shadow texture would not be valid, causing wrong rendering.
- Stencil test during decals normal buffer update is now properly applied
- Decals corectly update normal buffer in forward
- Fixed a normalization problem in reflection probe face fading causing artefacts in some cases
- Fix multi-selection behavior of Density Volumes overwriting the albedo value
- Fixed support of depth texture for RenderTexture. HDRP now correctly output depth to user depth buffer if RenderTexture request it.
- Fixed multi-selection behavior of Density Volumes overwriting the albedo value
- Fixed support of depth for RenderTexture. HDRP now correctly output depth to user depth buffer if RenderTexture request it.
- Fixed support of Gizmo in game view in the editor
- Fixed gizmo for spot light type
- Fixed issue with TileViewDebug mode being inversed in gameview
- Fixed an issue with SAMPLE_TEXTURECUBE_SHADOW macro
- Fixed issue with color picker not display correctly when game and scene view are visible at the same time
- Fixed an issue with reflection probe face fading
- Fixed camera motion vectors shader and associated matrices to update correctly for single-pass double-wide stereo rendering
- Fixed light attenuation functions when range attenuation is disabled
- Fixed shadow component algorithm fixup not dirtying the scene, so changes can be saved to disk.
- Fixed some GC leaks for HDRP
- Fixed contact shadow not affected by shadow dimmer
- Fixed GGX that works correctly for the roughness value of 0 (mean specular highlgiht will disappeard for perfect mirror, we rely on maxSmoothness instead to always have a highlight even on mirror surface)
- Add stereo support to ShaderPassForward.hlsl. Forward rendering now seems passable in limited test scenes with camera-relative rendering disabled.
- Add stereo support to ProceduralSky.shader and OpaqueAtmosphericScattering.shader.
- Added CullingGroupManager to fix more GC.Alloc's in HDRP
- Fixed rendering when multiple cameras render into the same render texture

### Changed
- Changed the way depth & color pyramids are built to be faster and better quality, thus improving the look of distortion and refraction.
- Stabilize the dithered LOD transition mask with respect to the camera rotation.
- Avoid multiple depth buffer copies when decals are present
- Refactor code related to the RT handle system (No more normal buffer manager)
- Remove deferred directional shadow and move evaluation before lightloop
- Add a function GetNormalForShadowBias() that material need to implement to return the normal used for normal shadow biasing
- Remove Jimenez Subsurface scattering code (This code was disabled by default, now remove to ease maintenance)
- Change Decal API, decal contribution is now done in Material. Require update of material using decal
- Move a lot of files from CoreRP to HDRP/CoreRP. All moved files weren't used by Ligthweight pipeline. Long term they could move back to CoreRP after CoreRP become out of preview
- Updated camera inspector UI
- Updated decal gizmo
- Optimization: The objects that are rendered in the Motion Vector Pass are not rendered in the prepass anymore
- Removed setting shader inclue path via old API, use package shader include paths
- The default value of 'maxSmoothness' for punctual lights has been changed to 0.99
- Modified deferred compute and vert/frag shaders for first steps towards stereo support
- Moved material specific Shader Graph files into corresponding material folders.
- Hide environment lighting settings when enabling HDRP (Settings are control from sceneSettings)
- Update all shader includes to use absolute path (allow users to create material in their Asset folder)
- Done a reorganization of the files (Move ShaderPass to RenderPipeline folder, Move all shadow related files to Lighting/Shadow and others)
- Improved performance and quality of Screen Space Shadows

## [3.3.0-preview] - 2018-01-01

### Added
- Added an error message to say to use Metal or Vulkan when trying to use OpenGL API
- Added a new Fabric shader model that supports Silk and Cotton/Wool
- Added a new HDRP Lighting Debug mode to visualize Light Volumes for Point, Spot, Line, Rectangular and Reflection Probes
- Add support for reflection probe light layers
- Improve quality of anisotropic on IBL

### Fixed
- Fix an issue where the screen where darken when rendering camera preview
- Fix display correct target platform when showing message to inform user that a platform is not supported
- Remove workaround for metal and vulkan in normal buffer encoding/decoding
- Fixed an issue with color picker not working in forward
- Fixed an issue where reseting HDLight do not reset all of its parameters
- Fixed shader compile warning in DebugLightVolumes.shader

### Changed
- Changed default reflection probe to be 256x256x6 and array size to be 64
- Removed dependence on the NdotL for thickness evaluation for translucency (based on artist's input)
- Increased the precision when comparing Planar or HD reflection probe volumes
- Remove various GC alloc in C#. Slightly better performance

## [3.2.0-preview] - 2018-01-01

### Added
- Added a luminance meter in the debug menu
- Added support of Light, reflection probe, emissive material, volume settings related to lighting to Lighting explorer
- Added support for 16bit shadows

### Fixed
- Fix issue with package upgrading (HDRP resources asset is now versionned to worarkound package manager limitation)
- Fix HDReflectionProbe offset displayed in gizmo different than what is affected.
- Fix decals getting into a state where they could not be removed or disabled.
- Fix lux meter mode - The lux meter isn't affected by the sky anymore
- Fix area light size reset when multi-selected
- Fix filter pass number in HDUtils.BlitQuad
- Fix Lux meter mode that was applying SSS
- Fix planar reflections that were not working with tile/cluster (olbique matrix)
- Fix debug menu at runtime not working after nested prefab PR come to trunk
- Fix scrolling issue in density volume

### Changed
- Shader code refactor: Split MaterialUtilities file in two parts BuiltinUtilities (independent of FragInputs) and MaterialUtilities (Dependent of FragInputs)
- Change screen space shadow rendertarget format from ARGB32 to RG16

## [3.1.0-preview] - 2018-01-01

### Added
- Decal now support per channel selection mask. There is now two mode. One with BaseColor, Normal and Smoothness and another one more expensive with BaseColor, Normal, Smoothness, Metal and AO. Control is on HDRP Asset. This may require to launch an update script for old scene: 'Edit/Render Pipeline/Single step upgrade script/Upgrade all DecalMaterial MaskBlendMode'.
- Decal now supports depth bias for decal mesh, to prevent z-fighting
- Decal material now supports draw order for decal projectors
- Added LightLayers support (Base on mask from renderers name RenderingLayers and mask from light name LightLayers - if they match, the light apply) - cost an extra GBuffer in deferred (more bandwidth)
- When LightLayers is enabled, the AmbientOclusion is store in the GBuffer in deferred path allowing to avoid double occlusion with SSAO. In forward the double occlusion is now always avoided.
- Added the possibility to add an override transform on the camera for volume interpolation
- Added desired lux intensity and auto multiplier for HDRI sky
- Added an option to disable light by type in the debug menu
- Added gradient sky
- Split EmissiveColor and bakeDiffuseLighting in forward avoiding the emissiveColor to be affect by SSAO
- Added a volume to control indirect light intensity
- Added EV 100 intensity unit for area lights
- Added support for RendererPriority on Renderer. This allow to control order of transparent rendering manually. HDRP have now two stage of sorting for transparent in addition to bact to front. Material have a priority then Renderer have a priority.
- Add Coupling of (HD)Camera and HDAdditionalCameraData for reset and remove in inspector contextual menu of Camera
- Add Coupling of (HD)ReflectionProbe and HDAdditionalReflectionData for reset and remove in inspector contextual menu of ReflectoinProbe
- Add macro to forbid unity_ObjectToWorld/unity_WorldToObject to be use as it doesn't handle camera relative rendering
- Add opacity control on contact shadow

### Fixed
- Fixed an issue with PreIntegratedFGD texture being sometimes destroyed and not regenerated causing rendering to break
- PostProcess input buffers are not copied anymore on PC if the viewport size matches the final render target size
- Fixed an issue when manipulating a lot of decals, it was displaying a lot of errors in the inspector
- Fixed capture material with reflection probe
- Refactored Constant Buffers to avoid hitting the maximum number of bound CBs in some cases.
- Fixed the light range affecting the transform scale when changed.
- Snap to grid now works for Decal projector resizing.
- Added a warning for 128x128 cookie texture without mipmaps
- Replace the sampler used for density volumes for correct wrap mode handling

### Changed
- Move Render Pipeline Debug "Windows from Windows->General-> Render Pipeline debug windows" to "Windows from Windows->Analysis-> Render Pipeline debug windows"
- Update detail map formula for smoothness and albedo, goal it to bright and dark perceptually and scale factor is use to control gradient speed
- Refactor the Upgrade material system. Now a material can be update from older version at any time. Call Edit/Render Pipeline/Upgrade all Materials to newer version
- Change name EnableDBuffer to EnableDecals at several place (shader, hdrp asset...), this require a call to Edit/Render Pipeline/Upgrade all Materials to newer version to have up to date material.
- Refactor shader code: BakeLightingData structure have been replace by BuiltinData. Lot of shader code have been remove/change.
- Refactor shader code: All GBuffer are now handled by the deferred material. Mean ShadowMask and LightLayers are control by lit material in lit.hlsl and not outside anymore. Lot of shader code have been remove/change.
- Refactor shader code: Rename GetBakedDiffuseLighting to ModifyBakedDiffuseLighting. This function now handle lighting model for transmission too. Lux meter debug mode is factor outisde.
- Refactor shader code: GetBakedDiffuseLighting is not call anymore in GBuffer or forward pass, including the ConvertSurfaceDataToBSDFData and GetPreLightData, this is done in ModifyBakedDiffuseLighting now
- Refactor shader code: Added a backBakeDiffuseLighting to BuiltinData to handle lighting for transmission
- Refactor shader code: Material must now call InitBuiltinData (Init all to zero + init bakeDiffuseLighting and backBakeDiffuseLighting ) and PostInitBuiltinData

## [3.0.0-preview] - 2018-01-01

### Fixed
- Fixed an issue with distortion that was using previous frame instead of current frame
- Fixed an issue where disabled light where not upgrade correctly to the new physical light unit system introduce in 2.0.5-preview

### Changed
- Update assembly definitions to output assemblies that match Unity naming convention (Unity.*).

## [2.0.5-preview] - 2018-01-01

### Added
- Add option supportDitheringCrossFade on HDRP Asset to allow to remove shader variant during player build if needed
- Add contact shadows for punctual lights (in additional shadow settings), only one light is allowed to cast contact shadows at the same time and so at each frame a dominant light is choosed among all light with contact shadows enabled.
- Add PCSS shadow filter support (from SRP Core)
- Exposed shadow budget parameters in HDRP asset
- Add an option to generate an emissive mesh for area lights (currently rectangle light only). The mesh fits the size, intensity and color of the light.
- Add an option to the HDRP asset to increase the resolution of volumetric lighting.
- Add additional ligth unit support for punctual light (Lumens, Candela) and area lights (Lumens, Luminance)
- Add dedicated Gizmo for the box Influence volume of HDReflectionProbe / PlanarReflectionProbe

### Changed
- Re-enable shadow mask mode in debug view
- SSS and Transmission code have been refactored to be able to share it between various material. Guidelines are in SubsurfaceScattering.hlsl
- Change code in area light with LTC for Lit shader. Magnitude is now take from FGD texture instead of a separate texture
- Improve camera relative rendering: We now apply camera translation on the model matrix, so before the TransformObjectToWorld(). Note: unity_WorldToObject and unity_ObjectToWorld must never be used directly.
- Rename positionWS to positionRWS (Camera relative world position) at a lot of places (mainly in interpolator and FragInputs). In case of custom shader user will be required to update their code.
- Rename positionWS, capturePositionWS, proxyPositionWS, influencePositionWS to positionRWS, capturePositionRWS, proxyPositionRWS, influencePositionRWS (Camera relative world position) in LightDefinition struct.
- Improve the quality of trilinear filtering of density volume textures.
- Improve UI for HDReflectionProbe / PlanarReflectionProbe

### Fixed
- Fixed a shader preprocessor issue when compiling DebugViewMaterialGBuffer.shader against Metal target
- Added a temporary workaround to Lit.hlsl to avoid broken lighting code with Metal/AMD
- Fixed issue when using more than one volume texture mask with density volumes.
- Fixed an error which prevented volumetric lighting from working if no density volumes with 3D textures were present.
- Fix contact shadows applied on transmission
- Fix issue with forward opaque lit shader variant being removed by the shader preprocessor
- Fixed compilation errors on Nintendo Switch (limited XRSetting support).
- Fixed apply range attenuation option on punctual light
- Fixed issue with color temperature not take correctly into account with static lighting
- Don't display fog when diffuse lighting, specular lighting, or lux meter debug mode are enabled.

## [2.0.4-preview] - 2018-01-01

### Fixed
- Fix issue when disabling rough refraction and building a player. Was causing a crash.

## [2.0.3-preview] - 2018-01-01

### Added
- Increased debug color picker limit up to 260k lux

## [2.0.2-preview] - 2018-01-01

### Added
- Add Light -> Planar Reflection Probe command
- Added a false color mode in rendering debug
- Add support for mesh decals
- Add flag to disable projector decals on transparent geometry to save performance and decal texture atlas space
- Add ability to use decal diffuse map as mask only
- Add visualize all shadow masks in lighting debug
- Add export of normal and roughness buffer for forwardOnly and when in supportOnlyForward mode for forward
- Provide a define in lit.hlsl (FORWARD_MATERIAL_READ_FROM_WRITTEN_NORMAL_BUFFER) when output buffer normal is used to read the normal and roughness instead of caclulating it (can save performance, but lower quality due to compression)
- Add color swatch to decal material

### Changed
- Change Render -> Planar Reflection creation to 3D Object -> Mirror
- Change "Enable Reflector" name on SpotLight to "Angle Affect Intensity"
- Change prototype of BSDFData ConvertSurfaceDataToBSDFData(SurfaceData surfaceData) to BSDFData ConvertSurfaceDataToBSDFData(uint2 positionSS, SurfaceData surfaceData)

### Fixed
- Fix issue with StackLit in deferred mode with deferredDirectionalShadow due to GBuffer not being cleared. Gbuffer is still not clear and issue was fix with the new Output of normal buffer.
- Fixed an issue where interpolation volumes were not updated correctly for reflection captures.
- Fixed an exception in Light Loop settings UI

## [2.0.1-preview] - 2018-01-01

### Added
- Add stripper of shader variant when building a player. Save shader compile time.
- Disable per-object culling that was executed in C++ in HD whereas it was not used (Optimization)
- Enable texture streaming debugging (was not working before 2018.2)
- Added Screen Space Reflection with Proxy Projection Model
- Support correctly scene selection for alpha tested object
- Add per light shadow mask mode control (i.e shadow mask distance and shadow mask). It use the option NonLightmappedOnly
- Add geometric filtering to Lit shader (allow to reduce specular aliasing)
- Add shortcut to create DensityVolume and PlanarReflection in hierarchy
- Add a DefaultHDMirrorMaterial material for PlanarReflection
- Added a script to be able to upgrade material to newer version of HDRP
- Removed useless duplication of ForwardError passes.
- Add option to not compile any DEBUG_DISPLAY shader in the player (Faster build) call Support Runtime Debug display

### Changed
- Changed SupportForwardOnly to SupportOnlyForward in render pipeline settings
- Changed versioning variable name in HDAdditionalXXXData from m_version to version
- Create unique name when creating a game object in the rendering menu (i.e Density Volume(2))
- Re-organize various files and folder location to clean the repository
- Change Debug windows name and location. Now located at:  Windows -> General -> Render Pipeline Debug

### Removed
- Removed GlobalLightLoopSettings.maxPlanarReflectionProbes and instead use value of GlobalLightLoopSettings.planarReflectionProbeCacheSize
- Remove EmissiveIntensity parameter and change EmissiveColor to be HDR (Matching Builtin Unity behavior) - Data need to be updated - Launch Edit -> Single Step Upgrade Script -> Upgrade all Materials emissionColor

### Fixed
- Fix issue with LOD transition and instancing
- Fix discrepency between object motion vector and camera motion vector
- Fix issue with spot and dir light gizmo axis not highlighted correctly
- Fix potential crash while register debug windows inputs at startup
- Fix warning when creating Planar reflection
- Fix specular lighting debug mode (was rendering black)
- Allow projector decal with null material to allow to configure decal when HDRP is not set
- Decal atlas texture offset/scale is updated after allocations (used to be before so it was using date from previous frame)

## [0.0.0-preview] - 2018-01-01

### Added
- Configure the VolumetricLightingSystem code path to be on by default
- Trigger a build exception when trying to build an unsupported platform
- Introduce the VolumetricLightingController component, which can (and should) be placed on the camera, and allows one to control the near and the far plane of the V-Buffer (volumetric "froxel" buffer) along with the depth distribution (from logarithmic to linear)
- Add 3D texture support for DensityVolumes
- Add a better mapping of roughness to mipmap for planar reflection
- The VolumetricLightingSystem now uses RTHandles, which allows to save memory by sharing buffers between different cameras (history buffers are not shared), and reduce reallocation frequency by reallocating buffers only if the rendering resolution increases (and suballocating within existing buffers if the rendering resolution decreases)
- Add a Volumetric Dimmer slider to lights to control the intensity of the scattered volumetric lighting
- Add UV tiling and offset support for decals.
- Add mipmapping support for volume 3D mask textures

### Changed
- Default number of planar reflection change from 4 to 2
- Rename _MainDepthTexture to _CameraDepthTexture
- The VolumetricLightingController has been moved to the Interpolation Volume framework and now functions similarly to the VolumetricFog settings
- Update of UI of cookie, CubeCookie, Reflection probe and planar reflection probe to combo box
- Allow enabling/disabling shadows for area lights when they are set to baked.
- Hide applyRangeAttenuation and FadeDistance for directional shadow as they are not used

### Removed
- Remove Resource folder of PreIntegratedFGD and add the resource to RenderPipeline Asset

### Fixed
- Fix ConvertPhysicalLightIntensityToLightIntensity() function used when creating light from script to match HDLightEditor behavior
- Fix numerical issues with the default value of mean free path of volumetric fog
- Fix the bug preventing decals from coexisting with density volumes
- Fix issue with alpha tested geometry using planar/triplanar mapping not render correctly or flickering (due to being wrongly alpha tested in depth prepass)
- Fix meta pass with triplanar (was not handling correctly the normal)
- Fix preview when a planar reflection is present
- Fix Camera preview, it is now a Preview cameraType (was a SceneView)
- Fix handling unknown GPUShadowTypes in the shadow manager.
- Fix area light shapes sent as point lights to the baking backends when they are set to baked.
- Fix unnecessary division by PI for baked area lights.
- Fix line lights sent to the lightmappers. The backends don't support this light type.
- Fix issue with shadow mask framesettings not correctly taken into account when shadow mask is enabled for lighting.
- Fix directional light and shadow mask transition, they are now matching making smooth transition
- Fix banding issues caused by high intensity volumetric lighting
- Fix the debug window being emptied on SRP asset reload
- Fix issue with debug mode not correctly clearing the GBuffer in editor after a resize
- Fix issue with ResetMaterialKeyword not resetting correctly ToggleOff/Roggle Keyword
- Fix issue with motion vector not render correctly if there is no depth prepass in deferred

## [0.0.0-preview] - 2018-01-01

### Added
- Screen Space Refraction projection model (Proxy raycasting, HiZ raymarching)
- Screen Space Refraction settings as volume component
- Added buffered frame history per camera
- Port Global Density Volumes to the Interpolation Volume System.
- Optimize ImportanceSampleLambert() to not require the tangent frame.
- Generalize SampleVBuffer() to handle different sampling and reconstruction methods.
- Improve the quality of volumetric lighting reprojection.
- Optimize Morton Order code in the Subsurface Scattering pass.
- Planar Reflection Probe support roughness (gaussian convolution of captured probe)
- Use an atlas instead of a texture array for cluster transparent decals
- Add a debug view to visualize the decal atlas
- Only store decal textures to atlas if decal is visible, debounce out of memory decal atlas warning.
- Add manipulator gizmo on decal to improve authoring workflow
- Add a minimal StackLit material (work in progress, this version can be used as template to add new material)

### Changed
- EnableShadowMask in FrameSettings (But shadowMaskSupport still disable by default)
- Forced Planar Probe update modes to (Realtime, Every Update, Mirror Camera)
- Screen Space Refraction proxy model uses the proxy of the first environment light (Reflection probe/Planar probe) or the sky
- Moved RTHandle static methods to RTHandles
- Renamed RTHandle to RTHandleSystem.RTHandle
- Move code for PreIntegratedFDG (Lit.shader) into its dedicated folder to be share with other material
- Move code for LTCArea (Lit.shader) into its dedicated folder to be share with other material

### Removed
- Removed Planar Probe mirror plane position and normal fields in inspector, always display mirror plane and normal gizmos

### Fixed
- Fix fog flags in scene view is now taken into account
- Fix sky in preview windows that were disappearing after a load of a new level
- Fix numerical issues in IntersectRayAABB().
- Fix alpha blending of volumetric lighting with transparent objects.
- Fix the near plane of the V-Buffer causing out-of-bounds look-ups in the clustered data structure.
- Depth and color pyramid are properly computed and sampled when the camera renders inside a viewport of a RTHandle.
- Fix decal atlas debug view to work correctly when shadow atlas view is also enabled
- Fix TransparentSSR with non-rendergraph.
- Fix shader compilation warning on SSR compute shader.<|MERGE_RESOLUTION|>--- conflicted
+++ resolved
@@ -40,12 +40,9 @@
 - Fixed normal buffer not bound to custom pass anymore.
 - Fixed issues with camera management in the graphics compositor (cases 1292548, 1292549).
 - Fixed an issue where a warning about the static sky not being ready was wrongly displayed.
-<<<<<<< HEAD
-- Fixed alpha output when atmospheric scattering is enabled.
-=======
 - Fixed the clear coat not being handled properly for SSR and RTR (case 1291654).
 - Fixed ghosting in RTGI and RTAO when denoising is enabled and the RTHandle size is not equal to the Viewport size (case 1291654).
->>>>>>> 69a69248
+- Fixed alpha output when atmospheric scattering is enabled.
 
 ### Changed
 - Volume Manager now always tests scene culling masks. This was required to fix hybrid workflow.
