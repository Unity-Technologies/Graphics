# Changelog
All notable changes to this package will be documented in this file.

The format is based on [Keep a Changelog](http://keepachangelog.com/en/1.0.0/)
and this project adheres to [Semantic Versioning](http://semver.org/spec/v2.0.0.html).

## [11.0.0] - 2020-10-21

<<<<<<< HEAD
### Added
- Added a new API to bake HDRP probes from C# (case 1276360)
=======
### Changed
- Removed the material pass probe volumes evaluation mode. 

### Fixed
- Fixed probe volumes debug views.
- Fixed XR single-pass rendering with legacy shaders using unity_StereoWorldSpaceCameraPos.
>>>>>>> b649f8f4

## [10.2.0] - 2020-10-19

### Added
- Added a rough distortion frame setting and and info box on distortion materials.
- Adding support of 4 channel tex coords for ray tracing (case 1265309).
- Added a help button on the volume component toolbar for documentation.
- Added range remapping to metallic property for Lit and Decal shaders.
- Exposed the API to access HDRP shader pass names.
- Added the status check of default camera frame settings in the DXR wizard.
- Added frame setting for Virtual Texturing. 
- Added a fade distance for light influencing volumetric lighting.
- Adding an "Include For Ray Tracing" toggle on lights to allow the user to exclude them when ray tracing is enabled in the frame settings of a camera.
- Added fog volumetric scattering support for path tracing.
- Added new algorithm for SSR with temporal accumulation
- Added quality preset of the new volumetric fog parameters.
- Added missing documentation for unsupported SG RT nodes and light's include for raytracing attrbute.
- Added documentation for LODs not being supported by ray tracing.
- Added more options to control how the component of motion vectors coming from the camera transform will affect the motion blur with new clamping modes.
- Added anamorphism support for phsyical DoF, switched to blue noise sampling and fixed tiling artifacts.

### Fixed
- Fixed an issue where the Exposure Shader Graph node had clipped text. (case 1265057)
- Fixed an issue when rendering into texture where alpha would not default to 1.0 when using 11_11_10 color buffer in non-dev builds.
- Fixed issues with reordering and hiding graphics compositor layers (cases 1283903, 1285282, 1283886).
- Fixed the possibility to have a shader with a pre-refraction render queue and refraction enabled at the same time.
- Fixed a migration issue with the rendering queue in ShaderGraph when upgrading to 10.x;
- Fixed the object space matrices in shader graph for ray tracing.
- Changed the cornea refraction function to take a view dir in object space.
- Fixed upside down XR occlusion mesh.
- Fixed precision issue with the atmospheric fog.
- Fixed issue with TAA and no motion vectors.
- Fixed the stripping not working the terrain alphatest feature required for terrain holes (case 1205902).
- Fixed bounding box generation that resulted in incorrect light culling (case 3875925).
- VFX : Fix Emissive writing in Opaque Lit Output with PSSL platforms (case 273378).
- Fixed issue where pivot of DecalProjector was not aligned anymore on Transform position when manipulating the size of the projector from the Inspector.
- Fixed a null reference exception when creating a diffusion profile asset.
- Fixed the diffusion profile not being registered as a dependency of the ShaderGraph.
- Fixing exceptions in the console when putting the SSGI in low quality mode (render graph).
- Fixed NullRef Exception when decals are in the scene, no asset is set and HDRP wizard is run.
- Fixed issue with TAA causing bleeding of a view into another when multiple views are visible.
- Fix an issue that caused issues of usability of editor if a very high resolution is set by mistake and then reverted back to a smaller resolution.
- Fixed issue where Default Volume Profile Asset change in project settings was not added to the undo stack (case 1285268).
- Fixed undo after enabling compositor.
- Fixed the ray tracing shadow UI being displayed while it shouldn't (case 1286391).
- Fixed issues with physically-based DoF, improved speed and robustness 
- Fixed a warning happening when putting the range of lights to 0.
- Fixed issue when null parameters in a volume component would spam null reference errors. Produce a warning instead.
- Fixed volument component creation via script.
- Fixed GC allocs in render graph.
- Fixed scene picking passes.
- Fixed broken ray tracing light cluster full screen debug.
- Fixed dead code causing error.
- Fixed issue when dragging slider in inspector for ProjectionDepth.
- Fixed issue when resizing Inspector window that make the DecalProjector editor flickers.
- Fixed issue in DecalProjector editor when the Inspector window have a too small width: the size appears on 2 lines but the editor not let place for the second one.
- Fixed issue (null reference in console) when selecting a DensityVolume with rectangle selection.
- Fixed issue when linking the field of view with the focal length in physical camera
- Fixed supported platform build and error message.
- Fixed exceptions occuring when selecting mulitple decal projectors without materials assigned (case 1283659).
- Fixed LookDev error message when pipeline is not loaded.
- Properly reject history when enabling seond denoiser for RTGI.
- Fixed an issue that could cause objects to not be rendered when using Vulkan API.
- Fixed issue with lookdev shadows looking wrong upon exiting playmode. 
- Fixed temporary Editor freeze when selecting AOV output in graphics compositor (case 1288744).
- Fixed normal flip with double sided materials.
- Fixed shadow resolution settings level in the light explorer.
- Fixed the ShaderGraph being dirty after the first save.
- Fixed XR shadows culling
- Fixed stylesheet reloading for LookDev window and Wizard window.
- Fixed Nans happening when upscaling the RTGI.
- Fixed the adjust weight operation not being done for the non-rendergraph pipeline.
- Fixed overlap with SSR Transparent default frame settings message on DXR Wizard.
- Fixed alpha channel in the stop NaNs and motion blur shaders.
- Fixed undo of duplicate environments in the look dev environment library.
- Fixed a ghosting issue with RTShadows (Sun, Point and Spot), RTAO and RTGI when the camera is moving fast.
- Fixed a SSGI denoiser bug for large scenes.
- Fixed a Nan issue with SSGI.
- Fixed an issue with IsFrontFace node in Shader Graph not working properly
- Fixed CustomPassUtils.RenderFrom* functions and CustomPassUtils.DisableSinglePassRendering struct in VR.
- Fixed custom pass markers not recorded when render graph was enabled.
- Fixed exceptions when unchecking "Big Tile Prepass" on the frame settings with render-graph.
- Fixed an issue causing errors in GenerateMaxZ when opaque objects or decals are disabled. 
- Fixed an issue with Bake button of Reflection Probe when in custom mode
- Fixed exceptions related to the debug display settings when changing the default frame settings.
- Fixed picking for materials with depth offset.
- Fixed issue with exposure history being uninitialized on second frame.
- Fixed issue when changing FoV with the physical camera fold-out closed.
- Fixes some labels being clipped in the Render Graph Viewer

### Changed
- Combined occlusion meshes into one to reduce draw calls and state changes with XR single-pass.
- Claryfied doc for the LayeredLit material.
- Various improvements for the Volumetric Fog.
- Use draggable fields for float scalable settings
- Migrated the fabric & hair shadergraph samples directly into the renderpipeline resources.
- Removed green coloration of the UV on the DecalProjector gizmo.
- Removed _BLENDMODE_PRESERVE_SPECULAR_LIGHTING keyword from shaders.
- Now the DXR wizard displays the name of the target asset that needs to be changed.
- Standardized naming for the option regarding Transparent objects being able to receive Screen Space Reflections.
- Making the reflection and refractions of cubemaps distance based.
- Changed Receive SSR to also controls Receive SSGI on opaque objects.
- Improved the punctual light shadow rescale algorithm.
- Changed the names of some of the parameters for the Eye Utils SG Nodes.
- Restored frame setting for async compute of contact shadows.
- Removed the possibility to have MSAA (through the frame settings) when ray tracing is active.
- Range handles for decal projector angle fading.
- Smoother angle fading for decal projector.

## [10.1.0] - 2020-10-12

### Added
- Added an option to have only the metering mask displayed in the debug mode.
- Added a new mode to cluster visualization debug where users can see a slice instead of the cluster on opaque objects.
- Added ray traced reflection support for the render graph version of the pipeline.
- Added render graph support of RTAO and required denoisers.
- Added render graph support of RTGI.
- Added support of RTSSS and Recursive Rendering in the render graph mode.
- Added support of RT and screen space shadow for render graph.
- Added tooltips with the full name of the (graphics) compositor properties to properly show large names that otherwise are clipped by the UI (case 1263590)
- Added error message if a callback AOV allocation fail
- Added marker for all AOV request operation on GPU
- Added remapping options for Depth Pyramid debug view mode
- Added an option to support AOV shader at runtime in HDRP settings (case 1265070)
- Added support of SSGI in the render graph mode.
- Added option for 11-11-10 format for cube reflection probes.
- Added an optional check in the HDRP DXR Wizard to verify 64 bits target architecture
- Added option to display timing stats in the debug menu as an average over 1 second. 
- Added a light unit slider to provide users more context when authoring physically based values.
- Added a way to check the normals through the material views.
- Added Simple mode to Earth Preset for PBR Sky
- Added the export of normals during the prepass for shadow matte for proper SSAO calculation.
- Added the usage of SSAO for shadow matte unlit shader graph.
- Added the support of input system V2
- Added a new volume component parameter to control the max ray length of directional lights(case 1279849).
- Added support for 'Pyramid' and 'Box' spot light shapes in path tracing.
- Added high quality prefiltering option for Bloom.
- Added support for camera relative ray tracing (and keeping non-camera relative ray tracing working)
- Added a rough refraction option on planar reflections.
- Added scalability settings for the planar reflection resolution.
- Added tests for AOV stacking and UI rendering in the graphics compositor.
- Added a new ray tracing only function that samples the specular part of the materials.
- Adding missing marker for ray tracing profiling (RaytracingDeferredLighting)
- Added the support of eye shader for ray tracing.
- Exposed Refraction Model to the material UI when using a Lit ShaderGraph.
- Added bounding sphere support to screen-space axis-aligned bounding box generation pass.

### Fixed
- Fixed several issues with physically-based DoF (TAA ghosting of the CoC buffer, smooth layer transitions, etc)
- Fixed GPU hang on D3D12 on xbox. 
- Fixed game view artifacts on resizing when hardware dynamic resolution was enabled
- Fixed black line artifacts occurring when Lanczos upsampling was set for dynamic resolution
- Fixed Amplitude -> Min/Max parametrization conversion
- Fixed CoatMask block appearing when creating lit master node (case 1264632)
- Fixed issue with SceneEV100 debug mode indicator when rescaling the window.
- Fixed issue with PCSS filter being wrong on first frame. 
- Fixed issue with emissive mesh for area light not appearing in playmode if Reload Scene option is disabled in Enter Playmode Settings.
- Fixed issue when Reflection Probes are set to OnEnable and are never rendered if the probe is enabled when the camera is farther than the probe fade distance. 
- Fixed issue with sun icon being clipped in the look dev window. 
- Fixed error about layers when disabling emissive mesh for area lights.
- Fixed issue when the user deletes the composition graph or .asset in runtime (case 1263319)
- Fixed assertion failure when changing resolution to compositor layers after using AOVs (case 1265023) 
- Fixed flickering layers in graphics compositor (case 1264552)
- Fixed issue causing the editor field not updating the disc area light radius.
- Fixed issues that lead to cookie atlas to be updated every frame even if cached data was valid.
- Fixed an issue where world space UI was not emitted for reflection cameras in HDRP
- Fixed an issue with cookie texture atlas that would cause realtime textures to always update in the atlas even when the content did not change.
- Fixed an issue where only one of the two lookdev views would update when changing the default lookdev volume profile.
- Fixed a bug related to light cluster invalidation.
- Fixed shader warning in DofGather (case 1272931)
- Fixed AOV export of depth buffer which now correctly export linear depth (case 1265001)
- Fixed issue that caused the decal atlas to not be updated upon changing of the decal textures content.
- Fixed "Screen position out of view frustum" error when camera is at exactly the planar reflection probe location.
- Fixed Amplitude -> Min/Max parametrization conversion
- Fixed issue that allocated a small cookie for normal spot lights.
- Fixed issue when undoing a change in diffuse profile list after deleting the volume profile.
- Fixed custom pass re-ordering and removing.
- Fixed TAA issue and hardware dynamic resolution.
- Fixed a static lighting flickering issue caused by having an active planar probe in the scene while rendering inspector preview.
- Fixed an issue where even when set to OnDemand, the sky lighting would still be updated when changing sky parameters.
- Fixed an error message trigerred when a mesh has more than 32 sub-meshes (case 1274508).
- Fixed RTGI getting noisy for grazying angle geometry (case 1266462).
- Fixed an issue with TAA history management on pssl.
- Fixed the global illumination volume override having an unwanted advanced mode (case 1270459).
- Fixed screen space shadow option displayed on directional shadows while they shouldn't (case 1270537).
- Fixed the handling of undo and redo actions in the graphics compositor (cases 1268149, 1266212, 1265028)
- Fixed issue with composition graphs that include virtual textures, cubemaps and other non-2D textures (cases 1263347, 1265638).
- Fixed issues when selecting a new composition graph or setting it to None (cases 1263350, 1266202)
- Fixed ArgumentNullException when saving shader graphs after removing the compositor from the scene (case 1268658)
- Fixed issue with updating the compositor output when not in play mode (case 1266216)
- Fixed warning with area mesh (case 1268379)
- Fixed issue with diffusion profile not being updated upon reset of the editor. 
- Fixed an issue that lead to corrupted refraction in some scenarios on xbox.
- Fixed for light loop scalarization not happening. 
- Fixed issue with stencil not being set in rendergraph mode.
- Fixed for post process being overridable in reflection probes even though it is not supported.
- Fixed RTGI in performance mode when light layers are enabled on the asset.
- Fixed SSS materials appearing black in matcap mode.
- Fixed a collision in the interaction of RTR and RTGI.
- Fix for lookdev toggling renderers that are set to non editable or are hidden in the inspector.
- Fixed issue with mipmap debug mode not properly resetting full screen mode (and viceversa). 
- Added unsupported message when using tile debug mode with MSAA.
- Fixed SSGI compilation issues on PS4.
- Fixed "Screen position out of view frustum" error when camera is on exactly the planar reflection probe plane.
- Workaround issue that caused objects using eye shader to not be rendered on xbox.
- Fixed GC allocation when using XR single-pass test mode.
- Fixed text in cascades shadow split being truncated.
- Fixed rendering of custom passes in the Custom Pass Volume inspector
- Force probe to render again if first time was during async shader compilation to avoid having cyan objects.
- Fixed for lookdev library field not being refreshed upon opening a library from the environment library inspector.
- Fixed serialization issue with matcap scale intensity.
- Close Add Override popup of Volume Inspector when the popup looses focus (case 1258571)
- Light quality setting for contact shadow set to on for High quality by default.
- Fixed an exception thrown when closing the look dev because there is no active SRP anymore.
- Fixed alignment of framesettings in HDRP Default Settings
- Fixed an exception thrown when closing the look dev because there is no active SRP anymore.
- Fixed an issue where entering playmode would close the LookDev window.
- Fixed issue with rendergraph on console failing on SSS pass.
- Fixed Cutoff not working properly with ray tracing shaders default and SG (case 1261292).
- Fixed shader compilation issue with Hair shader and debug display mode
- Fixed cubemap static preview not updated when the asset is imported.
- Fixed wizard DXR setup on non-DXR compatible devices.
- Fixed Custom Post Processes affecting preview cameras.
- Fixed issue with lens distortion breaking rendering.
- Fixed save popup appearing twice due to HDRP wizard.
- Fixed error when changing planar probe resolution.
- Fixed the dependecy of FrameSettings (MSAA, ClearGBuffer, DepthPrepassWithDeferred) (case 1277620).
- Fixed the usage of GUIEnable for volume components (case 1280018).
- Fixed the diffusion profile becoming invalid when hitting the reset (case 1269462).
- Fixed issue with MSAA resolve killing the alpha channel.
- Fixed a warning in materialevalulation
- Fixed an error when building the player.
- Fixed issue with box light not visible if range is below one and range attenuation is off.
- Fixed an issue that caused a null reference when deleting camera component in a prefab. (case 1244430)
- Fixed issue with bloom showing a thin black line after rescaling window. 
- Fixed rendergraph motion vector resolve.
- Fixed the Ray-Tracing related Debug Display not working in render graph mode.
- Fix nan in pbr sky
- Fixed Light skin not properly applied on the LookDev when switching from Dark Skin (case 1278802)
- Fixed accumulation on DX11
- Fixed issue with screen space UI not drawing on the graphics compositor (case 1279272).
- Fixed error Maximum allowed thread group count is 65535 when resolution is very high. 
- LOD meshes are now properly stripped based on the maximum lod value parameters contained in the HDRP asset.
- Fixed an inconsistency in the LOD group UI where LOD bias was not the right one.
- Fixed outlines in transitions between post-processed and plain regions in the graphics compositor (case 1278775).
- Fix decal being applied twice with LOD Crossfade.
- Fixed camera stacking for AOVs in the graphics compositor (case 1273223).
- Fixed backface selection on some shader not ignore correctly.
- Disable quad overdraw on ps4.
- Fixed error when resizing the graphics compositor's output and when re-adding a compositor in the scene
- Fixed issues with bloom, alpha and HDR layers in the compositor (case 1272621).
- Fixed alpha not having TAA applied to it.
- Fix issue with alpha output in forward.
- Fix compilation issue on Vulkan for shaders using high quality shadows in XR mode.
- Fixed wrong error message when fixing DXR resources from Wizard.
- Fixed compilation error of quad overdraw with double sided materials
- Fixed screen corruption on xbox when using TAA and Motion Blur with rendergraph. 
- Fixed UX issue in the graphics compositor related to clear depth and the defaults for new layers, add better tooltips and fix minor bugs (case 1283904)
- Fixed scene visibility not working for custom pass volumes.
- Fixed issue with several override entries in the runtime debug menu. 
- Fixed issue with rendergraph failing to execute every 30 minutes. 
- Fixed Lit ShaderGraph surface option property block to only display transmission and energy conserving specular color options for their proper material mode (case 1257050)
- Fixed nan in reflection probe when volumetric fog filtering is enabled, causing the whole probe to be invalid.
- Fixed Debug Color pixel became grey
- Fixed TAA flickering on the very edge of screen. 
- Fixed profiling scope for quality RTGI.
- Fixed the denoising and multi-sample not being used for smooth multibounce RTReflections.
- Fixed issue where multiple cameras would cause GC each frame.
- Fixed after post process rendering pass options not showing for unlit ShaderGraphs.
- Fixed null reference in the Undo callback of the graphics compositor 
- Fixed cullmode for SceneSelectionPass.
- Fixed issue that caused non-static object to not render at times in OnEnable reflection probes.
- Baked reflection probes now correctly use static sky for ambient lighting.

### Changed
- Preparation pass for RTSSShadows to be supported by render graph.
- Add tooltips with the full name of the (graphics) compositor properties to properly show large names that otherwise are clipped by the UI (case 1263590)
- Composition profile .asset files cannot be manually edited/reset by users (to avoid breaking things - case 1265631)
- Preparation pass for RTSSShadows to be supported by render graph.
- Changed the way the ray tracing property is displayed on the material (QOL 1265297).
- Exposed lens attenuation mode in default settings and remove it as a debug mode.
- Composition layers without any sub layers are now cleared to black to avoid confusion (case 1265061).
- Slight reduction of VGPR used by area light code.
- Changed thread group size for contact shadows (save 1.1ms on PS4)
- Make sure distortion stencil test happens before pixel shader is run.
- Small optimization that allows to skip motion vector prepping when the whole wave as velocity of 0.
- Improved performance to avoid generating coarse stencil buffer when not needed.
- Remove HTile generation for decals (faster without).
- Improving SSGI Filtering and fixing a blend issue with RTGI.
- Changed the Trackball UI so that it allows explicit numeric values.
- Reduce the G-buffer footprint of anisotropic materials
- Moved SSGI out of preview.
- Skip an unneeded depth buffer copy on consoles. 
- Replaced the Density Volume Texture Tool with the new 3D Texture Importer.
- Rename Raytracing Node to Raytracing Quality Keyword and rename high and low inputs as default and raytraced. All raytracing effects now use the raytraced mode but path tracing.
- Moved diffusion profile list to the HDRP default settings panel.
- Skip biquadratic resampling of vbuffer when volumetric fog filtering is enabled.
- Optimized Grain and sRGB Dithering.
- On platforms that allow it skip the first mip of the depth pyramid and compute it alongside the depth buffer used for low res transparents.
- When trying to install the local configuration package, if another one is already present the user is now asked whether they want to keep it or not.
- Improved MSAA color resolve to fix issues when very bright and very dark samples are resolved together.
- Improve performance of GPU light AABB generation
- Removed the max clamp value for the RTR, RTAO and RTGI's ray length (case 1279849).
- Meshes assigned with a decal material are not visible anymore in ray-tracing or path-tracing.
- Removed BLEND shader keywords.
- Remove a rendergraph debug option to clear resources on release from UI.
- added SV_PrimitiveID in the VaryingMesh structure for fulldebugscreenpass as well as primitiveID in FragInputs
- Changed which local frame is used for multi-bounce RTReflections.
- Move System Generated Values semantics out of VaryingsMesh structure.
- Other forms of FSAA are silently deactivated, when path tracing is on.
- Removed XRSystemTests. The GC verification is now done during playmode tests (case 1285012).
- SSR now uses the pre-refraction color pyramid.
- Various improvements for the Volumetric Fog.
- Optimizations for volumetric fog.

## [10.0.0] - 2019-06-10

### Added
- Ray tracing support for VR single-pass
- Added sharpen filter shader parameter and UI for TemporalAA to control image quality instead of hardcoded value
- Added frame settings option for custom post process and custom passes as well as custom color buffer format option.
- Add check in wizard on SRP Batcher enabled.
- Added default implementations of OnPreprocessMaterialDescription for FBX, Obj, Sketchup and 3DS file formats.
- Added custom pass fade radius
- Added after post process injection point for custom passes
- Added basic alpha compositing support - Alpha is available afterpostprocess when using FP16 buffer format.
- Added falloff distance on Reflection Probe and Planar Reflection Probe
- Added Backplate projection from the HDRISky
- Added Shadow Matte in UnlitMasterNode, which only received shadow without lighting
- Added hability to name LightLayers in HDRenderPipelineAsset
- Added a range compression factor for Reflection Probe and Planar Reflection Probe to avoid saturation of colors.
- Added path tracing support for directional, point and spot lights, as well as emission from Lit and Unlit.
- Added non temporal version of SSAO.
- Added more detailed ray tracing stats in the debug window
- Added Disc area light (bake only)
- Added a warning in the material UI to prevent transparent + subsurface-scattering combination.
- Added XR single-pass setting into HDRP asset
- Added a penumbra tint option for lights
- Added support for depth copy with XR SDK
- Added debug setting to Render Pipeline Debug Window to list the active XR views
- Added an option to filter the result of the volumetric lighting (off by default).
- Added a transmission multiplier for directional lights
- Added XR single-pass test mode to Render Pipeline Debug Window
- Added debug setting to Render Pipeline Window to list the active XR views
- Added a new refraction mode for the Lit shader (thin). Which is a box refraction with small thickness values
- Added the code to support Barn Doors for Area Lights based on a shaderconfig option.
- Added HDRPCameraBinder property binder for Visual Effect Graph
- Added "Celestial Body" controls to the Directional Light
- Added new parameters to the Physically Based Sky
- Added Reflections to the DXR Wizard
- Added the possibility to have ray traced colored and semi-transparent shadows on directional lights.
- Added a check in the custom post process template to throw an error if the default shader is not found.
- Exposed the debug overlay ratio in the debug menu.
- Added a separate frame settings for tonemapping alongside color grading.
- Added the receive fog option in the material UI for ShaderGraphs.
- Added a public virtual bool in the custom post processes API to specify if a post processes should be executed in the scene view.
- Added a menu option that checks scene issues with ray tracing. Also removed the previously existing warning at runtime.
- Added Contrast Adaptive Sharpen (CAS) Upscaling effect.
- Added APIs to update probe settings at runtime.
- Added documentation for the rayTracingSupported method in HDRP
- Added user-selectable format for the post processing passes.
- Added support for alpha channel in some post-processing passes (DoF, TAA, Uber).
- Added warnings in FrameSettings inspector when using DXR and atempting to use Asynchronous Execution.
- Exposed Stencil bits that can be used by the user.
- Added history rejection based on velocity of intersected objects for directional, point and spot lights.
- Added a affectsVolumetric field to the HDAdditionalLightData API to know if light affects volumetric fog.
- Add OS and Hardware check in the Wizard fixes for DXR.
- Added option to exclude camera motion from motion blur.
- Added semi-transparent shadows for point and spot lights.
- Added support for semi-transparent shadow for unlit shader and unlit shader graph.
- Added the alpha clip enabled toggle to the material UI for all HDRP shader graphs.
- Added Material Samples to explain how to use the lit shader features
- Added an initial implementation of ray traced sub surface scattering
- Added AssetPostprocessors and Shadergraphs to handle Arnold Standard Surface and 3DsMax Physical material import from FBX.
- Added support for Smoothness Fade start work when enabling ray traced reflections.
- Added Contact shadow, Micro shadows and Screen space refraction API documentation.
- Added script documentation for SSR, SSAO (ray tracing), GI, Light Cluster, RayTracingSettings, Ray Counters, etc.
- Added path tracing support for refraction and internal reflections.
- Added support for Thin Refraction Model and Lit's Clear Coat in Path Tracing.
- Added the Tint parameter to Sky Colored Fog.
- Added of Screen Space Reflections for Transparent materials
- Added a fallback for ray traced area light shadows in case the material is forward or the lit mode is forward.
- Added a new debug mode for light layers.
- Added an "enable" toggle to the SSR volume component.
- Added support for anisotropic specular lobes in path tracing.
- Added support for alpha clipping in path tracing.
- Added support for light cookies in path tracing.
- Added support for transparent shadows in path tracing.
- Added support for iridescence in path tracing.
- Added support for background color in path tracing.
- Added a path tracing test to the test suite.
- Added a warning and workaround instructions that appear when you enable XR single-pass after the first frame with the XR SDK.
- Added the exposure sliders to the planar reflection probe preview
- Added support for subsurface scattering in path tracing.
- Added a new mode that improves the filtering of ray traced shadows (directional, point and spot) based on the distance to the occluder.
- Added support of cookie baking and add support on Disc light.
- Added support for fog attenuation in path tracing.
- Added a new debug panel for volumes
- Added XR setting to control camera jitter for temporal effects
- Added an error message in the DrawRenderers custom pass when rendering opaque objects with an HDRP asset in DeferredOnly mode.
- Added API to enable proper recording of path traced scenes (with the Unity recorder or other tools).
- Added support for fog in Recursive rendering, ray traced reflections and ray traced indirect diffuse.
- Added an alpha blend option for recursive rendering
- Added support for stack lit for ray tracing effects.
- Added support for hair for ray tracing effects.
- Added support for alpha to coverage for HDRP shaders and shader graph
- Added support for Quality Levels to Subsurface Scattering.
- Added option to disable XR rendering on the camera settings.
- Added support for specular AA from geometric curvature in AxF
- Added support for baked AO (no input for now) in AxF
- Added an info box to warn about depth test artifacts when rendering object twice in custom passes with MSAA.
- Added a frame setting for alpha to mask.
- Added support for custom passes in the AOV API
- Added Light decomposition lighting debugging modes and support in AOV
- Added exposure compensation to Fixed exposure mode
- Added support for rasterized area light shadows in StackLit
- Added support for texture-weighted automatic exposure
- Added support for POM for emissive map
- Added alpha channel support in motion blur pass.
- Added the HDRP Compositor Tool (in Preview).
- Added a ray tracing mode option in the HDRP asset that allows to override and shader stripping.
- Added support for arbitrary resolution scaling of Volumetric Lighting to the Fog volume component.
- Added range attenuation for box-shaped spotlights.
- Added scenes for hair and fabric and decals with material samples
- Added fabric materials and textures
- Added information for fabric materials in fabric scene
- Added a DisplayInfo attribute to specify a name override and a display order for Volume Component fields (used only in default inspector for now).
- Added Min distance to contact shadows.
- Added support for Depth of Field in path tracing (by sampling the lens aperture).
- Added an API in HDRP to override the camera within the rendering of a frame (mainly for custom pass).
- Added a function (HDRenderPipeline.ResetRTHandleReferenceSize) to reset the reference size of RTHandle systems.
- Added support for AxF measurements importing into texture resources tilings.
- Added Layer parameter on Area Light to modify Layer of generated Emissive Mesh
- Added a flow map parameter to HDRI Sky
- Implemented ray traced reflections for transparent objects.
- Add a new parameter to control reflections in recursive rendering.
- Added an initial version of SSGI.
- Added Virtual Texturing cache settings to control the size of the Streaming Virtual Texturing caches.
- Added back-compatibility with builtin stereo matrices.
- Added CustomPassUtils API to simplify Blur, Copy and DrawRenderers custom passes.
- Added Histogram guided automatic exposure.
- Added few exposure debug modes.
- Added support for multiple path-traced views at once (e.g., scene and game views).
- Added support for 3DsMax's 2021 Simplified Physical Material from FBX files in the Model Importer.
- Added custom target mid grey for auto exposure.
- Added CustomPassUtils API to simplify Blur, Copy and DrawRenderers custom passes.
- Added an API in HDRP to override the camera within the rendering of a frame (mainly for custom pass).
- Added more custom pass API functions, mainly to render objects from another camera.
- Added support for transparent Unlit in path tracing.
- Added a minimal lit used for RTGI in peformance mode.
- Added procedural metering mask that can follow an object
- Added presets quality settings for RTAO and RTGI.
- Added an override for the shadow culling that allows better directional shadow maps in ray tracing effects (RTR, RTGI, RTSSS and RR).
- Added a Cloud Layer volume override.
- Added Fast Memory support for platform that support it.
- Added CPU and GPU timings for ray tracing effects.
- Added support to combine RTSSS and RTGI (1248733).
- Added IES Profile support for Point, Spot and Rectangular-Area lights
- Added support for multiple mapping modes in AxF.
- Add support of lightlayers on indirect lighting controller
- Added compute shader stripping.
- Added Cull Mode option for opaque materials and ShaderGraphs. 
- Added scene view exposure override.
- Added support for exposure curve remapping for min/max limits.
- Added presets for ray traced reflections.
- Added final image histogram debug view (both luminance and RGB).
- Added an example texture and rotation to the Cloud Layer volume override.
- Added an option to extend the camera culling for skinned mesh animation in ray tracing effects (1258547).
- Added decal layer system similar to light layer. Mesh will receive a decal when both decal layer mask matches.
- Added shader graph nodes for rendering a complex eye shader.
- Added more controls to contact shadows and increased quality in some parts. 
- Added a physically based option in DoF volume.
- Added API to check if a Camera, Light or ReflectionProbe is compatible with HDRP.
- Added path tracing test scene for normal mapping.
- Added missing API documentation.
- Remove CloudLayer
- Added quad overdraw and vertex density debug modes.

### Fixed
- fix when saved HDWizard window tab index out of range (1260273)
- Fix when rescale probe all direction below zero (1219246)
- Update documentation of HDRISky-Backplate, precise how to have Ambient Occlusion on the Backplate
- Sorting, undo, labels, layout in the Lighting Explorer.
- Fixed sky settings and materials in Shader Graph Samples package
- Fix/workaround a probable graphics driver bug in the GTAO shader.
- Fixed Hair and PBR shader graphs double sided modes
- Fixed an issue where updating an HDRP asset in the Quality setting panel would not recreate the pipeline.
- Fixed issue with point lights being considered even when occupying less than a pixel on screen (case 1183196)
- Fix a potential NaN source with iridescence (case 1183216)
- Fixed issue of spotlight breaking when minimizing the cone angle via the gizmo (case 1178279)
- Fixed issue that caused decals not to modify the roughness in the normal buffer, causing SSR to not behave correctly (case 1178336)
- Fixed lit transparent refraction with XR single-pass rendering
- Removed extra jitter for TemporalAA in VR
- Fixed ShaderGraph time in main preview
- Fixed issue on some UI elements in HDRP asset not expanding when clicking the arrow (case 1178369)
- Fixed alpha blending in custom post process
- Fixed the modification of the _AlphaCutoff property in the material UI when exposed with a ShaderGraph parameter.
- Fixed HDRP test `1218_Lit_DiffusionProfiles` on Vulkan.
- Fixed an issue where building a player in non-dev mode would generate render target error logs every frame
- Fixed crash when upgrading version of HDRP
- Fixed rendering issues with material previews
- Fixed NPE when using light module in Shuriken particle systems (1173348).
- Refresh cached shadow on editor changes
- Fixed light supported units caching (1182266)
- Fixed an issue where SSAO (that needs temporal reprojection) was still being rendered when Motion Vectors were not available (case 1184998)
- Fixed a nullref when modifying the height parameters inside the layered lit shader UI.
- Fixed Decal gizmo that become white after exiting play mode
- Fixed Decal pivot position to behave like a spotlight
- Fixed an issue where using the LightingOverrideMask would break sky reflection for regular cameras
- Fix DebugMenu FrameSettingsHistory persistency on close
- Fix DensityVolume, ReflectionProbe aned PlanarReflectionProbe advancedControl display
- Fix DXR scene serialization in wizard
- Fixed an issue where Previews would reallocate History Buffers every frame
- Fixed the SetLightLayer function in HDAdditionalLightData setting the wrong light layer
- Fix error first time a preview is created for planar
- Fixed an issue where SSR would use an incorrect roughness value on ForwardOnly (StackLit, AxF, Fabric, etc.) materials when the pipeline is configured to also allow deferred Lit.
- Fixed issues with light explorer (cases 1183468, 1183269)
- Fix dot colors in LayeredLit material inspector
- Fix undo not resetting all value when undoing the material affectation in LayerLit material
- Fix for issue that caused gizmos to render in render textures (case 1174395)
- Fixed the light emissive mesh not updated when the light was disabled/enabled
- Fixed light and shadow layer sync when setting the HDAdditionalLightData.lightlayersMask property
- Fixed a nullref when a custom post process component that was in the HDRP PP list is removed from the project
- Fixed issue that prevented decals from modifying specular occlusion (case 1178272).
- Fixed exposure of volumetric reprojection
- Fixed multi selection support for Scalable Settings in lights
- Fixed font shaders in test projects for VR by using a Shader Graph version
- Fixed refresh of baked cubemap by incrementing updateCount at the end of the bake (case 1158677).
- Fixed issue with rectangular area light when seen from the back
- Fixed decals not affecting lightmap/lightprobe
- Fixed zBufferParams with XR single-pass rendering
- Fixed moving objects not rendered in custom passes
- Fixed abstract classes listed in the + menu of the custom pass list
- Fixed custom pass that was rendered in previews
- Fixed precision error in zero value normals when applying decals (case 1181639)
- Fixed issue that triggered No Scene Lighting view in game view as well (case 1156102)
- Assign default volume profile when creating a new HDRP Asset
- Fixed fov to 0 in planar probe breaking the projection matrix (case 1182014)
- Fixed bugs with shadow caching
- Reassign the same camera for a realtime probe face render request to have appropriate history buffer during realtime probe rendering.
- Fixed issue causing wrong shading when normal map mode is Object space, no normal map is set, but a detail map is present (case 1143352)
- Fixed issue with decal and htile optimization
- Fixed TerrainLit shader compilation error regarding `_Control0_TexelSize` redefinition (case 1178480).
- Fixed warning about duplicate HDRuntimeReflectionSystem when configuring play mode without domain reload.
- Fixed an editor crash when multiple decal projectors were selected and some had null material
- Added all relevant fix actions to FixAll button in Wizard
- Moved FixAll button on top of the Wizard
- Fixed an issue where fog color was not pre-exposed correctly
- Fix priority order when custom passes are overlapping
- Fix cleanup not called when the custom pass GameObject is destroyed
- Replaced most instances of GraphicsSettings.renderPipelineAsset by GraphicsSettings.currentRenderPipeline. This should fix some parameters not working on Quality Settings overrides.
- Fixed an issue with Realtime GI not working on upgraded projects.
- Fixed issue with screen space shadows fallback texture was not set as a texture array.
- Fixed Pyramid Lights bounding box
- Fixed terrain heightmap default/null values and epsilons
- Fixed custom post-processing effects breaking when an abstract class inherited from `CustomPostProcessVolumeComponent`
- Fixed XR single-pass rendering in Editor by using ShaderConfig.s_XrMaxViews to allocate matrix array
- Multiple different skies rendered at the same time by different cameras are now handled correctly without flickering
- Fixed flickering issue happening when different volumes have shadow settings and multiple cameras are present.
- Fixed issue causing planar probes to disappear if there is no light in the scene.
- Fixed a number of issues with the prefab isolation mode (Volumes leaking from the main scene and reflection not working properly)
- Fixed an issue with fog volume component upgrade not working properly
- Fixed Spot light Pyramid Shape has shadow artifacts on aspect ratio values lower than 1
- Fixed issue with AO upsampling in XR
- Fixed camera without HDAdditionalCameraData component not rendering
- Removed the macro ENABLE_RAYTRACING for most of the ray tracing code
- Fixed prefab containing camera reloading in loop while selected in the Project view
- Fixed issue causing NaN wheh the Z scale of an object is set to 0.
- Fixed DXR shader passes attempting to render before pipeline loaded
- Fixed black ambient sky issue when importing a project after deleting Library.
- Fixed issue when upgrading a Standard transparent material (case 1186874)
- Fixed area light cookies not working properly with stack lit
- Fixed material render queue not updated when the shader is changed in the material inspector.
- Fixed a number of issues with full screen debug modes not reseting correctly when setting another mutually exclusive mode
- Fixed compile errors for platforms with no VR support
- Fixed an issue with volumetrics and RTHandle scaling (case 1155236)
- Fixed an issue where sky lighting might be updated uselessly
- Fixed issue preventing to allow setting decal material to none (case 1196129)
- Fixed XR multi-pass decals rendering
- Fixed several fields on Light Inspector that not supported Prefab overrides
- Fixed EOL for some files
- Fixed scene view rendering with volumetrics and XR enabled
- Fixed decals to work with multiple cameras
- Fixed optional clear of GBuffer (Was always on)
- Fixed render target clears with XR single-pass rendering
- Fixed HDRP samples file hierarchy
- Fixed Light units not matching light type
- Fixed QualitySettings panel not displaying HDRP Asset
- Fixed black reflection probes the first time loading a project
- Fixed y-flip in scene view with XR SDK
- Fixed Decal projectors do not immediately respond when parent object layer mask is changed in editor.
- Fixed y-flip in scene view with XR SDK
- Fixed a number of issues with Material Quality setting
- Fixed the transparent Cull Mode option in HD unlit master node settings only visible if double sided is ticked.
- Fixed an issue causing shadowed areas by contact shadows at the edge of far clip plane if contact shadow length is very close to far clip plane.
- Fixed editing a scalable settings will edit all loaded asset in memory instead of targetted asset.
- Fixed Planar reflection default viewer FOV
- Fixed flickering issues when moving the mouse in the editor with ray tracing on.
- Fixed the ShaderGraph main preview being black after switching to SSS in the master node settings
- Fixed custom fullscreen passes in VR
- Fixed camera culling masks not taken in account in custom pass volumes
- Fixed object not drawn in custom pass when using a DrawRenderers with an HDRP shader in a build.
- Fixed injection points for Custom Passes (AfterDepthAndNormal and BeforePreRefraction were missing)
- Fixed a enum to choose shader tags used for drawing objects (DepthPrepass or Forward) when there is no override material.
- Fixed lit objects in the BeforePreRefraction, BeforeTransparent and BeforePostProcess.
- Fixed the None option when binding custom pass render targets to allow binding only depth or color.
- Fixed custom pass buffers allocation so they are not allocated if they're not used.
- Fixed the Custom Pass entry in the volume create asset menu items.
- Fixed Prefab Overrides workflow on Camera.
- Fixed alignment issue in Preset for Camera.
- Fixed alignment issue in Physical part for Camera.
- Fixed FrameSettings multi-edition.
- Fixed a bug happening when denoising multiple ray traced light shadows
- Fixed minor naming issues in ShaderGraph settings
- VFX: Removed z-fight glitches that could appear when using deferred depth prepass and lit quad primitives
- VFX: Preserve specular option for lit outputs (matches HDRP lit shader)
- Fixed an issue with Metal Shader Compiler and GTAO shader for metal
- Fixed resources load issue while upgrading HDRP package.
- Fix LOD fade mask by accounting for field of view
- Fixed spot light missing from ray tracing indirect effects.
- Fixed a UI bug in the diffusion profile list after fixing them from the wizard.
- Fixed the hash collision when creating new diffusion profile assets.
- Fixed a light leaking issue with box light casting shadows (case 1184475)
- Fixed Cookie texture type in the cookie slot of lights (Now displays a warning because it is not supported).
- Fixed a nullref that happens when using the Shuriken particle light module
- Fixed alignment in Wizard
- Fixed text overflow in Wizard's helpbox
- Fixed Wizard button fix all that was not automatically grab all required fixes
- Fixed VR tab for MacOS in Wizard
- Fixed local config package workflow in Wizard
- Fixed issue with contact shadows shifting when MSAA is enabled.
- Fixed EV100 in the PBR sky
- Fixed an issue In URP where sometime the camera is not passed to the volume system and causes a null ref exception (case 1199388)
- Fixed nullref when releasing HDRP with custom pass disabled
- Fixed performance issue derived from copying stencil buffer.
- Fixed an editor freeze when importing a diffusion profile asset from a unity package.
- Fixed an exception when trying to reload a builtin resource.
- Fixed the light type intensity unit reset when switching the light type.
- Fixed compilation error related to define guards and CreateLayoutFromXrSdk()
- Fixed documentation link on CustomPassVolume.
- Fixed player build when HDRP is in the project but not assigned in the graphic settings.
- Fixed an issue where ambient probe would be black for the first face of a baked reflection probe
- VFX: Fixed Missing Reference to Visual Effect Graph Runtime Assembly
- Fixed an issue where rendering done by users in EndCameraRendering would be executed before the main render loop.
- Fixed Prefab Override in main scope of Volume.
- Fixed alignment issue in Presset of main scope of Volume.
- Fixed persistence of ShowChromeGizmo and moved it to toolbar for coherency in ReflectionProbe and PlanarReflectionProbe.
- Fixed Alignement issue in ReflectionProbe and PlanarReflectionProbe.
- Fixed Prefab override workflow issue in ReflectionProbe and PlanarReflectionProbe.
- Fixed empty MoreOptions and moved AdvancedManipulation in a dedicated location for coherency in ReflectionProbe and PlanarReflectionProbe.
- Fixed Prefab override workflow issue in DensityVolume.
- Fixed empty MoreOptions and moved AdvancedManipulation in a dedicated location for coherency in DensityVolume.
- Fix light limit counts specified on the HDRP asset
- Fixed Quality Settings for SSR, Contact Shadows and Ambient Occlusion volume components
- Fixed decalui deriving from hdshaderui instead of just shaderui
- Use DelayedIntField instead of IntField for scalable settings
- Fixed init of debug for FrameSettingsHistory on SceneView camera
- Added a fix script to handle the warning 'referenced script in (GameObject 'SceneIDMap') is missing'
- Fix Wizard load when none selected for RenderPipelineAsset
- Fixed TerrainLitGUI when per-pixel normal property is not present.
- Fixed rendering errors when enabling debug modes with custom passes
- Fix an issue that made PCSS dependent on Atlas resolution (not shadow map res)
- Fixing a bug whith histories when n>4 for ray traced shadows
- Fixing wrong behavior in ray traced shadows for mesh renderers if their cast shadow is shadow only or double sided
- Only tracing rays for shadow if the point is inside the code for spotlight shadows
- Only tracing rays if the point is inside the range for point lights
- Fixing ghosting issues when the screen space shadow  indexes change for a light with ray traced shadows
- Fixed an issue with stencil management and Xbox One build that caused corrupted output in deferred mode.
- Fixed a mismatch in behavior between the culling of shadow maps and ray traced point and spot light shadows
- Fixed recursive ray tracing not working anymore after intermediate buffer refactor.
- Fixed ray traced shadow denoising not working (history rejected all the time).
- Fixed shader warning on xbox one
- Fixed cookies not working for spot lights in ray traced reflections, ray traced GI and recursive rendering
- Fixed an inverted handling of CoatSmoothness for SSR in StackLit.
- Fixed missing distortion inputs in Lit and Unlit material UI.
- Fixed issue that propagated NaNs across multiple frames through the exposure texture.
- Fixed issue with Exclude from TAA stencil ignored.
- Fixed ray traced reflection exposure issue.
- Fixed issue with TAA history not initialising corretly scale factor for first frame
- Fixed issue with stencil test of material classification not using the correct Mask (causing false positive and bad performance with forward material in deferred)
- Fixed issue with History not reset when chaning antialiasing mode on camera
- Fixed issue with volumetric data not being initialized if default settings have volumetric and reprojection off.
- Fixed ray tracing reflection denoiser not applied in tier 1
- Fixed the vibility of ray tracing related methods.
- Fixed the diffusion profile list not saved when clicking the fix button in the material UI.
- Fixed crash when pushing bounce count higher than 1 for ray traced GI or reflections
- Fixed PCSS softness scale so that it better match ray traced reference for punctual lights.
- Fixed exposure management for the path tracer
- Fixed AxF material UI containing two advanced options settings.
- Fixed an issue where cached sky contexts were being destroyed wrongly, breaking lighting in the LookDev
- Fixed issue that clamped PCSS softness too early and not after distance scale.
- Fixed fog affect transparent on HD unlit master node
- Fixed custom post processes re-ordering not saved.
- Fixed NPE when using scalable settings
- Fixed an issue where PBR sky precomputation was reset incorrectly in some cases causing bad performance.
- Fixed a bug due to depth history begin overriden too soon
- Fixed CustomPassSampleCameraColor scale issue when called from Before Transparent injection point.
- Fixed corruption of AO in baked probes.
- Fixed issue with upgrade of projects that still had Very High as shadow filtering quality.
- Fixed issue that caused Distortion UI to appear in Lit.
- Fixed several issues with decal duplicating when editing them.
- Fixed initialization of volumetric buffer params (1204159)
- Fixed an issue where frame count was incorrectly reset for the game view, causing temporal processes to fail.
- Fixed Culling group was not disposed error.
- Fixed issues on some GPU that do not support gathers on integer textures.
- Fixed an issue with ambient probe not being initialized for the first frame after a domain reload for volumetric fog.
- Fixed the scene visibility of decal projectors and density volumes
- Fixed a leak in sky manager.
- Fixed an issue where entering playmode while the light editor is opened would produce null reference exceptions.
- Fixed the debug overlay overlapping the debug menu at runtime.
- Fixed an issue with the framecount when changing scene.
- Fixed errors that occurred when using invalid near and far clip plane values for planar reflections.
- Fixed issue with motion blur sample weighting function.
- Fixed motion vectors in MSAA.
- Fixed sun flare blending (case 1205862).
- Fixed a lot of issues related to ray traced screen space shadows.
- Fixed memory leak caused by apply distortion material not being disposed.
- Fixed Reflection probe incorrectly culled when moving its parent (case 1207660)
- Fixed a nullref when upgrading the Fog volume components while the volume is opened in the inspector.
- Fix issues where decals on PS4 would not correctly write out the tile mask causing bits of the decal to go missing.
- Use appropriate label width and text content so the label is completely visible
- Fixed an issue where final post process pass would not output the default alpha value of 1.0 when using 11_11_10 color buffer format.
- Fixed SSR issue after the MSAA Motion Vector fix.
- Fixed an issue with PCSS on directional light if punctual shadow atlas was not allocated.
- Fixed an issue where shadow resolution would be wrong on the first face of a baked reflection probe.
- Fixed issue with PCSS softness being incorrect for cascades different than the first one.
- Fixed custom post process not rendering when using multiple HDRP asset in quality settings
- Fixed probe gizmo missing id (case 1208975)
- Fixed a warning in raytracingshadowfilter.compute
- Fixed issue with AO breaking with small near plane values.
- Fixed custom post process Cleanup function not called in some cases.
- Fixed shader warning in AO code.
- Fixed a warning in simpledenoiser.compute
- Fixed tube and rectangle light culling to use their shape instead of their range as a bounding box.
- Fixed caused by using gather on a UINT texture in motion blur.
- Fix issue with ambient occlusion breaking when dynamic resolution is active.
- Fixed some possible NaN causes in Depth of Field.
- Fixed Custom Pass nullref due to the new Profiling Sample API changes
- Fixed the black/grey screen issue on after post process Custom Passes in non dev builds.
- Fixed particle lights.
- Improved behavior of lights and probe going over the HDRP asset limits.
- Fixed issue triggered when last punctual light is disabled and more than one camera is used.
- Fixed Custom Pass nullref due to the new Profiling Sample API changes
- Fixed the black/grey screen issue on after post process Custom Passes in non dev builds.
- Fixed XR rendering locked to vsync of main display with Standalone Player.
- Fixed custom pass cleanup not called at the right time when using multiple volumes.
- Fixed an issue on metal with edge of decal having artifact by delaying discard of fragments during decal projection
- Fixed various shader warning
- Fixing unnecessary memory allocations in the ray tracing cluster build
- Fixed duplicate column labels in LightEditor's light tab
- Fixed white and dark flashes on scenes with very high or very low exposure when Automatic Exposure is being used.
- Fixed an issue where passing a null ProfilingSampler would cause a null ref exception.
- Fixed memory leak in Sky when in matcap mode.
- Fixed compilation issues on platform that don't support VR.
- Fixed migration code called when we create a new HDRP asset.
- Fixed RemoveComponent on Camera contextual menu to not remove Camera while a component depend on it.
- Fixed an issue where ambient occlusion and screen space reflections editors would generate null ref exceptions when HDRP was not set as the current pipeline.
- Fixed a null reference exception in the probe UI when no HDRP asset is present.
- Fixed the outline example in the doc (sampling range was dependent on screen resolution)
- Fixed a null reference exception in the HDRI Sky editor when no HDRP asset is present.
- Fixed an issue where Decal Projectors created from script where rotated around the X axis by 90°.
- Fixed frustum used to compute Density Volumes visibility when projection matrix is oblique.
- Fixed a null reference exception in Path Tracing, Recursive Rendering and raytraced Global Illumination editors when no HDRP asset is present.
- Fix for NaNs on certain geometry with Lit shader -- [case 1210058](https://fogbugz.unity3d.com/f/cases/1210058/)
- Fixed an issue where ambient occlusion and screen space reflections editors would generate null ref exceptions when HDRP was not set as the current pipeline.
- Fixed a null reference exception in the probe UI when no HDRP asset is present.
- Fixed the outline example in the doc (sampling range was dependent on screen resolution)
- Fixed a null reference exception in the HDRI Sky editor when no HDRP asset is present.
- Fixed an issue where materials newly created from the contextual menu would have an invalid state, causing various problems until it was edited.
- Fixed transparent material created with ZWrite enabled (now it is disabled by default for new transparent materials)
- Fixed mouseover on Move and Rotate tool while DecalProjector is selected.
- Fixed wrong stencil state on some of the pixel shader versions of deferred shader.
- Fixed an issue where creating decals at runtime could cause a null reference exception.
- Fixed issue that displayed material migration dialog on the creation of new project.
- Fixed various issues with time and animated materials (cases 1210068, 1210064).
- Updated light explorer with latest changes to the Fog and fixed issues when no visual environment was present.
- Fixed not handleling properly the recieve SSR feature with ray traced reflections
- Shadow Atlas is no longer allocated for area lights when they are disabled in the shader config file.
- Avoid MRT Clear on PS4 as it is not implemented yet.
- Fixed runtime debug menu BitField control.
- Fixed the radius value used for ray traced directional light.
- Fixed compilation issues with the layered lit in ray tracing shaders.
- Fixed XR autotests viewport size rounding
- Fixed mip map slider knob displayed when cubemap have no mipmap
- Remove unnecessary skip of material upgrade dialog box.
- Fixed the profiling sample mismatch errors when enabling the profiler in play mode
- Fixed issue that caused NaNs in reflection probes on consoles.
- Fixed adjusting positive axis of Blend Distance slides the negative axis in the density volume component.
- Fixed the blend of reflections based on the weight.
- Fixed fallback for ray traced reflections when denoising is enabled.
- Fixed error spam issue with terrain detail terrainDetailUnsupported (cases 1211848)
- Fixed hardware dynamic resolution causing cropping/scaling issues in scene view (case 1158661)
- Fixed Wizard check order for `Hardware and OS` and `Direct3D12`
- Fix AO issue turning black when Far/Near plane distance is big.
- Fixed issue when opening lookdev and the lookdev volume have not been assigned yet.
- Improved memory usage of the sky system.
- Updated label in HDRP quality preference settings (case 1215100)
- Fixed Decal Projector gizmo not undoing properly (case 1216629)
- Fix a leak in the denoising of ray traced reflections.
- Fixed Alignment issue in Light Preset
- Fixed Environment Header in LightingWindow
- Fixed an issue where hair shader could write garbage in the diffuse lighting buffer, causing NaNs.
- Fixed an exposure issue with ray traced sub-surface scattering.
- Fixed runtime debug menu light hierarchy None not doing anything.
- Fixed the broken ShaderGraph preview when creating a new Lit graph.
- Fix indentation issue in preset of LayeredLit material.
- Fixed minor issues with cubemap preview in the inspector.
- Fixed wrong build error message when building for android on mac.
- Fixed an issue related to denoising ray trace area shadows.
- Fixed wrong build error message when building for android on mac.
- Fixed Wizard persistency of Direct3D12 change on domain reload.
- Fixed Wizard persistency of FixAll on domain reload.
- Fixed Wizard behaviour on domain reload.
- Fixed a potential source of NaN in planar reflection probe atlas.
- Fixed an issue with MipRatio debug mode showing _DebugMatCapTexture not being set.
- Fixed missing initialization of input params in Blit for VR.
- Fix Inf source in LTC for area lights.
- Fix issue with AO being misaligned when multiple view are visible.
- Fix issue that caused the clamp of camera rotation motion for motion blur to be ineffective.
- Fixed issue with AssetPostprocessors dependencies causing models to be imported twice when upgrading the package version.
- Fixed culling of lights with XR SDK
- Fixed memory stomp in shadow caching code, leading to overflow of Shadow request array and runtime errors.
- Fixed an issue related to transparent objects reading the ray traced indirect diffuse buffer
- Fixed an issue with filtering ray traced area lights when the intensity is high or there is an exposure.
- Fixed ill-formed include path in Depth Of Field shader.
- Fixed shader graph and ray tracing after the shader target PR.
- Fixed a bug in semi-transparent shadows (object further than the light casting shadows)
- Fix state enabled of default volume profile when in package.
- Fixed removal of MeshRenderer and MeshFilter on adding Light component.
- Fixed Ray Traced SubSurface Scattering not working with ray traced area lights
- Fixed Ray Traced SubSurface Scattering not working in forward mode.
- Fixed a bug in debug light volumes.
- Fixed a bug related to ray traced area light shadow history.
- Fixed an issue where fog sky color mode could sample NaNs in the sky cubemap.
- Fixed a leak in the PBR sky renderer.
- Added a tooltip to the Ambient Mode parameter in the Visual Envionment volume component.
- Static lighting sky now takes the default volume into account (this fixes discrepancies between baked and realtime lighting).
- Fixed a leak in the sky system.
- Removed MSAA Buffers allocation when lit shader mode is set to "deferred only".
- Fixed invalid cast for realtime reflection probes (case 1220504)
- Fixed invalid game view rendering when disabling all cameras in the scene (case 1105163)
- Hide reflection probes in the renderer components.
- Fixed infinite reload loop while displaying Light's Shadow's Link Light Layer in Inspector of Prefab Asset.
- Fixed the culling was not disposed error in build log.
- Fixed the cookie atlas size and planar atlas size being too big after an upgrade of the HDRP asset.
- Fixed transparent SSR for shader graph.
- Fixed an issue with emissive light meshes not being in the RAS.
- Fixed DXR player build
- Fixed the HDRP asset migration code not being called after an upgrade of the package
- Fixed draw renderers custom pass out of bound exception
- Fixed the PBR shader rendering in deferred
- Fixed some typos in debug menu (case 1224594)
- Fixed ray traced point and spot lights shadows not rejecting istory when semi-transparent or colored.
- Fixed a warning due to StaticLightingSky when reloading domain in some cases.
- Fixed the MaxLightCount being displayed when the light volume debug menu is on ColorAndEdge.
- Fixed issue with unclear naming of debug menu for decals.
- Fixed z-fighting in scene view when scene lighting is off (case 1203927)
- Fixed issue that prevented cubemap thumbnails from rendering (only on D3D11 and Metal).
- Fixed ray tracing with VR single-pass
- Fix an exception in ray tracing that happens if two LOD levels are using the same mesh renderer.
- Fixed error in the console when switching shader to decal in the material UI.
- Fixed an issue with refraction model and ray traced recursive rendering (case 1198578).
- Fixed an issue where a dynamic sky changing any frame may not update the ambient probe.
- Fixed cubemap thumbnail generation at project load time.
- Fixed cubemap thumbnail generation at project load time. 
- Fixed XR culling with multiple cameras
- Fixed XR single-pass with Mock HMD plugin
- Fixed sRGB mismatch with XR SDK
- Fixed an issue where default volume would not update when switching profile.
- Fixed issue with uncached reflection probe cameras reseting the debug mode (case 1224601) 
- Fixed an issue where AO override would not override specular occlusion.
- Fixed an issue where Volume inspector might not refresh correctly in some cases.
- Fixed render texture with XR
- Fixed issue with resources being accessed before initialization process has been performed completely. 
- Half fixed shuriken particle light that cast shadows (only the first one will be correct)
- Fixed issue with atmospheric fog turning black if a planar reflection probe is placed below ground level. (case 1226588)
- Fixed custom pass GC alloc issue in CustomPassVolume.GetActiveVolumes().
- Fixed a bug where instanced shadergraph shaders wouldn't compile on PS4.
- Fixed an issue related to the envlightdatasrt not being bound in recursive rendering.
- Fixed shadow cascade tooltip when using the metric mode (case 1229232)
- Fixed how the area light influence volume is computed to match rasterization.
- Focus on Decal uses the extends of the projectors
- Fixed usage of light size data that are not available at runtime.
- Fixed the depth buffer copy made before custom pass after opaque and normal injection point.
- Fix for issue that prevented scene from being completely saved when baked reflection probes are present and lighting is set to auto generate.
- Fixed drag area width at left of Light's intensity field in Inspector.
- Fixed light type resolution when performing a reset on HDAdditionalLightData (case 1220931)
- Fixed reliance on atan2 undefined behavior in motion vector debug shader.
- Fixed an usage of a a compute buffer not bound (1229964)
- Fixed an issue where changing the default volume profile from another inspector would not update the default volume editor.
- Fix issues in the post process system with RenderTexture being invalid in some cases, causing rendering problems.
- Fixed an issue where unncessarily serialized members in StaticLightingSky component would change each time the scene is changed.
- Fixed a weird behavior in the scalable settings drawing when the space becomes tiny (1212045).
- Fixed a regression in the ray traced indirect diffuse due to the new probe system.
- Fix for range compression factor for probes going negative (now clamped to positive values).
- Fixed path validation when creating new volume profile (case 1229933)
- Fixed a bug where Decal Shader Graphs would not recieve reprojected Position, Normal, or Bitangent data. (1239921)
- Fix reflection hierarchy for CARPAINT in AxF.
- Fix precise fresnel for delta lights for SVBRDF in AxF.
- Fixed the debug exposure mode for display sky reflection and debug view baked lighting
- Fixed MSAA depth resolve when there is no motion vectors
- Fixed various object leaks in HDRP.
- Fixed compile error with XR SubsystemManager.
- Fix for assertion triggering sometimes when saving a newly created lit shader graph (case 1230996)
- Fixed culling of planar reflection probes that change position (case 1218651)
- Fixed null reference when processing lightprobe (case 1235285)
- Fix issue causing wrong planar reflection rendering when more than one camera is present.
- Fix black screen in XR when HDRP package is present but not used.
- Fixed an issue with the specularFGD term being used when the material has a clear coat (lit shader).
- Fixed white flash happening with auto-exposure in some cases (case 1223774)
- Fixed NaN which can appear with real time reflection and inf value
- Fixed an issue that was collapsing the volume components in the HDRP default settings
- Fixed warning about missing bound decal buffer
- Fixed shader warning on Xbox for ResolveStencilBuffer.compute. 
- Fixed PBR shader ZTest rendering in deferred.
- Replaced commands incompatible with async compute in light list build process.
- Diffusion Profile and Material references in HDRP materials are now correctly exported to unity packages. Note that the diffusion profile or the material references need to be edited once before this can work properly.
- Fix MaterialBalls having same guid issue
- Fix spelling and grammatical errors in material samples
- Fixed unneeded cookie texture allocation for cone stop lights.
- Fixed scalarization code for contact shadows.
- Fixed volume debug in playmode
- Fixed issue when toggling anything in HDRP asset that will produce an error (case 1238155)
- Fixed shader warning in PCSS code when using Vulkan.
- Fixed decal that aren't working without Metal and Ambient Occlusion option enabled.
- Fixed an error about procedural sky being logged by mistake.
- Fixed shadowmask UI now correctly showing shadowmask disable
- Made more explicit the warning about raytracing and asynchronous compute. Also fixed the condition in which it appears.
- Fixed a null ref exception in static sky when the default volume profile is invalid.
- DXR: Fixed shader compilation error with shader graph and pathtracer
- Fixed SceneView Draw Modes not being properly updated after opening new scene view panels or changing the editor layout.
- VFX: Removed irrelevant queues in render queue selection from HDRP outputs
- VFX: Motion Vector are correctly renderered with MSAA [Case 1240754](https://issuetracker.unity3d.com/product/unity/issues/guid/1240754/)
- Fixed a cause of NaN when a normal of 0-length is generated (usually via shadergraph). 
- Fixed issue with screen-space shadows not enabled properly when RT is disabled (case 1235821)
- Fixed a performance issue with stochastic ray traced area shadows.
- Fixed cookie texture not updated when changing an import settings (srgb for example).
- Fixed flickering of the game/scene view when lookdev is running.
- Fixed issue with reflection probes in realtime time mode with OnEnable baking having wrong lighting with sky set to dynamic (case 1238047).
- Fixed transparent motion vectors not working when in MSAA.
- Fix error when removing DecalProjector from component contextual menu (case 1243960)
- Fixed issue with post process when running in RGBA16 and an object with additive blending is in the scene.
- Fixed corrupted values on LayeredLit when using Vertex Color multiply mode to multiply and MSAA is activated. 
- Fix conflicts with Handles manipulation when performing a Reset in DecalComponent (case 1238833)
- Fixed depth prepass and postpass being disabled after changing the shader in the material UI.
- Fixed issue with sceneview camera settings not being saved after Editor restart.
- Fixed issue when switching back to custom sensor type in physical camera settings (case 1244350).
- Fixed a null ref exception when running playmode tests with the render pipeline debug window opened.
- Fixed some GCAlloc in the debug window.
- Fixed shader graphs not casting semi-transparent and color shadows (case 1242617)
- Fixed thin refraction mode not working properly.
- Fixed assert on tests caused by probe culling results being requested when culling did not happen. (case 1246169) 
- Fixed over consumption of GPU memory by the Physically Based Sky.
- Fixed an invalid rotation in Planar Reflection Probe editor display, that was causing an error message (case 1182022)
- Put more information in Camera background type tooltip and fixed inconsistent exposure behavior when changing bg type.
- Fixed issue that caused not all baked reflection to be deleted upon clicking "Clear Baked Data" in the lighting menu (case 1136080)
- Fixed an issue where asset preview could be rendered white because of static lighting sky.
- Fixed an issue where static lighting was not updated when removing the static lighting sky profile.
- Fixed the show cookie atlas debug mode not displaying correctly when enabling the clear cookie atlas option.
- Fixed various multi-editing issues when changing Emission parameters.
- Fixed error when undo a Reflection Probe removal in a prefab instance. (case 1244047)
- Fixed Microshadow not working correctly in deferred with LightLayers
- Tentative fix for missing include in depth of field shaders.
- Fixed the light overlap scene view draw mode (wasn't working at all).
- Fixed taaFrameIndex and XR tests 4052 and 4053
- Fixed the prefab integration of custom passes (Prefab Override Highlight not working as expected).
- Cloned volume profile from read only assets are created in the root of the project. (case 1154961)
- Fixed Wizard check on default volume profile to also check it is not the default one in package.
- Fix erroneous central depth sampling in TAA.
- Fixed light layers not correctly disabled when the lightlayers is set to Nothing and Lightlayers isn't enabled in HDRP Asset
- Fixed issue with Model Importer materials falling back to the Legacy default material instead of HDRP's default material when import happens at Editor startup.
- Fixed a wrong condition in CameraSwitcher, potentially causing out of bound exceptions.
- Fixed an issue where editing the Look Dev default profile would not reflect directly in the Look Dev window.
- Fixed a bug where the light list is not cleared but still used when resizing the RT.
- Fixed exposure debug shader with XR single-pass rendering.
- Fixed issues with scene view and transparent motion vectors.
- Fixed black screens for linux/HDRP (1246407)
- Fixed a vulkan and metal warning in the SSGI compute shader.
- Fixed an exception due to the color pyramid not allocated when SSGI is enabled.
- Fixed an issue with the first Depth history was incorrectly copied.
- Fixed path traced DoF focusing issue
- Fix an issue with the half resolution Mode (performance)
- Fix an issue with the color intensity of emissive for performance rtgi
- Fixed issue with rendering being mostly broken when target platform disables VR. 
- Workaround an issue caused by GetKernelThreadGroupSizes  failing to retrieve correct group size. 
- Fix issue with fast memory and rendergraph. 
- Fixed transparent motion vector framesetting not sanitized.
- Fixed wrong order of post process frame settings.
- Fixed white flash when enabling SSR or SSGI.
- The ray traced indrect diffuse and RTGI were combined wrongly with the rest of the lighting (1254318).
- Fixed an exception happening when using RTSSS without using RTShadows.
- Fix inconsistencies with transparent motion vectors and opaque by allowing camera only transparent motion vectors.
- Fix reflection probe frame settings override
- Fixed certain shadow bias artifacts present in volumetric lighting (case 1231885).
- Fixed area light cookie not updated when switch the light type from a spot that had a cookie.
- Fixed issue with dynamic resolution updating when not in play mode.
- Fixed issue with Contrast Adaptive Sharpening upsample mode and preview camera.
- Fix issue causing blocky artifacts when decals affect metallic and are applied on material with specular color workflow.
- Fixed issue with depth pyramid generation and dynamic resolution.
- Fixed an issue where decals were duplicated in prefab isolation mode.
- Fixed an issue where rendering preview with MSAA might generate render graph errors.
- Fixed compile error in PS4 for planar reflection filtering.
- Fixed issue with blue line in prefabs for volume mode.
- Fixing the internsity being applied to RTAO too early leading to unexpected results (1254626).
- Fix issue that caused sky to incorrectly render when using a custom projection matrix.
- Fixed null reference exception when using depth pre/post pass in shadergraph with alpha clip in the material.
- Appropriately constraint blend distance of reflection probe while editing with the inspector (case 1248931)
- Fixed AxF handling of roughness for Blinn-Phong type materials
- Fixed AxF UI errors when surface type is switched to transparent
- Fixed a serialization issue, preventing quality level parameters to undo/redo and update scene view on change.
- Fixed an exception occuring when a camera doesn't have an HDAdditionalCameraData (1254383).
- Fixed ray tracing with XR single-pass.
- Fixed warning in HDAdditionalLightData OnValidate (cases 1250864, 1244578)
- Fixed a bug related to denoising ray traced reflections.
- Fixed nullref in the layered lit material inspector.
- Fixed an issue where manipulating the color wheels in a volume component would reset the cursor every time.
- Fixed an issue where static sky lighting would not be updated for a new scene until it's reloaded at least once.
- Fixed culling for decals when used in prefabs and edited in context.
- Force to rebake probe with missing baked texture. (1253367)
- Fix supported Mac platform detection to handle new major version (11.0) properly
- Fixed typo in the Render Pipeline Wizard under HDRP+VR
- Change transparent SSR name in frame settings to avoid clipping. 
- Fixed missing include guards in shadow hlsl files.
- Repaint the scene view whenever the scene exposure override is changed.
- Fixed an error when clearing the SSGI history texture at creation time (1259930).
- Fixed alpha to mask reset when toggling alpha test in the material UI.
- Fixed an issue where opening the look dev window with the light theme would make the window blink and eventually crash unity.
- Fixed fallback for ray tracing and light layers (1258837).
- Fixed Sorting Priority not displayed correctly in the DrawRenderers custom pass UI.
- Fixed glitch in Project settings window when selecting diffusion profiles in material section (case 1253090)
- Fixed issue with light layers bigger than 8 (and above the supported range). 
- Fixed issue with culling layer mask of area light's emissive mesh 
- Fixed overused the atlas for Animated/Render Target Cookies (1259930).
- Fixed errors when switching area light to disk shape while an area emissive mesh was displayed.
- Fixed default frame settings MSAA toggle for reflection probes (case 1247631)
- Fixed the transparent SSR dependency not being properly disabled according to the asset dependencies (1260271).
- Fixed issue with completely black AO on double sided materials when normal mode is set to None.
- Fixed UI drawing of the quaternion (1251235)
- Fix an issue with the quality mode and perf mode on RTR and RTGI and getting rid of unwanted nans (1256923).
- Fixed unitialized ray tracing resources when using non-default HDRP asset (case 1259467).
- Fixed overused the atlas for Animated/Render Target Cookies (1259930).
- Fixed sky asserts with XR multipass
- Fixed for area light not updating baked light result when modifying with gizmo.
- Fixed robustness issue with GetOddNegativeScale() in ray tracing, which was impacting normal mapping (1261160).
- Fixed regression where moving face of the probe gizmo was not moving its position anymore.
- Fixed XR single-pass macros in tessellation shaders.
- Fixed path-traced subsurface scattering mixing with diffuse and specular BRDFs (1250601).
- Fixed custom pass re-ordering issues.
- Improved robustness of normal mapping when scale is 0, and mapping is extreme (normals in or below the tangent plane).
- Fixed XR Display providers not getting zNear and zFar plane distances passed to them when in HDRP.
- Fixed rendering breaking when disabling tonemapping in the frame settings.
- Fixed issue with serialization of exposure modes in volume profiles not being consistent between HDRP versions (case 1261385).
- Fixed issue with duplicate names in newly created sub-layers in the graphics compositor (case 1263093).
- Remove MSAA debug mode when renderpipeline asset has no MSAA
- Fixed some post processing using motion vectors when they are disabled
- Fixed the multiplier of the environement lights being overriden with a wrong value for ray tracing (1260311).
- Fixed a series of exceptions happening when trying to load an asset during wizard execution (1262171).
- Fixed an issue with Stacklit shader not compiling correctly in player with debug display on (1260579)
- Fixed couple issues in the dependence of building the ray tracing acceleration structure.
- Fix sun disk intensity
- Fixed unwanted ghosting for smooth surfaces.
- Fixing an issue in the recursive rendering flag texture usage.
- Fixed a missing dependecy for choosing to evaluate transparent SSR.
- Fixed issue that failed compilation when XR is disabled.
- Fixed a compilation error in the IES code.
- Fixed issue with dynamic resolution handler when no OnResolutionChange callback is specified. 
- Fixed multiple volumes, planar reflection, and decal projector position when creating them from the menu.
- Reduced the number of global keyword used in deferredTile.shader
- Fixed incorrect processing of Ambient occlusion probe (9% error was introduced)
- Fixed multiedition of framesettings drop down (case 1270044)
- Fixed planar probe gizmo

### Changed
- Improve MIP selection for decals on Transparents
- Color buffer pyramid is not allocated anymore if neither refraction nor distortion are enabled
- Rename Emission Radius to Radius in UI in Point, Spot
- Angular Diameter parameter for directional light is no longuer an advanced property
- DXR: Remove Light Radius and Angular Diamater of Raytrace shadow. Angular Diameter and Radius are used instead.
- Remove MaxSmoothness parameters from UI for point, spot and directional light. The MaxSmoothness is now deduce from Radius Parameters
- DXR: Remove the Ray Tracing Environement Component. Add a Layer Mask to the ray Tracing volume components to define which objects are taken into account for each effect.
- Removed second cubemaps used for shadowing in lookdev
- Disable Physically Based Sky below ground
- Increase max limit of area light and reflection probe to 128
- Change default texture for detailmap to grey
- Optimize Shadow RT load on Tile based architecture platforms.
- Improved quality of SSAO.
- Moved RequestShadowMapRendering() back to public API.
- Update HDRP DXR Wizard with an option to automatically clone the hdrp config package and setup raytracing to 1 in shaders file.
- Added SceneSelection pass for TerrainLit shader.
- Simplified Light's type API regrouping the logic in one place (Check type in HDAdditionalLightData)
- The support of LOD CrossFade (Dithering transition) in master nodes now required to enable it in the master node settings (Save variant)
- Improved shadow bias, by removing constant depth bias and substituting it with slope-scale bias.
- Fix the default stencil values when a material is created from a SSS ShaderGraph.
- Tweak test asset to be compatible with XR: unlit SG material for canvas and double-side font material
- Slightly tweaked the behaviour of bloom when resolution is low to reduce artifacts.
- Hidden fields in Light Inspector that is not relevant while in BakingOnly mode.
- Changed parametrization of PCSS, now softness is derived from angular diameter (for directional lights) or shape radius (for point/spot lights) and min filter size is now in the [0..1] range.
- Moved the copy of the geometry history buffers to right after the depth mip chain generation.
- Rename "Luminance" to "Nits" in UX for physical light unit
- Rename FrameSettings "SkyLighting" to "SkyReflection"
- Reworked XR automated tests
- The ray traced screen space shadow history for directional, spot and point lights is discarded if the light transform has changed.
- Changed the behavior for ray tracing in case a mesh renderer has both transparent and opaque submeshes.
- Improve history buffer management
- Replaced PlayerSettings.virtualRealitySupported with XRGraphics.tryEnable.
- Remove redundant FrameSettings RealTimePlanarReflection
- Improved a bit the GC calls generated during the rendering.
- Material update is now only triggered when the relevant settings are touched in the shader graph master nodes
- Changed the way Sky Intensity (on Sky volume components) is handled. It's now a combo box where users can choose between Exposure, Multiplier or Lux (for HDRI sky only) instead of both multiplier and exposure being applied all the time. Added a new menu item to convert old profiles.
- Change how method for specular occlusions is decided on inspector shader (Lit, LitTesselation, LayeredLit, LayeredLitTessellation)
- Unlocked SSS, SSR, Motion Vectors and Distortion frame settings for reflections probes.
- Hide unused LOD settings in Quality Settings legacy window.
- Reduced the constrained distance for temporal reprojection of ray tracing denoising
- Removed shadow near plane from the Directional Light Shadow UI.
- Improved the performances of custom pass culling.
- The scene view camera now replicates the physical parameters from the camera tagged as "MainCamera".
- Reduced the number of GC.Alloc calls, one simple scene without plarnar / probes, it should be 0B.
- Renamed ProfilingSample to ProfilingScope and unified API. Added GPU Timings.
- Updated macros to be compatible with the new shader preprocessor.
- Ray tracing reflection temporal filtering is now done in pre-exposed space
- Search field selects the appropriate fields in both project settings panels 'HDRP Default Settings' and 'Quality/HDRP'
- Disabled the refraction and transmission map keywords if the material is opaque.
- Keep celestial bodies outside the atmosphere.
- Updated the MSAA documentation to specify what features HDRP supports MSAA for and what features it does not.
- Shader use for Runtime Debug Display are now correctly stripper when doing a release build
- Now each camera has its own Volume Stack. This allows Volume Parameters to be updated as early as possible and be ready for the whole frame without conflicts between cameras.
- Disable Async for SSR, SSAO and Contact shadow when aggregated ray tracing frame setting is on.
- Improved performance when entering play mode without domain reload by a factor of ~25
- Renamed the camera profiling sample to include the camera name
- Discarding the ray tracing history for AO, reflection, diffuse shadows and GI when the viewport size changes.
- Renamed the camera profiling sample to include the camera name
- Renamed the post processing graphic formats to match the new convention.
- The restart in Wizard for DXR will always be last fix from now on
- Refactoring pre-existing materials to share more shader code between rasterization and ray tracing.
- Setting a material's Refraction Model to Thin does not overwrite the Thickness and Transmission Absorption Distance anymore.
- Removed Wind textures from runtime as wind is no longer built into the pipeline
- Changed Shader Graph titles of master nodes to be more easily searchable ("HDRP/x" -> "x (HDRP)")
- Expose StartSinglePass() and StopSinglePass() as public interface for XRPass
- Replaced the Texture array for 2D cookies (spot, area and directional lights) and for planar reflections by an atlas.
- Moved the tier defining from the asset to the concerned volume components.
- Changing from a tier management to a "mode" management for reflection and GI and removing the ability to enable/disable deferred and ray bining (they are now implied by performance mode)
- The default FrameSettings for ScreenSpaceShadows is set to true for Camera in order to give a better workflow for DXR.
- Refactor internal usage of Stencil bits.
- Changed how the material upgrader works and added documentation for it.
- Custom passes now disable the stencil when overwriting the depth and not writing into it.
- Renamed the camera profiling sample to include the camera name
- Changed the way the shadow casting property of transparent and tranmissive materials is handeled for ray tracing.
- Changed inspector materials stencil setting code to have more sharing.
- Updated the default scene and default DXR scene and DefaultVolumeProfile.
- Changed the way the length parameter is used for ray traced contact shadows.
- Improved the coherency of PCSS blur between cascades.
- Updated VR checks in Wizard to reflect new XR System.
- Removing unused alpha threshold depth prepass and post pass for fabric shader graph.
- Transform result from CIE XYZ to sRGB color space in EvalSensitivity for iridescence.
- Moved BeginCameraRendering callback right before culling.
- Changed the visibility of the Indirect Lighting Controller component to public.
- Renamed the cubemap used for diffuse convolution to a more explicit name for the memory profiler.
- Improved behaviour of transmission color on transparent surfaces in path tracing.
- Light dimmer can now get values higher than one and was renamed to multiplier in the UI.
- Removed info box requesting volume component for Visual Environment and updated the documentation with the relevant information.
- Improved light selection oracle for light sampling in path tracing.
- Stripped ray tracing subsurface passes with ray tracing is not enabled.
- Remove LOD cross fade code for ray tracing shaders
- Removed legacy VR code
- Add range-based clipping to box lights (case 1178780)
- Improve area light culling (case 1085873)
- Light Hierarchy debug mode can now adjust Debug Exposure for visualizing high exposure scenes.
- Rejecting history for ray traced reflections based on a threshold evaluated on the neighborhood of the sampled history.
- Renamed "Environment" to "Reflection Probes" in tile/cluster debug menu.
- Utilities namespace is obsolete, moved its content to UnityEngine.Rendering (case 1204677)
- Obsolete Utilities namespace was removed, instead use UnityEngine.Rendering (case 1204677)
- Moved most of the compute shaders to the multi_compile API instead of multiple kernels.
- Use multi_compile API for deferred compute shader with shadow mask.
- Remove the raytracing rendering queue system to make recursive raytraced material work when raytracing is disabled
- Changed a few resources used by ray tracing shaders to be global resources (using register space1) for improved CPU performance.
- All custom pass volumes are now executed for one injection point instead of the first one.
- Hidden unsupported choice in emission in Materials
- Temporal Anti aliasing improvements.
- Optimized PrepareLightsForGPU (cost reduced by over 25%) and PrepareGPULightData (around twice as fast now).
- Moved scene view camera settings for HDRP from the preferences window to the scene view camera settings window.
- Updated shaders to be compatible with Microsoft's DXC.
- Debug exposure in debug menu have been replace to debug exposure compensation in EV100 space and is always visible.
- Further optimized PrepareLightsForGPU (3x faster with few shadows, 1.4x faster with a lot of shadows or equivalently cost reduced by 68% to 37%).
- Raytracing: Replaced the DIFFUSE_LIGHTING_ONLY multicompile by a uniform.
- Raytracing: Removed the dynamic lightmap multicompile.
- Raytracing: Remove the LOD cross fade multi compile for ray tracing.
- Cookie are now supported in lightmaper. All lights casting cookie and baked will now include cookie influence.
- Avoid building the mip chain a second time for SSR for transparent objects.
- Replaced "High Quality" Subsurface Scattering with a set of Quality Levels.
- Replaced "High Quality" Volumetric Lighting with "Screen Resolution Percentage" and "Volume Slice Count" on the Fog volume component.
- Merged material samples and shader samples
- Update material samples scene visuals
- Use multi_compile API for deferred compute shader with shadow mask.
- Made the StaticLightingSky class public so that users can change it by script for baking purpose.
- Shadowmask and realtime reflectoin probe property are hide in Quality settings
- Improved performance of reflection probe management when using a lot of probes.
- Ignoring the disable SSR flags for recursive rendering.
- Removed logic in the UI to disable parameters for contact shadows and fog volume components as it was going against the concept of the volume system.
- Fixed the sub surface mask not being taken into account when computing ray traced sub surface scattering.
- MSAA Within Forward Frame Setting is now enabled by default on Cameras when new Render Pipeline Asset is created
- Slightly changed the TAA anti-flicker mechanism so that it is more aggressive on almost static images (only on High preset for now).
- Changed default exposure compensation to 0.
- Refactored shadow caching system.
- Removed experimental namespace for ray tracing code.
- Increase limit for max numbers of lights in UX
- Removed direct use of BSDFData in the path tracing pass, delegated to the material instead.
- Pre-warm the RTHandle system to reduce the amount of memory allocations and the total memory needed at all points. 
- DXR: Only read the geometric attributes that are required using the share pass info and shader graph defines.
- DXR: Dispatch binned rays in 1D instead of 2D.
- Lit and LayeredLit tessellation cross lod fade don't used dithering anymore between LOD but fade the tessellation height instead. Allow a smoother transition
- Changed the way planar reflections are filtered in order to be a bit more "physically based".
- Increased path tracing BSDFs roughness range from [0.001, 0.999] to [0.00001, 0.99999].
- Changing the default SSGI radius for the all configurations.
- Changed the default parameters for quality RTGI to match expected behavior.
- Add color clear pass while rendering XR occlusion mesh to avoid leaks.
- Only use one texture for ray traced reflection upscaling.
- Adjust the upscale radius based on the roughness value.
- DXR: Changed the way the filter size is decided for directional, point and spot shadows.
- Changed the default exposure mode to "Automatic (Histogram)", along with "Limit Min" to -4 and "Limit Max" to 16.
- Replaced the default scene system with the builtin Scene Template feature.
- Changed extensions of shader CAS include files.
- Making the planar probe atlas's format match the color buffer's format.
- Removing the planarReflectionCacheCompressed setting from asset.
- SHADERPASS for TransparentDepthPrepass and TransparentDepthPostpass identification is using respectively SHADERPASS_TRANSPARENT_DEPTH_PREPASS and SHADERPASS_TRANSPARENT_DEPTH_POSTPASS
- Moved the Parallax Occlusion Mapping node into Shader Graph.
- Renamed the debug name from SSAO to ScreenSpaceAmbientOcclusion (1254974).
- Added missing tooltips and improved the UI of the aperture control (case 1254916).
- Fixed wrong tooltips in the Dof Volume (case 1256641).
- The `CustomPassLoadCameraColor` and `CustomPassSampleCameraColor` functions now returns the correct color buffer when used in after post process instead of the color pyramid (which didn't had post processes).
- PBR Sky now doesn't go black when going below sea level, but it instead freezes calculation as if on the horizon. 
- Fixed an issue with quality setting foldouts not opening when clicking on them (1253088).
- Shutter speed can now be changed by dragging the mouse over the UI label (case 1245007).
- Remove the 'Point Cube Size' for cookie, use the Cubemap size directly.
- VFXTarget with Unlit now allows EmissiveColor output to be consistent with HDRP unlit.
- Only building the RTAS if there is an effect that will require it (1262217).
- Fixed the first ray tracing frame not having the light cluster being set up properly (1260311).
- Render graph pre-setup for ray traced ambient occlusion.
- Avoid casting multiple rays and denoising for hard directional, point and spot ray traced shadows (1261040).
- Making sure the preview cameras do not use ray tracing effects due to a by design issue to build ray tracing acceleration structures (1262166).
- Preparing ray traced reflections for the render graph support (performance and quality).
- Preparing recursive rendering for the render graph port.
- Preparation pass for RTGI, temporal filter and diffuse denoiser for render graph.
- Updated the documentation for the DXR implementation.
- Changed the DXR wizard to support optional checks.
- Changed the DXR wizard steps.
- Preparation pass for RTSSS to be supported by render graph.
- Changed the color space of EmissiveColorLDR property on all shader. Was linear but should have been sRGB. Auto upgrade script handle the conversion.

## [7.1.1] - 2019-09-05

### Added
- Transparency Overdraw debug mode. Allows to visualize transparent objects draw calls as an "heat map".
- Enabled single-pass instancing support for XR SDK with new API cmd.SetInstanceMultiplier()
- XR settings are now available in the HDRP asset
- Support for Material Quality in Shader Graph
- Material Quality support selection in HDRP Asset
- Renamed XR shader macro from UNITY_STEREO_ASSIGN_COMPUTE_EYE_INDEX to UNITY_XR_ASSIGN_VIEW_INDEX
- Raytracing ShaderGraph node for HDRP shaders
- Custom passes volume component with 3 injection points: Before Rendering, Before Transparent and Before Post Process
- Alpha channel is now properly exported to camera render textures when using FP16 color buffer format
- Support for XR SDK mirror view modes
- HD Master nodes in Shader Graph now support Normal and Tangent modification in vertex stage.
- DepthOfFieldCoC option in the fullscreen debug modes.
- Added override Ambient Occlusion option on debug windows
- Added Custom Post Processes with 3 injection points: Before Transparent, Before Post Process and After Post Process
- Added draft of minimal interactive path tracing (experimental) based on DXR API - Support only 4 area light, lit and unlit shader (non-shadergraph)
- Small adjustments to TAA anti flicker (more aggressive on high values).

### Fixed
- Fixed wizard infinite loop on cancellation
- Fixed with compute shader error about too many threads in threadgroup on low GPU
- Fixed invalid contact shadow shaders being created on metal
- Fixed a bug where if Assembly.GetTypes throws an exception due to mis-versioned dlls, then no preprocessors are used in the shader stripper
- Fixed typo in AXF decal property preventing to compile
- Fixed reflection probe with XR single-pass and FPTL
- Fixed force gizmo shown when selecting camera in hierarchy
- Fixed issue with XR occlusion mesh and dynamic resolution
- Fixed an issue where lighting compute buffers were re-created with the wrong size when resizing the window, causing tile artefacts at the top of the screen.
- Fix FrameSettings names and tooltips
- Fixed error with XR SDK when the Editor is not in focus
- Fixed errors with RenderGraph, XR SDK and occlusion mesh
- Fixed shadow routines compilation errors when "real" type is a typedef on "half".
- Fixed toggle volumetric lighting in the light UI
- Fixed post-processing history reset handling rt-scale incorrectly
- Fixed crash with terrain and XR multi-pass
- Fixed ShaderGraph material synchronization issues
- Fixed a null reference exception when using an Emissive texture with Unlit shader (case 1181335)
- Fixed an issue where area lights and point lights where not counted separately with regards to max lights on screen (case 1183196)
- Fixed an SSR and Subsurface Scattering issue (appearing black) when using XR.

### Changed
- Update Wizard layout.
- Remove almost all Garbage collection call within a frame.
- Rename property AdditionalVeclocityChange to AddPrecomputeVelocity
- Call the End/Begin camera rendering callbacks for camera with customRender enabled
- Changeg framesettings migration order of postprocess flags as a pr for reflection settings flags have been backported to 2019.2
- Replaced usage of ENABLE_VR in XRSystem.cs by version defines based on the presence of the built-in VR and XR modules
- Added an update virtual function to the SkyRenderer class. This is called once per frame. This allows a given renderer to amortize heavy computation at the rate it chooses. Currently only the physically based sky implements this.
- Removed mandatory XRPass argument in HDCamera.GetOrCreate()
- Restored the HDCamera parameter to the sky rendering builtin parameters.
- Removed usage of StructuredBuffer for XR View Constants
- Expose Direct Specular Lighting control in FrameSettings
- Deprecated ExponentialFog and VolumetricFog volume components. Now there is only one exponential fog component (Fog) which can add Volumetric Fog as an option. Added a script in Edit -> Render Pipeline -> Upgrade Fog Volume Components.

## [7.0.1] - 2019-07-25

### Added
- Added option in the config package to disable globally Area Lights and to select shadow quality settings for the deferred pipeline.
- When shader log stripping is enabled, shader stripper statistics will be written at `Temp/shader-strip.json`
- Occlusion mesh support from XR SDK

### Fixed
- Fixed XR SDK mirror view blit, cleanup some XRTODO and removed XRDebug.cs
- Fixed culling for volumetrics with XR single-pass rendering
- Fix shadergraph material pass setup not called
- Fixed documentation links in component's Inspector header bar
- Cookies using the render texture output from a camera are now properly updated
- Allow in ShaderGraph to enable pre/post pass when the alpha clip is disabled

### Changed
- RenderQueue for Opaque now start at Background instead of Geometry.
- Clamp the area light size for scripting API when we change the light type
- Added a warning in the material UI when the diffusion profile assigned is not in the HDRP asset


## [7.0.0] - 2019-07-17

### Added
- `Fixed`, `Viewer`, and `Automatic` modes to compute the FOV used when rendering a `PlanarReflectionProbe`
- A checkbox to toggle the chrome gizmo of `ReflectionProbe`and `PlanarReflectionProbe`
- Added a Light layer in shadows that allow for objects to cast shadows without being affected by light (and vice versa).
- You can now access ShaderGraph blend states from the Material UI (for example, **Surface Type**, **Sorting Priority**, and **Blending Mode**). This change may break Materials that use a ShaderGraph, to fix them, select **Edit > Render Pipeline > Reset all ShaderGraph Scene Materials BlendStates**. This syncs the blendstates of you ShaderGraph master nodes with the Material properties.
- You can now control ZTest, ZWrite, and CullMode for transparent Materials.
- Materials that use Unlit Shaders or Unlit Master Node Shaders now cast shadows.
- Added an option to enable the ztest on **After Post Process** materials when TAA is disabled.
- Added a new SSAO (based on Ground Truth Ambient Occlusion algorithm) to replace the previous one.
- Added support for shadow tint on light
- BeginCameraRendering and EndCameraRendering callbacks are now called with probes
- Adding option to update shadow maps only On Enable and On Demand.
- Shader Graphs that use time-dependent vertex modification now generate correct motion vectors.
- Added option to allow a custom spot angle for spot light shadow maps.
- Added frame settings for individual post-processing effects
- Added dither transition between cascades for Low and Medium quality settings
- Added single-pass instancing support with XR SDK
- Added occlusion mesh support with XR SDK
- Added support of Alembic velocity to various shaders
- Added support for more than 2 views for single-pass instancing
- Added support for per punctual/directional light min roughness in StackLit
- Added mirror view support with XR SDK
- Added VR verification in HDRPWizard
- Added DXR verification in HDRPWizard
- Added feedbacks in UI of Volume regarding skies
- Cube LUT support in Tonemapping. Cube LUT helpers for external grading are available in the Post-processing Sample package.

### Fixed
- Fixed an issue with history buffers causing effects like TAA or auto exposure to flicker when more than one camera was visible in the editor
- The correct preview is displayed when selecting multiple `PlanarReflectionProbe`s
- Fixed volumetric rendering with camera-relative code and XR stereo instancing
- Fixed issue with flashing cyan due to async compilation of shader when selecting a mesh
- Fix texture type mismatch when the contact shadow are disabled (causing errors on IOS devices)
- Fixed Generate Shader Includes while in package
- Fixed issue when texture where deleted in ShadowCascadeGUI
- Fixed issue in FrameSettingsHistory when disabling a camera several time without enabling it in between.
- Fixed volumetric reprojection with camera-relative code and XR stereo instancing
- Added custom BaseShaderPreprocessor in HDEditorUtils.GetBaseShaderPreprocessorList()
- Fixed compile issue when USE_XR_SDK is not defined
- Fixed procedural sky sun disk intensity for high directional light intensities
- Fixed Decal mip level when using texture mip map streaming to avoid dropping to lowest permitted mip (now loading all mips)
- Fixed deferred shading for XR single-pass instancing after lightloop refactor
- Fixed cluster and material classification debug (material classification now works with compute as pixel shader lighting)
- Fixed IOS Nan by adding a maximun epsilon definition REAL_EPS that uses HALF_EPS when fp16 are used
- Removed unnecessary GC allocation in motion blur code
- Fixed locked UI with advanded influence volume inspector for probes
- Fixed invalid capture direction when rendering planar reflection probes
- Fixed Decal HTILE optimization with platform not supporting texture atomatic (Disable it)
- Fixed a crash in the build when the contact shadows are disabled
- Fixed camera rendering callbacks order (endCameraRendering was being called before the actual rendering)
- Fixed issue with wrong opaque blending settings for After Postprocess
- Fixed issue with Low resolution transparency on PS4
- Fixed a memory leak on volume profiles
- Fixed The Parallax Occlusion Mappping node in shader graph and it's UV input slot
- Fixed lighting with XR single-pass instancing by disabling deferred tiles
- Fixed the Bloom prefiltering pass
- Fixed post-processing effect relying on Unity's random number generator
- Fixed camera flickering when using TAA and selecting the camera in the editor
- Fixed issue with single shadow debug view and volumetrics
- Fixed most of the problems with light animation and timeline
- Fixed indirect deferred compute with XR single-pass instancing
- Fixed a slight omission in anisotropy calculations derived from HazeMapping in StackLit
- Improved stack computation numerical stability in StackLit
- Fix PBR master node always opaque (wrong blend modes for forward pass)
- Fixed TAA with XR single-pass instancing (missing macros)
- Fixed an issue causing Scene View selection wire gizmo to not appear when using HDRP Shader Graphs.
- Fixed wireframe rendering mode (case 1083989)
- Fixed the renderqueue not updated when the alpha clip is modified in the material UI.
- Fixed the PBR master node preview
- Remove the ReadOnly flag on Reflection Probe's cubemap assets during bake when there are no VCS active.
- Fixed an issue where setting a material debug view would not reset the other exclusive modes
- Spot light shapes are now correctly taken into account when baking
- Now the static lighting sky will correctly take the default values for non-overridden properties
- Fixed material albedo affecting the lux meter
- Extra test in deferred compute shading to avoid shading pixels that were not rendered by the current camera (for camera stacking)

### Changed
- Optimization: Reduce the group size of the deferred lighting pass from 16x16 to 8x8
- Replaced HDCamera.computePassCount by viewCount
- Removed xrInstancing flag in RTHandles (replaced by TextureXR.slices and TextureXR.dimensions)
- Refactor the HDRenderPipeline and lightloop code to preprare for high level rendergraph
- Removed the **Back Then Front Rendering** option in the fabric Master Node settings. Enabling this option previously did nothing.
- Shader type Real translates to FP16 precision on Nintendo Switch.
- Shader framework refactor: Introduce CBSDF, EvaluateBSDF, IsNonZeroBSDF to replace BSDF functions
- Shader framework refactor:  GetBSDFAngles, LightEvaluation and SurfaceShading functions
- Replace ComputeMicroShadowing by GetAmbientOcclusionForMicroShadowing
- Rename WorldToTangent to TangentToWorld as it was incorrectly named
- Remove SunDisk and Sun Halo size from directional light
- Remove all obsolete wind code from shader
- Renamed DecalProjectorComponent into DecalProjector for API alignment.
- Improved the Volume UI and made them Global by default
- Remove very high quality shadow option
- Change default for shadow quality in Deferred to Medium
- Enlighten now use inverse squared falloff (before was using builtin falloff)
- Enlighten is now deprecated. Please use CPU or GPU lightmaper instead.
- Remove the name in the diffusion profile UI
- Changed how shadow map resolution scaling with distance is computed. Now it uses screen space area rather than light range.
- Updated MoreOptions display in UI
- Moved Display Area Light Emissive Mesh script API functions in the editor namespace
- direct strenght properties in ambient occlusion now affect direct specular as well
- Removed advanced Specular Occlusion control in StackLit: SSAO based SO control is hidden and fixed to behave like Lit, SPTD is the only HQ technique shown for baked SO.
- Shader framework refactor: Changed ClampRoughness signature to include PreLightData access.
- HDRPWizard window is now in Window > General > HD Render Pipeline Wizard
- Moved StaticLightingSky to LightingWindow
- Removes the current "Scene Settings" and replace them with "Sky & Fog Settings" (with Physically Based Sky and Volumetric Fog).
- Changed how cached shadow maps are placed inside the atlas to minimize re-rendering of them.

## [6.7.0-preview] - 2019-05-16

### Added
- Added ViewConstants StructuredBuffer to simplify XR rendering
- Added API to render specific settings during a frame
- Added stadia to the supported platforms (2019.3)
- Enabled cascade blends settings in the HD Shadow component
- Added Hardware Dynamic Resolution support.
- Added MatCap debug view to replace the no scene lighting debug view.
- Added clear GBuffer option in FrameSettings (default to false)
- Added preview for decal shader graph (Only albedo, normal and emission)
- Added exposure weight control for decal
- Screen Space Directional Shadow under a define option. Activated for ray tracing
- Added a new abstraction for RendererList that will help transition to Render Graph and future RendererList API
- Added multipass support for VR
- Added XR SDK integration (multipass only)
- Added Shader Graph samples for Hair, Fabric and Decal master nodes.
- Add fade distance, shadow fade distance and light layers to light explorer
- Add method to draw light layer drawer in a rect to HDEditorUtils

### Fixed
- Fixed deserialization crash at runtime
- Fixed for ShaderGraph Unlit masternode not writing velocity
- Fixed a crash when assiging a new HDRP asset with the 'Verify Saving Assets' option enabled
- Fixed exposure to properly support TEXTURE2D_X
- Fixed TerrainLit basemap texture generation
- Fixed a bug that caused nans when material classification was enabled and a tile contained one standard material + a material with transmission.
- Fixed gradient sky hash that was not using the exposure hash
- Fixed displayed default FrameSettings in HDRenderPipelineAsset wrongly updated on scripts reload.
- Fixed gradient sky hash that was not using the exposure hash.
- Fixed visualize cascade mode with exposure.
- Fixed (enabled) exposure on override lighting debug modes.
- Fixed issue with LightExplorer when volume have no profile
- Fixed issue with SSR for negative, infinite and NaN history values
- Fixed LightLayer in HDReflectionProbe and PlanarReflectionProbe inspector that was not displayed as a mask.
- Fixed NaN in transmission when the thickness and a color component of the scattering distance was to 0
- Fixed Light's ShadowMask multi-edition.
- Fixed motion blur and SMAA with VR single-pass instancing
- Fixed NaNs generated by phase functionsin volumetric lighting
- Fixed NaN issue with refraction effect and IOR of 1 at extreme grazing angle
- Fixed nan tracker not using the exposure
- Fixed sorting priority on lit and unlit materials
- Fixed null pointer exception when there are no AOVRequests defined on a camera
- Fixed dirty state of prefab using disabled ReflectionProbes
- Fixed an issue where gizmos and editor grid were not correctly depth tested
- Fixed created default scene prefab non editable due to wrong file extension.
- Fixed an issue where sky convolution was recomputed for nothing when a preview was visible (causing extreme slowness when fabric convolution is enabled)
- Fixed issue with decal that wheren't working currently in player
- Fixed missing stereo rendering macros in some fragment shaders
- Fixed exposure for ReflectionProbe and PlanarReflectionProbe gizmos
- Fixed single-pass instancing on PSVR
- Fixed Vulkan shader issue with Texture2DArray in ScreenSpaceShadow.compute by re-arranging code (workaround)
- Fixed camera-relative issue with lights and XR single-pass instancing
- Fixed single-pass instancing on Vulkan
- Fixed htile synchronization issue with shader graph decal
- Fixed Gizmos are not drawn in Camera preview
- Fixed pre-exposure for emissive decal
- Fixed wrong values computed in PreIntegrateFGD and in the generation of volumetric lighting data by forcing the use of fp32.
- Fixed NaNs arising during the hair lighting pass
- Fixed synchronization issue in decal HTile that occasionally caused rendering artifacts around decal borders
- Fixed QualitySettings getting marked as modified by HDRP (and thus checked out in Perforce)
- Fixed a bug with uninitialized values in light explorer
- Fixed issue with LOD transition
- Fixed shader warnings related to raytracing and TEXTURE2D_X

### Changed
- Refactor PixelCoordToViewDirWS to be VR compatible and to compute it only once per frame
- Modified the variants stripper to take in account multiple HDRP assets used in the build.
- Improve the ray biasing code to avoid self-intersections during the SSR traversal
- Update Pyramid Spot Light to better match emitted light volume.
- Moved _XRViewConstants out of UnityPerPassStereo constant buffer to fix issues with PSSL
- Removed GetPositionInput_Stereo() and single-pass (double-wide) rendering mode
- Changed label width of the frame settings to accommodate better existing options.
- SSR's Default FrameSettings for camera is now enable.
- Re-enabled the sharpening filter on Temporal Anti-aliasing
- Exposed HDEditorUtils.LightLayerMaskDrawer for integration in other packages and user scripting.
- Rename atmospheric scattering in FrameSettings to Fog
- The size modifier in the override for the culling sphere in Shadow Cascades now defaults to 0.6, which is the same as the formerly hardcoded value.
- Moved LOD Bias and Maximum LOD Level from Frame Setting section `Other` to `Rendering`
- ShaderGraph Decal that affect only emissive, only draw in emissive pass (was drawing in dbuffer pass too)
- Apply decal projector fade factor correctly on all attribut and for shader graph decal
- Move RenderTransparentDepthPostpass after all transparent
- Update exposure prepass to interleave XR single-pass instancing views in a checkerboard pattern
- Removed ScriptRuntimeVersion check in wizard.

## [6.6.0-preview] - 2019-04-01

### Added
- Added preliminary changes for XR deferred shading
- Added support of 111110 color buffer
- Added proper support for Recorder in HDRP
- Added depth offset input in shader graph master nodes
- Added a Parallax Occlusion Mapping node
- Added SMAA support
- Added Homothety and Symetry quick edition modifier on volume used in ReflectionProbe, PlanarReflectionProbe and DensityVolume
- Added multi-edition support for DecalProjectorComponent
- Improve hair shader
- Added the _ScreenToTargetScaleHistory uniform variable to be used when sampling HDRP RTHandle history buffers.
- Added settings in `FrameSettings` to change `QualitySettings.lodBias` and `QualitySettings.maximumLODLevel` during a rendering
- Added an exposure node to retrieve the current, inverse and previous frame exposure value.
- Added an HD scene color node which allow to sample the scene color with mips and a toggle to remove the exposure.
- Added safeguard on HD scene creation if default scene not set in the wizard
- Added Low res transparency rendering pass.

### Fixed
- Fixed HDRI sky intensity lux mode
- Fixed dynamic resolution for XR
- Fixed instance identifier semantic string used by Shader Graph
- Fixed null culling result occuring when changing scene that was causing crashes
- Fixed multi-edition light handles and inspector shapes
- Fixed light's LightLayer field when multi-editing
- Fixed normal blend edition handles on DensityVolume
- Fixed an issue with layered lit shader and height based blend where inactive layers would still have influence over the result
- Fixed multi-selection handles color for DensityVolume
- Fixed multi-edition inspector's blend distances for HDReflectionProbe, PlanarReflectionProbe and DensityVolume
- Fixed metric distance that changed along size in DensityVolume
- Fixed DensityVolume shape handles that have not same behaviour in advance and normal edition mode
- Fixed normal map blending in TerrainLit by only blending the derivatives
- Fixed Xbox One rendering just a grey screen instead of the scene
- Fixed probe handles for multiselection
- Fixed baked cubemap import settings for convolution
- Fixed regression causing crash when attempting to open HDRenderPipelineWizard without an HDRenderPipelineAsset setted
- Fixed FullScreenDebug modes: SSAO, SSR, Contact shadow, Prerefraction Color Pyramid, Final Color Pyramid
- Fixed volumetric rendering with stereo instancing
- Fixed shader warning
- Fixed missing resources in existing asset when updating package
- Fixed PBR master node preview in forward rendering or transparent surface
- Fixed deferred shading with stereo instancing
- Fixed "look at" edition mode of Rotation tool for DecalProjectorComponent
- Fixed issue when switching mode in ReflectionProbe and PlanarReflectionProbe
- Fixed issue where migratable component version where not always serialized when part of prefab's instance
- Fixed an issue where shadow would not be rendered properly when light layer are not enabled
- Fixed exposure weight on unlit materials
- Fixed Light intensity not played in the player when recorded with animation/timeline
- Fixed some issues when multi editing HDRenderPipelineAsset
- Fixed emission node breaking the main shader graph preview in certain conditions.
- Fixed checkout of baked probe asset when baking probes.
- Fixed invalid gizmo position for rotated ReflectionProbe
- Fixed multi-edition of material's SurfaceType and RenderingPath
- Fixed whole pipeline reconstruction on selecting for the first time or modifying other than the currently used HDRenderPipelineAsset
- Fixed single shadow debug mode
- Fixed global scale factor debug mode when scale > 1
- Fixed debug menu material overrides not getting applied to the Terrain Lit shader
- Fixed typo in computeLightVariants
- Fixed deferred pass with XR instancing by disabling ComputeLightEvaluation
- Fixed bloom resolution independence
- Fixed lens dirt intensity not behaving properly
- Fixed the Stop NaN feature
- Fixed some resources to handle more than 2 instanced views for XR
- Fixed issue with black screen (NaN) produced on old GPU hardware or intel GPU hardware with gaussian pyramid
- Fixed issue with disabled punctual light would still render when only directional light is present

### Changed
- DensityVolume scripting API will no longuer allow to change between advance and normal edition mode
- Disabled depth of field, lens distortion and panini projection in the scene view
- TerrainLit shaders and includes are reorganized and made simpler.
- TerrainLit shader GUI now allows custom properties to be displayed in the Terrain fold-out section.
- Optimize distortion pass with stencil
- Disable SceneSelectionPass in shader graph preview
- Control punctual light and area light shadow atlas separately
- Move SMAA anti-aliasing option to after Temporal Anti Aliasing one, to avoid problem with previously serialized project settings
- Optimize rendering with static only lighting and when no cullable lights/decals/density volumes are present.
- Updated handles for DecalProjectorComponent for enhanced spacial position readability and have edition mode for better SceneView management
- DecalProjectorComponent are now scale independent in order to have reliable metric unit (see new Size field for changing the size of the volume)
- Restructure code from HDCamera.Update() by adding UpdateAntialiasing() and UpdateViewConstants()
- Renamed velocity to motion vectors
- Objects rendered during the After Post Process pass while TAA is enabled will not benefit from existing depth buffer anymore. This is done to fix an issue where those object would wobble otherwise
- Removed usage of builtin unity matrix for shadow, shadow now use same constant than other view
- The default volume layer mask for cameras & probes is now `Default` instead of `Everything`

## [6.5.0-preview] - 2019-03-07

### Added
- Added depth-of-field support with stereo instancing
- Adding real time area light shadow support
- Added a new FrameSettings: Specular Lighting to toggle the specular during the rendering

### Fixed
- Fixed diffusion profile upgrade breaking package when upgrading to a new version
- Fixed decals cropped by gizmo not updating correctly if prefab
- Fixed an issue when enabling SSR on multiple view
- Fixed edition of the intensity's unit field while selecting multiple lights
- Fixed wrong calculation in soft voxelization for density volume
- Fixed gizmo not working correctly with pre-exposure
- Fixed issue with setting a not available RT when disabling motion vectors
- Fixed planar reflection when looking at mirror normal
- Fixed mutiselection issue with HDLight Inspector
- Fixed HDAdditionalCameraData data migration
- Fixed failing builds when light explorer window is open
- Fixed cascade shadows border sometime causing artefacts between cascades
- Restored shadows in the Cascade Shadow debug visualization
- `camera.RenderToCubemap` use proper face culling

### Changed
- When rendering reflection probe disable all specular lighting and for metals use fresnelF0 as diffuse color for bake lighting.

## [6.4.0-preview] - 2019-02-21

### Added
- VR: Added TextureXR system to selectively expand TEXTURE2D macros to texture array for single-pass stereo instancing + Convert textures call to these macros
- Added an unit selection dropdown next to shutter speed (camera)
- Added error helpbox when trying to use a sub volume component that require the current HDRenderPipelineAsset to support a feature that it is not supporting.
- Add mesh for tube light when display emissive mesh is enabled

### Fixed
- Fixed Light explorer. The volume explorer used `profile` instead of `sharedProfile` which instantiate a custom volume profile instead of editing the asset itself.
- Fixed UI issue where all is displayed using metric unit in shadow cascade and Percent is set in the unit field (happening when opening the inspector).
- Fixed inspector event error when double clicking on an asset (diffusion profile/material).
- Fixed nullref on layered material UI when the material is not an asset.
- Fixed nullref exception when undo/redo a light property.
- Fixed visual bug when area light handle size is 0.

### Changed
- Update UI for 32bit/16bit shadow precision settings in HDRP asset
- Object motion vectors have been disabled in all but the game view. Camera motion vectors are still enabled everywhere, allowing TAA and Motion Blur to work on static objects.
- Enable texture array by default for most rendering code on DX11 and unlock stereo instancing (DX11 only for now)

## [6.3.0-preview] - 2019-02-18

### Added
- Added emissive property for shader graph decals
- Added a diffusion profile override volume so the list of diffusion profile assets to use can be chanaged without affecting the HDRP asset
- Added a "Stop NaNs" option on cameras and in the Scene View preferences.
- Added metric display option in HDShadowSettings and improve clamping
- Added shader parameter mapping in DebugMenu
- Added scripting API to configure DebugData for DebugMenu

### Fixed
- Fixed decals in forward
- Fixed issue with stencil not correctly setup for various master node and shader for the depth pass, motion vector pass and GBuffer/Forward pass
- Fixed SRP batcher and metal
- Fixed culling and shadows for Pyramid, Box, Rectangle and Tube lights
- Fixed an issue where scissor render state leaking from the editor code caused partially black rendering

### Changed
- When a lit material has a clear coat mask that is not null, we now use the clear coat roughness to compute the screen space reflection.
- Diffusion profiles are now limited to one per asset and can be referenced in materials, shader graphs and vfx graphs. Materials will be upgraded automatically except if they are using a shader graph, in this case it will display an error message.

## [6.2.0-preview] - 2019-02-15

### Added
- Added help box listing feature supported in a given HDRenderPipelineAsset alongs with the drawbacks implied.
- Added cascade visualizer, supporting disabled handles when not overriding.

### Fixed
- Fixed post processing with stereo double-wide
- Fixed issue with Metal: Use sign bit to find the cache type instead of lowest bit.
- Fixed invalid state when creating a planar reflection for the first time
- Fix FrameSettings's LitShaderMode not restrained by supported LitShaderMode regression.

### Changed
- The default value roughness value for the clearcoat has been changed from 0.03 to 0.01
- Update default value of based color for master node
- Update Fabric Charlie Sheen lighting model - Remove Fresnel component that wasn't part of initial model + Remap smoothness to [0.0 - 0.6] range for more artist friendly parameter

### Changed
- Code refactor: all macros with ARGS have been swapped with macros with PARAM. This is because the ARGS macros were incorrectly named.

## [6.1.0-preview] - 2019-02-13

### Added
- Added support for post-processing anti-aliasing in the Scene View (FXAA and TAA). These can be set in Preferences.
- Added emissive property for decal material (non-shader graph)

### Fixed
- Fixed a few UI bugs with the color grading curves.
- Fixed "Post Processing" in the scene view not toggling post-processing effects
- Fixed bake only object with flag `ReflectionProbeStaticFlag` when baking a `ReflectionProbe`

### Changed
- Removed unsupported Clear Depth checkbox in Camera inspector
- Updated the toggle for advanced mode in inspectors.

## [6.0.0-preview] - 2019-02-23

### Added
- Added new API to perform a camera rendering
- Added support for hair master node (Double kajiya kay - Lambert)
- Added Reset behaviour in DebugMenu (ingame mapping is right joystick + B)
- Added Default HD scene at new scene creation while in HDRP
- Added Wizard helping to configure HDRP project
- Added new UI for decal material to allow remapping and scaling of some properties
- Added cascade shadow visualisation toggle in HD shadow settings
- Added icons for assets
- Added replace blending mode for distortion
- Added basic distance fade for density volumes
- Added decal master node for shader graph
- Added HD unlit master node (Cross Pipeline version is name Unlit)
- Added new Rendering Queue in materials
- Added post-processing V3 framework embed in HDRP, remove postprocess V2 framework
- Post-processing now uses the generic volume framework
-   New depth-of-field, bloom, panini projection effects, motion blur
-   Exposure is now done as a pre-exposition pass, the whole system has been revamped
-   Exposure now use EV100 everywhere in the UI (Sky, Emissive Light)
- Added emissive intensity (Luminance and EV100 control) control for Emissive
- Added pre-exposure weigth for Emissive
- Added an emissive color node and a slider to control the pre-exposure percentage of emission color
- Added physical camera support where applicable
- Added more color grading tools
- Added changelog level for Shader Variant stripping
- Added Debug mode for validation of material albedo and metalness/specularColor values
- Added a new dynamic mode for ambient probe and renamed BakingSky to StaticLightingSky
- Added command buffer parameter to all Bind() method of material
- Added Material validator in Render Pipeline Debug
- Added code to future support of DXR (not enabled)
- Added support of multiviewport
- Added HDRenderPipeline.RequestSkyEnvironmentUpdate function to force an update from script when sky is set to OnDemand
- Added a Lighting and BackLighting slots in Lit, StackLit, Fabric and Hair master nodes
- Added support for overriding terrain detail rendering shaders, via the render pipeline editor resources asset
- Added xrInstancing flag support to RTHandle
- Added support for cullmask for decal projectors
- Added software dynamic resolution support
- Added support for "After Post-Process" render pass for unlit shader
- Added support for textured rectangular area lights
- Added stereo instancing macros to MSAA shaders
- Added support for Quarter Res Raytraced Reflections (not enabled)
- Added fade factor for decal projectors.
- Added stereo instancing macros to most shaders used in VR
- Added multi edition support for HDRenderPipelineAsset

### Fixed
- Fixed logic to disable FPTL with stereo rendering
- Fixed stacklit transmission and sun highlight
- Fixed decals with stereo rendering
- Fixed sky with stereo rendering
- Fixed flip logic for postprocessing + VR
- Fixed copyStencilBuffer pass for Switch
- Fixed point light shadow map culling that wasn't taking into account far plane
- Fixed usage of SSR with transparent on all master node
- Fixed SSR and microshadowing on fabric material
- Fixed blit pass for stereo rendering
- Fixed lightlist bounds for stereo rendering
- Fixed windows and in-game DebugMenu sync.
- Fixed FrameSettings' LitShaderMode sync when opening DebugMenu.
- Fixed Metal specific issues with decals, hitting a sampler limit and compiling AxF shader
- Fixed an issue with flipped depth buffer during postprocessing
- Fixed normal map use for shadow bias with forward lit - now use geometric normal
- Fixed transparent depth prepass and postpass access so they can be use without alpha clipping for lit shader
- Fixed support of alpha clip shadow for lit master node
- Fixed unlit master node not compiling
- Fixed issue with debug display of reflection probe
- Fixed issue with phong tessellations not working with lit shader
- Fixed issue with vertex displacement being affected by heightmap setting even if not heightmap where assign
- Fixed issue with density mode on Lit terrain producing NaN
- Fixed issue when going back and forth from Lit to LitTesselation for displacement mode
- Fixed issue with ambient occlusion incorrectly applied to emissiveColor with light layers in deferred
- Fixed issue with fabric convolution not using the correct convolved texture when fabric convolution is enabled
- Fixed issue with Thick mode for Transmission that was disabling transmission with directional light
- Fixed shutdown edge cases with HDRP tests
- Fixed slowdow when enabling Fabric convolution in HDRP asset
- Fixed specularAA not compiling in StackLit Master node
- Fixed material debug view with stereo rendering
- Fixed material's RenderQueue edition in default view.
- Fixed banding issues within volumetric density buffer
- Fixed missing multicompile for MSAA for AxF
- Fixed camera-relative support for stereo rendering
- Fixed remove sync with render thread when updating decal texture atlas.
- Fixed max number of keyword reach [256] issue. Several shader feature are now local
- Fixed Scene Color and Depth nodes
- Fixed SSR in forward
- Fixed custom editor of Unlit, HD Unlit and PBR shader graph master node
- Fixed issue with NewFrame not correctly calculated in Editor when switching scene
- Fixed issue with TerrainLit not compiling with depth only pass and normal buffer
- Fixed geometric normal use for shadow bias with PBR master node in forward
- Fixed instancing macro usage for decals
- Fixed error message when having more than one directional light casting shadow
- Fixed error when trying to display preview of Camera or PlanarReflectionProbe
- Fixed LOAD_TEXTURE2D_ARRAY_MSAA macro
- Fixed min-max and amplitude clamping value in inspector of vertex displacement materials
- Fixed issue with alpha shadow clip (was incorrectly clipping object shadow)
- Fixed an issue where sky cubemap would not be cleared correctly when setting the current sky to None
- Fixed a typo in Static Lighting Sky component UI
- Fixed issue with incorrect reset of RenderQueue when switching shader in inspector GUI
- Fixed issue with variant stripper stripping incorrectly some variants
- Fixed a case of ambient lighting flickering because of previews
- Fixed Decals when rendering multiple camera in a single frame
- Fixed cascade shadow count in shader
- Fixed issue with Stacklit shader with Haze effect
- Fixed an issue with the max sample count for the TAA
- Fixed post-process guard band for XR
- Fixed exposure of emissive of Unlit
- Fixed depth only and motion vector pass for Unlit not working correctly with MSAA
- Fixed an issue with stencil buffer copy causing unnecessary compute dispatches for lighting
- Fixed multi edition issue in FrameSettings
- Fixed issue with SRP batcher and DebugDisplay variant of lit shader
- Fixed issue with debug material mode not doing alpha test
- Fixed "Attempting to draw with missing UAV bindings" errors on Vulkan
- Fixed pre-exposure incorrectly apply to preview
- Fixed issue with duplicate 3D texture in 3D texture altas of volumetric?
- Fixed Camera rendering order (base on the depth parameter)
- Fixed shader graph decals not being cropped by gizmo
- Fixed "Attempting to draw with missing UAV bindings" errors on Vulkan.


### Changed
- ColorPyramid compute shader passes is swapped to pixel shader passes on platforms where the later is faster (Nintendo Switch).
- Removing the simple lightloop used by the simple lit shader
- Whole refactor of reflection system: Planar and reflection probe
- Separated Passthrough from other RenderingPath
- Update several properties naming and caption based on feedback from documentation team
- Remove tile shader variant for transparent backface pass of lit shader
- Rename all HDRenderPipeline to HDRP folder for shaders
- Rename decal property label (based on doc team feedback)
- Lit shader mode now default to Deferred to reduce build time
- Update UI of Emission parameters in shaders
- Improve shader variant stripping including shader graph variant
- Refactored render loop to render realtime probes visible per camera
- Enable SRP batcher by default
- Shader code refactor: Rename LIGHTLOOP_SINGLE_PASS => LIGHTLOOP_DISABLE_TILE_AND_CLUSTER and clean all usage of LIGHTLOOP_TILE_PASS
- Shader code refactor: Move pragma definition of vertex and pixel shader inside pass + Move SURFACE_GRADIENT definition in XXXData.hlsl
- Micro-shadowing in Lit forward now use ambientOcclusion instead of SpecularOcclusion
- Upgraded FrameSettings workflow, DebugMenu and Inspector part relative to it
- Update build light list shader code to support 32 threads in wavefronts on Switch
- LayeredLit layers' foldout are now grouped in one main foldout per layer
- Shadow alpha clip can now be enabled on lit shader and haor shader enven for opaque
- Temporal Antialiasing optimization for Xbox One X
- Parameter depthSlice on SetRenderTarget functions now defaults to -1 to bind the entire resource
- Rename SampleCameraDepth() functions to LoadCameraDepth() and SampleCameraDepth(), same for SampleCameraColor() functions
- Improved Motion Blur quality.
- Update stereo frame settings values for single-pass instancing and double-wide
- Rearrange FetchDepth functions to prepare for stereo-instancing
- Remove unused _ComputeEyeIndex
- Updated HDRenderPipelineAsset inspector
- Re-enable SRP batcher for metal

## [5.2.0-preview] - 2018-11-27

### Added
- Added option to run Contact Shadows and Volumetrics Voxelization stage in Async Compute
- Added camera freeze debug mode - Allow to visually see culling result for a camera
- Added support of Gizmo rendering before and after postprocess in Editor
- Added support of LuxAtDistance for punctual lights

### Fixed
- Fixed Debug.DrawLine and Debug.Ray call to work in game view
- Fixed DebugMenu's enum resetted on change
- Fixed divide by 0 in refraction causing NaN
- Fixed disable rough refraction support
- Fixed refraction, SSS and atmospheric scattering for VR
- Fixed forward clustered lighting for VR (double-wide).
- Fixed Light's UX to not allow negative intensity
- Fixed HDRenderPipelineAsset inspector broken when displaying its FrameSettings from project windows.
- Fixed forward clustered lighting for VR (double-wide).
- Fixed HDRenderPipelineAsset inspector broken when displaying its FrameSettings from project windows.
- Fixed Decals and SSR diable flags for all shader graph master node (Lit, Fabric, StackLit, PBR)
- Fixed Distortion blend mode for shader graph master node (Lit, StackLit)
- Fixed bent Normal for Fabric master node in shader graph
- Fixed PBR master node lightlayers
- Fixed shader stripping for built-in lit shaders.

### Changed
- Rename "Regular" in Diffusion profile UI "Thick Object"
- Changed VBuffer depth parametrization for volumetric from distanceRange to depthExtent - Require update of volumetric settings - Fog start at near plan
- SpotLight with box shape use Lux unit only

## [5.1.0-preview] - 2018-11-19

### Added

- Added a separate Editor resources file for resources Unity does not take when it builds a Player.
- You can now disable SSR on Materials in Shader Graph.
- Added support for MSAA when the Supported Lit Shader Mode is set to Both. Previously HDRP only supported MSAA for Forward mode.
- You can now override the emissive color of a Material when in debug mode.
- Exposed max light for Light Loop Settings in HDRP asset UI.
- HDRP no longer performs a NormalDBuffer pass update if there are no decals in the Scene.
- Added distant (fall-back) volumetric fog and improved the fog evaluation precision.
- Added an option to reflect sky in SSR.
- Added a y-axis offset for the PlanarReflectionProbe and offset tool.
- Exposed the option to run SSR and SSAO on async compute.
- Added support for the _GlossMapScale parameter in the Legacy to HDRP Material converter.
- Added wave intrinsic instructions for use in Shaders (for AMD GCN).


### Fixed
- Fixed sphere shaped influence handles clamping in Reflection Probes.
- Fixed Reflection Probe data migration for projects created before using HDRP.
- Fixed UI of Layered Material where Unity previously rendered the scrollbar above the Copy button.
- Fixed Material tessellations parameters Start fade distance and End fade distance. Originally, Unity clamped these values when you modified them.
- Fixed various distortion and refraction issues - handle a better fall-back.
- Fixed SSR for multiple views.
- Fixed SSR issues related to self-intersections.
- Fixed shape density volume handle speed.
- Fixed density volume shape handle moving too fast.
- Fixed the Camera velocity pass that we removed by mistake.
- Fixed some null pointer exceptions when disabling motion vectors support.
- Fixed viewports for both the Subsurface Scattering combine pass and the transparent depth prepass.
- Fixed the blend mode pop-up in the UI. It previously did not appear when you enabled pre-refraction.
- Fixed some null pointer exceptions that previously occurred when you disabled motion vectors support.
- Fixed Layered Lit UI issue with scrollbar.
- Fixed cubemap assignation on custom ReflectionProbe.
- Fixed Reflection Probes’ capture settings' shadow distance.
- Fixed an issue with the SRP batcher and Shader variables declaration.
- Fixed thickness and subsurface slots for fabric Shader master node that wasn't appearing with the right combination of flags.
- Fixed d3d debug layer warning.
- Fixed PCSS sampling quality.
- Fixed the Subsurface and transmission Material feature enabling for fabric Shader.
- Fixed the Shader Graph UV node’s dimensions when using it in a vertex Shader.
- Fixed the planar reflection mirror gizmo's rotation.
- Fixed HDRenderPipelineAsset's FrameSettings not showing the selected enum in the Inspector drop-down.
- Fixed an error with async compute.
- MSAA now supports transparency.
- The HDRP Material upgrader tool now converts metallic values correctly.
- Volumetrics now render in Reflection Probes.
- Fixed a crash that occurred whenever you set a viewport size to 0.
- Fixed the Camera physic parameter that the UI previously did not display.
- Fixed issue in pyramid shaped spotlight handles manipulation

### Changed

- Renamed Line shaped Lights to Tube Lights.
- HDRP now uses mean height fog parametrization.
- Shadow quality settings are set to All when you use HDRP (This setting is not visible in the UI when using SRP). This avoids Legacy Graphics Quality Settings disabling the shadows and give SRP full control over the Shadows instead.
- HDRP now internally uses premultiplied alpha for all fog.
- Updated default FrameSettings used for realtime Reflection Probes when you create a new HDRenderPipelineAsset.
- Remove multi-camera support. LWRP and HDRP will not support multi-camera layered rendering.
- Updated Shader Graph subshaders to use the new instancing define.
- Changed fog distance calculation from distance to plane to distance to sphere.
- Optimized forward rendering using AMD GCN by scalarizing the light loop.
- Changed the UI of the Light Editor.
- Change ordering of includes in HDRP Materials in order to reduce iteration time for faster compilation.
- Added a StackLit master node replacing the InspectorUI version. IMPORTANT: All previously authored StackLit Materials will be lost. You need to recreate them with the master node.

## [5.0.0-preview] - 2018-09-28

### Added
- Added occlusion mesh to depth prepass for VR (VR still disabled for now)
- Added a debug mode to display only one shadow at once
- Added controls for the highlight created by directional lights
- Added a light radius setting to punctual lights to soften light attenuation and simulate fill lighting
- Added a 'minRoughness' parameter to all non-area lights (was previously only available for certain light types)
- Added separate volumetric light/shadow dimmers
- Added per-pixel jitter to volumetrics to reduce aliasing artifacts
- Added a SurfaceShading.hlsl file, which implements material-agnostic shading functionality in an efficient manner
- Added support for shadow bias for thin object transmission
- Added FrameSettings to control realtime planar reflection
- Added control for SRPBatcher on HDRP Asset
- Added an option to clear the shadow atlases in the debug menu
- Added a color visualization of the shadow atlas rescale in debug mode
- Added support for disabling SSR on materials
- Added intrinsic for XBone
- Added new light volume debugging tool
- Added a new SSR debug view mode
- Added translaction's scale invariance on DensityVolume
- Added multiple supported LitShadermode and per renderer choice in case of both Forward and Deferred supported
- Added custom specular occlusion mode to Lit Shader Graph Master node

### Fixed
- Fixed a normal bias issue with Stacklit (Was causing light leaking)
- Fixed camera preview outputing an error when both scene and game view where display and play and exit was call
- Fixed override debug mode not apply correctly on static GI
- Fixed issue where XRGraphicsConfig values set in the asset inspector GUI weren't propagating correctly (VR still disabled for now)
- Fixed issue with tangent that was using SurfaceGradient instead of regular normal decoding
- Fixed wrong error message display when switching to unsupported target like IOS
- Fixed an issue with ambient occlusion texture sometimes not being created properly causing broken rendering
- Shadow near plane is no longer limited at 0.1
- Fixed decal draw order on transparent material
- Fixed an issue where sometime the lookup texture used for GGX convolution was broken, causing broken rendering
- Fixed an issue where you wouldn't see any fog for certain pipeline/scene configurations
- Fixed an issue with volumetric lighting where the anisotropy value of 0 would not result in perfectly isotropic lighting
- Fixed shadow bias when the atlas is rescaled
- Fixed shadow cascade sampling outside of the atlas when cascade count is inferior to 4
- Fixed shadow filter width in deferred rendering not matching shader config
- Fixed stereo sampling of depth texture in MSAA DepthValues.shader
- Fixed box light UI which allowed negative and zero sizes, thus causing NaNs
- Fixed stereo rendering in HDRISky.shader (VR)
- Fixed normal blend and blend sphere influence for reflection probe
- Fixed distortion filtering (was point filtering, now trilinear)
- Fixed contact shadow for large distance
- Fixed depth pyramid debug view mode
- Fixed sphere shaped influence handles clamping in reflection probes
- Fixed reflection probes data migration for project created before using hdrp
- Fixed ambient occlusion for Lit Master Node when slot is connected

### Changed
- Use samplerunity_ShadowMask instead of samplerunity_samplerLightmap for shadow mask
- Allow to resize reflection probe gizmo's size
- Improve quality of screen space shadow
- Remove support of projection model for ScreenSpaceLighting (SSR always use HiZ and refraction always Proxy)
- Remove all the debug mode from SSR that are obsolete now
- Expose frameSettings and Capture settings for reflection and planar probe
- Update UI for reflection probe, planar probe, camera and HDRP Asset
- Implement proper linear blending for volumetric lighting via deep compositing as described in the paper "Deep Compositing Using Lie Algebras"
- Changed  planar mapping to match terrain convention (XZ instead of ZX)
- XRGraphicsConfig is no longer Read/Write. Instead, it's read-only. This improves consistency of XR behavior between the legacy render pipeline and SRP
- Change reflection probe data migration code (to update old reflection probe to new one)
- Updated gizmo for ReflectionProbes
- Updated UI and Gizmo of DensityVolume

## [4.0.0-preview] - 2018-09-28

### Added
- Added a new TerrainLit shader that supports rendering of Unity terrains.
- Added controls for linear fade at the boundary of density volumes
- Added new API to control decals without monobehaviour object
- Improve Decal Gizmo
- Implement Screen Space Reflections (SSR) (alpha version, highly experimental)
- Add an option to invert the fade parameter on a Density Volume
- Added a Fabric shader (experimental) handling cotton and silk
- Added support for MSAA in forward only for opaque only
- Implement smoothness fade for SSR
- Added support for AxF shader (X-rite format - require special AxF importer from Unity not part of HDRP)
- Added control for sundisc on directional light (hack)
- Added a new HD Lit Master node that implements Lit shader support for Shader Graph
- Added Micro shadowing support (hack)
- Added an event on HDAdditionalCameraData for custom rendering
- HDRP Shader Graph shaders now support 4-channel UVs.

### Fixed
- Fixed an issue where sometimes the deferred shadow texture would not be valid, causing wrong rendering.
- Stencil test during decals normal buffer update is now properly applied
- Decals corectly update normal buffer in forward
- Fixed a normalization problem in reflection probe face fading causing artefacts in some cases
- Fix multi-selection behavior of Density Volumes overwriting the albedo value
- Fixed support of depth texture for RenderTexture. HDRP now correctly output depth to user depth buffer if RenderTexture request it.
- Fixed multi-selection behavior of Density Volumes overwriting the albedo value
- Fixed support of depth for RenderTexture. HDRP now correctly output depth to user depth buffer if RenderTexture request it.
- Fixed support of Gizmo in game view in the editor
- Fixed gizmo for spot light type
- Fixed issue with TileViewDebug mode being inversed in gameview
- Fixed an issue with SAMPLE_TEXTURECUBE_SHADOW macro
- Fixed issue with color picker not display correctly when game and scene view are visible at the same time
- Fixed an issue with reflection probe face fading
- Fixed camera motion vectors shader and associated matrices to update correctly for single-pass double-wide stereo rendering
- Fixed light attenuation functions when range attenuation is disabled
- Fixed shadow component algorithm fixup not dirtying the scene, so changes can be saved to disk.
- Fixed some GC leaks for HDRP
- Fixed contact shadow not affected by shadow dimmer
- Fixed GGX that works correctly for the roughness value of 0 (mean specular highlgiht will disappeard for perfect mirror, we rely on maxSmoothness instead to always have a highlight even on mirror surface)
- Add stereo support to ShaderPassForward.hlsl. Forward rendering now seems passable in limited test scenes with camera-relative rendering disabled.
- Add stereo support to ProceduralSky.shader and OpaqueAtmosphericScattering.shader.
- Added CullingGroupManager to fix more GC.Alloc's in HDRP
- Fixed rendering when multiple cameras render into the same render texture

### Changed
- Changed the way depth & color pyramids are built to be faster and better quality, thus improving the look of distortion and refraction.
- Stabilize the dithered LOD transition mask with respect to the camera rotation.
- Avoid multiple depth buffer copies when decals are present
- Refactor code related to the RT handle system (No more normal buffer manager)
- Remove deferred directional shadow and move evaluation before lightloop
- Add a function GetNormalForShadowBias() that material need to implement to return the normal used for normal shadow biasing
- Remove Jimenez Subsurface scattering code (This code was disabled by default, now remove to ease maintenance)
- Change Decal API, decal contribution is now done in Material. Require update of material using decal
- Move a lot of files from CoreRP to HDRP/CoreRP. All moved files weren't used by Ligthweight pipeline. Long term they could move back to CoreRP after CoreRP become out of preview
- Updated camera inspector UI
- Updated decal gizmo
- Optimization: The objects that are rendered in the Motion Vector Pass are not rendered in the prepass anymore
- Removed setting shader inclue path via old API, use package shader include paths
- The default value of 'maxSmoothness' for punctual lights has been changed to 0.99
- Modified deferred compute and vert/frag shaders for first steps towards stereo support
- Moved material specific Shader Graph files into corresponding material folders.
- Hide environment lighting settings when enabling HDRP (Settings are control from sceneSettings)
- Update all shader includes to use absolute path (allow users to create material in their Asset folder)
- Done a reorganization of the files (Move ShaderPass to RenderPipeline folder, Move all shadow related files to Lighting/Shadow and others)
- Improved performance and quality of Screen Space Shadows

## [3.3.0-preview] - 2018-01-01

### Added
- Added an error message to say to use Metal or Vulkan when trying to use OpenGL API
- Added a new Fabric shader model that supports Silk and Cotton/Wool
- Added a new HDRP Lighting Debug mode to visualize Light Volumes for Point, Spot, Line, Rectangular and Reflection Probes
- Add support for reflection probe light layers
- Improve quality of anisotropic on IBL

### Fixed
- Fix an issue where the screen where darken when rendering camera preview
- Fix display correct target platform when showing message to inform user that a platform is not supported
- Remove workaround for metal and vulkan in normal buffer encoding/decoding
- Fixed an issue with color picker not working in forward
- Fixed an issue where reseting HDLight do not reset all of its parameters
- Fixed shader compile warning in DebugLightVolumes.shader

### Changed
- Changed default reflection probe to be 256x256x6 and array size to be 64
- Removed dependence on the NdotL for thickness evaluation for translucency (based on artist's input)
- Increased the precision when comparing Planar or HD reflection probe volumes
- Remove various GC alloc in C#. Slightly better performance

## [3.2.0-preview] - 2018-01-01

### Added
- Added a luminance meter in the debug menu
- Added support of Light, reflection probe, emissive material, volume settings related to lighting to Lighting explorer
- Added support for 16bit shadows

### Fixed
- Fix issue with package upgrading (HDRP resources asset is now versionned to worarkound package manager limitation)
- Fix HDReflectionProbe offset displayed in gizmo different than what is affected.
- Fix decals getting into a state where they could not be removed or disabled.
- Fix lux meter mode - The lux meter isn't affected by the sky anymore
- Fix area light size reset when multi-selected
- Fix filter pass number in HDUtils.BlitQuad
- Fix Lux meter mode that was applying SSS
- Fix planar reflections that were not working with tile/cluster (olbique matrix)
- Fix debug menu at runtime not working after nested prefab PR come to trunk
- Fix scrolling issue in density volume

### Changed
- Shader code refactor: Split MaterialUtilities file in two parts BuiltinUtilities (independent of FragInputs) and MaterialUtilities (Dependent of FragInputs)
- Change screen space shadow rendertarget format from ARGB32 to RG16

## [3.1.0-preview] - 2018-01-01

### Added
- Decal now support per channel selection mask. There is now two mode. One with BaseColor, Normal and Smoothness and another one more expensive with BaseColor, Normal, Smoothness, Metal and AO. Control is on HDRP Asset. This may require to launch an update script for old scene: 'Edit/Render Pipeline/Single step upgrade script/Upgrade all DecalMaterial MaskBlendMode'.
- Decal now supports depth bias for decal mesh, to prevent z-fighting
- Decal material now supports draw order for decal projectors
- Added LightLayers support (Base on mask from renderers name RenderingLayers and mask from light name LightLayers - if they match, the light apply) - cost an extra GBuffer in deferred (more bandwidth)
- When LightLayers is enabled, the AmbientOclusion is store in the GBuffer in deferred path allowing to avoid double occlusion with SSAO. In forward the double occlusion is now always avoided.
- Added the possibility to add an override transform on the camera for volume interpolation
- Added desired lux intensity and auto multiplier for HDRI sky
- Added an option to disable light by type in the debug menu
- Added gradient sky
- Split EmissiveColor and bakeDiffuseLighting in forward avoiding the emissiveColor to be affect by SSAO
- Added a volume to control indirect light intensity
- Added EV 100 intensity unit for area lights
- Added support for RendererPriority on Renderer. This allow to control order of transparent rendering manually. HDRP have now two stage of sorting for transparent in addition to bact to front. Material have a priority then Renderer have a priority.
- Add Coupling of (HD)Camera and HDAdditionalCameraData for reset and remove in inspector contextual menu of Camera
- Add Coupling of (HD)ReflectionProbe and HDAdditionalReflectionData for reset and remove in inspector contextual menu of ReflectoinProbe
- Add macro to forbid unity_ObjectToWorld/unity_WorldToObject to be use as it doesn't handle camera relative rendering
- Add opacity control on contact shadow

### Fixed
- Fixed an issue with PreIntegratedFGD texture being sometimes destroyed and not regenerated causing rendering to break
- PostProcess input buffers are not copied anymore on PC if the viewport size matches the final render target size
- Fixed an issue when manipulating a lot of decals, it was displaying a lot of errors in the inspector
- Fixed capture material with reflection probe
- Refactored Constant Buffers to avoid hitting the maximum number of bound CBs in some cases.
- Fixed the light range affecting the transform scale when changed.
- Snap to grid now works for Decal projector resizing.
- Added a warning for 128x128 cookie texture without mipmaps
- Replace the sampler used for density volumes for correct wrap mode handling

### Changed
- Move Render Pipeline Debug "Windows from Windows->General-> Render Pipeline debug windows" to "Windows from Windows->Analysis-> Render Pipeline debug windows"
- Update detail map formula for smoothness and albedo, goal it to bright and dark perceptually and scale factor is use to control gradient speed
- Refactor the Upgrade material system. Now a material can be update from older version at any time. Call Edit/Render Pipeline/Upgrade all Materials to newer version
- Change name EnableDBuffer to EnableDecals at several place (shader, hdrp asset...), this require a call to Edit/Render Pipeline/Upgrade all Materials to newer version to have up to date material.
- Refactor shader code: BakeLightingData structure have been replace by BuiltinData. Lot of shader code have been remove/change.
- Refactor shader code: All GBuffer are now handled by the deferred material. Mean ShadowMask and LightLayers are control by lit material in lit.hlsl and not outside anymore. Lot of shader code have been remove/change.
- Refactor shader code: Rename GetBakedDiffuseLighting to ModifyBakedDiffuseLighting. This function now handle lighting model for transmission too. Lux meter debug mode is factor outisde.
- Refactor shader code: GetBakedDiffuseLighting is not call anymore in GBuffer or forward pass, including the ConvertSurfaceDataToBSDFData and GetPreLightData, this is done in ModifyBakedDiffuseLighting now
- Refactor shader code: Added a backBakeDiffuseLighting to BuiltinData to handle lighting for transmission
- Refactor shader code: Material must now call InitBuiltinData (Init all to zero + init bakeDiffuseLighting and backBakeDiffuseLighting ) and PostInitBuiltinData

## [3.0.0-preview] - 2018-01-01

### Fixed
- Fixed an issue with distortion that was using previous frame instead of current frame
- Fixed an issue where disabled light where not upgrade correctly to the new physical light unit system introduce in 2.0.5-preview

### Changed
- Update assembly definitions to output assemblies that match Unity naming convention (Unity.*).

## [2.0.5-preview] - 2018-01-01

### Added
- Add option supportDitheringCrossFade on HDRP Asset to allow to remove shader variant during player build if needed
- Add contact shadows for punctual lights (in additional shadow settings), only one light is allowed to cast contact shadows at the same time and so at each frame a dominant light is choosed among all light with contact shadows enabled.
- Add PCSS shadow filter support (from SRP Core)
- Exposed shadow budget parameters in HDRP asset
- Add an option to generate an emissive mesh for area lights (currently rectangle light only). The mesh fits the size, intensity and color of the light.
- Add an option to the HDRP asset to increase the resolution of volumetric lighting.
- Add additional ligth unit support for punctual light (Lumens, Candela) and area lights (Lumens, Luminance)
- Add dedicated Gizmo for the box Influence volume of HDReflectionProbe / PlanarReflectionProbe

### Changed
- Re-enable shadow mask mode in debug view
- SSS and Transmission code have been refactored to be able to share it between various material. Guidelines are in SubsurfaceScattering.hlsl
- Change code in area light with LTC for Lit shader. Magnitude is now take from FGD texture instead of a separate texture
- Improve camera relative rendering: We now apply camera translation on the model matrix, so before the TransformObjectToWorld(). Note: unity_WorldToObject and unity_ObjectToWorld must never be used directly.
- Rename positionWS to positionRWS (Camera relative world position) at a lot of places (mainly in interpolator and FragInputs). In case of custom shader user will be required to update their code.
- Rename positionWS, capturePositionWS, proxyPositionWS, influencePositionWS to positionRWS, capturePositionRWS, proxyPositionRWS, influencePositionRWS (Camera relative world position) in LightDefinition struct.
- Improve the quality of trilinear filtering of density volume textures.
- Improve UI for HDReflectionProbe / PlanarReflectionProbe

### Fixed
- Fixed a shader preprocessor issue when compiling DebugViewMaterialGBuffer.shader against Metal target
- Added a temporary workaround to Lit.hlsl to avoid broken lighting code with Metal/AMD
- Fixed issue when using more than one volume texture mask with density volumes.
- Fixed an error which prevented volumetric lighting from working if no density volumes with 3D textures were present.
- Fix contact shadows applied on transmission
- Fix issue with forward opaque lit shader variant being removed by the shader preprocessor
- Fixed compilation errors on Nintendo Switch (limited XRSetting support).
- Fixed apply range attenuation option on punctual light
- Fixed issue with color temperature not take correctly into account with static lighting
- Don't display fog when diffuse lighting, specular lighting, or lux meter debug mode are enabled.

## [2.0.4-preview] - 2018-01-01

### Fixed
- Fix issue when disabling rough refraction and building a player. Was causing a crash.

## [2.0.3-preview] - 2018-01-01

### Added
- Increased debug color picker limit up to 260k lux

## [2.0.2-preview] - 2018-01-01

### Added
- Add Light -> Planar Reflection Probe command
- Added a false color mode in rendering debug
- Add support for mesh decals
- Add flag to disable projector decals on transparent geometry to save performance and decal texture atlas space
- Add ability to use decal diffuse map as mask only
- Add visualize all shadow masks in lighting debug
- Add export of normal and roughness buffer for forwardOnly and when in supportOnlyForward mode for forward
- Provide a define in lit.hlsl (FORWARD_MATERIAL_READ_FROM_WRITTEN_NORMAL_BUFFER) when output buffer normal is used to read the normal and roughness instead of caclulating it (can save performance, but lower quality due to compression)
- Add color swatch to decal material

### Changed
- Change Render -> Planar Reflection creation to 3D Object -> Mirror
- Change "Enable Reflector" name on SpotLight to "Angle Affect Intensity"
- Change prototype of BSDFData ConvertSurfaceDataToBSDFData(SurfaceData surfaceData) to BSDFData ConvertSurfaceDataToBSDFData(uint2 positionSS, SurfaceData surfaceData)

### Fixed
- Fix issue with StackLit in deferred mode with deferredDirectionalShadow due to GBuffer not being cleared. Gbuffer is still not clear and issue was fix with the new Output of normal buffer.
- Fixed an issue where interpolation volumes were not updated correctly for reflection captures.
- Fixed an exception in Light Loop settings UI

## [2.0.1-preview] - 2018-01-01

### Added
- Add stripper of shader variant when building a player. Save shader compile time.
- Disable per-object culling that was executed in C++ in HD whereas it was not used (Optimization)
- Enable texture streaming debugging (was not working before 2018.2)
- Added Screen Space Reflection with Proxy Projection Model
- Support correctly scene selection for alpha tested object
- Add per light shadow mask mode control (i.e shadow mask distance and shadow mask). It use the option NonLightmappedOnly
- Add geometric filtering to Lit shader (allow to reduce specular aliasing)
- Add shortcut to create DensityVolume and PlanarReflection in hierarchy
- Add a DefaultHDMirrorMaterial material for PlanarReflection
- Added a script to be able to upgrade material to newer version of HDRP
- Removed useless duplication of ForwardError passes.
- Add option to not compile any DEBUG_DISPLAY shader in the player (Faster build) call Support Runtime Debug display

### Changed
- Changed SupportForwardOnly to SupportOnlyForward in render pipeline settings
- Changed versioning variable name in HDAdditionalXXXData from m_version to version
- Create unique name when creating a game object in the rendering menu (i.e Density Volume(2))
- Re-organize various files and folder location to clean the repository
- Change Debug windows name and location. Now located at:  Windows -> General -> Render Pipeline Debug

### Removed
- Removed GlobalLightLoopSettings.maxPlanarReflectionProbes and instead use value of GlobalLightLoopSettings.planarReflectionProbeCacheSize
- Remove EmissiveIntensity parameter and change EmissiveColor to be HDR (Matching Builtin Unity behavior) - Data need to be updated - Launch Edit -> Single Step Upgrade Script -> Upgrade all Materials emissionColor

### Fixed
- Fix issue with LOD transition and instancing
- Fix discrepency between object motion vector and camera motion vector
- Fix issue with spot and dir light gizmo axis not highlighted correctly
- Fix potential crash while register debug windows inputs at startup
- Fix warning when creating Planar reflection
- Fix specular lighting debug mode (was rendering black)
- Allow projector decal with null material to allow to configure decal when HDRP is not set
- Decal atlas texture offset/scale is updated after allocations (used to be before so it was using date from previous frame)

## [0.0.0-preview] - 2018-01-01

### Added
- Configure the VolumetricLightingSystem code path to be on by default
- Trigger a build exception when trying to build an unsupported platform
- Introduce the VolumetricLightingController component, which can (and should) be placed on the camera, and allows one to control the near and the far plane of the V-Buffer (volumetric "froxel" buffer) along with the depth distribution (from logarithmic to linear)
- Add 3D texture support for DensityVolumes
- Add a better mapping of roughness to mipmap for planar reflection
- The VolumetricLightingSystem now uses RTHandles, which allows to save memory by sharing buffers between different cameras (history buffers are not shared), and reduce reallocation frequency by reallocating buffers only if the rendering resolution increases (and suballocating within existing buffers if the rendering resolution decreases)
- Add a Volumetric Dimmer slider to lights to control the intensity of the scattered volumetric lighting
- Add UV tiling and offset support for decals.
- Add mipmapping support for volume 3D mask textures

### Changed
- Default number of planar reflection change from 4 to 2
- Rename _MainDepthTexture to _CameraDepthTexture
- The VolumetricLightingController has been moved to the Interpolation Volume framework and now functions similarly to the VolumetricFog settings
- Update of UI of cookie, CubeCookie, Reflection probe and planar reflection probe to combo box
- Allow enabling/disabling shadows for area lights when they are set to baked.
- Hide applyRangeAttenuation and FadeDistance for directional shadow as they are not used

### Removed
- Remove Resource folder of PreIntegratedFGD and add the resource to RenderPipeline Asset

### Fixed
- Fix ConvertPhysicalLightIntensityToLightIntensity() function used when creating light from script to match HDLightEditor behavior
- Fix numerical issues with the default value of mean free path of volumetric fog
- Fix the bug preventing decals from coexisting with density volumes
- Fix issue with alpha tested geometry using planar/triplanar mapping not render correctly or flickering (due to being wrongly alpha tested in depth prepass)
- Fix meta pass with triplanar (was not handling correctly the normal)
- Fix preview when a planar reflection is present
- Fix Camera preview, it is now a Preview cameraType (was a SceneView)
- Fix handling unknown GPUShadowTypes in the shadow manager.
- Fix area light shapes sent as point lights to the baking backends when they are set to baked.
- Fix unnecessary division by PI for baked area lights.
- Fix line lights sent to the lightmappers. The backends don't support this light type.
- Fix issue with shadow mask framesettings not correctly taken into account when shadow mask is enabled for lighting.
- Fix directional light and shadow mask transition, they are now matching making smooth transition
- Fix banding issues caused by high intensity volumetric lighting
- Fix the debug window being emptied on SRP asset reload
- Fix issue with debug mode not correctly clearing the GBuffer in editor after a resize
- Fix issue with ResetMaterialKeyword not resetting correctly ToggleOff/Roggle Keyword
- Fix issue with motion vector not render correctly if there is no depth prepass in deferred

## [0.0.0-preview] - 2018-01-01

### Added
- Screen Space Refraction projection model (Proxy raycasting, HiZ raymarching)
- Screen Space Refraction settings as volume component
- Added buffered frame history per camera
- Port Global Density Volumes to the Interpolation Volume System.
- Optimize ImportanceSampleLambert() to not require the tangent frame.
- Generalize SampleVBuffer() to handle different sampling and reconstruction methods.
- Improve the quality of volumetric lighting reprojection.
- Optimize Morton Order code in the Subsurface Scattering pass.
- Planar Reflection Probe support roughness (gaussian convolution of captured probe)
- Use an atlas instead of a texture array for cluster transparent decals
- Add a debug view to visualize the decal atlas
- Only store decal textures to atlas if decal is visible, debounce out of memory decal atlas warning.
- Add manipulator gizmo on decal to improve authoring workflow
- Add a minimal StackLit material (work in progress, this version can be used as template to add new material)

### Changed
- EnableShadowMask in FrameSettings (But shadowMaskSupport still disable by default)
- Forced Planar Probe update modes to (Realtime, Every Update, Mirror Camera)
- Screen Space Refraction proxy model uses the proxy of the first environment light (Reflection probe/Planar probe) or the sky
- Moved RTHandle static methods to RTHandles
- Renamed RTHandle to RTHandleSystem.RTHandle
- Move code for PreIntegratedFDG (Lit.shader) into its dedicated folder to be share with other material
- Move code for LTCArea (Lit.shader) into its dedicated folder to be share with other material

### Removed
- Removed Planar Probe mirror plane position and normal fields in inspector, always display mirror plane and normal gizmos

### Fixed
- Fix fog flags in scene view is now taken into account
- Fix sky in preview windows that were disappearing after a load of a new level
- Fix numerical issues in IntersectRayAABB().
- Fix alpha blending of volumetric lighting with transparent objects.
- Fix the near plane of the V-Buffer causing out-of-bounds look-ups in the clustered data structure.
- Depth and color pyramid are properly computed and sampled when the camera renders inside a viewport of a RTHandle.
- Fix decal atlas debug view to work correctly when shadow atlas view is also enabled
- Fix TransparentSSR with non-rendergraph.
- Fix shader compilation warning on SSR compute shader.<|MERGE_RESOLUTION|>--- conflicted
+++ resolved
@@ -6,17 +6,15 @@
 
 ## [11.0.0] - 2020-10-21
 
-<<<<<<< HEAD
 ### Added
 - Added a new API to bake HDRP probes from C# (case 1276360)
-=======
-### Changed
-- Removed the material pass probe volumes evaluation mode. 
 
 ### Fixed
 - Fixed probe volumes debug views.
 - Fixed XR single-pass rendering with legacy shaders using unity_StereoWorldSpaceCameraPos.
->>>>>>> b649f8f4
+
+### Changed
+- Removed the material pass probe volumes evaluation mode. 
 
 ## [10.2.0] - 2020-10-19
 
