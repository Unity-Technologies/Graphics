﻿# Changelog
All notable changes to this package will be documented in this file.

The format is based on [Keep a Changelog](http://keepachangelog.com/en/1.0.0/)
and this project adheres to [Semantic Versioning](http://semver.org/spec/v2.0.0.html).

## [10.1.0] - 2019-08-04

### Added
- Added an option to have only the metering mask displayed in the debug mode.
- Added a new mode to cluster visualization debug where users can see a slice instead of the cluster on opaque objects.
- Added ray traced reflection support for the render graph version of the pipeline.
- Added render graph support of RTAO and required denoisers.
- Added render graph support of RTGI.
- Added support of RTSSS and Recursive Rendering in the render graph mode.
- Added support of RT and screen space shadow for render graph.
- Added tooltips with the full name of the (graphics) compositor properties to properly show large names that otherwise are clipped by the UI (case 1263590)
- Added error message if a callback AOV allocation fail
- Added marker for all AOV request operation on GPU
- Added remapping options for Depth Pyramid debug view mode
- Added an option to support AOV shader at runtime in HDRP settings (case 1265070)
- Added support of SSGI in the render graph mode.
- Added option for 11-11-10 format for cube reflection probes.
- Added an optional check in the HDRP DXR Wizard to verify 64 bits target architecture
- Added option to display timing stats in the debug menu as an average over 1 second. 
- Added a light unit slider to provide users more context when authoring physically based values.
- Added a way to check the normals through the material views.
- Added Simple mode to Earth Preset for PBR Sky
- Added the export of normals during the prepass for shadow matte for proper SSAO calculation.
- Added the usage of SSAO for shadow matte unlit shader graph.

### Fixed
- Fixed several issues with physically-based DoF (TAA ghosting of the CoC buffer, smooth layer transitions, etc)
- Fixed GPU hang on D3D12 on xbox. 
- Fixed game view artifacts on resizing when hardware dynamic resolution was enabled
- Fixed black line artifacts occurring when Lanczos upsampling was set for dynamic resolution
- Fixed Amplitude -> Min/Max parametrization conversion
- Fixed CoatMask block appearing when creating lit master node (case 1264632)
- Fixed issue with SceneEV100 debug mode indicator when rescaling the window.
- Fixed issue with PCSS filter being wrong on first frame. 
- Fixed issue with emissive mesh for area light not appearing in playmode if Reload Scene option is disabled in Enter Playmode Settings.
- Fixed issue when Reflection Probes are set to OnEnable and are never rendered if the probe is enabled when the camera is farther than the probe fade distance. 
- Fixed issue with sun icon being clipped in the look dev window. 
- Fixed error about layers when disabling emissive mesh for area lights.
- Fixed issue when the user deletes the composition graph or .asset in runtime (case 1263319)
- Fixed assertion failure when changing resolution to compositor layers after using AOVs (case 1265023) 
- Fixed flickering layers in graphics compositor (case 1264552)
- Fixed issue causing the editor field not updating the disc area light radius.
- Fixed issues that lead to cookie atlas to be updated every frame even if cached data was valid.
- Fixed an issue where world space UI was not emitted for reflection cameras in HDRP
- Fixed an issue with cookie texture atlas that would cause realtime textures to always update in the atlas even when the content did not change.
- Fixed an issue where only one of the two lookdev views would update when changing the default lookdev volume profile.
- Fixed a bug related to light cluster invalidation.
- Fixed shader warning in DofGather (case 1272931)
- Fixed AOV export of depth buffer which now correctly export linear depth (case 1265001)
- Fixed issue that caused the decal atlas to not be updated upon changing of the decal textures content.
- Fixed "Screen position out of view frustum" error when camera is at exactly the planar reflection probe location.
- Fixed Amplitude -> Min/Max parametrization conversion
- Fixed issue that allocated a small cookie for normal spot lights.
- Fixed issue when undoing a change in diffuse profile list after deleting the volume profile.
- Fixed custom pass re-ordering and removing.
- Fixed TAA issue and hardware dynamic resolution.
- Fixed a static lighting flickering issue caused by having an active planar probe in the scene while rendering inspector preview.
- Fixed an issue where even when set to OnDemand, the sky lighting would still be updated when changing sky parameters.
- Fixed an error message trigerred when a mesh has more than 32 sub-meshes (case 1274508).
- Fixed RTGI getting noisy for grazying angle geometry (case 1266462).
- Fixed an issue with TAA history management on pssl.
- Fixed the global illumination volume override having an unwanted advanced mode (case 1270459).
- Fixed screen space shadow option displayed on directional shadows while they shouldn't (case 1270537).
- Fixed the handling of undo and redo actions in the graphics compositor (cases 1268149, 1266212, 1265028)
- Fixed issue with composition graphs that include virtual textures, cubemaps and other non-2D textures (cases 1263347, 1265638).
- Fixed issues when selecting a new composition graph or setting it to None (cases 1263350, 1266202)
- Fixed ArgumentNullException when saving shader graphs after removing the compositor from the scene (case 1268658)
- Fixed issue with updating the compositor output when not in play mode (case 1266216)
- Fixed warning with area mesh (case 1268379)
- Fixed issue with diffusion profile not being updated upon reset of the editor. 
- Fixed an issue that lead to corrupted refraction in some scenarios on xbox.
- Fixed for light loop scalarization not happening. 
- Fixed issue with stencil not being set in rendergraph mode.
- Fixed for post process being overridable in reflection probes even though it is not supported.
- Fixed RTGI in performance mode when light layers are enabled on the asset.
- Fixed SSS materials appearing black in matcap mode.
- Fixed a collision in the interaction of RTR and RTGI.
- Fix for lookdev toggling renderers that are set to non editable or are hidden in the inspector.
- Fixed issue with mipmap debug mode not properly resetting full screen mode (and viceversa). 
- Added unsupported message when using tile debug mode with MSAA.
- Fixed SSGI compilation issues on PS4.
- Fixed "Screen position out of view frustum" error when camera is on exactly the planar reflection probe plane.
- Workaround issue that caused objects using eye shader to not be rendered on xbox.
- Fixed GC allocation when using XR single-pass test mode.
- Fixed text in cascades shadow split being truncated.
- Fixed rendering of custom passes in the Custom Pass Volume inspector
- Force probe to render again if first time was during async shader compilation to avoid having cyan objects.
- Fixed for lookdev library field not being refreshed upon opening a library from the environment library inspector.
- Fixed serialization issue with matcap scale intensity.
- Close Add Override popup of Volume Inspector when the popup looses focus (case 1258571)
- Light quality setting for contact shadow set to on for High quality by default.
- Fixed an exception thrown when closing the look dev because there is no active SRP anymore.
- Fixed alignment of framesettings in HDRP Default Settings
- Fixed an exception thrown when closing the look dev because there is no active SRP anymore.
- Fixed an issue where entering playmode would close the LookDev window.
<<<<<<< HEAD
- Fixed Cutoff not working properly with ray tracing shaders default and SG (case 1261292).
- Fixed shader compilation issue with Hair shader and debug display mode
- Fixed cubemap static preview not updated when the asset is imported.
- Fixed wizard DXR setup on non-DXR compatible devices.
- Fixed Custom Post Processes affecting preview cameras.
- Fixed issue with lens distortion breaking rendering.
=======
- Fixed issue with rendergraph on console failing on SSS pass.
>>>>>>> 7eb3f4ab

### Changed
- Preparation pass for RTSSShadows to be supported by render graph.
- Add tooltips with the full name of the (graphics) compositor properties to properly show large names that otherwise are clipped by the UI (case 1263590)
- Composition profile .asset files cannot be manually edited/reset by users (to avoid breaking things - case 1265631)
- Preparation pass for RTSSShadows to be supported by render graph.
- Changed the way the ray tracing property is displayed on the material (QOL 1265297).
- Exposed lens attenuation mode in default settings and remove it as a debug mode.
- Composition layers without any sub layers are now cleared to black to avoid confusion (case 1265061).
- Slight reduction of VGPR used by area light code.
- Changed thread group size for contact shadows (save 1.1ms on PS4)
- Make sure distortion stencil test happens before pixel shader is run.
- Small optimization that allows to skip motion vector prepping when the whole wave as velocity of 0.
- Improved performance to avoid generating coarse stencil buffer when not needed.
- Remove HTile generation for decals (faster without).
- Improving SSGI Filtering and fixing a blend issue with RTGI.
- Changed the Trackball UI so that it allows explicit numeric values.
- Reduce the G-buffer footprint of anisotropic materials
- Moved SSGI out of preview.
- Skip an unneeded depth buffer copy on consoles. 
- Replaced the Density Volume Texture Tool with the new 3D Texture Importer.
- Rename Raytracing Node to Raytracing Quality Keyword and rename high and low inputs as default and raytraced. All raytracing effects now use the raytraced mode but path tracing.
- Moved diffusion profile list to the HDRP default settings panel.
- Skip biquadratic resampling of vbuffer when volumetric fog filtering is enabled.
- Optimized Grain and sRGB Dithering.
- On platforms that allow it skip the first mip of the depth pyramid and compute it alongside the depth buffer used for low res transparents.
- When trying to install the local configuration package, if another one is already present the user is now asked whether they want to keep it or not.
- Improved MSAA color resolve to fix issues when very bright and very dark samples are resolved together.

## [10.0.0] - 2019-06-10

### Added
- Ray tracing support for VR single-pass
- Added sharpen filter shader parameter and UI for TemporalAA to control image quality instead of hardcoded value
- Added frame settings option for custom post process and custom passes as well as custom color buffer format option.
- Add check in wizard on SRP Batcher enabled.
- Added default implementations of OnPreprocessMaterialDescription for FBX, Obj, Sketchup and 3DS file formats.
- Added custom pass fade radius
- Added after post process injection point for custom passes
- Added basic alpha compositing support - Alpha is available afterpostprocess when using FP16 buffer format.
- Added falloff distance on Reflection Probe and Planar Reflection Probe
- Added Backplate projection from the HDRISky
- Added Shadow Matte in UnlitMasterNode, which only received shadow without lighting
- Added hability to name LightLayers in HDRenderPipelineAsset
- Added a range compression factor for Reflection Probe and Planar Reflection Probe to avoid saturation of colors.
- Added path tracing support for directional, point and spot lights, as well as emission from Lit and Unlit.
- Added non temporal version of SSAO.
- Added more detailed ray tracing stats in the debug window
- Added Disc area light (bake only)
- Added a warning in the material UI to prevent transparent + subsurface-scattering combination.
- Added XR single-pass setting into HDRP asset
- Added a penumbra tint option for lights
- Added support for depth copy with XR SDK
- Added debug setting to Render Pipeline Debug Window to list the active XR views
- Added an option to filter the result of the volumetric lighting (off by default).
- Added a transmission multiplier for directional lights
- Added XR single-pass test mode to Render Pipeline Debug Window
- Added debug setting to Render Pipeline Window to list the active XR views
- Added a new refraction mode for the Lit shader (thin). Which is a box refraction with small thickness values
- Added the code to support Barn Doors for Area Lights based on a shaderconfig option.
- Added HDRPCameraBinder property binder for Visual Effect Graph
- Added "Celestial Body" controls to the Directional Light
- Added new parameters to the Physically Based Sky
- Added Reflections to the DXR Wizard
- Added the possibility to have ray traced colored and semi-transparent shadows on directional lights.
- Added a check in the custom post process template to throw an error if the default shader is not found.
- Exposed the debug overlay ratio in the debug menu.
- Added a separate frame settings for tonemapping alongside color grading.
- Added the receive fog option in the material UI for ShaderGraphs.
- Added a public virtual bool in the custom post processes API to specify if a post processes should be executed in the scene view.
- Added a menu option that checks scene issues with ray tracing. Also removed the previously existing warning at runtime.
- Added Contrast Adaptive Sharpen (CAS) Upscaling effect.
- Added APIs to update probe settings at runtime.
- Added documentation for the rayTracingSupported method in HDRP
- Added user-selectable format for the post processing passes.
- Added support for alpha channel in some post-processing passes (DoF, TAA, Uber).
- Added warnings in FrameSettings inspector when using DXR and atempting to use Asynchronous Execution.
- Exposed Stencil bits that can be used by the user.
- Added history rejection based on velocity of intersected objects for directional, point and spot lights.
- Added a affectsVolumetric field to the HDAdditionalLightData API to know if light affects volumetric fog.
- Add OS and Hardware check in the Wizard fixes for DXR.
- Added option to exclude camera motion from motion blur.
- Added semi-transparent shadows for point and spot lights.
- Added support for semi-transparent shadow for unlit shader and unlit shader graph.
- Added the alpha clip enabled toggle to the material UI for all HDRP shader graphs.
- Added Material Samples to explain how to use the lit shader features
- Added an initial implementation of ray traced sub surface scattering
- Added AssetPostprocessors and Shadergraphs to handle Arnold Standard Surface and 3DsMax Physical material import from FBX.
- Added support for Smoothness Fade start work when enabling ray traced reflections.
- Added Contact shadow, Micro shadows and Screen space refraction API documentation.
- Added script documentation for SSR, SSAO (ray tracing), GI, Light Cluster, RayTracingSettings, Ray Counters, etc.
- Added path tracing support for refraction and internal reflections.
- Added support for Thin Refraction Model and Lit's Clear Coat in Path Tracing.
- Added the Tint parameter to Sky Colored Fog.
- Added of Screen Space Reflections for Transparent materials
- Added a fallback for ray traced area light shadows in case the material is forward or the lit mode is forward.
- Added a new debug mode for light layers.
- Added an "enable" toggle to the SSR volume component.
- Added support for anisotropic specular lobes in path tracing.
- Added support for alpha clipping in path tracing.
- Added support for light cookies in path tracing.
- Added support for transparent shadows in path tracing.
- Added support for iridescence in path tracing.
- Added support for background color in path tracing.
- Added a path tracing test to the test suite.
- Added a warning and workaround instructions that appear when you enable XR single-pass after the first frame with the XR SDK.
- Added the exposure sliders to the planar reflection probe preview
- Added support for subsurface scattering in path tracing.
- Added a new mode that improves the filtering of ray traced shadows (directional, point and spot) based on the distance to the occluder.
- Added support of cookie baking and add support on Disc light.
- Added support for fog attenuation in path tracing.
- Added a new debug panel for volumes
- Added XR setting to control camera jitter for temporal effects
- Added an error message in the DrawRenderers custom pass when rendering opaque objects with an HDRP asset in DeferredOnly mode.
- Added API to enable proper recording of path traced scenes (with the Unity recorder or other tools).
- Added support for fog in Recursive rendering, ray traced reflections and ray traced indirect diffuse.
- Added an alpha blend option for recursive rendering
- Added support for stack lit for ray tracing effects.
- Added support for hair for ray tracing effects.
- Added support for alpha to coverage for HDRP shaders and shader graph
- Added support for Quality Levels to Subsurface Scattering.
- Added option to disable XR rendering on the camera settings.
- Added support for specular AA from geometric curvature in AxF
- Added support for baked AO (no input for now) in AxF
- Added an info box to warn about depth test artifacts when rendering object twice in custom passes with MSAA.
- Added a frame setting for alpha to mask.
- Added support for custom passes in the AOV API
- Added Light decomposition lighting debugging modes and support in AOV
- Added exposure compensation to Fixed exposure mode
- Added support for rasterized area light shadows in StackLit
- Added support for texture-weighted automatic exposure
- Added support for POM for emissive map
- Added alpha channel support in motion blur pass.
- Added the HDRP Compositor Tool (in Preview).
- Added a ray tracing mode option in the HDRP asset that allows to override and shader stripping.
- Added support for arbitrary resolution scaling of Volumetric Lighting to the Fog volume component.
- Added range attenuation for box-shaped spotlights.
- Added scenes for hair and fabric and decals with material samples
- Added fabric materials and textures
- Added information for fabric materials in fabric scene
- Added a DisplayInfo attribute to specify a name override and a display order for Volume Component fields (used only in default inspector for now).
- Added Min distance to contact shadows.
- Added support for Depth of Field in path tracing (by sampling the lens aperture).
- Added an API in HDRP to override the camera within the rendering of a frame (mainly for custom pass).
- Added a function (HDRenderPipeline.ResetRTHandleReferenceSize) to reset the reference size of RTHandle systems.
- Added support for AxF measurements importing into texture resources tilings.
- Added Layer parameter on Area Light to modify Layer of generated Emissive Mesh
- Added a flow map parameter to HDRI Sky
- Implemented ray traced reflections for transparent objects.
- Add a new parameter to control reflections in recursive rendering.
- Added an initial version of SSGI.
- Added Virtual Texturing cache settings to control the size of the Streaming Virtual Texturing caches.
- Added back-compatibility with builtin stereo matrices.
- Added CustomPassUtils API to simplify Blur, Copy and DrawRenderers custom passes.
- Added Histogram guided automatic exposure.
- Added few exposure debug modes.
- Added support for multiple path-traced views at once (e.g., scene and game views).
- Added support for 3DsMax's 2021 Simplified Physical Material from FBX files in the Model Importer.
- Added custom target mid grey for auto exposure.
- Added CustomPassUtils API to simplify Blur, Copy and DrawRenderers custom passes.
- Added an API in HDRP to override the camera within the rendering of a frame (mainly for custom pass).
- Added more custom pass API functions, mainly to render objects from another camera.
- Added support for transparent Unlit in path tracing.
- Added a minimal lit used for RTGI in peformance mode.
- Added procedural metering mask that can follow an object
- Added presets quality settings for RTAO and RTGI.
- Added an override for the shadow culling that allows better directional shadow maps in ray tracing effects (RTR, RTGI, RTSSS and RR).
- Added a Cloud Layer volume override.
- Added Fast Memory support for platform that support it.
- Added CPU and GPU timings for ray tracing effects.
- Added support to combine RTSSS and RTGI (1248733).
- Added IES Profile support for Point, Spot and Rectangular-Area lights
- Added support for multiple mapping modes in AxF.
- Add support of lightlayers on indirect lighting controller
- Added compute shader stripping.
- Added Cull Mode option for opaque materials and ShaderGraphs. 
- Added scene view exposure override.
- Added support for exposure curve remapping for min/max limits.
- Added presets for ray traced reflections.
- Added final image histogram debug view (both luminance and RGB).
- Added an example texture and rotation to the Cloud Layer volume override.
- Added an option to extend the camera culling for skinned mesh animation in ray tracing effects (1258547).
- Added decal layer system similar to light layer. Mesh will receive a decal when both decal layer mask matches.
- Added shader graph nodes for rendering a complex eye shader.
- Added more controls to contact shadows and increased quality in some parts. 
- Added a physically based option in DoF volume.
- Added API to check if a Camera, Light or ReflectionProbe is compatible with HDRP.
- Added path tracing test scene for normal mapping.
- Added missing API documentation.
- Remove CloudLayer
- Added quad overdraw and vertex density debug modes.

### Fixed
- fix when saved HDWizard window tab index out of range (1260273)
- Fix when rescale probe all direction below zero (1219246)
- Update documentation of HDRISky-Backplate, precise how to have Ambient Occlusion on the Backplate
- Sorting, undo, labels, layout in the Lighting Explorer.
- Fixed sky settings and materials in Shader Graph Samples package
- Fix/workaround a probable graphics driver bug in the GTAO shader.
- Fixed Hair and PBR shader graphs double sided modes
- Fixed an issue where updating an HDRP asset in the Quality setting panel would not recreate the pipeline.
- Fixed issue with point lights being considered even when occupying less than a pixel on screen (case 1183196)
- Fix a potential NaN source with iridescence (case 1183216)
- Fixed issue of spotlight breaking when minimizing the cone angle via the gizmo (case 1178279)
- Fixed issue that caused decals not to modify the roughness in the normal buffer, causing SSR to not behave correctly (case 1178336)
- Fixed lit transparent refraction with XR single-pass rendering
- Removed extra jitter for TemporalAA in VR
- Fixed ShaderGraph time in main preview
- Fixed issue on some UI elements in HDRP asset not expanding when clicking the arrow (case 1178369)
- Fixed alpha blending in custom post process
- Fixed the modification of the _AlphaCutoff property in the material UI when exposed with a ShaderGraph parameter.
- Fixed HDRP test `1218_Lit_DiffusionProfiles` on Vulkan.
- Fixed an issue where building a player in non-dev mode would generate render target error logs every frame
- Fixed crash when upgrading version of HDRP
- Fixed rendering issues with material previews
- Fixed NPE when using light module in Shuriken particle systems (1173348).
- Refresh cached shadow on editor changes
- Fixed light supported units caching (1182266)
- Fixed an issue where SSAO (that needs temporal reprojection) was still being rendered when Motion Vectors were not available (case 1184998)
- Fixed a nullref when modifying the height parameters inside the layered lit shader UI.
- Fixed Decal gizmo that become white after exiting play mode
- Fixed Decal pivot position to behave like a spotlight
- Fixed an issue where using the LightingOverrideMask would break sky reflection for regular cameras
- Fix DebugMenu FrameSettingsHistory persistency on close
- Fix DensityVolume, ReflectionProbe aned PlanarReflectionProbe advancedControl display
- Fix DXR scene serialization in wizard
- Fixed an issue where Previews would reallocate History Buffers every frame
- Fixed the SetLightLayer function in HDAdditionalLightData setting the wrong light layer
- Fix error first time a preview is created for planar
- Fixed an issue where SSR would use an incorrect roughness value on ForwardOnly (StackLit, AxF, Fabric, etc.) materials when the pipeline is configured to also allow deferred Lit.
- Fixed issues with light explorer (cases 1183468, 1183269)
- Fix dot colors in LayeredLit material inspector
- Fix undo not resetting all value when undoing the material affectation in LayerLit material
- Fix for issue that caused gizmos to render in render textures (case 1174395)
- Fixed the light emissive mesh not updated when the light was disabled/enabled
- Fixed light and shadow layer sync when setting the HDAdditionalLightData.lightlayersMask property
- Fixed a nullref when a custom post process component that was in the HDRP PP list is removed from the project
- Fixed issue that prevented decals from modifying specular occlusion (case 1178272).
- Fixed exposure of volumetric reprojection
- Fixed multi selection support for Scalable Settings in lights
- Fixed font shaders in test projects for VR by using a Shader Graph version
- Fixed refresh of baked cubemap by incrementing updateCount at the end of the bake (case 1158677).
- Fixed issue with rectangular area light when seen from the back
- Fixed decals not affecting lightmap/lightprobe
- Fixed zBufferParams with XR single-pass rendering
- Fixed moving objects not rendered in custom passes
- Fixed abstract classes listed in the + menu of the custom pass list
- Fixed custom pass that was rendered in previews
- Fixed precision error in zero value normals when applying decals (case 1181639)
- Fixed issue that triggered No Scene Lighting view in game view as well (case 1156102)
- Assign default volume profile when creating a new HDRP Asset
- Fixed fov to 0 in planar probe breaking the projection matrix (case 1182014)
- Fixed bugs with shadow caching
- Reassign the same camera for a realtime probe face render request to have appropriate history buffer during realtime probe rendering.
- Fixed issue causing wrong shading when normal map mode is Object space, no normal map is set, but a detail map is present (case 1143352)
- Fixed issue with decal and htile optimization
- Fixed TerrainLit shader compilation error regarding `_Control0_TexelSize` redefinition (case 1178480).
- Fixed warning about duplicate HDRuntimeReflectionSystem when configuring play mode without domain reload.
- Fixed an editor crash when multiple decal projectors were selected and some had null material
- Added all relevant fix actions to FixAll button in Wizard
- Moved FixAll button on top of the Wizard
- Fixed an issue where fog color was not pre-exposed correctly
- Fix priority order when custom passes are overlapping
- Fix cleanup not called when the custom pass GameObject is destroyed
- Replaced most instances of GraphicsSettings.renderPipelineAsset by GraphicsSettings.currentRenderPipeline. This should fix some parameters not working on Quality Settings overrides.
- Fixed an issue with Realtime GI not working on upgraded projects.
- Fixed issue with screen space shadows fallback texture was not set as a texture array.
- Fixed Pyramid Lights bounding box
- Fixed terrain heightmap default/null values and epsilons
- Fixed custom post-processing effects breaking when an abstract class inherited from `CustomPostProcessVolumeComponent`
- Fixed XR single-pass rendering in Editor by using ShaderConfig.s_XrMaxViews to allocate matrix array
- Multiple different skies rendered at the same time by different cameras are now handled correctly without flickering
- Fixed flickering issue happening when different volumes have shadow settings and multiple cameras are present.
- Fixed issue causing planar probes to disappear if there is no light in the scene.
- Fixed a number of issues with the prefab isolation mode (Volumes leaking from the main scene and reflection not working properly)
- Fixed an issue with fog volume component upgrade not working properly
- Fixed Spot light Pyramid Shape has shadow artifacts on aspect ratio values lower than 1
- Fixed issue with AO upsampling in XR
- Fixed camera without HDAdditionalCameraData component not rendering
- Removed the macro ENABLE_RAYTRACING for most of the ray tracing code
- Fixed prefab containing camera reloading in loop while selected in the Project view
- Fixed issue causing NaN wheh the Z scale of an object is set to 0.
- Fixed DXR shader passes attempting to render before pipeline loaded
- Fixed black ambient sky issue when importing a project after deleting Library.
- Fixed issue when upgrading a Standard transparent material (case 1186874)
- Fixed area light cookies not working properly with stack lit
- Fixed material render queue not updated when the shader is changed in the material inspector.
- Fixed a number of issues with full screen debug modes not reseting correctly when setting another mutually exclusive mode
- Fixed compile errors for platforms with no VR support
- Fixed an issue with volumetrics and RTHandle scaling (case 1155236)
- Fixed an issue where sky lighting might be updated uselessly
- Fixed issue preventing to allow setting decal material to none (case 1196129)
- Fixed XR multi-pass decals rendering
- Fixed several fields on Light Inspector that not supported Prefab overrides
- Fixed EOL for some files
- Fixed scene view rendering with volumetrics and XR enabled
- Fixed decals to work with multiple cameras
- Fixed optional clear of GBuffer (Was always on)
- Fixed render target clears with XR single-pass rendering
- Fixed HDRP samples file hierarchy
- Fixed Light units not matching light type
- Fixed QualitySettings panel not displaying HDRP Asset
- Fixed black reflection probes the first time loading a project
- Fixed y-flip in scene view with XR SDK
- Fixed Decal projectors do not immediately respond when parent object layer mask is changed in editor.
- Fixed y-flip in scene view with XR SDK
- Fixed a number of issues with Material Quality setting
- Fixed the transparent Cull Mode option in HD unlit master node settings only visible if double sided is ticked.
- Fixed an issue causing shadowed areas by contact shadows at the edge of far clip plane if contact shadow length is very close to far clip plane.
- Fixed editing a scalable settings will edit all loaded asset in memory instead of targetted asset.
- Fixed Planar reflection default viewer FOV
- Fixed flickering issues when moving the mouse in the editor with ray tracing on.
- Fixed the ShaderGraph main preview being black after switching to SSS in the master node settings
- Fixed custom fullscreen passes in VR
- Fixed camera culling masks not taken in account in custom pass volumes
- Fixed object not drawn in custom pass when using a DrawRenderers with an HDRP shader in a build.
- Fixed injection points for Custom Passes (AfterDepthAndNormal and BeforePreRefraction were missing)
- Fixed a enum to choose shader tags used for drawing objects (DepthPrepass or Forward) when there is no override material.
- Fixed lit objects in the BeforePreRefraction, BeforeTransparent and BeforePostProcess.
- Fixed the None option when binding custom pass render targets to allow binding only depth or color.
- Fixed custom pass buffers allocation so they are not allocated if they're not used.
- Fixed the Custom Pass entry in the volume create asset menu items.
- Fixed Prefab Overrides workflow on Camera.
- Fixed alignment issue in Preset for Camera.
- Fixed alignment issue in Physical part for Camera.
- Fixed FrameSettings multi-edition.
- Fixed a bug happening when denoising multiple ray traced light shadows
- Fixed minor naming issues in ShaderGraph settings
- VFX: Removed z-fight glitches that could appear when using deferred depth prepass and lit quad primitives
- VFX: Preserve specular option for lit outputs (matches HDRP lit shader)
- Fixed an issue with Metal Shader Compiler and GTAO shader for metal
- Fixed resources load issue while upgrading HDRP package.
- Fix LOD fade mask by accounting for field of view
- Fixed spot light missing from ray tracing indirect effects.
- Fixed a UI bug in the diffusion profile list after fixing them from the wizard.
- Fixed the hash collision when creating new diffusion profile assets.
- Fixed a light leaking issue with box light casting shadows (case 1184475)
- Fixed Cookie texture type in the cookie slot of lights (Now displays a warning because it is not supported).
- Fixed a nullref that happens when using the Shuriken particle light module
- Fixed alignment in Wizard
- Fixed text overflow in Wizard's helpbox
- Fixed Wizard button fix all that was not automatically grab all required fixes
- Fixed VR tab for MacOS in Wizard
- Fixed local config package workflow in Wizard
- Fixed issue with contact shadows shifting when MSAA is enabled.
- Fixed EV100 in the PBR sky
- Fixed an issue In URP where sometime the camera is not passed to the volume system and causes a null ref exception (case 1199388)
- Fixed nullref when releasing HDRP with custom pass disabled
- Fixed performance issue derived from copying stencil buffer.
- Fixed an editor freeze when importing a diffusion profile asset from a unity package.
- Fixed an exception when trying to reload a builtin resource.
- Fixed the light type intensity unit reset when switching the light type.
- Fixed compilation error related to define guards and CreateLayoutFromXrSdk()
- Fixed documentation link on CustomPassVolume.
- Fixed player build when HDRP is in the project but not assigned in the graphic settings.
- Fixed an issue where ambient probe would be black for the first face of a baked reflection probe
- VFX: Fixed Missing Reference to Visual Effect Graph Runtime Assembly
- Fixed an issue where rendering done by users in EndCameraRendering would be executed before the main render loop.
- Fixed Prefab Override in main scope of Volume.
- Fixed alignment issue in Presset of main scope of Volume.
- Fixed persistence of ShowChromeGizmo and moved it to toolbar for coherency in ReflectionProbe and PlanarReflectionProbe.
- Fixed Alignement issue in ReflectionProbe and PlanarReflectionProbe.
- Fixed Prefab override workflow issue in ReflectionProbe and PlanarReflectionProbe.
- Fixed empty MoreOptions and moved AdvancedManipulation in a dedicated location for coherency in ReflectionProbe and PlanarReflectionProbe.
- Fixed Prefab override workflow issue in DensityVolume.
- Fixed empty MoreOptions and moved AdvancedManipulation in a dedicated location for coherency in DensityVolume.
- Fix light limit counts specified on the HDRP asset
- Fixed Quality Settings for SSR, Contact Shadows and Ambient Occlusion volume components
- Fixed decalui deriving from hdshaderui instead of just shaderui
- Use DelayedIntField instead of IntField for scalable settings
- Fixed init of debug for FrameSettingsHistory on SceneView camera
- Added a fix script to handle the warning 'referenced script in (GameObject 'SceneIDMap') is missing'
- Fix Wizard load when none selected for RenderPipelineAsset
- Fixed TerrainLitGUI when per-pixel normal property is not present.
- Fixed rendering errors when enabling debug modes with custom passes
- Fix an issue that made PCSS dependent on Atlas resolution (not shadow map res)
- Fixing a bug whith histories when n>4 for ray traced shadows
- Fixing wrong behavior in ray traced shadows for mesh renderers if their cast shadow is shadow only or double sided
- Only tracing rays for shadow if the point is inside the code for spotlight shadows
- Only tracing rays if the point is inside the range for point lights
- Fixing ghosting issues when the screen space shadow  indexes change for a light with ray traced shadows
- Fixed an issue with stencil management and Xbox One build that caused corrupted output in deferred mode.
- Fixed a mismatch in behavior between the culling of shadow maps and ray traced point and spot light shadows
- Fixed recursive ray tracing not working anymore after intermediate buffer refactor.
- Fixed ray traced shadow denoising not working (history rejected all the time).
- Fixed shader warning on xbox one
- Fixed cookies not working for spot lights in ray traced reflections, ray traced GI and recursive rendering
- Fixed an inverted handling of CoatSmoothness for SSR in StackLit.
- Fixed missing distortion inputs in Lit and Unlit material UI.
- Fixed issue that propagated NaNs across multiple frames through the exposure texture.
- Fixed issue with Exclude from TAA stencil ignored.
- Fixed ray traced reflection exposure issue.
- Fixed issue with TAA history not initialising corretly scale factor for first frame
- Fixed issue with stencil test of material classification not using the correct Mask (causing false positive and bad performance with forward material in deferred)
- Fixed issue with History not reset when chaning antialiasing mode on camera
- Fixed issue with volumetric data not being initialized if default settings have volumetric and reprojection off.
- Fixed ray tracing reflection denoiser not applied in tier 1
- Fixed the vibility of ray tracing related methods.
- Fixed the diffusion profile list not saved when clicking the fix button in the material UI.
- Fixed crash when pushing bounce count higher than 1 for ray traced GI or reflections
- Fixed PCSS softness scale so that it better match ray traced reference for punctual lights.
- Fixed exposure management for the path tracer
- Fixed AxF material UI containing two advanced options settings.
- Fixed an issue where cached sky contexts were being destroyed wrongly, breaking lighting in the LookDev
- Fixed issue that clamped PCSS softness too early and not after distance scale.
- Fixed fog affect transparent on HD unlit master node
- Fixed custom post processes re-ordering not saved.
- Fixed NPE when using scalable settings
- Fixed an issue where PBR sky precomputation was reset incorrectly in some cases causing bad performance.
- Fixed a bug due to depth history begin overriden too soon
- Fixed CustomPassSampleCameraColor scale issue when called from Before Transparent injection point.
- Fixed corruption of AO in baked probes.
- Fixed issue with upgrade of projects that still had Very High as shadow filtering quality.
- Fixed issue that caused Distortion UI to appear in Lit.
- Fixed several issues with decal duplicating when editing them.
- Fixed initialization of volumetric buffer params (1204159)
- Fixed an issue where frame count was incorrectly reset for the game view, causing temporal processes to fail.
- Fixed Culling group was not disposed error.
- Fixed issues on some GPU that do not support gathers on integer textures.
- Fixed an issue with ambient probe not being initialized for the first frame after a domain reload for volumetric fog.
- Fixed the scene visibility of decal projectors and density volumes
- Fixed a leak in sky manager.
- Fixed an issue where entering playmode while the light editor is opened would produce null reference exceptions.
- Fixed the debug overlay overlapping the debug menu at runtime.
- Fixed an issue with the framecount when changing scene.
- Fixed errors that occurred when using invalid near and far clip plane values for planar reflections.
- Fixed issue with motion blur sample weighting function.
- Fixed motion vectors in MSAA.
- Fixed sun flare blending (case 1205862).
- Fixed a lot of issues related to ray traced screen space shadows.
- Fixed memory leak caused by apply distortion material not being disposed.
- Fixed Reflection probe incorrectly culled when moving its parent (case 1207660)
- Fixed a nullref when upgrading the Fog volume components while the volume is opened in the inspector.
- Fix issues where decals on PS4 would not correctly write out the tile mask causing bits of the decal to go missing.
- Use appropriate label width and text content so the label is completely visible
- Fixed an issue where final post process pass would not output the default alpha value of 1.0 when using 11_11_10 color buffer format.
- Fixed SSR issue after the MSAA Motion Vector fix.
- Fixed an issue with PCSS on directional light if punctual shadow atlas was not allocated.
- Fixed an issue where shadow resolution would be wrong on the first face of a baked reflection probe.
- Fixed issue with PCSS softness being incorrect for cascades different than the first one.
- Fixed custom post process not rendering when using multiple HDRP asset in quality settings
- Fixed probe gizmo missing id (case 1208975)
- Fixed a warning in raytracingshadowfilter.compute
- Fixed issue with AO breaking with small near plane values.
- Fixed custom post process Cleanup function not called in some cases.
- Fixed shader warning in AO code.
- Fixed a warning in simpledenoiser.compute
- Fixed tube and rectangle light culling to use their shape instead of their range as a bounding box.
- Fixed caused by using gather on a UINT texture in motion blur.
- Fix issue with ambient occlusion breaking when dynamic resolution is active.
- Fixed some possible NaN causes in Depth of Field.
- Fixed Custom Pass nullref due to the new Profiling Sample API changes
- Fixed the black/grey screen issue on after post process Custom Passes in non dev builds.
- Fixed particle lights.
- Improved behavior of lights and probe going over the HDRP asset limits.
- Fixed issue triggered when last punctual light is disabled and more than one camera is used.
- Fixed Custom Pass nullref due to the new Profiling Sample API changes
- Fixed the black/grey screen issue on after post process Custom Passes in non dev builds.
- Fixed XR rendering locked to vsync of main display with Standalone Player.
- Fixed custom pass cleanup not called at the right time when using multiple volumes.
- Fixed an issue on metal with edge of decal having artifact by delaying discard of fragments during decal projection
- Fixed various shader warning
- Fixing unnecessary memory allocations in the ray tracing cluster build
- Fixed duplicate column labels in LightEditor's light tab
- Fixed white and dark flashes on scenes with very high or very low exposure when Automatic Exposure is being used.
- Fixed an issue where passing a null ProfilingSampler would cause a null ref exception.
- Fixed memory leak in Sky when in matcap mode.
- Fixed compilation issues on platform that don't support VR.
- Fixed migration code called when we create a new HDRP asset.
- Fixed RemoveComponent on Camera contextual menu to not remove Camera while a component depend on it.
- Fixed an issue where ambient occlusion and screen space reflections editors would generate null ref exceptions when HDRP was not set as the current pipeline.
- Fixed a null reference exception in the probe UI when no HDRP asset is present.
- Fixed the outline example in the doc (sampling range was dependent on screen resolution)
- Fixed a null reference exception in the HDRI Sky editor when no HDRP asset is present.
- Fixed an issue where Decal Projectors created from script where rotated around the X axis by 90°.
- Fixed frustum used to compute Density Volumes visibility when projection matrix is oblique.
- Fixed a null reference exception in Path Tracing, Recursive Rendering and raytraced Global Illumination editors when no HDRP asset is present.
- Fix for NaNs on certain geometry with Lit shader -- [case 1210058](https://fogbugz.unity3d.com/f/cases/1210058/)
- Fixed an issue where ambient occlusion and screen space reflections editors would generate null ref exceptions when HDRP was not set as the current pipeline.
- Fixed a null reference exception in the probe UI when no HDRP asset is present.
- Fixed the outline example in the doc (sampling range was dependent on screen resolution)
- Fixed a null reference exception in the HDRI Sky editor when no HDRP asset is present.
- Fixed an issue where materials newly created from the contextual menu would have an invalid state, causing various problems until it was edited.
- Fixed transparent material created with ZWrite enabled (now it is disabled by default for new transparent materials)
- Fixed mouseover on Move and Rotate tool while DecalProjector is selected.
- Fixed wrong stencil state on some of the pixel shader versions of deferred shader.
- Fixed an issue where creating decals at runtime could cause a null reference exception.
- Fixed issue that displayed material migration dialog on the creation of new project.
- Fixed various issues with time and animated materials (cases 1210068, 1210064).
- Updated light explorer with latest changes to the Fog and fixed issues when no visual environment was present.
- Fixed not handleling properly the recieve SSR feature with ray traced reflections
- Shadow Atlas is no longer allocated for area lights when they are disabled in the shader config file.
- Avoid MRT Clear on PS4 as it is not implemented yet.
- Fixed runtime debug menu BitField control.
- Fixed the radius value used for ray traced directional light.
- Fixed compilation issues with the layered lit in ray tracing shaders.
- Fixed XR autotests viewport size rounding
- Fixed mip map slider knob displayed when cubemap have no mipmap
- Remove unnecessary skip of material upgrade dialog box.
- Fixed the profiling sample mismatch errors when enabling the profiler in play mode
- Fixed issue that caused NaNs in reflection probes on consoles.
- Fixed adjusting positive axis of Blend Distance slides the negative axis in the density volume component.
- Fixed the blend of reflections based on the weight.
- Fixed fallback for ray traced reflections when denoising is enabled.
- Fixed error spam issue with terrain detail terrainDetailUnsupported (cases 1211848)
- Fixed hardware dynamic resolution causing cropping/scaling issues in scene view (case 1158661)
- Fixed Wizard check order for `Hardware and OS` and `Direct3D12`
- Fix AO issue turning black when Far/Near plane distance is big.
- Fixed issue when opening lookdev and the lookdev volume have not been assigned yet.
- Improved memory usage of the sky system.
- Updated label in HDRP quality preference settings (case 1215100)
- Fixed Decal Projector gizmo not undoing properly (case 1216629)
- Fix a leak in the denoising of ray traced reflections.
- Fixed Alignment issue in Light Preset
- Fixed Environment Header in LightingWindow
- Fixed an issue where hair shader could write garbage in the diffuse lighting buffer, causing NaNs.
- Fixed an exposure issue with ray traced sub-surface scattering.
- Fixed runtime debug menu light hierarchy None not doing anything.
- Fixed the broken ShaderGraph preview when creating a new Lit graph.
- Fix indentation issue in preset of LayeredLit material.
- Fixed minor issues with cubemap preview in the inspector.
- Fixed wrong build error message when building for android on mac.
- Fixed an issue related to denoising ray trace area shadows.
- Fixed wrong build error message when building for android on mac.
- Fixed Wizard persistency of Direct3D12 change on domain reload.
- Fixed Wizard persistency of FixAll on domain reload.
- Fixed Wizard behaviour on domain reload.
- Fixed a potential source of NaN in planar reflection probe atlas.
- Fixed an issue with MipRatio debug mode showing _DebugMatCapTexture not being set.
- Fixed missing initialization of input params in Blit for VR.
- Fix Inf source in LTC for area lights.
- Fix issue with AO being misaligned when multiple view are visible.
- Fix issue that caused the clamp of camera rotation motion for motion blur to be ineffective.
- Fixed issue with AssetPostprocessors dependencies causing models to be imported twice when upgrading the package version.
- Fixed culling of lights with XR SDK
- Fixed memory stomp in shadow caching code, leading to overflow of Shadow request array and runtime errors.
- Fixed an issue related to transparent objects reading the ray traced indirect diffuse buffer
- Fixed an issue with filtering ray traced area lights when the intensity is high or there is an exposure.
- Fixed ill-formed include path in Depth Of Field shader.
- Fixed shader graph and ray tracing after the shader target PR.
- Fixed a bug in semi-transparent shadows (object further than the light casting shadows)
- Fix state enabled of default volume profile when in package.
- Fixed removal of MeshRenderer and MeshFilter on adding Light component.
- Fixed Ray Traced SubSurface Scattering not working with ray traced area lights
- Fixed Ray Traced SubSurface Scattering not working in forward mode.
- Fixed a bug in debug light volumes.
- Fixed a bug related to ray traced area light shadow history.
- Fixed an issue where fog sky color mode could sample NaNs in the sky cubemap.
- Fixed a leak in the PBR sky renderer.
- Added a tooltip to the Ambient Mode parameter in the Visual Envionment volume component.
- Static lighting sky now takes the default volume into account (this fixes discrepancies between baked and realtime lighting).
- Fixed a leak in the sky system.
- Removed MSAA Buffers allocation when lit shader mode is set to "deferred only".
- Fixed invalid cast for realtime reflection probes (case 1220504)
- Fixed invalid game view rendering when disabling all cameras in the scene (case 1105163)
- Hide reflection probes in the renderer components.
- Fixed infinite reload loop while displaying Light's Shadow's Link Light Layer in Inspector of Prefab Asset.
- Fixed the culling was not disposed error in build log.
- Fixed the cookie atlas size and planar atlas size being too big after an upgrade of the HDRP asset.
- Fixed transparent SSR for shader graph.
- Fixed an issue with emissive light meshes not being in the RAS.
- Fixed DXR player build
- Fixed the HDRP asset migration code not being called after an upgrade of the package
- Fixed draw renderers custom pass out of bound exception
- Fixed the PBR shader rendering in deferred
- Fixed some typos in debug menu (case 1224594)
- Fixed ray traced point and spot lights shadows not rejecting istory when semi-transparent or colored.
- Fixed a warning due to StaticLightingSky when reloading domain in some cases.
- Fixed the MaxLightCount being displayed when the light volume debug menu is on ColorAndEdge.
- Fixed issue with unclear naming of debug menu for decals.
- Fixed z-fighting in scene view when scene lighting is off (case 1203927)
- Fixed issue that prevented cubemap thumbnails from rendering (only on D3D11 and Metal).
- Fixed ray tracing with VR single-pass
- Fix an exception in ray tracing that happens if two LOD levels are using the same mesh renderer.
- Fixed error in the console when switching shader to decal in the material UI.
- Fixed an issue with refraction model and ray traced recursive rendering (case 1198578).
- Fixed an issue where a dynamic sky changing any frame may not update the ambient probe.
- Fixed cubemap thumbnail generation at project load time.
- Fixed cubemap thumbnail generation at project load time. 
- Fixed XR culling with multiple cameras
- Fixed XR single-pass with Mock HMD plugin
- Fixed sRGB mismatch with XR SDK
- Fixed an issue where default volume would not update when switching profile.
- Fixed issue with uncached reflection probe cameras reseting the debug mode (case 1224601) 
- Fixed an issue where AO override would not override specular occlusion.
- Fixed an issue where Volume inspector might not refresh correctly in some cases.
- Fixed render texture with XR
- Fixed issue with resources being accessed before initialization process has been performed completely. 
- Half fixed shuriken particle light that cast shadows (only the first one will be correct)
- Fixed issue with atmospheric fog turning black if a planar reflection probe is placed below ground level. (case 1226588)
- Fixed custom pass GC alloc issue in CustomPassVolume.GetActiveVolumes().
- Fixed a bug where instanced shadergraph shaders wouldn't compile on PS4.
- Fixed an issue related to the envlightdatasrt not being bound in recursive rendering.
- Fixed shadow cascade tooltip when using the metric mode (case 1229232)
- Fixed how the area light influence volume is computed to match rasterization.
- Focus on Decal uses the extends of the projectors
- Fixed usage of light size data that are not available at runtime.
- Fixed the depth buffer copy made before custom pass after opaque and normal injection point.
- Fix for issue that prevented scene from being completely saved when baked reflection probes are present and lighting is set to auto generate.
- Fixed drag area width at left of Light's intensity field in Inspector.
- Fixed light type resolution when performing a reset on HDAdditionalLightData (case 1220931)
- Fixed reliance on atan2 undefined behavior in motion vector debug shader.
- Fixed an usage of a a compute buffer not bound (1229964)
- Fixed an issue where changing the default volume profile from another inspector would not update the default volume editor.
- Fix issues in the post process system with RenderTexture being invalid in some cases, causing rendering problems.
- Fixed an issue where unncessarily serialized members in StaticLightingSky component would change each time the scene is changed.
- Fixed a weird behavior in the scalable settings drawing when the space becomes tiny (1212045).
- Fixed a regression in the ray traced indirect diffuse due to the new probe system.
- Fix for range compression factor for probes going negative (now clamped to positive values).
- Fixed path validation when creating new volume profile (case 1229933)
- Fixed a bug where Decal Shader Graphs would not recieve reprojected Position, Normal, or Bitangent data. (1239921)
- Fix reflection hierarchy for CARPAINT in AxF.
- Fix precise fresnel for delta lights for SVBRDF in AxF.
- Fixed the debug exposure mode for display sky reflection and debug view baked lighting
- Fixed MSAA depth resolve when there is no motion vectors
- Fixed various object leaks in HDRP.
- Fixed compile error with XR SubsystemManager.
- Fix for assertion triggering sometimes when saving a newly created lit shader graph (case 1230996)
- Fixed culling of planar reflection probes that change position (case 1218651)
- Fixed null reference when processing lightprobe (case 1235285)
- Fix issue causing wrong planar reflection rendering when more than one camera is present.
- Fix black screen in XR when HDRP package is present but not used.
- Fixed an issue with the specularFGD term being used when the material has a clear coat (lit shader).
- Fixed white flash happening with auto-exposure in some cases (case 1223774)
- Fixed NaN which can appear with real time reflection and inf value
- Fixed an issue that was collapsing the volume components in the HDRP default settings
- Fixed warning about missing bound decal buffer
- Fixed shader warning on Xbox for ResolveStencilBuffer.compute. 
- Fixed PBR shader ZTest rendering in deferred.
- Replaced commands incompatible with async compute in light list build process.
- Diffusion Profile and Material references in HDRP materials are now correctly exported to unity packages. Note that the diffusion profile or the material references need to be edited once before this can work properly.
- Fix MaterialBalls having same guid issue
- Fix spelling and grammatical errors in material samples
- Fixed unneeded cookie texture allocation for cone stop lights.
- Fixed scalarization code for contact shadows.
- Fixed volume debug in playmode
- Fixed issue when toggling anything in HDRP asset that will produce an error (case 1238155)
- Fixed shader warning in PCSS code when using Vulkan.
- Fixed decal that aren't working without Metal and Ambient Occlusion option enabled.
- Fixed an error about procedural sky being logged by mistake.
- Fixed shadowmask UI now correctly showing shadowmask disable
- Made more explicit the warning about raytracing and asynchronous compute. Also fixed the condition in which it appears.
- Fixed a null ref exception in static sky when the default volume profile is invalid.
- DXR: Fixed shader compilation error with shader graph and pathtracer
- Fixed SceneView Draw Modes not being properly updated after opening new scene view panels or changing the editor layout.
- VFX: Removed irrelevant queues in render queue selection from HDRP outputs
- VFX: Motion Vector are correctly renderered with MSAA [Case 1240754](https://issuetracker.unity3d.com/product/unity/issues/guid/1240754/)
- Fixed a cause of NaN when a normal of 0-length is generated (usually via shadergraph). 
- Fixed issue with screen-space shadows not enabled properly when RT is disabled (case 1235821)
- Fixed a performance issue with stochastic ray traced area shadows.
- Fixed cookie texture not updated when changing an import settings (srgb for example).
- Fixed flickering of the game/scene view when lookdev is running.
- Fixed issue with reflection probes in realtime time mode with OnEnable baking having wrong lighting with sky set to dynamic (case 1238047).
- Fixed transparent motion vectors not working when in MSAA.
- Fix error when removing DecalProjector from component contextual menu (case 1243960)
- Fixed issue with post process when running in RGBA16 and an object with additive blending is in the scene.
- Fixed corrupted values on LayeredLit when using Vertex Color multiply mode to multiply and MSAA is activated. 
- Fix conflicts with Handles manipulation when performing a Reset in DecalComponent (case 1238833)
- Fixed depth prepass and postpass being disabled after changing the shader in the material UI.
- Fixed issue with sceneview camera settings not being saved after Editor restart.
- Fixed issue when switching back to custom sensor type in physical camera settings (case 1244350).
- Fixed a null ref exception when running playmode tests with the render pipeline debug window opened.
- Fixed some GCAlloc in the debug window.
- Fixed shader graphs not casting semi-transparent and color shadows (case 1242617)
- Fixed thin refraction mode not working properly.
- Fixed assert on tests caused by probe culling results being requested when culling did not happen. (case 1246169) 
- Fixed over consumption of GPU memory by the Physically Based Sky.
- Fixed an invalid rotation in Planar Reflection Probe editor display, that was causing an error message (case 1182022)
- Put more information in Camera background type tooltip and fixed inconsistent exposure behavior when changing bg type.
- Fixed issue that caused not all baked reflection to be deleted upon clicking "Clear Baked Data" in the lighting menu (case 1136080)
- Fixed an issue where asset preview could be rendered white because of static lighting sky.
- Fixed an issue where static lighting was not updated when removing the static lighting sky profile.
- Fixed the show cookie atlas debug mode not displaying correctly when enabling the clear cookie atlas option.
- Fixed various multi-editing issues when changing Emission parameters.
- Fixed error when undo a Reflection Probe removal in a prefab instance. (case 1244047)
- Fixed Microshadow not working correctly in deferred with LightLayers
- Tentative fix for missing include in depth of field shaders.
- Fixed the light overlap scene view draw mode (wasn't working at all).
- Fixed taaFrameIndex and XR tests 4052 and 4053
- Fixed the prefab integration of custom passes (Prefab Override Highlight not working as expected).
- Cloned volume profile from read only assets are created in the root of the project. (case 1154961)
- Fixed Wizard check on default volume profile to also check it is not the default one in package.
- Fix erroneous central depth sampling in TAA.
- Fixed light layers not correctly disabled when the lightlayers is set to Nothing and Lightlayers isn't enabled in HDRP Asset
- Fixed issue with Model Importer materials falling back to the Legacy default material instead of HDRP's default material when import happens at Editor startup.
- Fixed a wrong condition in CameraSwitcher, potentially causing out of bound exceptions.
- Fixed an issue where editing the Look Dev default profile would not reflect directly in the Look Dev window.
- Fixed a bug where the light list is not cleared but still used when resizing the RT.
- Fixed exposure debug shader with XR single-pass rendering.
- Fixed issues with scene view and transparent motion vectors.
- Fixed black screens for linux/HDRP (1246407)
- Fixed a vulkan and metal warning in the SSGI compute shader.
- Fixed an exception due to the color pyramid not allocated when SSGI is enabled.
- Fixed an issue with the first Depth history was incorrectly copied.
- Fixed path traced DoF focusing issue
- Fix an issue with the half resolution Mode (performance)
- Fix an issue with the color intensity of emissive for performance rtgi
- Fixed issue with rendering being mostly broken when target platform disables VR. 
- Workaround an issue caused by GetKernelThreadGroupSizes  failing to retrieve correct group size. 
- Fix issue with fast memory and rendergraph. 
- Fixed transparent motion vector framesetting not sanitized.
- Fixed wrong order of post process frame settings.
- Fixed white flash when enabling SSR or SSGI.
- The ray traced indrect diffuse and RTGI were combined wrongly with the rest of the lighting (1254318).
- Fixed an exception happening when using RTSSS without using RTShadows.
- Fix inconsistencies with transparent motion vectors and opaque by allowing camera only transparent motion vectors.
- Fix reflection probe frame settings override
- Fixed certain shadow bias artifacts present in volumetric lighting (case 1231885).
- Fixed area light cookie not updated when switch the light type from a spot that had a cookie.
- Fixed issue with dynamic resolution updating when not in play mode.
- Fixed issue with Contrast Adaptive Sharpening upsample mode and preview camera.
- Fix issue causing blocky artifacts when decals affect metallic and are applied on material with specular color workflow.
- Fixed issue with depth pyramid generation and dynamic resolution.
- Fixed an issue where decals were duplicated in prefab isolation mode.
- Fixed an issue where rendering preview with MSAA might generate render graph errors.
- Fixed compile error in PS4 for planar reflection filtering.
- Fixed issue with blue line in prefabs for volume mode.
- Fixing the internsity being applied to RTAO too early leading to unexpected results (1254626).
- Fix issue that caused sky to incorrectly render when using a custom projection matrix.
- Fixed null reference exception when using depth pre/post pass in shadergraph with alpha clip in the material.
- Appropriately constraint blend distance of reflection probe while editing with the inspector (case 1248931)
- Fixed AxF handling of roughness for Blinn-Phong type materials
- Fixed AxF UI errors when surface type is switched to transparent
- Fixed a serialization issue, preventing quality level parameters to undo/redo and update scene view on change.
- Fixed an exception occuring when a camera doesn't have an HDAdditionalCameraData (1254383).
- Fixed ray tracing with XR single-pass.
- Fixed warning in HDAdditionalLightData OnValidate (cases 1250864, 1244578)
- Fixed a bug related to denoising ray traced reflections.
- Fixed nullref in the layered lit material inspector.
- Fixed an issue where manipulating the color wheels in a volume component would reset the cursor every time.
- Fixed an issue where static sky lighting would not be updated for a new scene until it's reloaded at least once.
- Fixed culling for decals when used in prefabs and edited in context.
- Force to rebake probe with missing baked texture. (1253367)
- Fix supported Mac platform detection to handle new major version (11.0) properly
- Fixed typo in the Render Pipeline Wizard under HDRP+VR
- Change transparent SSR name in frame settings to avoid clipping. 
- Fixed missing include guards in shadow hlsl files.
- Repaint the scene view whenever the scene exposure override is changed.
- Fixed an error when clearing the SSGI history texture at creation time (1259930).
- Fixed alpha to mask reset when toggling alpha test in the material UI.
- Fixed an issue where opening the look dev window with the light theme would make the window blink and eventually crash unity.
- Fixed fallback for ray tracing and light layers (1258837).
- Fixed Sorting Priority not displayed correctly in the DrawRenderers custom pass UI.
- Fixed glitch in Project settings window when selecting diffusion profiles in material section (case 1253090)
- Fixed issue with light layers bigger than 8 (and above the supported range). 
- Fixed issue with culling layer mask of area light's emissive mesh 
- Fixed overused the atlas for Animated/Render Target Cookies (1259930).
- Fixed errors when switching area light to disk shape while an area emissive mesh was displayed.
- Fixed default frame settings MSAA toggle for reflection probes (case 1247631)
- Fixed the transparent SSR dependency not being properly disabled according to the asset dependencies (1260271).
- Fixed issue with completely black AO on double sided materials when normal mode is set to None.
- Fixed UI drawing of the quaternion (1251235)
- Fix an issue with the quality mode and perf mode on RTR and RTGI and getting rid of unwanted nans (1256923).
- Fixed unitialized ray tracing resources when using non-default HDRP asset (case 1259467).
- Fixed overused the atlas for Animated/Render Target Cookies (1259930).
- Fixed sky asserts with XR multipass
- Fixed for area light not updating baked light result when modifying with gizmo.
- Fixed robustness issue with GetOddNegativeScale() in ray tracing, which was impacting normal mapping (1261160).
- Fixed regression where moving face of the probe gizmo was not moving its position anymore.
- Fixed XR single-pass macros in tessellation shaders.
- Fixed path-traced subsurface scattering mixing with diffuse and specular BRDFs (1250601).
- Fixed custom pass re-ordering issues.
- Improved robustness of normal mapping when scale is 0, and mapping is extreme (normals in or below the tangent plane).
- Fixed XR Display providers not getting zNear and zFar plane distances passed to them when in HDRP.
- Fixed rendering breaking when disabling tonemapping in the frame settings.
- Fixed issue with serialization of exposure modes in volume profiles not being consistent between HDRP versions (case 1261385).
- Fixed issue with duplicate names in newly created sub-layers in the graphics compositor (case 1263093).
- Remove MSAA debug mode when renderpipeline asset has no MSAA
- Fixed some post processing using motion vectors when they are disabled
- Fixed the multiplier of the environement lights being overriden with a wrong value for ray tracing (1260311).
- Fixed a series of exceptions happening when trying to load an asset during wizard execution (1262171).
- Fixed an issue with Stacklit shader not compiling correctly in player with debug display on (1260579)
- Fixed couple issues in the dependence of building the ray tracing acceleration structure.
- Fix sun disk intensity
- Fixed unwanted ghosting for smooth surfaces.
- Fixing an issue in the recursive rendering flag texture usage.
- Fixed a missing dependecy for choosing to evaluate transparent SSR.
- Fixed issue that failed compilation when XR is disabled.
- Fixed a compilation error in the IES code.
- Fixed issue with dynamic resolution handler when no OnResolutionChange callback is specified. 
- Fixed multiple volumes, planar reflection, and decal projector position when creating them from the menu.
- Reduced the number of global keyword used in deferredTile.shader
- Fixed incorrect processing of Ambient occlusion probe (9% error was introduced)
- Fixed multiedition of framesettings drop down (case 1270044)
- Fixed planar probe gizmo

### Changed
- Improve MIP selection for decals on Transparents
- Color buffer pyramid is not allocated anymore if neither refraction nor distortion are enabled
- Rename Emission Radius to Radius in UI in Point, Spot
- Angular Diameter parameter for directional light is no longuer an advanced property
- DXR: Remove Light Radius and Angular Diamater of Raytrace shadow. Angular Diameter and Radius are used instead.
- Remove MaxSmoothness parameters from UI for point, spot and directional light. The MaxSmoothness is now deduce from Radius Parameters
- DXR: Remove the Ray Tracing Environement Component. Add a Layer Mask to the ray Tracing volume components to define which objects are taken into account for each effect.
- Removed second cubemaps used for shadowing in lookdev
- Disable Physically Based Sky below ground
- Increase max limit of area light and reflection probe to 128
- Change default texture for detailmap to grey
- Optimize Shadow RT load on Tile based architecture platforms.
- Improved quality of SSAO.
- Moved RequestShadowMapRendering() back to public API.
- Update HDRP DXR Wizard with an option to automatically clone the hdrp config package and setup raytracing to 1 in shaders file.
- Added SceneSelection pass for TerrainLit shader.
- Simplified Light's type API regrouping the logic in one place (Check type in HDAdditionalLightData)
- The support of LOD CrossFade (Dithering transition) in master nodes now required to enable it in the master node settings (Save variant)
- Improved shadow bias, by removing constant depth bias and substituting it with slope-scale bias.
- Fix the default stencil values when a material is created from a SSS ShaderGraph.
- Tweak test asset to be compatible with XR: unlit SG material for canvas and double-side font material
- Slightly tweaked the behaviour of bloom when resolution is low to reduce artifacts.
- Hidden fields in Light Inspector that is not relevant while in BakingOnly mode.
- Changed parametrization of PCSS, now softness is derived from angular diameter (for directional lights) or shape radius (for point/spot lights) and min filter size is now in the [0..1] range.
- Moved the copy of the geometry history buffers to right after the depth mip chain generation.
- Rename "Luminance" to "Nits" in UX for physical light unit
- Rename FrameSettings "SkyLighting" to "SkyReflection"
- Reworked XR automated tests
- The ray traced screen space shadow history for directional, spot and point lights is discarded if the light transform has changed.
- Changed the behavior for ray tracing in case a mesh renderer has both transparent and opaque submeshes.
- Improve history buffer management
- Replaced PlayerSettings.virtualRealitySupported with XRGraphics.tryEnable.
- Remove redundant FrameSettings RealTimePlanarReflection
- Improved a bit the GC calls generated during the rendering.
- Material update is now only triggered when the relevant settings are touched in the shader graph master nodes
- Changed the way Sky Intensity (on Sky volume components) is handled. It's now a combo box where users can choose between Exposure, Multiplier or Lux (for HDRI sky only) instead of both multiplier and exposure being applied all the time. Added a new menu item to convert old profiles.
- Change how method for specular occlusions is decided on inspector shader (Lit, LitTesselation, LayeredLit, LayeredLitTessellation)
- Unlocked SSS, SSR, Motion Vectors and Distortion frame settings for reflections probes.
- Hide unused LOD settings in Quality Settings legacy window.
- Reduced the constrained distance for temporal reprojection of ray tracing denoising
- Removed shadow near plane from the Directional Light Shadow UI.
- Improved the performances of custom pass culling.
- The scene view camera now replicates the physical parameters from the camera tagged as "MainCamera".
- Reduced the number of GC.Alloc calls, one simple scene without plarnar / probes, it should be 0B.
- Renamed ProfilingSample to ProfilingScope and unified API. Added GPU Timings.
- Updated macros to be compatible with the new shader preprocessor.
- Ray tracing reflection temporal filtering is now done in pre-exposed space
- Search field selects the appropriate fields in both project settings panels 'HDRP Default Settings' and 'Quality/HDRP'
- Disabled the refraction and transmission map keywords if the material is opaque.
- Keep celestial bodies outside the atmosphere.
- Updated the MSAA documentation to specify what features HDRP supports MSAA for and what features it does not.
- Shader use for Runtime Debug Display are now correctly stripper when doing a release build
- Now each camera has its own Volume Stack. This allows Volume Parameters to be updated as early as possible and be ready for the whole frame without conflicts between cameras.
- Disable Async for SSR, SSAO and Contact shadow when aggregated ray tracing frame setting is on.
- Improved performance when entering play mode without domain reload by a factor of ~25
- Renamed the camera profiling sample to include the camera name
- Discarding the ray tracing history for AO, reflection, diffuse shadows and GI when the viewport size changes.
- Renamed the camera profiling sample to include the camera name
- Renamed the post processing graphic formats to match the new convention.
- The restart in Wizard for DXR will always be last fix from now on
- Refactoring pre-existing materials to share more shader code between rasterization and ray tracing.
- Setting a material's Refraction Model to Thin does not overwrite the Thickness and Transmission Absorption Distance anymore.
- Removed Wind textures from runtime as wind is no longer built into the pipeline
- Changed Shader Graph titles of master nodes to be more easily searchable ("HDRP/x" -> "x (HDRP)")
- Expose StartSinglePass() and StopSinglePass() as public interface for XRPass
- Replaced the Texture array for 2D cookies (spot, area and directional lights) and for planar reflections by an atlas.
- Moved the tier defining from the asset to the concerned volume components.
- Changing from a tier management to a "mode" management for reflection and GI and removing the ability to enable/disable deferred and ray bining (they are now implied by performance mode)
- The default FrameSettings for ScreenSpaceShadows is set to true for Camera in order to give a better workflow for DXR.
- Refactor internal usage of Stencil bits.
- Changed how the material upgrader works and added documentation for it.
- Custom passes now disable the stencil when overwriting the depth and not writing into it.
- Renamed the camera profiling sample to include the camera name
- Changed the way the shadow casting property of transparent and tranmissive materials is handeled for ray tracing.
- Changed inspector materials stencil setting code to have more sharing.
- Updated the default scene and default DXR scene and DefaultVolumeProfile.
- Changed the way the length parameter is used for ray traced contact shadows.
- Improved the coherency of PCSS blur between cascades.
- Updated VR checks in Wizard to reflect new XR System.
- Removing unused alpha threshold depth prepass and post pass for fabric shader graph.
- Transform result from CIE XYZ to sRGB color space in EvalSensitivity for iridescence.
- Moved BeginCameraRendering callback right before culling.
- Changed the visibility of the Indirect Lighting Controller component to public.
- Renamed the cubemap used for diffuse convolution to a more explicit name for the memory profiler.
- Improved behaviour of transmission color on transparent surfaces in path tracing.
- Light dimmer can now get values higher than one and was renamed to multiplier in the UI.
- Removed info box requesting volume component for Visual Environment and updated the documentation with the relevant information.
- Improved light selection oracle for light sampling in path tracing.
- Stripped ray tracing subsurface passes with ray tracing is not enabled.
- Remove LOD cross fade code for ray tracing shaders
- Removed legacy VR code
- Add range-based clipping to box lights (case 1178780)
- Improve area light culling (case 1085873)
- Light Hierarchy debug mode can now adjust Debug Exposure for visualizing high exposure scenes.
- Rejecting history for ray traced reflections based on a threshold evaluated on the neighborhood of the sampled history.
- Renamed "Environment" to "Reflection Probes" in tile/cluster debug menu.
- Utilities namespace is obsolete, moved its content to UnityEngine.Rendering (case 1204677)
- Obsolete Utilities namespace was removed, instead use UnityEngine.Rendering (case 1204677)
- Moved most of the compute shaders to the multi_compile API instead of multiple kernels.
- Use multi_compile API for deferred compute shader with shadow mask.
- Remove the raytracing rendering queue system to make recursive raytraced material work when raytracing is disabled
- Changed a few resources used by ray tracing shaders to be global resources (using register space1) for improved CPU performance.
- All custom pass volumes are now executed for one injection point instead of the first one.
- Hidden unsupported choice in emission in Materials
- Temporal Anti aliasing improvements.
- Optimized PrepareLightsForGPU (cost reduced by over 25%) and PrepareGPULightData (around twice as fast now).
- Moved scene view camera settings for HDRP from the preferences window to the scene view camera settings window.
- Updated shaders to be compatible with Microsoft's DXC.
- Debug exposure in debug menu have been replace to debug exposure compensation in EV100 space and is always visible.
- Further optimized PrepareLightsForGPU (3x faster with few shadows, 1.4x faster with a lot of shadows or equivalently cost reduced by 68% to 37%).
- Raytracing: Replaced the DIFFUSE_LIGHTING_ONLY multicompile by a uniform.
- Raytracing: Removed the dynamic lightmap multicompile.
- Raytracing: Remove the LOD cross fade multi compile for ray tracing.
- Cookie are now supported in lightmaper. All lights casting cookie and baked will now include cookie influence.
- Avoid building the mip chain a second time for SSR for transparent objects.
- Replaced "High Quality" Subsurface Scattering with a set of Quality Levels.
- Replaced "High Quality" Volumetric Lighting with "Screen Resolution Percentage" and "Volume Slice Count" on the Fog volume component.
- Merged material samples and shader samples
- Update material samples scene visuals
- Use multi_compile API for deferred compute shader with shadow mask.
- Made the StaticLightingSky class public so that users can change it by script for baking purpose.
- Shadowmask and realtime reflectoin probe property are hide in Quality settings
- Improved performance of reflection probe management when using a lot of probes.
- Ignoring the disable SSR flags for recursive rendering.
- Removed logic in the UI to disable parameters for contact shadows and fog volume components as it was going against the concept of the volume system.
- Fixed the sub surface mask not being taken into account when computing ray traced sub surface scattering.
- MSAA Within Forward Frame Setting is now enabled by default on Cameras when new Render Pipeline Asset is created
- Slightly changed the TAA anti-flicker mechanism so that it is more aggressive on almost static images (only on High preset for now).
- Changed default exposure compensation to 0.
- Refactored shadow caching system.
- Removed experimental namespace for ray tracing code.
- Increase limit for max numbers of lights in UX
- Removed direct use of BSDFData in the path tracing pass, delegated to the material instead.
- Pre-warm the RTHandle system to reduce the amount of memory allocations and the total memory needed at all points. 
- DXR: Only read the geometric attributes that are required using the share pass info and shader graph defines.
- DXR: Dispatch binned rays in 1D instead of 2D.
- Lit and LayeredLit tessellation cross lod fade don't used dithering anymore between LOD but fade the tessellation height instead. Allow a smoother transition
- Changed the way planar reflections are filtered in order to be a bit more "physically based".
- Increased path tracing BSDFs roughness range from [0.001, 0.999] to [0.00001, 0.99999].
- Changing the default SSGI radius for the all configurations.
- Changed the default parameters for quality RTGI to match expected behavior.
- Add color clear pass while rendering XR occlusion mesh to avoid leaks.
- Only use one texture for ray traced reflection upscaling.
- Adjust the upscale radius based on the roughness value.
- DXR: Changed the way the filter size is decided for directional, point and spot shadows.
- Changed the default exposure mode to "Automatic (Histogram)", along with "Limit Min" to -4 and "Limit Max" to 16.
- Replaced the default scene system with the builtin Scene Template feature.
- Changed extensions of shader CAS include files.
- Making the planar probe atlas's format match the color buffer's format.
- Removing the planarReflectionCacheCompressed setting from asset.
- SHADERPASS for TransparentDepthPrepass and TransparentDepthPostpass identification is using respectively SHADERPASS_TRANSPARENT_DEPTH_PREPASS and SHADERPASS_TRANSPARENT_DEPTH_POSTPASS
- Moved the Parallax Occlusion Mapping node into Shader Graph.
- Renamed the debug name from SSAO to ScreenSpaceAmbientOcclusion (1254974).
- Added missing tooltips and improved the UI of the aperture control (case 1254916).
- Fixed wrong tooltips in the Dof Volume (case 1256641).
- The `CustomPassLoadCameraColor` and `CustomPassSampleCameraColor` functions now returns the correct color buffer when used in after post process instead of the color pyramid (which didn't had post processes).
- PBR Sky now doesn't go black when going below sea level, but it instead freezes calculation as if on the horizon. 
- Fixed an issue with quality setting foldouts not opening when clicking on them (1253088).
- Shutter speed can now be changed by dragging the mouse over the UI label (case 1245007).
- Remove the 'Point Cube Size' for cookie, use the Cubemap size directly.
- VFXTarget with Unlit now allows EmissiveColor output to be consistent with HDRP unlit.
- Only building the RTAS if there is an effect that will require it (1262217).
- Fixed the first ray tracing frame not having the light cluster being set up properly (1260311).
- Render graph pre-setup for ray traced ambient occlusion.
- Avoid casting multiple rays and denoising for hard directional, point and spot ray traced shadows (1261040).
- Making sure the preview cameras do not use ray tracing effects due to a by design issue to build ray tracing acceleration structures (1262166).
- Preparing ray traced reflections for the render graph support (performance and quality).
- Preparing recursive rendering for the render graph port.
- Preparation pass for RTGI, temporal filter and diffuse denoiser for render graph.
- Updated the documentation for the DXR implementation.
- Changed the DXR wizard to support optional checks.
- Changed the DXR wizard steps.
- Preparation pass for RTSSS to be supported by render graph.
- Changed the color space of EmissiveColorLDR property on all shader. Was linear but should have been sRGB. Auto upgrade script handle the conversion.

## [7.1.1] - 2019-09-05

### Added
- Transparency Overdraw debug mode. Allows to visualize transparent objects draw calls as an "heat map".
- Enabled single-pass instancing support for XR SDK with new API cmd.SetInstanceMultiplier()
- XR settings are now available in the HDRP asset
- Support for Material Quality in Shader Graph
- Material Quality support selection in HDRP Asset
- Renamed XR shader macro from UNITY_STEREO_ASSIGN_COMPUTE_EYE_INDEX to UNITY_XR_ASSIGN_VIEW_INDEX
- Raytracing ShaderGraph node for HDRP shaders
- Custom passes volume component with 3 injection points: Before Rendering, Before Transparent and Before Post Process
- Alpha channel is now properly exported to camera render textures when using FP16 color buffer format
- Support for XR SDK mirror view modes
- HD Master nodes in Shader Graph now support Normal and Tangent modification in vertex stage.
- DepthOfFieldCoC option in the fullscreen debug modes.
- Added override Ambient Occlusion option on debug windows
- Added Custom Post Processes with 3 injection points: Before Transparent, Before Post Process and After Post Process
- Added draft of minimal interactive path tracing (experimental) based on DXR API - Support only 4 area light, lit and unlit shader (non-shadergraph)
- Small adjustments to TAA anti flicker (more aggressive on high values).

### Fixed
- Fixed wizard infinite loop on cancellation
- Fixed with compute shader error about too many threads in threadgroup on low GPU
- Fixed invalid contact shadow shaders being created on metal
- Fixed a bug where if Assembly.GetTypes throws an exception due to mis-versioned dlls, then no preprocessors are used in the shader stripper
- Fixed typo in AXF decal property preventing to compile
- Fixed reflection probe with XR single-pass and FPTL
- Fixed force gizmo shown when selecting camera in hierarchy
- Fixed issue with XR occlusion mesh and dynamic resolution
- Fixed an issue where lighting compute buffers were re-created with the wrong size when resizing the window, causing tile artefacts at the top of the screen.
- Fix FrameSettings names and tooltips
- Fixed error with XR SDK when the Editor is not in focus
- Fixed errors with RenderGraph, XR SDK and occlusion mesh
- Fixed shadow routines compilation errors when "real" type is a typedef on "half".
- Fixed toggle volumetric lighting in the light UI
- Fixed post-processing history reset handling rt-scale incorrectly
- Fixed crash with terrain and XR multi-pass
- Fixed ShaderGraph material synchronization issues
- Fixed a null reference exception when using an Emissive texture with Unlit shader (case 1181335)
- Fixed an issue where area lights and point lights where not counted separately with regards to max lights on screen (case 1183196)
- Fixed an SSR and Subsurface Scattering issue (appearing black) when using XR.

### Changed
- Update Wizard layout.
- Remove almost all Garbage collection call within a frame.
- Rename property AdditionalVeclocityChange to AddPrecomputeVelocity
- Call the End/Begin camera rendering callbacks for camera with customRender enabled
- Changeg framesettings migration order of postprocess flags as a pr for reflection settings flags have been backported to 2019.2
- Replaced usage of ENABLE_VR in XRSystem.cs by version defines based on the presence of the built-in VR and XR modules
- Added an update virtual function to the SkyRenderer class. This is called once per frame. This allows a given renderer to amortize heavy computation at the rate it chooses. Currently only the physically based sky implements this.
- Removed mandatory XRPass argument in HDCamera.GetOrCreate()
- Restored the HDCamera parameter to the sky rendering builtin parameters.
- Removed usage of StructuredBuffer for XR View Constants
- Expose Direct Specular Lighting control in FrameSettings
- Deprecated ExponentialFog and VolumetricFog volume components. Now there is only one exponential fog component (Fog) which can add Volumetric Fog as an option. Added a script in Edit -> Render Pipeline -> Upgrade Fog Volume Components.

## [7.0.1] - 2019-07-25

### Added
- Added option in the config package to disable globally Area Lights and to select shadow quality settings for the deferred pipeline.
- When shader log stripping is enabled, shader stripper statistics will be written at `Temp/shader-strip.json`
- Occlusion mesh support from XR SDK

### Fixed
- Fixed XR SDK mirror view blit, cleanup some XRTODO and removed XRDebug.cs
- Fixed culling for volumetrics with XR single-pass rendering
- Fix shadergraph material pass setup not called
- Fixed documentation links in component's Inspector header bar
- Cookies using the render texture output from a camera are now properly updated
- Allow in ShaderGraph to enable pre/post pass when the alpha clip is disabled

### Changed
- RenderQueue for Opaque now start at Background instead of Geometry.
- Clamp the area light size for scripting API when we change the light type
- Added a warning in the material UI when the diffusion profile assigned is not in the HDRP asset


## [7.0.0] - 2019-07-17

### Added
- `Fixed`, `Viewer`, and `Automatic` modes to compute the FOV used when rendering a `PlanarReflectionProbe`
- A checkbox to toggle the chrome gizmo of `ReflectionProbe`and `PlanarReflectionProbe`
- Added a Light layer in shadows that allow for objects to cast shadows without being affected by light (and vice versa).
- You can now access ShaderGraph blend states from the Material UI (for example, **Surface Type**, **Sorting Priority**, and **Blending Mode**). This change may break Materials that use a ShaderGraph, to fix them, select **Edit > Render Pipeline > Reset all ShaderGraph Scene Materials BlendStates**. This syncs the blendstates of you ShaderGraph master nodes with the Material properties.
- You can now control ZTest, ZWrite, and CullMode for transparent Materials.
- Materials that use Unlit Shaders or Unlit Master Node Shaders now cast shadows.
- Added an option to enable the ztest on **After Post Process** materials when TAA is disabled.
- Added a new SSAO (based on Ground Truth Ambient Occlusion algorithm) to replace the previous one.
- Added support for shadow tint on light
- BeginCameraRendering and EndCameraRendering callbacks are now called with probes
- Adding option to update shadow maps only On Enable and On Demand.
- Shader Graphs that use time-dependent vertex modification now generate correct motion vectors.
- Added option to allow a custom spot angle for spot light shadow maps.
- Added frame settings for individual post-processing effects
- Added dither transition between cascades for Low and Medium quality settings
- Added single-pass instancing support with XR SDK
- Added occlusion mesh support with XR SDK
- Added support of Alembic velocity to various shaders
- Added support for more than 2 views for single-pass instancing
- Added support for per punctual/directional light min roughness in StackLit
- Added mirror view support with XR SDK
- Added VR verification in HDRPWizard
- Added DXR verification in HDRPWizard
- Added feedbacks in UI of Volume regarding skies
- Cube LUT support in Tonemapping. Cube LUT helpers for external grading are available in the Post-processing Sample package.

### Fixed
- Fixed an issue with history buffers causing effects like TAA or auto exposure to flicker when more than one camera was visible in the editor
- The correct preview is displayed when selecting multiple `PlanarReflectionProbe`s
- Fixed volumetric rendering with camera-relative code and XR stereo instancing
- Fixed issue with flashing cyan due to async compilation of shader when selecting a mesh
- Fix texture type mismatch when the contact shadow are disabled (causing errors on IOS devices)
- Fixed Generate Shader Includes while in package
- Fixed issue when texture where deleted in ShadowCascadeGUI
- Fixed issue in FrameSettingsHistory when disabling a camera several time without enabling it in between.
- Fixed volumetric reprojection with camera-relative code and XR stereo instancing
- Added custom BaseShaderPreprocessor in HDEditorUtils.GetBaseShaderPreprocessorList()
- Fixed compile issue when USE_XR_SDK is not defined
- Fixed procedural sky sun disk intensity for high directional light intensities
- Fixed Decal mip level when using texture mip map streaming to avoid dropping to lowest permitted mip (now loading all mips)
- Fixed deferred shading for XR single-pass instancing after lightloop refactor
- Fixed cluster and material classification debug (material classification now works with compute as pixel shader lighting)
- Fixed IOS Nan by adding a maximun epsilon definition REAL_EPS that uses HALF_EPS when fp16 are used
- Removed unnecessary GC allocation in motion blur code
- Fixed locked UI with advanded influence volume inspector for probes
- Fixed invalid capture direction when rendering planar reflection probes
- Fixed Decal HTILE optimization with platform not supporting texture atomatic (Disable it)
- Fixed a crash in the build when the contact shadows are disabled
- Fixed camera rendering callbacks order (endCameraRendering was being called before the actual rendering)
- Fixed issue with wrong opaque blending settings for After Postprocess
- Fixed issue with Low resolution transparency on PS4
- Fixed a memory leak on volume profiles
- Fixed The Parallax Occlusion Mappping node in shader graph and it's UV input slot
- Fixed lighting with XR single-pass instancing by disabling deferred tiles
- Fixed the Bloom prefiltering pass
- Fixed post-processing effect relying on Unity's random number generator
- Fixed camera flickering when using TAA and selecting the camera in the editor
- Fixed issue with single shadow debug view and volumetrics
- Fixed most of the problems with light animation and timeline
- Fixed indirect deferred compute with XR single-pass instancing
- Fixed a slight omission in anisotropy calculations derived from HazeMapping in StackLit
- Improved stack computation numerical stability in StackLit
- Fix PBR master node always opaque (wrong blend modes for forward pass)
- Fixed TAA with XR single-pass instancing (missing macros)
- Fixed an issue causing Scene View selection wire gizmo to not appear when using HDRP Shader Graphs.
- Fixed wireframe rendering mode (case 1083989)
- Fixed the renderqueue not updated when the alpha clip is modified in the material UI.
- Fixed the PBR master node preview
- Remove the ReadOnly flag on Reflection Probe's cubemap assets during bake when there are no VCS active.
- Fixed an issue where setting a material debug view would not reset the other exclusive modes
- Spot light shapes are now correctly taken into account when baking
- Now the static lighting sky will correctly take the default values for non-overridden properties
- Fixed material albedo affecting the lux meter
- Extra test in deferred compute shading to avoid shading pixels that were not rendered by the current camera (for camera stacking)

### Changed
- Optimization: Reduce the group size of the deferred lighting pass from 16x16 to 8x8
- Replaced HDCamera.computePassCount by viewCount
- Removed xrInstancing flag in RTHandles (replaced by TextureXR.slices and TextureXR.dimensions)
- Refactor the HDRenderPipeline and lightloop code to preprare for high level rendergraph
- Removed the **Back Then Front Rendering** option in the fabric Master Node settings. Enabling this option previously did nothing.
- Shader type Real translates to FP16 precision on Nintendo Switch.
- Shader framework refactor: Introduce CBSDF, EvaluateBSDF, IsNonZeroBSDF to replace BSDF functions
- Shader framework refactor:  GetBSDFAngles, LightEvaluation and SurfaceShading functions
- Replace ComputeMicroShadowing by GetAmbientOcclusionForMicroShadowing
- Rename WorldToTangent to TangentToWorld as it was incorrectly named
- Remove SunDisk and Sun Halo size from directional light
- Remove all obsolete wind code from shader
- Renamed DecalProjectorComponent into DecalProjector for API alignment.
- Improved the Volume UI and made them Global by default
- Remove very high quality shadow option
- Change default for shadow quality in Deferred to Medium
- Enlighten now use inverse squared falloff (before was using builtin falloff)
- Enlighten is now deprecated. Please use CPU or GPU lightmaper instead.
- Remove the name in the diffusion profile UI
- Changed how shadow map resolution scaling with distance is computed. Now it uses screen space area rather than light range.
- Updated MoreOptions display in UI
- Moved Display Area Light Emissive Mesh script API functions in the editor namespace
- direct strenght properties in ambient occlusion now affect direct specular as well
- Removed advanced Specular Occlusion control in StackLit: SSAO based SO control is hidden and fixed to behave like Lit, SPTD is the only HQ technique shown for baked SO.
- Shader framework refactor: Changed ClampRoughness signature to include PreLightData access.
- HDRPWizard window is now in Window > General > HD Render Pipeline Wizard
- Moved StaticLightingSky to LightingWindow
- Removes the current "Scene Settings" and replace them with "Sky & Fog Settings" (with Physically Based Sky and Volumetric Fog).
- Changed how cached shadow maps are placed inside the atlas to minimize re-rendering of them.

## [6.7.0-preview] - 2019-05-16

### Added
- Added ViewConstants StructuredBuffer to simplify XR rendering
- Added API to render specific settings during a frame
- Added stadia to the supported platforms (2019.3)
- Enabled cascade blends settings in the HD Shadow component
- Added Hardware Dynamic Resolution support.
- Added MatCap debug view to replace the no scene lighting debug view.
- Added clear GBuffer option in FrameSettings (default to false)
- Added preview for decal shader graph (Only albedo, normal and emission)
- Added exposure weight control for decal
- Screen Space Directional Shadow under a define option. Activated for ray tracing
- Added a new abstraction for RendererList that will help transition to Render Graph and future RendererList API
- Added multipass support for VR
- Added XR SDK integration (multipass only)
- Added Shader Graph samples for Hair, Fabric and Decal master nodes.
- Add fade distance, shadow fade distance and light layers to light explorer
- Add method to draw light layer drawer in a rect to HDEditorUtils

### Fixed
- Fixed deserialization crash at runtime
- Fixed for ShaderGraph Unlit masternode not writing velocity
- Fixed a crash when assiging a new HDRP asset with the 'Verify Saving Assets' option enabled
- Fixed exposure to properly support TEXTURE2D_X
- Fixed TerrainLit basemap texture generation
- Fixed a bug that caused nans when material classification was enabled and a tile contained one standard material + a material with transmission.
- Fixed gradient sky hash that was not using the exposure hash
- Fixed displayed default FrameSettings in HDRenderPipelineAsset wrongly updated on scripts reload.
- Fixed gradient sky hash that was not using the exposure hash.
- Fixed visualize cascade mode with exposure.
- Fixed (enabled) exposure on override lighting debug modes.
- Fixed issue with LightExplorer when volume have no profile
- Fixed issue with SSR for negative, infinite and NaN history values
- Fixed LightLayer in HDReflectionProbe and PlanarReflectionProbe inspector that was not displayed as a mask.
- Fixed NaN in transmission when the thickness and a color component of the scattering distance was to 0
- Fixed Light's ShadowMask multi-edition.
- Fixed motion blur and SMAA with VR single-pass instancing
- Fixed NaNs generated by phase functionsin volumetric lighting
- Fixed NaN issue with refraction effect and IOR of 1 at extreme grazing angle
- Fixed nan tracker not using the exposure
- Fixed sorting priority on lit and unlit materials
- Fixed null pointer exception when there are no AOVRequests defined on a camera
- Fixed dirty state of prefab using disabled ReflectionProbes
- Fixed an issue where gizmos and editor grid were not correctly depth tested
- Fixed created default scene prefab non editable due to wrong file extension.
- Fixed an issue where sky convolution was recomputed for nothing when a preview was visible (causing extreme slowness when fabric convolution is enabled)
- Fixed issue with decal that wheren't working currently in player
- Fixed missing stereo rendering macros in some fragment shaders
- Fixed exposure for ReflectionProbe and PlanarReflectionProbe gizmos
- Fixed single-pass instancing on PSVR
- Fixed Vulkan shader issue with Texture2DArray in ScreenSpaceShadow.compute by re-arranging code (workaround)
- Fixed camera-relative issue with lights and XR single-pass instancing
- Fixed single-pass instancing on Vulkan
- Fixed htile synchronization issue with shader graph decal
- Fixed Gizmos are not drawn in Camera preview
- Fixed pre-exposure for emissive decal
- Fixed wrong values computed in PreIntegrateFGD and in the generation of volumetric lighting data by forcing the use of fp32.
- Fixed NaNs arising during the hair lighting pass
- Fixed synchronization issue in decal HTile that occasionally caused rendering artifacts around decal borders
- Fixed QualitySettings getting marked as modified by HDRP (and thus checked out in Perforce)
- Fixed a bug with uninitialized values in light explorer
- Fixed issue with LOD transition
- Fixed shader warnings related to raytracing and TEXTURE2D_X

### Changed
- Refactor PixelCoordToViewDirWS to be VR compatible and to compute it only once per frame
- Modified the variants stripper to take in account multiple HDRP assets used in the build.
- Improve the ray biasing code to avoid self-intersections during the SSR traversal
- Update Pyramid Spot Light to better match emitted light volume.
- Moved _XRViewConstants out of UnityPerPassStereo constant buffer to fix issues with PSSL
- Removed GetPositionInput_Stereo() and single-pass (double-wide) rendering mode
- Changed label width of the frame settings to accommodate better existing options.
- SSR's Default FrameSettings for camera is now enable.
- Re-enabled the sharpening filter on Temporal Anti-aliasing
- Exposed HDEditorUtils.LightLayerMaskDrawer for integration in other packages and user scripting.
- Rename atmospheric scattering in FrameSettings to Fog
- The size modifier in the override for the culling sphere in Shadow Cascades now defaults to 0.6, which is the same as the formerly hardcoded value.
- Moved LOD Bias and Maximum LOD Level from Frame Setting section `Other` to `Rendering`
- ShaderGraph Decal that affect only emissive, only draw in emissive pass (was drawing in dbuffer pass too)
- Apply decal projector fade factor correctly on all attribut and for shader graph decal
- Move RenderTransparentDepthPostpass after all transparent
- Update exposure prepass to interleave XR single-pass instancing views in a checkerboard pattern
- Removed ScriptRuntimeVersion check in wizard.

## [6.6.0-preview] - 2019-04-01

### Added
- Added preliminary changes for XR deferred shading
- Added support of 111110 color buffer
- Added proper support for Recorder in HDRP
- Added depth offset input in shader graph master nodes
- Added a Parallax Occlusion Mapping node
- Added SMAA support
- Added Homothety and Symetry quick edition modifier on volume used in ReflectionProbe, PlanarReflectionProbe and DensityVolume
- Added multi-edition support for DecalProjectorComponent
- Improve hair shader
- Added the _ScreenToTargetScaleHistory uniform variable to be used when sampling HDRP RTHandle history buffers.
- Added settings in `FrameSettings` to change `QualitySettings.lodBias` and `QualitySettings.maximumLODLevel` during a rendering
- Added an exposure node to retrieve the current, inverse and previous frame exposure value.
- Added an HD scene color node which allow to sample the scene color with mips and a toggle to remove the exposure.
- Added safeguard on HD scene creation if default scene not set in the wizard
- Added Low res transparency rendering pass.

### Fixed
- Fixed HDRI sky intensity lux mode
- Fixed dynamic resolution for XR
- Fixed instance identifier semantic string used by Shader Graph
- Fixed null culling result occuring when changing scene that was causing crashes
- Fixed multi-edition light handles and inspector shapes
- Fixed light's LightLayer field when multi-editing
- Fixed normal blend edition handles on DensityVolume
- Fixed an issue with layered lit shader and height based blend where inactive layers would still have influence over the result
- Fixed multi-selection handles color for DensityVolume
- Fixed multi-edition inspector's blend distances for HDReflectionProbe, PlanarReflectionProbe and DensityVolume
- Fixed metric distance that changed along size in DensityVolume
- Fixed DensityVolume shape handles that have not same behaviour in advance and normal edition mode
- Fixed normal map blending in TerrainLit by only blending the derivatives
- Fixed Xbox One rendering just a grey screen instead of the scene
- Fixed probe handles for multiselection
- Fixed baked cubemap import settings for convolution
- Fixed regression causing crash when attempting to open HDRenderPipelineWizard without an HDRenderPipelineAsset setted
- Fixed FullScreenDebug modes: SSAO, SSR, Contact shadow, Prerefraction Color Pyramid, Final Color Pyramid
- Fixed volumetric rendering with stereo instancing
- Fixed shader warning
- Fixed missing resources in existing asset when updating package
- Fixed PBR master node preview in forward rendering or transparent surface
- Fixed deferred shading with stereo instancing
- Fixed "look at" edition mode of Rotation tool for DecalProjectorComponent
- Fixed issue when switching mode in ReflectionProbe and PlanarReflectionProbe
- Fixed issue where migratable component version where not always serialized when part of prefab's instance
- Fixed an issue where shadow would not be rendered properly when light layer are not enabled
- Fixed exposure weight on unlit materials
- Fixed Light intensity not played in the player when recorded with animation/timeline
- Fixed some issues when multi editing HDRenderPipelineAsset
- Fixed emission node breaking the main shader graph preview in certain conditions.
- Fixed checkout of baked probe asset when baking probes.
- Fixed invalid gizmo position for rotated ReflectionProbe
- Fixed multi-edition of material's SurfaceType and RenderingPath
- Fixed whole pipeline reconstruction on selecting for the first time or modifying other than the currently used HDRenderPipelineAsset
- Fixed single shadow debug mode
- Fixed global scale factor debug mode when scale > 1
- Fixed debug menu material overrides not getting applied to the Terrain Lit shader
- Fixed typo in computeLightVariants
- Fixed deferred pass with XR instancing by disabling ComputeLightEvaluation
- Fixed bloom resolution independence
- Fixed lens dirt intensity not behaving properly
- Fixed the Stop NaN feature
- Fixed some resources to handle more than 2 instanced views for XR
- Fixed issue with black screen (NaN) produced on old GPU hardware or intel GPU hardware with gaussian pyramid
- Fixed issue with disabled punctual light would still render when only directional light is present

### Changed
- DensityVolume scripting API will no longuer allow to change between advance and normal edition mode
- Disabled depth of field, lens distortion and panini projection in the scene view
- TerrainLit shaders and includes are reorganized and made simpler.
- TerrainLit shader GUI now allows custom properties to be displayed in the Terrain fold-out section.
- Optimize distortion pass with stencil
- Disable SceneSelectionPass in shader graph preview
- Control punctual light and area light shadow atlas separately
- Move SMAA anti-aliasing option to after Temporal Anti Aliasing one, to avoid problem with previously serialized project settings
- Optimize rendering with static only lighting and when no cullable lights/decals/density volumes are present.
- Updated handles for DecalProjectorComponent for enhanced spacial position readability and have edition mode for better SceneView management
- DecalProjectorComponent are now scale independent in order to have reliable metric unit (see new Size field for changing the size of the volume)
- Restructure code from HDCamera.Update() by adding UpdateAntialiasing() and UpdateViewConstants()
- Renamed velocity to motion vectors
- Objects rendered during the After Post Process pass while TAA is enabled will not benefit from existing depth buffer anymore. This is done to fix an issue where those object would wobble otherwise
- Removed usage of builtin unity matrix for shadow, shadow now use same constant than other view
- The default volume layer mask for cameras & probes is now `Default` instead of `Everything`

## [6.5.0-preview] - 2019-03-07

### Added
- Added depth-of-field support with stereo instancing
- Adding real time area light shadow support
- Added a new FrameSettings: Specular Lighting to toggle the specular during the rendering

### Fixed
- Fixed diffusion profile upgrade breaking package when upgrading to a new version
- Fixed decals cropped by gizmo not updating correctly if prefab
- Fixed an issue when enabling SSR on multiple view
- Fixed edition of the intensity's unit field while selecting multiple lights
- Fixed wrong calculation in soft voxelization for density volume
- Fixed gizmo not working correctly with pre-exposure
- Fixed issue with setting a not available RT when disabling motion vectors
- Fixed planar reflection when looking at mirror normal
- Fixed mutiselection issue with HDLight Inspector
- Fixed HDAdditionalCameraData data migration
- Fixed failing builds when light explorer window is open
- Fixed cascade shadows border sometime causing artefacts between cascades
- Restored shadows in the Cascade Shadow debug visualization
- `camera.RenderToCubemap` use proper face culling

### Changed
- When rendering reflection probe disable all specular lighting and for metals use fresnelF0 as diffuse color for bake lighting.

## [6.4.0-preview] - 2019-02-21

### Added
- VR: Added TextureXR system to selectively expand TEXTURE2D macros to texture array for single-pass stereo instancing + Convert textures call to these macros
- Added an unit selection dropdown next to shutter speed (camera)
- Added error helpbox when trying to use a sub volume component that require the current HDRenderPipelineAsset to support a feature that it is not supporting.
- Add mesh for tube light when display emissive mesh is enabled

### Fixed
- Fixed Light explorer. The volume explorer used `profile` instead of `sharedProfile` which instantiate a custom volume profile instead of editing the asset itself.
- Fixed UI issue where all is displayed using metric unit in shadow cascade and Percent is set in the unit field (happening when opening the inspector).
- Fixed inspector event error when double clicking on an asset (diffusion profile/material).
- Fixed nullref on layered material UI when the material is not an asset.
- Fixed nullref exception when undo/redo a light property.
- Fixed visual bug when area light handle size is 0.

### Changed
- Update UI for 32bit/16bit shadow precision settings in HDRP asset
- Object motion vectors have been disabled in all but the game view. Camera motion vectors are still enabled everywhere, allowing TAA and Motion Blur to work on static objects.
- Enable texture array by default for most rendering code on DX11 and unlock stereo instancing (DX11 only for now)

## [6.3.0-preview] - 2019-02-18

### Added
- Added emissive property for shader graph decals
- Added a diffusion profile override volume so the list of diffusion profile assets to use can be chanaged without affecting the HDRP asset
- Added a "Stop NaNs" option on cameras and in the Scene View preferences.
- Added metric display option in HDShadowSettings and improve clamping
- Added shader parameter mapping in DebugMenu
- Added scripting API to configure DebugData for DebugMenu

### Fixed
- Fixed decals in forward
- Fixed issue with stencil not correctly setup for various master node and shader for the depth pass, motion vector pass and GBuffer/Forward pass
- Fixed SRP batcher and metal
- Fixed culling and shadows for Pyramid, Box, Rectangle and Tube lights
- Fixed an issue where scissor render state leaking from the editor code caused partially black rendering

### Changed
- When a lit material has a clear coat mask that is not null, we now use the clear coat roughness to compute the screen space reflection.
- Diffusion profiles are now limited to one per asset and can be referenced in materials, shader graphs and vfx graphs. Materials will be upgraded automatically except if they are using a shader graph, in this case it will display an error message.

## [6.2.0-preview] - 2019-02-15

### Added
- Added help box listing feature supported in a given HDRenderPipelineAsset alongs with the drawbacks implied.
- Added cascade visualizer, supporting disabled handles when not overriding.

### Fixed
- Fixed post processing with stereo double-wide
- Fixed issue with Metal: Use sign bit to find the cache type instead of lowest bit.
- Fixed invalid state when creating a planar reflection for the first time
- Fix FrameSettings's LitShaderMode not restrained by supported LitShaderMode regression.

### Changed
- The default value roughness value for the clearcoat has been changed from 0.03 to 0.01
- Update default value of based color for master node
- Update Fabric Charlie Sheen lighting model - Remove Fresnel component that wasn't part of initial model + Remap smoothness to [0.0 - 0.6] range for more artist friendly parameter

### Changed
- Code refactor: all macros with ARGS have been swapped with macros with PARAM. This is because the ARGS macros were incorrectly named.

## [6.1.0-preview] - 2019-02-13

### Added
- Added support for post-processing anti-aliasing in the Scene View (FXAA and TAA). These can be set in Preferences.
- Added emissive property for decal material (non-shader graph)

### Fixed
- Fixed a few UI bugs with the color grading curves.
- Fixed "Post Processing" in the scene view not toggling post-processing effects
- Fixed bake only object with flag `ReflectionProbeStaticFlag` when baking a `ReflectionProbe`

### Changed
- Removed unsupported Clear Depth checkbox in Camera inspector
- Updated the toggle for advanced mode in inspectors.

## [6.0.0-preview] - 2019-02-23

### Added
- Added new API to perform a camera rendering
- Added support for hair master node (Double kajiya kay - Lambert)
- Added Reset behaviour in DebugMenu (ingame mapping is right joystick + B)
- Added Default HD scene at new scene creation while in HDRP
- Added Wizard helping to configure HDRP project
- Added new UI for decal material to allow remapping and scaling of some properties
- Added cascade shadow visualisation toggle in HD shadow settings
- Added icons for assets
- Added replace blending mode for distortion
- Added basic distance fade for density volumes
- Added decal master node for shader graph
- Added HD unlit master node (Cross Pipeline version is name Unlit)
- Added new Rendering Queue in materials
- Added post-processing V3 framework embed in HDRP, remove postprocess V2 framework
- Post-processing now uses the generic volume framework
-   New depth-of-field, bloom, panini projection effects, motion blur
-   Exposure is now done as a pre-exposition pass, the whole system has been revamped
-   Exposure now use EV100 everywhere in the UI (Sky, Emissive Light)
- Added emissive intensity (Luminance and EV100 control) control for Emissive
- Added pre-exposure weigth for Emissive
- Added an emissive color node and a slider to control the pre-exposure percentage of emission color
- Added physical camera support where applicable
- Added more color grading tools
- Added changelog level for Shader Variant stripping
- Added Debug mode for validation of material albedo and metalness/specularColor values
- Added a new dynamic mode for ambient probe and renamed BakingSky to StaticLightingSky
- Added command buffer parameter to all Bind() method of material
- Added Material validator in Render Pipeline Debug
- Added code to future support of DXR (not enabled)
- Added support of multiviewport
- Added HDRenderPipeline.RequestSkyEnvironmentUpdate function to force an update from script when sky is set to OnDemand
- Added a Lighting and BackLighting slots in Lit, StackLit, Fabric and Hair master nodes
- Added support for overriding terrain detail rendering shaders, via the render pipeline editor resources asset
- Added xrInstancing flag support to RTHandle
- Added support for cullmask for decal projectors
- Added software dynamic resolution support
- Added support for "After Post-Process" render pass for unlit shader
- Added support for textured rectangular area lights
- Added stereo instancing macros to MSAA shaders
- Added support for Quarter Res Raytraced Reflections (not enabled)
- Added fade factor for decal projectors.
- Added stereo instancing macros to most shaders used in VR
- Added multi edition support for HDRenderPipelineAsset

### Fixed
- Fixed logic to disable FPTL with stereo rendering
- Fixed stacklit transmission and sun highlight
- Fixed decals with stereo rendering
- Fixed sky with stereo rendering
- Fixed flip logic for postprocessing + VR
- Fixed copyStencilBuffer pass for Switch
- Fixed point light shadow map culling that wasn't taking into account far plane
- Fixed usage of SSR with transparent on all master node
- Fixed SSR and microshadowing on fabric material
- Fixed blit pass for stereo rendering
- Fixed lightlist bounds for stereo rendering
- Fixed windows and in-game DebugMenu sync.
- Fixed FrameSettings' LitShaderMode sync when opening DebugMenu.
- Fixed Metal specific issues with decals, hitting a sampler limit and compiling AxF shader
- Fixed an issue with flipped depth buffer during postprocessing
- Fixed normal map use for shadow bias with forward lit - now use geometric normal
- Fixed transparent depth prepass and postpass access so they can be use without alpha clipping for lit shader
- Fixed support of alpha clip shadow for lit master node
- Fixed unlit master node not compiling
- Fixed issue with debug display of reflection probe
- Fixed issue with phong tessellations not working with lit shader
- Fixed issue with vertex displacement being affected by heightmap setting even if not heightmap where assign
- Fixed issue with density mode on Lit terrain producing NaN
- Fixed issue when going back and forth from Lit to LitTesselation for displacement mode
- Fixed issue with ambient occlusion incorrectly applied to emissiveColor with light layers in deferred
- Fixed issue with fabric convolution not using the correct convolved texture when fabric convolution is enabled
- Fixed issue with Thick mode for Transmission that was disabling transmission with directional light
- Fixed shutdown edge cases with HDRP tests
- Fixed slowdow when enabling Fabric convolution in HDRP asset
- Fixed specularAA not compiling in StackLit Master node
- Fixed material debug view with stereo rendering
- Fixed material's RenderQueue edition in default view.
- Fixed banding issues within volumetric density buffer
- Fixed missing multicompile for MSAA for AxF
- Fixed camera-relative support for stereo rendering
- Fixed remove sync with render thread when updating decal texture atlas.
- Fixed max number of keyword reach [256] issue. Several shader feature are now local
- Fixed Scene Color and Depth nodes
- Fixed SSR in forward
- Fixed custom editor of Unlit, HD Unlit and PBR shader graph master node
- Fixed issue with NewFrame not correctly calculated in Editor when switching scene
- Fixed issue with TerrainLit not compiling with depth only pass and normal buffer
- Fixed geometric normal use for shadow bias with PBR master node in forward
- Fixed instancing macro usage for decals
- Fixed error message when having more than one directional light casting shadow
- Fixed error when trying to display preview of Camera or PlanarReflectionProbe
- Fixed LOAD_TEXTURE2D_ARRAY_MSAA macro
- Fixed min-max and amplitude clamping value in inspector of vertex displacement materials
- Fixed issue with alpha shadow clip (was incorrectly clipping object shadow)
- Fixed an issue where sky cubemap would not be cleared correctly when setting the current sky to None
- Fixed a typo in Static Lighting Sky component UI
- Fixed issue with incorrect reset of RenderQueue when switching shader in inspector GUI
- Fixed issue with variant stripper stripping incorrectly some variants
- Fixed a case of ambient lighting flickering because of previews
- Fixed Decals when rendering multiple camera in a single frame
- Fixed cascade shadow count in shader
- Fixed issue with Stacklit shader with Haze effect
- Fixed an issue with the max sample count for the TAA
- Fixed post-process guard band for XR
- Fixed exposure of emissive of Unlit
- Fixed depth only and motion vector pass for Unlit not working correctly with MSAA
- Fixed an issue with stencil buffer copy causing unnecessary compute dispatches for lighting
- Fixed multi edition issue in FrameSettings
- Fixed issue with SRP batcher and DebugDisplay variant of lit shader
- Fixed issue with debug material mode not doing alpha test
- Fixed "Attempting to draw with missing UAV bindings" errors on Vulkan
- Fixed pre-exposure incorrectly apply to preview
- Fixed issue with duplicate 3D texture in 3D texture altas of volumetric?
- Fixed Camera rendering order (base on the depth parameter)
- Fixed shader graph decals not being cropped by gizmo
- Fixed "Attempting to draw with missing UAV bindings" errors on Vulkan.


### Changed
- ColorPyramid compute shader passes is swapped to pixel shader passes on platforms where the later is faster (Nintendo Switch).
- Removing the simple lightloop used by the simple lit shader
- Whole refactor of reflection system: Planar and reflection probe
- Separated Passthrough from other RenderingPath
- Update several properties naming and caption based on feedback from documentation team
- Remove tile shader variant for transparent backface pass of lit shader
- Rename all HDRenderPipeline to HDRP folder for shaders
- Rename decal property label (based on doc team feedback)
- Lit shader mode now default to Deferred to reduce build time
- Update UI of Emission parameters in shaders
- Improve shader variant stripping including shader graph variant
- Refactored render loop to render realtime probes visible per camera
- Enable SRP batcher by default
- Shader code refactor: Rename LIGHTLOOP_SINGLE_PASS => LIGHTLOOP_DISABLE_TILE_AND_CLUSTER and clean all usage of LIGHTLOOP_TILE_PASS
- Shader code refactor: Move pragma definition of vertex and pixel shader inside pass + Move SURFACE_GRADIENT definition in XXXData.hlsl
- Micro-shadowing in Lit forward now use ambientOcclusion instead of SpecularOcclusion
- Upgraded FrameSettings workflow, DebugMenu and Inspector part relative to it
- Update build light list shader code to support 32 threads in wavefronts on Switch
- LayeredLit layers' foldout are now grouped in one main foldout per layer
- Shadow alpha clip can now be enabled on lit shader and haor shader enven for opaque
- Temporal Antialiasing optimization for Xbox One X
- Parameter depthSlice on SetRenderTarget functions now defaults to -1 to bind the entire resource
- Rename SampleCameraDepth() functions to LoadCameraDepth() and SampleCameraDepth(), same for SampleCameraColor() functions
- Improved Motion Blur quality.
- Update stereo frame settings values for single-pass instancing and double-wide
- Rearrange FetchDepth functions to prepare for stereo-instancing
- Remove unused _ComputeEyeIndex
- Updated HDRenderPipelineAsset inspector
- Re-enable SRP batcher for metal

## [5.2.0-preview] - 2018-11-27

### Added
- Added option to run Contact Shadows and Volumetrics Voxelization stage in Async Compute
- Added camera freeze debug mode - Allow to visually see culling result for a camera
- Added support of Gizmo rendering before and after postprocess in Editor
- Added support of LuxAtDistance for punctual lights

### Fixed
- Fixed Debug.DrawLine and Debug.Ray call to work in game view
- Fixed DebugMenu's enum resetted on change
- Fixed divide by 0 in refraction causing NaN
- Fixed disable rough refraction support
- Fixed refraction, SSS and atmospheric scattering for VR
- Fixed forward clustered lighting for VR (double-wide).
- Fixed Light's UX to not allow negative intensity
- Fixed HDRenderPipelineAsset inspector broken when displaying its FrameSettings from project windows.
- Fixed forward clustered lighting for VR (double-wide).
- Fixed HDRenderPipelineAsset inspector broken when displaying its FrameSettings from project windows.
- Fixed Decals and SSR diable flags for all shader graph master node (Lit, Fabric, StackLit, PBR)
- Fixed Distortion blend mode for shader graph master node (Lit, StackLit)
- Fixed bent Normal for Fabric master node in shader graph
- Fixed PBR master node lightlayers
- Fixed shader stripping for built-in lit shaders.

### Changed
- Rename "Regular" in Diffusion profile UI "Thick Object"
- Changed VBuffer depth parametrization for volumetric from distanceRange to depthExtent - Require update of volumetric settings - Fog start at near plan
- SpotLight with box shape use Lux unit only

## [5.1.0-preview] - 2018-11-19

### Added

- Added a separate Editor resources file for resources Unity does not take when it builds a Player.
- You can now disable SSR on Materials in Shader Graph.
- Added support for MSAA when the Supported Lit Shader Mode is set to Both. Previously HDRP only supported MSAA for Forward mode.
- You can now override the emissive color of a Material when in debug mode.
- Exposed max light for Light Loop Settings in HDRP asset UI.
- HDRP no longer performs a NormalDBuffer pass update if there are no decals in the Scene.
- Added distant (fall-back) volumetric fog and improved the fog evaluation precision.
- Added an option to reflect sky in SSR.
- Added a y-axis offset for the PlanarReflectionProbe and offset tool.
- Exposed the option to run SSR and SSAO on async compute.
- Added support for the _GlossMapScale parameter in the Legacy to HDRP Material converter.
- Added wave intrinsic instructions for use in Shaders (for AMD GCN).


### Fixed
- Fixed sphere shaped influence handles clamping in Reflection Probes.
- Fixed Reflection Probe data migration for projects created before using HDRP.
- Fixed UI of Layered Material where Unity previously rendered the scrollbar above the Copy button.
- Fixed Material tessellations parameters Start fade distance and End fade distance. Originally, Unity clamped these values when you modified them.
- Fixed various distortion and refraction issues - handle a better fall-back.
- Fixed SSR for multiple views.
- Fixed SSR issues related to self-intersections.
- Fixed shape density volume handle speed.
- Fixed density volume shape handle moving too fast.
- Fixed the Camera velocity pass that we removed by mistake.
- Fixed some null pointer exceptions when disabling motion vectors support.
- Fixed viewports for both the Subsurface Scattering combine pass and the transparent depth prepass.
- Fixed the blend mode pop-up in the UI. It previously did not appear when you enabled pre-refraction.
- Fixed some null pointer exceptions that previously occurred when you disabled motion vectors support.
- Fixed Layered Lit UI issue with scrollbar.
- Fixed cubemap assignation on custom ReflectionProbe.
- Fixed Reflection Probes’ capture settings' shadow distance.
- Fixed an issue with the SRP batcher and Shader variables declaration.
- Fixed thickness and subsurface slots for fabric Shader master node that wasn't appearing with the right combination of flags.
- Fixed d3d debug layer warning.
- Fixed PCSS sampling quality.
- Fixed the Subsurface and transmission Material feature enabling for fabric Shader.
- Fixed the Shader Graph UV node’s dimensions when using it in a vertex Shader.
- Fixed the planar reflection mirror gizmo's rotation.
- Fixed HDRenderPipelineAsset's FrameSettings not showing the selected enum in the Inspector drop-down.
- Fixed an error with async compute.
- MSAA now supports transparency.
- The HDRP Material upgrader tool now converts metallic values correctly.
- Volumetrics now render in Reflection Probes.
- Fixed a crash that occurred whenever you set a viewport size to 0.
- Fixed the Camera physic parameter that the UI previously did not display.
- Fixed issue in pyramid shaped spotlight handles manipulation

### Changed

- Renamed Line shaped Lights to Tube Lights.
- HDRP now uses mean height fog parametrization.
- Shadow quality settings are set to All when you use HDRP (This setting is not visible in the UI when using SRP). This avoids Legacy Graphics Quality Settings disabling the shadows and give SRP full control over the Shadows instead.
- HDRP now internally uses premultiplied alpha for all fog.
- Updated default FrameSettings used for realtime Reflection Probes when you create a new HDRenderPipelineAsset.
- Remove multi-camera support. LWRP and HDRP will not support multi-camera layered rendering.
- Updated Shader Graph subshaders to use the new instancing define.
- Changed fog distance calculation from distance to plane to distance to sphere.
- Optimized forward rendering using AMD GCN by scalarizing the light loop.
- Changed the UI of the Light Editor.
- Change ordering of includes in HDRP Materials in order to reduce iteration time for faster compilation.
- Added a StackLit master node replacing the InspectorUI version. IMPORTANT: All previously authored StackLit Materials will be lost. You need to recreate them with the master node.

## [5.0.0-preview] - 2018-09-28

### Added
- Added occlusion mesh to depth prepass for VR (VR still disabled for now)
- Added a debug mode to display only one shadow at once
- Added controls for the highlight created by directional lights
- Added a light radius setting to punctual lights to soften light attenuation and simulate fill lighting
- Added a 'minRoughness' parameter to all non-area lights (was previously only available for certain light types)
- Added separate volumetric light/shadow dimmers
- Added per-pixel jitter to volumetrics to reduce aliasing artifacts
- Added a SurfaceShading.hlsl file, which implements material-agnostic shading functionality in an efficient manner
- Added support for shadow bias for thin object transmission
- Added FrameSettings to control realtime planar reflection
- Added control for SRPBatcher on HDRP Asset
- Added an option to clear the shadow atlases in the debug menu
- Added a color visualization of the shadow atlas rescale in debug mode
- Added support for disabling SSR on materials
- Added intrinsic for XBone
- Added new light volume debugging tool
- Added a new SSR debug view mode
- Added translaction's scale invariance on DensityVolume
- Added multiple supported LitShadermode and per renderer choice in case of both Forward and Deferred supported
- Added custom specular occlusion mode to Lit Shader Graph Master node

### Fixed
- Fixed a normal bias issue with Stacklit (Was causing light leaking)
- Fixed camera preview outputing an error when both scene and game view where display and play and exit was call
- Fixed override debug mode not apply correctly on static GI
- Fixed issue where XRGraphicsConfig values set in the asset inspector GUI weren't propagating correctly (VR still disabled for now)
- Fixed issue with tangent that was using SurfaceGradient instead of regular normal decoding
- Fixed wrong error message display when switching to unsupported target like IOS
- Fixed an issue with ambient occlusion texture sometimes not being created properly causing broken rendering
- Shadow near plane is no longer limited at 0.1
- Fixed decal draw order on transparent material
- Fixed an issue where sometime the lookup texture used for GGX convolution was broken, causing broken rendering
- Fixed an issue where you wouldn't see any fog for certain pipeline/scene configurations
- Fixed an issue with volumetric lighting where the anisotropy value of 0 would not result in perfectly isotropic lighting
- Fixed shadow bias when the atlas is rescaled
- Fixed shadow cascade sampling outside of the atlas when cascade count is inferior to 4
- Fixed shadow filter width in deferred rendering not matching shader config
- Fixed stereo sampling of depth texture in MSAA DepthValues.shader
- Fixed box light UI which allowed negative and zero sizes, thus causing NaNs
- Fixed stereo rendering in HDRISky.shader (VR)
- Fixed normal blend and blend sphere influence for reflection probe
- Fixed distortion filtering (was point filtering, now trilinear)
- Fixed contact shadow for large distance
- Fixed depth pyramid debug view mode
- Fixed sphere shaped influence handles clamping in reflection probes
- Fixed reflection probes data migration for project created before using hdrp
- Fixed ambient occlusion for Lit Master Node when slot is connected

### Changed
- Use samplerunity_ShadowMask instead of samplerunity_samplerLightmap for shadow mask
- Allow to resize reflection probe gizmo's size
- Improve quality of screen space shadow
- Remove support of projection model for ScreenSpaceLighting (SSR always use HiZ and refraction always Proxy)
- Remove all the debug mode from SSR that are obsolete now
- Expose frameSettings and Capture settings for reflection and planar probe
- Update UI for reflection probe, planar probe, camera and HDRP Asset
- Implement proper linear blending for volumetric lighting via deep compositing as described in the paper "Deep Compositing Using Lie Algebras"
- Changed  planar mapping to match terrain convention (XZ instead of ZX)
- XRGraphicsConfig is no longer Read/Write. Instead, it's read-only. This improves consistency of XR behavior between the legacy render pipeline and SRP
- Change reflection probe data migration code (to update old reflection probe to new one)
- Updated gizmo for ReflectionProbes
- Updated UI and Gizmo of DensityVolume

## [4.0.0-preview] - 2018-09-28

### Added
- Added a new TerrainLit shader that supports rendering of Unity terrains.
- Added controls for linear fade at the boundary of density volumes
- Added new API to control decals without monobehaviour object
- Improve Decal Gizmo
- Implement Screen Space Reflections (SSR) (alpha version, highly experimental)
- Add an option to invert the fade parameter on a Density Volume
- Added a Fabric shader (experimental) handling cotton and silk
- Added support for MSAA in forward only for opaque only
- Implement smoothness fade for SSR
- Added support for AxF shader (X-rite format - require special AxF importer from Unity not part of HDRP)
- Added control for sundisc on directional light (hack)
- Added a new HD Lit Master node that implements Lit shader support for Shader Graph
- Added Micro shadowing support (hack)
- Added an event on HDAdditionalCameraData for custom rendering
- HDRP Shader Graph shaders now support 4-channel UVs.

### Fixed
- Fixed an issue where sometimes the deferred shadow texture would not be valid, causing wrong rendering.
- Stencil test during decals normal buffer update is now properly applied
- Decals corectly update normal buffer in forward
- Fixed a normalization problem in reflection probe face fading causing artefacts in some cases
- Fix multi-selection behavior of Density Volumes overwriting the albedo value
- Fixed support of depth texture for RenderTexture. HDRP now correctly output depth to user depth buffer if RenderTexture request it.
- Fixed multi-selection behavior of Density Volumes overwriting the albedo value
- Fixed support of depth for RenderTexture. HDRP now correctly output depth to user depth buffer if RenderTexture request it.
- Fixed support of Gizmo in game view in the editor
- Fixed gizmo for spot light type
- Fixed issue with TileViewDebug mode being inversed in gameview
- Fixed an issue with SAMPLE_TEXTURECUBE_SHADOW macro
- Fixed issue with color picker not display correctly when game and scene view are visible at the same time
- Fixed an issue with reflection probe face fading
- Fixed camera motion vectors shader and associated matrices to update correctly for single-pass double-wide stereo rendering
- Fixed light attenuation functions when range attenuation is disabled
- Fixed shadow component algorithm fixup not dirtying the scene, so changes can be saved to disk.
- Fixed some GC leaks for HDRP
- Fixed contact shadow not affected by shadow dimmer
- Fixed GGX that works correctly for the roughness value of 0 (mean specular highlgiht will disappeard for perfect mirror, we rely on maxSmoothness instead to always have a highlight even on mirror surface)
- Add stereo support to ShaderPassForward.hlsl. Forward rendering now seems passable in limited test scenes with camera-relative rendering disabled.
- Add stereo support to ProceduralSky.shader and OpaqueAtmosphericScattering.shader.
- Added CullingGroupManager to fix more GC.Alloc's in HDRP
- Fixed rendering when multiple cameras render into the same render texture

### Changed
- Changed the way depth & color pyramids are built to be faster and better quality, thus improving the look of distortion and refraction.
- Stabilize the dithered LOD transition mask with respect to the camera rotation.
- Avoid multiple depth buffer copies when decals are present
- Refactor code related to the RT handle system (No more normal buffer manager)
- Remove deferred directional shadow and move evaluation before lightloop
- Add a function GetNormalForShadowBias() that material need to implement to return the normal used for normal shadow biasing
- Remove Jimenez Subsurface scattering code (This code was disabled by default, now remove to ease maintenance)
- Change Decal API, decal contribution is now done in Material. Require update of material using decal
- Move a lot of files from CoreRP to HDRP/CoreRP. All moved files weren't used by Ligthweight pipeline. Long term they could move back to CoreRP after CoreRP become out of preview
- Updated camera inspector UI
- Updated decal gizmo
- Optimization: The objects that are rendered in the Motion Vector Pass are not rendered in the prepass anymore
- Removed setting shader inclue path via old API, use package shader include paths
- The default value of 'maxSmoothness' for punctual lights has been changed to 0.99
- Modified deferred compute and vert/frag shaders for first steps towards stereo support
- Moved material specific Shader Graph files into corresponding material folders.
- Hide environment lighting settings when enabling HDRP (Settings are control from sceneSettings)
- Update all shader includes to use absolute path (allow users to create material in their Asset folder)
- Done a reorganization of the files (Move ShaderPass to RenderPipeline folder, Move all shadow related files to Lighting/Shadow and others)
- Improved performance and quality of Screen Space Shadows

## [3.3.0-preview] - 2018-01-01

### Added
- Added an error message to say to use Metal or Vulkan when trying to use OpenGL API
- Added a new Fabric shader model that supports Silk and Cotton/Wool
- Added a new HDRP Lighting Debug mode to visualize Light Volumes for Point, Spot, Line, Rectangular and Reflection Probes
- Add support for reflection probe light layers
- Improve quality of anisotropic on IBL

### Fixed
- Fix an issue where the screen where darken when rendering camera preview
- Fix display correct target platform when showing message to inform user that a platform is not supported
- Remove workaround for metal and vulkan in normal buffer encoding/decoding
- Fixed an issue with color picker not working in forward
- Fixed an issue where reseting HDLight do not reset all of its parameters
- Fixed shader compile warning in DebugLightVolumes.shader

### Changed
- Changed default reflection probe to be 256x256x6 and array size to be 64
- Removed dependence on the NdotL for thickness evaluation for translucency (based on artist's input)
- Increased the precision when comparing Planar or HD reflection probe volumes
- Remove various GC alloc in C#. Slightly better performance

## [3.2.0-preview] - 2018-01-01

### Added
- Added a luminance meter in the debug menu
- Added support of Light, reflection probe, emissive material, volume settings related to lighting to Lighting explorer
- Added support for 16bit shadows

### Fixed
- Fix issue with package upgrading (HDRP resources asset is now versionned to worarkound package manager limitation)
- Fix HDReflectionProbe offset displayed in gizmo different than what is affected.
- Fix decals getting into a state where they could not be removed or disabled.
- Fix lux meter mode - The lux meter isn't affected by the sky anymore
- Fix area light size reset when multi-selected
- Fix filter pass number in HDUtils.BlitQuad
- Fix Lux meter mode that was applying SSS
- Fix planar reflections that were not working with tile/cluster (olbique matrix)
- Fix debug menu at runtime not working after nested prefab PR come to trunk
- Fix scrolling issue in density volume

### Changed
- Shader code refactor: Split MaterialUtilities file in two parts BuiltinUtilities (independent of FragInputs) and MaterialUtilities (Dependent of FragInputs)
- Change screen space shadow rendertarget format from ARGB32 to RG16

## [3.1.0-preview] - 2018-01-01

### Added
- Decal now support per channel selection mask. There is now two mode. One with BaseColor, Normal and Smoothness and another one more expensive with BaseColor, Normal, Smoothness, Metal and AO. Control is on HDRP Asset. This may require to launch an update script for old scene: 'Edit/Render Pipeline/Single step upgrade script/Upgrade all DecalMaterial MaskBlendMode'.
- Decal now supports depth bias for decal mesh, to prevent z-fighting
- Decal material now supports draw order for decal projectors
- Added LightLayers support (Base on mask from renderers name RenderingLayers and mask from light name LightLayers - if they match, the light apply) - cost an extra GBuffer in deferred (more bandwidth)
- When LightLayers is enabled, the AmbientOclusion is store in the GBuffer in deferred path allowing to avoid double occlusion with SSAO. In forward the double occlusion is now always avoided.
- Added the possibility to add an override transform on the camera for volume interpolation
- Added desired lux intensity and auto multiplier for HDRI sky
- Added an option to disable light by type in the debug menu
- Added gradient sky
- Split EmissiveColor and bakeDiffuseLighting in forward avoiding the emissiveColor to be affect by SSAO
- Added a volume to control indirect light intensity
- Added EV 100 intensity unit for area lights
- Added support for RendererPriority on Renderer. This allow to control order of transparent rendering manually. HDRP have now two stage of sorting for transparent in addition to bact to front. Material have a priority then Renderer have a priority.
- Add Coupling of (HD)Camera and HDAdditionalCameraData for reset and remove in inspector contextual menu of Camera
- Add Coupling of (HD)ReflectionProbe and HDAdditionalReflectionData for reset and remove in inspector contextual menu of ReflectoinProbe
- Add macro to forbid unity_ObjectToWorld/unity_WorldToObject to be use as it doesn't handle camera relative rendering
- Add opacity control on contact shadow

### Fixed
- Fixed an issue with PreIntegratedFGD texture being sometimes destroyed and not regenerated causing rendering to break
- PostProcess input buffers are not copied anymore on PC if the viewport size matches the final render target size
- Fixed an issue when manipulating a lot of decals, it was displaying a lot of errors in the inspector
- Fixed capture material with reflection probe
- Refactored Constant Buffers to avoid hitting the maximum number of bound CBs in some cases.
- Fixed the light range affecting the transform scale when changed.
- Snap to grid now works for Decal projector resizing.
- Added a warning for 128x128 cookie texture without mipmaps
- Replace the sampler used for density volumes for correct wrap mode handling

### Changed
- Move Render Pipeline Debug "Windows from Windows->General-> Render Pipeline debug windows" to "Windows from Windows->Analysis-> Render Pipeline debug windows"
- Update detail map formula for smoothness and albedo, goal it to bright and dark perceptually and scale factor is use to control gradient speed
- Refactor the Upgrade material system. Now a material can be update from older version at any time. Call Edit/Render Pipeline/Upgrade all Materials to newer version
- Change name EnableDBuffer to EnableDecals at several place (shader, hdrp asset...), this require a call to Edit/Render Pipeline/Upgrade all Materials to newer version to have up to date material.
- Refactor shader code: BakeLightingData structure have been replace by BuiltinData. Lot of shader code have been remove/change.
- Refactor shader code: All GBuffer are now handled by the deferred material. Mean ShadowMask and LightLayers are control by lit material in lit.hlsl and not outside anymore. Lot of shader code have been remove/change.
- Refactor shader code: Rename GetBakedDiffuseLighting to ModifyBakedDiffuseLighting. This function now handle lighting model for transmission too. Lux meter debug mode is factor outisde.
- Refactor shader code: GetBakedDiffuseLighting is not call anymore in GBuffer or forward pass, including the ConvertSurfaceDataToBSDFData and GetPreLightData, this is done in ModifyBakedDiffuseLighting now
- Refactor shader code: Added a backBakeDiffuseLighting to BuiltinData to handle lighting for transmission
- Refactor shader code: Material must now call InitBuiltinData (Init all to zero + init bakeDiffuseLighting and backBakeDiffuseLighting ) and PostInitBuiltinData

## [3.0.0-preview] - 2018-01-01

### Fixed
- Fixed an issue with distortion that was using previous frame instead of current frame
- Fixed an issue where disabled light where not upgrade correctly to the new physical light unit system introduce in 2.0.5-preview

### Changed
- Update assembly definitions to output assemblies that match Unity naming convention (Unity.*).

## [2.0.5-preview] - 2018-01-01

### Added
- Add option supportDitheringCrossFade on HDRP Asset to allow to remove shader variant during player build if needed
- Add contact shadows for punctual lights (in additional shadow settings), only one light is allowed to cast contact shadows at the same time and so at each frame a dominant light is choosed among all light with contact shadows enabled.
- Add PCSS shadow filter support (from SRP Core)
- Exposed shadow budget parameters in HDRP asset
- Add an option to generate an emissive mesh for area lights (currently rectangle light only). The mesh fits the size, intensity and color of the light.
- Add an option to the HDRP asset to increase the resolution of volumetric lighting.
- Add additional ligth unit support for punctual light (Lumens, Candela) and area lights (Lumens, Luminance)
- Add dedicated Gizmo for the box Influence volume of HDReflectionProbe / PlanarReflectionProbe

### Changed
- Re-enable shadow mask mode in debug view
- SSS and Transmission code have been refactored to be able to share it between various material. Guidelines are in SubsurfaceScattering.hlsl
- Change code in area light with LTC for Lit shader. Magnitude is now take from FGD texture instead of a separate texture
- Improve camera relative rendering: We now apply camera translation on the model matrix, so before the TransformObjectToWorld(). Note: unity_WorldToObject and unity_ObjectToWorld must never be used directly.
- Rename positionWS to positionRWS (Camera relative world position) at a lot of places (mainly in interpolator and FragInputs). In case of custom shader user will be required to update their code.
- Rename positionWS, capturePositionWS, proxyPositionWS, influencePositionWS to positionRWS, capturePositionRWS, proxyPositionRWS, influencePositionRWS (Camera relative world position) in LightDefinition struct.
- Improve the quality of trilinear filtering of density volume textures.
- Improve UI for HDReflectionProbe / PlanarReflectionProbe

### Fixed
- Fixed a shader preprocessor issue when compiling DebugViewMaterialGBuffer.shader against Metal target
- Added a temporary workaround to Lit.hlsl to avoid broken lighting code with Metal/AMD
- Fixed issue when using more than one volume texture mask with density volumes.
- Fixed an error which prevented volumetric lighting from working if no density volumes with 3D textures were present.
- Fix contact shadows applied on transmission
- Fix issue with forward opaque lit shader variant being removed by the shader preprocessor
- Fixed compilation errors on Nintendo Switch (limited XRSetting support).
- Fixed apply range attenuation option on punctual light
- Fixed issue with color temperature not take correctly into account with static lighting
- Don't display fog when diffuse lighting, specular lighting, or lux meter debug mode are enabled.

## [2.0.4-preview] - 2018-01-01

### Fixed
- Fix issue when disabling rough refraction and building a player. Was causing a crash.

## [2.0.3-preview] - 2018-01-01

### Added
- Increased debug color picker limit up to 260k lux

## [2.0.2-preview] - 2018-01-01

### Added
- Add Light -> Planar Reflection Probe command
- Added a false color mode in rendering debug
- Add support for mesh decals
- Add flag to disable projector decals on transparent geometry to save performance and decal texture atlas space
- Add ability to use decal diffuse map as mask only
- Add visualize all shadow masks in lighting debug
- Add export of normal and roughness buffer for forwardOnly and when in supportOnlyForward mode for forward
- Provide a define in lit.hlsl (FORWARD_MATERIAL_READ_FROM_WRITTEN_NORMAL_BUFFER) when output buffer normal is used to read the normal and roughness instead of caclulating it (can save performance, but lower quality due to compression)
- Add color swatch to decal material

### Changed
- Change Render -> Planar Reflection creation to 3D Object -> Mirror
- Change "Enable Reflector" name on SpotLight to "Angle Affect Intensity"
- Change prototype of BSDFData ConvertSurfaceDataToBSDFData(SurfaceData surfaceData) to BSDFData ConvertSurfaceDataToBSDFData(uint2 positionSS, SurfaceData surfaceData)

### Fixed
- Fix issue with StackLit in deferred mode with deferredDirectionalShadow due to GBuffer not being cleared. Gbuffer is still not clear and issue was fix with the new Output of normal buffer.
- Fixed an issue where interpolation volumes were not updated correctly for reflection captures.
- Fixed an exception in Light Loop settings UI

## [2.0.1-preview] - 2018-01-01

### Added
- Add stripper of shader variant when building a player. Save shader compile time.
- Disable per-object culling that was executed in C++ in HD whereas it was not used (Optimization)
- Enable texture streaming debugging (was not working before 2018.2)
- Added Screen Space Reflection with Proxy Projection Model
- Support correctly scene selection for alpha tested object
- Add per light shadow mask mode control (i.e shadow mask distance and shadow mask). It use the option NonLightmappedOnly
- Add geometric filtering to Lit shader (allow to reduce specular aliasing)
- Add shortcut to create DensityVolume and PlanarReflection in hierarchy
- Add a DefaultHDMirrorMaterial material for PlanarReflection
- Added a script to be able to upgrade material to newer version of HDRP
- Removed useless duplication of ForwardError passes.
- Add option to not compile any DEBUG_DISPLAY shader in the player (Faster build) call Support Runtime Debug display

### Changed
- Changed SupportForwardOnly to SupportOnlyForward in render pipeline settings
- Changed versioning variable name in HDAdditionalXXXData from m_version to version
- Create unique name when creating a game object in the rendering menu (i.e Density Volume(2))
- Re-organize various files and folder location to clean the repository
- Change Debug windows name and location. Now located at:  Windows -> General -> Render Pipeline Debug

### Removed
- Removed GlobalLightLoopSettings.maxPlanarReflectionProbes and instead use value of GlobalLightLoopSettings.planarReflectionProbeCacheSize
- Remove EmissiveIntensity parameter and change EmissiveColor to be HDR (Matching Builtin Unity behavior) - Data need to be updated - Launch Edit -> Single Step Upgrade Script -> Upgrade all Materials emissionColor

### Fixed
- Fix issue with LOD transition and instancing
- Fix discrepency between object motion vector and camera motion vector
- Fix issue with spot and dir light gizmo axis not highlighted correctly
- Fix potential crash while register debug windows inputs at startup
- Fix warning when creating Planar reflection
- Fix specular lighting debug mode (was rendering black)
- Allow projector decal with null material to allow to configure decal when HDRP is not set
- Decal atlas texture offset/scale is updated after allocations (used to be before so it was using date from previous frame)

## [0.0.0-preview] - 2018-01-01

### Added
- Configure the VolumetricLightingSystem code path to be on by default
- Trigger a build exception when trying to build an unsupported platform
- Introduce the VolumetricLightingController component, which can (and should) be placed on the camera, and allows one to control the near and the far plane of the V-Buffer (volumetric "froxel" buffer) along with the depth distribution (from logarithmic to linear)
- Add 3D texture support for DensityVolumes
- Add a better mapping of roughness to mipmap for planar reflection
- The VolumetricLightingSystem now uses RTHandles, which allows to save memory by sharing buffers between different cameras (history buffers are not shared), and reduce reallocation frequency by reallocating buffers only if the rendering resolution increases (and suballocating within existing buffers if the rendering resolution decreases)
- Add a Volumetric Dimmer slider to lights to control the intensity of the scattered volumetric lighting
- Add UV tiling and offset support for decals.
- Add mipmapping support for volume 3D mask textures

### Changed
- Default number of planar reflection change from 4 to 2
- Rename _MainDepthTexture to _CameraDepthTexture
- The VolumetricLightingController has been moved to the Interpolation Volume framework and now functions similarly to the VolumetricFog settings
- Update of UI of cookie, CubeCookie, Reflection probe and planar reflection probe to combo box
- Allow enabling/disabling shadows for area lights when they are set to baked.
- Hide applyRangeAttenuation and FadeDistance for directional shadow as they are not used

### Removed
- Remove Resource folder of PreIntegratedFGD and add the resource to RenderPipeline Asset

### Fixed
- Fix ConvertPhysicalLightIntensityToLightIntensity() function used when creating light from script to match HDLightEditor behavior
- Fix numerical issues with the default value of mean free path of volumetric fog
- Fix the bug preventing decals from coexisting with density volumes
- Fix issue with alpha tested geometry using planar/triplanar mapping not render correctly or flickering (due to being wrongly alpha tested in depth prepass)
- Fix meta pass with triplanar (was not handling correctly the normal)
- Fix preview when a planar reflection is present
- Fix Camera preview, it is now a Preview cameraType (was a SceneView)
- Fix handling unknown GPUShadowTypes in the shadow manager.
- Fix area light shapes sent as point lights to the baking backends when they are set to baked.
- Fix unnecessary division by PI for baked area lights.
- Fix line lights sent to the lightmappers. The backends don't support this light type.
- Fix issue with shadow mask framesettings not correctly taken into account when shadow mask is enabled for lighting.
- Fix directional light and shadow mask transition, they are now matching making smooth transition
- Fix banding issues caused by high intensity volumetric lighting
- Fix the debug window being emptied on SRP asset reload
- Fix issue with debug mode not correctly clearing the GBuffer in editor after a resize
- Fix issue with ResetMaterialKeyword not resetting correctly ToggleOff/Roggle Keyword
- Fix issue with motion vector not render correctly if there is no depth prepass in deferred

## [0.0.0-preview] - 2018-01-01

### Added
- Screen Space Refraction projection model (Proxy raycasting, HiZ raymarching)
- Screen Space Refraction settings as volume component
- Added buffered frame history per camera
- Port Global Density Volumes to the Interpolation Volume System.
- Optimize ImportanceSampleLambert() to not require the tangent frame.
- Generalize SampleVBuffer() to handle different sampling and reconstruction methods.
- Improve the quality of volumetric lighting reprojection.
- Optimize Morton Order code in the Subsurface Scattering pass.
- Planar Reflection Probe support roughness (gaussian convolution of captured probe)
- Use an atlas instead of a texture array for cluster transparent decals
- Add a debug view to visualize the decal atlas
- Only store decal textures to atlas if decal is visible, debounce out of memory decal atlas warning.
- Add manipulator gizmo on decal to improve authoring workflow
- Add a minimal StackLit material (work in progress, this version can be used as template to add new material)

### Changed
- EnableShadowMask in FrameSettings (But shadowMaskSupport still disable by default)
- Forced Planar Probe update modes to (Realtime, Every Update, Mirror Camera)
- Screen Space Refraction proxy model uses the proxy of the first environment light (Reflection probe/Planar probe) or the sky
- Moved RTHandle static methods to RTHandles
- Renamed RTHandle to RTHandleSystem.RTHandle
- Move code for PreIntegratedFDG (Lit.shader) into its dedicated folder to be share with other material
- Move code for LTCArea (Lit.shader) into its dedicated folder to be share with other material

### Removed
- Removed Planar Probe mirror plane position and normal fields in inspector, always display mirror plane and normal gizmos

### Fixed
- Fix fog flags in scene view is now taken into account
- Fix sky in preview windows that were disappearing after a load of a new level
- Fix numerical issues in IntersectRayAABB().
- Fix alpha blending of volumetric lighting with transparent objects.
- Fix the near plane of the V-Buffer causing out-of-bounds look-ups in the clustered data structure.
- Depth and color pyramid are properly computed and sampled when the camera renders inside a viewport of a RTHandle.
- Fix decal atlas debug view to work correctly when shadow atlas view is also enabled<|MERGE_RESOLUTION|>--- conflicted
+++ resolved
@@ -99,16 +99,13 @@
 - Fixed alignment of framesettings in HDRP Default Settings
 - Fixed an exception thrown when closing the look dev because there is no active SRP anymore.
 - Fixed an issue where entering playmode would close the LookDev window.
-<<<<<<< HEAD
+- Fixed issue with rendergraph on console failing on SSS pass.
 - Fixed Cutoff not working properly with ray tracing shaders default and SG (case 1261292).
 - Fixed shader compilation issue with Hair shader and debug display mode
 - Fixed cubemap static preview not updated when the asset is imported.
 - Fixed wizard DXR setup on non-DXR compatible devices.
 - Fixed Custom Post Processes affecting preview cameras.
 - Fixed issue with lens distortion breaking rendering.
-=======
-- Fixed issue with rendergraph on console failing on SSS pass.
->>>>>>> 7eb3f4ab
 
 ### Changed
 - Preparation pass for RTSSShadows to be supported by render graph.
