--- conflicted
+++ resolved
@@ -68,11 +68,8 @@
 - Now the DXR wizard displays the name of the target asset that needs to be changed.
 - Standardized naming for the option regarding Transparent objects being able to receive Screen Space Reflections.
 - Making the reflection and refractions of cubemaps distance based.
-<<<<<<< HEAD
+- Changed Receive SSR to also controls Receive SSGI on opaque objects.
 - Changed the names of some of the parameters for the Eye Utils SG Nodes.
-=======
-- Changed Receive SSR to also controls Receive SSGI on opaque objects.
->>>>>>> 0b53234c
 
 ## [10.1.0] - 2020-10-12
 
