﻿# Changelog
All notable changes to this package will be documented in this file.

The format is based on [Keep a Changelog](http://keepachangelog.com/en/1.0.0/)
and this project adheres to [Semantic Versioning](http://semver.org/spec/v2.0.0.html).

## [10.1.0] - 2019-08-04

### Added
- Added an option to have only the metering mask displayed in the debug mode.
- Added a new mode to cluster visualization debug where users can see a slice instead of the cluster on opaque objects.
- Added ray traced reflection support for the render graph version of the pipeline.
- Added render graph support of RTAO and required denoisers.
- Added render graph support of RTGI.
- Added support of RTSSS and Recursive Rendering in the render graph mode.
- Added support of RT and screen space shadow for render graph.
- Added tooltips with the full name of the (graphics) compositor properties to properly show large names that otherwise are clipped by the UI (case 1263590)
- Added error message if a callback AOV allocation fail
- Added marker for all AOV request operation on GPU
- Added remapping options for Depth Pyramid debug view mode
- Added an option to support AOV shader at runtime in HDRP settings (case 1265070)
- Added support of SSGI in the render graph mode.

### Fixed
- Fixed several issues with physically-based DoF (TAA ghosting of the CoC buffer, smooth layer transitions, etc)
- Fixed GPU hang on D3D12 on xbox. 
<<<<<<< HEAD
- Fixed an issue that lead to corrupted refraction in some scenarios on xbox.
=======
- Fixed Amplitude -> Min/Max parametrization conversion
- Fixed CoatMask block appearing when creating lit master node (case 1264632)
- Fixed issue with SceneEV100 debug mode indicator when rescaling the window.
- Fixed issue with PCSS filter being wrong on first frame. 
- Fixed issue with emissive mesh for area light not appearing in playmode if Reload Scene option is disabled in Enter Playmode Settings.
- Fixed issue when Reflection Probes are set to OnEnable and are never rendered if the probe is enabled when the camera is farther than the probe fade distance. 
- Fixed issue with sun icon being clipped in the look dev window. 
- Fixed error about layers when disabling emissive mesh for area lights.
- Fixed issue when the user deletes the composition graph or .asset in runtime (case 1263319)
- Fixed assertion failure when changing resolution to compositor layers after using AOVs (case 1265023) 
- Fixed flickering layers in graphics compositor (case 1264552)
- Fixed issue causing the editor field not updating the disc area light radius.
- Fixed issues that lead to cookie atlas to be updated every frame even if cached data was valid.
- Fixed an issue where world space UI was not emitted for reflection cameras in HDRP
- Fixed an issue with cookie texture atlas that would cause realtime textures to always update in the atlas even when the content did not change.
- Fixed an issue where only one of the two lookdev views would update when changing the default lookdev volume profile.
- Fixed a bug related to light cluster invalidation.
- Fixed shader warning in DofGather (case 1272931)
- Fixed AOV export of depth buffer which now correctly export linear depth (case 1265001)
- Fixed issue that caused the decal atlas to not be updated upon changing of the decal textures content.
- Fixed "Screen position out of view frustum" error when camera is at exactly the planar reflection probe location.
- Fixed Amplitude -> Min/Max parametrization conversion
- Fixed issue that allocated a small cookie for normal spot lights.
- Fixed issue when undoing a change in diffuse profile list after deleting the volume profile.
- Fixed custom pass re-ordering and removing.
- Fixed TAA issue and hardware dynamic resolution.
- Fixed a static lighting flickering issue caused by having an active planar probe in the scene while rendering inspector preview.
- Fixed an issue where even when set to OnDemand, the sky lighting would still be updated when changing sky parameters.
- Fixed an error message trigerred when a mesh has more than 32 sub-meshes (case 1274508).
- Fixed RTGI getting noisy for grazying angle geometry (case 1266462).
- Fixed an issue with TAA history management on pssl.
- Fixed the global illumination volume override having an unwanted advanced mode (case 1270459).
- Fixed screen space shadow option displayed on directional shadows while they shouldn't (case 1270537).
- Fixed the handling of undo and redo actions in the graphics compositor (cases 1268149, 1266212, 1265028)
- Fixed issue with composition graphs that include virtual textures, cubemaps and other non-2D textures (cases 1263347, 1265638).
- Fixed issues when selecting a new composition graph or setting it to None (cases 1263350, 1266202)
- Fixed ArgumentNullException when saving shader graphs after removing the compositor from the scene (case 1268658)
- Fixed issue with updating the compositor output when not in play mode (case 1266216)
- Fixed warning with area mesh (case 1268379)
- Fixed issue with diffusion profile not being updated upon reset of the editor. 
>>>>>>> 3d1adf21

### Changed
- Preparation pass for RTSSShadows to be supported by render graph.
- Add tooltips with the full name of the (graphics) compositor properties to properly show large names that otherwise are clipped by the UI (case 1263590)
- Composition profile .asset files cannot be manually edited/reset by users (to avoid breaking things - case 1265631)
- Preparation pass for RTSSShadows to be supported by render graph.
- Changed the way the ray tracing property is displayed on the material (QOL 1265297).
- Exposed lens attenuation mode in default settings and remove it as a debug mode.
- Composition layers without any sub layers are now cleared to black to avoid confusion (case 1265061).
- Slight reduction of VGPR used by area light code.

## [10.0.0] - 2019-06-10

### Added
- Ray tracing support for VR single-pass
- Added sharpen filter shader parameter and UI for TemporalAA to control image quality instead of hardcoded value
- Added frame settings option for custom post process and custom passes as well as custom color buffer format option.
- Add check in wizard on SRP Batcher enabled.
- Added default implementations of OnPreprocessMaterialDescription for FBX, Obj, Sketchup and 3DS file formats.
- Added custom pass fade radius
- Added after post process injection point for custom passes
- Added basic alpha compositing support - Alpha is available afterpostprocess when using FP16 buffer format.
- Added falloff distance on Reflection Probe and Planar Reflection Probe
- Added Backplate projection from the HDRISky
- Added Shadow Matte in UnlitMasterNode, which only received shadow without lighting
- Added hability to name LightLayers in HDRenderPipelineAsset
- Added a range compression factor for Reflection Probe and Planar Reflection Probe to avoid saturation of colors.
- Added path tracing support for directional, point and spot lights, as well as emission from Lit and Unlit.
- Added non temporal version of SSAO.
- Added more detailed ray tracing stats in the debug window
- Added Disc area light (bake only)
- Added a warning in the material UI to prevent transparent + subsurface-scattering combination.
- Added XR single-pass setting into HDRP asset
- Added a penumbra tint option for lights
- Added support for depth copy with XR SDK
- Added debug setting to Render Pipeline Debug Window to list the active XR views
- Added an option to filter the result of the volumetric lighting (off by default).
- Added a transmission multiplier for directional lights
- Added XR single-pass test mode to Render Pipeline Debug Window
- Added debug setting to Render Pipeline Window to list the active XR views
- Added a new refraction mode for the Lit shader (thin). Which is a box refraction with small thickness values
- Added the code to support Barn Doors for Area Lights based on a shaderconfig option.
- Added HDRPCameraBinder property binder for Visual Effect Graph
- Added "Celestial Body" controls to the Directional Light
- Added new parameters to the Physically Based Sky
- Added Reflections to the DXR Wizard
- Added the possibility to have ray traced colored and semi-transparent shadows on directional lights.
- Added a check in the custom post process template to throw an error if the default shader is not found.
- Exposed the debug overlay ratio in the debug menu.
- Added a separate frame settings for tonemapping alongside color grading.
- Added the receive fog option in the material UI for ShaderGraphs.
- Added a public virtual bool in the custom post processes API to specify if a post processes should be executed in the scene view.
- Added a menu option that checks scene issues with ray tracing. Also removed the previously existing warning at runtime.
- Added Contrast Adaptive Sharpen (CAS) Upscaling effect.
- Added APIs to update probe settings at runtime.
- Added documentation for the rayTracingSupported method in HDRP
- Added user-selectable format for the post processing passes.
- Added support for alpha channel in some post-processing passes (DoF, TAA, Uber).
- Added warnings in FrameSettings inspector when using DXR and atempting to use Asynchronous Execution.
- Exposed Stencil bits that can be used by the user.
- Added history rejection based on velocity of intersected objects for directional, point and spot lights.
- Added a affectsVolumetric field to the HDAdditionalLightData API to know if light affects volumetric fog.
- Add OS and Hardware check in the Wizard fixes for DXR.
- Added option to exclude camera motion from motion blur.
- Added semi-transparent shadows for point and spot lights.
- Added support for semi-transparent shadow for unlit shader and unlit shader graph.
- Added the alpha clip enabled toggle to the material UI for all HDRP shader graphs.
- Added Material Samples to explain how to use the lit shader features
- Added an initial implementation of ray traced sub surface scattering
- Added AssetPostprocessors and Shadergraphs to handle Arnold Standard Surface and 3DsMax Physical material import from FBX.
- Added support for Smoothness Fade start work when enabling ray traced reflections.
- Added Contact shadow, Micro shadows and Screen space refraction API documentation.
- Added script documentation for SSR, SSAO (ray tracing), GI, Light Cluster, RayTracingSettings, Ray Counters, etc.
- Added path tracing support for refraction and internal reflections.
- Added support for Thin Refraction Model and Lit's Clear Coat in Path Tracing.
- Added the Tint parameter to Sky Colored Fog.
- Added of Screen Space Reflections for Transparent materials
- Added a fallback for ray traced area light shadows in case the material is forward or the lit mode is forward.
- Added a new debug mode for light layers.
- Added an "enable" toggle to the SSR volume component.
- Added support for anisotropic specular lobes in path tracing.
- Added support for alpha clipping in path tracing.
- Added support for light cookies in path tracing.
- Added support for transparent shadows in path tracing.
- Added support for iridescence in path tracing.
- Added support for background color in path tracing.
- Added a path tracing test to the test suite.
- Added a warning and workaround instructions that appear when you enable XR single-pass after the first frame with the XR SDK.
- Added the exposure sliders to the planar reflection probe preview
- Added support for subsurface scattering in path tracing.
- Added a new mode that improves the filtering of ray traced shadows (directional, point and spot) based on the distance to the occluder.
- Added support of cookie baking and add support on Disc light.
- Added support for fog attenuation in path tracing.
- Added a new debug panel for volumes
- Added XR setting to control camera jitter for temporal effects
- Added an error message in the DrawRenderers custom pass when rendering opaque objects with an HDRP asset in DeferredOnly mode.
- Added API to enable proper recording of path traced scenes (with the Unity recorder or other tools).
- Added support for fog in Recursive rendering, ray traced reflections and ray traced indirect diffuse.
- Added an alpha blend option for recursive rendering
- Added support for stack lit for ray tracing effects.
- Added support for hair for ray tracing effects.
- Added support for alpha to coverage for HDRP shaders and shader graph
- Added support for Quality Levels to Subsurface Scattering.
- Added option to disable XR rendering on the camera settings.
- Added support for specular AA from geometric curvature in AxF
- Added support for baked AO (no input for now) in AxF
- Added an info box to warn about depth test artifacts when rendering object twice in custom passes with MSAA.
- Added a frame setting for alpha to mask.
- Added support for custom passes in the AOV API
- Added Light decomposition lighting debugging modes and support in AOV
- Added exposure compensation to Fixed exposure mode
- Added support for rasterized area light shadows in StackLit
- Added support for texture-weighted automatic exposure
- Added support for POM for emissive map
- Added alpha channel support in motion blur pass.
- Added the HDRP Compositor Tool (in Preview).
- Added a ray tracing mode option in the HDRP asset that allows to override and shader stripping.
- Added support for arbitrary resolution scaling of Volumetric Lighting to the Fog volume component.
- Added range attenuation for box-shaped spotlights.
- Added scenes for hair and fabric and decals with material samples
- Added fabric materials and textures
- Added information for fabric materials in fabric scene
- Added a DisplayInfo attribute to specify a name override and a display order for Volume Component fields (used only in default inspector for now).
- Added Min distance to contact shadows.
- Added support for Depth of Field in path tracing (by sampling the lens aperture).
- Added an API in HDRP to override the camera within the rendering of a frame (mainly for custom pass).
- Added a function (HDRenderPipeline.ResetRTHandleReferenceSize) to reset the reference size of RTHandle systems.
- Added support for AxF measurements importing into texture resources tilings.
- Added Layer parameter on Area Light to modify Layer of generated Emissive Mesh
- Added a flow map parameter to HDRI Sky
- Implemented ray traced reflections for transparent objects.
- Add a new parameter to control reflections in recursive rendering.
- Added an initial version of SSGI.
- Added Virtual Texturing cache settings to control the size of the Streaming Virtual Texturing caches.
- Added back-compatibility with builtin stereo matrices.
- Added CustomPassUtils API to simplify Blur, Copy and DrawRenderers custom passes.
- Added Histogram guided automatic exposure.
- Added few exposure debug modes.
- Added support for multiple path-traced views at once (e.g., scene and game views).
- Added support for 3DsMax's 2021 Simplified Physical Material from FBX files in the Model Importer.
- Added custom target mid grey for auto exposure.
- Added CustomPassUtils API to simplify Blur, Copy and DrawRenderers custom passes.
- Added an API in HDRP to override the camera within the rendering of a frame (mainly for custom pass).
- Added more custom pass API functions, mainly to render objects from another camera.
- Added support for transparent Unlit in path tracing.
- Added a minimal lit used for RTGI in peformance mode.
- Added procedural metering mask that can follow an object
- Added presets quality settings for RTAO and RTGI.
- Added an override for the shadow culling that allows better directional shadow maps in ray tracing effects (RTR, RTGI, RTSSS and RR).
- Added a Cloud Layer volume override.
- Added Fast Memory support for platform that support it.
- Added CPU and GPU timings for ray tracing effects.
- Added support to combine RTSSS and RTGI (1248733).
- Added IES Profile support for Point, Spot and Rectangular-Area lights
- Added support for multiple mapping modes in AxF.
- Add support of lightlayers on indirect lighting controller
- Added compute shader stripping.
- Added Cull Mode option for opaque materials and ShaderGraphs. 
- Added scene view exposure override.
- Added support for exposure curve remapping for min/max limits.
- Added presets for ray traced reflections.
- Added final image histogram debug view (both luminance and RGB).
- Added an example texture and rotation to the Cloud Layer volume override.
- Added an option to extend the camera culling for skinned mesh animation in ray tracing effects (1258547).
- Added decal layer system similar to light layer. Mesh will receive a decal when both decal layer mask matches.
- Added shader graph nodes for rendering a complex eye shader.
- Added more controls to contact shadows and increased quality in some parts. 
- Added a physically based option in DoF volume.
- Added API to check if a Camera, Light or ReflectionProbe is compatible with HDRP.
- Added path tracing test scene for normal mapping.
- Added missing API documentation.

### Fixed
- Fix when rescale probe all direction below zero (1219246)
- Update documentation of HDRISky-Backplate, precise how to have Ambient Occlusion on the Backplate
- Sorting, undo, labels, layout in the Lighting Explorer.
- Fixed sky settings and materials in Shader Graph Samples package
- Fix/workaround a probable graphics driver bug in the GTAO shader.
- Fixed Hair and PBR shader graphs double sided modes
- Fixed an issue where updating an HDRP asset in the Quality setting panel would not recreate the pipeline.
- Fixed issue with point lights being considered even when occupying less than a pixel on screen (case 1183196)
- Fix a potential NaN source with iridescence (case 1183216)
- Fixed issue of spotlight breaking when minimizing the cone angle via the gizmo (case 1178279)
- Fixed issue that caused decals not to modify the roughness in the normal buffer, causing SSR to not behave correctly (case 1178336)
- Fixed lit transparent refraction with XR single-pass rendering
- Removed extra jitter for TemporalAA in VR
- Fixed ShaderGraph time in main preview
- Fixed issue on some UI elements in HDRP asset not expanding when clicking the arrow (case 1178369)
- Fixed alpha blending in custom post process
- Fixed the modification of the _AlphaCutoff property in the material UI when exposed with a ShaderGraph parameter.
- Fixed HDRP test `1218_Lit_DiffusionProfiles` on Vulkan.
- Fixed an issue where building a player in non-dev mode would generate render target error logs every frame
- Fixed crash when upgrading version of HDRP
- Fixed rendering issues with material previews
- Fixed NPE when using light module in Shuriken particle systems (1173348).
- Refresh cached shadow on editor changes
- Fixed light supported units caching (1182266)
- Fixed an issue where SSAO (that needs temporal reprojection) was still being rendered when Motion Vectors were not available (case 1184998)
- Fixed a nullref when modifying the height parameters inside the layered lit shader UI.
- Fixed Decal gizmo that become white after exiting play mode
- Fixed Decal pivot position to behave like a spotlight
- Fixed an issue where using the LightingOverrideMask would break sky reflection for regular cameras
- Fix DebugMenu FrameSettingsHistory persistency on close
- Fix DensityVolume, ReflectionProbe aned PlanarReflectionProbe advancedControl display
- Fix DXR scene serialization in wizard
- Fixed an issue where Previews would reallocate History Buffers every frame
- Fixed the SetLightLayer function in HDAdditionalLightData setting the wrong light layer
- Fix error first time a preview is created for planar
- Fixed an issue where SSR would use an incorrect roughness value on ForwardOnly (StackLit, AxF, Fabric, etc.) materials when the pipeline is configured to also allow deferred Lit.
- Fixed issues with light explorer (cases 1183468, 1183269)
- Fix dot colors in LayeredLit material inspector
- Fix undo not resetting all value when undoing the material affectation in LayerLit material
- Fix for issue that caused gizmos to render in render textures (case 1174395)
- Fixed the light emissive mesh not updated when the light was disabled/enabled
- Fixed light and shadow layer sync when setting the HDAdditionalLightData.lightlayersMask property
- Fixed a nullref when a custom post process component that was in the HDRP PP list is removed from the project
- Fixed issue that prevented decals from modifying specular occlusion (case 1178272).
- Fixed exposure of volumetric reprojection
- Fixed multi selection support for Scalable Settings in lights
- Fixed font shaders in test projects for VR by using a Shader Graph version
- Fixed refresh of baked cubemap by incrementing updateCount at the end of the bake (case 1158677).
- Fixed issue with rectangular area light when seen from the back
- Fixed decals not affecting lightmap/lightprobe
- Fixed zBufferParams with XR single-pass rendering
- Fixed moving objects not rendered in custom passes
- Fixed abstract classes listed in the + menu of the custom pass list
- Fixed custom pass that was rendered in previews
- Fixed precision error in zero value normals when applying decals (case 1181639)
- Fixed issue that triggered No Scene Lighting view in game view as well (case 1156102)
- Assign default volume profile when creating a new HDRP Asset
- Fixed fov to 0 in planar probe breaking the projection matrix (case 1182014)
- Fixed bugs with shadow caching
- Reassign the same camera for a realtime probe face render request to have appropriate history buffer during realtime probe rendering.
- Fixed issue causing wrong shading when normal map mode is Object space, no normal map is set, but a detail map is present (case 1143352)
- Fixed issue with decal and htile optimization
- Fixed TerrainLit shader compilation error regarding `_Control0_TexelSize` redefinition (case 1178480).
- Fixed warning about duplicate HDRuntimeReflectionSystem when configuring play mode without domain reload.
- Fixed an editor crash when multiple decal projectors were selected and some had null material
- Added all relevant fix actions to FixAll button in Wizard
- Moved FixAll button on top of the Wizard
- Fixed an issue where fog color was not pre-exposed correctly
- Fix priority order when custom passes are overlapping
- Fix cleanup not called when the custom pass GameObject is destroyed
- Replaced most instances of GraphicsSettings.renderPipelineAsset by GraphicsSettings.currentRenderPipeline. This should fix some parameters not working on Quality Settings overrides.
- Fixed an issue with Realtime GI not working on upgraded projects.
- Fixed issue with screen space shadows fallback texture was not set as a texture array.
- Fixed Pyramid Lights bounding box
- Fixed terrain heightmap default/null values and epsilons
- Fixed custom post-processing effects breaking when an abstract class inherited from `CustomPostProcessVolumeComponent`
- Fixed XR single-pass rendering in Editor by using ShaderConfig.s_XrMaxViews to allocate matrix array
- Multiple different skies rendered at the same time by different cameras are now handled correctly without flickering
- Fixed flickering issue happening when different volumes have shadow settings and multiple cameras are present.
- Fixed issue causing planar probes to disappear if there is no light in the scene.
- Fixed a number of issues with the prefab isolation mode (Volumes leaking from the main scene and reflection not working properly)
- Fixed an issue with fog volume component upgrade not working properly
- Fixed Spot light Pyramid Shape has shadow artifacts on aspect ratio values lower than 1
- Fixed issue with AO upsampling in XR
- Fixed camera without HDAdditionalCameraData component not rendering
- Removed the macro ENABLE_RAYTRACING for most of the ray tracing code
- Fixed prefab containing camera reloading in loop while selected in the Project view
- Fixed issue causing NaN wheh the Z scale of an object is set to 0.
- Fixed DXR shader passes attempting to render before pipeline loaded
- Fixed black ambient sky issue when importing a project after deleting Library.
- Fixed issue when upgrading a Standard transparent material (case 1186874)
- Fixed area light cookies not working properly with stack lit
- Fixed material render queue not updated when the shader is changed in the material inspector.
- Fixed a number of issues with full screen debug modes not reseting correctly when setting another mutually exclusive mode
- Fixed compile errors for platforms with no VR support
- Fixed an issue with volumetrics and RTHandle scaling (case 1155236)
- Fixed an issue where sky lighting might be updated uselessly
- Fixed issue preventing to allow setting decal material to none (case 1196129)
- Fixed XR multi-pass decals rendering
- Fixed several fields on Light Inspector that not supported Prefab overrides
- Fixed EOL for some files
- Fixed scene view rendering with volumetrics and XR enabled
- Fixed decals to work with multiple cameras
- Fixed optional clear of GBuffer (Was always on)
- Fixed render target clears with XR single-pass rendering
- Fixed HDRP samples file hierarchy
- Fixed Light units not matching light type
- Fixed QualitySettings panel not displaying HDRP Asset
- Fixed black reflection probes the first time loading a project
- Fixed y-flip in scene view with XR SDK
- Fixed Decal projectors do not immediately respond when parent object layer mask is changed in editor.
- Fixed y-flip in scene view with XR SDK
- Fixed a number of issues with Material Quality setting
- Fixed the transparent Cull Mode option in HD unlit master node settings only visible if double sided is ticked.
- Fixed an issue causing shadowed areas by contact shadows at the edge of far clip plane if contact shadow length is very close to far clip plane.
- Fixed editing a scalable settings will edit all loaded asset in memory instead of targetted asset.
- Fixed Planar reflection default viewer FOV
- Fixed flickering issues when moving the mouse in the editor with ray tracing on.
- Fixed the ShaderGraph main preview being black after switching to SSS in the master node settings
- Fixed custom fullscreen passes in VR
- Fixed camera culling masks not taken in account in custom pass volumes
- Fixed object not drawn in custom pass when using a DrawRenderers with an HDRP shader in a build.
- Fixed injection points for Custom Passes (AfterDepthAndNormal and BeforePreRefraction were missing)
- Fixed a enum to choose shader tags used for drawing objects (DepthPrepass or Forward) when there is no override material.
- Fixed lit objects in the BeforePreRefraction, BeforeTransparent and BeforePostProcess.
- Fixed the None option when binding custom pass render targets to allow binding only depth or color.
- Fixed custom pass buffers allocation so they are not allocated if they're not used.
- Fixed the Custom Pass entry in the volume create asset menu items.
- Fixed Prefab Overrides workflow on Camera.
- Fixed alignment issue in Preset for Camera.
- Fixed alignment issue in Physical part for Camera.
- Fixed FrameSettings multi-edition.
- Fixed a bug happening when denoising multiple ray traced light shadows
- Fixed minor naming issues in ShaderGraph settings
- VFX: Removed z-fight glitches that could appear when using deferred depth prepass and lit quad primitives
- VFX: Preserve specular option for lit outputs (matches HDRP lit shader)
- Fixed an issue with Metal Shader Compiler and GTAO shader for metal
- Fixed resources load issue while upgrading HDRP package.
- Fix LOD fade mask by accounting for field of view
- Fixed spot light missing from ray tracing indirect effects.
- Fixed a UI bug in the diffusion profile list after fixing them from the wizard.
- Fixed the hash collision when creating new diffusion profile assets.
- Fixed a light leaking issue with box light casting shadows (case 1184475)
- Fixed Cookie texture type in the cookie slot of lights (Now displays a warning because it is not supported).
- Fixed a nullref that happens when using the Shuriken particle light module
- Fixed alignment in Wizard
- Fixed text overflow in Wizard's helpbox
- Fixed Wizard button fix all that was not automatically grab all required fixes
- Fixed VR tab for MacOS in Wizard
- Fixed local config package workflow in Wizard
- Fixed issue with contact shadows shifting when MSAA is enabled.
- Fixed EV100 in the PBR sky
- Fixed an issue In URP where sometime the camera is not passed to the volume system and causes a null ref exception (case 1199388)
- Fixed nullref when releasing HDRP with custom pass disabled
- Fixed performance issue derived from copying stencil buffer.
- Fixed an editor freeze when importing a diffusion profile asset from a unity package.
- Fixed an exception when trying to reload a builtin resource.
- Fixed the light type intensity unit reset when switching the light type.
- Fixed compilation error related to define guards and CreateLayoutFromXrSdk()
- Fixed documentation link on CustomPassVolume.
- Fixed player build when HDRP is in the project but not assigned in the graphic settings.
- Fixed an issue where ambient probe would be black for the first face of a baked reflection probe
- VFX: Fixed Missing Reference to Visual Effect Graph Runtime Assembly
- Fixed an issue where rendering done by users in EndCameraRendering would be executed before the main render loop.
- Fixed Prefab Override in main scope of Volume.
- Fixed alignment issue in Presset of main scope of Volume.
- Fixed persistence of ShowChromeGizmo and moved it to toolbar for coherency in ReflectionProbe and PlanarReflectionProbe.
- Fixed Alignement issue in ReflectionProbe and PlanarReflectionProbe.
- Fixed Prefab override workflow issue in ReflectionProbe and PlanarReflectionProbe.
- Fixed empty MoreOptions and moved AdvancedManipulation in a dedicated location for coherency in ReflectionProbe and PlanarReflectionProbe.
- Fixed Prefab override workflow issue in DensityVolume.
- Fixed empty MoreOptions and moved AdvancedManipulation in a dedicated location for coherency in DensityVolume.
- Fix light limit counts specified on the HDRP asset
- Fixed Quality Settings for SSR, Contact Shadows and Ambient Occlusion volume components
- Fixed decalui deriving from hdshaderui instead of just shaderui
- Use DelayedIntField instead of IntField for scalable settings
- Fixed init of debug for FrameSettingsHistory on SceneView camera
- Added a fix script to handle the warning 'referenced script in (GameObject 'SceneIDMap') is missing'
- Fix Wizard load when none selected for RenderPipelineAsset
- Fixed TerrainLitGUI when per-pixel normal property is not present.
- Fixed rendering errors when enabling debug modes with custom passes
- Fix an issue that made PCSS dependent on Atlas resolution (not shadow map res)
- Fixing a bug whith histories when n>4 for ray traced shadows
- Fixing wrong behavior in ray traced shadows for mesh renderers if their cast shadow is shadow only or double sided
- Only tracing rays for shadow if the point is inside the code for spotlight shadows
- Only tracing rays if the point is inside the range for point lights
- Fixing ghosting issues when the screen space shadow  indexes change for a light with ray traced shadows
- Fixed an issue with stencil management and Xbox One build that caused corrupted output in deferred mode.
- Fixed a mismatch in behavior between the culling of shadow maps and ray traced point and spot light shadows
- Fixed recursive ray tracing not working anymore after intermediate buffer refactor.
- Fixed ray traced shadow denoising not working (history rejected all the time).
- Fixed shader warning on xbox one
- Fixed cookies not working for spot lights in ray traced reflections, ray traced GI and recursive rendering
- Fixed an inverted handling of CoatSmoothness for SSR in StackLit.
- Fixed missing distortion inputs in Lit and Unlit material UI.
- Fixed issue that propagated NaNs across multiple frames through the exposure texture.
- Fixed issue with Exclude from TAA stencil ignored.
- Fixed ray traced reflection exposure issue.
- Fixed issue with TAA history not initialising corretly scale factor for first frame
- Fixed issue with stencil test of material classification not using the correct Mask (causing false positive and bad performance with forward material in deferred)
- Fixed issue with History not reset when chaning antialiasing mode on camera
- Fixed issue with volumetric data not being initialized if default settings have volumetric and reprojection off.
- Fixed ray tracing reflection denoiser not applied in tier 1
- Fixed the vibility of ray tracing related methods.
- Fixed the diffusion profile list not saved when clicking the fix button in the material UI.
- Fixed crash when pushing bounce count higher than 1 for ray traced GI or reflections
- Fixed PCSS softness scale so that it better match ray traced reference for punctual lights.
- Fixed exposure management for the path tracer
- Fixed AxF material UI containing two advanced options settings.
- Fixed an issue where cached sky contexts were being destroyed wrongly, breaking lighting in the LookDev
- Fixed issue that clamped PCSS softness too early and not after distance scale.
- Fixed fog affect transparent on HD unlit master node
- Fixed custom post processes re-ordering not saved.
- Fixed NPE when using scalable settings
- Fixed an issue where PBR sky precomputation was reset incorrectly in some cases causing bad performance.
- Fixed a bug due to depth history begin overriden too soon
- Fixed CustomPassSampleCameraColor scale issue when called from Before Transparent injection point.
- Fixed corruption of AO in baked probes.
- Fixed issue with upgrade of projects that still had Very High as shadow filtering quality.
- Fixed issue that caused Distortion UI to appear in Lit.
- Fixed several issues with decal duplicating when editing them.
- Fixed initialization of volumetric buffer params (1204159)
- Fixed an issue where frame count was incorrectly reset for the game view, causing temporal processes to fail.
- Fixed Culling group was not disposed error.
- Fixed issues on some GPU that do not support gathers on integer textures.
- Fixed an issue with ambient probe not being initialized for the first frame after a domain reload for volumetric fog.
- Fixed the scene visibility of decal projectors and density volumes
- Fixed a leak in sky manager.
- Fixed an issue where entering playmode while the light editor is opened would produce null reference exceptions.
- Fixed the debug overlay overlapping the debug menu at runtime.
- Fixed an issue with the framecount when changing scene.
- Fixed errors that occurred when using invalid near and far clip plane values for planar reflections.
- Fixed issue with motion blur sample weighting function.
- Fixed motion vectors in MSAA.
- Fixed sun flare blending (case 1205862).
- Fixed a lot of issues related to ray traced screen space shadows.
- Fixed memory leak caused by apply distortion material not being disposed.
- Fixed Reflection probe incorrectly culled when moving its parent (case 1207660)
- Fixed a nullref when upgrading the Fog volume components while the volume is opened in the inspector.
- Fix issues where decals on PS4 would not correctly write out the tile mask causing bits of the decal to go missing.
- Use appropriate label width and text content so the label is completely visible
- Fixed an issue where final post process pass would not output the default alpha value of 1.0 when using 11_11_10 color buffer format.
- Fixed SSR issue after the MSAA Motion Vector fix.
- Fixed an issue with PCSS on directional light if punctual shadow atlas was not allocated.
- Fixed an issue where shadow resolution would be wrong on the first face of a baked reflection probe.
- Fixed issue with PCSS softness being incorrect for cascades different than the first one.
- Fixed custom post process not rendering when using multiple HDRP asset in quality settings
- Fixed probe gizmo missing id (case 1208975)
- Fixed a warning in raytracingshadowfilter.compute
- Fixed issue with AO breaking with small near plane values.
- Fixed custom post process Cleanup function not called in some cases.
- Fixed shader warning in AO code.
- Fixed a warning in simpledenoiser.compute
- Fixed tube and rectangle light culling to use their shape instead of their range as a bounding box.
- Fixed caused by using gather on a UINT texture in motion blur.
- Fix issue with ambient occlusion breaking when dynamic resolution is active.
- Fixed some possible NaN causes in Depth of Field.
- Fixed Custom Pass nullref due to the new Profiling Sample API changes
- Fixed the black/grey screen issue on after post process Custom Passes in non dev builds.
- Fixed particle lights.
- Improved behavior of lights and probe going over the HDRP asset limits.
- Fixed issue triggered when last punctual light is disabled and more than one camera is used.
- Fixed Custom Pass nullref due to the new Profiling Sample API changes
- Fixed the black/grey screen issue on after post process Custom Passes in non dev builds.
- Fixed XR rendering locked to vsync of main display with Standalone Player.
- Fixed custom pass cleanup not called at the right time when using multiple volumes.
- Fixed an issue on metal with edge of decal having artifact by delaying discard of fragments during decal projection
- Fixed various shader warning
- Fixing unnecessary memory allocations in the ray tracing cluster build
- Fixed duplicate column labels in LightEditor's light tab
- Fixed white and dark flashes on scenes with very high or very low exposure when Automatic Exposure is being used.
- Fixed an issue where passing a null ProfilingSampler would cause a null ref exception.
- Fixed memory leak in Sky when in matcap mode.
- Fixed compilation issues on platform that don't support VR.
- Fixed migration code called when we create a new HDRP asset.
- Fixed RemoveComponent on Camera contextual menu to not remove Camera while a component depend on it.
- Fixed an issue where ambient occlusion and screen space reflections editors would generate null ref exceptions when HDRP was not set as the current pipeline.
- Fixed a null reference exception in the probe UI when no HDRP asset is present.
- Fixed the outline example in the doc (sampling range was dependent on screen resolution)
- Fixed a null reference exception in the HDRI Sky editor when no HDRP asset is present.
- Fixed an issue where Decal Projectors created from script where rotated around the X axis by 90°.
- Fixed frustum used to compute Density Volumes visibility when projection matrix is oblique.
- Fixed a null reference exception in Path Tracing, Recursive Rendering and raytraced Global Illumination editors when no HDRP asset is present.
- Fix for NaNs on certain geometry with Lit shader -- [case 1210058](https://fogbugz.unity3d.com/f/cases/1210058/)
- Fixed an issue where ambient occlusion and screen space reflections editors would generate null ref exceptions when HDRP was not set as the current pipeline.
- Fixed a null reference exception in the probe UI when no HDRP asset is present.
- Fixed the outline example in the doc (sampling range was dependent on screen resolution)
- Fixed a null reference exception in the HDRI Sky editor when no HDRP asset is present.
- Fixed an issue where materials newly created from the contextual menu would have an invalid state, causing various problems until it was edited.
- Fixed transparent material created with ZWrite enabled (now it is disabled by default for new transparent materials)
- Fixed mouseover on Move and Rotate tool while DecalProjector is selected.
- Fixed wrong stencil state on some of the pixel shader versions of deferred shader.
- Fixed an issue where creating decals at runtime could cause a null reference exception.
- Fixed issue that displayed material migration dialog on the creation of new project.
- Fixed various issues with time and animated materials (cases 1210068, 1210064).
- Updated light explorer with latest changes to the Fog and fixed issues when no visual environment was present.
- Fixed not handleling properly the recieve SSR feature with ray traced reflections
- Shadow Atlas is no longer allocated for area lights when they are disabled in the shader config file.
- Avoid MRT Clear on PS4 as it is not implemented yet.
- Fixed runtime debug menu BitField control.
- Fixed the radius value used for ray traced directional light.
- Fixed compilation issues with the layered lit in ray tracing shaders.
- Fixed XR autotests viewport size rounding
- Fixed mip map slider knob displayed when cubemap have no mipmap
- Remove unnecessary skip of material upgrade dialog box.
- Fixed the profiling sample mismatch errors when enabling the profiler in play mode
- Fixed issue that caused NaNs in reflection probes on consoles.
- Fixed adjusting positive axis of Blend Distance slides the negative axis in the density volume component.
- Fixed the blend of reflections based on the weight.
- Fixed fallback for ray traced reflections when denoising is enabled.
- Fixed error spam issue with terrain detail terrainDetailUnsupported (cases 1211848)
- Fixed hardware dynamic resolution causing cropping/scaling issues in scene view (case 1158661)
- Fixed Wizard check order for `Hardware and OS` and `Direct3D12`
- Fix AO issue turning black when Far/Near plane distance is big.
- Fixed issue when opening lookdev and the lookdev volume have not been assigned yet.
- Improved memory usage of the sky system.
- Updated label in HDRP quality preference settings (case 1215100)
- Fixed Decal Projector gizmo not undoing properly (case 1216629)
- Fix a leak in the denoising of ray traced reflections.
- Fixed Alignment issue in Light Preset
- Fixed Environment Header in LightingWindow
- Fixed an issue where hair shader could write garbage in the diffuse lighting buffer, causing NaNs.
- Fixed an exposure issue with ray traced sub-surface scattering.
- Fixed runtime debug menu light hierarchy None not doing anything.
- Fixed the broken ShaderGraph preview when creating a new Lit graph.
- Fix indentation issue in preset of LayeredLit material.
- Fixed minor issues with cubemap preview in the inspector.
- Fixed wrong build error message when building for android on mac.
- Fixed an issue related to denoising ray trace area shadows.
- Fixed wrong build error message when building for android on mac.
- Fixed Wizard persistency of Direct3D12 change on domain reload.
- Fixed Wizard persistency of FixAll on domain reload.
- Fixed Wizard behaviour on domain reload.
- Fixed a potential source of NaN in planar reflection probe atlas.
- Fixed an issue with MipRatio debug mode showing _DebugMatCapTexture not being set.
- Fixed missing initialization of input params in Blit for VR.
- Fix Inf source in LTC for area lights.
- Fix issue with AO being misaligned when multiple view are visible.
- Fix issue that caused the clamp of camera rotation motion for motion blur to be ineffective.
- Fixed issue with AssetPostprocessors dependencies causing models to be imported twice when upgrading the package version.
- Fixed culling of lights with XR SDK
- Fixed memory stomp in shadow caching code, leading to overflow of Shadow request array and runtime errors.
- Fixed an issue related to transparent objects reading the ray traced indirect diffuse buffer
- Fixed an issue with filtering ray traced area lights when the intensity is high or there is an exposure.
- Fixed ill-formed include path in Depth Of Field shader.
- Fixed shader graph and ray tracing after the shader target PR.
- Fixed a bug in semi-transparent shadows (object further than the light casting shadows)
- Fix state enabled of default volume profile when in package.
- Fixed removal of MeshRenderer and MeshFilter on adding Light component.
- Fixed Ray Traced SubSurface Scattering not working with ray traced area lights
- Fixed Ray Traced SubSurface Scattering not working in forward mode.
- Fixed a bug in debug light volumes.
- Fixed a bug related to ray traced area light shadow history.
- Fixed an issue where fog sky color mode could sample NaNs in the sky cubemap.
- Fixed a leak in the PBR sky renderer.
- Added a tooltip to the Ambient Mode parameter in the Visual Envionment volume component.
- Static lighting sky now takes the default volume into account (this fixes discrepancies between baked and realtime lighting).
- Fixed a leak in the sky system.
- Removed MSAA Buffers allocation when lit shader mode is set to "deferred only".
- Fixed invalid cast for realtime reflection probes (case 1220504)
- Fixed invalid game view rendering when disabling all cameras in the scene (case 1105163)
- Hide reflection probes in the renderer components.
- Fixed infinite reload loop while displaying Light's Shadow's Link Light Layer in Inspector of Prefab Asset.
- Fixed the culling was not disposed error in build log.
- Fixed the cookie atlas size and planar atlas size being too big after an upgrade of the HDRP asset.
- Fixed transparent SSR for shader graph.
- Fixed an issue with emissive light meshes not being in the RAS.
- Fixed DXR player build
- Fixed the HDRP asset migration code not being called after an upgrade of the package
- Fixed draw renderers custom pass out of bound exception
- Fixed the PBR shader rendering in deferred
- Fixed some typos in debug menu (case 1224594)
- Fixed ray traced point and spot lights shadows not rejecting istory when semi-transparent or colored.
- Fixed a warning due to StaticLightingSky when reloading domain in some cases.
- Fixed the MaxLightCount being displayed when the light volume debug menu is on ColorAndEdge.
- Fixed issue with unclear naming of debug menu for decals.
- Fixed z-fighting in scene view when scene lighting is off (case 1203927)
- Fixed issue that prevented cubemap thumbnails from rendering (only on D3D11 and Metal).
- Fixed ray tracing with VR single-pass
- Fix an exception in ray tracing that happens if two LOD levels are using the same mesh renderer.
- Fixed error in the console when switching shader to decal in the material UI.
- Fixed an issue with refraction model and ray traced recursive rendering (case 1198578).
- Fixed an issue where a dynamic sky changing any frame may not update the ambient probe.
- Fixed cubemap thumbnail generation at project load time.
- Fixed cubemap thumbnail generation at project load time. 
- Fixed XR culling with multiple cameras
- Fixed XR single-pass with Mock HMD plugin
- Fixed sRGB mismatch with XR SDK
- Fixed an issue where default volume would not update when switching profile.
- Fixed issue with uncached reflection probe cameras reseting the debug mode (case 1224601) 
- Fixed an issue where AO override would not override specular occlusion.
- Fixed an issue where Volume inspector might not refresh correctly in some cases.
- Fixed render texture with XR
- Fixed issue with resources being accessed before initialization process has been performed completely. 
- Half fixed shuriken particle light that cast shadows (only the first one will be correct)
- Fixed issue with atmospheric fog turning black if a planar reflection probe is placed below ground level. (case 1226588)
- Fixed custom pass GC alloc issue in CustomPassVolume.GetActiveVolumes().
- Fixed a bug where instanced shadergraph shaders wouldn't compile on PS4.
- Fixed an issue related to the envlightdatasrt not being bound in recursive rendering.
- Fixed shadow cascade tooltip when using the metric mode (case 1229232)
- Fixed how the area light influence volume is computed to match rasterization.
- Focus on Decal uses the extends of the projectors
- Fixed usage of light size data that are not available at runtime.
- Fixed the depth buffer copy made before custom pass after opaque and normal injection point.
- Fix for issue that prevented scene from being completely saved when baked reflection probes are present and lighting is set to auto generate.
- Fixed drag area width at left of Light's intensity field in Inspector.
- Fixed light type resolution when performing a reset on HDAdditionalLightData (case 1220931)
- Fixed reliance on atan2 undefined behavior in motion vector debug shader.
- Fixed an usage of a a compute buffer not bound (1229964)
- Fixed an issue where changing the default volume profile from another inspector would not update the default volume editor.
- Fix issues in the post process system with RenderTexture being invalid in some cases, causing rendering problems.
- Fixed an issue where unncessarily serialized members in StaticLightingSky component would change each time the scene is changed.
- Fixed a weird behavior in the scalable settings drawing when the space becomes tiny (1212045).
- Fixed a regression in the ray traced indirect diffuse due to the new probe system.
- Fix for range compression factor for probes going negative (now clamped to positive values).
- Fixed path validation when creating new volume profile (case 1229933)
- Fixed a bug where Decal Shader Graphs would not recieve reprojected Position, Normal, or Bitangent data. (1239921)
- Fix reflection hierarchy for CARPAINT in AxF.
- Fix precise fresnel for delta lights for SVBRDF in AxF.
- Fixed the debug exposure mode for display sky reflection and debug view baked lighting
- Fixed MSAA depth resolve when there is no motion vectors
- Fixed various object leaks in HDRP.
- Fixed compile error with XR SubsystemManager.
- Fix for assertion triggering sometimes when saving a newly created lit shader graph (case 1230996)
- Fixed culling of planar reflection probes that change position (case 1218651)
- Fixed null reference when processing lightprobe (case 1235285)
- Fix issue causing wrong planar reflection rendering when more than one camera is present.
- Fix black screen in XR when HDRP package is present but not used.
- Fixed an issue with the specularFGD term being used when the material has a clear coat (lit shader).
- Fixed white flash happening with auto-exposure in some cases (case 1223774)
- Fixed NaN which can appear with real time reflection and inf value
- Fixed an issue that was collapsing the volume components in the HDRP default settings
- Fixed warning about missing bound decal buffer
- Fixed shader warning on Xbox for ResolveStencilBuffer.compute. 
- Fixed PBR shader ZTest rendering in deferred.
- Replaced commands incompatible with async compute in light list build process.
- Diffusion Profile and Material references in HDRP materials are now correctly exported to unity packages. Note that the diffusion profile or the material references need to be edited once before this can work properly.
- Fix MaterialBalls having same guid issue
- Fix spelling and grammatical errors in material samples
- Fixed unneeded cookie texture allocation for cone stop lights.
- Fixed scalarization code for contact shadows.
- Fixed volume debug in playmode
- Fixed issue when toggling anything in HDRP asset that will produce an error (case 1238155)
- Fixed shader warning in PCSS code when using Vulkan.
- Fixed decal that aren't working without Metal and Ambient Occlusion option enabled.
- Fixed an error about procedural sky being logged by mistake.
- Fixed shadowmask UI now correctly showing shadowmask disable
- Made more explicit the warning about raytracing and asynchronous compute. Also fixed the condition in which it appears.
- Fixed a null ref exception in static sky when the default volume profile is invalid.
- DXR: Fixed shader compilation error with shader graph and pathtracer
- Fixed SceneView Draw Modes not being properly updated after opening new scene view panels or changing the editor layout.
- VFX: Removed irrelevant queues in render queue selection from HDRP outputs
- VFX: Motion Vector are correctly renderered with MSAA [Case 1240754](https://issuetracker.unity3d.com/product/unity/issues/guid/1240754/)
- Fixed a cause of NaN when a normal of 0-length is generated (usually via shadergraph). 
- Fixed issue with screen-space shadows not enabled properly when RT is disabled (case 1235821)
- Fixed a performance issue with stochastic ray traced area shadows.
- Fixed cookie texture not updated when changing an import settings (srgb for example).
- Fixed flickering of the game/scene view when lookdev is running.
- Fixed issue with reflection probes in realtime time mode with OnEnable baking having wrong lighting with sky set to dynamic (case 1238047).
- Fixed transparent motion vectors not working when in MSAA.
- Fix error when removing DecalProjector from component contextual menu (case 1243960)
- Fixed issue with post process when running in RGBA16 and an object with additive blending is in the scene.
- Fixed corrupted values on LayeredLit when using Vertex Color multiply mode to multiply and MSAA is activated. 
- Fix conflicts with Handles manipulation when performing a Reset in DecalComponent (case 1238833)
- Fixed depth prepass and postpass being disabled after changing the shader in the material UI.
- Fixed issue with sceneview camera settings not being saved after Editor restart.
- Fixed issue when switching back to custom sensor type in physical camera settings (case 1244350).
- Fixed a null ref exception when running playmode tests with the render pipeline debug window opened.
- Fixed some GCAlloc in the debug window.
- Fixed shader graphs not casting semi-transparent and color shadows (case 1242617)
- Fixed thin refraction mode not working properly.
- Fixed assert on tests caused by probe culling results being requested when culling did not happen. (case 1246169) 
- Fixed over consumption of GPU memory by the Physically Based Sky.
- Fixed an invalid rotation in Planar Reflection Probe editor display, that was causing an error message (case 1182022)
- Put more information in Camera background type tooltip and fixed inconsistent exposure behavior when changing bg type.
- Fixed issue that caused not all baked reflection to be deleted upon clicking "Clear Baked Data" in the lighting menu (case 1136080)
- Fixed an issue where asset preview could be rendered white because of static lighting sky.
- Fixed an issue where static lighting was not updated when removing the static lighting sky profile.
- Fixed the show cookie atlas debug mode not displaying correctly when enabling the clear cookie atlas option.
- Fixed various multi-editing issues when changing Emission parameters.
- Fixed error when undo a Reflection Probe removal in a prefab instance. (case 1244047)
- Fixed Microshadow not working correctly in deferred with LightLayers
- Tentative fix for missing include in depth of field shaders.
- Fixed the light overlap scene view draw mode (wasn't working at all).
- Fixed taaFrameIndex and XR tests 4052 and 4053
- Fixed the prefab integration of custom passes (Prefab Override Highlight not working as expected).
- Cloned volume profile from read only assets are created in the root of the project. (case 1154961)
- Fixed Wizard check on default volume profile to also check it is not the default one in package.
- Fix erroneous central depth sampling in TAA.
- Fixed light layers not correctly disabled when the lightlayers is set to Nothing and Lightlayers isn't enabled in HDRP Asset
- Fixed issue with Model Importer materials falling back to the Legacy default material instead of HDRP's default material when import happens at Editor startup.
- Fixed a wrong condition in CameraSwitcher, potentially causing out of bound exceptions.
- Fixed an issue where editing the Look Dev default profile would not reflect directly in the Look Dev window.
- Fixed a bug where the light list is not cleared but still used when resizing the RT.
- Fixed exposure debug shader with XR single-pass rendering.
- Fixed issues with scene view and transparent motion vectors.
- Fixed black screens for linux/HDRP (1246407)
- Fixed a vulkan and metal warning in the SSGI compute shader.
- Fixed an exception due to the color pyramid not allocated when SSGI is enabled.
- Fixed an issue with the first Depth history was incorrectly copied.
- Fixed path traced DoF focusing issue
- Fix an issue with the half resolution Mode (performance)
- Fix an issue with the color intensity of emissive for performance rtgi
- Fixed issue with rendering being mostly broken when target platform disables VR. 
- Workaround an issue caused by GetKernelThreadGroupSizes  failing to retrieve correct group size. 
- Fix issue with fast memory and rendergraph. 
- Fixed transparent motion vector framesetting not sanitized.
- Fixed wrong order of post process frame settings.
- Fixed white flash when enabling SSR or SSGI.
- The ray traced indrect diffuse and RTGI were combined wrongly with the rest of the lighting (1254318).
- Fixed an exception happening when using RTSSS without using RTShadows.
- Fix inconsistencies with transparent motion vectors and opaque by allowing camera only transparent motion vectors.
- Fix reflection probe frame settings override
- Fixed certain shadow bias artifacts present in volumetric lighting (case 1231885).
- Fixed area light cookie not updated when switch the light type from a spot that had a cookie.
- Fixed issue with dynamic resolution updating when not in play mode.
- Fixed issue with Contrast Adaptive Sharpening upsample mode and preview camera.
- Fix issue causing blocky artifacts when decals affect metallic and are applied on material with specular color workflow.
- Fixed issue with depth pyramid generation and dynamic resolution.
- Fixed an issue where decals were duplicated in prefab isolation mode.
- Fixed an issue where rendering preview with MSAA might generate render graph errors.
- Fixed compile error in PS4 for planar reflection filtering.
- Fixed issue with blue line in prefabs for volume mode.
- Fixing the internsity being applied to RTAO too early leading to unexpected results (1254626).
- Fix issue that caused sky to incorrectly render when using a custom projection matrix.
- Fixed null reference exception when using depth pre/post pass in shadergraph with alpha clip in the material.
- Appropriately constraint blend distance of reflection probe while editing with the inspector (case 1248931)
- Fixed AxF handling of roughness for Blinn-Phong type materials
- Fixed AxF UI errors when surface type is switched to transparent
- Fixed a serialization issue, preventing quality level parameters to undo/redo and update scene view on change.
- Fixed an exception occuring when a camera doesn't have an HDAdditionalCameraData (1254383).
- Fixed ray tracing with XR single-pass.
- Fixed warning in HDAdditionalLightData OnValidate (cases 1250864, 1244578)
- Fixed a bug related to denoising ray traced reflections.
- Fixed nullref in the layered lit material inspector.
- Fixed an issue where manipulating the color wheels in a volume component would reset the cursor every time.
- Fixed an issue where static sky lighting would not be updated for a new scene until it's reloaded at least once.
- Fixed culling for decals when used in prefabs and edited in context.
- Force to rebake probe with missing baked texture. (1253367)
- Fix supported Mac platform detection to handle new major version (11.0) properly
- Fixed typo in the Render Pipeline Wizard under HDRP+VR
- Change transparent SSR name in frame settings to avoid clipping. 
- Fixed missing include guards in shadow hlsl files.
- Repaint the scene view whenever the scene exposure override is changed.
- Fixed an error when clearing the SSGI history texture at creation time (1259930).
- Fixed alpha to mask reset when toggling alpha test in the material UI.
- Fixed an issue where opening the look dev window with the light theme would make the window blink and eventually crash unity.
- Fixed fallback for ray tracing and light layers (1258837).
- Fixed Sorting Priority not displayed correctly in the DrawRenderers custom pass UI.
- Fixed glitch in Project settings window when selecting diffusion profiles in material section (case 1253090)
- Fixed issue with light layers bigger than 8 (and above the supported range). 
- Fixed issue with culling layer mask of area light's emissive mesh 
- Fixed errors when switching area light to disk shape while an area emissive mesh was displayed.
- Fixed default frame settings MSAA toggle for reflection probes (case 1247631)
- Fixed the transparent SSR dependency not being properly disabled according to the asset dependencies (1260271).
- Fixed issue with completely black AO on double sided materials when normal mode is set to None.
- Fixed UI drawing of the quaternion (1251235)
- Fix an issue with the quality mode and perf mode on RTR and RTGI and getting rid of unwanted nans (1256923).
- Fixed unitialized ray tracing resources when using non-default HDRP asset (case 1259467).
- Fixed overused the atlas for Animated/Render Target Cookies (1259930).
- Fixed sky asserts with XR multipass
- Fixed for area light not updating baked light result when modifying with gizmo.
- Fixed robustness issue with GetOddNegativeScale() in ray tracing, which was impacting normal mapping (1261160).
- Fixed regression where moving face of the probe gizmo was not moving its position anymore.
- Fixed XR single-pass macros in tessellation shaders.
- Fixed path-traced subsurface scattering mixing with diffuse and specular BRDFs (1250601).
- Fixed custom pass re-ordering issues.
- Improved robustness of normal mapping when scale is 0, and mapping is extreme (normals in or below the tangent plane).
- Fixed XR Display providers not getting zNear and zFar plane distances passed to them when in HDRP.
- Fixed rendering breaking when disabling tonemapping in the frame settings.
- Fixed issue with serialization of exposure modes in volume profiles not being consistent between HDRP versions (case 1261385).
- Fixed issue with duplicate names in newly created sub-layers in the graphics compositor (case 1263093).
- Remove MSAA debug mode when renderpipeline asset has no MSAA
- Fixed some post processing using motion vectors when they are disabled
- Fixed the multiplier of the environement lights being overriden with a wrong value for ray tracing (1260311).
- Fixed a series of exceptions happening when trying to load an asset during wizard execution (1262171).
- Fixed an issue with Stacklit shader not compiling correctly in player with debug display on (1260579)
- Fixed couple issues in the dependence of building the ray tracing acceleration structure.
- Fix sun disk intensity
- Fixed unwanted ghosting for smooth surfaces.
- Fixing an issue in the recursive rendering flag texture usage.
- Fixed a missing dependecy for choosing to evaluate transparent SSR.
- Fixed issue that failed compilation when XR is disabled.
- Fixed a compilation error in the IES code.
- Fixed issue with dynamic resolution handler when no OnResolutionChange callback is specified. 
- Fixed multiple volumes, planar reflection, and decal projector position when creating them from the menu.
- Reduced the number of global keyword used in deferredTile.shader
- Fixed incorrect processing of Ambient occlusion probe (9% error was introduced)

### Changed
- Improve MIP selection for decals on Transparents
- Color buffer pyramid is not allocated anymore if neither refraction nor distortion are enabled
- Rename Emission Radius to Radius in UI in Point, Spot
- Angular Diameter parameter for directional light is no longuer an advanced property
- DXR: Remove Light Radius and Angular Diamater of Raytrace shadow. Angular Diameter and Radius are used instead.
- Remove MaxSmoothness parameters from UI for point, spot and directional light. The MaxSmoothness is now deduce from Radius Parameters
- DXR: Remove the Ray Tracing Environement Component. Add a Layer Mask to the ray Tracing volume components to define which objects are taken into account for each effect.
- Removed second cubemaps used for shadowing in lookdev
- Disable Physically Based Sky below ground
- Increase max limit of area light and reflection probe to 128
- Change default texture for detailmap to grey
- Optimize Shadow RT load on Tile based architecture platforms.
- Improved quality of SSAO.
- Moved RequestShadowMapRendering() back to public API.
- Update HDRP DXR Wizard with an option to automatically clone the hdrp config package and setup raytracing to 1 in shaders file.
- Added SceneSelection pass for TerrainLit shader.
- Simplified Light's type API regrouping the logic in one place (Check type in HDAdditionalLightData)
- The support of LOD CrossFade (Dithering transition) in master nodes now required to enable it in the master node settings (Save variant)
- Improved shadow bias, by removing constant depth bias and substituting it with slope-scale bias.
- Fix the default stencil values when a material is created from a SSS ShaderGraph.
- Tweak test asset to be compatible with XR: unlit SG material for canvas and double-side font material
- Slightly tweaked the behaviour of bloom when resolution is low to reduce artifacts.
- Hidden fields in Light Inspector that is not relevant while in BakingOnly mode.
- Changed parametrization of PCSS, now softness is derived from angular diameter (for directional lights) or shape radius (for point/spot lights) and min filter size is now in the [0..1] range.
- Moved the copy of the geometry history buffers to right after the depth mip chain generation.
- Rename "Luminance" to "Nits" in UX for physical light unit
- Rename FrameSettings "SkyLighting" to "SkyReflection"
- Reworked XR automated tests
- The ray traced screen space shadow history for directional, spot and point lights is discarded if the light transform has changed.
- Changed the behavior for ray tracing in case a mesh renderer has both transparent and opaque submeshes.
- Improve history buffer management
- Replaced PlayerSettings.virtualRealitySupported with XRGraphics.tryEnable.
- Remove redundant FrameSettings RealTimePlanarReflection
- Improved a bit the GC calls generated during the rendering.
- Material update is now only triggered when the relevant settings are touched in the shader graph master nodes
- Changed the way Sky Intensity (on Sky volume components) is handled. It's now a combo box where users can choose between Exposure, Multiplier or Lux (for HDRI sky only) instead of both multiplier and exposure being applied all the time. Added a new menu item to convert old profiles.
- Change how method for specular occlusions is decided on inspector shader (Lit, LitTesselation, LayeredLit, LayeredLitTessellation)
- Unlocked SSS, SSR, Motion Vectors and Distortion frame settings for reflections probes.
- Hide unused LOD settings in Quality Settings legacy window.
- Reduced the constrained distance for temporal reprojection of ray tracing denoising
- Removed shadow near plane from the Directional Light Shadow UI.
- Improved the performances of custom pass culling.
- The scene view camera now replicates the physical parameters from the camera tagged as "MainCamera".
- Reduced the number of GC.Alloc calls, one simple scene without plarnar / probes, it should be 0B.
- Renamed ProfilingSample to ProfilingScope and unified API. Added GPU Timings.
- Updated macros to be compatible with the new shader preprocessor.
- Ray tracing reflection temporal filtering is now done in pre-exposed space
- Search field selects the appropriate fields in both project settings panels 'HDRP Default Settings' and 'Quality/HDRP'
- Disabled the refraction and transmission map keywords if the material is opaque.
- Keep celestial bodies outside the atmosphere.
- Updated the MSAA documentation to specify what features HDRP supports MSAA for and what features it does not.
- Shader use for Runtime Debug Display are now correctly stripper when doing a release build
- Now each camera has its own Volume Stack. This allows Volume Parameters to be updated as early as possible and be ready for the whole frame without conflicts between cameras.
- Disable Async for SSR, SSAO and Contact shadow when aggregated ray tracing frame setting is on.
- Improved performance when entering play mode without domain reload by a factor of ~25
- Renamed the camera profiling sample to include the camera name
- Discarding the ray tracing history for AO, reflection, diffuse shadows and GI when the viewport size changes.
- Renamed the camera profiling sample to include the camera name
- Renamed the post processing graphic formats to match the new convention.
- The restart in Wizard for DXR will always be last fix from now on
- Refactoring pre-existing materials to share more shader code between rasterization and ray tracing.
- Setting a material's Refraction Model to Thin does not overwrite the Thickness and Transmission Absorption Distance anymore.
- Removed Wind textures from runtime as wind is no longer built into the pipeline
- Changed Shader Graph titles of master nodes to be more easily searchable ("HDRP/x" -> "x (HDRP)")
- Expose StartSinglePass() and StopSinglePass() as public interface for XRPass
- Replaced the Texture array for 2D cookies (spot, area and directional lights) and for planar reflections by an atlas.
- Moved the tier defining from the asset to the concerned volume components.
- Changing from a tier management to a "mode" management for reflection and GI and removing the ability to enable/disable deferred and ray bining (they are now implied by performance mode)
- The default FrameSettings for ScreenSpaceShadows is set to true for Camera in order to give a better workflow for DXR.
- Refactor internal usage of Stencil bits.
- Changed how the material upgrader works and added documentation for it.
- Custom passes now disable the stencil when overwriting the depth and not writing into it.
- Renamed the camera profiling sample to include the camera name
- Changed the way the shadow casting property of transparent and tranmissive materials is handeled for ray tracing.
- Changed inspector materials stencil setting code to have more sharing.
- Updated the default scene and default DXR scene and DefaultVolumeProfile.
- Changed the way the length parameter is used for ray traced contact shadows.
- Improved the coherency of PCSS blur between cascades.
- Updated VR checks in Wizard to reflect new XR System.
- Removing unused alpha threshold depth prepass and post pass for fabric shader graph.
- Transform result from CIE XYZ to sRGB color space in EvalSensitivity for iridescence.
- Moved BeginCameraRendering callback right before culling.
- Changed the visibility of the Indirect Lighting Controller component to public.
- Renamed the cubemap used for diffuse convolution to a more explicit name for the memory profiler.
- Improved behaviour of transmission color on transparent surfaces in path tracing.
- Light dimmer can now get values higher than one and was renamed to multiplier in the UI.
- Removed info box requesting volume component for Visual Environment and updated the documentation with the relevant information.
- Improved light selection oracle for light sampling in path tracing.
- Stripped ray tracing subsurface passes with ray tracing is not enabled.
- Remove LOD cross fade code for ray tracing shaders
- Removed legacy VR code
- Add range-based clipping to box lights (case 1178780)
- Improve area light culling (case 1085873)
- Light Hierarchy debug mode can now adjust Debug Exposure for visualizing high exposure scenes.
- Rejecting history for ray traced reflections based on a threshold evaluated on the neighborhood of the sampled history.
- Renamed "Environment" to "Reflection Probes" in tile/cluster debug menu.
- Utilities namespace is obsolete, moved its content to UnityEngine.Rendering (case 1204677)
- Obsolete Utilities namespace was removed, instead use UnityEngine.Rendering (case 1204677)
- Moved most of the compute shaders to the multi_compile API instead of multiple kernels.
- Use multi_compile API for deferred compute shader with shadow mask.
- Remove the raytracing rendering queue system to make recursive raytraced material work when raytracing is disabled
- Changed a few resources used by ray tracing shaders to be global resources (using register space1) for improved CPU performance.
- All custom pass volumes are now executed for one injection point instead of the first one.
- Hidden unsupported choice in emission in Materials
- Temporal Anti aliasing improvements.
- Optimized PrepareLightsForGPU (cost reduced by over 25%) and PrepareGPULightData (around twice as fast now).
- Moved scene view camera settings for HDRP from the preferences window to the scene view camera settings window.
- Updated shaders to be compatible with Microsoft's DXC.
- Debug exposure in debug menu have been replace to debug exposure compensation in EV100 space and is always visible.
- Further optimized PrepareLightsForGPU (3x faster with few shadows, 1.4x faster with a lot of shadows or equivalently cost reduced by 68% to 37%).
- Raytracing: Replaced the DIFFUSE_LIGHTING_ONLY multicompile by a uniform.
- Raytracing: Removed the dynamic lightmap multicompile.
- Raytracing: Remove the LOD cross fade multi compile for ray tracing.
- Cookie are now supported in lightmaper. All lights casting cookie and baked will now include cookie influence.
- Avoid building the mip chain a second time for SSR for transparent objects.
- Replaced "High Quality" Subsurface Scattering with a set of Quality Levels.
- Replaced "High Quality" Volumetric Lighting with "Screen Resolution Percentage" and "Volume Slice Count" on the Fog volume component.
- Merged material samples and shader samples
- Update material samples scene visuals
- Use multi_compile API for deferred compute shader with shadow mask.
- Made the StaticLightingSky class public so that users can change it by script for baking purpose.
- Shadowmask and realtime reflectoin probe property are hide in Quality settings
- Improved performance of reflection probe management when using a lot of probes.
- Ignoring the disable SSR flags for recursive rendering.
- Removed logic in the UI to disable parameters for contact shadows and fog volume components as it was going against the concept of the volume system.
- Fixed the sub surface mask not being taken into account when computing ray traced sub surface scattering.
- MSAA Within Forward Frame Setting is now enabled by default on Cameras when new Render Pipeline Asset is created
- Slightly changed the TAA anti-flicker mechanism so that it is more aggressive on almost static images (only on High preset for now).
- Changed default exposure compensation to 0.
- Refactored shadow caching system.
- Removed experimental namespace for ray tracing code.
- Increase limit for max numbers of lights in UX
- Removed direct use of BSDFData in the path tracing pass, delegated to the material instead.
- Pre-warm the RTHandle system to reduce the amount of memory allocations and the total memory needed at all points. 
- DXR: Only read the geometric attributes that are required using the share pass info and shader graph defines.
- DXR: Dispatch binned rays in 1D instead of 2D.
- Lit and LayeredLit tessellation cross lod fade don't used dithering anymore between LOD but fade the tessellation height instead. Allow a smoother transition
- Changed the way planar reflections are filtered in order to be a bit more "physically based".
- Increased path tracing BSDFs roughness range from [0.001, 0.999] to [0.00001, 0.99999].
- Changing the default SSGI radius for the all configurations.
- Changed the default parameters for quality RTGI to match expected behavior.
- Add color clear pass while rendering XR occlusion mesh to avoid leaks.
- Only use one texture for ray traced reflection upscaling.
- Adjust the upscale radius based on the roughness value.
- DXR: Changed the way the filter size is decided for directional, point and spot shadows.
- Changed the default exposure mode to "Automatic (Histogram)", along with "Limit Min" to -4 and "Limit Max" to 16.
- Replaced the default scene system with the builtin Scene Template feature.
- Changed extensions of shader CAS include files.
- Making the planar probe atlas's format match the color buffer's format.
- Removing the planarReflectionCacheCompressed setting from asset.
- SHADERPASS for TransparentDepthPrepass and TransparentDepthPostpass identification is using respectively SHADERPASS_TRANSPARENT_DEPTH_PREPASS and SHADERPASS_TRANSPARENT_DEPTH_POSTPASS
- Moved the Parallax Occlusion Mapping node into Shader Graph.
- Renamed the debug name from SSAO to ScreenSpaceAmbientOcclusion (1254974).
- Added missing tooltips and improved the UI of the aperture control (case 1254916).
- Fixed wrong tooltips in the Dof Volume (case 1256641).
- The `CustomPassLoadCameraColor` and `CustomPassSampleCameraColor` functions now returns the correct color buffer when used in after post process instead of the color pyramid (which didn't had post processes).
- PBR Sky now doesn't go black when going below sea level, but it instead freezes calculation as if on the horizon. 
- Fixed an issue with quality setting foldouts not opening when clicking on them (1253088).
- Shutter speed can now be changed by dragging the mouse over the UI label (case 1245007).
- Remove the 'Point Cube Size' for cookie, use the Cubemap size directly.
- VFXTarget with Unlit now allows EmissiveColor output to be consistent with HDRP unlit.
- Only building the RTAS if there is an effect that will require it (1262217).
- Fixed the first ray tracing frame not having the light cluster being set up properly (1260311).
- Render graph pre-setup for ray traced ambient occlusion.
- Avoid casting multiple rays and denoising for hard directional, point and spot ray traced shadows (1261040).
- Making sure the preview cameras do not use ray tracing effects due to a by design issue to build ray tracing acceleration structures (1262166).
- Preparing ray traced reflections for the render graph support (performance and quality).
- Preparing recursive rendering for the render graph port.
- Preparation pass for RTGI, temporal filter and diffuse denoiser for render graph.
- Updated the documentation for the DXR implementation.
- Changed the DXR wizard to support optional checks.
- Changed the DXR wizard steps.
- Preparation pass for RTSSS to be supported by render graph.
- Changed the color space of EmissiveColorLDR property on all shader. Was linear but should have been sRGB. Auto upgrade script handle the conversion.

## [7.1.1] - 2019-09-05

### Added
- Transparency Overdraw debug mode. Allows to visualize transparent objects draw calls as an "heat map".
- Enabled single-pass instancing support for XR SDK with new API cmd.SetInstanceMultiplier()
- XR settings are now available in the HDRP asset
- Support for Material Quality in Shader Graph
- Material Quality support selection in HDRP Asset
- Renamed XR shader macro from UNITY_STEREO_ASSIGN_COMPUTE_EYE_INDEX to UNITY_XR_ASSIGN_VIEW_INDEX
- Raytracing ShaderGraph node for HDRP shaders
- Custom passes volume component with 3 injection points: Before Rendering, Before Transparent and Before Post Process
- Alpha channel is now properly exported to camera render textures when using FP16 color buffer format
- Support for XR SDK mirror view modes
- HD Master nodes in Shader Graph now support Normal and Tangent modification in vertex stage.
- DepthOfFieldCoC option in the fullscreen debug modes.
- Added override Ambient Occlusion option on debug windows
- Added Custom Post Processes with 3 injection points: Before Transparent, Before Post Process and After Post Process
- Added draft of minimal interactive path tracing (experimental) based on DXR API - Support only 4 area light, lit and unlit shader (non-shadergraph)
- Small adjustments to TAA anti flicker (more aggressive on high values).

### Fixed
- Fixed wizard infinite loop on cancellation
- Fixed with compute shader error about too many threads in threadgroup on low GPU
- Fixed invalid contact shadow shaders being created on metal
- Fixed a bug where if Assembly.GetTypes throws an exception due to mis-versioned dlls, then no preprocessors are used in the shader stripper
- Fixed typo in AXF decal property preventing to compile
- Fixed reflection probe with XR single-pass and FPTL
- Fixed force gizmo shown when selecting camera in hierarchy
- Fixed issue with XR occlusion mesh and dynamic resolution
- Fixed an issue where lighting compute buffers were re-created with the wrong size when resizing the window, causing tile artefacts at the top of the screen.
- Fix FrameSettings names and tooltips
- Fixed error with XR SDK when the Editor is not in focus
- Fixed errors with RenderGraph, XR SDK and occlusion mesh
- Fixed shadow routines compilation errors when "real" type is a typedef on "half".
- Fixed toggle volumetric lighting in the light UI
- Fixed post-processing history reset handling rt-scale incorrectly
- Fixed crash with terrain and XR multi-pass
- Fixed ShaderGraph material synchronization issues
- Fixed a null reference exception when using an Emissive texture with Unlit shader (case 1181335)
- Fixed an issue where area lights and point lights where not counted separately with regards to max lights on screen (case 1183196)
- Fixed an SSR and Subsurface Scattering issue (appearing black) when using XR.

### Changed
- Update Wizard layout.
- Remove almost all Garbage collection call within a frame.
- Rename property AdditionalVeclocityChange to AddPrecomputeVelocity
- Call the End/Begin camera rendering callbacks for camera with customRender enabled
- Changeg framesettings migration order of postprocess flags as a pr for reflection settings flags have been backported to 2019.2
- Replaced usage of ENABLE_VR in XRSystem.cs by version defines based on the presence of the built-in VR and XR modules
- Added an update virtual function to the SkyRenderer class. This is called once per frame. This allows a given renderer to amortize heavy computation at the rate it chooses. Currently only the physically based sky implements this.
- Removed mandatory XRPass argument in HDCamera.GetOrCreate()
- Restored the HDCamera parameter to the sky rendering builtin parameters.
- Removed usage of StructuredBuffer for XR View Constants
- Expose Direct Specular Lighting control in FrameSettings
- Deprecated ExponentialFog and VolumetricFog volume components. Now there is only one exponential fog component (Fog) which can add Volumetric Fog as an option. Added a script in Edit -> Render Pipeline -> Upgrade Fog Volume Components.

## [7.0.1] - 2019-07-25

### Added
- Added option in the config package to disable globally Area Lights and to select shadow quality settings for the deferred pipeline.
- When shader log stripping is enabled, shader stripper statistics will be written at `Temp/shader-strip.json`
- Occlusion mesh support from XR SDK

### Fixed
- Fixed XR SDK mirror view blit, cleanup some XRTODO and removed XRDebug.cs
- Fixed culling for volumetrics with XR single-pass rendering
- Fix shadergraph material pass setup not called
- Fixed documentation links in component's Inspector header bar
- Cookies using the render texture output from a camera are now properly updated
- Allow in ShaderGraph to enable pre/post pass when the alpha clip is disabled

### Changed
- RenderQueue for Opaque now start at Background instead of Geometry.
- Clamp the area light size for scripting API when we change the light type
- Added a warning in the material UI when the diffusion profile assigned is not in the HDRP asset


## [7.0.0] - 2019-07-17

### Added
- `Fixed`, `Viewer`, and `Automatic` modes to compute the FOV used when rendering a `PlanarReflectionProbe`
- A checkbox to toggle the chrome gizmo of `ReflectionProbe`and `PlanarReflectionProbe`
- Added a Light layer in shadows that allow for objects to cast shadows without being affected by light (and vice versa).
- You can now access ShaderGraph blend states from the Material UI (for example, **Surface Type**, **Sorting Priority**, and **Blending Mode**). This change may break Materials that use a ShaderGraph, to fix them, select **Edit > Render Pipeline > Reset all ShaderGraph Scene Materials BlendStates**. This syncs the blendstates of you ShaderGraph master nodes with the Material properties.
- You can now control ZTest, ZWrite, and CullMode for transparent Materials.
- Materials that use Unlit Shaders or Unlit Master Node Shaders now cast shadows.
- Added an option to enable the ztest on **After Post Process** materials when TAA is disabled.
- Added a new SSAO (based on Ground Truth Ambient Occlusion algorithm) to replace the previous one.
- Added support for shadow tint on light
- BeginCameraRendering and EndCameraRendering callbacks are now called with probes
- Adding option to update shadow maps only On Enable and On Demand.
- Shader Graphs that use time-dependent vertex modification now generate correct motion vectors.
- Added option to allow a custom spot angle for spot light shadow maps.
- Added frame settings for individual post-processing effects
- Added dither transition between cascades for Low and Medium quality settings
- Added single-pass instancing support with XR SDK
- Added occlusion mesh support with XR SDK
- Added support of Alembic velocity to various shaders
- Added support for more than 2 views for single-pass instancing
- Added support for per punctual/directional light min roughness in StackLit
- Added mirror view support with XR SDK
- Added VR verification in HDRPWizard
- Added DXR verification in HDRPWizard
- Added feedbacks in UI of Volume regarding skies
- Cube LUT support in Tonemapping. Cube LUT helpers for external grading are available in the Post-processing Sample package.

### Fixed
- Fixed an issue with history buffers causing effects like TAA or auto exposure to flicker when more than one camera was visible in the editor
- The correct preview is displayed when selecting multiple `PlanarReflectionProbe`s
- Fixed volumetric rendering with camera-relative code and XR stereo instancing
- Fixed issue with flashing cyan due to async compilation of shader when selecting a mesh
- Fix texture type mismatch when the contact shadow are disabled (causing errors on IOS devices)
- Fixed Generate Shader Includes while in package
- Fixed issue when texture where deleted in ShadowCascadeGUI
- Fixed issue in FrameSettingsHistory when disabling a camera several time without enabling it in between.
- Fixed volumetric reprojection with camera-relative code and XR stereo instancing
- Added custom BaseShaderPreprocessor in HDEditorUtils.GetBaseShaderPreprocessorList()
- Fixed compile issue when USE_XR_SDK is not defined
- Fixed procedural sky sun disk intensity for high directional light intensities
- Fixed Decal mip level when using texture mip map streaming to avoid dropping to lowest permitted mip (now loading all mips)
- Fixed deferred shading for XR single-pass instancing after lightloop refactor
- Fixed cluster and material classification debug (material classification now works with compute as pixel shader lighting)
- Fixed IOS Nan by adding a maximun epsilon definition REAL_EPS that uses HALF_EPS when fp16 are used
- Removed unnecessary GC allocation in motion blur code
- Fixed locked UI with advanded influence volume inspector for probes
- Fixed invalid capture direction when rendering planar reflection probes
- Fixed Decal HTILE optimization with platform not supporting texture atomatic (Disable it)
- Fixed a crash in the build when the contact shadows are disabled
- Fixed camera rendering callbacks order (endCameraRendering was being called before the actual rendering)
- Fixed issue with wrong opaque blending settings for After Postprocess
- Fixed issue with Low resolution transparency on PS4
- Fixed a memory leak on volume profiles
- Fixed The Parallax Occlusion Mappping node in shader graph and it's UV input slot
- Fixed lighting with XR single-pass instancing by disabling deferred tiles
- Fixed the Bloom prefiltering pass
- Fixed post-processing effect relying on Unity's random number generator
- Fixed camera flickering when using TAA and selecting the camera in the editor
- Fixed issue with single shadow debug view and volumetrics
- Fixed most of the problems with light animation and timeline
- Fixed indirect deferred compute with XR single-pass instancing
- Fixed a slight omission in anisotropy calculations derived from HazeMapping in StackLit
- Improved stack computation numerical stability in StackLit
- Fix PBR master node always opaque (wrong blend modes for forward pass)
- Fixed TAA with XR single-pass instancing (missing macros)
- Fixed an issue causing Scene View selection wire gizmo to not appear when using HDRP Shader Graphs.
- Fixed wireframe rendering mode (case 1083989)
- Fixed the renderqueue not updated when the alpha clip is modified in the material UI.
- Fixed the PBR master node preview
- Remove the ReadOnly flag on Reflection Probe's cubemap assets during bake when there are no VCS active.
- Fixed an issue where setting a material debug view would not reset the other exclusive modes
- Spot light shapes are now correctly taken into account when baking
- Now the static lighting sky will correctly take the default values for non-overridden properties
- Fixed material albedo affecting the lux meter
- Extra test in deferred compute shading to avoid shading pixels that were not rendered by the current camera (for camera stacking)

### Changed
- Optimization: Reduce the group size of the deferred lighting pass from 16x16 to 8x8
- Replaced HDCamera.computePassCount by viewCount
- Removed xrInstancing flag in RTHandles (replaced by TextureXR.slices and TextureXR.dimensions)
- Refactor the HDRenderPipeline and lightloop code to preprare for high level rendergraph
- Removed the **Back Then Front Rendering** option in the fabric Master Node settings. Enabling this option previously did nothing.
- Shader type Real translates to FP16 precision on Nintendo Switch.
- Shader framework refactor: Introduce CBSDF, EvaluateBSDF, IsNonZeroBSDF to replace BSDF functions
- Shader framework refactor:  GetBSDFAngles, LightEvaluation and SurfaceShading functions
- Replace ComputeMicroShadowing by GetAmbientOcclusionForMicroShadowing
- Rename WorldToTangent to TangentToWorld as it was incorrectly named
- Remove SunDisk and Sun Halo size from directional light
- Remove all obsolete wind code from shader
- Renamed DecalProjectorComponent into DecalProjector for API alignment.
- Improved the Volume UI and made them Global by default
- Remove very high quality shadow option
- Change default for shadow quality in Deferred to Medium
- Enlighten now use inverse squared falloff (before was using builtin falloff)
- Enlighten is now deprecated. Please use CPU or GPU lightmaper instead.
- Remove the name in the diffusion profile UI
- Changed how shadow map resolution scaling with distance is computed. Now it uses screen space area rather than light range.
- Updated MoreOptions display in UI
- Moved Display Area Light Emissive Mesh script API functions in the editor namespace
- direct strenght properties in ambient occlusion now affect direct specular as well
- Removed advanced Specular Occlusion control in StackLit: SSAO based SO control is hidden and fixed to behave like Lit, SPTD is the only HQ technique shown for baked SO.
- Shader framework refactor: Changed ClampRoughness signature to include PreLightData access.
- HDRPWizard window is now in Window > General > HD Render Pipeline Wizard
- Moved StaticLightingSky to LightingWindow
- Removes the current "Scene Settings" and replace them with "Sky & Fog Settings" (with Physically Based Sky and Volumetric Fog).
- Changed how cached shadow maps are placed inside the atlas to minimize re-rendering of them.

## [6.7.0-preview] - 2019-05-16

### Added
- Added ViewConstants StructuredBuffer to simplify XR rendering
- Added API to render specific settings during a frame
- Added stadia to the supported platforms (2019.3)
- Enabled cascade blends settings in the HD Shadow component
- Added Hardware Dynamic Resolution support.
- Added MatCap debug view to replace the no scene lighting debug view.
- Added clear GBuffer option in FrameSettings (default to false)
- Added preview for decal shader graph (Only albedo, normal and emission)
- Added exposure weight control for decal
- Screen Space Directional Shadow under a define option. Activated for ray tracing
- Added a new abstraction for RendererList that will help transition to Render Graph and future RendererList API
- Added multipass support for VR
- Added XR SDK integration (multipass only)
- Added Shader Graph samples for Hair, Fabric and Decal master nodes.
- Add fade distance, shadow fade distance and light layers to light explorer
- Add method to draw light layer drawer in a rect to HDEditorUtils

### Fixed
- Fixed deserialization crash at runtime
- Fixed for ShaderGraph Unlit masternode not writing velocity
- Fixed a crash when assiging a new HDRP asset with the 'Verify Saving Assets' option enabled
- Fixed exposure to properly support TEXTURE2D_X
- Fixed TerrainLit basemap texture generation
- Fixed a bug that caused nans when material classification was enabled and a tile contained one standard material + a material with transmission.
- Fixed gradient sky hash that was not using the exposure hash
- Fixed displayed default FrameSettings in HDRenderPipelineAsset wrongly updated on scripts reload.
- Fixed gradient sky hash that was not using the exposure hash.
- Fixed visualize cascade mode with exposure.
- Fixed (enabled) exposure on override lighting debug modes.
- Fixed issue with LightExplorer when volume have no profile
- Fixed issue with SSR for negative, infinite and NaN history values
- Fixed LightLayer in HDReflectionProbe and PlanarReflectionProbe inspector that was not displayed as a mask.
- Fixed NaN in transmission when the thickness and a color component of the scattering distance was to 0
- Fixed Light's ShadowMask multi-edition.
- Fixed motion blur and SMAA with VR single-pass instancing
- Fixed NaNs generated by phase functionsin volumetric lighting
- Fixed NaN issue with refraction effect and IOR of 1 at extreme grazing angle
- Fixed nan tracker not using the exposure
- Fixed sorting priority on lit and unlit materials
- Fixed null pointer exception when there are no AOVRequests defined on a camera
- Fixed dirty state of prefab using disabled ReflectionProbes
- Fixed an issue where gizmos and editor grid were not correctly depth tested
- Fixed created default scene prefab non editable due to wrong file extension.
- Fixed an issue where sky convolution was recomputed for nothing when a preview was visible (causing extreme slowness when fabric convolution is enabled)
- Fixed issue with decal that wheren't working currently in player
- Fixed missing stereo rendering macros in some fragment shaders
- Fixed exposure for ReflectionProbe and PlanarReflectionProbe gizmos
- Fixed single-pass instancing on PSVR
- Fixed Vulkan shader issue with Texture2DArray in ScreenSpaceShadow.compute by re-arranging code (workaround)
- Fixed camera-relative issue with lights and XR single-pass instancing
- Fixed single-pass instancing on Vulkan
- Fixed htile synchronization issue with shader graph decal
- Fixed Gizmos are not drawn in Camera preview
- Fixed pre-exposure for emissive decal
- Fixed wrong values computed in PreIntegrateFGD and in the generation of volumetric lighting data by forcing the use of fp32.
- Fixed NaNs arising during the hair lighting pass
- Fixed synchronization issue in decal HTile that occasionally caused rendering artifacts around decal borders
- Fixed QualitySettings getting marked as modified by HDRP (and thus checked out in Perforce)
- Fixed a bug with uninitialized values in light explorer
- Fixed issue with LOD transition
- Fixed shader warnings related to raytracing and TEXTURE2D_X

### Changed
- Refactor PixelCoordToViewDirWS to be VR compatible and to compute it only once per frame
- Modified the variants stripper to take in account multiple HDRP assets used in the build.
- Improve the ray biasing code to avoid self-intersections during the SSR traversal
- Update Pyramid Spot Light to better match emitted light volume.
- Moved _XRViewConstants out of UnityPerPassStereo constant buffer to fix issues with PSSL
- Removed GetPositionInput_Stereo() and single-pass (double-wide) rendering mode
- Changed label width of the frame settings to accommodate better existing options.
- SSR's Default FrameSettings for camera is now enable.
- Re-enabled the sharpening filter on Temporal Anti-aliasing
- Exposed HDEditorUtils.LightLayerMaskDrawer for integration in other packages and user scripting.
- Rename atmospheric scattering in FrameSettings to Fog
- The size modifier in the override for the culling sphere in Shadow Cascades now defaults to 0.6, which is the same as the formerly hardcoded value.
- Moved LOD Bias and Maximum LOD Level from Frame Setting section `Other` to `Rendering`
- ShaderGraph Decal that affect only emissive, only draw in emissive pass (was drawing in dbuffer pass too)
- Apply decal projector fade factor correctly on all attribut and for shader graph decal
- Move RenderTransparentDepthPostpass after all transparent
- Update exposure prepass to interleave XR single-pass instancing views in a checkerboard pattern
- Removed ScriptRuntimeVersion check in wizard.

## [6.6.0-preview] - 2019-04-01

### Added
- Added preliminary changes for XR deferred shading
- Added support of 111110 color buffer
- Added proper support for Recorder in HDRP
- Added depth offset input in shader graph master nodes
- Added a Parallax Occlusion Mapping node
- Added SMAA support
- Added Homothety and Symetry quick edition modifier on volume used in ReflectionProbe, PlanarReflectionProbe and DensityVolume
- Added multi-edition support for DecalProjectorComponent
- Improve hair shader
- Added the _ScreenToTargetScaleHistory uniform variable to be used when sampling HDRP RTHandle history buffers.
- Added settings in `FrameSettings` to change `QualitySettings.lodBias` and `QualitySettings.maximumLODLevel` during a rendering
- Added an exposure node to retrieve the current, inverse and previous frame exposure value.
- Added an HD scene color node which allow to sample the scene color with mips and a toggle to remove the exposure.
- Added safeguard on HD scene creation if default scene not set in the wizard
- Added Low res transparency rendering pass.

### Fixed
- Fixed HDRI sky intensity lux mode
- Fixed dynamic resolution for XR
- Fixed instance identifier semantic string used by Shader Graph
- Fixed null culling result occuring when changing scene that was causing crashes
- Fixed multi-edition light handles and inspector shapes
- Fixed light's LightLayer field when multi-editing
- Fixed normal blend edition handles on DensityVolume
- Fixed an issue with layered lit shader and height based blend where inactive layers would still have influence over the result
- Fixed multi-selection handles color for DensityVolume
- Fixed multi-edition inspector's blend distances for HDReflectionProbe, PlanarReflectionProbe and DensityVolume
- Fixed metric distance that changed along size in DensityVolume
- Fixed DensityVolume shape handles that have not same behaviour in advance and normal edition mode
- Fixed normal map blending in TerrainLit by only blending the derivatives
- Fixed Xbox One rendering just a grey screen instead of the scene
- Fixed probe handles for multiselection
- Fixed baked cubemap import settings for convolution
- Fixed regression causing crash when attempting to open HDRenderPipelineWizard without an HDRenderPipelineAsset setted
- Fixed FullScreenDebug modes: SSAO, SSR, Contact shadow, Prerefraction Color Pyramid, Final Color Pyramid
- Fixed volumetric rendering with stereo instancing
- Fixed shader warning
- Fixed missing resources in existing asset when updating package
- Fixed PBR master node preview in forward rendering or transparent surface
- Fixed deferred shading with stereo instancing
- Fixed "look at" edition mode of Rotation tool for DecalProjectorComponent
- Fixed issue when switching mode in ReflectionProbe and PlanarReflectionProbe
- Fixed issue where migratable component version where not always serialized when part of prefab's instance
- Fixed an issue where shadow would not be rendered properly when light layer are not enabled
- Fixed exposure weight on unlit materials
- Fixed Light intensity not played in the player when recorded with animation/timeline
- Fixed some issues when multi editing HDRenderPipelineAsset
- Fixed emission node breaking the main shader graph preview in certain conditions.
- Fixed checkout of baked probe asset when baking probes.
- Fixed invalid gizmo position for rotated ReflectionProbe
- Fixed multi-edition of material's SurfaceType and RenderingPath
- Fixed whole pipeline reconstruction on selecting for the first time or modifying other than the currently used HDRenderPipelineAsset
- Fixed single shadow debug mode
- Fixed global scale factor debug mode when scale > 1
- Fixed debug menu material overrides not getting applied to the Terrain Lit shader
- Fixed typo in computeLightVariants
- Fixed deferred pass with XR instancing by disabling ComputeLightEvaluation
- Fixed bloom resolution independence
- Fixed lens dirt intensity not behaving properly
- Fixed the Stop NaN feature
- Fixed some resources to handle more than 2 instanced views for XR
- Fixed issue with black screen (NaN) produced on old GPU hardware or intel GPU hardware with gaussian pyramid
- Fixed issue with disabled punctual light would still render when only directional light is present

### Changed
- DensityVolume scripting API will no longuer allow to change between advance and normal edition mode
- Disabled depth of field, lens distortion and panini projection in the scene view
- TerrainLit shaders and includes are reorganized and made simpler.
- TerrainLit shader GUI now allows custom properties to be displayed in the Terrain fold-out section.
- Optimize distortion pass with stencil
- Disable SceneSelectionPass in shader graph preview
- Control punctual light and area light shadow atlas separately
- Move SMAA anti-aliasing option to after Temporal Anti Aliasing one, to avoid problem with previously serialized project settings
- Optimize rendering with static only lighting and when no cullable lights/decals/density volumes are present.
- Updated handles for DecalProjectorComponent for enhanced spacial position readability and have edition mode for better SceneView management
- DecalProjectorComponent are now scale independent in order to have reliable metric unit (see new Size field for changing the size of the volume)
- Restructure code from HDCamera.Update() by adding UpdateAntialiasing() and UpdateViewConstants()
- Renamed velocity to motion vectors
- Objects rendered during the After Post Process pass while TAA is enabled will not benefit from existing depth buffer anymore. This is done to fix an issue where those object would wobble otherwise
- Removed usage of builtin unity matrix for shadow, shadow now use same constant than other view
- The default volume layer mask for cameras & probes is now `Default` instead of `Everything`

## [6.5.0-preview] - 2019-03-07

### Added
- Added depth-of-field support with stereo instancing
- Adding real time area light shadow support
- Added a new FrameSettings: Specular Lighting to toggle the specular during the rendering

### Fixed
- Fixed diffusion profile upgrade breaking package when upgrading to a new version
- Fixed decals cropped by gizmo not updating correctly if prefab
- Fixed an issue when enabling SSR on multiple view
- Fixed edition of the intensity's unit field while selecting multiple lights
- Fixed wrong calculation in soft voxelization for density volume
- Fixed gizmo not working correctly with pre-exposure
- Fixed issue with setting a not available RT when disabling motion vectors
- Fixed planar reflection when looking at mirror normal
- Fixed mutiselection issue with HDLight Inspector
- Fixed HDAdditionalCameraData data migration
- Fixed failing builds when light explorer window is open
- Fixed cascade shadows border sometime causing artefacts between cascades
- Restored shadows in the Cascade Shadow debug visualization
- `camera.RenderToCubemap` use proper face culling

### Changed
- When rendering reflection probe disable all specular lighting and for metals use fresnelF0 as diffuse color for bake lighting.

## [6.4.0-preview] - 2019-02-21

### Added
- VR: Added TextureXR system to selectively expand TEXTURE2D macros to texture array for single-pass stereo instancing + Convert textures call to these macros
- Added an unit selection dropdown next to shutter speed (camera)
- Added error helpbox when trying to use a sub volume component that require the current HDRenderPipelineAsset to support a feature that it is not supporting.
- Add mesh for tube light when display emissive mesh is enabled

### Fixed
- Fixed Light explorer. The volume explorer used `profile` instead of `sharedProfile` which instantiate a custom volume profile instead of editing the asset itself.
- Fixed UI issue where all is displayed using metric unit in shadow cascade and Percent is set in the unit field (happening when opening the inspector).
- Fixed inspector event error when double clicking on an asset (diffusion profile/material).
- Fixed nullref on layered material UI when the material is not an asset.
- Fixed nullref exception when undo/redo a light property.
- Fixed visual bug when area light handle size is 0.

### Changed
- Update UI for 32bit/16bit shadow precision settings in HDRP asset
- Object motion vectors have been disabled in all but the game view. Camera motion vectors are still enabled everywhere, allowing TAA and Motion Blur to work on static objects.
- Enable texture array by default for most rendering code on DX11 and unlock stereo instancing (DX11 only for now)

## [6.3.0-preview] - 2019-02-18

### Added
- Added emissive property for shader graph decals
- Added a diffusion profile override volume so the list of diffusion profile assets to use can be chanaged without affecting the HDRP asset
- Added a "Stop NaNs" option on cameras and in the Scene View preferences.
- Added metric display option in HDShadowSettings and improve clamping
- Added shader parameter mapping in DebugMenu
- Added scripting API to configure DebugData for DebugMenu

### Fixed
- Fixed decals in forward
- Fixed issue with stencil not correctly setup for various master node and shader for the depth pass, motion vector pass and GBuffer/Forward pass
- Fixed SRP batcher and metal
- Fixed culling and shadows for Pyramid, Box, Rectangle and Tube lights
- Fixed an issue where scissor render state leaking from the editor code caused partially black rendering

### Changed
- When a lit material has a clear coat mask that is not null, we now use the clear coat roughness to compute the screen space reflection.
- Diffusion profiles are now limited to one per asset and can be referenced in materials, shader graphs and vfx graphs. Materials will be upgraded automatically except if they are using a shader graph, in this case it will display an error message.

## [6.2.0-preview] - 2019-02-15

### Added
- Added help box listing feature supported in a given HDRenderPipelineAsset alongs with the drawbacks implied.
- Added cascade visualizer, supporting disabled handles when not overriding.

### Fixed
- Fixed post processing with stereo double-wide
- Fixed issue with Metal: Use sign bit to find the cache type instead of lowest bit.
- Fixed invalid state when creating a planar reflection for the first time
- Fix FrameSettings's LitShaderMode not restrained by supported LitShaderMode regression.

### Changed
- The default value roughness value for the clearcoat has been changed from 0.03 to 0.01
- Update default value of based color for master node
- Update Fabric Charlie Sheen lighting model - Remove Fresnel component that wasn't part of initial model + Remap smoothness to [0.0 - 0.6] range for more artist friendly parameter

### Changed
- Code refactor: all macros with ARGS have been swapped with macros with PARAM. This is because the ARGS macros were incorrectly named.

## [6.1.0-preview] - 2019-02-13

### Added
- Added support for post-processing anti-aliasing in the Scene View (FXAA and TAA). These can be set in Preferences.
- Added emissive property for decal material (non-shader graph)

### Fixed
- Fixed a few UI bugs with the color grading curves.
- Fixed "Post Processing" in the scene view not toggling post-processing effects
- Fixed bake only object with flag `ReflectionProbeStaticFlag` when baking a `ReflectionProbe`

### Changed
- Removed unsupported Clear Depth checkbox in Camera inspector
- Updated the toggle for advanced mode in inspectors.

## [6.0.0-preview] - 2019-02-23

### Added
- Added new API to perform a camera rendering
- Added support for hair master node (Double kajiya kay - Lambert)
- Added Reset behaviour in DebugMenu (ingame mapping is right joystick + B)
- Added Default HD scene at new scene creation while in HDRP
- Added Wizard helping to configure HDRP project
- Added new UI for decal material to allow remapping and scaling of some properties
- Added cascade shadow visualisation toggle in HD shadow settings
- Added icons for assets
- Added replace blending mode for distortion
- Added basic distance fade for density volumes
- Added decal master node for shader graph
- Added HD unlit master node (Cross Pipeline version is name Unlit)
- Added new Rendering Queue in materials
- Added post-processing V3 framework embed in HDRP, remove postprocess V2 framework
- Post-processing now uses the generic volume framework
-   New depth-of-field, bloom, panini projection effects, motion blur
-   Exposure is now done as a pre-exposition pass, the whole system has been revamped
-   Exposure now use EV100 everywhere in the UI (Sky, Emissive Light)
- Added emissive intensity (Luminance and EV100 control) control for Emissive
- Added pre-exposure weigth for Emissive
- Added an emissive color node and a slider to control the pre-exposure percentage of emission color
- Added physical camera support where applicable
- Added more color grading tools
- Added changelog level for Shader Variant stripping
- Added Debug mode for validation of material albedo and metalness/specularColor values
- Added a new dynamic mode for ambient probe and renamed BakingSky to StaticLightingSky
- Added command buffer parameter to all Bind() method of material
- Added Material validator in Render Pipeline Debug
- Added code to future support of DXR (not enabled)
- Added support of multiviewport
- Added HDRenderPipeline.RequestSkyEnvironmentUpdate function to force an update from script when sky is set to OnDemand
- Added a Lighting and BackLighting slots in Lit, StackLit, Fabric and Hair master nodes
- Added support for overriding terrain detail rendering shaders, via the render pipeline editor resources asset
- Added xrInstancing flag support to RTHandle
- Added support for cullmask for decal projectors
- Added software dynamic resolution support
- Added support for "After Post-Process" render pass for unlit shader
- Added support for textured rectangular area lights
- Added stereo instancing macros to MSAA shaders
- Added support for Quarter Res Raytraced Reflections (not enabled)
- Added fade factor for decal projectors.
- Added stereo instancing macros to most shaders used in VR
- Added multi edition support for HDRenderPipelineAsset

### Fixed
- Fixed logic to disable FPTL with stereo rendering
- Fixed stacklit transmission and sun highlight
- Fixed decals with stereo rendering
- Fixed sky with stereo rendering
- Fixed flip logic for postprocessing + VR
- Fixed copyStencilBuffer pass for Switch
- Fixed point light shadow map culling that wasn't taking into account far plane
- Fixed usage of SSR with transparent on all master node
- Fixed SSR and microshadowing on fabric material
- Fixed blit pass for stereo rendering
- Fixed lightlist bounds for stereo rendering
- Fixed windows and in-game DebugMenu sync.
- Fixed FrameSettings' LitShaderMode sync when opening DebugMenu.
- Fixed Metal specific issues with decals, hitting a sampler limit and compiling AxF shader
- Fixed an issue with flipped depth buffer during postprocessing
- Fixed normal map use for shadow bias with forward lit - now use geometric normal
- Fixed transparent depth prepass and postpass access so they can be use without alpha clipping for lit shader
- Fixed support of alpha clip shadow for lit master node
- Fixed unlit master node not compiling
- Fixed issue with debug display of reflection probe
- Fixed issue with phong tessellations not working with lit shader
- Fixed issue with vertex displacement being affected by heightmap setting even if not heightmap where assign
- Fixed issue with density mode on Lit terrain producing NaN
- Fixed issue when going back and forth from Lit to LitTesselation for displacement mode
- Fixed issue with ambient occlusion incorrectly applied to emissiveColor with light layers in deferred
- Fixed issue with fabric convolution not using the correct convolved texture when fabric convolution is enabled
- Fixed issue with Thick mode for Transmission that was disabling transmission with directional light
- Fixed shutdown edge cases with HDRP tests
- Fixed slowdow when enabling Fabric convolution in HDRP asset
- Fixed specularAA not compiling in StackLit Master node
- Fixed material debug view with stereo rendering
- Fixed material's RenderQueue edition in default view.
- Fixed banding issues within volumetric density buffer
- Fixed missing multicompile for MSAA for AxF
- Fixed camera-relative support for stereo rendering
- Fixed remove sync with render thread when updating decal texture atlas.
- Fixed max number of keyword reach [256] issue. Several shader feature are now local
- Fixed Scene Color and Depth nodes
- Fixed SSR in forward
- Fixed custom editor of Unlit, HD Unlit and PBR shader graph master node
- Fixed issue with NewFrame not correctly calculated in Editor when switching scene
- Fixed issue with TerrainLit not compiling with depth only pass and normal buffer
- Fixed geometric normal use for shadow bias with PBR master node in forward
- Fixed instancing macro usage for decals
- Fixed error message when having more than one directional light casting shadow
- Fixed error when trying to display preview of Camera or PlanarReflectionProbe
- Fixed LOAD_TEXTURE2D_ARRAY_MSAA macro
- Fixed min-max and amplitude clamping value in inspector of vertex displacement materials
- Fixed issue with alpha shadow clip (was incorrectly clipping object shadow)
- Fixed an issue where sky cubemap would not be cleared correctly when setting the current sky to None
- Fixed a typo in Static Lighting Sky component UI
- Fixed issue with incorrect reset of RenderQueue when switching shader in inspector GUI
- Fixed issue with variant stripper stripping incorrectly some variants
- Fixed a case of ambient lighting flickering because of previews
- Fixed Decals when rendering multiple camera in a single frame
- Fixed cascade shadow count in shader
- Fixed issue with Stacklit shader with Haze effect
- Fixed an issue with the max sample count for the TAA
- Fixed post-process guard band for XR
- Fixed exposure of emissive of Unlit
- Fixed depth only and motion vector pass for Unlit not working correctly with MSAA
- Fixed an issue with stencil buffer copy causing unnecessary compute dispatches for lighting
- Fixed multi edition issue in FrameSettings
- Fixed issue with SRP batcher and DebugDisplay variant of lit shader
- Fixed issue with debug material mode not doing alpha test
- Fixed "Attempting to draw with missing UAV bindings" errors on Vulkan
- Fixed pre-exposure incorrectly apply to preview
- Fixed issue with duplicate 3D texture in 3D texture altas of volumetric?
- Fixed Camera rendering order (base on the depth parameter)
- Fixed shader graph decals not being cropped by gizmo
- Fixed "Attempting to draw with missing UAV bindings" errors on Vulkan.


### Changed
- ColorPyramid compute shader passes is swapped to pixel shader passes on platforms where the later is faster (Nintendo Switch).
- Removing the simple lightloop used by the simple lit shader
- Whole refactor of reflection system: Planar and reflection probe
- Separated Passthrough from other RenderingPath
- Update several properties naming and caption based on feedback from documentation team
- Remove tile shader variant for transparent backface pass of lit shader
- Rename all HDRenderPipeline to HDRP folder for shaders
- Rename decal property label (based on doc team feedback)
- Lit shader mode now default to Deferred to reduce build time
- Update UI of Emission parameters in shaders
- Improve shader variant stripping including shader graph variant
- Refactored render loop to render realtime probes visible per camera
- Enable SRP batcher by default
- Shader code refactor: Rename LIGHTLOOP_SINGLE_PASS => LIGHTLOOP_DISABLE_TILE_AND_CLUSTER and clean all usage of LIGHTLOOP_TILE_PASS
- Shader code refactor: Move pragma definition of vertex and pixel shader inside pass + Move SURFACE_GRADIENT definition in XXXData.hlsl
- Micro-shadowing in Lit forward now use ambientOcclusion instead of SpecularOcclusion
- Upgraded FrameSettings workflow, DebugMenu and Inspector part relative to it
- Update build light list shader code to support 32 threads in wavefronts on Switch
- LayeredLit layers' foldout are now grouped in one main foldout per layer
- Shadow alpha clip can now be enabled on lit shader and haor shader enven for opaque
- Temporal Antialiasing optimization for Xbox One X
- Parameter depthSlice on SetRenderTarget functions now defaults to -1 to bind the entire resource
- Rename SampleCameraDepth() functions to LoadCameraDepth() and SampleCameraDepth(), same for SampleCameraColor() functions
- Improved Motion Blur quality.
- Update stereo frame settings values for single-pass instancing and double-wide
- Rearrange FetchDepth functions to prepare for stereo-instancing
- Remove unused _ComputeEyeIndex
- Updated HDRenderPipelineAsset inspector
- Re-enable SRP batcher for metal

## [5.2.0-preview] - 2018-11-27

### Added
- Added option to run Contact Shadows and Volumetrics Voxelization stage in Async Compute
- Added camera freeze debug mode - Allow to visually see culling result for a camera
- Added support of Gizmo rendering before and after postprocess in Editor
- Added support of LuxAtDistance for punctual lights

### Fixed
- Fixed Debug.DrawLine and Debug.Ray call to work in game view
- Fixed DebugMenu's enum resetted on change
- Fixed divide by 0 in refraction causing NaN
- Fixed disable rough refraction support
- Fixed refraction, SSS and atmospheric scattering for VR
- Fixed forward clustered lighting for VR (double-wide).
- Fixed Light's UX to not allow negative intensity
- Fixed HDRenderPipelineAsset inspector broken when displaying its FrameSettings from project windows.
- Fixed forward clustered lighting for VR (double-wide).
- Fixed HDRenderPipelineAsset inspector broken when displaying its FrameSettings from project windows.
- Fixed Decals and SSR diable flags for all shader graph master node (Lit, Fabric, StackLit, PBR)
- Fixed Distortion blend mode for shader graph master node (Lit, StackLit)
- Fixed bent Normal for Fabric master node in shader graph
- Fixed PBR master node lightlayers
- Fixed shader stripping for built-in lit shaders.

### Changed
- Rename "Regular" in Diffusion profile UI "Thick Object"
- Changed VBuffer depth parametrization for volumetric from distanceRange to depthExtent - Require update of volumetric settings - Fog start at near plan
- SpotLight with box shape use Lux unit only

## [5.1.0-preview] - 2018-11-19

### Added

- Added a separate Editor resources file for resources Unity does not take when it builds a Player.
- You can now disable SSR on Materials in Shader Graph.
- Added support for MSAA when the Supported Lit Shader Mode is set to Both. Previously HDRP only supported MSAA for Forward mode.
- You can now override the emissive color of a Material when in debug mode.
- Exposed max light for Light Loop Settings in HDRP asset UI.
- HDRP no longer performs a NormalDBuffer pass update if there are no decals in the Scene.
- Added distant (fall-back) volumetric fog and improved the fog evaluation precision.
- Added an option to reflect sky in SSR.
- Added a y-axis offset for the PlanarReflectionProbe and offset tool.
- Exposed the option to run SSR and SSAO on async compute.
- Added support for the _GlossMapScale parameter in the Legacy to HDRP Material converter.
- Added wave intrinsic instructions for use in Shaders (for AMD GCN).


### Fixed
- Fixed sphere shaped influence handles clamping in Reflection Probes.
- Fixed Reflection Probe data migration for projects created before using HDRP.
- Fixed UI of Layered Material where Unity previously rendered the scrollbar above the Copy button.
- Fixed Material tessellations parameters Start fade distance and End fade distance. Originally, Unity clamped these values when you modified them.
- Fixed various distortion and refraction issues - handle a better fall-back.
- Fixed SSR for multiple views.
- Fixed SSR issues related to self-intersections.
- Fixed shape density volume handle speed.
- Fixed density volume shape handle moving too fast.
- Fixed the Camera velocity pass that we removed by mistake.
- Fixed some null pointer exceptions when disabling motion vectors support.
- Fixed viewports for both the Subsurface Scattering combine pass and the transparent depth prepass.
- Fixed the blend mode pop-up in the UI. It previously did not appear when you enabled pre-refraction.
- Fixed some null pointer exceptions that previously occurred when you disabled motion vectors support.
- Fixed Layered Lit UI issue with scrollbar.
- Fixed cubemap assignation on custom ReflectionProbe.
- Fixed Reflection Probes’ capture settings' shadow distance.
- Fixed an issue with the SRP batcher and Shader variables declaration.
- Fixed thickness and subsurface slots for fabric Shader master node that wasn't appearing with the right combination of flags.
- Fixed d3d debug layer warning.
- Fixed PCSS sampling quality.
- Fixed the Subsurface and transmission Material feature enabling for fabric Shader.
- Fixed the Shader Graph UV node’s dimensions when using it in a vertex Shader.
- Fixed the planar reflection mirror gizmo's rotation.
- Fixed HDRenderPipelineAsset's FrameSettings not showing the selected enum in the Inspector drop-down.
- Fixed an error with async compute.
- MSAA now supports transparency.
- The HDRP Material upgrader tool now converts metallic values correctly.
- Volumetrics now render in Reflection Probes.
- Fixed a crash that occurred whenever you set a viewport size to 0.
- Fixed the Camera physic parameter that the UI previously did not display.
- Fixed issue in pyramid shaped spotlight handles manipulation

### Changed

- Renamed Line shaped Lights to Tube Lights.
- HDRP now uses mean height fog parametrization.
- Shadow quality settings are set to All when you use HDRP (This setting is not visible in the UI when using SRP). This avoids Legacy Graphics Quality Settings disabling the shadows and give SRP full control over the Shadows instead.
- HDRP now internally uses premultiplied alpha for all fog.
- Updated default FrameSettings used for realtime Reflection Probes when you create a new HDRenderPipelineAsset.
- Remove multi-camera support. LWRP and HDRP will not support multi-camera layered rendering.
- Updated Shader Graph subshaders to use the new instancing define.
- Changed fog distance calculation from distance to plane to distance to sphere.
- Optimized forward rendering using AMD GCN by scalarizing the light loop.
- Changed the UI of the Light Editor.
- Change ordering of includes in HDRP Materials in order to reduce iteration time for faster compilation.
- Added a StackLit master node replacing the InspectorUI version. IMPORTANT: All previously authored StackLit Materials will be lost. You need to recreate them with the master node.

## [5.0.0-preview] - 2018-09-28

### Added
- Added occlusion mesh to depth prepass for VR (VR still disabled for now)
- Added a debug mode to display only one shadow at once
- Added controls for the highlight created by directional lights
- Added a light radius setting to punctual lights to soften light attenuation and simulate fill lighting
- Added a 'minRoughness' parameter to all non-area lights (was previously only available for certain light types)
- Added separate volumetric light/shadow dimmers
- Added per-pixel jitter to volumetrics to reduce aliasing artifacts
- Added a SurfaceShading.hlsl file, which implements material-agnostic shading functionality in an efficient manner
- Added support for shadow bias for thin object transmission
- Added FrameSettings to control realtime planar reflection
- Added control for SRPBatcher on HDRP Asset
- Added an option to clear the shadow atlases in the debug menu
- Added a color visualization of the shadow atlas rescale in debug mode
- Added support for disabling SSR on materials
- Added intrinsic for XBone
- Added new light volume debugging tool
- Added a new SSR debug view mode
- Added translaction's scale invariance on DensityVolume
- Added multiple supported LitShadermode and per renderer choice in case of both Forward and Deferred supported
- Added custom specular occlusion mode to Lit Shader Graph Master node

### Fixed
- Fixed a normal bias issue with Stacklit (Was causing light leaking)
- Fixed camera preview outputing an error when both scene and game view where display and play and exit was call
- Fixed override debug mode not apply correctly on static GI
- Fixed issue where XRGraphicsConfig values set in the asset inspector GUI weren't propagating correctly (VR still disabled for now)
- Fixed issue with tangent that was using SurfaceGradient instead of regular normal decoding
- Fixed wrong error message display when switching to unsupported target like IOS
- Fixed an issue with ambient occlusion texture sometimes not being created properly causing broken rendering
- Shadow near plane is no longer limited at 0.1
- Fixed decal draw order on transparent material
- Fixed an issue where sometime the lookup texture used for GGX convolution was broken, causing broken rendering
- Fixed an issue where you wouldn't see any fog for certain pipeline/scene configurations
- Fixed an issue with volumetric lighting where the anisotropy value of 0 would not result in perfectly isotropic lighting
- Fixed shadow bias when the atlas is rescaled
- Fixed shadow cascade sampling outside of the atlas when cascade count is inferior to 4
- Fixed shadow filter width in deferred rendering not matching shader config
- Fixed stereo sampling of depth texture in MSAA DepthValues.shader
- Fixed box light UI which allowed negative and zero sizes, thus causing NaNs
- Fixed stereo rendering in HDRISky.shader (VR)
- Fixed normal blend and blend sphere influence for reflection probe
- Fixed distortion filtering (was point filtering, now trilinear)
- Fixed contact shadow for large distance
- Fixed depth pyramid debug view mode
- Fixed sphere shaped influence handles clamping in reflection probes
- Fixed reflection probes data migration for project created before using hdrp
- Fixed ambient occlusion for Lit Master Node when slot is connected

### Changed
- Use samplerunity_ShadowMask instead of samplerunity_samplerLightmap for shadow mask
- Allow to resize reflection probe gizmo's size
- Improve quality of screen space shadow
- Remove support of projection model for ScreenSpaceLighting (SSR always use HiZ and refraction always Proxy)
- Remove all the debug mode from SSR that are obsolete now
- Expose frameSettings and Capture settings for reflection and planar probe
- Update UI for reflection probe, planar probe, camera and HDRP Asset
- Implement proper linear blending for volumetric lighting via deep compositing as described in the paper "Deep Compositing Using Lie Algebras"
- Changed  planar mapping to match terrain convention (XZ instead of ZX)
- XRGraphicsConfig is no longer Read/Write. Instead, it's read-only. This improves consistency of XR behavior between the legacy render pipeline and SRP
- Change reflection probe data migration code (to update old reflection probe to new one)
- Updated gizmo for ReflectionProbes
- Updated UI and Gizmo of DensityVolume

## [4.0.0-preview] - 2018-09-28

### Added
- Added a new TerrainLit shader that supports rendering of Unity terrains.
- Added controls for linear fade at the boundary of density volumes
- Added new API to control decals without monobehaviour object
- Improve Decal Gizmo
- Implement Screen Space Reflections (SSR) (alpha version, highly experimental)
- Add an option to invert the fade parameter on a Density Volume
- Added a Fabric shader (experimental) handling cotton and silk
- Added support for MSAA in forward only for opaque only
- Implement smoothness fade for SSR
- Added support for AxF shader (X-rite format - require special AxF importer from Unity not part of HDRP)
- Added control for sundisc on directional light (hack)
- Added a new HD Lit Master node that implements Lit shader support for Shader Graph
- Added Micro shadowing support (hack)
- Added an event on HDAdditionalCameraData for custom rendering
- HDRP Shader Graph shaders now support 4-channel UVs.

### Fixed
- Fixed an issue where sometimes the deferred shadow texture would not be valid, causing wrong rendering.
- Stencil test during decals normal buffer update is now properly applied
- Decals corectly update normal buffer in forward
- Fixed a normalization problem in reflection probe face fading causing artefacts in some cases
- Fix multi-selection behavior of Density Volumes overwriting the albedo value
- Fixed support of depth texture for RenderTexture. HDRP now correctly output depth to user depth buffer if RenderTexture request it.
- Fixed multi-selection behavior of Density Volumes overwriting the albedo value
- Fixed support of depth for RenderTexture. HDRP now correctly output depth to user depth buffer if RenderTexture request it.
- Fixed support of Gizmo in game view in the editor
- Fixed gizmo for spot light type
- Fixed issue with TileViewDebug mode being inversed in gameview
- Fixed an issue with SAMPLE_TEXTURECUBE_SHADOW macro
- Fixed issue with color picker not display correctly when game and scene view are visible at the same time
- Fixed an issue with reflection probe face fading
- Fixed camera motion vectors shader and associated matrices to update correctly for single-pass double-wide stereo rendering
- Fixed light attenuation functions when range attenuation is disabled
- Fixed shadow component algorithm fixup not dirtying the scene, so changes can be saved to disk.
- Fixed some GC leaks for HDRP
- Fixed contact shadow not affected by shadow dimmer
- Fixed GGX that works correctly for the roughness value of 0 (mean specular highlgiht will disappeard for perfect mirror, we rely on maxSmoothness instead to always have a highlight even on mirror surface)
- Add stereo support to ShaderPassForward.hlsl. Forward rendering now seems passable in limited test scenes with camera-relative rendering disabled.
- Add stereo support to ProceduralSky.shader and OpaqueAtmosphericScattering.shader.
- Added CullingGroupManager to fix more GC.Alloc's in HDRP
- Fixed rendering when multiple cameras render into the same render texture

### Changed
- Changed the way depth & color pyramids are built to be faster and better quality, thus improving the look of distortion and refraction.
- Stabilize the dithered LOD transition mask with respect to the camera rotation.
- Avoid multiple depth buffer copies when decals are present
- Refactor code related to the RT handle system (No more normal buffer manager)
- Remove deferred directional shadow and move evaluation before lightloop
- Add a function GetNormalForShadowBias() that material need to implement to return the normal used for normal shadow biasing
- Remove Jimenez Subsurface scattering code (This code was disabled by default, now remove to ease maintenance)
- Change Decal API, decal contribution is now done in Material. Require update of material using decal
- Move a lot of files from CoreRP to HDRP/CoreRP. All moved files weren't used by Ligthweight pipeline. Long term they could move back to CoreRP after CoreRP become out of preview
- Updated camera inspector UI
- Updated decal gizmo
- Optimization: The objects that are rendered in the Motion Vector Pass are not rendered in the prepass anymore
- Removed setting shader inclue path via old API, use package shader include paths
- The default value of 'maxSmoothness' for punctual lights has been changed to 0.99
- Modified deferred compute and vert/frag shaders for first steps towards stereo support
- Moved material specific Shader Graph files into corresponding material folders.
- Hide environment lighting settings when enabling HDRP (Settings are control from sceneSettings)
- Update all shader includes to use absolute path (allow users to create material in their Asset folder)
- Done a reorganization of the files (Move ShaderPass to RenderPipeline folder, Move all shadow related files to Lighting/Shadow and others)
- Improved performance and quality of Screen Space Shadows

## [3.3.0-preview] - 2018-01-01

### Added
- Added an error message to say to use Metal or Vulkan when trying to use OpenGL API
- Added a new Fabric shader model that supports Silk and Cotton/Wool
- Added a new HDRP Lighting Debug mode to visualize Light Volumes for Point, Spot, Line, Rectangular and Reflection Probes
- Add support for reflection probe light layers
- Improve quality of anisotropic on IBL

### Fixed
- Fix an issue where the screen where darken when rendering camera preview
- Fix display correct target platform when showing message to inform user that a platform is not supported
- Remove workaround for metal and vulkan in normal buffer encoding/decoding
- Fixed an issue with color picker not working in forward
- Fixed an issue where reseting HDLight do not reset all of its parameters
- Fixed shader compile warning in DebugLightVolumes.shader

### Changed
- Changed default reflection probe to be 256x256x6 and array size to be 64
- Removed dependence on the NdotL for thickness evaluation for translucency (based on artist's input)
- Increased the precision when comparing Planar or HD reflection probe volumes
- Remove various GC alloc in C#. Slightly better performance

## [3.2.0-preview] - 2018-01-01

### Added
- Added a luminance meter in the debug menu
- Added support of Light, reflection probe, emissive material, volume settings related to lighting to Lighting explorer
- Added support for 16bit shadows

### Fixed
- Fix issue with package upgrading (HDRP resources asset is now versionned to worarkound package manager limitation)
- Fix HDReflectionProbe offset displayed in gizmo different than what is affected.
- Fix decals getting into a state where they could not be removed or disabled.
- Fix lux meter mode - The lux meter isn't affected by the sky anymore
- Fix area light size reset when multi-selected
- Fix filter pass number in HDUtils.BlitQuad
- Fix Lux meter mode that was applying SSS
- Fix planar reflections that were not working with tile/cluster (olbique matrix)
- Fix debug menu at runtime not working after nested prefab PR come to trunk
- Fix scrolling issue in density volume

### Changed
- Shader code refactor: Split MaterialUtilities file in two parts BuiltinUtilities (independent of FragInputs) and MaterialUtilities (Dependent of FragInputs)
- Change screen space shadow rendertarget format from ARGB32 to RG16

## [3.1.0-preview] - 2018-01-01

### Added
- Decal now support per channel selection mask. There is now two mode. One with BaseColor, Normal and Smoothness and another one more expensive with BaseColor, Normal, Smoothness, Metal and AO. Control is on HDRP Asset. This may require to launch an update script for old scene: 'Edit/Render Pipeline/Single step upgrade script/Upgrade all DecalMaterial MaskBlendMode'.
- Decal now supports depth bias for decal mesh, to prevent z-fighting
- Decal material now supports draw order for decal projectors
- Added LightLayers support (Base on mask from renderers name RenderingLayers and mask from light name LightLayers - if they match, the light apply) - cost an extra GBuffer in deferred (more bandwidth)
- When LightLayers is enabled, the AmbientOclusion is store in the GBuffer in deferred path allowing to avoid double occlusion with SSAO. In forward the double occlusion is now always avoided.
- Added the possibility to add an override transform on the camera for volume interpolation
- Added desired lux intensity and auto multiplier for HDRI sky
- Added an option to disable light by type in the debug menu
- Added gradient sky
- Split EmissiveColor and bakeDiffuseLighting in forward avoiding the emissiveColor to be affect by SSAO
- Added a volume to control indirect light intensity
- Added EV 100 intensity unit for area lights
- Added support for RendererPriority on Renderer. This allow to control order of transparent rendering manually. HDRP have now two stage of sorting for transparent in addition to bact to front. Material have a priority then Renderer have a priority.
- Add Coupling of (HD)Camera and HDAdditionalCameraData for reset and remove in inspector contextual menu of Camera
- Add Coupling of (HD)ReflectionProbe and HDAdditionalReflectionData for reset and remove in inspector contextual menu of ReflectoinProbe
- Add macro to forbid unity_ObjectToWorld/unity_WorldToObject to be use as it doesn't handle camera relative rendering
- Add opacity control on contact shadow

### Fixed
- Fixed an issue with PreIntegratedFGD texture being sometimes destroyed and not regenerated causing rendering to break
- PostProcess input buffers are not copied anymore on PC if the viewport size matches the final render target size
- Fixed an issue when manipulating a lot of decals, it was displaying a lot of errors in the inspector
- Fixed capture material with reflection probe
- Refactored Constant Buffers to avoid hitting the maximum number of bound CBs in some cases.
- Fixed the light range affecting the transform scale when changed.
- Snap to grid now works for Decal projector resizing.
- Added a warning for 128x128 cookie texture without mipmaps
- Replace the sampler used for density volumes for correct wrap mode handling

### Changed
- Move Render Pipeline Debug "Windows from Windows->General-> Render Pipeline debug windows" to "Windows from Windows->Analysis-> Render Pipeline debug windows"
- Update detail map formula for smoothness and albedo, goal it to bright and dark perceptually and scale factor is use to control gradient speed
- Refactor the Upgrade material system. Now a material can be update from older version at any time. Call Edit/Render Pipeline/Upgrade all Materials to newer version
- Change name EnableDBuffer to EnableDecals at several place (shader, hdrp asset...), this require a call to Edit/Render Pipeline/Upgrade all Materials to newer version to have up to date material.
- Refactor shader code: BakeLightingData structure have been replace by BuiltinData. Lot of shader code have been remove/change.
- Refactor shader code: All GBuffer are now handled by the deferred material. Mean ShadowMask and LightLayers are control by lit material in lit.hlsl and not outside anymore. Lot of shader code have been remove/change.
- Refactor shader code: Rename GetBakedDiffuseLighting to ModifyBakedDiffuseLighting. This function now handle lighting model for transmission too. Lux meter debug mode is factor outisde.
- Refactor shader code: GetBakedDiffuseLighting is not call anymore in GBuffer or forward pass, including the ConvertSurfaceDataToBSDFData and GetPreLightData, this is done in ModifyBakedDiffuseLighting now
- Refactor shader code: Added a backBakeDiffuseLighting to BuiltinData to handle lighting for transmission
- Refactor shader code: Material must now call InitBuiltinData (Init all to zero + init bakeDiffuseLighting and backBakeDiffuseLighting ) and PostInitBuiltinData

## [3.0.0-preview] - 2018-01-01

### Fixed
- Fixed an issue with distortion that was using previous frame instead of current frame
- Fixed an issue where disabled light where not upgrade correctly to the new physical light unit system introduce in 2.0.5-preview

### Changed
- Update assembly definitions to output assemblies that match Unity naming convention (Unity.*).

## [2.0.5-preview] - 2018-01-01

### Added
- Add option supportDitheringCrossFade on HDRP Asset to allow to remove shader variant during player build if needed
- Add contact shadows for punctual lights (in additional shadow settings), only one light is allowed to cast contact shadows at the same time and so at each frame a dominant light is choosed among all light with contact shadows enabled.
- Add PCSS shadow filter support (from SRP Core)
- Exposed shadow budget parameters in HDRP asset
- Add an option to generate an emissive mesh for area lights (currently rectangle light only). The mesh fits the size, intensity and color of the light.
- Add an option to the HDRP asset to increase the resolution of volumetric lighting.
- Add additional ligth unit support for punctual light (Lumens, Candela) and area lights (Lumens, Luminance)
- Add dedicated Gizmo for the box Influence volume of HDReflectionProbe / PlanarReflectionProbe

### Changed
- Re-enable shadow mask mode in debug view
- SSS and Transmission code have been refactored to be able to share it between various material. Guidelines are in SubsurfaceScattering.hlsl
- Change code in area light with LTC for Lit shader. Magnitude is now take from FGD texture instead of a separate texture
- Improve camera relative rendering: We now apply camera translation on the model matrix, so before the TransformObjectToWorld(). Note: unity_WorldToObject and unity_ObjectToWorld must never be used directly.
- Rename positionWS to positionRWS (Camera relative world position) at a lot of places (mainly in interpolator and FragInputs). In case of custom shader user will be required to update their code.
- Rename positionWS, capturePositionWS, proxyPositionWS, influencePositionWS to positionRWS, capturePositionRWS, proxyPositionRWS, influencePositionRWS (Camera relative world position) in LightDefinition struct.
- Improve the quality of trilinear filtering of density volume textures.
- Improve UI for HDReflectionProbe / PlanarReflectionProbe

### Fixed
- Fixed a shader preprocessor issue when compiling DebugViewMaterialGBuffer.shader against Metal target
- Added a temporary workaround to Lit.hlsl to avoid broken lighting code with Metal/AMD
- Fixed issue when using more than one volume texture mask with density volumes.
- Fixed an error which prevented volumetric lighting from working if no density volumes with 3D textures were present.
- Fix contact shadows applied on transmission
- Fix issue with forward opaque lit shader variant being removed by the shader preprocessor
- Fixed compilation errors on Nintendo Switch (limited XRSetting support).
- Fixed apply range attenuation option on punctual light
- Fixed issue with color temperature not take correctly into account with static lighting
- Don't display fog when diffuse lighting, specular lighting, or lux meter debug mode are enabled.

## [2.0.4-preview] - 2018-01-01

### Fixed
- Fix issue when disabling rough refraction and building a player. Was causing a crash.

## [2.0.3-preview] - 2018-01-01

### Added
- Increased debug color picker limit up to 260k lux

## [2.0.2-preview] - 2018-01-01

### Added
- Add Light -> Planar Reflection Probe command
- Added a false color mode in rendering debug
- Add support for mesh decals
- Add flag to disable projector decals on transparent geometry to save performance and decal texture atlas space
- Add ability to use decal diffuse map as mask only
- Add visualize all shadow masks in lighting debug
- Add export of normal and roughness buffer for forwardOnly and when in supportOnlyForward mode for forward
- Provide a define in lit.hlsl (FORWARD_MATERIAL_READ_FROM_WRITTEN_NORMAL_BUFFER) when output buffer normal is used to read the normal and roughness instead of caclulating it (can save performance, but lower quality due to compression)
- Add color swatch to decal material

### Changed
- Change Render -> Planar Reflection creation to 3D Object -> Mirror
- Change "Enable Reflector" name on SpotLight to "Angle Affect Intensity"
- Change prototype of BSDFData ConvertSurfaceDataToBSDFData(SurfaceData surfaceData) to BSDFData ConvertSurfaceDataToBSDFData(uint2 positionSS, SurfaceData surfaceData)

### Fixed
- Fix issue with StackLit in deferred mode with deferredDirectionalShadow due to GBuffer not being cleared. Gbuffer is still not clear and issue was fix with the new Output of normal buffer.
- Fixed an issue where interpolation volumes were not updated correctly for reflection captures.
- Fixed an exception in Light Loop settings UI

## [2.0.1-preview] - 2018-01-01

### Added
- Add stripper of shader variant when building a player. Save shader compile time.
- Disable per-object culling that was executed in C++ in HD whereas it was not used (Optimization)
- Enable texture streaming debugging (was not working before 2018.2)
- Added Screen Space Reflection with Proxy Projection Model
- Support correctly scene selection for alpha tested object
- Add per light shadow mask mode control (i.e shadow mask distance and shadow mask). It use the option NonLightmappedOnly
- Add geometric filtering to Lit shader (allow to reduce specular aliasing)
- Add shortcut to create DensityVolume and PlanarReflection in hierarchy
- Add a DefaultHDMirrorMaterial material for PlanarReflection
- Added a script to be able to upgrade material to newer version of HDRP
- Removed useless duplication of ForwardError passes.
- Add option to not compile any DEBUG_DISPLAY shader in the player (Faster build) call Support Runtime Debug display

### Changed
- Changed SupportForwardOnly to SupportOnlyForward in render pipeline settings
- Changed versioning variable name in HDAdditionalXXXData from m_version to version
- Create unique name when creating a game object in the rendering menu (i.e Density Volume(2))
- Re-organize various files and folder location to clean the repository
- Change Debug windows name and location. Now located at:  Windows -> General -> Render Pipeline Debug

### Removed
- Removed GlobalLightLoopSettings.maxPlanarReflectionProbes and instead use value of GlobalLightLoopSettings.planarReflectionProbeCacheSize
- Remove EmissiveIntensity parameter and change EmissiveColor to be HDR (Matching Builtin Unity behavior) - Data need to be updated - Launch Edit -> Single Step Upgrade Script -> Upgrade all Materials emissionColor

### Fixed
- Fix issue with LOD transition and instancing
- Fix discrepency between object motion vector and camera motion vector
- Fix issue with spot and dir light gizmo axis not highlighted correctly
- Fix potential crash while register debug windows inputs at startup
- Fix warning when creating Planar reflection
- Fix specular lighting debug mode (was rendering black)
- Allow projector decal with null material to allow to configure decal when HDRP is not set
- Decal atlas texture offset/scale is updated after allocations (used to be before so it was using date from previous frame)

## [0.0.0-preview] - 2018-01-01

### Added
- Configure the VolumetricLightingSystem code path to be on by default
- Trigger a build exception when trying to build an unsupported platform
- Introduce the VolumetricLightingController component, which can (and should) be placed on the camera, and allows one to control the near and the far plane of the V-Buffer (volumetric "froxel" buffer) along with the depth distribution (from logarithmic to linear)
- Add 3D texture support for DensityVolumes
- Add a better mapping of roughness to mipmap for planar reflection
- The VolumetricLightingSystem now uses RTHandles, which allows to save memory by sharing buffers between different cameras (history buffers are not shared), and reduce reallocation frequency by reallocating buffers only if the rendering resolution increases (and suballocating within existing buffers if the rendering resolution decreases)
- Add a Volumetric Dimmer slider to lights to control the intensity of the scattered volumetric lighting
- Add UV tiling and offset support for decals.
- Add mipmapping support for volume 3D mask textures

### Changed
- Default number of planar reflection change from 4 to 2
- Rename _MainDepthTexture to _CameraDepthTexture
- The VolumetricLightingController has been moved to the Interpolation Volume framework and now functions similarly to the VolumetricFog settings
- Update of UI of cookie, CubeCookie, Reflection probe and planar reflection probe to combo box
- Allow enabling/disabling shadows for area lights when they are set to baked.
- Hide applyRangeAttenuation and FadeDistance for directional shadow as they are not used

### Removed
- Remove Resource folder of PreIntegratedFGD and add the resource to RenderPipeline Asset

### Fixed
- Fix ConvertPhysicalLightIntensityToLightIntensity() function used when creating light from script to match HDLightEditor behavior
- Fix numerical issues with the default value of mean free path of volumetric fog
- Fix the bug preventing decals from coexisting with density volumes
- Fix issue with alpha tested geometry using planar/triplanar mapping not render correctly or flickering (due to being wrongly alpha tested in depth prepass)
- Fix meta pass with triplanar (was not handling correctly the normal)
- Fix preview when a planar reflection is present
- Fix Camera preview, it is now a Preview cameraType (was a SceneView)
- Fix handling unknown GPUShadowTypes in the shadow manager.
- Fix area light shapes sent as point lights to the baking backends when they are set to baked.
- Fix unnecessary division by PI for baked area lights.
- Fix line lights sent to the lightmappers. The backends don't support this light type.
- Fix issue with shadow mask framesettings not correctly taken into account when shadow mask is enabled for lighting.
- Fix directional light and shadow mask transition, they are now matching making smooth transition
- Fix banding issues caused by high intensity volumetric lighting
- Fix the debug window being emptied on SRP asset reload
- Fix issue with debug mode not correctly clearing the GBuffer in editor after a resize
- Fix issue with ResetMaterialKeyword not resetting correctly ToggleOff/Roggle Keyword
- Fix issue with motion vector not render correctly if there is no depth prepass in deferred

## [0.0.0-preview] - 2018-01-01

### Added
- Screen Space Refraction projection model (Proxy raycasting, HiZ raymarching)
- Screen Space Refraction settings as volume component
- Added buffered frame history per camera
- Port Global Density Volumes to the Interpolation Volume System.
- Optimize ImportanceSampleLambert() to not require the tangent frame.
- Generalize SampleVBuffer() to handle different sampling and reconstruction methods.
- Improve the quality of volumetric lighting reprojection.
- Optimize Morton Order code in the Subsurface Scattering pass.
- Planar Reflection Probe support roughness (gaussian convolution of captured probe)
- Use an atlas instead of a texture array for cluster transparent decals
- Add a debug view to visualize the decal atlas
- Only store decal textures to atlas if decal is visible, debounce out of memory decal atlas warning.
- Add manipulator gizmo on decal to improve authoring workflow
- Add a minimal StackLit material (work in progress, this version can be used as template to add new material)

### Changed
- EnableShadowMask in FrameSettings (But shadowMaskSupport still disable by default)
- Forced Planar Probe update modes to (Realtime, Every Update, Mirror Camera)
- Screen Space Refraction proxy model uses the proxy of the first environment light (Reflection probe/Planar probe) or the sky
- Moved RTHandle static methods to RTHandles
- Renamed RTHandle to RTHandleSystem.RTHandle
- Move code for PreIntegratedFDG (Lit.shader) into its dedicated folder to be share with other material
- Move code for LTCArea (Lit.shader) into its dedicated folder to be share with other material

### Removed
- Removed Planar Probe mirror plane position and normal fields in inspector, always display mirror plane and normal gizmos

### Fixed
- Fix fog flags in scene view is now taken into account
- Fix sky in preview windows that were disappearing after a load of a new level
- Fix numerical issues in IntersectRayAABB().
- Fix alpha blending of volumetric lighting with transparent objects.
- Fix the near plane of the V-Buffer causing out-of-bounds look-ups in the clustered data structure.
- Depth and color pyramid are properly computed and sampled when the camera renders inside a viewport of a RTHandle.
- Fix decal atlas debug view to work correctly when shadow atlas view is also enabled<|MERGE_RESOLUTION|>--- conflicted
+++ resolved
@@ -24,9 +24,6 @@
 ### Fixed
 - Fixed several issues with physically-based DoF (TAA ghosting of the CoC buffer, smooth layer transitions, etc)
 - Fixed GPU hang on D3D12 on xbox. 
-<<<<<<< HEAD
-- Fixed an issue that lead to corrupted refraction in some scenarios on xbox.
-=======
 - Fixed Amplitude -> Min/Max parametrization conversion
 - Fixed CoatMask block appearing when creating lit master node (case 1264632)
 - Fixed issue with SceneEV100 debug mode indicator when rescaling the window.
@@ -67,7 +64,7 @@
 - Fixed issue with updating the compositor output when not in play mode (case 1266216)
 - Fixed warning with area mesh (case 1268379)
 - Fixed issue with diffusion profile not being updated upon reset of the editor. 
->>>>>>> 3d1adf21
+- Fixed an issue that lead to corrupted refraction in some scenarios on xbox.
 
 ### Changed
 - Preparation pass for RTSSShadows to be supported by render graph.
