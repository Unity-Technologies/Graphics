--- conflicted
+++ resolved
@@ -37,13 +37,6 @@
 - Fixed upside down XR occlusion mesh.
 - Fixed precision issue with the atmospheric fog.
 - Fixed issue with TAA and no motion vectors.
-<<<<<<< HEAD
-- Fixed XR shadows culling.?
-### Changed
-- Combined occlusion meshes into one to reduce draw calls and state changes with XR single-pass.
-- Claryfied doc for the LayeredLit material.
-- Use draggable fields for float scalable settings?
-=======
 - Fixed the stripping not working the terrain alphatest feature required for terrain holes (case 1205902).
 - Fixed bounding box generation that resulted in incorrect light culling (case 3875925).
 - VFX : Fix Emissive writing in Opaque Lit Output with PSSL platforms (case 273378).
@@ -82,7 +75,6 @@
 - Changed the names of some of the parameters for the Eye Utils SG Nodes.
 - Restored frame setting for async compute of contact shadows.
 
->>>>>>> 2129215c
 ## [10.1.0] - 2020-10-12
 
 ### Added
