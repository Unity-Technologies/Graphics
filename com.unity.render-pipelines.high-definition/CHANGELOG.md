# Changelog
All notable changes to this package will be documented in this file.

The format is based on [Keep a Changelog](http://keepachangelog.com/en/1.0.0/)
and this project adheres to [Semantic Versioning](http://semver.org/spec/v2.0.0.html).

## [12.0.0] - 2021-01-11

### Added
- Added support for XboxSeries platform.
- Added pivot point manipulation for Decals (inspector and edit mode).
- Added UV manipulation for Decals (edit mode).
- Added color and intensity customization for Decals.
- Added a history rejection criterion based on if the pixel was moving in world space (case 1302392).
- Added the default quality settings to the HDRP asset for RTAO, RTR and RTGI (case 1304370).
- Added TargetMidGrayParameterDrawer
- Added an option to have double sided GI be controlled separately from material double-sided option.
- Added new AOV APIs for overriding the internal rendering format, and for outputing the world space position.
- Added browsing of the documentation of Compositor Window
- Added a complete solution for volumetric clouds for HDRP including a cloud map generation tool.
- Added a Force Forward Emissive option for Lit Material that forces the Emissive contribution to render in a separate forward pass when the Lit Material is in Deferred Lit shader Mode.
- Added new API in CachedShadowManager
- Added an additional check in the "check scene for ray tracing" (case 1314963).
- Added shader graph unit test for IsFrontFace node

### Fixed
- Fixed an exception when opening the color picker in the material UI (case 1307143).
- Fixed lights shadow frustum near and far planes.
- Fixed various issues with non-temporal SSAO and rendergraph.
- Fixed white flashes on camera cuts on volumetric fog.
- Fixed light layer issue when performing editing on multiple lights.
- Fixed an issue where selection in a debug panel would reset when cycling through enum items.
- Fixed material keywords with fbx importer.
- Fixed lightmaps not working properly with shader graphs in ray traced reflections (case 1305335).
- Fixed skybox for ortho cameras.
- Fixed model import by adding additional data if needed.
- Fix screen being over-exposed when changing very different skies.
- Fixed pixelated appearance of Contrast Adaptive Sharpen upscaler and several other issues when Hardware DRS is on
- VFX: Debug material view were rendering pink for albedo. (case 1290752)
- VFX: Debug material view incorrect depth test. (case 1293291)
- VFX: Fixed LPPV with lit particles in deferred (case 1293608)
- Fixed incorrect debug wireframe overlay on tessellated geometry (using littessellation), caused by the picking pass using an incorrect camera matrix.
- Fixed nullref in layered lit shader editor.
- Fix issue with Depth of Field CoC debug view.
- Fixed an issue where first frame of SSAO could exhibit ghosting artefacts.
- Fixed an issue with the mipmap generation internal format after rendering format change.
- Fixed multiple any hit occuring on transparent objects (case 1294927).
- Cleanup Shader UI.
- Fixed sub-shadow rendering for cached shadow maps.
- Fixed PCSS filtering issues with cached shadow maps.
<<<<<<< HEAD
- Fixed issue with NaNs in Volumetric Clouds on some platforms.
=======
- Fixed performance issue with ShaderGraph and Alpha Test
- Fixed error when increasing the maximum planar reflection limit (case 1306530).
- Fixed alpha output in debug view and AOVs when using shadow matte (case 1311830).
- Fixed an issue with transparent meshes writing their depths and recursive rendering (case 1314409).
- Fixed issue with compositor custom pass hooks added/removed repeatedly (case 1315971).
- Fixed: SSR with transparent (case 1311088)
- Fixed decals in material debug display.
- Fix crash on VolumeComponentWithQualityEditor when the current Pipeline is not HDRP

- Fixed WouldFitInAtlas that would previously return wrong results if any one face of a point light would fit (it used to return true even though the light in entirety wouldn't fit).
>>>>>>> c52f13f6

### Changed
- Changed Window/Render Pipeline/HD Render Pipeline Wizard to Window/Rendering/HDRP Wizard
- Removed the material pass probe volumes evaluation mode.
- Move the Decal Gizmo Color initialization to preferences
- Unifying the history validation pass so that it is only done once for the whole frame and not per effect.
- Moved Edit/Render Pipeline/HD Render Pipeline/Render Selected Camera to log Exr to Edit/Rendering/Render Selected HDRP Camera to log Exr
- Moved Edit/Render Pipeline/HD Render Pipeline/Export Sky to Image to Edit/Rendering/Export HDRP Sky to Image
- Moved Edit/Render Pipeline/HD Render Pipeline/Check Scene Content for Ray Tracing to Edit/Rendering/Check Scene Content for HDRP Ray Tracing
- Moved Edit/Render Pipeline/HD Render Pipeline/Upgrade from Builtin pipeline/Upgrade Project Materials to High Definition Materials to Edit/Rendering/Materials/Convert All Built-in Materials to HDRP"
- Moved Edit/Render Pipeline/HD Render Pipeline/Upgrade from Builtin pipeline/Upgrade Selected Materials to High Definition Materials to Edit/Rendering/Materials/Convert Selected Built-in Materials to HDRP
- Moved Edit/Render Pipeline/HD Render Pipeline/Upgrade from Builtin pipeline/Upgrade Scene Terrains to High Definition Terrains to Edit/Rendering/Materials/Convert Scene Terrains to HDRP Terrains
- Updated the tooltip for the Decal Angle Fade property (requires to enable Decal Layers in both HDRP asset and Frame settings) (case 1308048).
- The RTAO's history is now discarded if the occlusion caster was moving (case 1303418).
- Change Asset/Create/Shader/HD Render Pipeline/Decal Shader Graph to Asset/Create/Shader Graph/HDRP/Decal Shader Graph
- Change Asset/Create/Shader/HD Render Pipeline/Eye Shader Graph to Asset/Create/Shader Graph/HDRP/Eye Shader Graph
- Change Asset/Create/Shader/HD Render Pipeline/Fabric Shader Graph to Asset/Create/Shader Graph/HDRP/Decal Fabric Shader Graph
- Change Asset/Create/Shader/HD Render Pipeline/Eye Shader Graph to Asset/Create/Shader Graph/HDRP/Hair Shader Graph
- Change Asset/Create/Shader/HD Render Pipeline/Lit Shader Graph to Asset/Create/Shader Graph/HDRP/Lit
- Change Asset/Create/Shader/HD Render Pipeline/StackLit Shader Graph to Asset/Create/Shader Graph/HDRP/StackLit Shader GraphShader Graph
- Change Asset/Create/Shader/HD Render Pipeline/Unlit Shader Graph to Asset/Create/Shader Graph/HDRP/Unlit Shader Graph
- Change Asset/Create/Shader/HD Render Pipeline/Custom FullScreen Pass to Asset/Create/Shader/HDRP Custom FullScreen Pass
- Change Asset/Create/Shader/HD Render Pipeline/Custom Renderers Pass to Asset/Create/Shader/HDRP Custom Renderers Pass
- Change Asset/Create/Shader/HD Render Pipeline/Post Process Pass to Asset/Create/Shader/HDRP Post Process
- Change Assets/Create/Rendering/High Definition Render Pipeline Asset to Assets/Create/Rendering/HDRP Asset
- Change Assets/Create/Rendering/Diffusion Profile to Assets/Create/Rendering/HDRP Diffusion Profile
- Change Assets/Create/Rendering/C# Custom Pass to Assets/Create/Rendering/HDRP C# Custom Pass
- Change Assets/Create/Rendering/C# Post Process Volume to Assets/Create/Rendering/HDRP C# Post Process Volume
- Change labels about scroll direction and cloud type.
- Improved shadow cascade GUI drawing with pixel perfect, hover and focus functionalities.
- Improving the screen space global illumination.
- Moving MaterialHeaderScopes to Core
- Changed resolution (to match the render buffer) of the sky used for camera misses in Path Tracing. (case 1304114).
- Tidy up of platform abstraction code for shader optimization.

## [11.0.0] - 2020-10-21

### Added
- Added a new API to bake HDRP probes from C# (case 1276360)
- Added support for pre-exposure for planar reflections.
- Added support for nested volume components to volume system.
- Added a cameraCullingResult field in Custom Pass Context to give access to both custom pass and camera culling result.
- Added a toggle to allow to include or exclude smooth surfaces from ray traced reflection denoising.
- Added support for raytracing for AxF material
- Added rasterized area light shadows for AxF material
- Added a cloud system and the CloudLayer volume override.
- Added a setting in the HDRP asset to change the Density Volume mask resolution of being locked at 32x32x32 (HDRP Asset > Lighting > Volumetrics > Max Density Volume Size).
- Added a Falloff Mode (Linear or Exponential) in the Density Volume for volume blending with Blend Distance.
- Added per-stage shader keywords.

### Fixed
- Fixed probe volumes debug views.
- Fixed ShaderGraph Decal material not showing exposed properties.
- Fixed couple samplers that had the wrong name in raytracing code
- VFX: Fixed LPPV with lit particles in deferred (case 1293608)
- Fixed the default background color for previews to use the original color.
- Fixed compilation issues on platforms that don't support XR.
- Fixed issue with compute shader stripping for probe volumes variants.
- Fixed issue with an empty index buffer not being released.
- Fixed issue when debug full screen 'Transparent Screen Space Reflection' do not take in consideration debug exposure

### Changed
- Removed the material pass probe volumes evaluation mode.
- Volume parameter of type Cubemap can now accept Cubemap render textures and custom render textures.
- Removed the superior clamping value for the recursive rendering max ray length.
- Removed the superior clamping value for the ray tracing light cluster size.
- Removed the readonly keyword on the cullingResults of the CustomPassContext to allow users to overwrite.
- The DrawRenderers function of CustomPassUtils class now takes a sortingCriteria in parameter.
- When in half res, RTR denoising is executed at half resolution and the upscale happens at the end.
- Removed the upscale radius from the RTR.
- Density Volumes can now take a 3D RenderTexture as mask, the mask can use RGBA format for RGB fog.
- Decreased the minimal Fog Distance value in the Density Volume to 0.05.

## [10.3.0] - 2020-12-01

### Added
- Added a slider to control the fallback value of the directional shadow when the cascade have no coverage.
- Added light unit slider for automatic and automatic histrogram exposure limits.
- Added View Bias for mesh decals.
- Added support for the PlayStation 5 platform.

### Fixed
- Fixed computation of geometric normal in path tracing (case 1293029).
- Fixed issues with path-traced volumetric scattering (cases 1295222, 1295234).
- Fixed issue with faulty shadow transition when view is close to an object under some aspect ratio conditions
- Fixed issue where some ShaderGraph generated shaders were not SRP compatible because of UnityPerMaterial cbuffer layout mismatches [1292501] (https://issuetracker.unity3d.com/issues/a2-some-translucent-plus-alphaclipping-shadergraphs-are-not-srp-batcher-compatible)
- Fixed issues with path-traced volumetric scattering (cases 1295222, 1295234)
- Fixed Rendergraph issue with virtual texturing and debug mode while in forward.
- Fixed wrong coat normal space in shader graph
- Fixed NullPointerException when baking probes from the lighting window (case 1289680)
- Fixed volumetric fog with XR single-pass rendering.
- Fixed issues with first frame rendering when RenderGraph is used (auto exposure, AO)
- Fixed AOV api in render graph (case 1296605)
- Fixed a small discrepancy in the marker placement in light intensity sliders (case 1299750)
- Fixed issue with VT resolve pass rendergraph errors when opaque and transparent are disabled in frame settings.
- Fixed a bug in the sphere-aabb light cluster (case 1294767).
- Fixed issue when submitting SRPContext during EndCameraRendering.
- Fixed baked light being included into the ray tracing light cluster (case 1296203).
- Fixed enums UI for the shadergraph nodes.
- Fixed ShaderGraph stack blocks appearing when opening the settings in Hair and Eye ShaderGraphs.
- Fixed white screen when undoing in the editor.
- Fixed display of LOD Bias and maximum level in frame settings when using Quality Levels
- Fixed an issue when trying to open a look dev env library when Look Dev is not supported.
- Fixed shader graph not supporting indirectdxr multibounce (case 1294694).
- Fixed the planar depth texture not being properly created and rendered to (case 1299617).
- Fixed C# 8 compilation issue with turning on nullable checks (case 1300167)
- Fixed affects AO for deacl materials.
- Fixed case where material keywords would not get setup before usage.
- Fixed an issue with material using distortion from ShaderGraph init after Material creation (case 1294026)
- Fixed Clearcoat on Stacklit or Lit breaks when URP is imported into the project (case 1297806)
- VFX : Debug material view were rendering pink for albedo. (case 1290752)
- Fixed XR depth copy when using MSAA.
- Fixed GC allocations from XR occlusion mesh when using multipass.
- Fixed an issue with the frame count management for the volumetric fog (case 1299251).
- Fixed an issue with half res ssgi upscale.
- Fixed timing issues with accumulation motion blur
- Fixed register spilling on  FXC in light list shaders.
- Fixed issue with shadow mask and area lights.
- Fixed an issue with the capture callback (now includes post processing results).
- Fixed decal draw order for ShaderGraph decal materials.
- Fixed StackLit ShaderGraph surface option property block to only display energy conserving specular color option for the specular parametrization (case 1257050)
- Fixed missing BeginCameraRendering call for custom render mode of a Camera.
- Fixed LayerMask editor for volume parameters.
- Fixed the condition on temporal accumulation in the reflection denoiser (case 1303504).
- Fixed box light attenuation.
- Fixed after post process custom pass scale issue when dynamic resolution is enabled (case 1299194).
- Fixed an issue with light intensity prefab override application not visible in the inspector (case 1299563).
- Fixed Undo/Redo instability of light temperature.
- Fixed label style in pbr sky editor.
- Fixed side effect on styles during compositor rendering.
- Fixed size and spacing of compositor info boxes (case 1305652).
- Fixed spacing of UI widgets in the Graphics Compositor (case 1305638).
- Fixed undo-redo on layered lit editor.
- Fixed tesselation culling, big triangles using lit tesselation shader would dissapear when camera is too close to them (case 1299116)
- Fixed issue with compositor related custom passes still active after disabling the compositor (case 1305330)
- Fixed regression in Wizard that not fix runtime ressource anymore (case 1287627)
- Fixed error in Depth Of Field near radius blur calculation (case 1306228).
- Fixed a reload bug when using objects from the scene in the lookdev (case 1300916).
- Fixed some render texture leaks.
- Fixed light gizmo showing shadow near plane when shadows are disabled.
- Fixed path tracing alpha channel support (case 1304187).
- Fixed shadow matte not working with ambient occlusion when MSAA is enabled
- Fixed issues with compositor's undo (cases 1305633, 1307170).
- VFX : Debug material view incorrect depth test. (case 1293291)
- Fixed wrong shader / properties assignement to materials created from 3DsMax 2021 Physical Material. (case 1293576)
- Fixed Emissive color property from Autodesk Interactive materials not editable in Inspector. (case 1307234)
- Fixed exception when changing the current render pipeline to from HDRP to universal (case 1306291).
- Fixed an issue in shadergraph when switch from a RenderingPass (case 1307653)
- Fixed LookDev environment library assignement after leaving playmode.
- Fixed a locale issue with the diffusion profile property values in ShaderGraph on PC where comma is the decimal separator.
- Fixed error in the RTHandle scale of Depth Of Field when TAA is enabled.
- Fixed Quality Level set to the last one of the list after a Build (case 1307450)
- Fixed XR depth copy (case 1286908).
- Fixed Warnings about "SceneIdMap" missing script in eye material sample scene

### Changed
- Now reflection probes cannot have SSAO, SSGI, SSR, ray tracing effects or volumetric reprojection.
- Rename HDRP sub menu in Assets/Create/Shader to HD Render Pipeline for consistency.
- Improved robustness of volumetric sampling in path tracing (case 1295187).
- Changed the message when the graphics device doesn't support ray tracing (case 1287355).
- When a Custom Pass Volume is disabled, the custom pass Cleanup() function is called, it allows to release resources when the volume isn't used anymore.
- Enable Reflector for Spotlight by default
- Changed the convergence time of ssgi to 16 frames and the preset value
- Changed the clamping approach for RTR and RTGI (in both perf and quality) to improve visual quality.
- Changed the warning message for ray traced area shadows (case 1303410).
- Disabled specular occlusion for what we consider medium and larger scale ao > 1.25 with a 25cm falloff interval.
- Change the source value for the ray tracing frame index iterator from m_FrameCount to the camera frame count (case 1301356).
- Removed backplate from rendering of lighting cubemap as it did not really work conceptually and caused artefacts.
- Transparent materials created by the Model Importer are set to not cast shadows. ( case 1295747)
- Change some light unit slider value ranges to better reflect the lighting scenario.
- Change the tooltip for color shadows and semi-transparent shadows (case 1307704).

## [10.2.1] - 2020-11-30

### Added
- Added a warning when trying to bake with static lighting being in an invalid state.

### Fixed
- Fixed stylesheet reloading for LookDev window and Wizard window.
- Fixed XR single-pass rendering with legacy shaders using unity_StereoWorldSpaceCameraPos.
- Fixed issue displaying wrong debug mode in runtime debug menu UI.
- Fixed useless editor repaint when using lod bias.
- Fixed multi-editing with new light intensity slider.
- Fixed issue with density volumes flickering when editing shape box.
- Fixed issue with image layers in the graphics compositor (case 1289936).
- Fixed issue with angle fading when rotating decal projector.
- Fixed issue with gameview repaint in the graphics compositor (case 1290622).
- Fixed some labels being clipped in the Render Graph Viewer
- Fixed issue when decal projector material is none.
- Fixed the sampling of the normal buffer in the the forward transparent pass.
- Fixed bloom prefiltering tooltip.
- Fixed NullReferenceException when loading multipel scene async
- Fixed missing alpha blend state properties in Axf shader and update default stencil properties
- Fixed normal buffer not bound to custom pass anymore.
- Fixed issues with camera management in the graphics compositor (cases 1292548, 1292549).
- Fixed an issue where a warning about the static sky not being ready was wrongly displayed.
- Fixed the clear coat not being handled properly for SSR and RTR (case 1291654).
- Fixed ghosting in RTGI and RTAO when denoising is enabled and the RTHandle size is not equal to the Viewport size (case 1291654).
- Fixed alpha output when atmospheric scattering is enabled.
- Fixed issue with TAA history sharpening when view is downsampled.
- Fixed lookdev movement.
- Fixed volume component tooltips using the same parameter name.
- Fixed issue with saving some quality settings in volume overrides  (case 1293747)
- Fixed NullReferenceException in HDRenderPipeline.UpgradeResourcesIfNeeded (case 1292524)
- Fixed SSGI texture allocation when not using the RenderGraph.
- Fixed NullReference Exception when setting Max Shadows On Screen to 0 in the HDRP asset.
- Fixed path tracing accumulation not being reset when changing to a different frame of an animation.
- Fixed issue with saving some quality settings in volume overrides  (case 1293747)

### Changed
- Volume Manager now always tests scene culling masks. This was required to fix hybrid workflow.
- Now the screen space shadow is only used if the analytic value is valid.
- Distance based roughness is disabled by default and have a control
- Changed the name from the Depth Buffer Thickness to Depth Tolerance for SSGI (case 1301352).

## [10.2.0] - 2020-10-19

### Added
- Added a rough distortion frame setting and and info box on distortion materials.
- Adding support of 4 channel tex coords for ray tracing (case 1265309).
- Added a help button on the volume component toolbar for documentation.
- Added range remapping to metallic property for Lit and Decal shaders.
- Exposed the API to access HDRP shader pass names.
- Added the status check of default camera frame settings in the DXR wizard.
- Added frame setting for Virtual Texturing.
- Added a fade distance for light influencing volumetric lighting.
- Adding an "Include For Ray Tracing" toggle on lights to allow the user to exclude them when ray tracing is enabled in the frame settings of a camera.
- Added fog volumetric scattering support for path tracing.
- Added new algorithm for SSR with temporal accumulation
- Added quality preset of the new volumetric fog parameters.
- Added missing documentation for unsupported SG RT nodes and light's include for raytracing attrbute.
- Added documentation for LODs not being supported by ray tracing.
- Added more options to control how the component of motion vectors coming from the camera transform will affect the motion blur with new clamping modes.
- Added anamorphism support for phsyical DoF, switched to blue noise sampling and fixed tiling artifacts.

### Fixed
- Fixed an issue where the Exposure Shader Graph node had clipped text. (case 1265057)
- Fixed an issue when rendering into texture where alpha would not default to 1.0 when using 11_11_10 color buffer in non-dev builds.
- Fixed issues with reordering and hiding graphics compositor layers (cases 1283903, 1285282, 1283886).
- Fixed the possibility to have a shader with a pre-refraction render queue and refraction enabled at the same time.
- Fixed a migration issue with the rendering queue in ShaderGraph when upgrading to 10.x;
- Fixed the object space matrices in shader graph for ray tracing.
- Changed the cornea refraction function to take a view dir in object space.
- Fixed upside down XR occlusion mesh.
- Fixed precision issue with the atmospheric fog.
- Fixed issue with TAA and no motion vectors.
- Fixed the stripping not working the terrain alphatest feature required for terrain holes (case 1205902).
- Fixed bounding box generation that resulted in incorrect light culling (case 3875925).
- VFX : Fix Emissive writing in Opaque Lit Output with PSSL platforms (case 273378).
- Fixed issue where pivot of DecalProjector was not aligned anymore on Transform position when manipulating the size of the projector from the Inspector.
- Fixed a null reference exception when creating a diffusion profile asset.
- Fixed the diffusion profile not being registered as a dependency of the ShaderGraph.
- Fixing exceptions in the console when putting the SSGI in low quality mode (render graph).
- Fixed NullRef Exception when decals are in the scene, no asset is set and HDRP wizard is run.
- Fixed issue with TAA causing bleeding of a view into another when multiple views are visible.
- Fix an issue that caused issues of usability of editor if a very high resolution is set by mistake and then reverted back to a smaller resolution.
- Fixed issue where Default Volume Profile Asset change in project settings was not added to the undo stack (case 1285268).
- Fixed undo after enabling compositor.
- Fixed the ray tracing shadow UI being displayed while it shouldn't (case 1286391).
- Fixed issues with physically-based DoF, improved speed and robustness
- Fixed a warning happening when putting the range of lights to 0.
- Fixed issue when null parameters in a volume component would spam null reference errors. Produce a warning instead.
- Fixed volument component creation via script.
- Fixed GC allocs in render graph.
- Fixed scene picking passes.
- Fixed broken ray tracing light cluster full screen debug.
- Fixed dead code causing error.
- Fixed issue when dragging slider in inspector for ProjectionDepth.
- Fixed issue when resizing Inspector window that make the DecalProjector editor flickers.
- Fixed issue in DecalProjector editor when the Inspector window have a too small width: the size appears on 2 lines but the editor not let place for the second one.
- Fixed issue (null reference in console) when selecting a DensityVolume with rectangle selection.
- Fixed issue when linking the field of view with the focal length in physical camera
- Fixed supported platform build and error message.
- Fixed exceptions occuring when selecting mulitple decal projectors without materials assigned (case 1283659).
- Fixed LookDev error message when pipeline is not loaded.
- Properly reject history when enabling seond denoiser for RTGI.
- Fixed an issue that could cause objects to not be rendered when using Vulkan API.
- Fixed issue with lookdev shadows looking wrong upon exiting playmode.
- Fixed temporary Editor freeze when selecting AOV output in graphics compositor (case 1288744).
- Fixed normal flip with double sided materials.
- Fixed shadow resolution settings level in the light explorer.
- Fixed the ShaderGraph being dirty after the first save.
- Fixed XR shadows culling
- Fixed Nans happening when upscaling the RTGI.
- Fixed the adjust weight operation not being done for the non-rendergraph pipeline.
- Fixed overlap with SSR Transparent default frame settings message on DXR Wizard.
- Fixed alpha channel in the stop NaNs and motion blur shaders.
- Fixed undo of duplicate environments in the look dev environment library.
- Fixed a ghosting issue with RTShadows (Sun, Point and Spot), RTAO and RTGI when the camera is moving fast.
- Fixed a SSGI denoiser bug for large scenes.
- Fixed a Nan issue with SSGI.
- Fixed an issue with IsFrontFace node in Shader Graph not working properly
- Fixed CustomPassUtils.RenderFrom* functions and CustomPassUtils.DisableSinglePassRendering struct in VR.
- Fixed custom pass markers not recorded when render graph was enabled.
- Fixed exceptions when unchecking "Big Tile Prepass" on the frame settings with render-graph.
- Fixed an issue causing errors in GenerateMaxZ when opaque objects or decals are disabled.
- Fixed an issue with Bake button of Reflection Probe when in custom mode
- Fixed exceptions related to the debug display settings when changing the default frame settings.
- Fixed picking for materials with depth offset.
- Fixed issue with exposure history being uninitialized on second frame.
- Fixed issue when changing FoV with the physical camera fold-out closed.
- Fixed some labels being clipped in the Render Graph Viewer

### Changed
- Combined occlusion meshes into one to reduce draw calls and state changes with XR single-pass.
- Claryfied doc for the LayeredLit material.
- Various improvements for the Volumetric Fog.
- Use draggable fields for float scalable settings
- Migrated the fabric & hair shadergraph samples directly into the renderpipeline resources.
- Removed green coloration of the UV on the DecalProjector gizmo.
- Removed _BLENDMODE_PRESERVE_SPECULAR_LIGHTING keyword from shaders.
- Now the DXR wizard displays the name of the target asset that needs to be changed.
- Standardized naming for the option regarding Transparent objects being able to receive Screen Space Reflections.
- Making the reflection and refractions of cubemaps distance based.
- Changed Receive SSR to also controls Receive SSGI on opaque objects.
- Improved the punctual light shadow rescale algorithm.
- Changed the names of some of the parameters for the Eye Utils SG Nodes.
- Restored frame setting for async compute of contact shadows.
- Removed the possibility to have MSAA (through the frame settings) when ray tracing is active.
- Range handles for decal projector angle fading.
- Smoother angle fading for decal projector.

## [10.1.0] - 2020-10-12

### Added
- Added an option to have only the metering mask displayed in the debug mode.
- Added a new mode to cluster visualization debug where users can see a slice instead of the cluster on opaque objects.
- Added ray traced reflection support for the render graph version of the pipeline.
- Added render graph support of RTAO and required denoisers.
- Added render graph support of RTGI.
- Added support of RTSSS and Recursive Rendering in the render graph mode.
- Added support of RT and screen space shadow for render graph.
- Added tooltips with the full name of the (graphics) compositor properties to properly show large names that otherwise are clipped by the UI (case 1263590)
- Added error message if a callback AOV allocation fail
- Added marker for all AOV request operation on GPU
- Added remapping options for Depth Pyramid debug view mode
- Added an option to support AOV shader at runtime in HDRP settings (case 1265070)
- Added support of SSGI in the render graph mode.
- Added option for 11-11-10 format for cube reflection probes.
- Added an optional check in the HDRP DXR Wizard to verify 64 bits target architecture
- Added option to display timing stats in the debug menu as an average over 1 second.
- Added a light unit slider to provide users more context when authoring physically based values.
- Added a way to check the normals through the material views.
- Added Simple mode to Earth Preset for PBR Sky
- Added the export of normals during the prepass for shadow matte for proper SSAO calculation.
- Added the usage of SSAO for shadow matte unlit shader graph.
- Added the support of input system V2
- Added a new volume component parameter to control the max ray length of directional lights(case 1279849).
- Added support for 'Pyramid' and 'Box' spot light shapes in path tracing.
- Added high quality prefiltering option for Bloom.
- Added support for camera relative ray tracing (and keeping non-camera relative ray tracing working)
- Added a rough refraction option on planar reflections.
- Added scalability settings for the planar reflection resolution.
- Added tests for AOV stacking and UI rendering in the graphics compositor.
- Added a new ray tracing only function that samples the specular part of the materials.
- Adding missing marker for ray tracing profiling (RaytracingDeferredLighting)
- Added the support of eye shader for ray tracing.
- Exposed Refraction Model to the material UI when using a Lit ShaderGraph.
- Added bounding sphere support to screen-space axis-aligned bounding box generation pass.

### Fixed
- Fixed several issues with physically-based DoF (TAA ghosting of the CoC buffer, smooth layer transitions, etc)
- Fixed GPU hang on D3D12 on xbox.
- Fixed game view artifacts on resizing when hardware dynamic resolution was enabled
- Fixed black line artifacts occurring when Lanczos upsampling was set for dynamic resolution
- Fixed Amplitude -> Min/Max parametrization conversion
- Fixed CoatMask block appearing when creating lit master node (case 1264632)
- Fixed issue with SceneEV100 debug mode indicator when rescaling the window.
- Fixed issue with PCSS filter being wrong on first frame.
- Fixed issue with emissive mesh for area light not appearing in playmode if Reload Scene option is disabled in Enter Playmode Settings.
- Fixed issue when Reflection Probes are set to OnEnable and are never rendered if the probe is enabled when the camera is farther than the probe fade distance.
- Fixed issue with sun icon being clipped in the look dev window.
- Fixed error about layers when disabling emissive mesh for area lights.
- Fixed issue when the user deletes the composition graph or .asset in runtime (case 1263319)
- Fixed assertion failure when changing resolution to compositor layers after using AOVs (case 1265023)
- Fixed flickering layers in graphics compositor (case 1264552)
- Fixed issue causing the editor field not updating the disc area light radius.
- Fixed issues that lead to cookie atlas to be updated every frame even if cached data was valid.
- Fixed an issue where world space UI was not emitted for reflection cameras in HDRP
- Fixed an issue with cookie texture atlas that would cause realtime textures to always update in the atlas even when the content did not change.
- Fixed an issue where only one of the two lookdev views would update when changing the default lookdev volume profile.
- Fixed a bug related to light cluster invalidation.
- Fixed shader warning in DofGather (case 1272931)
- Fixed AOV export of depth buffer which now correctly export linear depth (case 1265001)
- Fixed issue that caused the decal atlas to not be updated upon changing of the decal textures content.
- Fixed "Screen position out of view frustum" error when camera is at exactly the planar reflection probe location.
- Fixed Amplitude -> Min/Max parametrization conversion
- Fixed issue that allocated a small cookie for normal spot lights.
- Fixed issue when undoing a change in diffuse profile list after deleting the volume profile.
- Fixed custom pass re-ordering and removing.
- Fixed TAA issue and hardware dynamic resolution.
- Fixed a static lighting flickering issue caused by having an active planar probe in the scene while rendering inspector preview.
- Fixed an issue where even when set to OnDemand, the sky lighting would still be updated when changing sky parameters.
- Fixed an error message trigerred when a mesh has more than 32 sub-meshes (case 1274508).
- Fixed RTGI getting noisy for grazying angle geometry (case 1266462).
- Fixed an issue with TAA history management on pssl.
- Fixed the global illumination volume override having an unwanted advanced mode (case 1270459).
- Fixed screen space shadow option displayed on directional shadows while they shouldn't (case 1270537).
- Fixed the handling of undo and redo actions in the graphics compositor (cases 1268149, 1266212, 1265028)
- Fixed issue with composition graphs that include virtual textures, cubemaps and other non-2D textures (cases 1263347, 1265638).
- Fixed issues when selecting a new composition graph or setting it to None (cases 1263350, 1266202)
- Fixed ArgumentNullException when saving shader graphs after removing the compositor from the scene (case 1268658)
- Fixed issue with updating the compositor output when not in play mode (case 1266216)
- Fixed warning with area mesh (case 1268379)
- Fixed issue with diffusion profile not being updated upon reset of the editor.
- Fixed an issue that lead to corrupted refraction in some scenarios on xbox.
- Fixed for light loop scalarization not happening.
- Fixed issue with stencil not being set in rendergraph mode.
- Fixed for post process being overridable in reflection probes even though it is not supported.
- Fixed RTGI in performance mode when light layers are enabled on the asset.
- Fixed SSS materials appearing black in matcap mode.
- Fixed a collision in the interaction of RTR and RTGI.
- Fix for lookdev toggling renderers that are set to non editable or are hidden in the inspector.
- Fixed issue with mipmap debug mode not properly resetting full screen mode (and viceversa).
- Added unsupported message when using tile debug mode with MSAA.
- Fixed SSGI compilation issues on PS4.
- Fixed "Screen position out of view frustum" error when camera is on exactly the planar reflection probe plane.
- Workaround issue that caused objects using eye shader to not be rendered on xbox.
- Fixed GC allocation when using XR single-pass test mode.
- Fixed text in cascades shadow split being truncated.
- Fixed rendering of custom passes in the Custom Pass Volume inspector
- Force probe to render again if first time was during async shader compilation to avoid having cyan objects.
- Fixed for lookdev library field not being refreshed upon opening a library from the environment library inspector.
- Fixed serialization issue with matcap scale intensity.
- Close Add Override popup of Volume Inspector when the popup looses focus (case 1258571)
- Light quality setting for contact shadow set to on for High quality by default.
- Fixed an exception thrown when closing the look dev because there is no active SRP anymore.
- Fixed alignment of framesettings in HDRP Default Settings
- Fixed an exception thrown when closing the look dev because there is no active SRP anymore.
- Fixed an issue where entering playmode would close the LookDev window.
- Fixed issue with rendergraph on console failing on SSS pass.
- Fixed Cutoff not working properly with ray tracing shaders default and SG (case 1261292).
- Fixed shader compilation issue with Hair shader and debug display mode
- Fixed cubemap static preview not updated when the asset is imported.
- Fixed wizard DXR setup on non-DXR compatible devices.
- Fixed Custom Post Processes affecting preview cameras.
- Fixed issue with lens distortion breaking rendering.
- Fixed save popup appearing twice due to HDRP wizard.
- Fixed error when changing planar probe resolution.
- Fixed the dependecy of FrameSettings (MSAA, ClearGBuffer, DepthPrepassWithDeferred) (case 1277620).
- Fixed the usage of GUIEnable for volume components (case 1280018).
- Fixed the diffusion profile becoming invalid when hitting the reset (case 1269462).
- Fixed issue with MSAA resolve killing the alpha channel.
- Fixed a warning in materialevalulation
- Fixed an error when building the player.
- Fixed issue with box light not visible if range is below one and range attenuation is off.
- Fixed an issue that caused a null reference when deleting camera component in a prefab. (case 1244430)
- Fixed issue with bloom showing a thin black line after rescaling window.
- Fixed rendergraph motion vector resolve.
- Fixed the Ray-Tracing related Debug Display not working in render graph mode.
- Fix nan in pbr sky
- Fixed Light skin not properly applied on the LookDev when switching from Dark Skin (case 1278802)
- Fixed accumulation on DX11
- Fixed issue with screen space UI not drawing on the graphics compositor (case 1279272).
- Fixed error Maximum allowed thread group count is 65535 when resolution is very high.
- LOD meshes are now properly stripped based on the maximum lod value parameters contained in the HDRP asset.
- Fixed an inconsistency in the LOD group UI where LOD bias was not the right one.
- Fixed outlines in transitions between post-processed and plain regions in the graphics compositor (case 1278775).
- Fix decal being applied twice with LOD Crossfade.
- Fixed camera stacking for AOVs in the graphics compositor (case 1273223).
- Fixed backface selection on some shader not ignore correctly.
- Disable quad overdraw on ps4.
- Fixed error when resizing the graphics compositor's output and when re-adding a compositor in the scene
- Fixed issues with bloom, alpha and HDR layers in the compositor (case 1272621).
- Fixed alpha not having TAA applied to it.
- Fix issue with alpha output in forward.
- Fix compilation issue on Vulkan for shaders using high quality shadows in XR mode.
- Fixed wrong error message when fixing DXR resources from Wizard.
- Fixed compilation error of quad overdraw with double sided materials
- Fixed screen corruption on xbox when using TAA and Motion Blur with rendergraph.
- Fixed UX issue in the graphics compositor related to clear depth and the defaults for new layers, add better tooltips and fix minor bugs (case 1283904)
- Fixed scene visibility not working for custom pass volumes.
- Fixed issue with several override entries in the runtime debug menu.
- Fixed issue with rendergraph failing to execute every 30 minutes.
- Fixed Lit ShaderGraph surface option property block to only display transmission and energy conserving specular color options for their proper material mode (case 1257050)
- Fixed nan in reflection probe when volumetric fog filtering is enabled, causing the whole probe to be invalid.
- Fixed Debug Color pixel became grey
- Fixed TAA flickering on the very edge of screen.
- Fixed profiling scope for quality RTGI.
- Fixed the denoising and multi-sample not being used for smooth multibounce RTReflections.
- Fixed issue where multiple cameras would cause GC each frame.
- Fixed after post process rendering pass options not showing for unlit ShaderGraphs.
- Fixed null reference in the Undo callback of the graphics compositor
- Fixed cullmode for SceneSelectionPass.
- Fixed issue that caused non-static object to not render at times in OnEnable reflection probes.
- Baked reflection probes now correctly use static sky for ambient lighting.

### Changed
- Preparation pass for RTSSShadows to be supported by render graph.
- Add tooltips with the full name of the (graphics) compositor properties to properly show large names that otherwise are clipped by the UI (case 1263590)
- Composition profile .asset files cannot be manually edited/reset by users (to avoid breaking things - case 1265631)
- Preparation pass for RTSSShadows to be supported by render graph.
- Changed the way the ray tracing property is displayed on the material (QOL 1265297).
- Exposed lens attenuation mode in default settings and remove it as a debug mode.
- Composition layers without any sub layers are now cleared to black to avoid confusion (case 1265061).
- Slight reduction of VGPR used by area light code.
- Changed thread group size for contact shadows (save 1.1ms on PS4)
- Make sure distortion stencil test happens before pixel shader is run.
- Small optimization that allows to skip motion vector prepping when the whole wave as velocity of 0.
- Improved performance to avoid generating coarse stencil buffer when not needed.
- Remove HTile generation for decals (faster without).
- Improving SSGI Filtering and fixing a blend issue with RTGI.
- Changed the Trackball UI so that it allows explicit numeric values.
- Reduce the G-buffer footprint of anisotropic materials
- Moved SSGI out of preview.
- Skip an unneeded depth buffer copy on consoles.
- Replaced the Density Volume Texture Tool with the new 3D Texture Importer.
- Rename Raytracing Node to Raytracing Quality Keyword and rename high and low inputs as default and raytraced. All raytracing effects now use the raytraced mode but path tracing.
- Moved diffusion profile list to the HDRP default settings panel.
- Skip biquadratic resampling of vbuffer when volumetric fog filtering is enabled.
- Optimized Grain and sRGB Dithering.
- On platforms that allow it skip the first mip of the depth pyramid and compute it alongside the depth buffer used for low res transparents.
- When trying to install the local configuration package, if another one is already present the user is now asked whether they want to keep it or not.
- Improved MSAA color resolve to fix issues when very bright and very dark samples are resolved together.
- Improve performance of GPU light AABB generation
- Removed the max clamp value for the RTR, RTAO and RTGI's ray length (case 1279849).
- Meshes assigned with a decal material are not visible anymore in ray-tracing or path-tracing.
- Removed BLEND shader keywords.
- Remove a rendergraph debug option to clear resources on release from UI.
- added SV_PrimitiveID in the VaryingMesh structure for fulldebugscreenpass as well as primitiveID in FragInputs
- Changed which local frame is used for multi-bounce RTReflections.
- Move System Generated Values semantics out of VaryingsMesh structure.
- Other forms of FSAA are silently deactivated, when path tracing is on.
- Removed XRSystemTests. The GC verification is now done during playmode tests (case 1285012).
- SSR now uses the pre-refraction color pyramid.
- Various improvements for the Volumetric Fog.
- Optimizations for volumetric fog.

## [10.0.0] - 2019-06-10

### Added
- Ray tracing support for VR single-pass
- Added sharpen filter shader parameter and UI for TemporalAA to control image quality instead of hardcoded value
- Added frame settings option for custom post process and custom passes as well as custom color buffer format option.
- Add check in wizard on SRP Batcher enabled.
- Added default implementations of OnPreprocessMaterialDescription for FBX, Obj, Sketchup and 3DS file formats.
- Added custom pass fade radius
- Added after post process injection point for custom passes
- Added basic alpha compositing support - Alpha is available afterpostprocess when using FP16 buffer format.
- Added falloff distance on Reflection Probe and Planar Reflection Probe
- Added Backplate projection from the HDRISky
- Added Shadow Matte in UnlitMasterNode, which only received shadow without lighting
- Added hability to name LightLayers in HDRenderPipelineAsset
- Added a range compression factor for Reflection Probe and Planar Reflection Probe to avoid saturation of colors.
- Added path tracing support for directional, point and spot lights, as well as emission from Lit and Unlit.
- Added non temporal version of SSAO.
- Added more detailed ray tracing stats in the debug window
- Added Disc area light (bake only)
- Added a warning in the material UI to prevent transparent + subsurface-scattering combination.
- Added XR single-pass setting into HDRP asset
- Added a penumbra tint option for lights
- Added support for depth copy with XR SDK
- Added debug setting to Render Pipeline Debug Window to list the active XR views
- Added an option to filter the result of the volumetric lighting (off by default).
- Added a transmission multiplier for directional lights
- Added XR single-pass test mode to Render Pipeline Debug Window
- Added debug setting to Render Pipeline Window to list the active XR views
- Added a new refraction mode for the Lit shader (thin). Which is a box refraction with small thickness values
- Added the code to support Barn Doors for Area Lights based on a shaderconfig option.
- Added HDRPCameraBinder property binder for Visual Effect Graph
- Added "Celestial Body" controls to the Directional Light
- Added new parameters to the Physically Based Sky
- Added Reflections to the DXR Wizard
- Added the possibility to have ray traced colored and semi-transparent shadows on directional lights.
- Added a check in the custom post process template to throw an error if the default shader is not found.
- Exposed the debug overlay ratio in the debug menu.
- Added a separate frame settings for tonemapping alongside color grading.
- Added the receive fog option in the material UI for ShaderGraphs.
- Added a public virtual bool in the custom post processes API to specify if a post processes should be executed in the scene view.
- Added a menu option that checks scene issues with ray tracing. Also removed the previously existing warning at runtime.
- Added Contrast Adaptive Sharpen (CAS) Upscaling effect.
- Added APIs to update probe settings at runtime.
- Added documentation for the rayTracingSupported method in HDRP
- Added user-selectable format for the post processing passes.
- Added support for alpha channel in some post-processing passes (DoF, TAA, Uber).
- Added warnings in FrameSettings inspector when using DXR and atempting to use Asynchronous Execution.
- Exposed Stencil bits that can be used by the user.
- Added history rejection based on velocity of intersected objects for directional, point and spot lights.
- Added a affectsVolumetric field to the HDAdditionalLightData API to know if light affects volumetric fog.
- Add OS and Hardware check in the Wizard fixes for DXR.
- Added option to exclude camera motion from motion blur.
- Added semi-transparent shadows for point and spot lights.
- Added support for semi-transparent shadow for unlit shader and unlit shader graph.
- Added the alpha clip enabled toggle to the material UI for all HDRP shader graphs.
- Added Material Samples to explain how to use the lit shader features
- Added an initial implementation of ray traced sub surface scattering
- Added AssetPostprocessors and Shadergraphs to handle Arnold Standard Surface and 3DsMax Physical material import from FBX.
- Added support for Smoothness Fade start work when enabling ray traced reflections.
- Added Contact shadow, Micro shadows and Screen space refraction API documentation.
- Added script documentation for SSR, SSAO (ray tracing), GI, Light Cluster, RayTracingSettings, Ray Counters, etc.
- Added path tracing support for refraction and internal reflections.
- Added support for Thin Refraction Model and Lit's Clear Coat in Path Tracing.
- Added the Tint parameter to Sky Colored Fog.
- Added of Screen Space Reflections for Transparent materials
- Added a fallback for ray traced area light shadows in case the material is forward or the lit mode is forward.
- Added a new debug mode for light layers.
- Added an "enable" toggle to the SSR volume component.
- Added support for anisotropic specular lobes in path tracing.
- Added support for alpha clipping in path tracing.
- Added support for light cookies in path tracing.
- Added support for transparent shadows in path tracing.
- Added support for iridescence in path tracing.
- Added support for background color in path tracing.
- Added a path tracing test to the test suite.
- Added a warning and workaround instructions that appear when you enable XR single-pass after the first frame with the XR SDK.
- Added the exposure sliders to the planar reflection probe preview
- Added support for subsurface scattering in path tracing.
- Added a new mode that improves the filtering of ray traced shadows (directional, point and spot) based on the distance to the occluder.
- Added support of cookie baking and add support on Disc light.
- Added support for fog attenuation in path tracing.
- Added a new debug panel for volumes
- Added XR setting to control camera jitter for temporal effects
- Added an error message in the DrawRenderers custom pass when rendering opaque objects with an HDRP asset in DeferredOnly mode.
- Added API to enable proper recording of path traced scenes (with the Unity recorder or other tools).
- Added support for fog in Recursive rendering, ray traced reflections and ray traced indirect diffuse.
- Added an alpha blend option for recursive rendering
- Added support for stack lit for ray tracing effects.
- Added support for hair for ray tracing effects.
- Added support for alpha to coverage for HDRP shaders and shader graph
- Added support for Quality Levels to Subsurface Scattering.
- Added option to disable XR rendering on the camera settings.
- Added support for specular AA from geometric curvature in AxF
- Added support for baked AO (no input for now) in AxF
- Added an info box to warn about depth test artifacts when rendering object twice in custom passes with MSAA.
- Added a frame setting for alpha to mask.
- Added support for custom passes in the AOV API
- Added Light decomposition lighting debugging modes and support in AOV
- Added exposure compensation to Fixed exposure mode
- Added support for rasterized area light shadows in StackLit
- Added support for texture-weighted automatic exposure
- Added support for POM for emissive map
- Added alpha channel support in motion blur pass.
- Added the HDRP Compositor Tool (in Preview).
- Added a ray tracing mode option in the HDRP asset that allows to override and shader stripping.
- Added support for arbitrary resolution scaling of Volumetric Lighting to the Fog volume component.
- Added range attenuation for box-shaped spotlights.
- Added scenes for hair and fabric and decals with material samples
- Added fabric materials and textures
- Added information for fabric materials in fabric scene
- Added a DisplayInfo attribute to specify a name override and a display order for Volume Component fields (used only in default inspector for now).
- Added Min distance to contact shadows.
- Added support for Depth of Field in path tracing (by sampling the lens aperture).
- Added an API in HDRP to override the camera within the rendering of a frame (mainly for custom pass).
- Added a function (HDRenderPipeline.ResetRTHandleReferenceSize) to reset the reference size of RTHandle systems.
- Added support for AxF measurements importing into texture resources tilings.
- Added Layer parameter on Area Light to modify Layer of generated Emissive Mesh
- Added a flow map parameter to HDRI Sky
- Implemented ray traced reflections for transparent objects.
- Add a new parameter to control reflections in recursive rendering.
- Added an initial version of SSGI.
- Added Virtual Texturing cache settings to control the size of the Streaming Virtual Texturing caches.
- Added back-compatibility with builtin stereo matrices.
- Added CustomPassUtils API to simplify Blur, Copy and DrawRenderers custom passes.
- Added Histogram guided automatic exposure.
- Added few exposure debug modes.
- Added support for multiple path-traced views at once (e.g., scene and game views).
- Added support for 3DsMax's 2021 Simplified Physical Material from FBX files in the Model Importer.
- Added custom target mid grey for auto exposure.
- Added CustomPassUtils API to simplify Blur, Copy and DrawRenderers custom passes.
- Added an API in HDRP to override the camera within the rendering of a frame (mainly for custom pass).
- Added more custom pass API functions, mainly to render objects from another camera.
- Added support for transparent Unlit in path tracing.
- Added a minimal lit used for RTGI in peformance mode.
- Added procedural metering mask that can follow an object
- Added presets quality settings for RTAO and RTGI.
- Added an override for the shadow culling that allows better directional shadow maps in ray tracing effects (RTR, RTGI, RTSSS and RR).
- Added a Cloud Layer volume override.
- Added Fast Memory support for platform that support it.
- Added CPU and GPU timings for ray tracing effects.
- Added support to combine RTSSS and RTGI (1248733).
- Added IES Profile support for Point, Spot and Rectangular-Area lights
- Added support for multiple mapping modes in AxF.
- Add support of lightlayers on indirect lighting controller
- Added compute shader stripping.
- Added Cull Mode option for opaque materials and ShaderGraphs.
- Added scene view exposure override.
- Added support for exposure curve remapping for min/max limits.
- Added presets for ray traced reflections.
- Added final image histogram debug view (both luminance and RGB).
- Added an example texture and rotation to the Cloud Layer volume override.
- Added an option to extend the camera culling for skinned mesh animation in ray tracing effects (1258547).
- Added decal layer system similar to light layer. Mesh will receive a decal when both decal layer mask matches.
- Added shader graph nodes for rendering a complex eye shader.
- Added more controls to contact shadows and increased quality in some parts.
- Added a physically based option in DoF volume.
- Added API to check if a Camera, Light or ReflectionProbe is compatible with HDRP.
- Added path tracing test scene for normal mapping.
- Added missing API documentation.
- Remove CloudLayer
- Added quad overdraw and vertex density debug modes.

### Fixed
- fix when saved HDWizard window tab index out of range (1260273)
- Fix when rescale probe all direction below zero (1219246)
- Update documentation of HDRISky-Backplate, precise how to have Ambient Occlusion on the Backplate
- Sorting, undo, labels, layout in the Lighting Explorer.
- Fixed sky settings and materials in Shader Graph Samples package
- Fix/workaround a probable graphics driver bug in the GTAO shader.
- Fixed Hair and PBR shader graphs double sided modes
- Fixed an issue where updating an HDRP asset in the Quality setting panel would not recreate the pipeline.
- Fixed issue with point lights being considered even when occupying less than a pixel on screen (case 1183196)
- Fix a potential NaN source with iridescence (case 1183216)
- Fixed issue of spotlight breaking when minimizing the cone angle via the gizmo (case 1178279)
- Fixed issue that caused decals not to modify the roughness in the normal buffer, causing SSR to not behave correctly (case 1178336)
- Fixed lit transparent refraction with XR single-pass rendering
- Removed extra jitter for TemporalAA in VR
- Fixed ShaderGraph time in main preview
- Fixed issue on some UI elements in HDRP asset not expanding when clicking the arrow (case 1178369)
- Fixed alpha blending in custom post process
- Fixed the modification of the _AlphaCutoff property in the material UI when exposed with a ShaderGraph parameter.
- Fixed HDRP test `1218_Lit_DiffusionProfiles` on Vulkan.
- Fixed an issue where building a player in non-dev mode would generate render target error logs every frame
- Fixed crash when upgrading version of HDRP
- Fixed rendering issues with material previews
- Fixed NPE when using light module in Shuriken particle systems (1173348).
- Refresh cached shadow on editor changes
- Fixed light supported units caching (1182266)
- Fixed an issue where SSAO (that needs temporal reprojection) was still being rendered when Motion Vectors were not available (case 1184998)
- Fixed a nullref when modifying the height parameters inside the layered lit shader UI.
- Fixed Decal gizmo that become white after exiting play mode
- Fixed Decal pivot position to behave like a spotlight
- Fixed an issue where using the LightingOverrideMask would break sky reflection for regular cameras
- Fix DebugMenu FrameSettingsHistory persistency on close
- Fix DensityVolume, ReflectionProbe aned PlanarReflectionProbe advancedControl display
- Fix DXR scene serialization in wizard
- Fixed an issue where Previews would reallocate History Buffers every frame
- Fixed the SetLightLayer function in HDAdditionalLightData setting the wrong light layer
- Fix error first time a preview is created for planar
- Fixed an issue where SSR would use an incorrect roughness value on ForwardOnly (StackLit, AxF, Fabric, etc.) materials when the pipeline is configured to also allow deferred Lit.
- Fixed issues with light explorer (cases 1183468, 1183269)
- Fix dot colors in LayeredLit material inspector
- Fix undo not resetting all value when undoing the material affectation in LayerLit material
- Fix for issue that caused gizmos to render in render textures (case 1174395)
- Fixed the light emissive mesh not updated when the light was disabled/enabled
- Fixed light and shadow layer sync when setting the HDAdditionalLightData.lightlayersMask property
- Fixed a nullref when a custom post process component that was in the HDRP PP list is removed from the project
- Fixed issue that prevented decals from modifying specular occlusion (case 1178272).
- Fixed exposure of volumetric reprojection
- Fixed multi selection support for Scalable Settings in lights
- Fixed font shaders in test projects for VR by using a Shader Graph version
- Fixed refresh of baked cubemap by incrementing updateCount at the end of the bake (case 1158677).
- Fixed issue with rectangular area light when seen from the back
- Fixed decals not affecting lightmap/lightprobe
- Fixed zBufferParams with XR single-pass rendering
- Fixed moving objects not rendered in custom passes
- Fixed abstract classes listed in the + menu of the custom pass list
- Fixed custom pass that was rendered in previews
- Fixed precision error in zero value normals when applying decals (case 1181639)
- Fixed issue that triggered No Scene Lighting view in game view as well (case 1156102)
- Assign default volume profile when creating a new HDRP Asset
- Fixed fov to 0 in planar probe breaking the projection matrix (case 1182014)
- Fixed bugs with shadow caching
- Reassign the same camera for a realtime probe face render request to have appropriate history buffer during realtime probe rendering.
- Fixed issue causing wrong shading when normal map mode is Object space, no normal map is set, but a detail map is present (case 1143352)
- Fixed issue with decal and htile optimization
- Fixed TerrainLit shader compilation error regarding `_Control0_TexelSize` redefinition (case 1178480).
- Fixed warning about duplicate HDRuntimeReflectionSystem when configuring play mode without domain reload.
- Fixed an editor crash when multiple decal projectors were selected and some had null material
- Added all relevant fix actions to FixAll button in Wizard
- Moved FixAll button on top of the Wizard
- Fixed an issue where fog color was not pre-exposed correctly
- Fix priority order when custom passes are overlapping
- Fix cleanup not called when the custom pass GameObject is destroyed
- Replaced most instances of GraphicsSettings.renderPipelineAsset by GraphicsSettings.currentRenderPipeline. This should fix some parameters not working on Quality Settings overrides.
- Fixed an issue with Realtime GI not working on upgraded projects.
- Fixed issue with screen space shadows fallback texture was not set as a texture array.
- Fixed Pyramid Lights bounding box
- Fixed terrain heightmap default/null values and epsilons
- Fixed custom post-processing effects breaking when an abstract class inherited from `CustomPostProcessVolumeComponent`
- Fixed XR single-pass rendering in Editor by using ShaderConfig.s_XrMaxViews to allocate matrix array
- Multiple different skies rendered at the same time by different cameras are now handled correctly without flickering
- Fixed flickering issue happening when different volumes have shadow settings and multiple cameras are present.
- Fixed issue causing planar probes to disappear if there is no light in the scene.
- Fixed a number of issues with the prefab isolation mode (Volumes leaking from the main scene and reflection not working properly)
- Fixed an issue with fog volume component upgrade not working properly
- Fixed Spot light Pyramid Shape has shadow artifacts on aspect ratio values lower than 1
- Fixed issue with AO upsampling in XR
- Fixed camera without HDAdditionalCameraData component not rendering
- Removed the macro ENABLE_RAYTRACING for most of the ray tracing code
- Fixed prefab containing camera reloading in loop while selected in the Project view
- Fixed issue causing NaN wheh the Z scale of an object is set to 0.
- Fixed DXR shader passes attempting to render before pipeline loaded
- Fixed black ambient sky issue when importing a project after deleting Library.
- Fixed issue when upgrading a Standard transparent material (case 1186874)
- Fixed area light cookies not working properly with stack lit
- Fixed material render queue not updated when the shader is changed in the material inspector.
- Fixed a number of issues with full screen debug modes not reseting correctly when setting another mutually exclusive mode
- Fixed compile errors for platforms with no VR support
- Fixed an issue with volumetrics and RTHandle scaling (case 1155236)
- Fixed an issue where sky lighting might be updated uselessly
- Fixed issue preventing to allow setting decal material to none (case 1196129)
- Fixed XR multi-pass decals rendering
- Fixed several fields on Light Inspector that not supported Prefab overrides
- Fixed EOL for some files
- Fixed scene view rendering with volumetrics and XR enabled
- Fixed decals to work with multiple cameras
- Fixed optional clear of GBuffer (Was always on)
- Fixed render target clears with XR single-pass rendering
- Fixed HDRP samples file hierarchy
- Fixed Light units not matching light type
- Fixed QualitySettings panel not displaying HDRP Asset
- Fixed black reflection probes the first time loading a project
- Fixed y-flip in scene view with XR SDK
- Fixed Decal projectors do not immediately respond when parent object layer mask is changed in editor.
- Fixed y-flip in scene view with XR SDK
- Fixed a number of issues with Material Quality setting
- Fixed the transparent Cull Mode option in HD unlit master node settings only visible if double sided is ticked.
- Fixed an issue causing shadowed areas by contact shadows at the edge of far clip plane if contact shadow length is very close to far clip plane.
- Fixed editing a scalable settings will edit all loaded asset in memory instead of targetted asset.
- Fixed Planar reflection default viewer FOV
- Fixed flickering issues when moving the mouse in the editor with ray tracing on.
- Fixed the ShaderGraph main preview being black after switching to SSS in the master node settings
- Fixed custom fullscreen passes in VR
- Fixed camera culling masks not taken in account in custom pass volumes
- Fixed object not drawn in custom pass when using a DrawRenderers with an HDRP shader in a build.
- Fixed injection points for Custom Passes (AfterDepthAndNormal and BeforePreRefraction were missing)
- Fixed a enum to choose shader tags used for drawing objects (DepthPrepass or Forward) when there is no override material.
- Fixed lit objects in the BeforePreRefraction, BeforeTransparent and BeforePostProcess.
- Fixed the None option when binding custom pass render targets to allow binding only depth or color.
- Fixed custom pass buffers allocation so they are not allocated if they're not used.
- Fixed the Custom Pass entry in the volume create asset menu items.
- Fixed Prefab Overrides workflow on Camera.
- Fixed alignment issue in Preset for Camera.
- Fixed alignment issue in Physical part for Camera.
- Fixed FrameSettings multi-edition.
- Fixed a bug happening when denoising multiple ray traced light shadows
- Fixed minor naming issues in ShaderGraph settings
- VFX: Removed z-fight glitches that could appear when using deferred depth prepass and lit quad primitives
- VFX: Preserve specular option for lit outputs (matches HDRP lit shader)
- Fixed an issue with Metal Shader Compiler and GTAO shader for metal
- Fixed resources load issue while upgrading HDRP package.
- Fix LOD fade mask by accounting for field of view
- Fixed spot light missing from ray tracing indirect effects.
- Fixed a UI bug in the diffusion profile list after fixing them from the wizard.
- Fixed the hash collision when creating new diffusion profile assets.
- Fixed a light leaking issue with box light casting shadows (case 1184475)
- Fixed Cookie texture type in the cookie slot of lights (Now displays a warning because it is not supported).
- Fixed a nullref that happens when using the Shuriken particle light module
- Fixed alignment in Wizard
- Fixed text overflow in Wizard's helpbox
- Fixed Wizard button fix all that was not automatically grab all required fixes
- Fixed VR tab for MacOS in Wizard
- Fixed local config package workflow in Wizard
- Fixed issue with contact shadows shifting when MSAA is enabled.
- Fixed EV100 in the PBR sky
- Fixed an issue In URP where sometime the camera is not passed to the volume system and causes a null ref exception (case 1199388)
- Fixed nullref when releasing HDRP with custom pass disabled
- Fixed performance issue derived from copying stencil buffer.
- Fixed an editor freeze when importing a diffusion profile asset from a unity package.
- Fixed an exception when trying to reload a builtin resource.
- Fixed the light type intensity unit reset when switching the light type.
- Fixed compilation error related to define guards and CreateLayoutFromXrSdk()
- Fixed documentation link on CustomPassVolume.
- Fixed player build when HDRP is in the project but not assigned in the graphic settings.
- Fixed an issue where ambient probe would be black for the first face of a baked reflection probe
- VFX: Fixed Missing Reference to Visual Effect Graph Runtime Assembly
- Fixed an issue where rendering done by users in EndCameraRendering would be executed before the main render loop.
- Fixed Prefab Override in main scope of Volume.
- Fixed alignment issue in Presset of main scope of Volume.
- Fixed persistence of ShowChromeGizmo and moved it to toolbar for coherency in ReflectionProbe and PlanarReflectionProbe.
- Fixed Alignement issue in ReflectionProbe and PlanarReflectionProbe.
- Fixed Prefab override workflow issue in ReflectionProbe and PlanarReflectionProbe.
- Fixed empty MoreOptions and moved AdvancedManipulation in a dedicated location for coherency in ReflectionProbe and PlanarReflectionProbe.
- Fixed Prefab override workflow issue in DensityVolume.
- Fixed empty MoreOptions and moved AdvancedManipulation in a dedicated location for coherency in DensityVolume.
- Fix light limit counts specified on the HDRP asset
- Fixed Quality Settings for SSR, Contact Shadows and Ambient Occlusion volume components
- Fixed decalui deriving from hdshaderui instead of just shaderui
- Use DelayedIntField instead of IntField for scalable settings
- Fixed init of debug for FrameSettingsHistory on SceneView camera
- Added a fix script to handle the warning 'referenced script in (GameObject 'SceneIDMap') is missing'
- Fix Wizard load when none selected for RenderPipelineAsset
- Fixed TerrainLitGUI when per-pixel normal property is not present.
- Fixed rendering errors when enabling debug modes with custom passes
- Fix an issue that made PCSS dependent on Atlas resolution (not shadow map res)
- Fixing a bug whith histories when n>4 for ray traced shadows
- Fixing wrong behavior in ray traced shadows for mesh renderers if their cast shadow is shadow only or double sided
- Only tracing rays for shadow if the point is inside the code for spotlight shadows
- Only tracing rays if the point is inside the range for point lights
- Fixing ghosting issues when the screen space shadow  indexes change for a light with ray traced shadows
- Fixed an issue with stencil management and Xbox One build that caused corrupted output in deferred mode.
- Fixed a mismatch in behavior between the culling of shadow maps and ray traced point and spot light shadows
- Fixed recursive ray tracing not working anymore after intermediate buffer refactor.
- Fixed ray traced shadow denoising not working (history rejected all the time).
- Fixed shader warning on xbox one
- Fixed cookies not working for spot lights in ray traced reflections, ray traced GI and recursive rendering
- Fixed an inverted handling of CoatSmoothness for SSR in StackLit.
- Fixed missing distortion inputs in Lit and Unlit material UI.
- Fixed issue that propagated NaNs across multiple frames through the exposure texture.
- Fixed issue with Exclude from TAA stencil ignored.
- Fixed ray traced reflection exposure issue.
- Fixed issue with TAA history not initialising corretly scale factor for first frame
- Fixed issue with stencil test of material classification not using the correct Mask (causing false positive and bad performance with forward material in deferred)
- Fixed issue with History not reset when chaning antialiasing mode on camera
- Fixed issue with volumetric data not being initialized if default settings have volumetric and reprojection off.
- Fixed ray tracing reflection denoiser not applied in tier 1
- Fixed the vibility of ray tracing related methods.
- Fixed the diffusion profile list not saved when clicking the fix button in the material UI.
- Fixed crash when pushing bounce count higher than 1 for ray traced GI or reflections
- Fixed PCSS softness scale so that it better match ray traced reference for punctual lights.
- Fixed exposure management for the path tracer
- Fixed AxF material UI containing two advanced options settings.
- Fixed an issue where cached sky contexts were being destroyed wrongly, breaking lighting in the LookDev
- Fixed issue that clamped PCSS softness too early and not after distance scale.
- Fixed fog affect transparent on HD unlit master node
- Fixed custom post processes re-ordering not saved.
- Fixed NPE when using scalable settings
- Fixed an issue where PBR sky precomputation was reset incorrectly in some cases causing bad performance.
- Fixed a bug due to depth history begin overriden too soon
- Fixed CustomPassSampleCameraColor scale issue when called from Before Transparent injection point.
- Fixed corruption of AO in baked probes.
- Fixed issue with upgrade of projects that still had Very High as shadow filtering quality.
- Fixed issue that caused Distortion UI to appear in Lit.
- Fixed several issues with decal duplicating when editing them.
- Fixed initialization of volumetric buffer params (1204159)
- Fixed an issue where frame count was incorrectly reset for the game view, causing temporal processes to fail.
- Fixed Culling group was not disposed error.
- Fixed issues on some GPU that do not support gathers on integer textures.
- Fixed an issue with ambient probe not being initialized for the first frame after a domain reload for volumetric fog.
- Fixed the scene visibility of decal projectors and density volumes
- Fixed a leak in sky manager.
- Fixed an issue where entering playmode while the light editor is opened would produce null reference exceptions.
- Fixed the debug overlay overlapping the debug menu at runtime.
- Fixed an issue with the framecount when changing scene.
- Fixed errors that occurred when using invalid near and far clip plane values for planar reflections.
- Fixed issue with motion blur sample weighting function.
- Fixed motion vectors in MSAA.
- Fixed sun flare blending (case 1205862).
- Fixed a lot of issues related to ray traced screen space shadows.
- Fixed memory leak caused by apply distortion material not being disposed.
- Fixed Reflection probe incorrectly culled when moving its parent (case 1207660)
- Fixed a nullref when upgrading the Fog volume components while the volume is opened in the inspector.
- Fix issues where decals on PS4 would not correctly write out the tile mask causing bits of the decal to go missing.
- Use appropriate label width and text content so the label is completely visible
- Fixed an issue where final post process pass would not output the default alpha value of 1.0 when using 11_11_10 color buffer format.
- Fixed SSR issue after the MSAA Motion Vector fix.
- Fixed an issue with PCSS on directional light if punctual shadow atlas was not allocated.
- Fixed an issue where shadow resolution would be wrong on the first face of a baked reflection probe.
- Fixed issue with PCSS softness being incorrect for cascades different than the first one.
- Fixed custom post process not rendering when using multiple HDRP asset in quality settings
- Fixed probe gizmo missing id (case 1208975)
- Fixed a warning in raytracingshadowfilter.compute
- Fixed issue with AO breaking with small near plane values.
- Fixed custom post process Cleanup function not called in some cases.
- Fixed shader warning in AO code.
- Fixed a warning in simpledenoiser.compute
- Fixed tube and rectangle light culling to use their shape instead of their range as a bounding box.
- Fixed caused by using gather on a UINT texture in motion blur.
- Fix issue with ambient occlusion breaking when dynamic resolution is active.
- Fixed some possible NaN causes in Depth of Field.
- Fixed Custom Pass nullref due to the new Profiling Sample API changes
- Fixed the black/grey screen issue on after post process Custom Passes in non dev builds.
- Fixed particle lights.
- Improved behavior of lights and probe going over the HDRP asset limits.
- Fixed issue triggered when last punctual light is disabled and more than one camera is used.
- Fixed Custom Pass nullref due to the new Profiling Sample API changes
- Fixed the black/grey screen issue on after post process Custom Passes in non dev builds.
- Fixed XR rendering locked to vsync of main display with Standalone Player.
- Fixed custom pass cleanup not called at the right time when using multiple volumes.
- Fixed an issue on metal with edge of decal having artifact by delaying discard of fragments during decal projection
- Fixed various shader warning
- Fixing unnecessary memory allocations in the ray tracing cluster build
- Fixed duplicate column labels in LightEditor's light tab
- Fixed white and dark flashes on scenes with very high or very low exposure when Automatic Exposure is being used.
- Fixed an issue where passing a null ProfilingSampler would cause a null ref exception.
- Fixed memory leak in Sky when in matcap mode.
- Fixed compilation issues on platform that don't support VR.
- Fixed migration code called when we create a new HDRP asset.
- Fixed RemoveComponent on Camera contextual menu to not remove Camera while a component depend on it.
- Fixed an issue where ambient occlusion and screen space reflections editors would generate null ref exceptions when HDRP was not set as the current pipeline.
- Fixed a null reference exception in the probe UI when no HDRP asset is present.
- Fixed the outline example in the doc (sampling range was dependent on screen resolution)
- Fixed a null reference exception in the HDRI Sky editor when no HDRP asset is present.
- Fixed an issue where Decal Projectors created from script where rotated around the X axis by 90°.
- Fixed frustum used to compute Density Volumes visibility when projection matrix is oblique.
- Fixed a null reference exception in Path Tracing, Recursive Rendering and raytraced Global Illumination editors when no HDRP asset is present.
- Fix for NaNs on certain geometry with Lit shader -- [case 1210058](https://fogbugz.unity3d.com/f/cases/1210058/)
- Fixed an issue where ambient occlusion and screen space reflections editors would generate null ref exceptions when HDRP was not set as the current pipeline.
- Fixed a null reference exception in the probe UI when no HDRP asset is present.
- Fixed the outline example in the doc (sampling range was dependent on screen resolution)
- Fixed a null reference exception in the HDRI Sky editor when no HDRP asset is present.
- Fixed an issue where materials newly created from the contextual menu would have an invalid state, causing various problems until it was edited.
- Fixed transparent material created with ZWrite enabled (now it is disabled by default for new transparent materials)
- Fixed mouseover on Move and Rotate tool while DecalProjector is selected.
- Fixed wrong stencil state on some of the pixel shader versions of deferred shader.
- Fixed an issue where creating decals at runtime could cause a null reference exception.
- Fixed issue that displayed material migration dialog on the creation of new project.
- Fixed various issues with time and animated materials (cases 1210068, 1210064).
- Updated light explorer with latest changes to the Fog and fixed issues when no visual environment was present.
- Fixed not handleling properly the recieve SSR feature with ray traced reflections
- Shadow Atlas is no longer allocated for area lights when they are disabled in the shader config file.
- Avoid MRT Clear on PS4 as it is not implemented yet.
- Fixed runtime debug menu BitField control.
- Fixed the radius value used for ray traced directional light.
- Fixed compilation issues with the layered lit in ray tracing shaders.
- Fixed XR autotests viewport size rounding
- Fixed mip map slider knob displayed when cubemap have no mipmap
- Remove unnecessary skip of material upgrade dialog box.
- Fixed the profiling sample mismatch errors when enabling the profiler in play mode
- Fixed issue that caused NaNs in reflection probes on consoles.
- Fixed adjusting positive axis of Blend Distance slides the negative axis in the density volume component.
- Fixed the blend of reflections based on the weight.
- Fixed fallback for ray traced reflections when denoising is enabled.
- Fixed error spam issue with terrain detail terrainDetailUnsupported (cases 1211848)
- Fixed hardware dynamic resolution causing cropping/scaling issues in scene view (case 1158661)
- Fixed Wizard check order for `Hardware and OS` and `Direct3D12`
- Fix AO issue turning black when Far/Near plane distance is big.
- Fixed issue when opening lookdev and the lookdev volume have not been assigned yet.
- Improved memory usage of the sky system.
- Updated label in HDRP quality preference settings (case 1215100)
- Fixed Decal Projector gizmo not undoing properly (case 1216629)
- Fix a leak in the denoising of ray traced reflections.
- Fixed Alignment issue in Light Preset
- Fixed Environment Header in LightingWindow
- Fixed an issue where hair shader could write garbage in the diffuse lighting buffer, causing NaNs.
- Fixed an exposure issue with ray traced sub-surface scattering.
- Fixed runtime debug menu light hierarchy None not doing anything.
- Fixed the broken ShaderGraph preview when creating a new Lit graph.
- Fix indentation issue in preset of LayeredLit material.
- Fixed minor issues with cubemap preview in the inspector.
- Fixed wrong build error message when building for android on mac.
- Fixed an issue related to denoising ray trace area shadows.
- Fixed wrong build error message when building for android on mac.
- Fixed Wizard persistency of Direct3D12 change on domain reload.
- Fixed Wizard persistency of FixAll on domain reload.
- Fixed Wizard behaviour on domain reload.
- Fixed a potential source of NaN in planar reflection probe atlas.
- Fixed an issue with MipRatio debug mode showing _DebugMatCapTexture not being set.
- Fixed missing initialization of input params in Blit for VR.
- Fix Inf source in LTC for area lights.
- Fix issue with AO being misaligned when multiple view are visible.
- Fix issue that caused the clamp of camera rotation motion for motion blur to be ineffective.
- Fixed issue with AssetPostprocessors dependencies causing models to be imported twice when upgrading the package version.
- Fixed culling of lights with XR SDK
- Fixed memory stomp in shadow caching code, leading to overflow of Shadow request array and runtime errors.
- Fixed an issue related to transparent objects reading the ray traced indirect diffuse buffer
- Fixed an issue with filtering ray traced area lights when the intensity is high or there is an exposure.
- Fixed ill-formed include path in Depth Of Field shader.
- Fixed shader graph and ray tracing after the shader target PR.
- Fixed a bug in semi-transparent shadows (object further than the light casting shadows)
- Fix state enabled of default volume profile when in package.
- Fixed removal of MeshRenderer and MeshFilter on adding Light component.
- Fixed Ray Traced SubSurface Scattering not working with ray traced area lights
- Fixed Ray Traced SubSurface Scattering not working in forward mode.
- Fixed a bug in debug light volumes.
- Fixed a bug related to ray traced area light shadow history.
- Fixed an issue where fog sky color mode could sample NaNs in the sky cubemap.
- Fixed a leak in the PBR sky renderer.
- Added a tooltip to the Ambient Mode parameter in the Visual Envionment volume component.
- Static lighting sky now takes the default volume into account (this fixes discrepancies between baked and realtime lighting).
- Fixed a leak in the sky system.
- Removed MSAA Buffers allocation when lit shader mode is set to "deferred only".
- Fixed invalid cast for realtime reflection probes (case 1220504)
- Fixed invalid game view rendering when disabling all cameras in the scene (case 1105163)
- Hide reflection probes in the renderer components.
- Fixed infinite reload loop while displaying Light's Shadow's Link Light Layer in Inspector of Prefab Asset.
- Fixed the culling was not disposed error in build log.
- Fixed the cookie atlas size and planar atlas size being too big after an upgrade of the HDRP asset.
- Fixed transparent SSR for shader graph.
- Fixed an issue with emissive light meshes not being in the RAS.
- Fixed DXR player build
- Fixed the HDRP asset migration code not being called after an upgrade of the package
- Fixed draw renderers custom pass out of bound exception
- Fixed the PBR shader rendering in deferred
- Fixed some typos in debug menu (case 1224594)
- Fixed ray traced point and spot lights shadows not rejecting istory when semi-transparent or colored.
- Fixed a warning due to StaticLightingSky when reloading domain in some cases.
- Fixed the MaxLightCount being displayed when the light volume debug menu is on ColorAndEdge.
- Fixed issue with unclear naming of debug menu for decals.
- Fixed z-fighting in scene view when scene lighting is off (case 1203927)
- Fixed issue that prevented cubemap thumbnails from rendering (only on D3D11 and Metal).
- Fixed ray tracing with VR single-pass
- Fix an exception in ray tracing that happens if two LOD levels are using the same mesh renderer.
- Fixed error in the console when switching shader to decal in the material UI.
- Fixed an issue with refraction model and ray traced recursive rendering (case 1198578).
- Fixed an issue where a dynamic sky changing any frame may not update the ambient probe.
- Fixed cubemap thumbnail generation at project load time.
- Fixed cubemap thumbnail generation at project load time.
- Fixed XR culling with multiple cameras
- Fixed XR single-pass with Mock HMD plugin
- Fixed sRGB mismatch with XR SDK
- Fixed an issue where default volume would not update when switching profile.
- Fixed issue with uncached reflection probe cameras reseting the debug mode (case 1224601)
- Fixed an issue where AO override would not override specular occlusion.
- Fixed an issue where Volume inspector might not refresh correctly in some cases.
- Fixed render texture with XR
- Fixed issue with resources being accessed before initialization process has been performed completely.
- Half fixed shuriken particle light that cast shadows (only the first one will be correct)
- Fixed issue with atmospheric fog turning black if a planar reflection probe is placed below ground level. (case 1226588)
- Fixed custom pass GC alloc issue in CustomPassVolume.GetActiveVolumes().
- Fixed a bug where instanced shadergraph shaders wouldn't compile on PS4.
- Fixed an issue related to the envlightdatasrt not being bound in recursive rendering.
- Fixed shadow cascade tooltip when using the metric mode (case 1229232)
- Fixed how the area light influence volume is computed to match rasterization.
- Focus on Decal uses the extends of the projectors
- Fixed usage of light size data that are not available at runtime.
- Fixed the depth buffer copy made before custom pass after opaque and normal injection point.
- Fix for issue that prevented scene from being completely saved when baked reflection probes are present and lighting is set to auto generate.
- Fixed drag area width at left of Light's intensity field in Inspector.
- Fixed light type resolution when performing a reset on HDAdditionalLightData (case 1220931)
- Fixed reliance on atan2 undefined behavior in motion vector debug shader.
- Fixed an usage of a a compute buffer not bound (1229964)
- Fixed an issue where changing the default volume profile from another inspector would not update the default volume editor.
- Fix issues in the post process system with RenderTexture being invalid in some cases, causing rendering problems.
- Fixed an issue where unncessarily serialized members in StaticLightingSky component would change each time the scene is changed.
- Fixed a weird behavior in the scalable settings drawing when the space becomes tiny (1212045).
- Fixed a regression in the ray traced indirect diffuse due to the new probe system.
- Fix for range compression factor for probes going negative (now clamped to positive values).
- Fixed path validation when creating new volume profile (case 1229933)
- Fixed a bug where Decal Shader Graphs would not recieve reprojected Position, Normal, or Bitangent data. (1239921)
- Fix reflection hierarchy for CARPAINT in AxF.
- Fix precise fresnel for delta lights for SVBRDF in AxF.
- Fixed the debug exposure mode for display sky reflection and debug view baked lighting
- Fixed MSAA depth resolve when there is no motion vectors
- Fixed various object leaks in HDRP.
- Fixed compile error with XR SubsystemManager.
- Fix for assertion triggering sometimes when saving a newly created lit shader graph (case 1230996)
- Fixed culling of planar reflection probes that change position (case 1218651)
- Fixed null reference when processing lightprobe (case 1235285)
- Fix issue causing wrong planar reflection rendering when more than one camera is present.
- Fix black screen in XR when HDRP package is present but not used.
- Fixed an issue with the specularFGD term being used when the material has a clear coat (lit shader).
- Fixed white flash happening with auto-exposure in some cases (case 1223774)
- Fixed NaN which can appear with real time reflection and inf value
- Fixed an issue that was collapsing the volume components in the HDRP default settings
- Fixed warning about missing bound decal buffer
- Fixed shader warning on Xbox for ResolveStencilBuffer.compute.
- Fixed PBR shader ZTest rendering in deferred.
- Replaced commands incompatible with async compute in light list build process.
- Diffusion Profile and Material references in HDRP materials are now correctly exported to unity packages. Note that the diffusion profile or the material references need to be edited once before this can work properly.
- Fix MaterialBalls having same guid issue
- Fix spelling and grammatical errors in material samples
- Fixed unneeded cookie texture allocation for cone stop lights.
- Fixed scalarization code for contact shadows.
- Fixed volume debug in playmode
- Fixed issue when toggling anything in HDRP asset that will produce an error (case 1238155)
- Fixed shader warning in PCSS code when using Vulkan.
- Fixed decal that aren't working without Metal and Ambient Occlusion option enabled.
- Fixed an error about procedural sky being logged by mistake.
- Fixed shadowmask UI now correctly showing shadowmask disable
- Made more explicit the warning about raytracing and asynchronous compute. Also fixed the condition in which it appears.
- Fixed a null ref exception in static sky when the default volume profile is invalid.
- DXR: Fixed shader compilation error with shader graph and pathtracer
- Fixed SceneView Draw Modes not being properly updated after opening new scene view panels or changing the editor layout.
- VFX: Removed irrelevant queues in render queue selection from HDRP outputs
- VFX: Motion Vector are correctly renderered with MSAA [Case 1240754](https://issuetracker.unity3d.com/product/unity/issues/guid/1240754/)
- Fixed a cause of NaN when a normal of 0-length is generated (usually via shadergraph).
- Fixed issue with screen-space shadows not enabled properly when RT is disabled (case 1235821)
- Fixed a performance issue with stochastic ray traced area shadows.
- Fixed cookie texture not updated when changing an import settings (srgb for example).
- Fixed flickering of the game/scene view when lookdev is running.
- Fixed issue with reflection probes in realtime time mode with OnEnable baking having wrong lighting with sky set to dynamic (case 1238047).
- Fixed transparent motion vectors not working when in MSAA.
- Fix error when removing DecalProjector from component contextual menu (case 1243960)
- Fixed issue with post process when running in RGBA16 and an object with additive blending is in the scene.
- Fixed corrupted values on LayeredLit when using Vertex Color multiply mode to multiply and MSAA is activated.
- Fix conflicts with Handles manipulation when performing a Reset in DecalComponent (case 1238833)
- Fixed depth prepass and postpass being disabled after changing the shader in the material UI.
- Fixed issue with sceneview camera settings not being saved after Editor restart.
- Fixed issue when switching back to custom sensor type in physical camera settings (case 1244350).
- Fixed a null ref exception when running playmode tests with the render pipeline debug window opened.
- Fixed some GCAlloc in the debug window.
- Fixed shader graphs not casting semi-transparent and color shadows (case 1242617)
- Fixed thin refraction mode not working properly.
- Fixed assert on tests caused by probe culling results being requested when culling did not happen. (case 1246169)
- Fixed over consumption of GPU memory by the Physically Based Sky.
- Fixed an invalid rotation in Planar Reflection Probe editor display, that was causing an error message (case 1182022)
- Put more information in Camera background type tooltip and fixed inconsistent exposure behavior when changing bg type.
- Fixed issue that caused not all baked reflection to be deleted upon clicking "Clear Baked Data" in the lighting menu (case 1136080)
- Fixed an issue where asset preview could be rendered white because of static lighting sky.
- Fixed an issue where static lighting was not updated when removing the static lighting sky profile.
- Fixed the show cookie atlas debug mode not displaying correctly when enabling the clear cookie atlas option.
- Fixed various multi-editing issues when changing Emission parameters.
- Fixed error when undo a Reflection Probe removal in a prefab instance. (case 1244047)
- Fixed Microshadow not working correctly in deferred with LightLayers
- Tentative fix for missing include in depth of field shaders.
- Fixed the light overlap scene view draw mode (wasn't working at all).
- Fixed taaFrameIndex and XR tests 4052 and 4053
- Fixed the prefab integration of custom passes (Prefab Override Highlight not working as expected).
- Cloned volume profile from read only assets are created in the root of the project. (case 1154961)
- Fixed Wizard check on default volume profile to also check it is not the default one in package.
- Fix erroneous central depth sampling in TAA.
- Fixed light layers not correctly disabled when the lightlayers is set to Nothing and Lightlayers isn't enabled in HDRP Asset
- Fixed issue with Model Importer materials falling back to the Legacy default material instead of HDRP's default material when import happens at Editor startup.
- Fixed a wrong condition in CameraSwitcher, potentially causing out of bound exceptions.
- Fixed an issue where editing the Look Dev default profile would not reflect directly in the Look Dev window.
- Fixed a bug where the light list is not cleared but still used when resizing the RT.
- Fixed exposure debug shader with XR single-pass rendering.
- Fixed issues with scene view and transparent motion vectors.
- Fixed black screens for linux/HDRP (1246407)
- Fixed a vulkan and metal warning in the SSGI compute shader.
- Fixed an exception due to the color pyramid not allocated when SSGI is enabled.
- Fixed an issue with the first Depth history was incorrectly copied.
- Fixed path traced DoF focusing issue
- Fix an issue with the half resolution Mode (performance)
- Fix an issue with the color intensity of emissive for performance rtgi
- Fixed issue with rendering being mostly broken when target platform disables VR.
- Workaround an issue caused by GetKernelThreadGroupSizes  failing to retrieve correct group size.
- Fix issue with fast memory and rendergraph.
- Fixed transparent motion vector framesetting not sanitized.
- Fixed wrong order of post process frame settings.
- Fixed white flash when enabling SSR or SSGI.
- The ray traced indrect diffuse and RTGI were combined wrongly with the rest of the lighting (1254318).
- Fixed an exception happening when using RTSSS without using RTShadows.
- Fix inconsistencies with transparent motion vectors and opaque by allowing camera only transparent motion vectors.
- Fix reflection probe frame settings override
- Fixed certain shadow bias artifacts present in volumetric lighting (case 1231885).
- Fixed area light cookie not updated when switch the light type from a spot that had a cookie.
- Fixed issue with dynamic resolution updating when not in play mode.
- Fixed issue with Contrast Adaptive Sharpening upsample mode and preview camera.
- Fix issue causing blocky artifacts when decals affect metallic and are applied on material with specular color workflow.
- Fixed issue with depth pyramid generation and dynamic resolution.
- Fixed an issue where decals were duplicated in prefab isolation mode.
- Fixed an issue where rendering preview with MSAA might generate render graph errors.
- Fixed compile error in PS4 for planar reflection filtering.
- Fixed issue with blue line in prefabs for volume mode.
- Fixing the internsity being applied to RTAO too early leading to unexpected results (1254626).
- Fix issue that caused sky to incorrectly render when using a custom projection matrix.
- Fixed null reference exception when using depth pre/post pass in shadergraph with alpha clip in the material.
- Appropriately constraint blend distance of reflection probe while editing with the inspector (case 1248931)
- Fixed AxF handling of roughness for Blinn-Phong type materials
- Fixed AxF UI errors when surface type is switched to transparent
- Fixed a serialization issue, preventing quality level parameters to undo/redo and update scene view on change.
- Fixed an exception occuring when a camera doesn't have an HDAdditionalCameraData (1254383).
- Fixed ray tracing with XR single-pass.
- Fixed warning in HDAdditionalLightData OnValidate (cases 1250864, 1244578)
- Fixed a bug related to denoising ray traced reflections.
- Fixed nullref in the layered lit material inspector.
- Fixed an issue where manipulating the color wheels in a volume component would reset the cursor every time.
- Fixed an issue where static sky lighting would not be updated for a new scene until it's reloaded at least once.
- Fixed culling for decals when used in prefabs and edited in context.
- Force to rebake probe with missing baked texture. (1253367)
- Fix supported Mac platform detection to handle new major version (11.0) properly
- Fixed typo in the Render Pipeline Wizard under HDRP+VR
- Change transparent SSR name in frame settings to avoid clipping.
- Fixed missing include guards in shadow hlsl files.
- Repaint the scene view whenever the scene exposure override is changed.
- Fixed an error when clearing the SSGI history texture at creation time (1259930).
- Fixed alpha to mask reset when toggling alpha test in the material UI.
- Fixed an issue where opening the look dev window with the light theme would make the window blink and eventually crash unity.
- Fixed fallback for ray tracing and light layers (1258837).
- Fixed Sorting Priority not displayed correctly in the DrawRenderers custom pass UI.
- Fixed glitch in Project settings window when selecting diffusion profiles in material section (case 1253090)
- Fixed issue with light layers bigger than 8 (and above the supported range).
- Fixed issue with culling layer mask of area light's emissive mesh
- Fixed overused the atlas for Animated/Render Target Cookies (1259930).
- Fixed errors when switching area light to disk shape while an area emissive mesh was displayed.
- Fixed default frame settings MSAA toggle for reflection probes (case 1247631)
- Fixed the transparent SSR dependency not being properly disabled according to the asset dependencies (1260271).
- Fixed issue with completely black AO on double sided materials when normal mode is set to None.
- Fixed UI drawing of the quaternion (1251235)
- Fix an issue with the quality mode and perf mode on RTR and RTGI and getting rid of unwanted nans (1256923).
- Fixed unitialized ray tracing resources when using non-default HDRP asset (case 1259467).
- Fixed overused the atlas for Animated/Render Target Cookies (1259930).
- Fixed sky asserts with XR multipass
- Fixed for area light not updating baked light result when modifying with gizmo.
- Fixed robustness issue with GetOddNegativeScale() in ray tracing, which was impacting normal mapping (1261160).
- Fixed regression where moving face of the probe gizmo was not moving its position anymore.
- Fixed XR single-pass macros in tessellation shaders.
- Fixed path-traced subsurface scattering mixing with diffuse and specular BRDFs (1250601).
- Fixed custom pass re-ordering issues.
- Improved robustness of normal mapping when scale is 0, and mapping is extreme (normals in or below the tangent plane).
- Fixed XR Display providers not getting zNear and zFar plane distances passed to them when in HDRP.
- Fixed rendering breaking when disabling tonemapping in the frame settings.
- Fixed issue with serialization of exposure modes in volume profiles not being consistent between HDRP versions (case 1261385).
- Fixed issue with duplicate names in newly created sub-layers in the graphics compositor (case 1263093).
- Remove MSAA debug mode when renderpipeline asset has no MSAA
- Fixed some post processing using motion vectors when they are disabled
- Fixed the multiplier of the environement lights being overriden with a wrong value for ray tracing (1260311).
- Fixed a series of exceptions happening when trying to load an asset during wizard execution (1262171).
- Fixed an issue with Stacklit shader not compiling correctly in player with debug display on (1260579)
- Fixed couple issues in the dependence of building the ray tracing acceleration structure.
- Fix sun disk intensity
- Fixed unwanted ghosting for smooth surfaces.
- Fixing an issue in the recursive rendering flag texture usage.
- Fixed a missing dependecy for choosing to evaluate transparent SSR.
- Fixed issue that failed compilation when XR is disabled.
- Fixed a compilation error in the IES code.
- Fixed issue with dynamic resolution handler when no OnResolutionChange callback is specified.
- Fixed multiple volumes, planar reflection, and decal projector position when creating them from the menu.
- Reduced the number of global keyword used in deferredTile.shader
- Fixed incorrect processing of Ambient occlusion probe (9% error was introduced)
- Fixed multiedition of framesettings drop down (case 1270044)
- Fixed planar probe gizmo

### Changed
- Improve MIP selection for decals on Transparents
- Color buffer pyramid is not allocated anymore if neither refraction nor distortion are enabled
- Rename Emission Radius to Radius in UI in Point, Spot
- Angular Diameter parameter for directional light is no longuer an advanced property
- DXR: Remove Light Radius and Angular Diamater of Raytrace shadow. Angular Diameter and Radius are used instead.
- Remove MaxSmoothness parameters from UI for point, spot and directional light. The MaxSmoothness is now deduce from Radius Parameters
- DXR: Remove the Ray Tracing Environement Component. Add a Layer Mask to the ray Tracing volume components to define which objects are taken into account for each effect.
- Removed second cubemaps used for shadowing in lookdev
- Disable Physically Based Sky below ground
- Increase max limit of area light and reflection probe to 128
- Change default texture for detailmap to grey
- Optimize Shadow RT load on Tile based architecture platforms.
- Improved quality of SSAO.
- Moved RequestShadowMapRendering() back to public API.
- Update HDRP DXR Wizard with an option to automatically clone the hdrp config package and setup raytracing to 1 in shaders file.
- Added SceneSelection pass for TerrainLit shader.
- Simplified Light's type API regrouping the logic in one place (Check type in HDAdditionalLightData)
- The support of LOD CrossFade (Dithering transition) in master nodes now required to enable it in the master node settings (Save variant)
- Improved shadow bias, by removing constant depth bias and substituting it with slope-scale bias.
- Fix the default stencil values when a material is created from a SSS ShaderGraph.
- Tweak test asset to be compatible with XR: unlit SG material for canvas and double-side font material
- Slightly tweaked the behaviour of bloom when resolution is low to reduce artifacts.
- Hidden fields in Light Inspector that is not relevant while in BakingOnly mode.
- Changed parametrization of PCSS, now softness is derived from angular diameter (for directional lights) or shape radius (for point/spot lights) and min filter size is now in the [0..1] range.
- Moved the copy of the geometry history buffers to right after the depth mip chain generation.
- Rename "Luminance" to "Nits" in UX for physical light unit
- Rename FrameSettings "SkyLighting" to "SkyReflection"
- Reworked XR automated tests
- The ray traced screen space shadow history for directional, spot and point lights is discarded if the light transform has changed.
- Changed the behavior for ray tracing in case a mesh renderer has both transparent and opaque submeshes.
- Improve history buffer management
- Replaced PlayerSettings.virtualRealitySupported with XRGraphics.tryEnable.
- Remove redundant FrameSettings RealTimePlanarReflection
- Improved a bit the GC calls generated during the rendering.
- Material update is now only triggered when the relevant settings are touched in the shader graph master nodes
- Changed the way Sky Intensity (on Sky volume components) is handled. It's now a combo box where users can choose between Exposure, Multiplier or Lux (for HDRI sky only) instead of both multiplier and exposure being applied all the time. Added a new menu item to convert old profiles.
- Change how method for specular occlusions is decided on inspector shader (Lit, LitTesselation, LayeredLit, LayeredLitTessellation)
- Unlocked SSS, SSR, Motion Vectors and Distortion frame settings for reflections probes.
- Hide unused LOD settings in Quality Settings legacy window.
- Reduced the constrained distance for temporal reprojection of ray tracing denoising
- Removed shadow near plane from the Directional Light Shadow UI.
- Improved the performances of custom pass culling.
- The scene view camera now replicates the physical parameters from the camera tagged as "MainCamera".
- Reduced the number of GC.Alloc calls, one simple scene without plarnar / probes, it should be 0B.
- Renamed ProfilingSample to ProfilingScope and unified API. Added GPU Timings.
- Updated macros to be compatible with the new shader preprocessor.
- Ray tracing reflection temporal filtering is now done in pre-exposed space
- Search field selects the appropriate fields in both project settings panels 'HDRP Default Settings' and 'Quality/HDRP'
- Disabled the refraction and transmission map keywords if the material is opaque.
- Keep celestial bodies outside the atmosphere.
- Updated the MSAA documentation to specify what features HDRP supports MSAA for and what features it does not.
- Shader use for Runtime Debug Display are now correctly stripper when doing a release build
- Now each camera has its own Volume Stack. This allows Volume Parameters to be updated as early as possible and be ready for the whole frame without conflicts between cameras.
- Disable Async for SSR, SSAO and Contact shadow when aggregated ray tracing frame setting is on.
- Improved performance when entering play mode without domain reload by a factor of ~25
- Renamed the camera profiling sample to include the camera name
- Discarding the ray tracing history for AO, reflection, diffuse shadows and GI when the viewport size changes.
- Renamed the camera profiling sample to include the camera name
- Renamed the post processing graphic formats to match the new convention.
- The restart in Wizard for DXR will always be last fix from now on
- Refactoring pre-existing materials to share more shader code between rasterization and ray tracing.
- Setting a material's Refraction Model to Thin does not overwrite the Thickness and Transmission Absorption Distance anymore.
- Removed Wind textures from runtime as wind is no longer built into the pipeline
- Changed Shader Graph titles of master nodes to be more easily searchable ("HDRP/x" -> "x (HDRP)")
- Expose StartSinglePass() and StopSinglePass() as public interface for XRPass
- Replaced the Texture array for 2D cookies (spot, area and directional lights) and for planar reflections by an atlas.
- Moved the tier defining from the asset to the concerned volume components.
- Changing from a tier management to a "mode" management for reflection and GI and removing the ability to enable/disable deferred and ray bining (they are now implied by performance mode)
- The default FrameSettings for ScreenSpaceShadows is set to true for Camera in order to give a better workflow for DXR.
- Refactor internal usage of Stencil bits.
- Changed how the material upgrader works and added documentation for it.
- Custom passes now disable the stencil when overwriting the depth and not writing into it.
- Renamed the camera profiling sample to include the camera name
- Changed the way the shadow casting property of transparent and tranmissive materials is handeled for ray tracing.
- Changed inspector materials stencil setting code to have more sharing.
- Updated the default scene and default DXR scene and DefaultVolumeProfile.
- Changed the way the length parameter is used for ray traced contact shadows.
- Improved the coherency of PCSS blur between cascades.
- Updated VR checks in Wizard to reflect new XR System.
- Removing unused alpha threshold depth prepass and post pass for fabric shader graph.
- Transform result from CIE XYZ to sRGB color space in EvalSensitivity for iridescence.
- Moved BeginCameraRendering callback right before culling.
- Changed the visibility of the Indirect Lighting Controller component to public.
- Renamed the cubemap used for diffuse convolution to a more explicit name for the memory profiler.
- Improved behaviour of transmission color on transparent surfaces in path tracing.
- Light dimmer can now get values higher than one and was renamed to multiplier in the UI.
- Removed info box requesting volume component for Visual Environment and updated the documentation with the relevant information.
- Improved light selection oracle for light sampling in path tracing.
- Stripped ray tracing subsurface passes with ray tracing is not enabled.
- Remove LOD cross fade code for ray tracing shaders
- Removed legacy VR code
- Add range-based clipping to box lights (case 1178780)
- Improve area light culling (case 1085873)
- Light Hierarchy debug mode can now adjust Debug Exposure for visualizing high exposure scenes.
- Rejecting history for ray traced reflections based on a threshold evaluated on the neighborhood of the sampled history.
- Renamed "Environment" to "Reflection Probes" in tile/cluster debug menu.
- Utilities namespace is obsolete, moved its content to UnityEngine.Rendering (case 1204677)
- Obsolete Utilities namespace was removed, instead use UnityEngine.Rendering (case 1204677)
- Moved most of the compute shaders to the multi_compile API instead of multiple kernels.
- Use multi_compile API for deferred compute shader with shadow mask.
- Remove the raytracing rendering queue system to make recursive raytraced material work when raytracing is disabled
- Changed a few resources used by ray tracing shaders to be global resources (using register space1) for improved CPU performance.
- All custom pass volumes are now executed for one injection point instead of the first one.
- Hidden unsupported choice in emission in Materials
- Temporal Anti aliasing improvements.
- Optimized PrepareLightsForGPU (cost reduced by over 25%) and PrepareGPULightData (around twice as fast now).
- Moved scene view camera settings for HDRP from the preferences window to the scene view camera settings window.
- Updated shaders to be compatible with Microsoft's DXC.
- Debug exposure in debug menu have been replace to debug exposure compensation in EV100 space and is always visible.
- Further optimized PrepareLightsForGPU (3x faster with few shadows, 1.4x faster with a lot of shadows or equivalently cost reduced by 68% to 37%).
- Raytracing: Replaced the DIFFUSE_LIGHTING_ONLY multicompile by a uniform.
- Raytracing: Removed the dynamic lightmap multicompile.
- Raytracing: Remove the LOD cross fade multi compile for ray tracing.
- Cookie are now supported in lightmaper. All lights casting cookie and baked will now include cookie influence.
- Avoid building the mip chain a second time for SSR for transparent objects.
- Replaced "High Quality" Subsurface Scattering with a set of Quality Levels.
- Replaced "High Quality" Volumetric Lighting with "Screen Resolution Percentage" and "Volume Slice Count" on the Fog volume component.
- Merged material samples and shader samples
- Update material samples scene visuals
- Use multi_compile API for deferred compute shader with shadow mask.
- Made the StaticLightingSky class public so that users can change it by script for baking purpose.
- Shadowmask and realtime reflectoin probe property are hide in Quality settings
- Improved performance of reflection probe management when using a lot of probes.
- Ignoring the disable SSR flags for recursive rendering.
- Removed logic in the UI to disable parameters for contact shadows and fog volume components as it was going against the concept of the volume system.
- Fixed the sub surface mask not being taken into account when computing ray traced sub surface scattering.
- MSAA Within Forward Frame Setting is now enabled by default on Cameras when new Render Pipeline Asset is created
- Slightly changed the TAA anti-flicker mechanism so that it is more aggressive on almost static images (only on High preset for now).
- Changed default exposure compensation to 0.
- Refactored shadow caching system.
- Removed experimental namespace for ray tracing code.
- Increase limit for max numbers of lights in UX
- Removed direct use of BSDFData in the path tracing pass, delegated to the material instead.
- Pre-warm the RTHandle system to reduce the amount of memory allocations and the total memory needed at all points.
- DXR: Only read the geometric attributes that are required using the share pass info and shader graph defines.
- DXR: Dispatch binned rays in 1D instead of 2D.
- Lit and LayeredLit tessellation cross lod fade don't used dithering anymore between LOD but fade the tessellation height instead. Allow a smoother transition
- Changed the way planar reflections are filtered in order to be a bit more "physically based".
- Increased path tracing BSDFs roughness range from [0.001, 0.999] to [0.00001, 0.99999].
- Changing the default SSGI radius for the all configurations.
- Changed the default parameters for quality RTGI to match expected behavior.
- Add color clear pass while rendering XR occlusion mesh to avoid leaks.
- Only use one texture for ray traced reflection upscaling.
- Adjust the upscale radius based on the roughness value.
- DXR: Changed the way the filter size is decided for directional, point and spot shadows.
- Changed the default exposure mode to "Automatic (Histogram)", along with "Limit Min" to -4 and "Limit Max" to 16.
- Replaced the default scene system with the builtin Scene Template feature.
- Changed extensions of shader CAS include files.
- Making the planar probe atlas's format match the color buffer's format.
- Removing the planarReflectionCacheCompressed setting from asset.
- SHADERPASS for TransparentDepthPrepass and TransparentDepthPostpass identification is using respectively SHADERPASS_TRANSPARENT_DEPTH_PREPASS and SHADERPASS_TRANSPARENT_DEPTH_POSTPASS
- Moved the Parallax Occlusion Mapping node into Shader Graph.
- Renamed the debug name from SSAO to ScreenSpaceAmbientOcclusion (1254974).
- Added missing tooltips and improved the UI of the aperture control (case 1254916).
- Fixed wrong tooltips in the Dof Volume (case 1256641).
- The `CustomPassLoadCameraColor` and `CustomPassSampleCameraColor` functions now returns the correct color buffer when used in after post process instead of the color pyramid (which didn't had post processes).
- PBR Sky now doesn't go black when going below sea level, but it instead freezes calculation as if on the horizon.
- Fixed an issue with quality setting foldouts not opening when clicking on them (1253088).
- Shutter speed can now be changed by dragging the mouse over the UI label (case 1245007).
- Remove the 'Point Cube Size' for cookie, use the Cubemap size directly.
- VFXTarget with Unlit now allows EmissiveColor output to be consistent with HDRP unlit.
- Only building the RTAS if there is an effect that will require it (1262217).
- Fixed the first ray tracing frame not having the light cluster being set up properly (1260311).
- Render graph pre-setup for ray traced ambient occlusion.
- Avoid casting multiple rays and denoising for hard directional, point and spot ray traced shadows (1261040).
- Making sure the preview cameras do not use ray tracing effects due to a by design issue to build ray tracing acceleration structures (1262166).
- Preparing ray traced reflections for the render graph support (performance and quality).
- Preparing recursive rendering for the render graph port.
- Preparation pass for RTGI, temporal filter and diffuse denoiser for render graph.
- Updated the documentation for the DXR implementation.
- Changed the DXR wizard to support optional checks.
- Changed the DXR wizard steps.
- Preparation pass for RTSSS to be supported by render graph.
- Changed the color space of EmissiveColorLDR property on all shader. Was linear but should have been sRGB. Auto upgrade script handle the conversion.

## [7.1.1] - 2019-09-05

### Added
- Transparency Overdraw debug mode. Allows to visualize transparent objects draw calls as an "heat map".
- Enabled single-pass instancing support for XR SDK with new API cmd.SetInstanceMultiplier()
- XR settings are now available in the HDRP asset
- Support for Material Quality in Shader Graph
- Material Quality support selection in HDRP Asset
- Renamed XR shader macro from UNITY_STEREO_ASSIGN_COMPUTE_EYE_INDEX to UNITY_XR_ASSIGN_VIEW_INDEX
- Raytracing ShaderGraph node for HDRP shaders
- Custom passes volume component with 3 injection points: Before Rendering, Before Transparent and Before Post Process
- Alpha channel is now properly exported to camera render textures when using FP16 color buffer format
- Support for XR SDK mirror view modes
- HD Master nodes in Shader Graph now support Normal and Tangent modification in vertex stage.
- DepthOfFieldCoC option in the fullscreen debug modes.
- Added override Ambient Occlusion option on debug windows
- Added Custom Post Processes with 3 injection points: Before Transparent, Before Post Process and After Post Process
- Added draft of minimal interactive path tracing (experimental) based on DXR API - Support only 4 area light, lit and unlit shader (non-shadergraph)
- Small adjustments to TAA anti flicker (more aggressive on high values).

### Fixed
- Fixed wizard infinite loop on cancellation
- Fixed with compute shader error about too many threads in threadgroup on low GPU
- Fixed invalid contact shadow shaders being created on metal
- Fixed a bug where if Assembly.GetTypes throws an exception due to mis-versioned dlls, then no preprocessors are used in the shader stripper
- Fixed typo in AXF decal property preventing to compile
- Fixed reflection probe with XR single-pass and FPTL
- Fixed force gizmo shown when selecting camera in hierarchy
- Fixed issue with XR occlusion mesh and dynamic resolution
- Fixed an issue where lighting compute buffers were re-created with the wrong size when resizing the window, causing tile artefacts at the top of the screen.
- Fix FrameSettings names and tooltips
- Fixed error with XR SDK when the Editor is not in focus
- Fixed errors with RenderGraph, XR SDK and occlusion mesh
- Fixed shadow routines compilation errors when "real" type is a typedef on "half".
- Fixed toggle volumetric lighting in the light UI
- Fixed post-processing history reset handling rt-scale incorrectly
- Fixed crash with terrain and XR multi-pass
- Fixed ShaderGraph material synchronization issues
- Fixed a null reference exception when using an Emissive texture with Unlit shader (case 1181335)
- Fixed an issue where area lights and point lights where not counted separately with regards to max lights on screen (case 1183196)
- Fixed an SSR and Subsurface Scattering issue (appearing black) when using XR.

### Changed
- Update Wizard layout.
- Remove almost all Garbage collection call within a frame.
- Rename property AdditionalVeclocityChange to AddPrecomputeVelocity
- Call the End/Begin camera rendering callbacks for camera with customRender enabled
- Changeg framesettings migration order of postprocess flags as a pr for reflection settings flags have been backported to 2019.2
- Replaced usage of ENABLE_VR in XRSystem.cs by version defines based on the presence of the built-in VR and XR modules
- Added an update virtual function to the SkyRenderer class. This is called once per frame. This allows a given renderer to amortize heavy computation at the rate it chooses. Currently only the physically based sky implements this.
- Removed mandatory XRPass argument in HDCamera.GetOrCreate()
- Restored the HDCamera parameter to the sky rendering builtin parameters.
- Removed usage of StructuredBuffer for XR View Constants
- Expose Direct Specular Lighting control in FrameSettings
- Deprecated ExponentialFog and VolumetricFog volume components. Now there is only one exponential fog component (Fog) which can add Volumetric Fog as an option. Added a script in Edit -> Render Pipeline -> Upgrade Fog Volume Components.

## [7.0.1] - 2019-07-25

### Added
- Added option in the config package to disable globally Area Lights and to select shadow quality settings for the deferred pipeline.
- When shader log stripping is enabled, shader stripper statistics will be written at `Temp/shader-strip.json`
- Occlusion mesh support from XR SDK

### Fixed
- Fixed XR SDK mirror view blit, cleanup some XRTODO and removed XRDebug.cs
- Fixed culling for volumetrics with XR single-pass rendering
- Fix shadergraph material pass setup not called
- Fixed documentation links in component's Inspector header bar
- Cookies using the render texture output from a camera are now properly updated
- Allow in ShaderGraph to enable pre/post pass when the alpha clip is disabled

### Changed
- RenderQueue for Opaque now start at Background instead of Geometry.
- Clamp the area light size for scripting API when we change the light type
- Added a warning in the material UI when the diffusion profile assigned is not in the HDRP asset


## [7.0.0] - 2019-07-17

### Added
- `Fixed`, `Viewer`, and `Automatic` modes to compute the FOV used when rendering a `PlanarReflectionProbe`
- A checkbox to toggle the chrome gizmo of `ReflectionProbe`and `PlanarReflectionProbe`
- Added a Light layer in shadows that allow for objects to cast shadows without being affected by light (and vice versa).
- You can now access ShaderGraph blend states from the Material UI (for example, **Surface Type**, **Sorting Priority**, and **Blending Mode**). This change may break Materials that use a ShaderGraph, to fix them, select **Edit > Render Pipeline > Reset all ShaderGraph Scene Materials BlendStates**. This syncs the blendstates of you ShaderGraph master nodes with the Material properties.
- You can now control ZTest, ZWrite, and CullMode for transparent Materials.
- Materials that use Unlit Shaders or Unlit Master Node Shaders now cast shadows.
- Added an option to enable the ztest on **After Post Process** materials when TAA is disabled.
- Added a new SSAO (based on Ground Truth Ambient Occlusion algorithm) to replace the previous one.
- Added support for shadow tint on light
- BeginCameraRendering and EndCameraRendering callbacks are now called with probes
- Adding option to update shadow maps only On Enable and On Demand.
- Shader Graphs that use time-dependent vertex modification now generate correct motion vectors.
- Added option to allow a custom spot angle for spot light shadow maps.
- Added frame settings for individual post-processing effects
- Added dither transition between cascades for Low and Medium quality settings
- Added single-pass instancing support with XR SDK
- Added occlusion mesh support with XR SDK
- Added support of Alembic velocity to various shaders
- Added support for more than 2 views for single-pass instancing
- Added support for per punctual/directional light min roughness in StackLit
- Added mirror view support with XR SDK
- Added VR verification in HDRPWizard
- Added DXR verification in HDRPWizard
- Added feedbacks in UI of Volume regarding skies
- Cube LUT support in Tonemapping. Cube LUT helpers for external grading are available in the Post-processing Sample package.

### Fixed
- Fixed an issue with history buffers causing effects like TAA or auto exposure to flicker when more than one camera was visible in the editor
- The correct preview is displayed when selecting multiple `PlanarReflectionProbe`s
- Fixed volumetric rendering with camera-relative code and XR stereo instancing
- Fixed issue with flashing cyan due to async compilation of shader when selecting a mesh
- Fix texture type mismatch when the contact shadow are disabled (causing errors on IOS devices)
- Fixed Generate Shader Includes while in package
- Fixed issue when texture where deleted in ShadowCascadeGUI
- Fixed issue in FrameSettingsHistory when disabling a camera several time without enabling it in between.
- Fixed volumetric reprojection with camera-relative code and XR stereo instancing
- Added custom BaseShaderPreprocessor in HDEditorUtils.GetBaseShaderPreprocessorList()
- Fixed compile issue when USE_XR_SDK is not defined
- Fixed procedural sky sun disk intensity for high directional light intensities
- Fixed Decal mip level when using texture mip map streaming to avoid dropping to lowest permitted mip (now loading all mips)
- Fixed deferred shading for XR single-pass instancing after lightloop refactor
- Fixed cluster and material classification debug (material classification now works with compute as pixel shader lighting)
- Fixed IOS Nan by adding a maximun epsilon definition REAL_EPS that uses HALF_EPS when fp16 are used
- Removed unnecessary GC allocation in motion blur code
- Fixed locked UI with advanded influence volume inspector for probes
- Fixed invalid capture direction when rendering planar reflection probes
- Fixed Decal HTILE optimization with platform not supporting texture atomatic (Disable it)
- Fixed a crash in the build when the contact shadows are disabled
- Fixed camera rendering callbacks order (endCameraRendering was being called before the actual rendering)
- Fixed issue with wrong opaque blending settings for After Postprocess
- Fixed issue with Low resolution transparency on PS4
- Fixed a memory leak on volume profiles
- Fixed The Parallax Occlusion Mappping node in shader graph and it's UV input slot
- Fixed lighting with XR single-pass instancing by disabling deferred tiles
- Fixed the Bloom prefiltering pass
- Fixed post-processing effect relying on Unity's random number generator
- Fixed camera flickering when using TAA and selecting the camera in the editor
- Fixed issue with single shadow debug view and volumetrics
- Fixed most of the problems with light animation and timeline
- Fixed indirect deferred compute with XR single-pass instancing
- Fixed a slight omission in anisotropy calculations derived from HazeMapping in StackLit
- Improved stack computation numerical stability in StackLit
- Fix PBR master node always opaque (wrong blend modes for forward pass)
- Fixed TAA with XR single-pass instancing (missing macros)
- Fixed an issue causing Scene View selection wire gizmo to not appear when using HDRP Shader Graphs.
- Fixed wireframe rendering mode (case 1083989)
- Fixed the renderqueue not updated when the alpha clip is modified in the material UI.
- Fixed the PBR master node preview
- Remove the ReadOnly flag on Reflection Probe's cubemap assets during bake when there are no VCS active.
- Fixed an issue where setting a material debug view would not reset the other exclusive modes
- Spot light shapes are now correctly taken into account when baking
- Now the static lighting sky will correctly take the default values for non-overridden properties
- Fixed material albedo affecting the lux meter
- Extra test in deferred compute shading to avoid shading pixels that were not rendered by the current camera (for camera stacking)

### Changed
- Optimization: Reduce the group size of the deferred lighting pass from 16x16 to 8x8
- Replaced HDCamera.computePassCount by viewCount
- Removed xrInstancing flag in RTHandles (replaced by TextureXR.slices and TextureXR.dimensions)
- Refactor the HDRenderPipeline and lightloop code to preprare for high level rendergraph
- Removed the **Back Then Front Rendering** option in the fabric Master Node settings. Enabling this option previously did nothing.
- Changed shader type Real to translate to FP16 precision on some platforms.
- Shader framework refactor: Introduce CBSDF, EvaluateBSDF, IsNonZeroBSDF to replace BSDF functions
- Shader framework refactor:  GetBSDFAngles, LightEvaluation and SurfaceShading functions
- Replace ComputeMicroShadowing by GetAmbientOcclusionForMicroShadowing
- Rename WorldToTangent to TangentToWorld as it was incorrectly named
- Remove SunDisk and Sun Halo size from directional light
- Remove all obsolete wind code from shader
- Renamed DecalProjectorComponent into DecalProjector for API alignment.
- Improved the Volume UI and made them Global by default
- Remove very high quality shadow option
- Change default for shadow quality in Deferred to Medium
- Enlighten now use inverse squared falloff (before was using builtin falloff)
- Enlighten is now deprecated. Please use CPU or GPU lightmaper instead.
- Remove the name in the diffusion profile UI
- Changed how shadow map resolution scaling with distance is computed. Now it uses screen space area rather than light range.
- Updated MoreOptions display in UI
- Moved Display Area Light Emissive Mesh script API functions in the editor namespace
- direct strenght properties in ambient occlusion now affect direct specular as well
- Removed advanced Specular Occlusion control in StackLit: SSAO based SO control is hidden and fixed to behave like Lit, SPTD is the only HQ technique shown for baked SO.
- Shader framework refactor: Changed ClampRoughness signature to include PreLightData access.
- HDRPWizard window is now in Window > General > HD Render Pipeline Wizard
- Moved StaticLightingSky to LightingWindow
- Removes the current "Scene Settings" and replace them with "Sky & Fog Settings" (with Physically Based Sky and Volumetric Fog).
- Changed how cached shadow maps are placed inside the atlas to minimize re-rendering of them.

## [6.7.0-preview] - 2019-05-16

### Added
- Added ViewConstants StructuredBuffer to simplify XR rendering
- Added API to render specific settings during a frame
- Added stadia to the supported platforms (2019.3)
- Enabled cascade blends settings in the HD Shadow component
- Added Hardware Dynamic Resolution support.
- Added MatCap debug view to replace the no scene lighting debug view.
- Added clear GBuffer option in FrameSettings (default to false)
- Added preview for decal shader graph (Only albedo, normal and emission)
- Added exposure weight control for decal
- Screen Space Directional Shadow under a define option. Activated for ray tracing
- Added a new abstraction for RendererList that will help transition to Render Graph and future RendererList API
- Added multipass support for VR
- Added XR SDK integration (multipass only)
- Added Shader Graph samples for Hair, Fabric and Decal master nodes.
- Add fade distance, shadow fade distance and light layers to light explorer
- Add method to draw light layer drawer in a rect to HDEditorUtils

### Fixed
- Fixed deserialization crash at runtime
- Fixed for ShaderGraph Unlit masternode not writing velocity
- Fixed a crash when assiging a new HDRP asset with the 'Verify Saving Assets' option enabled
- Fixed exposure to properly support TEXTURE2D_X
- Fixed TerrainLit basemap texture generation
- Fixed a bug that caused nans when material classification was enabled and a tile contained one standard material + a material with transmission.
- Fixed gradient sky hash that was not using the exposure hash
- Fixed displayed default FrameSettings in HDRenderPipelineAsset wrongly updated on scripts reload.
- Fixed gradient sky hash that was not using the exposure hash.
- Fixed visualize cascade mode with exposure.
- Fixed (enabled) exposure on override lighting debug modes.
- Fixed issue with LightExplorer when volume have no profile
- Fixed issue with SSR for negative, infinite and NaN history values
- Fixed LightLayer in HDReflectionProbe and PlanarReflectionProbe inspector that was not displayed as a mask.
- Fixed NaN in transmission when the thickness and a color component of the scattering distance was to 0
- Fixed Light's ShadowMask multi-edition.
- Fixed motion blur and SMAA with VR single-pass instancing
- Fixed NaNs generated by phase functionsin volumetric lighting
- Fixed NaN issue with refraction effect and IOR of 1 at extreme grazing angle
- Fixed nan tracker not using the exposure
- Fixed sorting priority on lit and unlit materials
- Fixed null pointer exception when there are no AOVRequests defined on a camera
- Fixed dirty state of prefab using disabled ReflectionProbes
- Fixed an issue where gizmos and editor grid were not correctly depth tested
- Fixed created default scene prefab non editable due to wrong file extension.
- Fixed an issue where sky convolution was recomputed for nothing when a preview was visible (causing extreme slowness when fabric convolution is enabled)
- Fixed issue with decal that wheren't working currently in player
- Fixed missing stereo rendering macros in some fragment shaders
- Fixed exposure for ReflectionProbe and PlanarReflectionProbe gizmos
- Fixed single-pass instancing on PSVR
- Fixed Vulkan shader issue with Texture2DArray in ScreenSpaceShadow.compute by re-arranging code (workaround)
- Fixed camera-relative issue with lights and XR single-pass instancing
- Fixed single-pass instancing on Vulkan
- Fixed htile synchronization issue with shader graph decal
- Fixed Gizmos are not drawn in Camera preview
- Fixed pre-exposure for emissive decal
- Fixed wrong values computed in PreIntegrateFGD and in the generation of volumetric lighting data by forcing the use of fp32.
- Fixed NaNs arising during the hair lighting pass
- Fixed synchronization issue in decal HTile that occasionally caused rendering artifacts around decal borders
- Fixed QualitySettings getting marked as modified by HDRP (and thus checked out in Perforce)
- Fixed a bug with uninitialized values in light explorer
- Fixed issue with LOD transition
- Fixed shader warnings related to raytracing and TEXTURE2D_X

### Changed
- Refactor PixelCoordToViewDirWS to be VR compatible and to compute it only once per frame
- Modified the variants stripper to take in account multiple HDRP assets used in the build.
- Improve the ray biasing code to avoid self-intersections during the SSR traversal
- Update Pyramid Spot Light to better match emitted light volume.
- Moved _XRViewConstants out of UnityPerPassStereo constant buffer to fix issues with PSSL
- Removed GetPositionInput_Stereo() and single-pass (double-wide) rendering mode
- Changed label width of the frame settings to accommodate better existing options.
- SSR's Default FrameSettings for camera is now enable.
- Re-enabled the sharpening filter on Temporal Anti-aliasing
- Exposed HDEditorUtils.LightLayerMaskDrawer for integration in other packages and user scripting.
- Rename atmospheric scattering in FrameSettings to Fog
- The size modifier in the override for the culling sphere in Shadow Cascades now defaults to 0.6, which is the same as the formerly hardcoded value.
- Moved LOD Bias and Maximum LOD Level from Frame Setting section `Other` to `Rendering`
- ShaderGraph Decal that affect only emissive, only draw in emissive pass (was drawing in dbuffer pass too)
- Apply decal projector fade factor correctly on all attribut and for shader graph decal
- Move RenderTransparentDepthPostpass after all transparent
- Update exposure prepass to interleave XR single-pass instancing views in a checkerboard pattern
- Removed ScriptRuntimeVersion check in wizard.

## [6.6.0-preview] - 2019-04-01

### Added
- Added preliminary changes for XR deferred shading
- Added support of 111110 color buffer
- Added proper support for Recorder in HDRP
- Added depth offset input in shader graph master nodes
- Added a Parallax Occlusion Mapping node
- Added SMAA support
- Added Homothety and Symetry quick edition modifier on volume used in ReflectionProbe, PlanarReflectionProbe and DensityVolume
- Added multi-edition support for DecalProjectorComponent
- Improve hair shader
- Added the _ScreenToTargetScaleHistory uniform variable to be used when sampling HDRP RTHandle history buffers.
- Added settings in `FrameSettings` to change `QualitySettings.lodBias` and `QualitySettings.maximumLODLevel` during a rendering
- Added an exposure node to retrieve the current, inverse and previous frame exposure value.
- Added an HD scene color node which allow to sample the scene color with mips and a toggle to remove the exposure.
- Added safeguard on HD scene creation if default scene not set in the wizard
- Added Low res transparency rendering pass.

### Fixed
- Fixed HDRI sky intensity lux mode
- Fixed dynamic resolution for XR
- Fixed instance identifier semantic string used by Shader Graph
- Fixed null culling result occuring when changing scene that was causing crashes
- Fixed multi-edition light handles and inspector shapes
- Fixed light's LightLayer field when multi-editing
- Fixed normal blend edition handles on DensityVolume
- Fixed an issue with layered lit shader and height based blend where inactive layers would still have influence over the result
- Fixed multi-selection handles color for DensityVolume
- Fixed multi-edition inspector's blend distances for HDReflectionProbe, PlanarReflectionProbe and DensityVolume
- Fixed metric distance that changed along size in DensityVolume
- Fixed DensityVolume shape handles that have not same behaviour in advance and normal edition mode
- Fixed normal map blending in TerrainLit by only blending the derivatives
- Fixed Xbox One rendering just a grey screen instead of the scene
- Fixed probe handles for multiselection
- Fixed baked cubemap import settings for convolution
- Fixed regression causing crash when attempting to open HDRenderPipelineWizard without an HDRenderPipelineAsset setted
- Fixed FullScreenDebug modes: SSAO, SSR, Contact shadow, Prerefraction Color Pyramid, Final Color Pyramid
- Fixed volumetric rendering with stereo instancing
- Fixed shader warning
- Fixed missing resources in existing asset when updating package
- Fixed PBR master node preview in forward rendering or transparent surface
- Fixed deferred shading with stereo instancing
- Fixed "look at" edition mode of Rotation tool for DecalProjectorComponent
- Fixed issue when switching mode in ReflectionProbe and PlanarReflectionProbe
- Fixed issue where migratable component version where not always serialized when part of prefab's instance
- Fixed an issue where shadow would not be rendered properly when light layer are not enabled
- Fixed exposure weight on unlit materials
- Fixed Light intensity not played in the player when recorded with animation/timeline
- Fixed some issues when multi editing HDRenderPipelineAsset
- Fixed emission node breaking the main shader graph preview in certain conditions.
- Fixed checkout of baked probe asset when baking probes.
- Fixed invalid gizmo position for rotated ReflectionProbe
- Fixed multi-edition of material's SurfaceType and RenderingPath
- Fixed whole pipeline reconstruction on selecting for the first time or modifying other than the currently used HDRenderPipelineAsset
- Fixed single shadow debug mode
- Fixed global scale factor debug mode when scale > 1
- Fixed debug menu material overrides not getting applied to the Terrain Lit shader
- Fixed typo in computeLightVariants
- Fixed deferred pass with XR instancing by disabling ComputeLightEvaluation
- Fixed bloom resolution independence
- Fixed lens dirt intensity not behaving properly
- Fixed the Stop NaN feature
- Fixed some resources to handle more than 2 instanced views for XR
- Fixed issue with black screen (NaN) produced on old GPU hardware or intel GPU hardware with gaussian pyramid
- Fixed issue with disabled punctual light would still render when only directional light is present

### Changed
- DensityVolume scripting API will no longuer allow to change between advance and normal edition mode
- Disabled depth of field, lens distortion and panini projection in the scene view
- TerrainLit shaders and includes are reorganized and made simpler.
- TerrainLit shader GUI now allows custom properties to be displayed in the Terrain fold-out section.
- Optimize distortion pass with stencil
- Disable SceneSelectionPass in shader graph preview
- Control punctual light and area light shadow atlas separately
- Move SMAA anti-aliasing option to after Temporal Anti Aliasing one, to avoid problem with previously serialized project settings
- Optimize rendering with static only lighting and when no cullable lights/decals/density volumes are present.
- Updated handles for DecalProjectorComponent for enhanced spacial position readability and have edition mode for better SceneView management
- DecalProjectorComponent are now scale independent in order to have reliable metric unit (see new Size field for changing the size of the volume)
- Restructure code from HDCamera.Update() by adding UpdateAntialiasing() and UpdateViewConstants()
- Renamed velocity to motion vectors
- Objects rendered during the After Post Process pass while TAA is enabled will not benefit from existing depth buffer anymore. This is done to fix an issue where those object would wobble otherwise
- Removed usage of builtin unity matrix for shadow, shadow now use same constant than other view
- The default volume layer mask for cameras & probes is now `Default` instead of `Everything`

## [6.5.0-preview] - 2019-03-07

### Added
- Added depth-of-field support with stereo instancing
- Adding real time area light shadow support
- Added a new FrameSettings: Specular Lighting to toggle the specular during the rendering

### Fixed
- Fixed diffusion profile upgrade breaking package when upgrading to a new version
- Fixed decals cropped by gizmo not updating correctly if prefab
- Fixed an issue when enabling SSR on multiple view
- Fixed edition of the intensity's unit field while selecting multiple lights
- Fixed wrong calculation in soft voxelization for density volume
- Fixed gizmo not working correctly with pre-exposure
- Fixed issue with setting a not available RT when disabling motion vectors
- Fixed planar reflection when looking at mirror normal
- Fixed mutiselection issue with HDLight Inspector
- Fixed HDAdditionalCameraData data migration
- Fixed failing builds when light explorer window is open
- Fixed cascade shadows border sometime causing artefacts between cascades
- Restored shadows in the Cascade Shadow debug visualization
- `camera.RenderToCubemap` use proper face culling

### Changed
- When rendering reflection probe disable all specular lighting and for metals use fresnelF0 as diffuse color for bake lighting.

## [6.4.0-preview] - 2019-02-21

### Added
- VR: Added TextureXR system to selectively expand TEXTURE2D macros to texture array for single-pass stereo instancing + Convert textures call to these macros
- Added an unit selection dropdown next to shutter speed (camera)
- Added error helpbox when trying to use a sub volume component that require the current HDRenderPipelineAsset to support a feature that it is not supporting.
- Add mesh for tube light when display emissive mesh is enabled

### Fixed
- Fixed Light explorer. The volume explorer used `profile` instead of `sharedProfile` which instantiate a custom volume profile instead of editing the asset itself.
- Fixed UI issue where all is displayed using metric unit in shadow cascade and Percent is set in the unit field (happening when opening the inspector).
- Fixed inspector event error when double clicking on an asset (diffusion profile/material).
- Fixed nullref on layered material UI when the material is not an asset.
- Fixed nullref exception when undo/redo a light property.
- Fixed visual bug when area light handle size is 0.

### Changed
- Update UI for 32bit/16bit shadow precision settings in HDRP asset
- Object motion vectors have been disabled in all but the game view. Camera motion vectors are still enabled everywhere, allowing TAA and Motion Blur to work on static objects.
- Enable texture array by default for most rendering code on DX11 and unlock stereo instancing (DX11 only for now)

## [6.3.0-preview] - 2019-02-18

### Added
- Added emissive property for shader graph decals
- Added a diffusion profile override volume so the list of diffusion profile assets to use can be chanaged without affecting the HDRP asset
- Added a "Stop NaNs" option on cameras and in the Scene View preferences.
- Added metric display option in HDShadowSettings and improve clamping
- Added shader parameter mapping in DebugMenu
- Added scripting API to configure DebugData for DebugMenu

### Fixed
- Fixed decals in forward
- Fixed issue with stencil not correctly setup for various master node and shader for the depth pass, motion vector pass and GBuffer/Forward pass
- Fixed SRP batcher and metal
- Fixed culling and shadows for Pyramid, Box, Rectangle and Tube lights
- Fixed an issue where scissor render state leaking from the editor code caused partially black rendering

### Changed
- When a lit material has a clear coat mask that is not null, we now use the clear coat roughness to compute the screen space reflection.
- Diffusion profiles are now limited to one per asset and can be referenced in materials, shader graphs and vfx graphs. Materials will be upgraded automatically except if they are using a shader graph, in this case it will display an error message.

## [6.2.0-preview] - 2019-02-15

### Added
- Added help box listing feature supported in a given HDRenderPipelineAsset alongs with the drawbacks implied.
- Added cascade visualizer, supporting disabled handles when not overriding.

### Fixed
- Fixed post processing with stereo double-wide
- Fixed issue with Metal: Use sign bit to find the cache type instead of lowest bit.
- Fixed invalid state when creating a planar reflection for the first time
- Fix FrameSettings's LitShaderMode not restrained by supported LitShaderMode regression.

### Changed
- The default value roughness value for the clearcoat has been changed from 0.03 to 0.01
- Update default value of based color for master node
- Update Fabric Charlie Sheen lighting model - Remove Fresnel component that wasn't part of initial model + Remap smoothness to [0.0 - 0.6] range for more artist friendly parameter

### Changed
- Code refactor: all macros with ARGS have been swapped with macros with PARAM. This is because the ARGS macros were incorrectly named.

## [6.1.0-preview] - 2019-02-13

### Added
- Added support for post-processing anti-aliasing in the Scene View (FXAA and TAA). These can be set in Preferences.
- Added emissive property for decal material (non-shader graph)

### Fixed
- Fixed a few UI bugs with the color grading curves.
- Fixed "Post Processing" in the scene view not toggling post-processing effects
- Fixed bake only object with flag `ReflectionProbeStaticFlag` when baking a `ReflectionProbe`

### Changed
- Removed unsupported Clear Depth checkbox in Camera inspector
- Updated the toggle for advanced mode in inspectors.

## [6.0.0-preview] - 2019-02-23

### Added
- Added new API to perform a camera rendering
- Added support for hair master node (Double kajiya kay - Lambert)
- Added Reset behaviour in DebugMenu (ingame mapping is right joystick + B)
- Added Default HD scene at new scene creation while in HDRP
- Added Wizard helping to configure HDRP project
- Added new UI for decal material to allow remapping and scaling of some properties
- Added cascade shadow visualisation toggle in HD shadow settings
- Added icons for assets
- Added replace blending mode for distortion
- Added basic distance fade for density volumes
- Added decal master node for shader graph
- Added HD unlit master node (Cross Pipeline version is name Unlit)
- Added new Rendering Queue in materials
- Added post-processing V3 framework embed in HDRP, remove postprocess V2 framework
- Post-processing now uses the generic volume framework
-   New depth-of-field, bloom, panini projection effects, motion blur
-   Exposure is now done as a pre-exposition pass, the whole system has been revamped
-   Exposure now use EV100 everywhere in the UI (Sky, Emissive Light)
- Added emissive intensity (Luminance and EV100 control) control for Emissive
- Added pre-exposure weigth for Emissive
- Added an emissive color node and a slider to control the pre-exposure percentage of emission color
- Added physical camera support where applicable
- Added more color grading tools
- Added changelog level for Shader Variant stripping
- Added Debug mode for validation of material albedo and metalness/specularColor values
- Added a new dynamic mode for ambient probe and renamed BakingSky to StaticLightingSky
- Added command buffer parameter to all Bind() method of material
- Added Material validator in Render Pipeline Debug
- Added code to future support of DXR (not enabled)
- Added support of multiviewport
- Added HDRenderPipeline.RequestSkyEnvironmentUpdate function to force an update from script when sky is set to OnDemand
- Added a Lighting and BackLighting slots in Lit, StackLit, Fabric and Hair master nodes
- Added support for overriding terrain detail rendering shaders, via the render pipeline editor resources asset
- Added xrInstancing flag support to RTHandle
- Added support for cullmask for decal projectors
- Added software dynamic resolution support
- Added support for "After Post-Process" render pass for unlit shader
- Added support for textured rectangular area lights
- Added stereo instancing macros to MSAA shaders
- Added support for Quarter Res Raytraced Reflections (not enabled)
- Added fade factor for decal projectors.
- Added stereo instancing macros to most shaders used in VR
- Added multi edition support for HDRenderPipelineAsset

### Fixed
- Fixed logic to disable FPTL with stereo rendering
- Fixed stacklit transmission and sun highlight
- Fixed decals with stereo rendering
- Fixed sky with stereo rendering
- Fixed flip logic for postprocessing + VR
- Fixed copyStencilBuffer pass for some specific platforms
- Fixed point light shadow map culling that wasn't taking into account far plane
- Fixed usage of SSR with transparent on all master node
- Fixed SSR and microshadowing on fabric material
- Fixed blit pass for stereo rendering
- Fixed lightlist bounds for stereo rendering
- Fixed windows and in-game DebugMenu sync.
- Fixed FrameSettings' LitShaderMode sync when opening DebugMenu.
- Fixed Metal specific issues with decals, hitting a sampler limit and compiling AxF shader
- Fixed an issue with flipped depth buffer during postprocessing
- Fixed normal map use for shadow bias with forward lit - now use geometric normal
- Fixed transparent depth prepass and postpass access so they can be use without alpha clipping for lit shader
- Fixed support of alpha clip shadow for lit master node
- Fixed unlit master node not compiling
- Fixed issue with debug display of reflection probe
- Fixed issue with phong tessellations not working with lit shader
- Fixed issue with vertex displacement being affected by heightmap setting even if not heightmap where assign
- Fixed issue with density mode on Lit terrain producing NaN
- Fixed issue when going back and forth from Lit to LitTesselation for displacement mode
- Fixed issue with ambient occlusion incorrectly applied to emissiveColor with light layers in deferred
- Fixed issue with fabric convolution not using the correct convolved texture when fabric convolution is enabled
- Fixed issue with Thick mode for Transmission that was disabling transmission with directional light
- Fixed shutdown edge cases with HDRP tests
- Fixed slowdow when enabling Fabric convolution in HDRP asset
- Fixed specularAA not compiling in StackLit Master node
- Fixed material debug view with stereo rendering
- Fixed material's RenderQueue edition in default view.
- Fixed banding issues within volumetric density buffer
- Fixed missing multicompile for MSAA for AxF
- Fixed camera-relative support for stereo rendering
- Fixed remove sync with render thread when updating decal texture atlas.
- Fixed max number of keyword reach [256] issue. Several shader feature are now local
- Fixed Scene Color and Depth nodes
- Fixed SSR in forward
- Fixed custom editor of Unlit, HD Unlit and PBR shader graph master node
- Fixed issue with NewFrame not correctly calculated in Editor when switching scene
- Fixed issue with TerrainLit not compiling with depth only pass and normal buffer
- Fixed geometric normal use for shadow bias with PBR master node in forward
- Fixed instancing macro usage for decals
- Fixed error message when having more than one directional light casting shadow
- Fixed error when trying to display preview of Camera or PlanarReflectionProbe
- Fixed LOAD_TEXTURE2D_ARRAY_MSAA macro
- Fixed min-max and amplitude clamping value in inspector of vertex displacement materials
- Fixed issue with alpha shadow clip (was incorrectly clipping object shadow)
- Fixed an issue where sky cubemap would not be cleared correctly when setting the current sky to None
- Fixed a typo in Static Lighting Sky component UI
- Fixed issue with incorrect reset of RenderQueue when switching shader in inspector GUI
- Fixed issue with variant stripper stripping incorrectly some variants
- Fixed a case of ambient lighting flickering because of previews
- Fixed Decals when rendering multiple camera in a single frame
- Fixed cascade shadow count in shader
- Fixed issue with Stacklit shader with Haze effect
- Fixed an issue with the max sample count for the TAA
- Fixed post-process guard band for XR
- Fixed exposure of emissive of Unlit
- Fixed depth only and motion vector pass for Unlit not working correctly with MSAA
- Fixed an issue with stencil buffer copy causing unnecessary compute dispatches for lighting
- Fixed multi edition issue in FrameSettings
- Fixed issue with SRP batcher and DebugDisplay variant of lit shader
- Fixed issue with debug material mode not doing alpha test
- Fixed "Attempting to draw with missing UAV bindings" errors on Vulkan
- Fixed pre-exposure incorrectly apply to preview
- Fixed issue with duplicate 3D texture in 3D texture altas of volumetric?
- Fixed Camera rendering order (base on the depth parameter)
- Fixed shader graph decals not being cropped by gizmo
- Fixed "Attempting to draw with missing UAV bindings" errors on Vulkan.


### Changed
- ColorPyramid compute shader passes is swapped to pixel shader passes on platforms where the later is faster.
- Removing the simple lightloop used by the simple lit shader
- Whole refactor of reflection system: Planar and reflection probe
- Separated Passthrough from other RenderingPath
- Update several properties naming and caption based on feedback from documentation team
- Remove tile shader variant for transparent backface pass of lit shader
- Rename all HDRenderPipeline to HDRP folder for shaders
- Rename decal property label (based on doc team feedback)
- Lit shader mode now default to Deferred to reduce build time
- Update UI of Emission parameters in shaders
- Improve shader variant stripping including shader graph variant
- Refactored render loop to render realtime probes visible per camera
- Enable SRP batcher by default
- Shader code refactor: Rename LIGHTLOOP_SINGLE_PASS => LIGHTLOOP_DISABLE_TILE_AND_CLUSTER and clean all usage of LIGHTLOOP_TILE_PASS
- Shader code refactor: Move pragma definition of vertex and pixel shader inside pass + Move SURFACE_GRADIENT definition in XXXData.hlsl
- Micro-shadowing in Lit forward now use ambientOcclusion instead of SpecularOcclusion
- Upgraded FrameSettings workflow, DebugMenu and Inspector part relative to it
- Update build light list shader code to support 32 threads in wavefronts on some platforms
- LayeredLit layers' foldout are now grouped in one main foldout per layer
- Shadow alpha clip can now be enabled on lit shader and haor shader enven for opaque
- Temporal Antialiasing optimization for Xbox One X
- Parameter depthSlice on SetRenderTarget functions now defaults to -1 to bind the entire resource
- Rename SampleCameraDepth() functions to LoadCameraDepth() and SampleCameraDepth(), same for SampleCameraColor() functions
- Improved Motion Blur quality.
- Update stereo frame settings values for single-pass instancing and double-wide
- Rearrange FetchDepth functions to prepare for stereo-instancing
- Remove unused _ComputeEyeIndex
- Updated HDRenderPipelineAsset inspector
- Re-enable SRP batcher for metal

## [5.2.0-preview] - 2018-11-27

### Added
- Added option to run Contact Shadows and Volumetrics Voxelization stage in Async Compute
- Added camera freeze debug mode - Allow to visually see culling result for a camera
- Added support of Gizmo rendering before and after postprocess in Editor
- Added support of LuxAtDistance for punctual lights

### Fixed
- Fixed Debug.DrawLine and Debug.Ray call to work in game view
- Fixed DebugMenu's enum resetted on change
- Fixed divide by 0 in refraction causing NaN
- Fixed disable rough refraction support
- Fixed refraction, SSS and atmospheric scattering for VR
- Fixed forward clustered lighting for VR (double-wide).
- Fixed Light's UX to not allow negative intensity
- Fixed HDRenderPipelineAsset inspector broken when displaying its FrameSettings from project windows.
- Fixed forward clustered lighting for VR (double-wide).
- Fixed HDRenderPipelineAsset inspector broken when displaying its FrameSettings from project windows.
- Fixed Decals and SSR diable flags for all shader graph master node (Lit, Fabric, StackLit, PBR)
- Fixed Distortion blend mode for shader graph master node (Lit, StackLit)
- Fixed bent Normal for Fabric master node in shader graph
- Fixed PBR master node lightlayers
- Fixed shader stripping for built-in lit shaders.

### Changed
- Rename "Regular" in Diffusion profile UI "Thick Object"
- Changed VBuffer depth parametrization for volumetric from distanceRange to depthExtent - Require update of volumetric settings - Fog start at near plan
- SpotLight with box shape use Lux unit only

## [5.1.0-preview] - 2018-11-19

### Added

- Added a separate Editor resources file for resources Unity does not take when it builds a Player.
- You can now disable SSR on Materials in Shader Graph.
- Added support for MSAA when the Supported Lit Shader Mode is set to Both. Previously HDRP only supported MSAA for Forward mode.
- You can now override the emissive color of a Material when in debug mode.
- Exposed max light for Light Loop Settings in HDRP asset UI.
- HDRP no longer performs a NormalDBuffer pass update if there are no decals in the Scene.
- Added distant (fall-back) volumetric fog and improved the fog evaluation precision.
- Added an option to reflect sky in SSR.
- Added a y-axis offset for the PlanarReflectionProbe and offset tool.
- Exposed the option to run SSR and SSAO on async compute.
- Added support for the _GlossMapScale parameter in the Legacy to HDRP Material converter.
- Added wave intrinsic instructions for use in Shaders (for AMD GCN).


### Fixed
- Fixed sphere shaped influence handles clamping in Reflection Probes.
- Fixed Reflection Probe data migration for projects created before using HDRP.
- Fixed UI of Layered Material where Unity previously rendered the scrollbar above the Copy button.
- Fixed Material tessellations parameters Start fade distance and End fade distance. Originally, Unity clamped these values when you modified them.
- Fixed various distortion and refraction issues - handle a better fall-back.
- Fixed SSR for multiple views.
- Fixed SSR issues related to self-intersections.
- Fixed shape density volume handle speed.
- Fixed density volume shape handle moving too fast.
- Fixed the Camera velocity pass that we removed by mistake.
- Fixed some null pointer exceptions when disabling motion vectors support.
- Fixed viewports for both the Subsurface Scattering combine pass and the transparent depth prepass.
- Fixed the blend mode pop-up in the UI. It previously did not appear when you enabled pre-refraction.
- Fixed some null pointer exceptions that previously occurred when you disabled motion vectors support.
- Fixed Layered Lit UI issue with scrollbar.
- Fixed cubemap assignation on custom ReflectionProbe.
- Fixed Reflection Probes’ capture settings' shadow distance.
- Fixed an issue with the SRP batcher and Shader variables declaration.
- Fixed thickness and subsurface slots for fabric Shader master node that wasn't appearing with the right combination of flags.
- Fixed d3d debug layer warning.
- Fixed PCSS sampling quality.
- Fixed the Subsurface and transmission Material feature enabling for fabric Shader.
- Fixed the Shader Graph UV node’s dimensions when using it in a vertex Shader.
- Fixed the planar reflection mirror gizmo's rotation.
- Fixed HDRenderPipelineAsset's FrameSettings not showing the selected enum in the Inspector drop-down.
- Fixed an error with async compute.
- MSAA now supports transparency.
- The HDRP Material upgrader tool now converts metallic values correctly.
- Volumetrics now render in Reflection Probes.
- Fixed a crash that occurred whenever you set a viewport size to 0.
- Fixed the Camera physic parameter that the UI previously did not display.
- Fixed issue in pyramid shaped spotlight handles manipulation

### Changed

- Renamed Line shaped Lights to Tube Lights.
- HDRP now uses mean height fog parametrization.
- Shadow quality settings are set to All when you use HDRP (This setting is not visible in the UI when using SRP). This avoids Legacy Graphics Quality Settings disabling the shadows and give SRP full control over the Shadows instead.
- HDRP now internally uses premultiplied alpha for all fog.
- Updated default FrameSettings used for realtime Reflection Probes when you create a new HDRenderPipelineAsset.
- Remove multi-camera support. LWRP and HDRP will not support multi-camera layered rendering.
- Updated Shader Graph subshaders to use the new instancing define.
- Changed fog distance calculation from distance to plane to distance to sphere.
- Optimized forward rendering using AMD GCN by scalarizing the light loop.
- Changed the UI of the Light Editor.
- Change ordering of includes in HDRP Materials in order to reduce iteration time for faster compilation.
- Added a StackLit master node replacing the InspectorUI version. IMPORTANT: All previously authored StackLit Materials will be lost. You need to recreate them with the master node.

## [5.0.0-preview] - 2018-09-28

### Added
- Added occlusion mesh to depth prepass for VR (VR still disabled for now)
- Added a debug mode to display only one shadow at once
- Added controls for the highlight created by directional lights
- Added a light radius setting to punctual lights to soften light attenuation and simulate fill lighting
- Added a 'minRoughness' parameter to all non-area lights (was previously only available for certain light types)
- Added separate volumetric light/shadow dimmers
- Added per-pixel jitter to volumetrics to reduce aliasing artifacts
- Added a SurfaceShading.hlsl file, which implements material-agnostic shading functionality in an efficient manner
- Added support for shadow bias for thin object transmission
- Added FrameSettings to control realtime planar reflection
- Added control for SRPBatcher on HDRP Asset
- Added an option to clear the shadow atlases in the debug menu
- Added a color visualization of the shadow atlas rescale in debug mode
- Added support for disabling SSR on materials
- Added intrinsic for XBone
- Added new light volume debugging tool
- Added a new SSR debug view mode
- Added translaction's scale invariance on DensityVolume
- Added multiple supported LitShadermode and per renderer choice in case of both Forward and Deferred supported
- Added custom specular occlusion mode to Lit Shader Graph Master node

### Fixed
- Fixed a normal bias issue with Stacklit (Was causing light leaking)
- Fixed camera preview outputing an error when both scene and game view where display and play and exit was call
- Fixed override debug mode not apply correctly on static GI
- Fixed issue where XRGraphicsConfig values set in the asset inspector GUI weren't propagating correctly (VR still disabled for now)
- Fixed issue with tangent that was using SurfaceGradient instead of regular normal decoding
- Fixed wrong error message display when switching to unsupported target like IOS
- Fixed an issue with ambient occlusion texture sometimes not being created properly causing broken rendering
- Shadow near plane is no longer limited at 0.1
- Fixed decal draw order on transparent material
- Fixed an issue where sometime the lookup texture used for GGX convolution was broken, causing broken rendering
- Fixed an issue where you wouldn't see any fog for certain pipeline/scene configurations
- Fixed an issue with volumetric lighting where the anisotropy value of 0 would not result in perfectly isotropic lighting
- Fixed shadow bias when the atlas is rescaled
- Fixed shadow cascade sampling outside of the atlas when cascade count is inferior to 4
- Fixed shadow filter width in deferred rendering not matching shader config
- Fixed stereo sampling of depth texture in MSAA DepthValues.shader
- Fixed box light UI which allowed negative and zero sizes, thus causing NaNs
- Fixed stereo rendering in HDRISky.shader (VR)
- Fixed normal blend and blend sphere influence for reflection probe
- Fixed distortion filtering (was point filtering, now trilinear)
- Fixed contact shadow for large distance
- Fixed depth pyramid debug view mode
- Fixed sphere shaped influence handles clamping in reflection probes
- Fixed reflection probes data migration for project created before using hdrp
- Fixed ambient occlusion for Lit Master Node when slot is connected

### Changed
- Use samplerunity_ShadowMask instead of samplerunity_samplerLightmap for shadow mask
- Allow to resize reflection probe gizmo's size
- Improve quality of screen space shadow
- Remove support of projection model for ScreenSpaceLighting (SSR always use HiZ and refraction always Proxy)
- Remove all the debug mode from SSR that are obsolete now
- Expose frameSettings and Capture settings for reflection and planar probe
- Update UI for reflection probe, planar probe, camera and HDRP Asset
- Implement proper linear blending for volumetric lighting via deep compositing as described in the paper "Deep Compositing Using Lie Algebras"
- Changed  planar mapping to match terrain convention (XZ instead of ZX)
- XRGraphicsConfig is no longer Read/Write. Instead, it's read-only. This improves consistency of XR behavior between the legacy render pipeline and SRP
- Change reflection probe data migration code (to update old reflection probe to new one)
- Updated gizmo for ReflectionProbes
- Updated UI and Gizmo of DensityVolume

## [4.0.0-preview] - 2018-09-28

### Added
- Added a new TerrainLit shader that supports rendering of Unity terrains.
- Added controls for linear fade at the boundary of density volumes
- Added new API to control decals without monobehaviour object
- Improve Decal Gizmo
- Implement Screen Space Reflections (SSR) (alpha version, highly experimental)
- Add an option to invert the fade parameter on a Density Volume
- Added a Fabric shader (experimental) handling cotton and silk
- Added support for MSAA in forward only for opaque only
- Implement smoothness fade for SSR
- Added support for AxF shader (X-rite format - require special AxF importer from Unity not part of HDRP)
- Added control for sundisc on directional light (hack)
- Added a new HD Lit Master node that implements Lit shader support for Shader Graph
- Added Micro shadowing support (hack)
- Added an event on HDAdditionalCameraData for custom rendering
- HDRP Shader Graph shaders now support 4-channel UVs.

### Fixed
- Fixed an issue where sometimes the deferred shadow texture would not be valid, causing wrong rendering.
- Stencil test during decals normal buffer update is now properly applied
- Decals corectly update normal buffer in forward
- Fixed a normalization problem in reflection probe face fading causing artefacts in some cases
- Fix multi-selection behavior of Density Volumes overwriting the albedo value
- Fixed support of depth texture for RenderTexture. HDRP now correctly output depth to user depth buffer if RenderTexture request it.
- Fixed multi-selection behavior of Density Volumes overwriting the albedo value
- Fixed support of depth for RenderTexture. HDRP now correctly output depth to user depth buffer if RenderTexture request it.
- Fixed support of Gizmo in game view in the editor
- Fixed gizmo for spot light type
- Fixed issue with TileViewDebug mode being inversed in gameview
- Fixed an issue with SAMPLE_TEXTURECUBE_SHADOW macro
- Fixed issue with color picker not display correctly when game and scene view are visible at the same time
- Fixed an issue with reflection probe face fading
- Fixed camera motion vectors shader and associated matrices to update correctly for single-pass double-wide stereo rendering
- Fixed light attenuation functions when range attenuation is disabled
- Fixed shadow component algorithm fixup not dirtying the scene, so changes can be saved to disk.
- Fixed some GC leaks for HDRP
- Fixed contact shadow not affected by shadow dimmer
- Fixed GGX that works correctly for the roughness value of 0 (mean specular highlgiht will disappeard for perfect mirror, we rely on maxSmoothness instead to always have a highlight even on mirror surface)
- Add stereo support to ShaderPassForward.hlsl. Forward rendering now seems passable in limited test scenes with camera-relative rendering disabled.
- Add stereo support to ProceduralSky.shader and OpaqueAtmosphericScattering.shader.
- Added CullingGroupManager to fix more GC.Alloc's in HDRP
- Fixed rendering when multiple cameras render into the same render texture

### Changed
- Changed the way depth & color pyramids are built to be faster and better quality, thus improving the look of distortion and refraction.
- Stabilize the dithered LOD transition mask with respect to the camera rotation.
- Avoid multiple depth buffer copies when decals are present
- Refactor code related to the RT handle system (No more normal buffer manager)
- Remove deferred directional shadow and move evaluation before lightloop
- Add a function GetNormalForShadowBias() that material need to implement to return the normal used for normal shadow biasing
- Remove Jimenez Subsurface scattering code (This code was disabled by default, now remove to ease maintenance)
- Change Decal API, decal contribution is now done in Material. Require update of material using decal
- Move a lot of files from CoreRP to HDRP/CoreRP. All moved files weren't used by Ligthweight pipeline. Long term they could move back to CoreRP after CoreRP become out of preview
- Updated camera inspector UI
- Updated decal gizmo
- Optimization: The objects that are rendered in the Motion Vector Pass are not rendered in the prepass anymore
- Removed setting shader inclue path via old API, use package shader include paths
- The default value of 'maxSmoothness' for punctual lights has been changed to 0.99
- Modified deferred compute and vert/frag shaders for first steps towards stereo support
- Moved material specific Shader Graph files into corresponding material folders.
- Hide environment lighting settings when enabling HDRP (Settings are control from sceneSettings)
- Update all shader includes to use absolute path (allow users to create material in their Asset folder)
- Done a reorganization of the files (Move ShaderPass to RenderPipeline folder, Move all shadow related files to Lighting/Shadow and others)
- Improved performance and quality of Screen Space Shadows

## [3.3.0-preview] - 2018-01-01

### Added
- Added an error message to say to use Metal or Vulkan when trying to use OpenGL API
- Added a new Fabric shader model that supports Silk and Cotton/Wool
- Added a new HDRP Lighting Debug mode to visualize Light Volumes for Point, Spot, Line, Rectangular and Reflection Probes
- Add support for reflection probe light layers
- Improve quality of anisotropic on IBL

### Fixed
- Fix an issue where the screen where darken when rendering camera preview
- Fix display correct target platform when showing message to inform user that a platform is not supported
- Remove workaround for metal and vulkan in normal buffer encoding/decoding
- Fixed an issue with color picker not working in forward
- Fixed an issue where reseting HDLight do not reset all of its parameters
- Fixed shader compile warning in DebugLightVolumes.shader

### Changed
- Changed default reflection probe to be 256x256x6 and array size to be 64
- Removed dependence on the NdotL for thickness evaluation for translucency (based on artist's input)
- Increased the precision when comparing Planar or HD reflection probe volumes
- Remove various GC alloc in C#. Slightly better performance

## [3.2.0-preview] - 2018-01-01

### Added
- Added a luminance meter in the debug menu
- Added support of Light, reflection probe, emissive material, volume settings related to lighting to Lighting explorer
- Added support for 16bit shadows

### Fixed
- Fix issue with package upgrading (HDRP resources asset is now versionned to worarkound package manager limitation)
- Fix HDReflectionProbe offset displayed in gizmo different than what is affected.
- Fix decals getting into a state where they could not be removed or disabled.
- Fix lux meter mode - The lux meter isn't affected by the sky anymore
- Fix area light size reset when multi-selected
- Fix filter pass number in HDUtils.BlitQuad
- Fix Lux meter mode that was applying SSS
- Fix planar reflections that were not working with tile/cluster (olbique matrix)
- Fix debug menu at runtime not working after nested prefab PR come to trunk
- Fix scrolling issue in density volume

### Changed
- Shader code refactor: Split MaterialUtilities file in two parts BuiltinUtilities (independent of FragInputs) and MaterialUtilities (Dependent of FragInputs)
- Change screen space shadow rendertarget format from ARGB32 to RG16

## [3.1.0-preview] - 2018-01-01

### Added
- Decal now support per channel selection mask. There is now two mode. One with BaseColor, Normal and Smoothness and another one more expensive with BaseColor, Normal, Smoothness, Metal and AO. Control is on HDRP Asset. This may require to launch an update script for old scene: 'Edit/Render Pipeline/Single step upgrade script/Upgrade all DecalMaterial MaskBlendMode'.
- Decal now supports depth bias for decal mesh, to prevent z-fighting
- Decal material now supports draw order for decal projectors
- Added LightLayers support (Base on mask from renderers name RenderingLayers and mask from light name LightLayers - if they match, the light apply) - cost an extra GBuffer in deferred (more bandwidth)
- When LightLayers is enabled, the AmbientOclusion is store in the GBuffer in deferred path allowing to avoid double occlusion with SSAO. In forward the double occlusion is now always avoided.
- Added the possibility to add an override transform on the camera for volume interpolation
- Added desired lux intensity and auto multiplier for HDRI sky
- Added an option to disable light by type in the debug menu
- Added gradient sky
- Split EmissiveColor and bakeDiffuseLighting in forward avoiding the emissiveColor to be affect by SSAO
- Added a volume to control indirect light intensity
- Added EV 100 intensity unit for area lights
- Added support for RendererPriority on Renderer. This allow to control order of transparent rendering manually. HDRP have now two stage of sorting for transparent in addition to bact to front. Material have a priority then Renderer have a priority.
- Add Coupling of (HD)Camera and HDAdditionalCameraData for reset and remove in inspector contextual menu of Camera
- Add Coupling of (HD)ReflectionProbe and HDAdditionalReflectionData for reset and remove in inspector contextual menu of ReflectoinProbe
- Add macro to forbid unity_ObjectToWorld/unity_WorldToObject to be use as it doesn't handle camera relative rendering
- Add opacity control on contact shadow

### Fixed
- Fixed an issue with PreIntegratedFGD texture being sometimes destroyed and not regenerated causing rendering to break
- PostProcess input buffers are not copied anymore on PC if the viewport size matches the final render target size
- Fixed an issue when manipulating a lot of decals, it was displaying a lot of errors in the inspector
- Fixed capture material with reflection probe
- Refactored Constant Buffers to avoid hitting the maximum number of bound CBs in some cases.
- Fixed the light range affecting the transform scale when changed.
- Snap to grid now works for Decal projector resizing.
- Added a warning for 128x128 cookie texture without mipmaps
- Replace the sampler used for density volumes for correct wrap mode handling

### Changed
- Move Render Pipeline Debug "Windows from Windows->General-> Render Pipeline debug windows" to "Windows from Windows->Analysis-> Render Pipeline debug windows"
- Update detail map formula for smoothness and albedo, goal it to bright and dark perceptually and scale factor is use to control gradient speed
- Refactor the Upgrade material system. Now a material can be update from older version at any time. Call Edit/Render Pipeline/Upgrade all Materials to newer version
- Change name EnableDBuffer to EnableDecals at several place (shader, hdrp asset...), this require a call to Edit/Render Pipeline/Upgrade all Materials to newer version to have up to date material.
- Refactor shader code: BakeLightingData structure have been replace by BuiltinData. Lot of shader code have been remove/change.
- Refactor shader code: All GBuffer are now handled by the deferred material. Mean ShadowMask and LightLayers are control by lit material in lit.hlsl and not outside anymore. Lot of shader code have been remove/change.
- Refactor shader code: Rename GetBakedDiffuseLighting to ModifyBakedDiffuseLighting. This function now handle lighting model for transmission too. Lux meter debug mode is factor outisde.
- Refactor shader code: GetBakedDiffuseLighting is not call anymore in GBuffer or forward pass, including the ConvertSurfaceDataToBSDFData and GetPreLightData, this is done in ModifyBakedDiffuseLighting now
- Refactor shader code: Added a backBakeDiffuseLighting to BuiltinData to handle lighting for transmission
- Refactor shader code: Material must now call InitBuiltinData (Init all to zero + init bakeDiffuseLighting and backBakeDiffuseLighting ) and PostInitBuiltinData

## [3.0.0-preview] - 2018-01-01

### Fixed
- Fixed an issue with distortion that was using previous frame instead of current frame
- Fixed an issue where disabled light where not upgrade correctly to the new physical light unit system introduce in 2.0.5-preview

### Changed
- Update assembly definitions to output assemblies that match Unity naming convention (Unity.*).

## [2.0.5-preview] - 2018-01-01

### Added
- Add option supportDitheringCrossFade on HDRP Asset to allow to remove shader variant during player build if needed
- Add contact shadows for punctual lights (in additional shadow settings), only one light is allowed to cast contact shadows at the same time and so at each frame a dominant light is choosed among all light with contact shadows enabled.
- Add PCSS shadow filter support (from SRP Core)
- Exposed shadow budget parameters in HDRP asset
- Add an option to generate an emissive mesh for area lights (currently rectangle light only). The mesh fits the size, intensity and color of the light.
- Add an option to the HDRP asset to increase the resolution of volumetric lighting.
- Add additional ligth unit support for punctual light (Lumens, Candela) and area lights (Lumens, Luminance)
- Add dedicated Gizmo for the box Influence volume of HDReflectionProbe / PlanarReflectionProbe

### Changed
- Re-enable shadow mask mode in debug view
- SSS and Transmission code have been refactored to be able to share it between various material. Guidelines are in SubsurfaceScattering.hlsl
- Change code in area light with LTC for Lit shader. Magnitude is now take from FGD texture instead of a separate texture
- Improve camera relative rendering: We now apply camera translation on the model matrix, so before the TransformObjectToWorld(). Note: unity_WorldToObject and unity_ObjectToWorld must never be used directly.
- Rename positionWS to positionRWS (Camera relative world position) at a lot of places (mainly in interpolator and FragInputs). In case of custom shader user will be required to update their code.
- Rename positionWS, capturePositionWS, proxyPositionWS, influencePositionWS to positionRWS, capturePositionRWS, proxyPositionRWS, influencePositionRWS (Camera relative world position) in LightDefinition struct.
- Improve the quality of trilinear filtering of density volume textures.
- Improve UI for HDReflectionProbe / PlanarReflectionProbe

### Fixed
- Fixed a shader preprocessor issue when compiling DebugViewMaterialGBuffer.shader against Metal target
- Added a temporary workaround to Lit.hlsl to avoid broken lighting code with Metal/AMD
- Fixed issue when using more than one volume texture mask with density volumes.
- Fixed an error which prevented volumetric lighting from working if no density volumes with 3D textures were present.
- Fix contact shadows applied on transmission
- Fix issue with forward opaque lit shader variant being removed by the shader preprocessor
- Fixed compilation errors on platforms with limited XRSetting support.
- Fixed apply range attenuation option on punctual light
- Fixed issue with color temperature not take correctly into account with static lighting
- Don't display fog when diffuse lighting, specular lighting, or lux meter debug mode are enabled.

## [2.0.4-preview] - 2018-01-01

### Fixed
- Fix issue when disabling rough refraction and building a player. Was causing a crash.

## [2.0.3-preview] - 2018-01-01

### Added
- Increased debug color picker limit up to 260k lux

## [2.0.2-preview] - 2018-01-01

### Added
- Add Light -> Planar Reflection Probe command
- Added a false color mode in rendering debug
- Add support for mesh decals
- Add flag to disable projector decals on transparent geometry to save performance and decal texture atlas space
- Add ability to use decal diffuse map as mask only
- Add visualize all shadow masks in lighting debug
- Add export of normal and roughness buffer for forwardOnly and when in supportOnlyForward mode for forward
- Provide a define in lit.hlsl (FORWARD_MATERIAL_READ_FROM_WRITTEN_NORMAL_BUFFER) when output buffer normal is used to read the normal and roughness instead of caclulating it (can save performance, but lower quality due to compression)
- Add color swatch to decal material

### Changed
- Change Render -> Planar Reflection creation to 3D Object -> Mirror
- Change "Enable Reflector" name on SpotLight to "Angle Affect Intensity"
- Change prototype of BSDFData ConvertSurfaceDataToBSDFData(SurfaceData surfaceData) to BSDFData ConvertSurfaceDataToBSDFData(uint2 positionSS, SurfaceData surfaceData)

### Fixed
- Fix issue with StackLit in deferred mode with deferredDirectionalShadow due to GBuffer not being cleared. Gbuffer is still not clear and issue was fix with the new Output of normal buffer.
- Fixed an issue where interpolation volumes were not updated correctly for reflection captures.
- Fixed an exception in Light Loop settings UI

## [2.0.1-preview] - 2018-01-01

### Added
- Add stripper of shader variant when building a player. Save shader compile time.
- Disable per-object culling that was executed in C++ in HD whereas it was not used (Optimization)
- Enable texture streaming debugging (was not working before 2018.2)
- Added Screen Space Reflection with Proxy Projection Model
- Support correctly scene selection for alpha tested object
- Add per light shadow mask mode control (i.e shadow mask distance and shadow mask). It use the option NonLightmappedOnly
- Add geometric filtering to Lit shader (allow to reduce specular aliasing)
- Add shortcut to create DensityVolume and PlanarReflection in hierarchy
- Add a DefaultHDMirrorMaterial material for PlanarReflection
- Added a script to be able to upgrade material to newer version of HDRP
- Removed useless duplication of ForwardError passes.
- Add option to not compile any DEBUG_DISPLAY shader in the player (Faster build) call Support Runtime Debug display

### Changed
- Changed SupportForwardOnly to SupportOnlyForward in render pipeline settings
- Changed versioning variable name in HDAdditionalXXXData from m_version to version
- Create unique name when creating a game object in the rendering menu (i.e Density Volume(2))
- Re-organize various files and folder location to clean the repository
- Change Debug windows name and location. Now located at:  Windows -> General -> Render Pipeline Debug

### Removed
- Removed GlobalLightLoopSettings.maxPlanarReflectionProbes and instead use value of GlobalLightLoopSettings.planarReflectionProbeCacheSize
- Remove EmissiveIntensity parameter and change EmissiveColor to be HDR (Matching Builtin Unity behavior) - Data need to be updated - Launch Edit -> Single Step Upgrade Script -> Upgrade all Materials emissionColor

### Fixed
- Fix issue with LOD transition and instancing
- Fix discrepency between object motion vector and camera motion vector
- Fix issue with spot and dir light gizmo axis not highlighted correctly
- Fix potential crash while register debug windows inputs at startup
- Fix warning when creating Planar reflection
- Fix specular lighting debug mode (was rendering black)
- Allow projector decal with null material to allow to configure decal when HDRP is not set
- Decal atlas texture offset/scale is updated after allocations (used to be before so it was using date from previous frame)

## [0.0.0-preview] - 2018-01-01

### Added
- Configure the VolumetricLightingSystem code path to be on by default
- Trigger a build exception when trying to build an unsupported platform
- Introduce the VolumetricLightingController component, which can (and should) be placed on the camera, and allows one to control the near and the far plane of the V-Buffer (volumetric "froxel" buffer) along with the depth distribution (from logarithmic to linear)
- Add 3D texture support for DensityVolumes
- Add a better mapping of roughness to mipmap for planar reflection
- The VolumetricLightingSystem now uses RTHandles, which allows to save memory by sharing buffers between different cameras (history buffers are not shared), and reduce reallocation frequency by reallocating buffers only if the rendering resolution increases (and suballocating within existing buffers if the rendering resolution decreases)
- Add a Volumetric Dimmer slider to lights to control the intensity of the scattered volumetric lighting
- Add UV tiling and offset support for decals.
- Add mipmapping support for volume 3D mask textures

### Changed
- Default number of planar reflection change from 4 to 2
- Rename _MainDepthTexture to _CameraDepthTexture
- The VolumetricLightingController has been moved to the Interpolation Volume framework and now functions similarly to the VolumetricFog settings
- Update of UI of cookie, CubeCookie, Reflection probe and planar reflection probe to combo box
- Allow enabling/disabling shadows for area lights when they are set to baked.
- Hide applyRangeAttenuation and FadeDistance for directional shadow as they are not used

### Removed
- Remove Resource folder of PreIntegratedFGD and add the resource to RenderPipeline Asset

### Fixed
- Fix ConvertPhysicalLightIntensityToLightIntensity() function used when creating light from script to match HDLightEditor behavior
- Fix numerical issues with the default value of mean free path of volumetric fog
- Fix the bug preventing decals from coexisting with density volumes
- Fix issue with alpha tested geometry using planar/triplanar mapping not render correctly or flickering (due to being wrongly alpha tested in depth prepass)
- Fix meta pass with triplanar (was not handling correctly the normal)
- Fix preview when a planar reflection is present
- Fix Camera preview, it is now a Preview cameraType (was a SceneView)
- Fix handling unknown GPUShadowTypes in the shadow manager.
- Fix area light shapes sent as point lights to the baking backends when they are set to baked.
- Fix unnecessary division by PI for baked area lights.
- Fix line lights sent to the lightmappers. The backends don't support this light type.
- Fix issue with shadow mask framesettings not correctly taken into account when shadow mask is enabled for lighting.
- Fix directional light and shadow mask transition, they are now matching making smooth transition
- Fix banding issues caused by high intensity volumetric lighting
- Fix the debug window being emptied on SRP asset reload
- Fix issue with debug mode not correctly clearing the GBuffer in editor after a resize
- Fix issue with ResetMaterialKeyword not resetting correctly ToggleOff/Roggle Keyword
- Fix issue with motion vector not render correctly if there is no depth prepass in deferred

## [0.0.0-preview] - 2018-01-01

### Added
- Screen Space Refraction projection model (Proxy raycasting, HiZ raymarching)
- Screen Space Refraction settings as volume component
- Added buffered frame history per camera
- Port Global Density Volumes to the Interpolation Volume System.
- Optimize ImportanceSampleLambert() to not require the tangent frame.
- Generalize SampleVBuffer() to handle different sampling and reconstruction methods.
- Improve the quality of volumetric lighting reprojection.
- Optimize Morton Order code in the Subsurface Scattering pass.
- Planar Reflection Probe support roughness (gaussian convolution of captured probe)
- Use an atlas instead of a texture array for cluster transparent decals
- Add a debug view to visualize the decal atlas
- Only store decal textures to atlas if decal is visible, debounce out of memory decal atlas warning.
- Add manipulator gizmo on decal to improve authoring workflow
- Add a minimal StackLit material (work in progress, this version can be used as template to add new material)

### Changed
- EnableShadowMask in FrameSettings (But shadowMaskSupport still disable by default)
- Forced Planar Probe update modes to (Realtime, Every Update, Mirror Camera)
- Screen Space Refraction proxy model uses the proxy of the first environment light (Reflection probe/Planar probe) or the sky
- Moved RTHandle static methods to RTHandles
- Renamed RTHandle to RTHandleSystem.RTHandle
- Move code for PreIntegratedFDG (Lit.shader) into its dedicated folder to be share with other material
- Move code for LTCArea (Lit.shader) into its dedicated folder to be share with other material

### Removed
- Removed Planar Probe mirror plane position and normal fields in inspector, always display mirror plane and normal gizmos

### Fixed
- Fix fog flags in scene view is now taken into account
- Fix sky in preview windows that were disappearing after a load of a new level
- Fix numerical issues in IntersectRayAABB().
- Fix alpha blending of volumetric lighting with transparent objects.
- Fix the near plane of the V-Buffer causing out-of-bounds look-ups in the clustered data structure.
- Depth and color pyramid are properly computed and sampled when the camera renders inside a viewport of a RTHandle.
- Fix decal atlas debug view to work correctly when shadow atlas view is also enabled
- Fix TransparentSSR with non-rendergraph.
- Fix shader compilation warning on SSR compute shader.<|MERGE_RESOLUTION|>--- conflicted
+++ resolved
@@ -48,9 +48,6 @@
 - Cleanup Shader UI.
 - Fixed sub-shadow rendering for cached shadow maps.
 - Fixed PCSS filtering issues with cached shadow maps.
-<<<<<<< HEAD
-- Fixed issue with NaNs in Volumetric Clouds on some platforms.
-=======
 - Fixed performance issue with ShaderGraph and Alpha Test
 - Fixed error when increasing the maximum planar reflection limit (case 1306530).
 - Fixed alpha output in debug view and AOVs when using shadow matte (case 1311830).
@@ -59,9 +56,8 @@
 - Fixed: SSR with transparent (case 1311088)
 - Fixed decals in material debug display.
 - Fix crash on VolumeComponentWithQualityEditor when the current Pipeline is not HDRP
-
 - Fixed WouldFitInAtlas that would previously return wrong results if any one face of a point light would fit (it used to return true even though the light in entirety wouldn't fit).
->>>>>>> c52f13f6
+- Fixed issue with NaNs in Volumetric Clouds on some platforms.
 
 ### Changed
 - Changed Window/Render Pipeline/HD Render Pipeline Wizard to Window/Rendering/HDRP Wizard
