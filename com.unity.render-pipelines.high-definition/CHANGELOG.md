--- conflicted
+++ resolved
@@ -784,9 +784,6 @@
 - Fixed issue with emissive mesh for area light not appearing in playmode if Reload Scene option is disabled in Enter Playmode Settings.
 - Fixed issue when Reflection Probes are set to OnEnable and are never rendered if the probe is enabled when the camera is farther than the probe fade distance. 
 - Fixed issue with sun icon being clipped in the look dev window. 
-<<<<<<< HEAD
-- Fixed "Screen position out of view frustum" error when camera is at exactly the planar reflection probe location.
-=======
 - Fixed error about layers when disabling emissive mesh for area lights.
 - Fix issue when the user deletes the composition graph or .asset in runtime (case 1263319)
 - Fixed assertion failure when changing resolution to compositor layers after using AOVs (case 1265023) 
@@ -800,7 +797,7 @@
 - Fixed shader warning in DofGather (case 1272931)
 - Fixed AOV export of depth buffer which now correctly export linear depth (case 1265001)
 - Fixed issue that caused the decal atlas to not be updated upon changing of the decal textures content.
->>>>>>> 5777dc5b
+- Fixed "Screen position out of view frustum" error when camera is at exactly the planar reflection probe location.
 
 ### Changed
 - Improve MIP selection for decals on Transparents
