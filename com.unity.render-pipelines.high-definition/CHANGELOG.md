--- conflicted
+++ resolved
@@ -16,16 +16,12 @@
 - Adding support of 4 channel tex coords for ray tracing (case 1265309).
 - Added a help button on the volume component toolbar for documentation.
 - Added range remapping to metallic property for Lit and Decal shaders.
-<<<<<<< HEAD
-- Making the reflection and refractions of cubemaps distance based.
-=======
 - Exposed the API to access HDRP shader pass names.
 - Added the status check of default camera frame settings in the DXR wizard.
 - Added frame setting for Virtual Texturing. 
 - Added a fade distance for light influencing volumetric lighting.
 - Adding an "Include For Ray Tracing" toggle on lights to allow the user to exclude them when ray tracing is enabled in the frame settings of a camera.
 - Added fog volumetric scattering support for path tracing.
->>>>>>> e3fd1e26
 
 ### Fixed
 - Fixed an issue where the Exposure Shader Graph node had clipped text. (case 1265057)
@@ -61,6 +57,7 @@
 - Removed green coloration of the UV on the DecalProjector gizmo.
 - Now the DXR wizard displays the name of the target asset that needs to be changed.
 - Standardized naming for the option regarding Transparent objects being able to receive Screen Space Reflections.
+- Making the reflection and refractions of cubemaps distance based.
 
 ## [10.1.0] - 2020-10-12
 
