﻿# Changelog
All notable changes to this package will be documented in this file.

The format is based on [Keep a Changelog](http://keepachangelog.com/en/1.0.0/)
and this project adheres to [Semantic Versioning](http://semver.org/spec/v2.0.0.html).

## [Unreleased]

### Added
- Added a function (HDRenderPipeline.ResetRTHandleReferenceSize) to reset the reference size of RTHandle systems.

### Fixed
- Fixed shadowmask UI now correctly showing shadowmask disable
- Fixed the indirect diffuse texture not being ignored when it should (ray tracing disabled).
- Fixed a performance issue with stochastic ray traced area shadows.
- Made more explicit the warning about raytracing and asynchronous compute. Also fixed the condition in which it appears.
- Fixed a null ref exception in static sky when the default volume profile is invalid.
- Fixed an error about procedural sky being logged by mistake.
- Fixed flickering of the game/scene view when lookdev is running.
- Fixed some GCAlloc in the debug window.
- Removed logic in the UI to disable parameters for contact shadows and fog volume components as it was going against the concept of the volume system.
- Fixed over consumption of GPU memory by the Physically Based Sky.
- Put more information in Camera background type tooltip and fixed inconsistent exposure behavior when changing bg type.
- Fixed an issue where asset preview could be rendered white because of static lighting sky.
- Fixed an issue where static lighting was not updated when removing the static lighting sky profile.
- Fixed SceneView Draw Modes not being properly updated after opening new scene view panels or changing the editor layout.
- Fixed depth prepass and postpass being disabled after changing the shader in the material UI.
- Fix an issue in reading the gbuffer for ray traced subsurface scattering (case 1248358).
- Fixed an issue where editing the Look Dev default profile would not reflect directly in the Look Dev window.
- Fixed an issue where manipulating the color wheels in a volume component would reset the cursor every time.
- Fixed an issue where static sky lighting would not be updated for a new scene until it's reloaded at least once.
- Fixed missing include guards in shadow hlsl files.
<<<<<<< HEAD
- Fixed issue with light layers bigger than 8 (and above the supported range).
- Fixed the valid TRS test failing due to variable not being initialized to the identity matrix in RTShadows (1220600).
=======
- Fixed issue with light layers bigger than 8 (and above the supported range). 
- Fixed an issue where decals were duplicated in prefab isolation mode.
>>>>>>> 78daa436

### Changed
- Shadowmask and realtime reflection probe property are hide in Quality settings
- Made the StaticLightingSky class public so that users can change it by script for baking purpose.
- Changed default exposure compensation to 0.

### Fixed
- Fixed a cause of NaN when a normal of 0-length is generated (usually via shadergraph).
- Fixed a bug where not all entries were generated for the Attributes Struct in Shader Graph shaders. (case 1250275)

## [8.1.0] - 2020-04-21

### Added
- Add XR setting to control camera jitter for temporal effects #6259
- Added an error message in the DrawRenderers custom pass when rendering opaque objects with an HDRP asset in DeferredOnly mode.
- Added support for specular AA from geometric curvature in AxF
- Added support for baked AO (no input for now) in AxF
- Added an info box to warn about depth test artifacts when rendering object twice in custom passes with MSAA.
- Added support for rasterized area light shadows in StackLit
- Added Light decomposition lighting debugging modes and support in AOV
- Added exposure compensation to Fixed exposure mode
- Added range attenuation for box-shaped spotlights.
- Added Min distance to contact shadows.
- Added scenes for hair and fabric and decals with material samples
- Added fabric materials and textures
- Added information for fabric materials in fabric scene

### Fixed
- Fixed an issue where a dynamic sky changing any frame may not update the ambient probe.
- Fixed an issue where default volume would not update when switching profile.
- Fixed an issue where AO override would not override specular occlusion.
- Fixed an issue where Volume inspector might not refresh correctly in some cases.
- Fixed an issue related to the envlightdatasrt not being bound in recursive rendering.
- Fixed issue with uncached reflection probe cameras reseting the debug mode (case 1224601)
- Fixed issue with atmospheric fog turning black if a planar reflection probe is placed below ground level. (case 1226588)
- Fix when rescale probe all direction below zero (1219246)
- Fixed issue with resources being accessed before initialization process has been performed completely. 
- Fixed render texture with XR
- Fixed sRGB mismatch with XR SDK
- Fixed XR single-pass with Mock HMD plugin
- Fixed XR culling with multiple cameras
- Fixed shadow cascade tooltip when using the metric mode (case 1229232)
- Focus on Decal uses the extends of the projectors
- Fixed how the area light influence volume is computed to match rasterization.
- Fixed usage of light size data that are not available at runtime.
- Fixed light type resolution when performing a reset on HDAdditionalLightData (case 1220931)
- Fixed drag area width at left of Light's intensity field in Inspector.
- Fix for issue that prevented scene from being completely saved when baked reflection probes are present and lighting is set to auto generate.
- Fixed the depth buffer copy made before custom pass after opaque and normal injection point.
- Fixed a weird behavior in the scalable settings drawing when the space becomes tiny (1212045).
- Fixed an usage of a a compute buffer not bound (1229964)
- Fixed an issue where unncessarily serialized members in StaticLightingSky component would change each time the scene is changed.
- Fix issues in the post process system with RenderTexture being invalid in some cases, causing rendering problems.
- Fixed an issue where changing the default volume profile from another inspector would not update the default volume editor.
- Fixed path validation when creating new volume profile (case 1229933)
- Fix for range compression factor for probes going negative (now clamped to positive values).
- Fixed various object leaks in HDRP.
- Fix for assertion triggering sometimes when saving a newly created lit shader graph (case 1230996)
- Fixed MSAA depth resolve when there is no motion vectors
- Fix issue causing wrong planar reflection rendering when more than one camera is present.
- Fixed culling of planar reflection probes that change position (case 1218651)
- Fixed null reference when processing lightprobe (case 1235285)
- Fix black screen in XR when HDRP package is present but not used.
- Fixed white flash happening with auto-exposure in some cases (case 1223774)
- Fixed NaN which can appear with real time reflection and inf value
- Fixed raytracing shader compilation on Metal
- Fixed an issue that was collapsing the volume components in the HDRP default settings
- Fixed warning about missing bound decal buffer
- Fixed the debug exposure mode for display sky reflection and debug view baked lighting
- Fixed shader warning on Xbox for ResolveStencilBuffer.compute. 
- Fixed unneeded cookie texture allocation for cone stop lights.
- Fixed issue when toggling anything in HDRP asset that will produce an error (case 1238155)
- Fixed scalarization code for contact shadows
- Fix MaterialBalls having same guid issue
- Fix spelling and grammatical errors in material samples

### Changed
- Rejecting history for ray traced reflections based on a threshold evaluated on the neighborhood of the sampled history.
- Renamed "Environment" to "Reflection Probes" in tile/cluster debug menu.
- Utilities namespace is obsolete, moved its content to UnityEngine.Rendering (case 1204677)
- All custom pass volumes are now executed for one injection point instead of the first one.
- Optimized PrepareLightsForGPU (cost reduced by over 25%) and PrepareGPULightData (around twice as fast now).
- Rejecting history for ray traced reflections based on a threshold evaluated on the neighborhood of the sampled history.
- Renamed "Environment" to "Reflection Probes" in tile/cluster debug menu.
- Debug exposure in debug menu have been replace to debug exposure compensation in EV100 space and is always visible.
- Cookie are now supported in lightmaper. All lights casting cookie and baked will now include cookie influence.
- Diffusion Profile and Material references in HDRP materials are now correctly exported to unity packages. Note that the diffusion profile or the material references need to be edited once before this can work properly.

## [8.0.1] - 2020-02-25

Version Updated
The version number for this package has increased due to a version update of a related graphics package.

## [8.0.0] - 2020-02-25

Version Updated
The version number for this package has increased due to a version update of a related graphics package.

## [7.3.0] - 2020-03-11

### Added
- Added the exposure sliders to the planar reflection probe preview
- Added a warning and workaround instructions that appear when you enable XR single-pass after the first frame with the XR SDK.
- Added an "enable" toggle to the SSR volume component.

### Fixed
- Fixed issue with AssetPostprocessors dependencies causing models to be imported twice when upgrading the package version.
- Fix player build DX12
- Fix issue with AO being misaligned when multiple view are visible.
- Fix issue that caused the clamp of camera rotation motion for motion blur to be ineffective.
- Fixed culling of lights with XR SDK
- Fixed memory stomp in shadow caching code, leading to overflow of Shadow request array and runtime errors.
- Fixed an issue related to transparent objects reading the ray traced indirect diffuse buffer
- Fixed an issue with filtering ray traced area lights when the intensity is high or there is an exposure.
- Fixed ill-formed include path in Depth Of Field shader.
- Fixed a bug in semi-transparent shadows (object further than the light casting shadows)
- Fix state enabled of default volume profile when in package.
- Fixed removal of MeshRenderer and MeshFilter on adding Light component. 
- Fixed a bug in debug light volumes.
- Fixed the culling was not disposed error in build log.
- Fixed an issue where fog sky color mode could sample NaNs in the sky cubemap.
- Fixed a leak in the PBR sky renderer.
- Added a tooltip to the Ambient Mode parameter in the Visual Envionment volume component.
- Static lighting sky now takes the default volume into account (this fixes discrepancies between baked and realtime lighting).
- Fixed a leak in the sky system.
- Hide reflection probes in the renderer components.
- Removed MSAA Buffers allocation when lit shader mode is set to "deferred only".
- Fixed invalid cast for realtime reflection probes (case 1220504)
- Fixed invalid game view rendering when disabling all cameras in the scene (case 1105163)
- Fixed infinite reload loop while displaying Light's Shadow's Link Light Layer in Inspector of Prefab Asset.
- Fixed the cookie atlas size and planar atlas size being too big after an upgrade of the HDRP asset.
- Fixed alpha clipping test (comparison was '>', now '>=')
- Fixed preview camera (eg. shader graph preview) when path tracing is on
- Fixed DXR player build
- Fixed compilation issue with linux vulkan and raytrace shader
- Fixed the HDRP asset migration code not being called after an upgrade of the package
- Fixed draw renderers custom pass out of bound exception
- Fixed an issue with emissive light meshes not being in the RAS.
- Fixed a warning due to StaticLightingSky when reloading domain in some cases.
- Fixed the MaxLightCount being displayed when the light volume debug menu is on ColorAndEdge.
- Fix an exception in case two LOD levels are using the same mesh renderer.
- Fixed error in the console when switching shader to decal in the material UI.
- Fixed z-fighting in scene view when scene lighting is off (case 1203927)
- Fixed some typos in debug menu (case 1224594)
- Fixed an issue with refraction model and ray traced recursive rendering (case 1198578).
- Fixed cubemap thumbnail generation at project load time. 
- Half fixed shuriken particle light that cast shadows (only the first one will be correct)
- Fixed an issue with the specularFGD term being used when the material has a clear coat (lit shader).

### Changed
- Renamed the cubemap used for diffuse convolution to a more explicit name for the memory profiler.
- Light dimmer can now get values higher than one and was renamed to multiplier in the UI. 
- Removed info box requesting volume component for Visual Environment and updated the documentation with the relevant information.
- Add range-based clipping to box lights (case 1178780)
- Improve area light culling (case 1085873)
- Light Hierarchy debug mode can now adjust Debug Exposure for visualizing high exposure scenes.
- Changed the diffusion profile warning on the material to an info and changed the message to be more precise.

## [7.2.0] - 2020-02-10

### Added
- Added the possibility to have ray traced colored and semi-transparent shadows on directional lights.
- Exposed the debug overlay ratio in the debug menu.
- Added a separate frame settings for tonemapping alongside color grading.
- Added the receive fog option in the material UI for ShaderGraphs.
- Added a public virtual bool in the custom post processes API to specify if a post processes should be executed in the scene view.
- Added a menu option that checks scene issues with ray tracing. Also removed the previously existing warning at runtime.
- Added Contrast Adaptive Sharpen (CAS) Upscaling effect.
- Added APIs to update probe settings at runtime.
- Added documentation for the rayTracingSupported method in HDRP
- Added user-selectable format for the post processing passes. 
- Added support for alpha channel in some post-processing passes (DoF, TAA, Uber).
- Added warnings in FrameSettings inspector when using DXR and atempting to use Asynchronous Execution.
- Exposed Stencil bits that can be used by the user.
- Added history rejection based on velocity of intersected objects for directional, point and spot lights.
- Added a affectsVolumetric field to the HDAdditionalLightData API to know if light affects volumetric fog.
- Add OS and Hardware check in the Wizard fixes for DXR.
- Added option to exclude camera motion from motion blur.
- Added semi-transparent shadows for point and spot lights.
- Added support for semi-transparent shadow for unlit shader and unlit shader graph.
- Added the alpha clip enabled toggle to the material UI for all HDRP shader graphs.
- Added Material Samples to explain how to use the lit shader features
- Added an initial implementation of ray traced sub surface scattering
- Added AssetPostprocessors and Shadergraphs to handle Arnold Standard Surface and 3DsMax Physical material import from FBX. 
- Added support for Smoothness Fade start work when enabling ray traced reflections.
- Added Contact shadow, Micro shadows and Screen space refraction API documentation.
- Added script documentation for SSR, SSAO (ray tracing), GI, Light Cluster, RayTracingSettings, Ray Counters, etc.
- Added path tracing support for refraction and internal reflections.
- Added support for Thin Refraction Model and Lit's Clear Coat in Path Tracing.
- Added the Tint parameter to Sky Colored Fog.

### Fixed
- Update documentation of HDRISky-Backplate, precise how to have Ambient Occlusion on the Backplate
- Fixed TerrainLitGUI when per-pixel normal property is not present.
- Fixed a bug due to depth history begin overriden too soon
- Fixed issue that caused Distortion UI to appear in Lit.
- Fixed several issues with decal duplicating when editing them.
- Fixed initialization of volumetric buffer params (1204159)
- Fixed an issue where frame count was incorrectly reset for the game view, causing temporal processes to fail.
- Fixed Culling group was not disposed error.
- Fixed issues on some GPU that do not support gathers on integer textures.
- Fixed an issue with ambient probe not being initialized for the first frame after a domain reload for volumetric fog.
- Fixed the scene visibility of decal projectors and density volumes
- Fixed a leak in sky manager.
- Fixed an issue where entering playmode while the light editor is opened would produce null reference exceptions.
- Fixed the debug overlay overlapping the debug menu at runtime.
- Fixed an issue with the framecount when changing scene.
- Fixed errors that occurred when using invalid near and far clip plane values for planar reflections.
- Fixed issue with motion blur sample weighting function.
- Fixed motion vectors in MSAA.
- Fixed sun flare blending (case 1205862).
- Fixed a lot of issues related to ray traced screen space shadows.
- Fixed memory leak caused by apply distortion material not being disposed.
- Fixed Reflection probe incorrectly culled when moving its parent (case 1207660)
- Fixed a nullref when upgrading the Fog volume components while the volume is opened in the inspector.
- Fix issues where decals on PS4 would not correctly write out the tile mask causing bits of the decal to go missing.
- Use appropriate label width and text content so the label is completely visible
- Fixed an issue where final post process pass would not output the default alpha value of 1.0 when using 11_11_10 color buffer format.
- Fixed SSR issue after the MSAA Motion Vector fix.
- Fixed an issue with PCSS on directional light if punctual shadow atlas was not allocated.
- Fixed an issue where shadow resolution would be wrong on the first face of a baked reflection probe.
- Fixed issue with PCSS softness being incorrect for cascades different than the first one.
- Fixed custom post process not rendering when using multiple HDRP asset in quality settings
- Fixed probe gizmo missing id (case 1208975)
- Fixed a warning in raytracingshadowfilter.compute
- Fixed issue with AO breaking with small near plane values.
- Fixed custom post process Cleanup function not called in some cases.
- Fixed shader warning in AO code.
- Fixed a warning in simpledenoiser.compute
- Fixed tube and rectangle light culling to use their shape instead of their range as a bounding box.
- Fixed caused by using gather on a UINT texture in motion blur. 
- Fix issue with ambient occlusion breaking when dynamic resolution is active.
- Fixed some possible NaN causes in Depth of Field.
- Fixed Custom Pass nullref due to the new Profiling Sample API changes
- Fixed the black/grey screen issue on after post process Custom Passes in non dev builds.
- Fixed particle lights.
- Improved behavior of lights and probe going over the HDRP asset limits.
- Fixed issue triggered when last punctual light is disabled and more than one camera is used.
- Fixed Custom Pass nullref due to the new Profiling Sample API changes
- Fixed the black/grey screen issue on after post process Custom Passes in non dev builds.
- Fixed XR rendering locked to vsync of main display with Standalone Player.
- Fixed custom pass cleanup not called at the right time when using multiple volumes.
- Fixed an issue on metal with edge of decal having artifact by delaying discard of fragments during decal projection
- Fixed various shader warning
- Fixing unnecessary memory allocations in the ray tracing cluster build
- Fixed duplicate column labels in LightEditor's light tab
- Fixed white and dark flashes on scenes with very high or very low exposure when Automatic Exposure is being used.
- Fixed an issue where passing a null ProfilingSampler would cause a null ref exception.
- Fixed memory leak in Sky when in matcap mode.
- Fixed compilation issues on platform that don't support VR.
- Fixed migration code called when we create a new HDRP asset.
- Fixed RemoveComponent on Camera contextual menu to not remove Camera while a component depend on it.
- Fixed an issue where ambient occlusion and screen space reflections editors would generate null ref exceptions when HDRP was not set as the current pipeline.
- Fixed a null reference exception in the probe UI when no HDRP asset is present.
- Fixed the outline example in the doc (sampling range was dependent on screen resolution)
- Fixed a null reference exception in the HDRI Sky editor when no HDRP asset is present.
- Fixed an issue where Decal Projectors created from script where rotated around the X axis by 90°.
- Fixed frustum used to compute Density Volumes visibility when projection matrix is oblique.
- Fixed a null reference exception in Path Tracing, Recursive Rendering and raytraced Global Illumination editors when no HDRP asset is present.
- Fix for NaNs on certain geometry with Lit shader -- [case 1210058](https://fogbugz.unity3d.com/f/cases/1210058/)
- Fixed an issue where ambient occlusion and screen space reflections editors would generate null ref exceptions when HDRP was not set as the current pipeline.
- Fixed a null reference exception in the probe UI when no HDRP asset is present.
- Fixed the outline example in the doc (sampling range was dependent on screen resolution)
- Fixed a null reference exception in the HDRI Sky editor when no HDRP asset is present.
- Fixed an issue where materials newly created from the contextual menu would have an invalid state, causing various problems until it was edited.
- Fixed transparent material created with ZWrite enabled (now it is disabled by default for new transparent materials)
- Fixed mouseover on Move and Rotate tool while DecalProjector is selected.
- Fixed wrong stencil state on some of the pixel shader versions of deferred shader.
- Fixed an issue where creating decals at runtime could cause a null reference exception.
- Fixed issue that displayed material migration dialog on the creation of new project.
- Fixed various issues with time and animated materials (cases 1210068, 1210064).
- Updated light explorer with latest changes to the Fog and fixed issues when no visual environment was present.
- Fixed not handleling properly the recieve SSR feature with ray traced reflections
- Shadow Atlas is no longer allocated for area lights when they are disabled in the shader config file.
- Avoid MRT Clear on PS4 as it is not implemented yet.
- Fixed runtime debug menu BitField control.
- Fixed the radius value used for ray traced directional light.
- Fixed compilation issues with the layered lit in ray tracing shaders.
- Fixed XR autotests viewport size rounding
- Fixed mip map slider knob displayed when cubemap have no mipmap
- Remove unnecessary skip of material upgrade dialog box.
- Fixed the profiling sample mismatch errors when enabling the profiler in play mode
- Fixed issue that caused NaNs in reflection probes on consoles.
- Fixed adjusting positive axis of Blend Distance slides the negative axis in the density volume component.
- Fixed the blend of reflections based on the weight.
- Fixed fallback for ray traced reflections when denoising is enabled.
- Fixed error spam issue with terrain detail terrainDetailUnsupported (cases 1211848)
- Fixed hardware dynamic resolution causing cropping/scaling issues in scene view (case 1158661)
- Fixed Wizard check order for `Hardware and OS` and `Direct3D12`
- Fix AO issue turning black when Far/Near plane distance is big.
- Fixed issue when opening lookdev and the lookdev volume have not been assigned yet.
- Improved memory usage of the sky system.
- Updated label in HDRP quality preference settings (case 1215100)
- Fixed Decal Projector gizmo not undoing properly (case 1216629)
- Fix a leak in the denoising of ray traced reflections.
- Fixed Alignment issue in Light Preset
- Fixed Environment Header in LightingWindow
- Fixed an issue where hair shader could write garbage in the diffuse lighting buffer, causing NaNs.
- Fixed an exposure issue with ray traced sub-surface scattering.
- Fixed runtime debug menu light hierarchy None not doing anything.
- Fixed the broken ShaderGraph preview when creating a new Lit graph.
- Fix indentation issue in preset of LayeredLit material.
- Fixed minor issues with cubemap preview in the inspector.
- Fixed wrong build error message when building for android on mac.
- Fixed an issue related to denoising ray trace area shadows.
- Fixed wrong build error message when building for android on mac.
- Fixed Wizard persistency of Direct3D12 change on domain reload.
- Fixed Wizard persistency of FixAll on domain reload.
- Fixed Wizard behaviour on domain reload.
- Fixed a potential source of NaN in planar reflection probe atlas.
- Fixed an issue with MipRatio debug mode showing _DebugMatCapTexture not being set.
- Fixed missing initialization of input params in Blit for VR.
- Fix Inf source in LTC for area lights.

### Changed
- Hide unused LOD settings in Quality Settings legacy window.
- Reduced the constrained distance for temporal reprojection of ray tracing denoising
- Removed shadow near plane from the Directional Light Shadow UI.
- Improved the performances of custom pass culling.
- The scene view camera now replicates the physical parameters from the camera tagged as "MainCamera".
- Reduced the number of GC.Alloc calls, one simple scene without plarnar / probes, it should be 0B.
- Renamed ProfilingSample to ProfilingScope and unified API. Added GPU Timings.
- Updated macros to be compatible with the new shader preprocessor.
- Ray tracing reflection temporal filtering is now done in pre-exposed space
- Search field selects the appropriate fields in both project settings panels 'HDRP Default Settings' and 'Quality/HDRP'
- Disabled the refraction and transmission map keywords if the material is opaque.
- Keep celestial bodies outside the atmosphere.
- Updated the MSAA documentation to specify what features HDRP supports MSAA for and what features it does not.
- Shader use for Runtime Debug Display are now correctly stripper when doing a release build
- Now each camera has its own Volume Stack. This allows Volume Parameters to be updated as early as possible and be ready for the whole frame without conflicts between cameras.
- Disable Async for SSR, SSAO and Contact shadow when aggregated ray tracing frame setting is on.
- Improved performance when entering play mode without domain reload by a factor of ~25
- Renamed the camera profiling sample to include the camera name
- Discarding the ray tracing history for AO, reflection, diffuse shadows and GI when the viewport size changes.
- Renamed the camera profiling sample to include the camera name
- Renamed the post processing graphic formats to match the new convention.
- The restart in Wizard for DXR will always be last fix from now on
- Refactoring pre-existing materials to share more shader code between rasterization and ray tracing.
- Setting a material's Refraction Model to Thin does not overwrite the Thickness and Transmission Absorption Distance anymore.
- Removed Wind textures from runtime as wind is no longer built into the pipeline
- Changed Shader Graph titles of master nodes to be more easily searchable ("HDRP/x" -> "x (HDRP)")
- Expose StartSinglePass() and StopSinglePass() as public interface for XRPass
- Replaced the Texture array for 2D cookies (spot, area and directional lights) and for planar reflections by an atlas.
- Moved the tier defining from the asset to the concerned volume components.
- Changing from a tier management to a "mode" management for reflection and GI and removing the ability to enable/disable deferred and ray bining (they are now implied by performance mode)
- The default FrameSettings for ScreenSpaceShadows is set to true for Camera in order to give a better workflow for DXR.
- Refactor internal usage of Stencil bits.
- Changed how the material upgrader works and added documentation for it.
- Custom passes now disable the stencil when overwriting the depth and not writing into it.
- Renamed the camera profiling sample to include the camera name
- Changed the way the shadow casting property of transparent and tranmissive materials is handeled for ray tracing.
- Changed inspector materials stencil setting code to have more sharing.
- Updated the default scene and default DXR scene and DefaultVolumeProfile.
- Changed the way the length parameter is used for ray traced contact shadows.
- Improved the coherency of PCSS blur between cascades.
- Updated VR checks in Wizard to reflect new XR System.
- Removing unused alpha threshold depth prepass and post pass for fabric shader graph.
- Transform result from CIE XYZ to sRGB color space in EvalSensitivity for iridescence.
- Hide the Probes section in the Renderer editos because it was unused.
- Moved BeginCameraRendering callback right before culling.
- Changed the visibility of the Indirect Lighting Controller component to public.

## [7.1.8] - 2020-01-20

### Fixed
- Fixed white and dark flashes on scenes with very high or very low exposure when Automatic Exposure is being used.
- Fixed memory leak in Sky when in matcap mode.
	
### Changed
- On Xbox and PS4 you will also need to download the com.unity.render-pipeline.platform (ps4 or xboxone) package from the appropriate platform developer forum

## [7.1.7] - 2019-12-11

### Added
- Added a check in the custom post process template to throw an error if the default shader is not found.

### Fixed
- Fixed rendering errors when enabling debug modes with custom passes
- Fix an issue that made PCSS dependent on Atlas resolution (not shadow map res)
- Fixing a bug whith histories when n>4 for ray traced shadows
- Fixing wrong behavior in ray traced shadows for mesh renderers if their cast shadow is shadow only or double sided
- Only tracing rays for shadow if the point is inside the code for spotlight shadows
- Only tracing rays if the point is inside the range for point lights
- Fixing ghosting issues when the screen space shadow  indexes change for a light with ray traced shadows
- Fixed an issue with stencil management and Xbox One build that caused corrupted output in deferred mode.
- Fixed a mismatch in behavior between the culling of shadow maps and ray traced point and spot light shadows
- Fixed recursive ray tracing not working anymore after intermediate buffer refactor.
- Fixed ray traced shadow denoising not working (history rejected all the time).
- Fixed shader warning on xbox one
- Fixed cookies not working for spot lights in ray traced reflections, ray traced GI and recursive rendering
- Fixed an inverted handling of CoatSmoothness for SSR in StackLit.
- Fixed missing distortion inputs in Lit and Unlit material UI.
- Fixed issue that propagated NaNs across multiple frames through the exposure texture. 
- Fixed issue with Exclude from TAA stencil ignored. 
- Fixed ray traced reflection exposure issue.
- Fixed issue with TAA history not initialising corretly scale factor for first frame
- Fixed issue with stencil test of material classification not using the correct Mask (causing false positive and bad performance with forward material in deferred)
- Fixed issue with History not reset when chaning antialiasing mode on camera
- Fixed issue with volumetric data not being initialized if default settings have volumetric and reprojection off. 
- Fixed ray tracing reflection denoiser not applied in tier 1
- Fixed the vibility of ray tracing related methods.
- Fixed the diffusion profile list not saved when clicking the fix button in the material UI.
- Fixed crash when pushing bounce count higher than 1 for ray traced GI or reflections
- Fixed PCSS softness scale so that it better match ray traced reference for punctual lights. 
- Fixed exposure management for the path tracer
- Fixed AxF material UI containing two advanced options settings.
- Fixed an issue where cached sky contexts were being destroyed wrongly, breaking lighting in the LookDev
- Fixed issue that clamped PCSS softness too early and not after distance scale.
- Fixed fog affect transparent on HD unlit master node
- Fixed custom post processes re-ordering not saved.
- Fixed NPE when using scalable settings
- Fixed an issue where PBR sky precomputation was reset incorrectly in some cases causing bad performance.
- Fixed a bug in dxr due to depth history begin overriden too soon
- Fixed CustomPassSampleCameraColor scale issue when called from Before Transparent injection point.
- Fixed corruption of AO in baked probes.
- Fixed issue with upgrade of projects that still had Very High as shadow filtering quality.
- Removed shadow near plane from the Directional Light Shadow UI.
- Fixed performance issue with performances of custom pass culling.

## [7.1.6] - 2019-11-22

### Added
- Added Backplate projection from the HDRISky
- Added Shadow Matte in UnlitMasterNode, which only received shadow without lighting
- Added support for depth copy with XR SDK
- Added debug setting to Render Pipeline Debug Window to list the active XR views
- Added an option to filter the result of the volumetric lighting (off by default).
- Added a transmission multiplier for directional lights
- Added XR single-pass test mode to Render Pipeline Debug Window
- Added debug setting to Render Pipeline Window to list the active XR views
- Added a new refraction mode for the Lit shader (thin). Which is a box refraction with small thickness values
- Added the code to support Barn Doors for Area Lights based on a shaderconfig option.
- Added HDRPCameraBinder property binder for Visual Effect Graph
- Added "Celestial Body" controls to the Directional Light
- Added new parameters to the Physically Based Sky
- Added Reflections to the DXR Wizard

### Fixed
- Fixed y-flip in scene view with XR SDK
- Fixed Decal projectors do not immediately respond when parent object layer mask is changed in editor.
- Fixed y-flip in scene view with XR SDK
- Fixed a number of issues with Material Quality setting
- Fixed the transparent Cull Mode option in HD unlit master node settings only visible if double sided is ticked.
- Fixed an issue causing shadowed areas by contact shadows at the edge of far clip plane if contact shadow length is very close to far clip plane.
- Fixed editing a scalable settings will edit all loaded asset in memory instead of targetted asset.
- Fixed Planar reflection default viewer FOV
- Fixed flickering issues when moving the mouse in the editor with ray tracing on.
- Fixed the ShaderGraph main preview being black after switching to SSS in the master node settings
- Fixed custom fullscreen passes in VR
- Fixed camera culling masks not taken in account in custom pass volumes
- Fixed object not drawn in custom pass when using a DrawRenderers with an HDRP shader in a build.
- Fixed injection points for Custom Passes (AfterDepthAndNormal and BeforePreRefraction were missing)
- Fixed a enum to choose shader tags used for drawing objects (DepthPrepass or Forward) when there is no override material.
- Fixed lit objects in the BeforePreRefraction, BeforeTransparent and BeforePostProcess.
- Fixed the None option when binding custom pass render targets to allow binding only depth or color.
- Fixed custom pass buffers allocation so they are not allocated if they're not used.
- Fixed the Custom Pass entry in the volume create asset menu items.
- Fixed Prefab Overrides workflow on Camera.
- Fixed alignment issue in Preset for Camera.
- Fixed alignment issue in Physical part for Camera.
- Fixed FrameSettings multi-edition.
- Fixed a bug happening when denoising multiple ray traced light shadows
- Fixed minor naming issues in ShaderGraph settings
- Fixed an issue with Metal Shader Compiler and GTAO shader for metal
- Fixed resources load issue while upgrading HDRP package.
- Fixed LOD fade mask by accounting for field of view
- Fixed spot light missing from ray tracing indirect effects.
- Fixed a UI bug in the diffusion profile list after fixing them from the wizard.
- Fixed the hash collision when creating new diffusion profile assets.
- Fixed a light leaking issue with box light casting shadows (case 1184475)
- Fixed Cookie texture type in the cookie slot of lights (Now displays a warning because it is not supported).
- Fixed a nullref that happens when using the Shuriken particle light module
- Fixed alignment in Wizard
- Fixed text overflow in Wizard's helpbox
- Fixed Wizard button fix all that was not automatically grab all required fixes
- Fixed VR tab for MacOS in Wizard
- Fixed local config package workflow in Wizard
- Fixed issue with contact shadows shifting when MSAA is enabled.
- Fixed EV100 in the PBR sky
- Fixed an issue In URP where sometime the camera is not passed to the volume system and causes a null ref exception (case 1199388)
- Fixed nullref when releasing HDRP with custom pass disabled
- Fixed performance issue derived from copying stencil buffer.
- Fixed an editor freeze when importing a diffusion profile asset from a unity package.
- Fixed an exception when trying to reload a builtin resource.
- Fixed the light type intensity unit reset when switching the light type.
- Fixed compilation error related to define guards and CreateLayoutFromXrSdk()
- Fixed documentation link on CustomPassVolume.
- Fixed player build when HDRP is in the project but not assigned in the graphic settings.
- Fixed an issue where ambient probe would be black for the first face of a baked reflection probe
- VFX: Fixed Missing Reference to Visual Effect Graph Runtime Assembly
- Fixed an issue where rendering done by users in EndCameraRendering would be executed before the main render loop.
- Fixed Prefab Override in main scope of Volume.
- Fixed alignment issue in Presset of main scope of Volume.
- Fixed persistence of ShowChromeGizmo and moved it to toolbar for coherency in ReflectionProbe and PlanarReflectionProbe.
- Fixed Alignement issue in ReflectionProbe and PlanarReflectionProbe.
- Fixed Prefab override workflow issue in ReflectionProbe and PlanarReflectionProbe.
- Fixed empty MoreOptions and moved AdvancedManipulation in a dedicated location for coherency in ReflectionProbe and PlanarReflectionProbe.
- Fixed Prefab override workflow issue in DensityVolume.
- Fixed empty MoreOptions and moved AdvancedManipulation in a dedicated location for coherency in DensityVolume.
- Fix light limit counts specified on the HDRP asset
- Fixed Quality Settings for SSR, Contact Shadows and Ambient Occlusion volume components
- Fixed decalui deriving from hdshaderui instead of just shaderui
- Use DelayedIntField instead of IntField for scalable settings

### Changed
- Reworked XR automated tests
- The ray traced screen space shadow history for directional, spot and point lights is discarded if the light transform has changed.
- Changed the behavior for ray tracing in case a mesh renderer has both transparent and opaque submeshes.
- Improve history buffer management
- Replaced PlayerSettings.virtualRealitySupported with XRGraphics.tryEnable.
- Remove redundant FrameSettings RealTimePlanarReflection
- Improved a bit the GC calls generated during the rendering.
- Material update is now only triggered when the relevant settings are touched in the shader graph master nodes
- Changed the way Sky Intensity (on Sky volume components) is handled. It's now a combo box where users can choose between Exposure, Multiplier or Lux (for HDRI sky only) instead of both multiplier and exposure being applied all the time. Added a new menu item to convert old profiles.
- Change how method for specular occlusions is decided on inspector shader (Lit, LitTesselation, LayeredLit, LayeredLitTessellation)
- Unlocked SSS, SSR, Motion Vectors and Distortion frame settings for reflections probes.

## [7.1.5] - 2019-11-15

### Fixed
- Fixed black reflection probes the first time loading a project

## [7.1.4] - 2019-11-13

### Added
- Added XR single-pass setting into HDRP asset
- Added a penumbra tint option for lights

### Fixed
- Fixed EOL for some files
- Fixed scene view rendering with volumetrics and XR enabled
- Fixed decals to work with multiple cameras
- Fixed optional clear of GBuffer (Was always on)
- Fixed render target clears with XR single-pass rendering
- Fixed HDRP samples file hierarchy
- Fixed Light units not matching light type
- Fixed QualitySettings panel not displaying HDRP Asset

### Changed
- Changed parametrization of PCSS, now softness is derived from angular diameter (for directional lights) or shape radius (for point/spot lights) and min filter size is now in the [0..1] range.
- Moved the copy of the geometry history buffers to right after the depth mip chain generation.
- Rename "Luminance" to "Nits" in UX for physical light unit
- Rename FrameSettings "SkyLighting" to "SkyReflection"

## [7.1.3] - 2019-11-04

### Added
- Ray tracing support for VR single-pass
- Added sharpen filter shader parameter and UI for TemporalAA to control image quality instead of hardcoded value
- Added frame settings option for custom post process and custom passes as well as custom color buffer format option.
- Add check in wizard on SRP Batcher enabled.
- Added default implementations of OnPreprocessMaterialDescription for FBX, Obj, Sketchup and 3DS file formats.
- Added custom pass fade radius
- Added after post process injection point for custom passes
- Added basic alpha compositing support - Alpha is available afterpostprocess when using FP16 buffer format.
- Added falloff distance on Reflection Probe and Planar Reflection Probe
- Added hability to name LightLayers in HDRenderPipelineAsset
- Added a range compression factor for Reflection Probe and Planar Reflection Probe to avoid saturation of colors.
- Added path tracing support for directional, point and spot lights, as well as emission from Lit and Unlit.
- Added non temporal version of SSAO.
- Added more detailed ray tracing stats in the debug window
- Added Disc area light (bake only)
- Added a warning in the material UI to prevent transparent + subsurface-scattering combination.

### Fixed
- Sorting, undo, labels, layout in the Lighting Explorer.
- Fixed sky settings and materials in Shader Graph Samples package
- Fixed light supported units caching (1182266)
- Fixed an issue where SSAO (that needs temporal reprojection) was still being rendered when Motion Vectors were not available (case 1184998)
- Fixed a nullref when modifying the height parameters inside the layered lit shader UI.
- Fixed Decal gizmo that become white after exiting play mode
- Fixed Decal pivot position to behave like a spotlight
- Fixed an issue where using the LightingOverrideMask would break sky reflection for regular cameras
- Fix DebugMenu FrameSettingsHistory persistency on close
- Fix DensityVolume, ReflectionProbe aned PlanarReflectionProbe advancedControl display
- Fix DXR scene serialization in wizard
- Fixed an issue where Previews would reallocate History Buffers every frame
- Fixed the SetLightLayer function in HDAdditionalLightData setting the wrong light layer
- Fix error first time a preview is created for planar
- Fixed an issue where SSR would use an incorrect roughness value on ForwardOnly (StackLit, AxF, Fabric, etc.) materials when the pipeline is configured to also allow deferred Lit.
- Fixed issues with light explorer (cases 1183468, 1183269)
- Fix dot colors in LayeredLit material inspector
- Fix undo not resetting all value when undoing the material affectation in LayerLit material
- Fix for issue that caused gizmos to render in render textures (case 1174395)
- Fixed the light emissive mesh not updated when the light was disabled/enabled
- Fixed light and shadow layer sync when setting the HDAdditionalLightData.lightlayersMask property
- Fixed a nullref when a custom post process component that was in the HDRP PP list is removed from the project
- Fixed issue that prevented decals from modifying specular occlusion (case 1178272).
- Fixed exposure of volumetric reprojection
- Fixed multi selection support for Scalable Settings in lights
- Fixed font shaders in test projects for VR by using a Shader Graph version
- Fixed refresh of baked cubemap by incrementing updateCount at the end of the bake (case 1158677).
- Fixed issue with rectangular area light when seen from the back
- Fixed decals not affecting lightmap/lightprobe
- Fixed zBufferParams with XR single-pass rendering
- Fixed moving objects not rendered in custom passes
- Fixed abstract classes listed in the + menu of the custom pass list
- Fixed custom pass that was rendered in previews
- Fixed precision error in zero value normals when applying decals (case 1181639)
- Fixed issue that triggered No Scene Lighting view in game view as well (case 1156102)
- Assign default volume profile when creating a new HDRP Asset
- Fixed fov to 0 in planar probe breaking the projection matrix (case 1182014)
- Fixed bugs with shadow caching
- Reassign the same camera for a realtime probe face render request to have appropriate history buffer during realtime probe rendering.
- Fixed issue causing wrong shading when normal map mode is Object space, no normal map is set, but a detail map is present (case 1143352)
- Fixed issue with decal and htile optimization
- Fixed TerrainLit shader compilation error regarding `_Control0_TexelSize` redefinition (case 1178480).
- Fixed warning about duplicate HDRuntimeReflectionSystem when configuring play mode without domain reload.
- Fixed an editor crash when multiple decal projectors were selected and some had null material
- Added all relevant fix actions to FixAll button in Wizard
- Moved FixAll button on top of the Wizard
- Fixed an issue where fog color was not pre-exposed correctly
- Fix priority order when custom passes are overlapping
- Fix cleanup not called when the custom pass GameObject is destroyed
- Replaced most instances of GraphicsSettings.renderPipelineAsset by GraphicsSettings.currentRenderPipeline. This should fix some parameters not working on Quality Settings overrides.
- Fixed an issue with Realtime GI not working on upgraded projects.
- Fixed issue with screen space shadows fallback texture was not set as a texture array.
- Fixed Pyramid Lights bounding box
- Fixed terrain heightmap default/null values and epsilons
- Fixed custom post-processing effects breaking when an abstract class inherited from `CustomPostProcessVolumeComponent`
- Fixed XR single-pass rendering in Editor by using ShaderConfig.s_XrMaxViews to allocate matrix array
- Multiple different skies rendered at the same time by different cameras are now handled correctly without flickering
- Fixed flickering issue happening when different volumes have shadow settings and multiple cameras are present. 
- Fixed issue causing planar probes to disappear if there is no light in the scene.
- Fixed a number of issues with the prefab isolation mode (Volumes leaking from the main scene and reflection not working properly)
- Fixed an issue with fog volume component upgrade not working properly
- Fixed Spot light Pyramid Shape has shadow artifacts on aspect ratio values lower than 1
- Fixed issue with AO upsampling in XR
- Fixed camera without HDAdditionalCameraData component not rendering
- Removed the macro ENABLE_RAYTRACING for most of the ray tracing code
- Fixed prefab containing camera reloading in loop while selected in the Project view
- Fixed issue causing NaN wheh the Z scale of an object is set to 0.
- Fixed DXR shader passes attempting to render before pipeline loaded
- Fixed black ambient sky issue when importing a project after deleting Library.
- Fixed issue when upgrading a Standard transparent material (case 1186874)
- Fixed area light cookies not working properly with stack lit
- Fixed material render queue not updated when the shader is changed in the material inspector.
- Fixed a number of issues with full screen debug modes not reseting correctly when setting another mutually exclusive mode
- Fixed compile errors for platforms with no VR support
- Fixed an issue with volumetrics and RTHandle scaling (case 1155236)
- Fixed an issue where sky lighting might be updated uselessly
- Fixed issue preventing to allow setting decal material to none (case 1196129)
- Fixed XR multi-pass decals rendering
- Fixed several fields on Light Inspector that not supported Prefab overrides
- VFX: Removed z-fight glitches that could appear when using deferred depth prepass and lit quad primitives
- VFX: Preserve specular option for lit outputs (matches HDRP lit shader)
- Fixed init of debug for FrameSettingsHistory on SceneView camera
- Added a fix script to handle the warning 'referenced script in (GameObject 'SceneIDMap') is missing'
- Fix Wizard load when none selected for RenderPipelineAsset
- Fixed issue with unclear naming of debug menu for decals.
- Fixed issue with reflection probes in realtime time mode with OnEnable baking having wrong lighting with sky set to dynamic (case 1238047).
- Fixed corrupted values on LayeredLit when using Vertex Color multiply mode to multiply and MSAA is activated. 

### Changed
- Color buffer pyramid is not allocated anymore if neither refraction nor distortion are enabled
- Rename Emission Radius to Radius in UI in Point, Spot
- Angular Diameter parameter for directional light is no longuer an advanced property
- DXR: Remove Light Radius and Angular Diamater of Raytrace shadow. Angular Diameter and Radius are used instead.
- Remove MaxSmoothness parameters from UI for point, spot and directional light. The MaxSmoothness is now deduce from Radius Parameters
- DXR: Remove the Ray Tracing Environement Component. Add a Layer Mask to the ray Tracing volume components to define which objects are taken into account for each effect.
- Removed second cubemaps used for shadowing in lookdev
- Disable Physically Based Sky below ground
- Increase max limit of area light and reflection probe to 128
- Change default texture for detailmap to grey
- Optimize Shadow RT load on Tile based architecture platforms. 
- Improved quality of SSAO.
- Moved RequestShadowMapRendering() back to public API.
- Update HDRP DXR Wizard with an option to automatically clone the hdrp config package and setup raytracing to 1 in shaders file.
- Added SceneSelection pass for TerrainLit shader.
- Simplified Light's type API regrouping the logic in one place (Check type in HDAdditionalLightData)
- The support of LOD CrossFade (Dithering transition) in master nodes now required to enable it in the master node settings (Save variant)
- Improved shadow bias, by removing constant depth bias and substituting it with slope-scale bias. 
- Fix the default stencil values when a material is created from a SSS ShaderGraph.
- Tweak test asset to be compatible with XR: unlit SG material for canvas and double-side font material
- Slightly tweaked the behaviour of bloom when resolution is low to reduce artifacts.
- Hidden fields in Light Inspector that is not relevant while in BakingOnly mode.

## [7.1.2] - 2019-09-19

### Fixed
- Fix/workaround a probable graphics driver bug in the GTAO shader.
- Fixed Hair and PBR shader graphs double sided modes
- Fixed an issue where updating an HDRP asset in the Quality setting panel would not recreate the pipeline.
- Fixed issue with point lights being considered even when occupying less than a pixel on screen (case 1183196)
- Fix a potential NaN source with iridescence (case 1183216)
- Fixed issue of spotlight breaking when minimizing the cone angle via the gizmo (case 1178279)
- Fixed issue that caused decals not to modify the roughness in the normal buffer, causing SSR to not behave correctly (case 1178336)
- Fixed lit transparent refraction with XR single-pass rendering
- Removed extra jitter for TemporalAA in VR
- Fixed ShaderGraph time in main preview
- Fixed issue on some UI elements in HDRP asset not expanding when clicking the arrow (case 1178369)
- Fixed alpha blending in custom post process
- Fixed the modification of the _AlphaCutoff property in the material UI when exposed with a ShaderGraph parameter.
- Fixed HDRP test `1218_Lit_DiffusionProfiles` on Vulkan.
- Fixed an issue where building a player in non-dev mode would generate render target error logs every frame
- Fixed crash when upgrading version of HDRP
- Fixed rendering issues with material previews
- Fixed NPE when using light module in Shuriken particle systems (1173348).
- Refresh cached shadow on editor changes

## [7.1.1] - 2019-09-05

### Added
- Transparency Overdraw debug mode. Allows to visualize transparent objects draw calls as an "heat map".
- Enabled single-pass instancing support for XR SDK with new API cmd.SetInstanceMultiplier()
- XR settings are now available in the HDRP asset
- Support for Material Quality in Shader Graph
- Material Quality support selection in HDRP Asset
- Renamed XR shader macro from UNITY_STEREO_ASSIGN_COMPUTE_EYE_INDEX to UNITY_XR_ASSIGN_VIEW_INDEX
- Raytracing ShaderGraph node for HDRP shaders
- Custom passes volume component with 3 injection points: Before Rendering, Before Transparent and Before Post Process
- Alpha channel is now properly exported to camera render textures when using FP16 color buffer format
- Support for XR SDK mirror view modes
- HD Master nodes in Shader Graph now support Normal and Tangent modification in vertex stage.
- DepthOfFieldCoC option in the fullscreen debug modes.
- Added override Ambient Occlusion option on debug windows
- Added Custom Post Processes with 3 injection points: Before Transparent, Before Post Process and After Post Process
- Added draft of minimal interactive path tracing (experimental) based on DXR API - Support only 4 area light, lit and unlit shader (non-shadergraph)

### Fixed
- Fixed wizard infinite loop on cancellation
- Fixed with compute shader error about too many threads in threadgroup on low GPU
- Fixed invalid contact shadow shaders being created on metal
- Fixed a bug where if Assembly.GetTypes throws an exception due to mis-versioned dlls, then no preprocessors are used in the shader stripper
- Fixed typo in AXF decal property preventing to compile
- Fixed reflection probe with XR single-pass and FPTL
- Fixed force gizmo shown when selecting camera in hierarchy
- Fixed issue with XR occlusion mesh and dynamic resolution
- Fixed an issue where lighting compute buffers were re-created with the wrong size when resizing the window, causing tile artefacts at the top of the screen.
- Fix FrameSettings names and tooltips
- Fixed error with XR SDK when the Editor is not in focus
- Fixed errors with RenderGraph, XR SDK and occlusion mesh
- Fixed shadow routines compilation errors when "real" type is a typedef on "half".
- Fixed toggle volumetric lighting in the light UI
- Fixed post-processing history reset handling rt-scale incorrectly
- Fixed crash with terrain and XR multi-pass
- Fixed ShaderGraph material synchronization issues
- Fixed a null reference exception when using an Emissive texture with Unlit shader (case 1181335)
- Fixed an issue where area lights and point lights where not counted separately with regards to max lights on screen (case 1183196)
- Fixed an SSR and Subsurface Scattering issue (appearing black) when using XR.

### Changed
- Update Wizard layout.
- Remove almost all Garbage collection call within a frame.
- Rename property AdditionalVeclocityChange to AddPrecomputeVelocity
- Call the End/Begin camera rendering callbacks for camera with customRender enabled
- Changeg framesettings migration order of postprocess flags as a pr for reflection settings flags have been backported to 2019.2
- Replaced usage of ENABLE_VR in XRSystem.cs by version defines based on the presence of the built-in VR and XR modules
- Added an update virtual function to the SkyRenderer class. This is called once per frame. This allows a given renderer to amortize heavy computation at the rate it chooses. Currently only the physically based sky implements this.
- Removed mandatory XRPass argument in HDCamera.GetOrCreate()
- Restored the HDCamera parameter to the sky rendering builtin parameters.
- Removed usage of StructuredBuffer for XR View Constants
- Expose Direct Specular Lighting control in FrameSettings
- Deprecated ExponentialFog and VolumetricFog volume components. Now there is only one exponential fog component (Fog) which can add Volumetric Fog as an option. Added a script in Edit -> Render Pipeline -> Upgrade Fog Volume Components.

## [7.0.1] - 2019-07-25

### Added
- Added option in the config package to disable globally Area Lights and to select shadow quality settings for the deferred pipeline.
- When shader log stripping is enabled, shader stripper statistics will be written at `Temp/shader-strip.json`
- Occlusion mesh support from XR SDK

### Fixed
- Fixed XR SDK mirror view blit, cleanup some XRTODO and removed XRDebug.cs
- Fixed culling for volumetrics with XR single-pass rendering
- Fix shadergraph material pass setup not called
- Fixed documentation links in component's Inspector header bar
- Cookies using the render texture output from a camera are now properly updated
- Allow in ShaderGraph to enable pre/post pass when the alpha clip is disabled

### Changed
- RenderQueue for Opaque now start at Background instead of Geometry.
- Clamp the area light size for scripting API when we change the light type
- Added a warning in the material UI when the diffusion profile assigned is not in the HDRP asset


## [7.0.0] - 2019-07-17

### Added
- `Fixed`, `Viewer`, and `Automatic` modes to compute the FOV used when rendering a `PlanarReflectionProbe`
- A checkbox to toggle the chrome gizmo of `ReflectionProbe`and `PlanarReflectionProbe`
- Added a Light layer in shadows that allow for objects to cast shadows without being affected by light (and vice versa).
- You can now access ShaderGraph blend states from the Material UI (for example, **Surface Type**, **Sorting Priority**, and **Blending Mode**). This change may break Materials that use a ShaderGraph, to fix them, select **Edit > Render Pipeline > Reset all ShaderGraph Scene Materials BlendStates**. This syncs the blendstates of you ShaderGraph master nodes with the Material properties.
- You can now control ZTest, ZWrite, and CullMode for transparent Materials.
- Materials that use Unlit Shaders or Unlit Master Node Shaders now cast shadows.
- Added an option to enable the ztest on **After Post Process** materials when TAA is disabled.
- Added a new SSAO (based on Ground Truth Ambient Occlusion algorithm) to replace the previous one.
- Added support for shadow tint on light
- BeginCameraRendering and EndCameraRendering callbacks are now called with probes
- Adding option to update shadow maps only On Enable and On Demand.
- Shader Graphs that use time-dependent vertex modification now generate correct motion vectors.
- Added option to allow a custom spot angle for spot light shadow maps.
- Added frame settings for individual post-processing effects
- Added dither transition between cascades for Low and Medium quality settings
- Added single-pass instancing support with XR SDK
- Added occlusion mesh support with XR SDK
- Added support of Alembic velocity to various shaders
- Added support for more than 2 views for single-pass instancing
- Added support for per punctual/directional light min roughness in StackLit
- Added mirror view support with XR SDK
- Added VR verification in HDRPWizard
- Added DXR verification in HDRPWizard
- Added feedbacks in UI of Volume regarding skies
- Cube LUT support in Tonemapping. Cube LUT helpers for external grading are available in the Post-processing Sample package.

### Fixed
- Fixed an issue with history buffers causing effects like TAA or auto exposure to flicker when more than one camera was visible in the editor
- The correct preview is displayed when selecting multiple `PlanarReflectionProbe`s
- Fixed volumetric rendering with camera-relative code and XR stereo instancing
- Fixed issue with flashing cyan due to async compilation of shader when selecting a mesh
- Fix texture type mismatch when the contact shadow are disabled (causing errors on IOS devices)
- Fixed Generate Shader Includes while in package
- Fixed issue when texture where deleted in ShadowCascadeGUI
- Fixed issue in FrameSettingsHistory when disabling a camera several time without enabling it in between.
- Fixed volumetric reprojection with camera-relative code and XR stereo instancing
- Added custom BaseShaderPreprocessor in HDEditorUtils.GetBaseShaderPreprocessorList()
- Fixed compile issue when USE_XR_SDK is not defined
- Fixed procedural sky sun disk intensity for high directional light intensities
- Fixed Decal mip level when using texture mip map streaming to avoid dropping to lowest permitted mip (now loading all mips)
- Fixed deferred shading for XR single-pass instancing after lightloop refactor
- Fixed cluster and material classification debug (material classification now works with compute as pixel shader lighting)
- Fixed IOS Nan by adding a maximun epsilon definition REAL_EPS that uses HALF_EPS when fp16 are used
- Removed unnecessary GC allocation in motion blur code
- Fixed locked UI with advanded influence volume inspector for probes
- Fixed invalid capture direction when rendering planar reflection probes
- Fixed Decal HTILE optimization with platform not supporting texture atomatic (Disable it)
- Fixed a crash in the build when the contact shadows are disabled
- Fixed camera rendering callbacks order (endCameraRendering was being called before the actual rendering)
- Fixed issue with wrong opaque blending settings for After Postprocess
- Fixed issue with Low resolution transparency on PS4
- Fixed a memory leak on volume profiles
- Fixed The Parallax Occlusion Mappping node in shader graph and it's UV input slot
- Fixed lighting with XR single-pass instancing by disabling deferred tiles
- Fixed the Bloom prefiltering pass
- Fixed post-processing effect relying on Unity's random number generator
- Fixed camera flickering when using TAA and selecting the camera in the editor
- Fixed issue with single shadow debug view and volumetrics
- Fixed most of the problems with light animation and timeline
- Fixed indirect deferred compute with XR single-pass instancing
- Fixed a slight omission in anisotropy calculations derived from HazeMapping in StackLit
- Improved stack computation numerical stability in StackLit
- Fix PBR master node always opaque (wrong blend modes for forward pass)
- Fixed TAA with XR single-pass instancing (missing macros)
- Fixed an issue causing Scene View selection wire gizmo to not appear when using HDRP Shader Graphs.
- Fixed wireframe rendering mode (case 1083989)
- Fixed the renderqueue not updated when the alpha clip is modified in the material UI.
- Fixed the PBR master node preview
- Remove the ReadOnly flag on Reflection Probe's cubemap assets during bake when there are no VCS active.
- Fixed an issue where setting a material debug view would not reset the other exclusive modes
- Spot light shapes are now correctly taken into account when baking
- Now the static lighting sky will correctly take the default values for non-overridden properties
- Fixed material albedo affecting the lux meter
- Extra test in deferred compute shading to avoid shading pixels that were not rendered by the current camera (for camera stacking)

### Changed
- Optimization: Reduce the group size of the deferred lighting pass from 16x16 to 8x8
- Replaced HDCamera.computePassCount by viewCount
- Removed xrInstancing flag in RTHandles (replaced by TextureXR.slices and TextureXR.dimensions)
- Refactor the HDRenderPipeline and lightloop code to preprare for high level rendergraph
- Removed the **Back Then Front Rendering** option in the fabric Master Node settings. Enabling this option previously did nothing.
- Shader type Real translates to FP16 precision on Nintendo Switch.
- Shader framework refactor: Introduce CBSDF, EvaluateBSDF, IsNonZeroBSDF to replace BSDF functions
- Shader framework refactor:  GetBSDFAngles, LightEvaluation and SurfaceShading functions
- Replace ComputeMicroShadowing by GetAmbientOcclusionForMicroShadowing
- Rename WorldToTangent to TangentToWorld as it was incorrectly named
- Remove SunDisk and Sun Halo size from directional light
- Remove all obsolete wind code from shader
- Renamed DecalProjectorComponent into DecalProjector for API alignment.
- Improved the Volume UI and made them Global by default
- Remove very high quality shadow option
- Change default for shadow quality in Deferred to Medium
- Enlighten now use inverse squared falloff (before was using builtin falloff)
- Enlighten is now deprecated. Please use CPU or GPU lightmaper instead.
- Remove the name in the diffusion profile UI
- Changed how shadow map resolution scaling with distance is computed. Now it uses screen space area rather than light range.
- Updated MoreOptions display in UI
- Moved Display Area Light Emissive Mesh script API functions in the editor namespace
- direct strenght properties in ambient occlusion now affect direct specular as well
- Removed advanced Specular Occlusion control in StackLit: SSAO based SO control is hidden and fixed to behave like Lit, SPTD is the only HQ technique shown for baked SO.
- Shader framework refactor: Changed ClampRoughness signature to include PreLightData access.
- HDRPWizard window is now in Window > General > HD Render Pipeline Wizard
- Moved StaticLightingSky to LightingWindow
- Removes the current "Scene Settings" and replace them with "Sky & Fog Settings" (with Physically Based Sky and Volumetric Fog).
- Changed how cached shadow maps are placed inside the atlas to minimize re-rendering of them.

## [6.7.0-preview] - 2019-05-16

### Added
- Added ViewConstants StructuredBuffer to simplify XR rendering
- Added API to render specific settings during a frame
- Added stadia to the supported platforms (2019.3)
- Enabled cascade blends settings in the HD Shadow component
- Added Hardware Dynamic Resolution support.
- Added MatCap debug view to replace the no scene lighting debug view.
- Added clear GBuffer option in FrameSettings (default to false)
- Added preview for decal shader graph (Only albedo, normal and emission)
- Added exposure weight control for decal
- Screen Space Directional Shadow under a define option. Activated for ray tracing
- Added a new abstraction for RendererList that will help transition to Render Graph and future RendererList API
- Added multipass support for VR
- Added XR SDK integration (multipass only)
- Added Shader Graph samples for Hair, Fabric and Decal master nodes.
- Add fade distance, shadow fade distance and light layers to light explorer
- Add method to draw light layer drawer in a rect to HDEditorUtils

### Fixed
- Fixed deserialization crash at runtime
- Fixed for ShaderGraph Unlit masternode not writing velocity
- Fixed a crash when assiging a new HDRP asset with the 'Verify Saving Assets' option enabled
- Fixed exposure to properly support TEXTURE2D_X
- Fixed TerrainLit basemap texture generation
- Fixed a bug that caused nans when material classification was enabled and a tile contained one standard material + a material with transmission.
- Fixed gradient sky hash that was not using the exposure hash
- Fixed displayed default FrameSettings in HDRenderPipelineAsset wrongly updated on scripts reload.
- Fixed gradient sky hash that was not using the exposure hash.
- Fixed visualize cascade mode with exposure.
- Fixed (enabled) exposure on override lighting debug modes.
- Fixed issue with LightExplorer when volume have no profile
- Fixed issue with SSR for negative, infinite and NaN history values
- Fixed LightLayer in HDReflectionProbe and PlanarReflectionProbe inspector that was not displayed as a mask.
- Fixed NaN in transmission when the thickness and a color component of the scattering distance was to 0
- Fixed Light's ShadowMask multi-edition.
- Fixed motion blur and SMAA with VR single-pass instancing
- Fixed NaNs generated by phase functionsin volumetric lighting
- Fixed NaN issue with refraction effect and IOR of 1 at extreme grazing angle
- Fixed nan tracker not using the exposure
- Fixed sorting priority on lit and unlit materials
- Fixed null pointer exception when there are no AOVRequests defined on a camera
- Fixed dirty state of prefab using disabled ReflectionProbes
- Fixed an issue where gizmos and editor grid were not correctly depth tested
- Fixed created default scene prefab non editable due to wrong file extension.
- Fixed an issue where sky convolution was recomputed for nothing when a preview was visible (causing extreme slowness when fabric convolution is enabled)
- Fixed issue with decal that wheren't working currently in player
- Fixed missing stereo rendering macros in some fragment shaders
- Fixed exposure for ReflectionProbe and PlanarReflectionProbe gizmos
- Fixed single-pass instancing on PSVR
- Fixed Vulkan shader issue with Texture2DArray in ScreenSpaceShadow.compute by re-arranging code (workaround)
- Fixed camera-relative issue with lights and XR single-pass instancing
- Fixed single-pass instancing on Vulkan
- Fixed htile synchronization issue with shader graph decal
- Fixed Gizmos are not drawn in Camera preview
- Fixed pre-exposure for emissive decal
- Fixed wrong values computed in PreIntegrateFGD and in the generation of volumetric lighting data by forcing the use of fp32.
- Fixed NaNs arising during the hair lighting pass
- Fixed synchronization issue in decal HTile that occasionally caused rendering artifacts around decal borders
- Fixed QualitySettings getting marked as modified by HDRP (and thus checked out in Perforce)
- Fixed a bug with uninitialized values in light explorer
- Fixed issue with LOD transition
- Fixed shader warnings related to raytracing and TEXTURE2D_X

### Changed
- Refactor PixelCoordToViewDirWS to be VR compatible and to compute it only once per frame
- Modified the variants stripper to take in account multiple HDRP assets used in the build.
- Improve the ray biasing code to avoid self-intersections during the SSR traversal
- Update Pyramid Spot Light to better match emitted light volume.
- Moved _XRViewConstants out of UnityPerPassStereo constant buffer to fix issues with PSSL
- Removed GetPositionInput_Stereo() and single-pass (double-wide) rendering mode
- Changed label width of the frame settings to accommodate better existing options.
- SSR's Default FrameSettings for camera is now enable.
- Re-enabled the sharpening filter on Temporal Anti-aliasing
- Exposed HDEditorUtils.LightLayerMaskDrawer for integration in other packages and user scripting.
- Rename atmospheric scattering in FrameSettings to Fog
- The size modifier in the override for the culling sphere in Shadow Cascades now defaults to 0.6, which is the same as the formerly hardcoded value.
- Moved LOD Bias and Maximum LOD Level from Frame Setting section `Other` to `Rendering`
- ShaderGraph Decal that affect only emissive, only draw in emissive pass (was drawing in dbuffer pass too)
- Apply decal projector fade factor correctly on all attribut and for shader graph decal
- Move RenderTransparentDepthPostpass after all transparent
- Update exposure prepass to interleave XR single-pass instancing views in a checkerboard pattern
- Removed ScriptRuntimeVersion check in wizard.

## [6.6.0-preview] - 2019-04-01

### Added
- Added preliminary changes for XR deferred shading
- Added support of 111110 color buffer
- Added proper support for Recorder in HDRP
- Added depth offset input in shader graph master nodes
- Added a Parallax Occlusion Mapping node
- Added SMAA support
- Added Homothety and Symetry quick edition modifier on volume used in ReflectionProbe, PlanarReflectionProbe and DensityVolume
- Added multi-edition support for DecalProjectorComponent
- Improve hair shader
- Added the _ScreenToTargetScaleHistory uniform variable to be used when sampling HDRP RTHandle history buffers.
- Added settings in `FrameSettings` to change `QualitySettings.lodBias` and `QualitySettings.maximumLODLevel` during a rendering
- Added an exposure node to retrieve the current, inverse and previous frame exposure value.
- Added an HD scene color node which allow to sample the scene color with mips and a toggle to remove the exposure.
- Added safeguard on HD scene creation if default scene not set in the wizard
- Added Low res transparency rendering pass.

### Fixed
- Fixed HDRI sky intensity lux mode
- Fixed dynamic resolution for XR
- Fixed instance identifier semantic string used by Shader Graph
- Fixed null culling result occuring when changing scene that was causing crashes
- Fixed multi-edition light handles and inspector shapes
- Fixed light's LightLayer field when multi-editing
- Fixed normal blend edition handles on DensityVolume
- Fixed an issue with layered lit shader and height based blend where inactive layers would still have influence over the result
- Fixed multi-selection handles color for DensityVolume
- Fixed multi-edition inspector's blend distances for HDReflectionProbe, PlanarReflectionProbe and DensityVolume
- Fixed metric distance that changed along size in DensityVolume
- Fixed DensityVolume shape handles that have not same behaviour in advance and normal edition mode
- Fixed normal map blending in TerrainLit by only blending the derivatives
- Fixed Xbox One rendering just a grey screen instead of the scene
- Fixed probe handles for multiselection
- Fixed baked cubemap import settings for convolution
- Fixed regression causing crash when attempting to open HDRenderPipelineWizard without an HDRenderPipelineAsset setted
- Fixed FullScreenDebug modes: SSAO, SSR, Contact shadow, Prerefraction Color Pyramid, Final Color Pyramid
- Fixed volumetric rendering with stereo instancing
- Fixed shader warning
- Fixed missing resources in existing asset when updating package
- Fixed PBR master node preview in forward rendering or transparent surface
- Fixed deferred shading with stereo instancing
- Fixed "look at" edition mode of Rotation tool for DecalProjectorComponent
- Fixed issue when switching mode in ReflectionProbe and PlanarReflectionProbe
- Fixed issue where migratable component version where not always serialized when part of prefab's instance
- Fixed an issue where shadow would not be rendered properly when light layer are not enabled
- Fixed exposure weight on unlit materials
- Fixed Light intensity not played in the player when recorded with animation/timeline
- Fixed some issues when multi editing HDRenderPipelineAsset
- Fixed emission node breaking the main shader graph preview in certain conditions.
- Fixed checkout of baked probe asset when baking probes.
- Fixed invalid gizmo position for rotated ReflectionProbe
- Fixed multi-edition of material's SurfaceType and RenderingPath
- Fixed whole pipeline reconstruction on selecting for the first time or modifying other than the currently used HDRenderPipelineAsset
- Fixed single shadow debug mode
- Fixed global scale factor debug mode when scale > 1
- Fixed debug menu material overrides not getting applied to the Terrain Lit shader
- Fixed typo in computeLightVariants
- Fixed deferred pass with XR instancing by disabling ComputeLightEvaluation
- Fixed bloom resolution independence
- Fixed lens dirt intensity not behaving properly
- Fixed the Stop NaN feature
- Fixed some resources to handle more than 2 instanced views for XR
- Fixed issue with black screen (NaN) produced on old GPU hardware or intel GPU hardware with gaussian pyramid
- Fixed issue with disabled punctual light would still render when only directional light is present

### Changed
- DensityVolume scripting API will no longuer allow to change between advance and normal edition mode
- Disabled depth of field, lens distortion and panini projection in the scene view
- TerrainLit shaders and includes are reorganized and made simpler.
- TerrainLit shader GUI now allows custom properties to be displayed in the Terrain fold-out section.
- Optimize distortion pass with stencil
- Disable SceneSelectionPass in shader graph preview
- Control punctual light and area light shadow atlas separately
- Move SMAA anti-aliasing option to after Temporal Anti Aliasing one, to avoid problem with previously serialized project settings
- Optimize rendering with static only lighting and when no cullable lights/decals/density volumes are present.
- Updated handles for DecalProjectorComponent for enhanced spacial position readability and have edition mode for better SceneView management
- DecalProjectorComponent are now scale independent in order to have reliable metric unit (see new Size field for changing the size of the volume)
- Restructure code from HDCamera.Update() by adding UpdateAntialiasing() and UpdateViewConstants()
- Renamed velocity to motion vectors
- Objects rendered during the After Post Process pass while TAA is enabled will not benefit from existing depth buffer anymore. This is done to fix an issue where those object would wobble otherwise
- Removed usage of builtin unity matrix for shadow, shadow now use same constant than other view
- The default volume layer mask for cameras & probes is now `Default` instead of `Everything`

## [6.5.0-preview] - 2019-03-07

### Added
- Added depth-of-field support with stereo instancing
- Adding real time area light shadow support
- Added a new FrameSettings: Specular Lighting to toggle the specular during the rendering

### Fixed
- Fixed diffusion profile upgrade breaking package when upgrading to a new version
- Fixed decals cropped by gizmo not updating correctly if prefab
- Fixed an issue when enabling SSR on multiple view
- Fixed edition of the intensity's unit field while selecting multiple lights
- Fixed wrong calculation in soft voxelization for density volume
- Fixed gizmo not working correctly with pre-exposure
- Fixed issue with setting a not available RT when disabling motion vectors
- Fixed planar reflection when looking at mirror normal
- Fixed mutiselection issue with HDLight Inspector
- Fixed HDAdditionalCameraData data migration
- Fixed failing builds when light explorer window is open
- Fixed cascade shadows border sometime causing artefacts between cascades
- Restored shadows in the Cascade Shadow debug visualization
- `camera.RenderToCubemap` use proper face culling

### Changed
- When rendering reflection probe disable all specular lighting and for metals use fresnelF0 as diffuse color for bake lighting.

## [6.4.0-preview] - 2019-02-21

### Added
- VR: Added TextureXR system to selectively expand TEXTURE2D macros to texture array for single-pass stereo instancing + Convert textures call to these macros
- Added an unit selection dropdown next to shutter speed (camera)
- Added error helpbox when trying to use a sub volume component that require the current HDRenderPipelineAsset to support a feature that it is not supporting.
- Add mesh for tube light when display emissive mesh is enabled

### Fixed
- Fixed Light explorer. The volume explorer used `profile` instead of `sharedProfile` which instantiate a custom volume profile instead of editing the asset itself.
- Fixed UI issue where all is displayed using metric unit in shadow cascade and Percent is set in the unit field (happening when opening the inspector).
- Fixed inspector event error when double clicking on an asset (diffusion profile/material).
- Fixed nullref on layered material UI when the material is not an asset.
- Fixed nullref exception when undo/redo a light property.
- Fixed visual bug when area light handle size is 0.

### Changed
- Update UI for 32bit/16bit shadow precision settings in HDRP asset
- Object motion vectors have been disabled in all but the game view. Camera motion vectors are still enabled everywhere, allowing TAA and Motion Blur to work on static objects.
- Enable texture array by default for most rendering code on DX11 and unlock stereo instancing (DX11 only for now)

## [6.3.0-preview] - 2019-02-18

### Added
- Added emissive property for shader graph decals
- Added a diffusion profile override volume so the list of diffusion profile assets to use can be chanaged without affecting the HDRP asset
- Added a "Stop NaNs" option on cameras and in the Scene View preferences.
- Added metric display option in HDShadowSettings and improve clamping
- Added shader parameter mapping in DebugMenu
- Added scripting API to configure DebugData for DebugMenu

### Fixed
- Fixed decals in forward
- Fixed issue with stencil not correctly setup for various master node and shader for the depth pass, motion vector pass and GBuffer/Forward pass
- Fixed SRP batcher and metal
- Fixed culling and shadows for Pyramid, Box, Rectangle and Tube lights
- Fixed an issue where scissor render state leaking from the editor code caused partially black rendering

### Changed
- When a lit material has a clear coat mask that is not null, we now use the clear coat roughness to compute the screen space reflection.
- Diffusion profiles are now limited to one per asset and can be referenced in materials, shader graphs and vfx graphs. Materials will be upgraded automatically except if they are using a shader graph, in this case it will display an error message.

## [6.2.0-preview] - 2019-02-15

### Added
- Added help box listing feature supported in a given HDRenderPipelineAsset alongs with the drawbacks implied.
- Added cascade visualizer, supporting disabled handles when not overriding.

### Fixed
- Fixed post processing with stereo double-wide
- Fixed issue with Metal: Use sign bit to find the cache type instead of lowest bit.
- Fixed invalid state when creating a planar reflection for the first time
- Fix FrameSettings's LitShaderMode not restrained by supported LitShaderMode regression.

### Changed
- The default value roughness value for the clearcoat has been changed from 0.03 to 0.01
- Update default value of based color for master node
- Update Fabric Charlie Sheen lighting model - Remove Fresnel component that wasn't part of initial model + Remap smoothness to [0.0 - 0.6] range for more artist friendly parameter

### Changed
- Code refactor: all macros with ARGS have been swapped with macros with PARAM. This is because the ARGS macros were incorrectly named.

## [6.1.0-preview] - 2019-02-13

### Added
- Added support for post-processing anti-aliasing in the Scene View (FXAA and TAA). These can be set in Preferences.
- Added emissive property for decal material (non-shader graph)

### Fixed
- Fixed a few UI bugs with the color grading curves.
- Fixed "Post Processing" in the scene view not toggling post-processing effects
- Fixed bake only object with flag `ReflectionProbeStaticFlag` when baking a `ReflectionProbe`

### Changed
- Removed unsupported Clear Depth checkbox in Camera inspector
- Updated the toggle for advanced mode in inspectors.

## [6.0.0-preview] - 2019-02-23

### Added
- Added new API to perform a camera rendering
- Added support for hair master node (Double kajiya kay - Lambert)
- Added Reset behaviour in DebugMenu (ingame mapping is right joystick + B)
- Added Default HD scene at new scene creation while in HDRP
- Added Wizard helping to configure HDRP project
- Added new UI for decal material to allow remapping and scaling of some properties
- Added cascade shadow visualisation toggle in HD shadow settings
- Added icons for assets
- Added replace blending mode for distortion
- Added basic distance fade for density volumes
- Added decal master node for shader graph
- Added HD unlit master node (Cross Pipeline version is name Unlit)
- Added new Rendering Queue in materials
- Added post-processing V3 framework embed in HDRP, remove postprocess V2 framework
- Post-processing now uses the generic volume framework
-   New depth-of-field, bloom, panini projection effects, motion blur
-   Exposure is now done as a pre-exposition pass, the whole system has been revamped
-   Exposure now use EV100 everywhere in the UI (Sky, Emissive Light)
- Added emissive intensity (Luminance and EV100 control) control for Emissive
- Added pre-exposure weigth for Emissive
- Added an emissive color node and a slider to control the pre-exposure percentage of emission color
- Added physical camera support where applicable
- Added more color grading tools
- Added changelog level for Shader Variant stripping
- Added Debug mode for validation of material albedo and metalness/specularColor values
- Added a new dynamic mode for ambient probe and renamed BakingSky to StaticLightingSky
- Added command buffer parameter to all Bind() method of material
- Added Material validator in Render Pipeline Debug
- Added code to future support of DXR (not enabled)
- Added support of multiviewport
- Added HDRenderPipeline.RequestSkyEnvironmentUpdate function to force an update from script when sky is set to OnDemand
- Added a Lighting and BackLighting slots in Lit, StackLit, Fabric and Hair master nodes
- Added support for overriding terrain detail rendering shaders, via the render pipeline editor resources asset
- Added xrInstancing flag support to RTHandle
- Added support for cullmask for decal projectors
- Added software dynamic resolution support
- Added support for "After Post-Process" render pass for unlit shader
- Added support for textured rectangular area lights
- Added stereo instancing macros to MSAA shaders
- Added support for Quarter Res Raytraced Reflections (not enabled)
- Added fade factor for decal projectors.
- Added stereo instancing macros to most shaders used in VR
- Added multi edition support for HDRenderPipelineAsset

### Fixed
- Fixed logic to disable FPTL with stereo rendering
- Fixed stacklit transmission and sun highlight
- Fixed decals with stereo rendering
- Fixed sky with stereo rendering
- Fixed flip logic for postprocessing + VR
- Fixed copyStencilBuffer pass for Switch
- Fixed point light shadow map culling that wasn't taking into account far plane
- Fixed usage of SSR with transparent on all master node
- Fixed SSR and microshadowing on fabric material
- Fixed blit pass for stereo rendering
- Fixed lightlist bounds for stereo rendering
- Fixed windows and in-game DebugMenu sync.
- Fixed FrameSettings' LitShaderMode sync when opening DebugMenu.
- Fixed Metal specific issues with decals, hitting a sampler limit and compiling AxF shader
- Fixed an issue with flipped depth buffer during postprocessing
- Fixed normal map use for shadow bias with forward lit - now use geometric normal
- Fixed transparent depth prepass and postpass access so they can be use without alpha clipping for lit shader
- Fixed support of alpha clip shadow for lit master node
- Fixed unlit master node not compiling
- Fixed issue with debug display of reflection probe
- Fixed issue with phong tessellations not working with lit shader
- Fixed issue with vertex displacement being affected by heightmap setting even if not heightmap where assign
- Fixed issue with density mode on Lit terrain producing NaN
- Fixed issue when going back and forth from Lit to LitTesselation for displacement mode
- Fixed issue with ambient occlusion incorrectly applied to emissiveColor with light layers in deferred
- Fixed issue with fabric convolution not using the correct convolved texture when fabric convolution is enabled
- Fixed issue with Thick mode for Transmission that was disabling transmission with directional light
- Fixed shutdown edge cases with HDRP tests
- Fixed slowdow when enabling Fabric convolution in HDRP asset
- Fixed specularAA not compiling in StackLit Master node
- Fixed material debug view with stereo rendering
- Fixed material's RenderQueue edition in default view.
- Fixed banding issues within volumetric density buffer
- Fixed missing multicompile for MSAA for AxF
- Fixed camera-relative support for stereo rendering
- Fixed remove sync with render thread when updating decal texture atlas.
- Fixed max number of keyword reach [256] issue. Several shader feature are now local
- Fixed Scene Color and Depth nodes
- Fixed SSR in forward
- Fixed custom editor of Unlit, HD Unlit and PBR shader graph master node
- Fixed issue with NewFrame not correctly calculated in Editor when switching scene
- Fixed issue with TerrainLit not compiling with depth only pass and normal buffer
- Fixed geometric normal use for shadow bias with PBR master node in forward
- Fixed instancing macro usage for decals
- Fixed error message when having more than one directional light casting shadow
- Fixed error when trying to display preview of Camera or PlanarReflectionProbe
- Fixed LOAD_TEXTURE2D_ARRAY_MSAA macro
- Fixed min-max and amplitude clamping value in inspector of vertex displacement materials
- Fixed issue with alpha shadow clip (was incorrectly clipping object shadow)
- Fixed an issue where sky cubemap would not be cleared correctly when setting the current sky to None
- Fixed a typo in Static Lighting Sky component UI
- Fixed issue with incorrect reset of RenderQueue when switching shader in inspector GUI
- Fixed issue with variant stripper stripping incorrectly some variants
- Fixed a case of ambient lighting flickering because of previews
- Fixed Decals when rendering multiple camera in a single frame
- Fixed cascade shadow count in shader
- Fixed issue with Stacklit shader with Haze effect
- Fixed an issue with the max sample count for the TAA
- Fixed post-process guard band for XR
- Fixed exposure of emissive of Unlit
- Fixed depth only and motion vector pass for Unlit not working correctly with MSAA
- Fixed an issue with stencil buffer copy causing unnecessary compute dispatches for lighting
- Fixed multi edition issue in FrameSettings
- Fixed issue with SRP batcher and DebugDisplay variant of lit shader
- Fixed issue with debug material mode not doing alpha test
- Fixed "Attempting to draw with missing UAV bindings" errors on Vulkan
- Fixed pre-exposure incorrectly apply to preview
- Fixed issue with duplicate 3D texture in 3D texture altas of volumetric?
- Fixed Camera rendering order (base on the depth parameter)
- Fixed shader graph decals not being cropped by gizmo
- Fixed "Attempting to draw with missing UAV bindings" errors on Vulkan.


### Changed
- ColorPyramid compute shader passes is swapped to pixel shader passes on platforms where the later is faster (Nintendo Switch).
- Removing the simple lightloop used by the simple lit shader
- Whole refactor of reflection system: Planar and reflection probe
- Separated Passthrough from other RenderingPath
- Update several properties naming and caption based on feedback from documentation team
- Remove tile shader variant for transparent backface pass of lit shader
- Rename all HDRenderPipeline to HDRP folder for shaders
- Rename decal property label (based on doc team feedback)
- Lit shader mode now default to Deferred to reduce build time
- Update UI of Emission parameters in shaders
- Improve shader variant stripping including shader graph variant
- Refactored render loop to render realtime probes visible per camera
- Enable SRP batcher by default
- Shader code refactor: Rename LIGHTLOOP_SINGLE_PASS => LIGHTLOOP_DISABLE_TILE_AND_CLUSTER and clean all usage of LIGHTLOOP_TILE_PASS
- Shader code refactor: Move pragma definition of vertex and pixel shader inside pass + Move SURFACE_GRADIENT definition in XXXData.hlsl
- Micro-shadowing in Lit forward now use ambientOcclusion instead of SpecularOcclusion
- Upgraded FrameSettings workflow, DebugMenu and Inspector part relative to it
- Update build light list shader code to support 32 threads in wavefronts on Switch
- LayeredLit layers' foldout are now grouped in one main foldout per layer
- Shadow alpha clip can now be enabled on lit shader and haor shader enven for opaque
- Temporal Antialiasing optimization for Xbox One X
- Parameter depthSlice on SetRenderTarget functions now defaults to -1 to bind the entire resource
- Rename SampleCameraDepth() functions to LoadCameraDepth() and SampleCameraDepth(), same for SampleCameraColor() functions
- Improved Motion Blur quality.
- Update stereo frame settings values for single-pass instancing and double-wide
- Rearrange FetchDepth functions to prepare for stereo-instancing
- Remove unused _ComputeEyeIndex
- Updated HDRenderPipelineAsset inspector
- Re-enable SRP batcher for metal

## [5.2.0-preview] - 2018-11-27

### Added
- Added option to run Contact Shadows and Volumetrics Voxelization stage in Async Compute
- Added camera freeze debug mode - Allow to visually see culling result for a camera
- Added support of Gizmo rendering before and after postprocess in Editor
- Added support of LuxAtDistance for punctual lights

### Fixed
- Fixed Debug.DrawLine and Debug.Ray call to work in game view
- Fixed DebugMenu's enum resetted on change
- Fixed divide by 0 in refraction causing NaN
- Fixed disable rough refraction support
- Fixed refraction, SSS and atmospheric scattering for VR
- Fixed forward clustered lighting for VR (double-wide).
- Fixed Light's UX to not allow negative intensity
- Fixed HDRenderPipelineAsset inspector broken when displaying its FrameSettings from project windows.
- Fixed forward clustered lighting for VR (double-wide).
- Fixed HDRenderPipelineAsset inspector broken when displaying its FrameSettings from project windows.
- Fixed Decals and SSR diable flags for all shader graph master node (Lit, Fabric, StackLit, PBR)
- Fixed Distortion blend mode for shader graph master node (Lit, StackLit)
- Fixed bent Normal for Fabric master node in shader graph
- Fixed PBR master node lightlayers
- Fixed shader stripping for built-in lit shaders.

### Changed
- Rename "Regular" in Diffusion profile UI "Thick Object"
- Changed VBuffer depth parametrization for volumetric from distanceRange to depthExtent - Require update of volumetric settings - Fog start at near plan
- SpotLight with box shape use Lux unit only

## [5.1.0-preview] - 2018-11-19

### Added

- Added a separate Editor resources file for resources Unity does not take when it builds a Player.
- You can now disable SSR on Materials in Shader Graph.
- Added support for MSAA when the Supported Lit Shader Mode is set to Both. Previously HDRP only supported MSAA for Forward mode.
- You can now override the emissive color of a Material when in debug mode.
- Exposed max light for Light Loop Settings in HDRP asset UI.
- HDRP no longer performs a NormalDBuffer pass update if there are no decals in the Scene.
- Added distant (fall-back) volumetric fog and improved the fog evaluation precision.
- Added an option to reflect sky in SSR.
- Added a y-axis offset for the PlanarReflectionProbe and offset tool.
- Exposed the option to run SSR and SSAO on async compute.
- Added support for the _GlossMapScale parameter in the Legacy to HDRP Material converter.
- Added wave intrinsic instructions for use in Shaders (for AMD GCN).


### Fixed
- Fixed sphere shaped influence handles clamping in Reflection Probes.
- Fixed Reflection Probe data migration for projects created before using HDRP.
- Fixed UI of Layered Material where Unity previously rendered the scrollbar above the Copy button.
- Fixed Material tessellations parameters Start fade distance and End fade distance. Originally, Unity clamped these values when you modified them.
- Fixed various distortion and refraction issues - handle a better fall-back.
- Fixed SSR for multiple views.
- Fixed SSR issues related to self-intersections.
- Fixed shape density volume handle speed.
- Fixed density volume shape handle moving too fast.
- Fixed the Camera velocity pass that we removed by mistake.
- Fixed some null pointer exceptions when disabling motion vectors support.
- Fixed viewports for both the Subsurface Scattering combine pass and the transparent depth prepass.
- Fixed the blend mode pop-up in the UI. It previously did not appear when you enabled pre-refraction.
- Fixed some null pointer exceptions that previously occurred when you disabled motion vectors support.
- Fixed Layered Lit UI issue with scrollbar.
- Fixed cubemap assignation on custom ReflectionProbe.
- Fixed Reflection Probes’ capture settings' shadow distance.
- Fixed an issue with the SRP batcher and Shader variables declaration.
- Fixed thickness and subsurface slots for fabric Shader master node that wasn't appearing with the right combination of flags.
- Fixed d3d debug layer warning.
- Fixed PCSS sampling quality.
- Fixed the Subsurface and transmission Material feature enabling for fabric Shader.
- Fixed the Shader Graph UV node’s dimensions when using it in a vertex Shader.
- Fixed the planar reflection mirror gizmo's rotation.
- Fixed HDRenderPipelineAsset's FrameSettings not showing the selected enum in the Inspector drop-down.
- Fixed an error with async compute.
- MSAA now supports transparency.
- The HDRP Material upgrader tool now converts metallic values correctly.
- Volumetrics now render in Reflection Probes.
- Fixed a crash that occurred whenever you set a viewport size to 0.
- Fixed the Camera physic parameter that the UI previously did not display.
- Fixed issue in pyramid shaped spotlight handles manipulation

### Changed

- Renamed Line shaped Lights to Tube Lights.
- HDRP now uses mean height fog parametrization.
- Shadow quality settings are set to All when you use HDRP (This setting is not visible in the UI when using SRP). This avoids Legacy Graphics Quality Settings disabling the shadows and give SRP full control over the Shadows instead.
- HDRP now internally uses premultiplied alpha for all fog.
- Updated default FrameSettings used for realtime Reflection Probes when you create a new HDRenderPipelineAsset.
- Remove multi-camera support. LWRP and HDRP will not support multi-camera layered rendering.
- Updated Shader Graph subshaders to use the new instancing define.
- Changed fog distance calculation from distance to plane to distance to sphere.
- Optimized forward rendering using AMD GCN by scalarizing the light loop.
- Changed the UI of the Light Editor.
- Change ordering of includes in HDRP Materials in order to reduce iteration time for faster compilation.
- Added a StackLit master node replacing the InspectorUI version. IMPORTANT: All previously authored StackLit Materials will be lost. You need to recreate them with the master node.

## [5.0.0-preview] - 2018-09-28

### Added
- Added occlusion mesh to depth prepass for VR (VR still disabled for now)
- Added a debug mode to display only one shadow at once
- Added controls for the highlight created by directional lights
- Added a light radius setting to punctual lights to soften light attenuation and simulate fill lighting
- Added a 'minRoughness' parameter to all non-area lights (was previously only available for certain light types)
- Added separate volumetric light/shadow dimmers
- Added per-pixel jitter to volumetrics to reduce aliasing artifacts
- Added a SurfaceShading.hlsl file, which implements material-agnostic shading functionality in an efficient manner
- Added support for shadow bias for thin object transmission
- Added FrameSettings to control realtime planar reflection
- Added control for SRPBatcher on HDRP Asset
- Added an option to clear the shadow atlases in the debug menu
- Added a color visualization of the shadow atlas rescale in debug mode
- Added support for disabling SSR on materials
- Added intrinsic for XBone
- Added new light volume debugging tool
- Added a new SSR debug view mode
- Added translaction's scale invariance on DensityVolume
- Added multiple supported LitShadermode and per renderer choice in case of both Forward and Deferred supported
- Added custom specular occlusion mode to Lit Shader Graph Master node

### Fixed
- Fixed a normal bias issue with Stacklit (Was causing light leaking)
- Fixed camera preview outputing an error when both scene and game view where display and play and exit was call
- Fixed override debug mode not apply correctly on static GI
- Fixed issue where XRGraphicsConfig values set in the asset inspector GUI weren't propagating correctly (VR still disabled for now)
- Fixed issue with tangent that was using SurfaceGradient instead of regular normal decoding
- Fixed wrong error message display when switching to unsupported target like IOS
- Fixed an issue with ambient occlusion texture sometimes not being created properly causing broken rendering
- Shadow near plane is no longer limited at 0.1
- Fixed decal draw order on transparent material
- Fixed an issue where sometime the lookup texture used for GGX convolution was broken, causing broken rendering
- Fixed an issue where you wouldn't see any fog for certain pipeline/scene configurations
- Fixed an issue with volumetric lighting where the anisotropy value of 0 would not result in perfectly isotropic lighting
- Fixed shadow bias when the atlas is rescaled
- Fixed shadow cascade sampling outside of the atlas when cascade count is inferior to 4
- Fixed shadow filter width in deferred rendering not matching shader config
- Fixed stereo sampling of depth texture in MSAA DepthValues.shader
- Fixed box light UI which allowed negative and zero sizes, thus causing NaNs
- Fixed stereo rendering in HDRISky.shader (VR)
- Fixed normal blend and blend sphere influence for reflection probe
- Fixed distortion filtering (was point filtering, now trilinear)
- Fixed contact shadow for large distance
- Fixed depth pyramid debug view mode
- Fixed sphere shaped influence handles clamping in reflection probes
- Fixed reflection probes data migration for project created before using hdrp
- Fixed ambient occlusion for Lit Master Node when slot is connected

### Changed
- Use samplerunity_ShadowMask instead of samplerunity_samplerLightmap for shadow mask
- Allow to resize reflection probe gizmo's size
- Improve quality of screen space shadow
- Remove support of projection model for ScreenSpaceLighting (SSR always use HiZ and refraction always Proxy)
- Remove all the debug mode from SSR that are obsolete now
- Expose frameSettings and Capture settings for reflection and planar probe
- Update UI for reflection probe, planar probe, camera and HDRP Asset
- Implement proper linear blending for volumetric lighting via deep compositing as described in the paper "Deep Compositing Using Lie Algebras"
- Changed  planar mapping to match terrain convention (XZ instead of ZX)
- XRGraphicsConfig is no longer Read/Write. Instead, it's read-only. This improves consistency of XR behavior between the legacy render pipeline and SRP
- Change reflection probe data migration code (to update old reflection probe to new one)
- Updated gizmo for ReflectionProbes
- Updated UI and Gizmo of DensityVolume

## [4.0.0-preview] - 2018-09-28

### Added
- Added a new TerrainLit shader that supports rendering of Unity terrains.
- Added controls for linear fade at the boundary of density volumes
- Added new API to control decals without monobehaviour object
- Improve Decal Gizmo
- Implement Screen Space Reflections (SSR) (alpha version, highly experimental)
- Add an option to invert the fade parameter on a Density Volume
- Added a Fabric shader (experimental) handling cotton and silk
- Added support for MSAA in forward only for opaque only
- Implement smoothness fade for SSR
- Added support for AxF shader (X-rite format - require special AxF importer from Unity not part of HDRP)
- Added control for sundisc on directional light (hack)
- Added a new HD Lit Master node that implements Lit shader support for Shader Graph
- Added Micro shadowing support (hack)
- Added an event on HDAdditionalCameraData for custom rendering
- HDRP Shader Graph shaders now support 4-channel UVs.

### Fixed
- Fixed an issue where sometimes the deferred shadow texture would not be valid, causing wrong rendering.
- Stencil test during decals normal buffer update is now properly applied
- Decals corectly update normal buffer in forward
- Fixed a normalization problem in reflection probe face fading causing artefacts in some cases
- Fix multi-selection behavior of Density Volumes overwriting the albedo value
- Fixed support of depth texture for RenderTexture. HDRP now correctly output depth to user depth buffer if RenderTexture request it.
- Fixed multi-selection behavior of Density Volumes overwriting the albedo value
- Fixed support of depth for RenderTexture. HDRP now correctly output depth to user depth buffer if RenderTexture request it.
- Fixed support of Gizmo in game view in the editor
- Fixed gizmo for spot light type
- Fixed issue with TileViewDebug mode being inversed in gameview
- Fixed an issue with SAMPLE_TEXTURECUBE_SHADOW macro
- Fixed issue with color picker not display correctly when game and scene view are visible at the same time
- Fixed an issue with reflection probe face fading
- Fixed camera motion vectors shader and associated matrices to update correctly for single-pass double-wide stereo rendering
- Fixed light attenuation functions when range attenuation is disabled
- Fixed shadow component algorithm fixup not dirtying the scene, so changes can be saved to disk.
- Fixed some GC leaks for HDRP
- Fixed contact shadow not affected by shadow dimmer
- Fixed GGX that works correctly for the roughness value of 0 (mean specular highlgiht will disappeard for perfect mirror, we rely on maxSmoothness instead to always have a highlight even on mirror surface)
- Add stereo support to ShaderPassForward.hlsl. Forward rendering now seems passable in limited test scenes with camera-relative rendering disabled.
- Add stereo support to ProceduralSky.shader and OpaqueAtmosphericScattering.shader.
- Added CullingGroupManager to fix more GC.Alloc's in HDRP
- Fixed rendering when multiple cameras render into the same render texture

### Changed
- Changed the way depth & color pyramids are built to be faster and better quality, thus improving the look of distortion and refraction.
- Stabilize the dithered LOD transition mask with respect to the camera rotation.
- Avoid multiple depth buffer copies when decals are present
- Refactor code related to the RT handle system (No more normal buffer manager)
- Remove deferred directional shadow and move evaluation before lightloop
- Add a function GetNormalForShadowBias() that material need to implement to return the normal used for normal shadow biasing
- Remove Jimenez Subsurface scattering code (This code was disabled by default, now remove to ease maintenance)
- Change Decal API, decal contribution is now done in Material. Require update of material using decal
- Move a lot of files from CoreRP to HDRP/CoreRP. All moved files weren't used by Ligthweight pipeline. Long term they could move back to CoreRP after CoreRP become out of preview
- Updated camera inspector UI
- Updated decal gizmo
- Optimization: The objects that are rendered in the Motion Vector Pass are not rendered in the prepass anymore
- Removed setting shader inclue path via old API, use package shader include paths
- The default value of 'maxSmoothness' for punctual lights has been changed to 0.99
- Modified deferred compute and vert/frag shaders for first steps towards stereo support
- Moved material specific Shader Graph files into corresponding material folders.
- Hide environment lighting settings when enabling HDRP (Settings are control from sceneSettings)
- Update all shader includes to use absolute path (allow users to create material in their Asset folder)
- Done a reorganization of the files (Move ShaderPass to RenderPipeline folder, Move all shadow related files to Lighting/Shadow and others)
- Improved performance and quality of Screen Space Shadows

## [3.3.0-preview] - 2018-01-01

### Added
- Added an error message to say to use Metal or Vulkan when trying to use OpenGL API
- Added a new Fabric shader model that supports Silk and Cotton/Wool
- Added a new HDRP Lighting Debug mode to visualize Light Volumes for Point, Spot, Line, Rectangular and Reflection Probes
- Add support for reflection probe light layers
- Improve quality of anisotropic on IBL

### Fixed
- Fix an issue where the screen where darken when rendering camera preview
- Fix display correct target platform when showing message to inform user that a platform is not supported
- Remove workaround for metal and vulkan in normal buffer encoding/decoding
- Fixed an issue with color picker not working in forward
- Fixed an issue where reseting HDLight do not reset all of its parameters
- Fixed shader compile warning in DebugLightVolumes.shader

### Changed
- Changed default reflection probe to be 256x256x6 and array size to be 64
- Removed dependence on the NdotL for thickness evaluation for translucency (based on artist's input)
- Increased the precision when comparing Planar or HD reflection probe volumes
- Remove various GC alloc in C#. Slightly better performance

## [3.2.0-preview] - 2018-01-01

### Added
- Added a luminance meter in the debug menu
- Added support of Light, reflection probe, emissive material, volume settings related to lighting to Lighting explorer
- Added support for 16bit shadows

### Fixed
- Fix issue with package upgrading (HDRP resources asset is now versionned to worarkound package manager limitation)
- Fix HDReflectionProbe offset displayed in gizmo different than what is affected.
- Fix decals getting into a state where they could not be removed or disabled.
- Fix lux meter mode - The lux meter isn't affected by the sky anymore
- Fix area light size reset when multi-selected
- Fix filter pass number in HDUtils.BlitQuad
- Fix Lux meter mode that was applying SSS
- Fix planar reflections that were not working with tile/cluster (olbique matrix)
- Fix debug menu at runtime not working after nested prefab PR come to trunk
- Fix scrolling issue in density volume

### Changed
- Shader code refactor: Split MaterialUtilities file in two parts BuiltinUtilities (independent of FragInputs) and MaterialUtilities (Dependent of FragInputs)
- Change screen space shadow rendertarget format from ARGB32 to RG16

## [3.1.0-preview] - 2018-01-01

### Added
- Decal now support per channel selection mask. There is now two mode. One with BaseColor, Normal and Smoothness and another one more expensive with BaseColor, Normal, Smoothness, Metal and AO. Control is on HDRP Asset. This may require to launch an update script for old scene: 'Edit/Render Pipeline/Single step upgrade script/Upgrade all DecalMaterial MaskBlendMode'.
- Decal now supports depth bias for decal mesh, to prevent z-fighting
- Decal material now supports draw order for decal projectors
- Added LightLayers support (Base on mask from renderers name RenderingLayers and mask from light name LightLayers - if they match, the light apply) - cost an extra GBuffer in deferred (more bandwidth)
- When LightLayers is enabled, the AmbientOclusion is store in the GBuffer in deferred path allowing to avoid double occlusion with SSAO. In forward the double occlusion is now always avoided.
- Added the possibility to add an override transform on the camera for volume interpolation
- Added desired lux intensity and auto multiplier for HDRI sky
- Added an option to disable light by type in the debug menu
- Added gradient sky
- Split EmissiveColor and bakeDiffuseLighting in forward avoiding the emissiveColor to be affect by SSAO
- Added a volume to control indirect light intensity
- Added EV 100 intensity unit for area lights
- Added support for RendererPriority on Renderer. This allow to control order of transparent rendering manually. HDRP have now two stage of sorting for transparent in addition to bact to front. Material have a priority then Renderer have a priority.
- Add Coupling of (HD)Camera and HDAdditionalCameraData for reset and remove in inspector contextual menu of Camera
- Add Coupling of (HD)ReflectionProbe and HDAdditionalReflectionData for reset and remove in inspector contextual menu of ReflectoinProbe
- Add macro to forbid unity_ObjectToWorld/unity_WorldToObject to be use as it doesn't handle camera relative rendering
- Add opacity control on contact shadow

### Fixed
- Fixed an issue with PreIntegratedFGD texture being sometimes destroyed and not regenerated causing rendering to break
- PostProcess input buffers are not copied anymore on PC if the viewport size matches the final render target size
- Fixed an issue when manipulating a lot of decals, it was displaying a lot of errors in the inspector
- Fixed capture material with reflection probe
- Refactored Constant Buffers to avoid hitting the maximum number of bound CBs in some cases.
- Fixed the light range affecting the transform scale when changed.
- Snap to grid now works for Decal projector resizing.
- Added a warning for 128x128 cookie texture without mipmaps
- Replace the sampler used for density volumes for correct wrap mode handling

### Changed
- Move Render Pipeline Debug "Windows from Windows->General-> Render Pipeline debug windows" to "Windows from Windows->Analysis-> Render Pipeline debug windows"
- Update detail map formula for smoothness and albedo, goal it to bright and dark perceptually and scale factor is use to control gradient speed
- Refactor the Upgrade material system. Now a material can be update from older version at any time. Call Edit/Render Pipeline/Upgrade all Materials to newer version
- Change name EnableDBuffer to EnableDecals at several place (shader, hdrp asset...), this require a call to Edit/Render Pipeline/Upgrade all Materials to newer version to have up to date material.
- Refactor shader code: BakeLightingData structure have been replace by BuiltinData. Lot of shader code have been remove/change.
- Refactor shader code: All GBuffer are now handled by the deferred material. Mean ShadowMask and LightLayers are control by lit material in lit.hlsl and not outside anymore. Lot of shader code have been remove/change.
- Refactor shader code: Rename GetBakedDiffuseLighting to ModifyBakedDiffuseLighting. This function now handle lighting model for transmission too. Lux meter debug mode is factor outisde.
- Refactor shader code: GetBakedDiffuseLighting is not call anymore in GBuffer or forward pass, including the ConvertSurfaceDataToBSDFData and GetPreLightData, this is done in ModifyBakedDiffuseLighting now
- Refactor shader code: Added a backBakeDiffuseLighting to BuiltinData to handle lighting for transmission
- Refactor shader code: Material must now call InitBuiltinData (Init all to zero + init bakeDiffuseLighting and backBakeDiffuseLighting ) and PostInitBuiltinData

## [3.0.0-preview] - 2018-01-01

### Fixed
- Fixed an issue with distortion that was using previous frame instead of current frame
- Fixed an issue where disabled light where not upgrade correctly to the new physical light unit system introduce in 2.0.5-preview

### Changed
- Update assembly definitions to output assemblies that match Unity naming convention (Unity.*).

## [2.0.5-preview] - 2018-01-01

### Added
- Add option supportDitheringCrossFade on HDRP Asset to allow to remove shader variant during player build if needed
- Add contact shadows for punctual lights (in additional shadow settings), only one light is allowed to cast contact shadows at the same time and so at each frame a dominant light is choosed among all light with contact shadows enabled.
- Add PCSS shadow filter support (from SRP Core)
- Exposed shadow budget parameters in HDRP asset
- Add an option to generate an emissive mesh for area lights (currently rectangle light only). The mesh fits the size, intensity and color of the light.
- Add an option to the HDRP asset to increase the resolution of volumetric lighting.
- Add additional ligth unit support for punctual light (Lumens, Candela) and area lights (Lumens, Luminance)
- Add dedicated Gizmo for the box Influence volume of HDReflectionProbe / PlanarReflectionProbe

### Changed
- Re-enable shadow mask mode in debug view
- SSS and Transmission code have been refactored to be able to share it between various material. Guidelines are in SubsurfaceScattering.hlsl
- Change code in area light with LTC for Lit shader. Magnitude is now take from FGD texture instead of a separate texture
- Improve camera relative rendering: We now apply camera translation on the model matrix, so before the TransformObjectToWorld(). Note: unity_WorldToObject and unity_ObjectToWorld must never be used directly.
- Rename positionWS to positionRWS (Camera relative world position) at a lot of places (mainly in interpolator and FragInputs). In case of custom shader user will be required to update their code.
- Rename positionWS, capturePositionWS, proxyPositionWS, influencePositionWS to positionRWS, capturePositionRWS, proxyPositionRWS, influencePositionRWS (Camera relative world position) in LightDefinition struct.
- Improve the quality of trilinear filtering of density volume textures.
- Improve UI for HDReflectionProbe / PlanarReflectionProbe

### Fixed
- Fixed a shader preprocessor issue when compiling DebugViewMaterialGBuffer.shader against Metal target
- Added a temporary workaround to Lit.hlsl to avoid broken lighting code with Metal/AMD
- Fixed issue when using more than one volume texture mask with density volumes.
- Fixed an error which prevented volumetric lighting from working if no density volumes with 3D textures were present.
- Fix contact shadows applied on transmission
- Fix issue with forward opaque lit shader variant being removed by the shader preprocessor
- Fixed compilation errors on Nintendo Switch (limited XRSetting support).
- Fixed apply range attenuation option on punctual light
- Fixed issue with color temperature not take correctly into account with static lighting
- Don't display fog when diffuse lighting, specular lighting, or lux meter debug mode are enabled.

## [2.0.4-preview] - 2018-01-01

### Fixed
- Fix issue when disabling rough refraction and building a player. Was causing a crash.

## [2.0.3-preview] - 2018-01-01

### Added
- Increased debug color picker limit up to 260k lux

## [2.0.2-preview] - 2018-01-01

### Added
- Add Light -> Planar Reflection Probe command
- Added a false color mode in rendering debug
- Add support for mesh decals
- Add flag to disable projector decals on transparent geometry to save performance and decal texture atlas space
- Add ability to use decal diffuse map as mask only
- Add visualize all shadow masks in lighting debug
- Add export of normal and roughness buffer for forwardOnly and when in supportOnlyForward mode for forward
- Provide a define in lit.hlsl (FORWARD_MATERIAL_READ_FROM_WRITTEN_NORMAL_BUFFER) when output buffer normal is used to read the normal and roughness instead of caclulating it (can save performance, but lower quality due to compression)
- Add color swatch to decal material

### Changed
- Change Render -> Planar Reflection creation to 3D Object -> Mirror
- Change "Enable Reflector" name on SpotLight to "Angle Affect Intensity"
- Change prototype of BSDFData ConvertSurfaceDataToBSDFData(SurfaceData surfaceData) to BSDFData ConvertSurfaceDataToBSDFData(uint2 positionSS, SurfaceData surfaceData)

### Fixed
- Fix issue with StackLit in deferred mode with deferredDirectionalShadow due to GBuffer not being cleared. Gbuffer is still not clear and issue was fix with the new Output of normal buffer.
- Fixed an issue where interpolation volumes were not updated correctly for reflection captures.
- Fixed an exception in Light Loop settings UI

## [2.0.1-preview] - 2018-01-01

### Added
- Add stripper of shader variant when building a player. Save shader compile time.
- Disable per-object culling that was executed in C++ in HD whereas it was not used (Optimization)
- Enable texture streaming debugging (was not working before 2018.2)
- Added Screen Space Reflection with Proxy Projection Model
- Support correctly scene selection for alpha tested object
- Add per light shadow mask mode control (i.e shadow mask distance and shadow mask). It use the option NonLightmappedOnly
- Add geometric filtering to Lit shader (allow to reduce specular aliasing)
- Add shortcut to create DensityVolume and PlanarReflection in hierarchy
- Add a DefaultHDMirrorMaterial material for PlanarReflection
- Added a script to be able to upgrade material to newer version of HDRP
- Removed useless duplication of ForwardError passes.
- Add option to not compile any DEBUG_DISPLAY shader in the player (Faster build) call Support Runtime Debug display

### Changed
- Changed SupportForwardOnly to SupportOnlyForward in render pipeline settings
- Changed versioning variable name in HDAdditionalXXXData from m_version to version
- Create unique name when creating a game object in the rendering menu (i.e Density Volume(2))
- Re-organize various files and folder location to clean the repository
- Change Debug windows name and location. Now located at:  Windows -> General -> Render Pipeline Debug

### Removed
- Removed GlobalLightLoopSettings.maxPlanarReflectionProbes and instead use value of GlobalLightLoopSettings.planarReflectionProbeCacheSize
- Remove EmissiveIntensity parameter and change EmissiveColor to be HDR (Matching Builtin Unity behavior) - Data need to be updated - Launch Edit -> Single Step Upgrade Script -> Upgrade all Materials emissionColor

### Fixed
- Fix issue with LOD transition and instancing
- Fix discrepency between object motion vector and camera motion vector
- Fix issue with spot and dir light gizmo axis not highlighted correctly
- Fix potential crash while register debug windows inputs at startup
- Fix warning when creating Planar reflection
- Fix specular lighting debug mode (was rendering black)
- Allow projector decal with null material to allow to configure decal when HDRP is not set
- Decal atlas texture offset/scale is updated after allocations (used to be before so it was using date from previous frame)

## [0.0.0-preview] - 2018-01-01

### Added
- Configure the VolumetricLightingSystem code path to be on by default
- Trigger a build exception when trying to build an unsupported platform
- Introduce the VolumetricLightingController component, which can (and should) be placed on the camera, and allows one to control the near and the far plane of the V-Buffer (volumetric "froxel" buffer) along with the depth distribution (from logarithmic to linear)
- Add 3D texture support for DensityVolumes
- Add a better mapping of roughness to mipmap for planar reflection
- The VolumetricLightingSystem now uses RTHandles, which allows to save memory by sharing buffers between different cameras (history buffers are not shared), and reduce reallocation frequency by reallocating buffers only if the rendering resolution increases (and suballocating within existing buffers if the rendering resolution decreases)
- Add a Volumetric Dimmer slider to lights to control the intensity of the scattered volumetric lighting
- Add UV tiling and offset support for decals.
- Add mipmapping support for volume 3D mask textures

### Changed
- Default number of planar reflection change from 4 to 2
- Rename _MainDepthTexture to _CameraDepthTexture
- The VolumetricLightingController has been moved to the Interpolation Volume framework and now functions similarly to the VolumetricFog settings
- Update of UI of cookie, CubeCookie, Reflection probe and planar reflection probe to combo box
- Allow enabling/disabling shadows for area lights when they are set to baked.
- Hide applyRangeAttenuation and FadeDistance for directional shadow as they are not used

### Removed
- Remove Resource folder of PreIntegratedFGD and add the resource to RenderPipeline Asset

### Fixed
- Fix ConvertPhysicalLightIntensityToLightIntensity() function used when creating light from script to match HDLightEditor behavior
- Fix numerical issues with the default value of mean free path of volumetric fog
- Fix the bug preventing decals from coexisting with density volumes
- Fix issue with alpha tested geometry using planar/triplanar mapping not render correctly or flickering (due to being wrongly alpha tested in depth prepass)
- Fix meta pass with triplanar (was not handling correctly the normal)
- Fix preview when a planar reflection is present
- Fix Camera preview, it is now a Preview cameraType (was a SceneView)
- Fix handling unknown GPUShadowTypes in the shadow manager.
- Fix area light shapes sent as point lights to the baking backends when they are set to baked.
- Fix unnecessary division by PI for baked area lights.
- Fix line lights sent to the lightmappers. The backends don't support this light type.
- Fix issue with shadow mask framesettings not correctly taken into account when shadow mask is enabled for lighting.
- Fix directional light and shadow mask transition, they are now matching making smooth transition
- Fix banding issues caused by high intensity volumetric lighting
- Fix the debug window being emptied on SRP asset reload
- Fix issue with debug mode not correctly clearing the GBuffer in editor after a resize
- Fix issue with ResetMaterialKeyword not resetting correctly ToggleOff/Roggle Keyword
- Fix issue with motion vector not render correctly if there is no depth prepass in deferred

## [0.0.0-preview] - 2018-01-01

### Added
- Screen Space Refraction projection model (Proxy raycasting, HiZ raymarching)
- Screen Space Refraction settings as volume component
- Added buffered frame history per camera
- Port Global Density Volumes to the Interpolation Volume System.
- Optimize ImportanceSampleLambert() to not require the tangent frame.
- Generalize SampleVBuffer() to handle different sampling and reconstruction methods.
- Improve the quality of volumetric lighting reprojection.
- Optimize Morton Order code in the Subsurface Scattering pass.
- Planar Reflection Probe support roughness (gaussian convolution of captured probe)
- Use an atlas instead of a texture array for cluster transparent decals
- Add a debug view to visualize the decal atlas
- Only store decal textures to atlas if decal is visible, debounce out of memory decal atlas warning.
- Add manipulator gizmo on decal to improve authoring workflow
- Add a minimal StackLit material (work in progress, this version can be used as template to add new material)

### Changed
- EnableShadowMask in FrameSettings (But shadowMaskSupport still disable by default)
- Forced Planar Probe update modes to (Realtime, Every Update, Mirror Camera)
- Screen Space Refraction proxy model uses the proxy of the first environment light (Reflection probe/Planar probe) or the sky
- Moved RTHandle static methods to RTHandles
- Renamed RTHandle to RTHandleSystem.RTHandle
- Move code for PreIntegratedFDG (Lit.shader) into its dedicated folder to be share with other material
- Move code for LTCArea (Lit.shader) into its dedicated folder to be share with other material

### Removed
- Removed Planar Probe mirror plane position and normal fields in inspector, always display mirror plane and normal gizmos

### Fixed
- Fix fog flags in scene view is now taken into account
- Fix sky in preview windows that were disappearing after a load of a new level
- Fix numerical issues in IntersectRayAABB().
- Fix alpha blending of volumetric lighting with transparent objects.
- Fix the near plane of the V-Buffer causing out-of-bounds look-ups in the clustered data structure.
- Depth and color pyramid are properly computed and sampled when the camera renders inside a viewport of a RTHandle.
- Fix decal atlas debug view to work correctly when shadow atlas view is also enabled<|MERGE_RESOLUTION|>--- conflicted
+++ resolved
@@ -30,13 +30,10 @@
 - Fixed an issue where manipulating the color wheels in a volume component would reset the cursor every time.
 - Fixed an issue where static sky lighting would not be updated for a new scene until it's reloaded at least once.
 - Fixed missing include guards in shadow hlsl files.
-<<<<<<< HEAD
+- Fixed issue with light layers bigger than 8 (and above the supported range). 
+- Fixed an issue where decals were duplicated in prefab isolation mode.
 - Fixed issue with light layers bigger than 8 (and above the supported range).
 - Fixed the valid TRS test failing due to variable not being initialized to the identity matrix in RTShadows (1220600).
-=======
-- Fixed issue with light layers bigger than 8 (and above the supported range). 
-- Fixed an issue where decals were duplicated in prefab isolation mode.
->>>>>>> 78daa436
 
 ### Changed
 - Shadowmask and realtime reflection probe property are hide in Quality settings
