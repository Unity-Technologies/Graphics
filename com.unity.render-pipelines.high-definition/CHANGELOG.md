--- conflicted
+++ resolved
@@ -39,11 +39,8 @@
 - Fixed an issue where changing the default volume profile from another inspector would not update the default volume editor.
 - Fixed path validation when creating new volume profile (case 1229933)
 - Fix for range compression factor for probes going negative (now clamped to positive values).
-<<<<<<< HEAD
+- Fixed various object leaks in HDRP.
 - Fix for assertion triggering sometimes when saving a newly created lit shader graph (case 1230996)
-=======
-- Fixed various object leaks in HDRP.
->>>>>>> 04bdb772
 
 ### Changed
 - Rejecting history for ray traced reflections based on a threshold evaluated on the neighborhood of the sampled history.
