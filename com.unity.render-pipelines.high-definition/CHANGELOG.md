--- conflicted
+++ resolved
@@ -15,15 +15,12 @@
 - Added a rough distortion frame setting and and info box on distortion materials.
 - Adding support of 4 channel tex coords for ray tracing (case 1265309).
 - Added a help button on the volume component toolbar for documentation.
-<<<<<<< HEAD
-- Added fog volumetric scattering support for path tracing.
-=======
 - Added range remapping to metallic property for Lit and Decal shaders.
 - Exposed the API to access HDRP shader pass names.
 - Added the status check of default camera frame settings in the DXR wizard.
 - Added frame setting for Virtual Texturing. 
 - Added a fade distance for light influencing volumetric lighting.
->>>>>>> e51c394d
+- Added fog volumetric scattering support for path tracing.
 
 ### Fixed
 - Fixed an issue where the Exposure Shader Graph node had clipped text. (case 1265057)
