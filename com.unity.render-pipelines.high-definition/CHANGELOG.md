# Changelog
All notable changes to this package will be documented in this file.

The format is based on [Keep a Changelog](http://keepachangelog.com/en/1.0.0/)
and this project adheres to [Semantic Versioning](http://semver.org/spec/v2.0.0.html).

## [12.0.0] - 2021-01-11

### Fixed
- Fixed GC allocations from XR occlusion mesh when using multipass.
- Fixed XR depth copy when using MSAA.
- Fixed register spilling on  FXC in light list shaders.
- Fixed resize IES when already baked in the Atlas 1299233
- Fixed after post process custom pass scale issue when dynamic resolution is enabled (case 1299194).
- Fixed an issue with light intensity prefab override application not visible in the inspector (case 1299563).
- Fixed Undo/Redo instability of light temperature.
- Fixed label style in pbr sky editor.
- Fixed side effect on styles during compositor rendering.
- Fixed size and spacing of compositor info boxes (case 1305652).
- Fixed spacing of UI widgets in the Graphics Compositor (case 1305638).
- Fixed undo-redo on layered lit editor.
- Fixed tesselation culling, big triangles using lit tesselation shader would dissapear when camera is too close to them (case 1299116)
- Fixed issue with compositor related custom passes still active after disabling the compositor (case 1305330)

### Changed
- Change the source value for the ray tracing frame index iterator from m_FrameCount to the camera frame count (case 1301356).

## [11.0.0] - 2020-10-21

### Added
- Added a new API to bake HDRP probes from C# (case 1276360)
- Added support for pre-exposure for planar reflections.
- Added support for nested volume components to volume system.
- Added a cameraCullingResult field in Custom Pass Context to give access to both custom pass and camera culling result.
- Added a slider to control the fallback value of the directional shadow when the cascade have no coverage.
- Added a toggle to allow to include or exclude smooth surfaces from ray traced reflection denoising.
- Added light unit slider for automatic and automatic histrogram exposure limits.
- Added support for raytracing for AxF material
- Added rasterized area light shadows for AxF material
- Added View Bias for mesh decals.
- Added a cloud system and the CloudLayer volume override.
- Added a setting in the HDRP asset to change the Density Volume mask resolution of being locked at 32x32x32 (HDRP Asset > Lighting > Volumetrics > Max Density Volume Size).
- Added a Falloff Mode (Linear or Exponential) in the Density Volume for volume blending with Blend Distance.

### Fixed
- Fixed probe volumes debug views.
- Fixed ShaderGraph Decal material not showing exposed properties.
- Fixed couple samplers that had the wrong name in raytracing code
- VFX : Debug material view were rendering pink for albedo. (case 1290752)
- VFX: Fixed LPPV with lit particles in deferred (case 1293608)
- Fixed computation of geometric normal in path tracing (case 1293029).
- Fixed issues with path-traced volumetric scattering (cases 1295222, 1295234).
- Fixed the default background color for previews to use the original color.
- Fixed an issue with half res ssgi upscale.
- Fixed Clearcoat on Stacklit or Lit breaks when URP is imported into the project (case 1297806)
- Fixed timing issues with accumulation motion blur
- Fixed an issue with the frame count management for the volumetric fog (case 1299251).
- Fixed an issue with material using distortion from ShaderGraph init after Material creation (case 1294026)
- Fixed issues with path-traced volumetric scattering (cases 1295222, 1295234).
- Fixed issue with shadow mask and area lights.
- Fixed an issue with the capture callback (now includes post processing results).
- Fixed decal draw order for ShaderGraph decal materials.
- Fixed StackLit ShaderGraph surface option property block to only display energy conserving specular color option for the specular parametrization (case 1257050)
- Fixed missing BeginCameraRendering call for custom render mode of a Camera.
- Fixed LayerMask editor for volume parameters.
- Fixed the condition on temporal accumulation in the reflection denoiser (case 1303504).
- Fixed box light attenuation.
<<<<<<< HEAD
- Fixed tesselation culling, big triangles using lit tesselation shader would dissapear when camera is too close to them (case 1299116)
- Fixed some render texture leaks.
=======
- Fixed compilation issues on platforms that don't support XR.
- Fixed issue with compute shader stripping for probe volumes variants.
>>>>>>> 8dbde86d

### Changed
- Removed the material pass probe volumes evaluation mode.
- Volume parameter of type Cubemap can now accept Cubemap render textures and custom render textures.
- Removed the superior clamping value for the recursive rendering max ray length. 
- Removed the superior clamping value for the ray tracing light cluster size.
- Now reflection probes cannot have SSAO, SSGI, SSR, ray tracing effects or volumetric reprojection.
- Removed the readonly keyword on the cullingResults of the CustomPassContext to allow users to overwrite.
- The DrawRenderers function of CustomPassUtils class now takes a sortingCriteria in parameter.
- When in half res, RTR denoising is executed at half resolution and the upscale happens at the end.
- Removed the upscale radius from the RTR.
- Density Volumes can now take a 3D RenderTexture as mask, the mask can use RGBA format for RGB fog.
- Decreased the minimal Fog Distance value in the Density Volume to 0.05.
- Changed the convergence time of ssgi to 16 frames and the preset value
- Improved robustness of volumetric sampling in path tracing (case 1295187).
- Changed the name from the Depth Buffer Thickness to Depth Tolerance for SSGI (case 1301352).
- Changed the clamping approach for RTR and RTGI (in both perf and quality) to improve visual quality.
- Changed the warning message for ray traced area shadows (case 1303410).
- Disabled specular occlusion for what we consider medium and larger scale ao > 1.25 with a 25cm falloff interval.

## [10.3.0] - 2020-12-01

### Fixed
- Fixed issue where some ShaderGraph generated shaders were not SRP compatible because of UnityPerMaterial cbuffer layout mismatches (case 1292501)
- Fixed Rendergraph issue with virtual texturing and debug mode while in forward.
- Fixed wrong coat normal space in shader graph
- Fixed issue with faulty shadow transition when view is close to an object under some aspect ratio conditions
- Fixed NullPointerException when baking probes from the lighting window (case 1289680)
- Fixed volumetric fog with XR single-pass rendering.
- Fixed issues with first frame rendering when RenderGraph is used (auto exposure, AO)
- Fixed AOV api in render graph (case 1296605)
- Fixed a small discrepancy in the marker placement in light intensity sliders (case 1299750)
- Fixed issue with VT resolve pass rendergraph errors when opaque and transparent are disabled in frame settings.
- Fixed a bug in the sphere-aabb light cluster (case 1294767).
- Fixed issue when submitting SRPContext during EndCameraRendering.
- Fixed baked light being included into the ray tracing light cluster (case 1296203).
- Fixed enums UI for the shadergraph nodes.
- Fixed ShaderGraph stack blocks appearing when opening the settings in Hair and Eye ShaderGraphs.
- Fixed white screen when undoing in the editor.
- Fixed display of LOD Bias and maximum level in frame settings when using Quality Levels
- Fixed an issue when trying to open a look dev env library when Look Dev is not supported.
- Fixed shader graph not supporting indirectdxr multibounce (case 1294694).
- Fixed the planar depth texture not being properly created and rendered to (case 1299617).
- Fixed C# 8 compilation issue with turning on nullable checks (case 1300167)
- Fixed affects AO for deacl materials.
- Fixed case where material keywords would not get setup before usage.

### Changed
- Rename HDRP sub menu in Assets/Create/Shader to HD Render Pipeline for consistency.
- Replaced last package version checker in Wizard to a link on Package Manager
- Changed the message when the graphics device doesn't support ray tracing (case 1287355).
- When a Custom Pass Volume is disabled, the custom pass Cleanup() function is called, it allows to release resources when the volume isn't used anymore.
- Enable Reflector for Spotlight by default

## [10.2.1] - 2020-11-30

### Added
- Added a warning when trying to bake with static lighting being in an invalid state.

### Fixed
- Fixed stylesheet reloading for LookDev window and Wizard window.
- Fixed XR single-pass rendering with legacy shaders using unity_StereoWorldSpaceCameraPos.
- Fixed issue displaying wrong debug mode in runtime debug menu UI.
- Fixed useless editor repaint when using lod bias.
- Fixed multi-editing with new light intensity slider.
- Fixed issue with density volumes flickering when editing shape box.
- Fixed issue with image layers in the graphics compositor (case 1289936).
- Fixed issue with angle fading when rotating decal projector.
- Fixed issue with gameview repaint in the graphics compositor (case 1290622).
- Fixed some labels being clipped in the Render Graph Viewer
- Fixed issue when decal projector material is none.
- Fixed the sampling of the normal buffer in the the forward transparent pass.
- Fixed bloom prefiltering tooltip.
- Fixed NullReferenceException when loading multipel scene async
- Fixed missing alpha blend state properties in Axf shader and update default stencil properties
- Fixed normal buffer not bound to custom pass anymore.
- Fixed issues with camera management in the graphics compositor (cases 1292548, 1292549).
- Fixed an issue where a warning about the static sky not being ready was wrongly displayed.
- Fixed the clear coat not being handled properly for SSR and RTR (case 1291654).
- Fixed ghosting in RTGI and RTAO when denoising is enabled and the RTHandle size is not equal to the Viewport size (case 1291654).
- Fixed alpha output when atmospheric scattering is enabled.
- Fixed issue with TAA history sharpening when view is downsampled.
- Fixed lookdev movement.
- Fixed volume component tooltips using the same parameter name.
- Fixed issue with saving some quality settings in volume overrides  (case 1293747)
- Fixed NullReferenceException in HDRenderPipeline.UpgradeResourcesIfNeeded (case 1292524)
- Fixed SSGI texture allocation when not using the RenderGraph.
- Fixed NullReference Exception when setting Max Shadows On Screen to 0 in the HDRP asset.
- Fixed issue with saving some quality settings in volume overrides  (case 1293747)

### Changed
- Volume Manager now always tests scene culling masks. This was required to fix hybrid workflow.
- Now the screen space shadow is only used if the analytic value is valid.
- Distance based roughness is disabled by default and have a control

## [10.2.0] - 2020-10-19

### Added
- Added a rough distortion frame setting and and info box on distortion materials.
- Adding support of 4 channel tex coords for ray tracing (case 1265309).
- Added a help button on the volume component toolbar for documentation.
- Added range remapping to metallic property for Lit and Decal shaders.
- Exposed the API to access HDRP shader pass names.
- Added the status check of default camera frame settings in the DXR wizard.
- Added frame setting for Virtual Texturing. 
- Added a fade distance for light influencing volumetric lighting.
- Adding an "Include For Ray Tracing" toggle on lights to allow the user to exclude them when ray tracing is enabled in the frame settings of a camera.
- Added fog volumetric scattering support for path tracing.
- Added new algorithm for SSR with temporal accumulation
- Added quality preset of the new volumetric fog parameters.
- Added missing documentation for unsupported SG RT nodes and light's include for raytracing attrbute.
- Added documentation for LODs not being supported by ray tracing.
- Added more options to control how the component of motion vectors coming from the camera transform will affect the motion blur with new clamping modes.
- Added the TerrainCompatible SubShader Tag. Use this Tag in your custom shader to tell Unity that the shader is compatible with the Terrain system.
- Added anamorphism support for phsyical DoF, switched to blue noise sampling and fixed tiling artifacts.

### Fixed
- Fixed an issue where the Exposure Shader Graph node had clipped text. (case 1265057)
- Fixed an issue when rendering into texture where alpha would not default to 1.0 when using 11_11_10 color buffer in non-dev builds.
- Fixed issues with reordering and hiding graphics compositor layers (cases 1283903, 1285282, 1283886).
- Fixed the possibility to have a shader with a pre-refraction render queue and refraction enabled at the same time.
- Fixed a migration issue with the rendering queue in ShaderGraph when upgrading to 10.x;
- Fixed the object space matrices in shader graph for ray tracing.
- Changed the cornea refraction function to take a view dir in object space.
- Fixed upside down XR occlusion mesh.
- Fixed precision issue with the atmospheric fog.
- Fixed issue with TAA and no motion vectors.
- Fixed the stripping not working the terrain alphatest feature required for terrain holes (case 1205902).
- Fixed bounding box generation that resulted in incorrect light culling (case 3875925).
- VFX : Fix Emissive writing in Opaque Lit Output with PSSL platforms (case 273378).
- Fixed issue where pivot of DecalProjector was not aligned anymore on Transform position when manipulating the size of the projector from the Inspector.
- Fixed a null reference exception when creating a diffusion profile asset.
- Fixed the diffusion profile not being registered as a dependency of the ShaderGraph.
- Fixing exceptions in the console when putting the SSGI in low quality mode (render graph).
- Fixed NullRef Exception when decals are in the scene, no asset is set and HDRP wizard is run.
- Fixed issue with TAA causing bleeding of a view into another when multiple views are visible.
- Fix an issue that caused issues of usability of editor if a very high resolution is set by mistake and then reverted back to a smaller resolution.
- Fixed issue where Default Volume Profile Asset change in project settings was not added to the undo stack (case 1285268).
- Fixed undo after enabling compositor.
- Fixed the ray tracing shadow UI being displayed while it shouldn't (case 1286391).
- Fixed issues with physically-based DoF, improved speed and robustness 
- Fixed a warning happening when putting the range of lights to 0.
- Fixed issue when null parameters in a volume component would spam null reference errors. Produce a warning instead.
- Fixed volument component creation via script.
- Fixed GC allocs in render graph.
- Fixed scene picking passes.
- Fixed broken ray tracing light cluster full screen debug.
- Fixed dead code causing error.
- Fixed issue when dragging slider in inspector for ProjectionDepth.
- Fixed issue when resizing Inspector window that make the DecalProjector editor flickers.
- Fixed issue in DecalProjector editor when the Inspector window have a too small width: the size appears on 2 lines but the editor not let place for the second one.
- Fixed issue (null reference in console) when selecting a DensityVolume with rectangle selection.
- Fixed issue when linking the field of view with the focal length in physical camera
- Fixed supported platform build and error message.
- Fixed exceptions occuring when selecting mulitple decal projectors without materials assigned (case 1283659).
- Fixed LookDev error message when pipeline is not loaded.
- Properly reject history when enabling seond denoiser for RTGI.
- Fixed an issue that could cause objects to not be rendered when using Vulkan API.
- Fixed issue with lookdev shadows looking wrong upon exiting playmode. 
- Fixed temporary Editor freeze when selecting AOV output in graphics compositor (case 1288744).
- Fixed normal flip with double sided materials.
- Fixed shadow resolution settings level in the light explorer.
- Fixed the ShaderGraph being dirty after the first save.
- Fixed XR shadows culling
- Fixed stylesheet reloading for LookDev window and Wizard window.
- Fixed Nans happening when upscaling the RTGI.
- Fixed the adjust weight operation not being done for the non-rendergraph pipeline.
- Fixed overlap with SSR Transparent default frame settings message on DXR Wizard.
- Fixed alpha channel in the stop NaNs and motion blur shaders.
- Fixed undo of duplicate environments in the look dev environment library.
- Fixed a ghosting issue with RTShadows (Sun, Point and Spot), RTAO and RTGI when the camera is moving fast.
- Fixed a SSGI denoiser bug for large scenes.
- Fixed a Nan issue with SSGI.
- Fixed an issue with IsFrontFace node in Shader Graph not working properly
- Fixed CustomPassUtils.RenderFrom* functions and CustomPassUtils.DisableSinglePassRendering struct in VR.
- Fixed custom pass markers not recorded when render graph was enabled.
- Fixed exceptions when unchecking "Big Tile Prepass" on the frame settings with render-graph.
- Fixed an issue causing errors in GenerateMaxZ when opaque objects or decals are disabled. 
- Fixed an issue with Bake button of Reflection Probe when in custom mode
- Fixed exceptions related to the debug display settings when changing the default frame settings.
- Fixed picking for materials with depth offset.
- Fixed issue with exposure history being uninitialized on second frame.
- Fixed issue when changing FoV with the physical camera fold-out closed.
- Fixed path tracing accumulation not being reset when changing to a different frame of an animation.

### Changed
- Combined occlusion meshes into one to reduce draw calls and state changes with XR single-pass.
- Claryfied doc for the LayeredLit material.
- Various improvements for the Volumetric Fog.
- Use draggable fields for float scalable settings
- Migrated the fabric & hair shadergraph samples directly into the renderpipeline resources.
- Removed green coloration of the UV on the DecalProjector gizmo.
- Removed _BLENDMODE_PRESERVE_SPECULAR_LIGHTING keyword from shaders.
- Now the DXR wizard displays the name of the target asset that needs to be changed.
- Standardized naming for the option regarding Transparent objects being able to receive Screen Space Reflections.
- Making the reflection and refractions of cubemaps distance based.
- Changed Receive SSR to also controls Receive SSGI on opaque objects.
- Improved the punctual light shadow rescale algorithm.
- Changed the names of some of the parameters for the Eye Utils SG Nodes.
- Restored frame setting for async compute of contact shadows.
- Removed the possibility to have MSAA (through the frame settings) when ray tracing is active.
- Range handles for decal projector angle fading.
- Smoother angle fading for decal projector.

## [10.1.0] - 2020-10-12

### Added
- Added an option to have only the metering mask displayed in the debug mode.
- Added a new mode to cluster visualization debug where users can see a slice instead of the cluster on opaque objects.
- Added ray traced reflection support for the render graph version of the pipeline.
- Added render graph support of RTAO and required denoisers.
- Added render graph support of RTGI.
- Added support of RTSSS and Recursive Rendering in the render graph mode.
- Added support of RT and screen space shadow for render graph.
- Added tooltips with the full name of the (graphics) compositor properties to properly show large names that otherwise are clipped by the UI (case 1263590)
- Added error message if a callback AOV allocation fail
- Added marker for all AOV request operation on GPU
- Added remapping options for Depth Pyramid debug view mode
- Added an option to support AOV shader at runtime in HDRP settings (case 1265070)
- Added support of SSGI in the render graph mode.
- Added option for 11-11-10 format for cube reflection probes.
- Added an optional check in the HDRP DXR Wizard to verify 64 bits target architecture
- Added option to display timing stats in the debug menu as an average over 1 second. 
- Added a light unit slider to provide users more context when authoring physically based values.
- Added a way to check the normals through the material views.
- Added Simple mode to Earth Preset for PBR Sky
- Added the export of normals during the prepass for shadow matte for proper SSAO calculation.
- Added the usage of SSAO for shadow matte unlit shader graph.
- Added the support of input system V2
- Added a new volume component parameter to control the max ray length of directional lights(case 1279849).
- Added support for 'Pyramid' and 'Box' spot light shapes in path tracing.
- Added high quality prefiltering option for Bloom.
- Added support for camera relative ray tracing (and keeping non-camera relative ray tracing working)
- Added a rough refraction option on planar reflections.
- Added scalability settings for the planar reflection resolution.
- Added tests for AOV stacking and UI rendering in the graphics compositor.
- Added a new ray tracing only function that samples the specular part of the materials.
- Adding missing marker for ray tracing profiling (RaytracingDeferredLighting)
- Added the support of eye shader for ray tracing.
- Exposed Refraction Model to the material UI when using a Lit ShaderGraph.
- Added bounding sphere support to screen-space axis-aligned bounding box generation pass.

### Fixed
- Fixed several issues with physically-based DoF (TAA ghosting of the CoC buffer, smooth layer transitions, etc)
- Fixed GPU hang on D3D12 on xbox. 
- Fixed game view artifacts on resizing when hardware dynamic resolution was enabled
- Fixed black line artifacts occurring when Lanczos upsampling was set for dynamic resolution
- Fixed Amplitude -> Min/Max parametrization conversion
- Fixed CoatMask block appearing when creating lit master node (case 1264632)
- Fixed issue with SceneEV100 debug mode indicator when rescaling the window.
- Fixed issue with PCSS filter being wrong on first frame. 
- Fixed issue with emissive mesh for area light not appearing in playmode if Reload Scene option is disabled in Enter Playmode Settings.
- Fixed issue when Reflection Probes are set to OnEnable and are never rendered if the probe is enabled when the camera is farther than the probe fade distance. 
- Fixed issue with sun icon being clipped in the look dev window. 
- Fixed error about layers when disabling emissive mesh for area lights.
- Fixed issue when the user deletes the composition graph or .asset in runtime (case 1263319)
- Fixed assertion failure when changing resolution to compositor layers after using AOVs (case 1265023) 
- Fixed flickering layers in graphics compositor (case 1264552)
- Fixed issue causing the editor field not updating the disc area light radius.
- Fixed issues that lead to cookie atlas to be updated every frame even if cached data was valid.
- Fixed an issue where world space UI was not emitted for reflection cameras in HDRP
- Fixed an issue with cookie texture atlas that would cause realtime textures to always update in the atlas even when the content did not change.
- Fixed an issue where only one of the two lookdev views would update when changing the default lookdev volume profile.
- Fixed a bug related to light cluster invalidation.
- Fixed shader warning in DofGather (case 1272931)
- Fixed AOV export of depth buffer which now correctly export linear depth (case 1265001)
- Fixed issue that caused the decal atlas to not be updated upon changing of the decal textures content.
- Fixed "Screen position out of view frustum" error when camera is at exactly the planar reflection probe location.
- Fixed Amplitude -> Min/Max parametrization conversion
- Fixed issue that allocated a small cookie for normal spot lights.
- Fixed issue when undoing a change in diffuse profile list after deleting the volume profile.
- Fixed custom pass re-ordering and removing.
- Fixed TAA issue and hardware dynamic resolution.
- Fixed a static lighting flickering issue caused by having an active planar probe in the scene while rendering inspector preview.
- Fixed an issue where even when set to OnDemand, the sky lighting would still be updated when changing sky parameters.
- Fixed an error message trigerred when a mesh has more than 32 sub-meshes (case 1274508).
- Fixed RTGI getting noisy for grazying angle geometry (case 1266462).
- Fixed an issue with TAA history management on pssl.
- Fixed the global illumination volume override having an unwanted advanced mode (case 1270459).
- Fixed screen space shadow option displayed on directional shadows while they shouldn't (case 1270537).
- Fixed the handling of undo and redo actions in the graphics compositor (cases 1268149, 1266212, 1265028)
- Fixed issue with composition graphs that include virtual textures, cubemaps and other non-2D textures (cases 1263347, 1265638).
- Fixed issues when selecting a new composition graph or setting it to None (cases 1263350, 1266202)
- Fixed ArgumentNullException when saving shader graphs after removing the compositor from the scene (case 1268658)
- Fixed issue with updating the compositor output when not in play mode (case 1266216)
- Fixed warning with area mesh (case 1268379)
- Fixed issue with diffusion profile not being updated upon reset of the editor. 
- Fixed an issue that lead to corrupted refraction in some scenarios on xbox.
- Fixed for light loop scalarization not happening. 
- Fixed issue with stencil not being set in rendergraph mode.
- Fixed for post process being overridable in reflection probes even though it is not supported.
- Fixed RTGI in performance mode when light layers are enabled on the asset.
- Fixed SSS materials appearing black in matcap mode.
- Fixed a collision in the interaction of RTR and RTGI.
- Fix for lookdev toggling renderers that are set to non editable or are hidden in the inspector.
- Fixed issue with mipmap debug mode not properly resetting full screen mode (and viceversa). 
- Added unsupported message when using tile debug mode with MSAA.
- Fixed SSGI compilation issues on PS4.
- Fixed "Screen position out of view frustum" error when camera is on exactly the planar reflection probe plane.
- Workaround issue that caused objects using eye shader to not be rendered on xbox.
- Fixed GC allocation when using XR single-pass test mode.
- Fixed text in cascades shadow split being truncated.
- Fixed rendering of custom passes in the Custom Pass Volume inspector
- Force probe to render again if first time was during async shader compilation to avoid having cyan objects.
- Fixed for lookdev library field not being refreshed upon opening a library from the environment library inspector.
- Fixed serialization issue with matcap scale intensity.
- Close Add Override popup of Volume Inspector when the popup looses focus (case 1258571)
- Light quality setting for contact shadow set to on for High quality by default.
- Fixed an exception thrown when closing the look dev because there is no active SRP anymore.
- Fixed alignment of framesettings in HDRP Default Settings
- Fixed an exception thrown when closing the look dev because there is no active SRP anymore.
- Fixed an issue where entering playmode would close the LookDev window.
- Fixed issue with rendergraph on console failing on SSS pass.
- Fixed Cutoff not working properly with ray tracing shaders default and SG (case 1261292).
- Fixed shader compilation issue with Hair shader and debug display mode
- Fixed cubemap static preview not updated when the asset is imported.
- Fixed wizard DXR setup on non-DXR compatible devices.
- Fixed Custom Post Processes affecting preview cameras.
- Fixed issue with lens distortion breaking rendering.
- Fixed save popup appearing twice due to HDRP wizard.
- Fixed error when changing planar probe resolution.
- Fixed the dependecy of FrameSettings (MSAA, ClearGBuffer, DepthPrepassWithDeferred) (case 1277620).
- Fixed the usage of GUIEnable for volume components (case 1280018).
- Fixed the diffusion profile becoming invalid when hitting the reset (case 1269462).
- Fixed issue with MSAA resolve killing the alpha channel.
- Fixed a warning in materialevalulation
- Fixed an error when building the player.
- Fixed issue with box light not visible if range is below one and range attenuation is off.
- Fixed an issue that caused a null reference when deleting camera component in a prefab. (case 1244430)
- Fixed issue with bloom showing a thin black line after rescaling window. 
- Fixed rendergraph motion vector resolve.
- Fixed the Ray-Tracing related Debug Display not working in render graph mode.
- Fix nan in pbr sky
- Fixed Light skin not properly applied on the LookDev when switching from Dark Skin (case 1278802)
- Fixed accumulation on DX11
- Fixed issue with screen space UI not drawing on the graphics compositor (case 1279272).
- Fixed error Maximum allowed thread group count is 65535 when resolution is very high. 
- LOD meshes are now properly stripped based on the maximum lod value parameters contained in the HDRP asset.
- Fixed an inconsistency in the LOD group UI where LOD bias was not the right one.
- Fixed outlines in transitions between post-processed and plain regions in the graphics compositor (case 1278775).
- Fix decal being applied twice with LOD Crossfade.
- Fixed camera stacking for AOVs in the graphics compositor (case 1273223).
- Fixed backface selection on some shader not ignore correctly.
- Disable quad overdraw on ps4.
- Fixed error when resizing the graphics compositor's output and when re-adding a compositor in the scene
- Fixed issues with bloom, alpha and HDR layers in the compositor (case 1272621).
- Fixed alpha not having TAA applied to it.
- Fix issue with alpha output in forward.
- Fix compilation issue on Vulkan for shaders using high quality shadows in XR mode.
- Fixed wrong error message when fixing DXR resources from Wizard.
- Fixed compilation error of quad overdraw with double sided materials
- Fixed screen corruption on xbox when using TAA and Motion Blur with rendergraph. 
- Fixed UX issue in the graphics compositor related to clear depth and the defaults for new layers, add better tooltips and fix minor bugs (case 1283904)
- Fixed scene visibility not working for custom pass volumes.
- Fixed issue with several override entries in the runtime debug menu. 
- Fixed issue with rendergraph failing to execute every 30 minutes. 
- Fixed Lit ShaderGraph surface option property block to only display transmission and energy conserving specular color options for their proper material mode (case 1257050)
- Fixed nan in reflection probe when volumetric fog filtering is enabled, causing the whole probe to be invalid.
- Fixed Debug Color pixel became grey
- Fixed TAA flickering on the very edge of screen. 
- Fixed profiling scope for quality RTGI.
- Fixed the denoising and multi-sample not being used for smooth multibounce RTReflections.
- Fixed issue where multiple cameras would cause GC each frame.
- Fixed after post process rendering pass options not showing for unlit ShaderGraphs.
- Fixed null reference in the Undo callback of the graphics compositor 
- Fixed cullmode for SceneSelectionPass.
- Fixed issue that caused non-static object to not render at times in OnEnable reflection probes.
- Baked reflection probes now correctly use static sky for ambient lighting.

### Changed
- Preparation pass for RTSSShadows to be supported by render graph.
- Add tooltips with the full name of the (graphics) compositor properties to properly show large names that otherwise are clipped by the UI (case 1263590)
- Composition profile .asset files cannot be manually edited/reset by users (to avoid breaking things - case 1265631)
- Preparation pass for RTSSShadows to be supported by render graph.
- Changed the way the ray tracing property is displayed on the material (QOL 1265297).
- Exposed lens attenuation mode in default settings and remove it as a debug mode.
- Composition layers without any sub layers are now cleared to black to avoid confusion (case 1265061).
- Slight reduction of VGPR used by area light code.
- Changed thread group size for contact shadows (save 1.1ms on PS4)
- Make sure distortion stencil test happens before pixel shader is run.
- Small optimization that allows to skip motion vector prepping when the whole wave as velocity of 0.
- Improved performance to avoid generating coarse stencil buffer when not needed.
- Remove HTile generation for decals (faster without).
- Improving SSGI Filtering and fixing a blend issue with RTGI.
- Changed the Trackball UI so that it allows explicit numeric values.
- Reduce the G-buffer footprint of anisotropic materials
- Moved SSGI out of preview.
- Skip an unneeded depth buffer copy on consoles. 
- Replaced the Density Volume Texture Tool with the new 3D Texture Importer.
- Rename Raytracing Node to Raytracing Quality Keyword and rename high and low inputs as default and raytraced. All raytracing effects now use the raytraced mode but path tracing.
- Moved diffusion profile list to the HDRP default settings panel.
- Skip biquadratic resampling of vbuffer when volumetric fog filtering is enabled.
- Optimized Grain and sRGB Dithering.
- On platforms that allow it skip the first mip of the depth pyramid and compute it alongside the depth buffer used for low res transparents.
- When trying to install the local configuration package, if another one is already present the user is now asked whether they want to keep it or not.
- Improved MSAA color resolve to fix issues when very bright and very dark samples are resolved together.
- Improve performance of GPU light AABB generation
- Removed the max clamp value for the RTR, RTAO and RTGI's ray length (case 1279849).
- Meshes assigned with a decal material are not visible anymore in ray-tracing or path-tracing.
- Removed BLEND shader keywords.
- Remove a rendergraph debug option to clear resources on release from UI.
- added SV_PrimitiveID in the VaryingMesh structure for fulldebugscreenpass as well as primitiveID in FragInputs
- Changed which local frame is used for multi-bounce RTReflections.
- Move System Generated Values semantics out of VaryingsMesh structure.
- Other forms of FSAA are silently deactivated, when path tracing is on.
- Removed XRSystemTests. The GC verification is now done during playmode tests (case 1285012).
- SSR now uses the pre-refraction color pyramid.
- Various improvements for the Volumetric Fog.
- Optimizations for volumetric fog.

## [10.0.0] - 2019-06-10

### Added
- Ray tracing support for VR single-pass
- Added sharpen filter shader parameter and UI for TemporalAA to control image quality instead of hardcoded value
- Added frame settings option for custom post process and custom passes as well as custom color buffer format option.
- Add check in wizard on SRP Batcher enabled.
- Added default implementations of OnPreprocessMaterialDescription for FBX, Obj, Sketchup and 3DS file formats.
- Added custom pass fade radius
- Added after post process injection point for custom passes
- Added basic alpha compositing support - Alpha is available afterpostprocess when using FP16 buffer format.
- Added falloff distance on Reflection Probe and Planar Reflection Probe
- Added Backplate projection from the HDRISky
- Added Shadow Matte in UnlitMasterNode, which only received shadow without lighting
- Added hability to name LightLayers in HDRenderPipelineAsset
- Added a range compression factor for Reflection Probe and Planar Reflection Probe to avoid saturation of colors.
- Added path tracing support for directional, point and spot lights, as well as emission from Lit and Unlit.
- Added non temporal version of SSAO.
- Added more detailed ray tracing stats in the debug window
- Added Disc area light (bake only)
- Added a warning in the material UI to prevent transparent + subsurface-scattering combination.
- Added XR single-pass setting into HDRP asset
- Added a penumbra tint option for lights
- Added support for depth copy with XR SDK
- Added debug setting to Render Pipeline Debug Window to list the active XR views
- Added an option to filter the result of the volumetric lighting (off by default).
- Added a transmission multiplier for directional lights
- Added XR single-pass test mode to Render Pipeline Debug Window
- Added debug setting to Render Pipeline Window to list the active XR views
- Added a new refraction mode for the Lit shader (thin). Which is a box refraction with small thickness values
- Added the code to support Barn Doors for Area Lights based on a shaderconfig option.
- Added HDRPCameraBinder property binder for Visual Effect Graph
- Added "Celestial Body" controls to the Directional Light
- Added new parameters to the Physically Based Sky
- Added Reflections to the DXR Wizard
- Added the possibility to have ray traced colored and semi-transparent shadows on directional lights.
- Added a check in the custom post process template to throw an error if the default shader is not found.
- Exposed the debug overlay ratio in the debug menu.
- Added a separate frame settings for tonemapping alongside color grading.
- Added the receive fog option in the material UI for ShaderGraphs.
- Added a public virtual bool in the custom post processes API to specify if a post processes should be executed in the scene view.
- Added a menu option that checks scene issues with ray tracing. Also removed the previously existing warning at runtime.
- Added Contrast Adaptive Sharpen (CAS) Upscaling effect.
- Added APIs to update probe settings at runtime.
- Added documentation for the rayTracingSupported method in HDRP
- Added user-selectable format for the post processing passes.
- Added support for alpha channel in some post-processing passes (DoF, TAA, Uber).
- Added warnings in FrameSettings inspector when using DXR and atempting to use Asynchronous Execution.
- Exposed Stencil bits that can be used by the user.
- Added history rejection based on velocity of intersected objects for directional, point and spot lights.
- Added a affectsVolumetric field to the HDAdditionalLightData API to know if light affects volumetric fog.
- Add OS and Hardware check in the Wizard fixes for DXR.
- Added option to exclude camera motion from motion blur.
- Added semi-transparent shadows for point and spot lights.
- Added support for semi-transparent shadow for unlit shader and unlit shader graph.
- Added the alpha clip enabled toggle to the material UI for all HDRP shader graphs.
- Added Material Samples to explain how to use the lit shader features
- Added an initial implementation of ray traced sub surface scattering
- Added AssetPostprocessors and Shadergraphs to handle Arnold Standard Surface and 3DsMax Physical material import from FBX.
- Added support for Smoothness Fade start work when enabling ray traced reflections.
- Added Contact shadow, Micro shadows and Screen space refraction API documentation.
- Added script documentation for SSR, SSAO (ray tracing), GI, Light Cluster, RayTracingSettings, Ray Counters, etc.
- Added path tracing support for refraction and internal reflections.
- Added support for Thin Refraction Model and Lit's Clear Coat in Path Tracing.
- Added the Tint parameter to Sky Colored Fog.
- Added of Screen Space Reflections for Transparent materials
- Added a fallback for ray traced area light shadows in case the material is forward or the lit mode is forward.
- Added a new debug mode for light layers.
- Added an "enable" toggle to the SSR volume component.
- Added support for anisotropic specular lobes in path tracing.
- Added support for alpha clipping in path tracing.
- Added support for light cookies in path tracing.
- Added support for transparent shadows in path tracing.
- Added support for iridescence in path tracing.
- Added support for background color in path tracing.
- Added a path tracing test to the test suite.
- Added a warning and workaround instructions that appear when you enable XR single-pass after the first frame with the XR SDK.
- Added the exposure sliders to the planar reflection probe preview
- Added support for subsurface scattering in path tracing.
- Added a new mode that improves the filtering of ray traced shadows (directional, point and spot) based on the distance to the occluder.
- Added support of cookie baking and add support on Disc light.
- Added support for fog attenuation in path tracing.
- Added a new debug panel for volumes
- Added XR setting to control camera jitter for temporal effects
- Added an error message in the DrawRenderers custom pass when rendering opaque objects with an HDRP asset in DeferredOnly mode.
- Added API to enable proper recording of path traced scenes (with the Unity recorder or other tools).
- Added support for fog in Recursive rendering, ray traced reflections and ray traced indirect diffuse.
- Added an alpha blend option for recursive rendering
- Added support for stack lit for ray tracing effects.
- Added support for hair for ray tracing effects.
- Added support for alpha to coverage for HDRP shaders and shader graph
- Added support for Quality Levels to Subsurface Scattering.
- Added option to disable XR rendering on the camera settings.
- Added support for specular AA from geometric curvature in AxF
- Added support for baked AO (no input for now) in AxF
- Added an info box to warn about depth test artifacts when rendering object twice in custom passes with MSAA.
- Added a frame setting for alpha to mask.
- Added support for custom passes in the AOV API
- Added Light decomposition lighting debugging modes and support in AOV
- Added exposure compensation to Fixed exposure mode
- Added support for rasterized area light shadows in StackLit
- Added support for texture-weighted automatic exposure
- Added support for POM for emissive map
- Added alpha channel support in motion blur pass.
- Added the HDRP Compositor Tool (in Preview).
- Added a ray tracing mode option in the HDRP asset that allows to override and shader stripping.
- Added support for arbitrary resolution scaling of Volumetric Lighting to the Fog volume component.
- Added range attenuation for box-shaped spotlights.
- Added scenes for hair and fabric and decals with material samples
- Added fabric materials and textures
- Added information for fabric materials in fabric scene
- Added a DisplayInfo attribute to specify a name override and a display order for Volume Component fields (used only in default inspector for now).
- Added Min distance to contact shadows.
- Added support for Depth of Field in path tracing (by sampling the lens aperture).
- Added an API in HDRP to override the camera within the rendering of a frame (mainly for custom pass).
- Added a function (HDRenderPipeline.ResetRTHandleReferenceSize) to reset the reference size of RTHandle systems.
- Added support for AxF measurements importing into texture resources tilings.
- Added Layer parameter on Area Light to modify Layer of generated Emissive Mesh
- Added a flow map parameter to HDRI Sky
- Implemented ray traced reflections for transparent objects.
- Add a new parameter to control reflections in recursive rendering.
- Added an initial version of SSGI.
- Added Virtual Texturing cache settings to control the size of the Streaming Virtual Texturing caches.
- Added back-compatibility with builtin stereo matrices.
- Added CustomPassUtils API to simplify Blur, Copy and DrawRenderers custom passes.
- Added Histogram guided automatic exposure.
- Added few exposure debug modes.
- Added support for multiple path-traced views at once (e.g., scene and game views).
- Added support for 3DsMax's 2021 Simplified Physical Material from FBX files in the Model Importer.
- Added custom target mid grey for auto exposure.
- Added CustomPassUtils API to simplify Blur, Copy and DrawRenderers custom passes.
- Added an API in HDRP to override the camera within the rendering of a frame (mainly for custom pass).
- Added more custom pass API functions, mainly to render objects from another camera.
- Added support for transparent Unlit in path tracing.
- Added a minimal lit used for RTGI in peformance mode.
- Added procedural metering mask that can follow an object
- Added presets quality settings for RTAO and RTGI.
- Added an override for the shadow culling that allows better directional shadow maps in ray tracing effects (RTR, RTGI, RTSSS and RR).
- Added a Cloud Layer volume override.
- Added Fast Memory support for platform that support it.
- Added CPU and GPU timings for ray tracing effects.
- Added support to combine RTSSS and RTGI (1248733).
- Added IES Profile support for Point, Spot and Rectangular-Area lights
- Added support for multiple mapping modes in AxF.
- Add support of lightlayers on indirect lighting controller
- Added compute shader stripping.
- Added Cull Mode option for opaque materials and ShaderGraphs. 
- Added scene view exposure override.
- Added support for exposure curve remapping for min/max limits.
- Added presets for ray traced reflections.
- Added final image histogram debug view (both luminance and RGB).
- Added an example texture and rotation to the Cloud Layer volume override.
- Added an option to extend the camera culling for skinned mesh animation in ray tracing effects (1258547).
- Added decal layer system similar to light layer. Mesh will receive a decal when both decal layer mask matches.
- Added shader graph nodes for rendering a complex eye shader.
- Added more controls to contact shadows and increased quality in some parts. 
- Added a physically based option in DoF volume.
- Added API to check if a Camera, Light or ReflectionProbe is compatible with HDRP.
- Added path tracing test scene for normal mapping.
- Added missing API documentation.
- Remove CloudLayer
- Added quad overdraw and vertex density debug modes.

### Fixed
- fix when saved HDWizard window tab index out of range (1260273)
- Fix when rescale probe all direction below zero (1219246)
- Update documentation of HDRISky-Backplate, precise how to have Ambient Occlusion on the Backplate
- Sorting, undo, labels, layout in the Lighting Explorer.
- Fixed sky settings and materials in Shader Graph Samples package
- Fix/workaround a probable graphics driver bug in the GTAO shader.
- Fixed Hair and PBR shader graphs double sided modes
- Fixed an issue where updating an HDRP asset in the Quality setting panel would not recreate the pipeline.
- Fixed issue with point lights being considered even when occupying less than a pixel on screen (case 1183196)
- Fix a potential NaN source with iridescence (case 1183216)
- Fixed issue of spotlight breaking when minimizing the cone angle via the gizmo (case 1178279)
- Fixed issue that caused decals not to modify the roughness in the normal buffer, causing SSR to not behave correctly (case 1178336)
- Fixed lit transparent refraction with XR single-pass rendering
- Removed extra jitter for TemporalAA in VR
- Fixed ShaderGraph time in main preview
- Fixed issue on some UI elements in HDRP asset not expanding when clicking the arrow (case 1178369)
- Fixed alpha blending in custom post process
- Fixed the modification of the _AlphaCutoff property in the material UI when exposed with a ShaderGraph parameter.
- Fixed HDRP test `1218_Lit_DiffusionProfiles` on Vulkan.
- Fixed an issue where building a player in non-dev mode would generate render target error logs every frame
- Fixed crash when upgrading version of HDRP
- Fixed rendering issues with material previews
- Fixed NPE when using light module in Shuriken particle systems (1173348).
- Refresh cached shadow on editor changes
- Fixed light supported units caching (1182266)
- Fixed an issue where SSAO (that needs temporal reprojection) was still being rendered when Motion Vectors were not available (case 1184998)
- Fixed a nullref when modifying the height parameters inside the layered lit shader UI.
- Fixed Decal gizmo that become white after exiting play mode
- Fixed Decal pivot position to behave like a spotlight
- Fixed an issue where using the LightingOverrideMask would break sky reflection for regular cameras
- Fix DebugMenu FrameSettingsHistory persistency on close
- Fix DensityVolume, ReflectionProbe aned PlanarReflectionProbe advancedControl display
- Fix DXR scene serialization in wizard
- Fixed an issue where Previews would reallocate History Buffers every frame
- Fixed the SetLightLayer function in HDAdditionalLightData setting the wrong light layer
- Fix error first time a preview is created for planar
- Fixed an issue where SSR would use an incorrect roughness value on ForwardOnly (StackLit, AxF, Fabric, etc.) materials when the pipeline is configured to also allow deferred Lit.
- Fixed issues with light explorer (cases 1183468, 1183269)
- Fix dot colors in LayeredLit material inspector
- Fix undo not resetting all value when undoing the material affectation in LayerLit material
- Fix for issue that caused gizmos to render in render textures (case 1174395)
- Fixed the light emissive mesh not updated when the light was disabled/enabled
- Fixed light and shadow layer sync when setting the HDAdditionalLightData.lightlayersMask property
- Fixed a nullref when a custom post process component that was in the HDRP PP list is removed from the project
- Fixed issue that prevented decals from modifying specular occlusion (case 1178272).
- Fixed exposure of volumetric reprojection
- Fixed multi selection support for Scalable Settings in lights
- Fixed font shaders in test projects for VR by using a Shader Graph version
- Fixed refresh of baked cubemap by incrementing updateCount at the end of the bake (case 1158677).
- Fixed issue with rectangular area light when seen from the back
- Fixed decals not affecting lightmap/lightprobe
- Fixed zBufferParams with XR single-pass rendering
- Fixed moving objects not rendered in custom passes
- Fixed abstract classes listed in the + menu of the custom pass list
- Fixed custom pass that was rendered in previews
- Fixed precision error in zero value normals when applying decals (case 1181639)
- Fixed issue that triggered No Scene Lighting view in game view as well (case 1156102)
- Assign default volume profile when creating a new HDRP Asset
- Fixed fov to 0 in planar probe breaking the projection matrix (case 1182014)
- Fixed bugs with shadow caching
- Reassign the same camera for a realtime probe face render request to have appropriate history buffer during realtime probe rendering.
- Fixed issue causing wrong shading when normal map mode is Object space, no normal map is set, but a detail map is present (case 1143352)
- Fixed issue with decal and htile optimization
- Fixed TerrainLit shader compilation error regarding `_Control0_TexelSize` redefinition (case 1178480).
- Fixed warning about duplicate HDRuntimeReflectionSystem when configuring play mode without domain reload.
- Fixed an editor crash when multiple decal projectors were selected and some had null material
- Added all relevant fix actions to FixAll button in Wizard
- Moved FixAll button on top of the Wizard
- Fixed an issue where fog color was not pre-exposed correctly
- Fix priority order when custom passes are overlapping
- Fix cleanup not called when the custom pass GameObject is destroyed
- Replaced most instances of GraphicsSettings.renderPipelineAsset by GraphicsSettings.currentRenderPipeline. This should fix some parameters not working on Quality Settings overrides.
- Fixed an issue with Realtime GI not working on upgraded projects.
- Fixed issue with screen space shadows fallback texture was not set as a texture array.
- Fixed Pyramid Lights bounding box
- Fixed terrain heightmap default/null values and epsilons
- Fixed custom post-processing effects breaking when an abstract class inherited from `CustomPostProcessVolumeComponent`
- Fixed XR single-pass rendering in Editor by using ShaderConfig.s_XrMaxViews to allocate matrix array
- Multiple different skies rendered at the same time by different cameras are now handled correctly without flickering
- Fixed flickering issue happening when different volumes have shadow settings and multiple cameras are present.
- Fixed issue causing planar probes to disappear if there is no light in the scene.
- Fixed a number of issues with the prefab isolation mode (Volumes leaking from the main scene and reflection not working properly)
- Fixed an issue with fog volume component upgrade not working properly
- Fixed Spot light Pyramid Shape has shadow artifacts on aspect ratio values lower than 1
- Fixed issue with AO upsampling in XR
- Fixed camera without HDAdditionalCameraData component not rendering
- Removed the macro ENABLE_RAYTRACING for most of the ray tracing code
- Fixed prefab containing camera reloading in loop while selected in the Project view
- Fixed issue causing NaN wheh the Z scale of an object is set to 0.
- Fixed DXR shader passes attempting to render before pipeline loaded
- Fixed black ambient sky issue when importing a project after deleting Library.
- Fixed issue when upgrading a Standard transparent material (case 1186874)
- Fixed area light cookies not working properly with stack lit
- Fixed material render queue not updated when the shader is changed in the material inspector.
- Fixed a number of issues with full screen debug modes not reseting correctly when setting another mutually exclusive mode
- Fixed compile errors for platforms with no VR support
- Fixed an issue with volumetrics and RTHandle scaling (case 1155236)
- Fixed an issue where sky lighting might be updated uselessly
- Fixed issue preventing to allow setting decal material to none (case 1196129)
- Fixed XR multi-pass decals rendering
- Fixed several fields on Light Inspector that not supported Prefab overrides
- Fixed EOL for some files
- Fixed scene view rendering with volumetrics and XR enabled
- Fixed decals to work with multiple cameras
- Fixed optional clear of GBuffer (Was always on)
- Fixed render target clears with XR single-pass rendering
- Fixed HDRP samples file hierarchy
- Fixed Light units not matching light type
- Fixed QualitySettings panel not displaying HDRP Asset
- Fixed black reflection probes the first time loading a project
- Fixed y-flip in scene view with XR SDK
- Fixed Decal projectors do not immediately respond when parent object layer mask is changed in editor.
- Fixed y-flip in scene view with XR SDK
- Fixed a number of issues with Material Quality setting
- Fixed the transparent Cull Mode option in HD unlit master node settings only visible if double sided is ticked.
- Fixed an issue causing shadowed areas by contact shadows at the edge of far clip plane if contact shadow length is very close to far clip plane.
- Fixed editing a scalable settings will edit all loaded asset in memory instead of targetted asset.
- Fixed Planar reflection default viewer FOV
- Fixed flickering issues when moving the mouse in the editor with ray tracing on.
- Fixed the ShaderGraph main preview being black after switching to SSS in the master node settings
- Fixed custom fullscreen passes in VR
- Fixed camera culling masks not taken in account in custom pass volumes
- Fixed object not drawn in custom pass when using a DrawRenderers with an HDRP shader in a build.
- Fixed injection points for Custom Passes (AfterDepthAndNormal and BeforePreRefraction were missing)
- Fixed a enum to choose shader tags used for drawing objects (DepthPrepass or Forward) when there is no override material.
- Fixed lit objects in the BeforePreRefraction, BeforeTransparent and BeforePostProcess.
- Fixed the None option when binding custom pass render targets to allow binding only depth or color.
- Fixed custom pass buffers allocation so they are not allocated if they're not used.
- Fixed the Custom Pass entry in the volume create asset menu items.
- Fixed Prefab Overrides workflow on Camera.
- Fixed alignment issue in Preset for Camera.
- Fixed alignment issue in Physical part for Camera.
- Fixed FrameSettings multi-edition.
- Fixed a bug happening when denoising multiple ray traced light shadows
- Fixed minor naming issues in ShaderGraph settings
- VFX: Removed z-fight glitches that could appear when using deferred depth prepass and lit quad primitives
- VFX: Preserve specular option for lit outputs (matches HDRP lit shader)
- Fixed an issue with Metal Shader Compiler and GTAO shader for metal
- Fixed resources load issue while upgrading HDRP package.
- Fix LOD fade mask by accounting for field of view
- Fixed spot light missing from ray tracing indirect effects.
- Fixed a UI bug in the diffusion profile list after fixing them from the wizard.
- Fixed the hash collision when creating new diffusion profile assets.
- Fixed a light leaking issue with box light casting shadows (case 1184475)
- Fixed Cookie texture type in the cookie slot of lights (Now displays a warning because it is not supported).
- Fixed a nullref that happens when using the Shuriken particle light module
- Fixed alignment in Wizard
- Fixed text overflow in Wizard's helpbox
- Fixed Wizard button fix all that was not automatically grab all required fixes
- Fixed VR tab for MacOS in Wizard
- Fixed local config package workflow in Wizard
- Fixed issue with contact shadows shifting when MSAA is enabled.
- Fixed EV100 in the PBR sky
- Fixed an issue In URP where sometime the camera is not passed to the volume system and causes a null ref exception (case 1199388)
- Fixed nullref when releasing HDRP with custom pass disabled
- Fixed performance issue derived from copying stencil buffer.
- Fixed an editor freeze when importing a diffusion profile asset from a unity package.
- Fixed an exception when trying to reload a builtin resource.
- Fixed the light type intensity unit reset when switching the light type.
- Fixed compilation error related to define guards and CreateLayoutFromXrSdk()
- Fixed documentation link on CustomPassVolume.
- Fixed player build when HDRP is in the project but not assigned in the graphic settings.
- Fixed an issue where ambient probe would be black for the first face of a baked reflection probe
- VFX: Fixed Missing Reference to Visual Effect Graph Runtime Assembly
- Fixed an issue where rendering done by users in EndCameraRendering would be executed before the main render loop.
- Fixed Prefab Override in main scope of Volume.
- Fixed alignment issue in Presset of main scope of Volume.
- Fixed persistence of ShowChromeGizmo and moved it to toolbar for coherency in ReflectionProbe and PlanarReflectionProbe.
- Fixed Alignement issue in ReflectionProbe and PlanarReflectionProbe.
- Fixed Prefab override workflow issue in ReflectionProbe and PlanarReflectionProbe.
- Fixed empty MoreOptions and moved AdvancedManipulation in a dedicated location for coherency in ReflectionProbe and PlanarReflectionProbe.
- Fixed Prefab override workflow issue in DensityVolume.
- Fixed empty MoreOptions and moved AdvancedManipulation in a dedicated location for coherency in DensityVolume.
- Fix light limit counts specified on the HDRP asset
- Fixed Quality Settings for SSR, Contact Shadows and Ambient Occlusion volume components
- Fixed decalui deriving from hdshaderui instead of just shaderui
- Use DelayedIntField instead of IntField for scalable settings
- Fixed init of debug for FrameSettingsHistory on SceneView camera
- Added a fix script to handle the warning 'referenced script in (GameObject 'SceneIDMap') is missing'
- Fix Wizard load when none selected for RenderPipelineAsset
- Fixed TerrainLitGUI when per-pixel normal property is not present.
- Fixed rendering errors when enabling debug modes with custom passes
- Fix an issue that made PCSS dependent on Atlas resolution (not shadow map res)
- Fixing a bug whith histories when n>4 for ray traced shadows
- Fixing wrong behavior in ray traced shadows for mesh renderers if their cast shadow is shadow only or double sided
- Only tracing rays for shadow if the point is inside the code for spotlight shadows
- Only tracing rays if the point is inside the range for point lights
- Fixing ghosting issues when the screen space shadow  indexes change for a light with ray traced shadows
- Fixed an issue with stencil management and Xbox One build that caused corrupted output in deferred mode.
- Fixed a mismatch in behavior between the culling of shadow maps and ray traced point and spot light shadows
- Fixed recursive ray tracing not working anymore after intermediate buffer refactor.
- Fixed ray traced shadow denoising not working (history rejected all the time).
- Fixed shader warning on xbox one
- Fixed cookies not working for spot lights in ray traced reflections, ray traced GI and recursive rendering
- Fixed an inverted handling of CoatSmoothness for SSR in StackLit.
- Fixed missing distortion inputs in Lit and Unlit material UI.
- Fixed issue that propagated NaNs across multiple frames through the exposure texture.
- Fixed issue with Exclude from TAA stencil ignored.
- Fixed ray traced reflection exposure issue.
- Fixed issue with TAA history not initialising corretly scale factor for first frame
- Fixed issue with stencil test of material classification not using the correct Mask (causing false positive and bad performance with forward material in deferred)
- Fixed issue with History not reset when chaning antialiasing mode on camera
- Fixed issue with volumetric data not being initialized if default settings have volumetric and reprojection off.
- Fixed ray tracing reflection denoiser not applied in tier 1
- Fixed the vibility of ray tracing related methods.
- Fixed the diffusion profile list not saved when clicking the fix button in the material UI.
- Fixed crash when pushing bounce count higher than 1 for ray traced GI or reflections
- Fixed PCSS softness scale so that it better match ray traced reference for punctual lights.
- Fixed exposure management for the path tracer
- Fixed AxF material UI containing two advanced options settings.
- Fixed an issue where cached sky contexts were being destroyed wrongly, breaking lighting in the LookDev
- Fixed issue that clamped PCSS softness too early and not after distance scale.
- Fixed fog affect transparent on HD unlit master node
- Fixed custom post processes re-ordering not saved.
- Fixed NPE when using scalable settings
- Fixed an issue where PBR sky precomputation was reset incorrectly in some cases causing bad performance.
- Fixed a bug due to depth history begin overriden too soon
- Fixed CustomPassSampleCameraColor scale issue when called from Before Transparent injection point.
- Fixed corruption of AO in baked probes.
- Fixed issue with upgrade of projects that still had Very High as shadow filtering quality.
- Fixed issue that caused Distortion UI to appear in Lit.
- Fixed several issues with decal duplicating when editing them.
- Fixed initialization of volumetric buffer params (1204159)
- Fixed an issue where frame count was incorrectly reset for the game view, causing temporal processes to fail.
- Fixed Culling group was not disposed error.
- Fixed issues on some GPU that do not support gathers on integer textures.
- Fixed an issue with ambient probe not being initialized for the first frame after a domain reload for volumetric fog.
- Fixed the scene visibility of decal projectors and density volumes
- Fixed a leak in sky manager.
- Fixed an issue where entering playmode while the light editor is opened would produce null reference exceptions.
- Fixed the debug overlay overlapping the debug menu at runtime.
- Fixed an issue with the framecount when changing scene.
- Fixed errors that occurred when using invalid near and far clip plane values for planar reflections.
- Fixed issue with motion blur sample weighting function.
- Fixed motion vectors in MSAA.
- Fixed sun flare blending (case 1205862).
- Fixed a lot of issues related to ray traced screen space shadows.
- Fixed memory leak caused by apply distortion material not being disposed.
- Fixed Reflection probe incorrectly culled when moving its parent (case 1207660)
- Fixed a nullref when upgrading the Fog volume components while the volume is opened in the inspector.
- Fix issues where decals on PS4 would not correctly write out the tile mask causing bits of the decal to go missing.
- Use appropriate label width and text content so the label is completely visible
- Fixed an issue where final post process pass would not output the default alpha value of 1.0 when using 11_11_10 color buffer format.
- Fixed SSR issue after the MSAA Motion Vector fix.
- Fixed an issue with PCSS on directional light if punctual shadow atlas was not allocated.
- Fixed an issue where shadow resolution would be wrong on the first face of a baked reflection probe.
- Fixed issue with PCSS softness being incorrect for cascades different than the first one.
- Fixed custom post process not rendering when using multiple HDRP asset in quality settings
- Fixed probe gizmo missing id (case 1208975)
- Fixed a warning in raytracingshadowfilter.compute
- Fixed issue with AO breaking with small near plane values.
- Fixed custom post process Cleanup function not called in some cases.
- Fixed shader warning in AO code.
- Fixed a warning in simpledenoiser.compute
- Fixed tube and rectangle light culling to use their shape instead of their range as a bounding box.
- Fixed caused by using gather on a UINT texture in motion blur.
- Fix issue with ambient occlusion breaking when dynamic resolution is active.
- Fixed some possible NaN causes in Depth of Field.
- Fixed Custom Pass nullref due to the new Profiling Sample API changes
- Fixed the black/grey screen issue on after post process Custom Passes in non dev builds.
- Fixed particle lights.
- Improved behavior of lights and probe going over the HDRP asset limits.
- Fixed issue triggered when last punctual light is disabled and more than one camera is used.
- Fixed Custom Pass nullref due to the new Profiling Sample API changes
- Fixed the black/grey screen issue on after post process Custom Passes in non dev builds.
- Fixed XR rendering locked to vsync of main display with Standalone Player.
- Fixed custom pass cleanup not called at the right time when using multiple volumes.
- Fixed an issue on metal with edge of decal having artifact by delaying discard of fragments during decal projection
- Fixed various shader warning
- Fixing unnecessary memory allocations in the ray tracing cluster build
- Fixed duplicate column labels in LightEditor's light tab
- Fixed white and dark flashes on scenes with very high or very low exposure when Automatic Exposure is being used.
- Fixed an issue where passing a null ProfilingSampler would cause a null ref exception.
- Fixed memory leak in Sky when in matcap mode.
- Fixed compilation issues on platform that don't support VR.
- Fixed migration code called when we create a new HDRP asset.
- Fixed RemoveComponent on Camera contextual menu to not remove Camera while a component depend on it.
- Fixed an issue where ambient occlusion and screen space reflections editors would generate null ref exceptions when HDRP was not set as the current pipeline.
- Fixed a null reference exception in the probe UI when no HDRP asset is present.
- Fixed the outline example in the doc (sampling range was dependent on screen resolution)
- Fixed a null reference exception in the HDRI Sky editor when no HDRP asset is present.
- Fixed an issue where Decal Projectors created from script where rotated around the X axis by 90°.
- Fixed frustum used to compute Density Volumes visibility when projection matrix is oblique.
- Fixed a null reference exception in Path Tracing, Recursive Rendering and raytraced Global Illumination editors when no HDRP asset is present.
- Fix for NaNs on certain geometry with Lit shader -- [case 1210058](https://fogbugz.unity3d.com/f/cases/1210058/)
- Fixed an issue where ambient occlusion and screen space reflections editors would generate null ref exceptions when HDRP was not set as the current pipeline.
- Fixed a null reference exception in the probe UI when no HDRP asset is present.
- Fixed the outline example in the doc (sampling range was dependent on screen resolution)
- Fixed a null reference exception in the HDRI Sky editor when no HDRP asset is present.
- Fixed an issue where materials newly created from the contextual menu would have an invalid state, causing various problems until it was edited.
- Fixed transparent material created with ZWrite enabled (now it is disabled by default for new transparent materials)
- Fixed mouseover on Move and Rotate tool while DecalProjector is selected.
- Fixed wrong stencil state on some of the pixel shader versions of deferred shader.
- Fixed an issue where creating decals at runtime could cause a null reference exception.
- Fixed issue that displayed material migration dialog on the creation of new project.
- Fixed various issues with time and animated materials (cases 1210068, 1210064).
- Updated light explorer with latest changes to the Fog and fixed issues when no visual environment was present.
- Fixed not handleling properly the recieve SSR feature with ray traced reflections
- Shadow Atlas is no longer allocated for area lights when they are disabled in the shader config file.
- Avoid MRT Clear on PS4 as it is not implemented yet.
- Fixed runtime debug menu BitField control.
- Fixed the radius value used for ray traced directional light.
- Fixed compilation issues with the layered lit in ray tracing shaders.
- Fixed XR autotests viewport size rounding
- Fixed mip map slider knob displayed when cubemap have no mipmap
- Remove unnecessary skip of material upgrade dialog box.
- Fixed the profiling sample mismatch errors when enabling the profiler in play mode
- Fixed issue that caused NaNs in reflection probes on consoles.
- Fixed adjusting positive axis of Blend Distance slides the negative axis in the density volume component.
- Fixed the blend of reflections based on the weight.
- Fixed fallback for ray traced reflections when denoising is enabled.
- Fixed error spam issue with terrain detail terrainDetailUnsupported (cases 1211848)
- Fixed hardware dynamic resolution causing cropping/scaling issues in scene view (case 1158661)
- Fixed Wizard check order for `Hardware and OS` and `Direct3D12`
- Fix AO issue turning black when Far/Near plane distance is big.
- Fixed issue when opening lookdev and the lookdev volume have not been assigned yet.
- Improved memory usage of the sky system.
- Updated label in HDRP quality preference settings (case 1215100)
- Fixed Decal Projector gizmo not undoing properly (case 1216629)
- Fix a leak in the denoising of ray traced reflections.
- Fixed Alignment issue in Light Preset
- Fixed Environment Header in LightingWindow
- Fixed an issue where hair shader could write garbage in the diffuse lighting buffer, causing NaNs.
- Fixed an exposure issue with ray traced sub-surface scattering.
- Fixed runtime debug menu light hierarchy None not doing anything.
- Fixed the broken ShaderGraph preview when creating a new Lit graph.
- Fix indentation issue in preset of LayeredLit material.
- Fixed minor issues with cubemap preview in the inspector.
- Fixed wrong build error message when building for android on mac.
- Fixed an issue related to denoising ray trace area shadows.
- Fixed wrong build error message when building for android on mac.
- Fixed Wizard persistency of Direct3D12 change on domain reload.
- Fixed Wizard persistency of FixAll on domain reload.
- Fixed Wizard behaviour on domain reload.
- Fixed a potential source of NaN in planar reflection probe atlas.
- Fixed an issue with MipRatio debug mode showing _DebugMatCapTexture not being set.
- Fixed missing initialization of input params in Blit for VR.
- Fix Inf source in LTC for area lights.
- Fix issue with AO being misaligned when multiple view are visible.
- Fix issue that caused the clamp of camera rotation motion for motion blur to be ineffective.
- Fixed issue with AssetPostprocessors dependencies causing models to be imported twice when upgrading the package version.
- Fixed culling of lights with XR SDK
- Fixed memory stomp in shadow caching code, leading to overflow of Shadow request array and runtime errors.
- Fixed an issue related to transparent objects reading the ray traced indirect diffuse buffer
- Fixed an issue with filtering ray traced area lights when the intensity is high or there is an exposure.
- Fixed ill-formed include path in Depth Of Field shader.
- Fixed shader graph and ray tracing after the shader target PR.
- Fixed a bug in semi-transparent shadows (object further than the light casting shadows)
- Fix state enabled of default volume profile when in package.
- Fixed removal of MeshRenderer and MeshFilter on adding Light component.
- Fixed Ray Traced SubSurface Scattering not working with ray traced area lights
- Fixed Ray Traced SubSurface Scattering not working in forward mode.
- Fixed a bug in debug light volumes.
- Fixed a bug related to ray traced area light shadow history.
- Fixed an issue where fog sky color mode could sample NaNs in the sky cubemap.
- Fixed a leak in the PBR sky renderer.
- Added a tooltip to the Ambient Mode parameter in the Visual Envionment volume component.
- Static lighting sky now takes the default volume into account (this fixes discrepancies between baked and realtime lighting).
- Fixed a leak in the sky system.
- Removed MSAA Buffers allocation when lit shader mode is set to "deferred only".
- Fixed invalid cast for realtime reflection probes (case 1220504)
- Fixed invalid game view rendering when disabling all cameras in the scene (case 1105163)
- Hide reflection probes in the renderer components.
- Fixed infinite reload loop while displaying Light's Shadow's Link Light Layer in Inspector of Prefab Asset.
- Fixed the culling was not disposed error in build log.
- Fixed the cookie atlas size and planar atlas size being too big after an upgrade of the HDRP asset.
- Fixed transparent SSR for shader graph.
- Fixed an issue with emissive light meshes not being in the RAS.
- Fixed DXR player build
- Fixed the HDRP asset migration code not being called after an upgrade of the package
- Fixed draw renderers custom pass out of bound exception
- Fixed the PBR shader rendering in deferred
- Fixed some typos in debug menu (case 1224594)
- Fixed ray traced point and spot lights shadows not rejecting istory when semi-transparent or colored.
- Fixed a warning due to StaticLightingSky when reloading domain in some cases.
- Fixed the MaxLightCount being displayed when the light volume debug menu is on ColorAndEdge.
- Fixed issue with unclear naming of debug menu for decals.
- Fixed z-fighting in scene view when scene lighting is off (case 1203927)
- Fixed issue that prevented cubemap thumbnails from rendering (only on D3D11 and Metal).
- Fixed ray tracing with VR single-pass
- Fix an exception in ray tracing that happens if two LOD levels are using the same mesh renderer.
- Fixed error in the console when switching shader to decal in the material UI.
- Fixed an issue with refraction model and ray traced recursive rendering (case 1198578).
- Fixed an issue where a dynamic sky changing any frame may not update the ambient probe.
- Fixed cubemap thumbnail generation at project load time.
- Fixed cubemap thumbnail generation at project load time. 
- Fixed XR culling with multiple cameras
- Fixed XR single-pass with Mock HMD plugin
- Fixed sRGB mismatch with XR SDK
- Fixed an issue where default volume would not update when switching profile.
- Fixed issue with uncached reflection probe cameras reseting the debug mode (case 1224601) 
- Fixed an issue where AO override would not override specular occlusion.
- Fixed an issue where Volume inspector might not refresh correctly in some cases.
- Fixed render texture with XR
- Fixed issue with resources being accessed before initialization process has been performed completely. 
- Half fixed shuriken particle light that cast shadows (only the first one will be correct)
- Fixed issue with atmospheric fog turning black if a planar reflection probe is placed below ground level. (case 1226588)
- Fixed custom pass GC alloc issue in CustomPassVolume.GetActiveVolumes().
- Fixed a bug where instanced shadergraph shaders wouldn't compile on PS4.
- Fixed an issue related to the envlightdatasrt not being bound in recursive rendering.
- Fixed shadow cascade tooltip when using the metric mode (case 1229232)
- Fixed how the area light influence volume is computed to match rasterization.
- Focus on Decal uses the extends of the projectors
- Fixed usage of light size data that are not available at runtime.
- Fixed the depth buffer copy made before custom pass after opaque and normal injection point.
- Fix for issue that prevented scene from being completely saved when baked reflection probes are present and lighting is set to auto generate.
- Fixed drag area width at left of Light's intensity field in Inspector.
- Fixed light type resolution when performing a reset on HDAdditionalLightData (case 1220931)
- Fixed reliance on atan2 undefined behavior in motion vector debug shader.
- Fixed an usage of a a compute buffer not bound (1229964)
- Fixed an issue where changing the default volume profile from another inspector would not update the default volume editor.
- Fix issues in the post process system with RenderTexture being invalid in some cases, causing rendering problems.
- Fixed an issue where unncessarily serialized members in StaticLightingSky component would change each time the scene is changed.
- Fixed a weird behavior in the scalable settings drawing when the space becomes tiny (1212045).
- Fixed a regression in the ray traced indirect diffuse due to the new probe system.
- Fix for range compression factor for probes going negative (now clamped to positive values).
- Fixed path validation when creating new volume profile (case 1229933)
- Fixed a bug where Decal Shader Graphs would not recieve reprojected Position, Normal, or Bitangent data. (1239921)
- Fix reflection hierarchy for CARPAINT in AxF.
- Fix precise fresnel for delta lights for SVBRDF in AxF.
- Fixed the debug exposure mode for display sky reflection and debug view baked lighting
- Fixed MSAA depth resolve when there is no motion vectors
- Fixed various object leaks in HDRP.
- Fixed compile error with XR SubsystemManager.
- Fix for assertion triggering sometimes when saving a newly created lit shader graph (case 1230996)
- Fixed culling of planar reflection probes that change position (case 1218651)
- Fixed null reference when processing lightprobe (case 1235285)
- Fix issue causing wrong planar reflection rendering when more than one camera is present.
- Fix black screen in XR when HDRP package is present but not used.
- Fixed an issue with the specularFGD term being used when the material has a clear coat (lit shader).
- Fixed white flash happening with auto-exposure in some cases (case 1223774)
- Fixed NaN which can appear with real time reflection and inf value
- Fixed an issue that was collapsing the volume components in the HDRP default settings
- Fixed warning about missing bound decal buffer
- Fixed shader warning on Xbox for ResolveStencilBuffer.compute. 
- Fixed PBR shader ZTest rendering in deferred.
- Replaced commands incompatible with async compute in light list build process.
- Diffusion Profile and Material references in HDRP materials are now correctly exported to unity packages. Note that the diffusion profile or the material references need to be edited once before this can work properly.
- Fix MaterialBalls having same guid issue
- Fix spelling and grammatical errors in material samples
- Fixed unneeded cookie texture allocation for cone stop lights.
- Fixed scalarization code for contact shadows.
- Fixed volume debug in playmode
- Fixed issue when toggling anything in HDRP asset that will produce an error (case 1238155)
- Fixed shader warning in PCSS code when using Vulkan.
- Fixed decal that aren't working without Metal and Ambient Occlusion option enabled.
- Fixed an error about procedural sky being logged by mistake.
- Fixed shadowmask UI now correctly showing shadowmask disable
- Made more explicit the warning about raytracing and asynchronous compute. Also fixed the condition in which it appears.
- Fixed a null ref exception in static sky when the default volume profile is invalid.
- DXR: Fixed shader compilation error with shader graph and pathtracer
- Fixed SceneView Draw Modes not being properly updated after opening new scene view panels or changing the editor layout.
- VFX: Removed irrelevant queues in render queue selection from HDRP outputs
- VFX: Motion Vector are correctly renderered with MSAA [Case 1240754](https://issuetracker.unity3d.com/product/unity/issues/guid/1240754/)
- Fixed a cause of NaN when a normal of 0-length is generated (usually via shadergraph). 
- Fixed issue with screen-space shadows not enabled properly when RT is disabled (case 1235821)
- Fixed a performance issue with stochastic ray traced area shadows.
- Fixed cookie texture not updated when changing an import settings (srgb for example).
- Fixed flickering of the game/scene view when lookdev is running.
- Fixed issue with reflection probes in realtime time mode with OnEnable baking having wrong lighting with sky set to dynamic (case 1238047).
- Fixed transparent motion vectors not working when in MSAA.
- Fix error when removing DecalProjector from component contextual menu (case 1243960)
- Fixed issue with post process when running in RGBA16 and an object with additive blending is in the scene.
- Fixed corrupted values on LayeredLit when using Vertex Color multiply mode to multiply and MSAA is activated. 
- Fix conflicts with Handles manipulation when performing a Reset in DecalComponent (case 1238833)
- Fixed depth prepass and postpass being disabled after changing the shader in the material UI.
- Fixed issue with sceneview camera settings not being saved after Editor restart.
- Fixed issue when switching back to custom sensor type in physical camera settings (case 1244350).
- Fixed a null ref exception when running playmode tests with the render pipeline debug window opened.
- Fixed some GCAlloc in the debug window.
- Fixed shader graphs not casting semi-transparent and color shadows (case 1242617)
- Fixed thin refraction mode not working properly.
- Fixed assert on tests caused by probe culling results being requested when culling did not happen. (case 1246169) 
- Fixed over consumption of GPU memory by the Physically Based Sky.
- Fixed an invalid rotation in Planar Reflection Probe editor display, that was causing an error message (case 1182022)
- Put more information in Camera background type tooltip and fixed inconsistent exposure behavior when changing bg type.
- Fixed issue that caused not all baked reflection to be deleted upon clicking "Clear Baked Data" in the lighting menu (case 1136080)
- Fixed an issue where asset preview could be rendered white because of static lighting sky.
- Fixed an issue where static lighting was not updated when removing the static lighting sky profile.
- Fixed the show cookie atlas debug mode not displaying correctly when enabling the clear cookie atlas option.
- Fixed various multi-editing issues when changing Emission parameters.
- Fixed error when undo a Reflection Probe removal in a prefab instance. (case 1244047)
- Fixed Microshadow not working correctly in deferred with LightLayers
- Tentative fix for missing include in depth of field shaders.
- Fixed the light overlap scene view draw mode (wasn't working at all).
- Fixed taaFrameIndex and XR tests 4052 and 4053
- Fixed the prefab integration of custom passes (Prefab Override Highlight not working as expected).
- Cloned volume profile from read only assets are created in the root of the project. (case 1154961)
- Fixed Wizard check on default volume profile to also check it is not the default one in package.
- Fix erroneous central depth sampling in TAA.
- Fixed light layers not correctly disabled when the lightlayers is set to Nothing and Lightlayers isn't enabled in HDRP Asset
- Fixed issue with Model Importer materials falling back to the Legacy default material instead of HDRP's default material when import happens at Editor startup.
- Fixed a wrong condition in CameraSwitcher, potentially causing out of bound exceptions.
- Fixed an issue where editing the Look Dev default profile would not reflect directly in the Look Dev window.
- Fixed a bug where the light list is not cleared but still used when resizing the RT.
- Fixed exposure debug shader with XR single-pass rendering.
- Fixed issues with scene view and transparent motion vectors.
- Fixed black screens for linux/HDRP (1246407)
- Fixed a vulkan and metal warning in the SSGI compute shader.
- Fixed an exception due to the color pyramid not allocated when SSGI is enabled.
- Fixed an issue with the first Depth history was incorrectly copied.
- Fixed path traced DoF focusing issue
- Fix an issue with the half resolution Mode (performance)
- Fix an issue with the color intensity of emissive for performance rtgi
- Fixed issue with rendering being mostly broken when target platform disables VR. 
- Workaround an issue caused by GetKernelThreadGroupSizes  failing to retrieve correct group size. 
- Fix issue with fast memory and rendergraph. 
- Fixed transparent motion vector framesetting not sanitized.
- Fixed wrong order of post process frame settings.
- Fixed white flash when enabling SSR or SSGI.
- The ray traced indrect diffuse and RTGI were combined wrongly with the rest of the lighting (1254318).
- Fixed an exception happening when using RTSSS without using RTShadows.
- Fix inconsistencies with transparent motion vectors and opaque by allowing camera only transparent motion vectors.
- Fix reflection probe frame settings override
- Fixed certain shadow bias artifacts present in volumetric lighting (case 1231885).
- Fixed area light cookie not updated when switch the light type from a spot that had a cookie.
- Fixed issue with dynamic resolution updating when not in play mode.
- Fixed issue with Contrast Adaptive Sharpening upsample mode and preview camera.
- Fix issue causing blocky artifacts when decals affect metallic and are applied on material with specular color workflow.
- Fixed issue with depth pyramid generation and dynamic resolution.
- Fixed an issue where decals were duplicated in prefab isolation mode.
- Fixed an issue where rendering preview with MSAA might generate render graph errors.
- Fixed compile error in PS4 for planar reflection filtering.
- Fixed issue with blue line in prefabs for volume mode.
- Fixing the internsity being applied to RTAO too early leading to unexpected results (1254626).
- Fix issue that caused sky to incorrectly render when using a custom projection matrix.
- Fixed null reference exception when using depth pre/post pass in shadergraph with alpha clip in the material.
- Appropriately constraint blend distance of reflection probe while editing with the inspector (case 1248931)
- Fixed AxF handling of roughness for Blinn-Phong type materials
- Fixed AxF UI errors when surface type is switched to transparent
- Fixed a serialization issue, preventing quality level parameters to undo/redo and update scene view on change.
- Fixed an exception occuring when a camera doesn't have an HDAdditionalCameraData (1254383).
- Fixed ray tracing with XR single-pass.
- Fixed warning in HDAdditionalLightData OnValidate (cases 1250864, 1244578)
- Fixed a bug related to denoising ray traced reflections.
- Fixed nullref in the layered lit material inspector.
- Fixed an issue where manipulating the color wheels in a volume component would reset the cursor every time.
- Fixed an issue where static sky lighting would not be updated for a new scene until it's reloaded at least once.
- Fixed culling for decals when used in prefabs and edited in context.
- Force to rebake probe with missing baked texture. (1253367)
- Fix supported Mac platform detection to handle new major version (11.0) properly
- Fixed typo in the Render Pipeline Wizard under HDRP+VR
- Change transparent SSR name in frame settings to avoid clipping. 
- Fixed missing include guards in shadow hlsl files.
- Repaint the scene view whenever the scene exposure override is changed.
- Fixed an error when clearing the SSGI history texture at creation time (1259930).
- Fixed alpha to mask reset when toggling alpha test in the material UI.
- Fixed an issue where opening the look dev window with the light theme would make the window blink and eventually crash unity.
- Fixed fallback for ray tracing and light layers (1258837).
- Fixed Sorting Priority not displayed correctly in the DrawRenderers custom pass UI.
- Fixed glitch in Project settings window when selecting diffusion profiles in material section (case 1253090)
- Fixed issue with light layers bigger than 8 (and above the supported range). 
- Fixed issue with culling layer mask of area light's emissive mesh 
- Fixed overused the atlas for Animated/Render Target Cookies (1259930).
- Fixed errors when switching area light to disk shape while an area emissive mesh was displayed.
- Fixed default frame settings MSAA toggle for reflection probes (case 1247631)
- Fixed the transparent SSR dependency not being properly disabled according to the asset dependencies (1260271).
- Fixed issue with completely black AO on double sided materials when normal mode is set to None.
- Fixed UI drawing of the quaternion (1251235)
- Fix an issue with the quality mode and perf mode on RTR and RTGI and getting rid of unwanted nans (1256923).
- Fixed unitialized ray tracing resources when using non-default HDRP asset (case 1259467).
- Fixed overused the atlas for Animated/Render Target Cookies (1259930).
- Fixed sky asserts with XR multipass
- Fixed for area light not updating baked light result when modifying with gizmo.
- Fixed robustness issue with GetOddNegativeScale() in ray tracing, which was impacting normal mapping (1261160).
- Fixed regression where moving face of the probe gizmo was not moving its position anymore.
- Fixed XR single-pass macros in tessellation shaders.
- Fixed path-traced subsurface scattering mixing with diffuse and specular BRDFs (1250601).
- Fixed custom pass re-ordering issues.
- Improved robustness of normal mapping when scale is 0, and mapping is extreme (normals in or below the tangent plane).
- Fixed XR Display providers not getting zNear and zFar plane distances passed to them when in HDRP.
- Fixed rendering breaking when disabling tonemapping in the frame settings.
- Fixed issue with serialization of exposure modes in volume profiles not being consistent between HDRP versions (case 1261385).
- Fixed issue with duplicate names in newly created sub-layers in the graphics compositor (case 1263093).
- Remove MSAA debug mode when renderpipeline asset has no MSAA
- Fixed some post processing using motion vectors when they are disabled
- Fixed the multiplier of the environement lights being overriden with a wrong value for ray tracing (1260311).
- Fixed a series of exceptions happening when trying to load an asset during wizard execution (1262171).
- Fixed an issue with Stacklit shader not compiling correctly in player with debug display on (1260579)
- Fixed couple issues in the dependence of building the ray tracing acceleration structure.
- Fix sun disk intensity
- Fixed unwanted ghosting for smooth surfaces.
- Fixing an issue in the recursive rendering flag texture usage.
- Fixed a missing dependecy for choosing to evaluate transparent SSR.
- Fixed issue that failed compilation when XR is disabled.
- Fixed a compilation error in the IES code.
- Fixed issue with dynamic resolution handler when no OnResolutionChange callback is specified. 
- Fixed multiple volumes, planar reflection, and decal projector position when creating them from the menu.
- Reduced the number of global keyword used in deferredTile.shader
- Fixed incorrect processing of Ambient occlusion probe (9% error was introduced)
- Fixed multiedition of framesettings drop down (case 1270044)
- Fixed planar probe gizmo

### Changed
- Improve MIP selection for decals on Transparents
- Color buffer pyramid is not allocated anymore if neither refraction nor distortion are enabled
- Rename Emission Radius to Radius in UI in Point, Spot
- Angular Diameter parameter for directional light is no longuer an advanced property
- DXR: Remove Light Radius and Angular Diamater of Raytrace shadow. Angular Diameter and Radius are used instead.
- Remove MaxSmoothness parameters from UI for point, spot and directional light. The MaxSmoothness is now deduce from Radius Parameters
- DXR: Remove the Ray Tracing Environement Component. Add a Layer Mask to the ray Tracing volume components to define which objects are taken into account for each effect.
- Removed second cubemaps used for shadowing in lookdev
- Disable Physically Based Sky below ground
- Increase max limit of area light and reflection probe to 128
- Change default texture for detailmap to grey
- Optimize Shadow RT load on Tile based architecture platforms.
- Improved quality of SSAO.
- Moved RequestShadowMapRendering() back to public API.
- Update HDRP DXR Wizard with an option to automatically clone the hdrp config package and setup raytracing to 1 in shaders file.
- Added SceneSelection pass for TerrainLit shader.
- Simplified Light's type API regrouping the logic in one place (Check type in HDAdditionalLightData)
- The support of LOD CrossFade (Dithering transition) in master nodes now required to enable it in the master node settings (Save variant)
- Improved shadow bias, by removing constant depth bias and substituting it with slope-scale bias.
- Fix the default stencil values when a material is created from a SSS ShaderGraph.
- Tweak test asset to be compatible with XR: unlit SG material for canvas and double-side font material
- Slightly tweaked the behaviour of bloom when resolution is low to reduce artifacts.
- Hidden fields in Light Inspector that is not relevant while in BakingOnly mode.
- Changed parametrization of PCSS, now softness is derived from angular diameter (for directional lights) or shape radius (for point/spot lights) and min filter size is now in the [0..1] range.
- Moved the copy of the geometry history buffers to right after the depth mip chain generation.
- Rename "Luminance" to "Nits" in UX for physical light unit
- Rename FrameSettings "SkyLighting" to "SkyReflection"
- Reworked XR automated tests
- The ray traced screen space shadow history for directional, spot and point lights is discarded if the light transform has changed.
- Changed the behavior for ray tracing in case a mesh renderer has both transparent and opaque submeshes.
- Improve history buffer management
- Replaced PlayerSettings.virtualRealitySupported with XRGraphics.tryEnable.
- Remove redundant FrameSettings RealTimePlanarReflection
- Improved a bit the GC calls generated during the rendering.
- Material update is now only triggered when the relevant settings are touched in the shader graph master nodes
- Changed the way Sky Intensity (on Sky volume components) is handled. It's now a combo box where users can choose between Exposure, Multiplier or Lux (for HDRI sky only) instead of both multiplier and exposure being applied all the time. Added a new menu item to convert old profiles.
- Change how method for specular occlusions is decided on inspector shader (Lit, LitTesselation, LayeredLit, LayeredLitTessellation)
- Unlocked SSS, SSR, Motion Vectors and Distortion frame settings for reflections probes.
- Hide unused LOD settings in Quality Settings legacy window.
- Reduced the constrained distance for temporal reprojection of ray tracing denoising
- Removed shadow near plane from the Directional Light Shadow UI.
- Improved the performances of custom pass culling.
- The scene view camera now replicates the physical parameters from the camera tagged as "MainCamera".
- Reduced the number of GC.Alloc calls, one simple scene without plarnar / probes, it should be 0B.
- Renamed ProfilingSample to ProfilingScope and unified API. Added GPU Timings.
- Updated macros to be compatible with the new shader preprocessor.
- Ray tracing reflection temporal filtering is now done in pre-exposed space
- Search field selects the appropriate fields in both project settings panels 'HDRP Default Settings' and 'Quality/HDRP'
- Disabled the refraction and transmission map keywords if the material is opaque.
- Keep celestial bodies outside the atmosphere.
- Updated the MSAA documentation to specify what features HDRP supports MSAA for and what features it does not.
- Shader use for Runtime Debug Display are now correctly stripper when doing a release build
- Now each camera has its own Volume Stack. This allows Volume Parameters to be updated as early as possible and be ready for the whole frame without conflicts between cameras.
- Disable Async for SSR, SSAO and Contact shadow when aggregated ray tracing frame setting is on.
- Improved performance when entering play mode without domain reload by a factor of ~25
- Renamed the camera profiling sample to include the camera name
- Discarding the ray tracing history for AO, reflection, diffuse shadows and GI when the viewport size changes.
- Renamed the camera profiling sample to include the camera name
- Renamed the post processing graphic formats to match the new convention.
- The restart in Wizard for DXR will always be last fix from now on
- Refactoring pre-existing materials to share more shader code between rasterization and ray tracing.
- Setting a material's Refraction Model to Thin does not overwrite the Thickness and Transmission Absorption Distance anymore.
- Removed Wind textures from runtime as wind is no longer built into the pipeline
- Changed Shader Graph titles of master nodes to be more easily searchable ("HDRP/x" -> "x (HDRP)")
- Expose StartSinglePass() and StopSinglePass() as public interface for XRPass
- Replaced the Texture array for 2D cookies (spot, area and directional lights) and for planar reflections by an atlas.
- Moved the tier defining from the asset to the concerned volume components.
- Changing from a tier management to a "mode" management for reflection and GI and removing the ability to enable/disable deferred and ray bining (they are now implied by performance mode)
- The default FrameSettings for ScreenSpaceShadows is set to true for Camera in order to give a better workflow for DXR.
- Refactor internal usage of Stencil bits.
- Changed how the material upgrader works and added documentation for it.
- Custom passes now disable the stencil when overwriting the depth and not writing into it.
- Renamed the camera profiling sample to include the camera name
- Changed the way the shadow casting property of transparent and tranmissive materials is handeled for ray tracing.
- Changed inspector materials stencil setting code to have more sharing.
- Updated the default scene and default DXR scene and DefaultVolumeProfile.
- Changed the way the length parameter is used for ray traced contact shadows.
- Improved the coherency of PCSS blur between cascades.
- Updated VR checks in Wizard to reflect new XR System.
- Removing unused alpha threshold depth prepass and post pass for fabric shader graph.
- Transform result from CIE XYZ to sRGB color space in EvalSensitivity for iridescence.
- Moved BeginCameraRendering callback right before culling.
- Changed the visibility of the Indirect Lighting Controller component to public.
- Renamed the cubemap used for diffuse convolution to a more explicit name for the memory profiler.
- Improved behaviour of transmission color on transparent surfaces in path tracing.
- Light dimmer can now get values higher than one and was renamed to multiplier in the UI.
- Removed info box requesting volume component for Visual Environment and updated the documentation with the relevant information.
- Improved light selection oracle for light sampling in path tracing.
- Stripped ray tracing subsurface passes with ray tracing is not enabled.
- Remove LOD cross fade code for ray tracing shaders
- Removed legacy VR code
- Add range-based clipping to box lights (case 1178780)
- Improve area light culling (case 1085873)
- Light Hierarchy debug mode can now adjust Debug Exposure for visualizing high exposure scenes.
- Rejecting history for ray traced reflections based on a threshold evaluated on the neighborhood of the sampled history.
- Renamed "Environment" to "Reflection Probes" in tile/cluster debug menu.
- Utilities namespace is obsolete, moved its content to UnityEngine.Rendering (case 1204677)
- Obsolete Utilities namespace was removed, instead use UnityEngine.Rendering (case 1204677)
- Moved most of the compute shaders to the multi_compile API instead of multiple kernels.
- Use multi_compile API for deferred compute shader with shadow mask.
- Remove the raytracing rendering queue system to make recursive raytraced material work when raytracing is disabled
- Changed a few resources used by ray tracing shaders to be global resources (using register space1) for improved CPU performance.
- All custom pass volumes are now executed for one injection point instead of the first one.
- Hidden unsupported choice in emission in Materials
- Temporal Anti aliasing improvements.
- Optimized PrepareLightsForGPU (cost reduced by over 25%) and PrepareGPULightData (around twice as fast now).
- Moved scene view camera settings for HDRP from the preferences window to the scene view camera settings window.
- Updated shaders to be compatible with Microsoft's DXC.
- Debug exposure in debug menu have been replace to debug exposure compensation in EV100 space and is always visible.
- Further optimized PrepareLightsForGPU (3x faster with few shadows, 1.4x faster with a lot of shadows or equivalently cost reduced by 68% to 37%).
- Raytracing: Replaced the DIFFUSE_LIGHTING_ONLY multicompile by a uniform.
- Raytracing: Removed the dynamic lightmap multicompile.
- Raytracing: Remove the LOD cross fade multi compile for ray tracing.
- Cookie are now supported in lightmaper. All lights casting cookie and baked will now include cookie influence.
- Avoid building the mip chain a second time for SSR for transparent objects.
- Replaced "High Quality" Subsurface Scattering with a set of Quality Levels.
- Replaced "High Quality" Volumetric Lighting with "Screen Resolution Percentage" and "Volume Slice Count" on the Fog volume component.
- Merged material samples and shader samples
- Update material samples scene visuals
- Use multi_compile API for deferred compute shader with shadow mask.
- Made the StaticLightingSky class public so that users can change it by script for baking purpose.
- Shadowmask and realtime reflectoin probe property are hide in Quality settings
- Improved performance of reflection probe management when using a lot of probes.
- Ignoring the disable SSR flags for recursive rendering.
- Removed logic in the UI to disable parameters for contact shadows and fog volume components as it was going against the concept of the volume system.
- Fixed the sub surface mask not being taken into account when computing ray traced sub surface scattering.
- MSAA Within Forward Frame Setting is now enabled by default on Cameras when new Render Pipeline Asset is created
- Slightly changed the TAA anti-flicker mechanism so that it is more aggressive on almost static images (only on High preset for now).
- Changed default exposure compensation to 0.
- Refactored shadow caching system.
- Removed experimental namespace for ray tracing code.
- Increase limit for max numbers of lights in UX
- Removed direct use of BSDFData in the path tracing pass, delegated to the material instead.
- Pre-warm the RTHandle system to reduce the amount of memory allocations and the total memory needed at all points. 
- DXR: Only read the geometric attributes that are required using the share pass info and shader graph defines.
- DXR: Dispatch binned rays in 1D instead of 2D.
- Lit and LayeredLit tessellation cross lod fade don't used dithering anymore between LOD but fade the tessellation height instead. Allow a smoother transition
- Changed the way planar reflections are filtered in order to be a bit more "physically based".
- Increased path tracing BSDFs roughness range from [0.001, 0.999] to [0.00001, 0.99999].
- Changing the default SSGI radius for the all configurations.
- Changed the default parameters for quality RTGI to match expected behavior.
- Add color clear pass while rendering XR occlusion mesh to avoid leaks.
- Only use one texture for ray traced reflection upscaling.
- Adjust the upscale radius based on the roughness value.
- DXR: Changed the way the filter size is decided for directional, point and spot shadows.
- Changed the default exposure mode to "Automatic (Histogram)", along with "Limit Min" to -4 and "Limit Max" to 16.
- Replaced the default scene system with the builtin Scene Template feature.
- Changed extensions of shader CAS include files.
- Making the planar probe atlas's format match the color buffer's format.
- Removing the planarReflectionCacheCompressed setting from asset.
- SHADERPASS for TransparentDepthPrepass and TransparentDepthPostpass identification is using respectively SHADERPASS_TRANSPARENT_DEPTH_PREPASS and SHADERPASS_TRANSPARENT_DEPTH_POSTPASS
- Moved the Parallax Occlusion Mapping node into Shader Graph.
- Renamed the debug name from SSAO to ScreenSpaceAmbientOcclusion (1254974).
- Added missing tooltips and improved the UI of the aperture control (case 1254916).
- Fixed wrong tooltips in the Dof Volume (case 1256641).
- The `CustomPassLoadCameraColor` and `CustomPassSampleCameraColor` functions now returns the correct color buffer when used in after post process instead of the color pyramid (which didn't had post processes).
- PBR Sky now doesn't go black when going below sea level, but it instead freezes calculation as if on the horizon. 
- Fixed an issue with quality setting foldouts not opening when clicking on them (1253088).
- Shutter speed can now be changed by dragging the mouse over the UI label (case 1245007).
- Remove the 'Point Cube Size' for cookie, use the Cubemap size directly.
- VFXTarget with Unlit now allows EmissiveColor output to be consistent with HDRP unlit.
- Only building the RTAS if there is an effect that will require it (1262217).
- Fixed the first ray tracing frame not having the light cluster being set up properly (1260311).
- Render graph pre-setup for ray traced ambient occlusion.
- Avoid casting multiple rays and denoising for hard directional, point and spot ray traced shadows (1261040).
- Making sure the preview cameras do not use ray tracing effects due to a by design issue to build ray tracing acceleration structures (1262166).
- Preparing ray traced reflections for the render graph support (performance and quality).
- Preparing recursive rendering for the render graph port.
- Preparation pass for RTGI, temporal filter and diffuse denoiser for render graph.
- Updated the documentation for the DXR implementation.
- Changed the DXR wizard to support optional checks.
- Changed the DXR wizard steps.
- Preparation pass for RTSSS to be supported by render graph.
- Changed the color space of EmissiveColorLDR property on all shader. Was linear but should have been sRGB. Auto upgrade script handle the conversion.

## [7.1.1] - 2019-09-05

### Added
- Transparency Overdraw debug mode. Allows to visualize transparent objects draw calls as an "heat map".
- Enabled single-pass instancing support for XR SDK with new API cmd.SetInstanceMultiplier()
- XR settings are now available in the HDRP asset
- Support for Material Quality in Shader Graph
- Material Quality support selection in HDRP Asset
- Renamed XR shader macro from UNITY_STEREO_ASSIGN_COMPUTE_EYE_INDEX to UNITY_XR_ASSIGN_VIEW_INDEX
- Raytracing ShaderGraph node for HDRP shaders
- Custom passes volume component with 3 injection points: Before Rendering, Before Transparent and Before Post Process
- Alpha channel is now properly exported to camera render textures when using FP16 color buffer format
- Support for XR SDK mirror view modes
- HD Master nodes in Shader Graph now support Normal and Tangent modification in vertex stage.
- DepthOfFieldCoC option in the fullscreen debug modes.
- Added override Ambient Occlusion option on debug windows
- Added Custom Post Processes with 3 injection points: Before Transparent, Before Post Process and After Post Process
- Added draft of minimal interactive path tracing (experimental) based on DXR API - Support only 4 area light, lit and unlit shader (non-shadergraph)
- Small adjustments to TAA anti flicker (more aggressive on high values).

### Fixed
- Fixed wizard infinite loop on cancellation
- Fixed with compute shader error about too many threads in threadgroup on low GPU
- Fixed invalid contact shadow shaders being created on metal
- Fixed a bug where if Assembly.GetTypes throws an exception due to mis-versioned dlls, then no preprocessors are used in the shader stripper
- Fixed typo in AXF decal property preventing to compile
- Fixed reflection probe with XR single-pass and FPTL
- Fixed force gizmo shown when selecting camera in hierarchy
- Fixed issue with XR occlusion mesh and dynamic resolution
- Fixed an issue where lighting compute buffers were re-created with the wrong size when resizing the window, causing tile artefacts at the top of the screen.
- Fix FrameSettings names and tooltips
- Fixed error with XR SDK when the Editor is not in focus
- Fixed errors with RenderGraph, XR SDK and occlusion mesh
- Fixed shadow routines compilation errors when "real" type is a typedef on "half".
- Fixed toggle volumetric lighting in the light UI
- Fixed post-processing history reset handling rt-scale incorrectly
- Fixed crash with terrain and XR multi-pass
- Fixed ShaderGraph material synchronization issues
- Fixed a null reference exception when using an Emissive texture with Unlit shader (case 1181335)
- Fixed an issue where area lights and point lights where not counted separately with regards to max lights on screen (case 1183196)
- Fixed an SSR and Subsurface Scattering issue (appearing black) when using XR.

### Changed
- Update Wizard layout.
- Remove almost all Garbage collection call within a frame.
- Rename property AdditionalVeclocityChange to AddPrecomputeVelocity
- Call the End/Begin camera rendering callbacks for camera with customRender enabled
- Changeg framesettings migration order of postprocess flags as a pr for reflection settings flags have been backported to 2019.2
- Replaced usage of ENABLE_VR in XRSystem.cs by version defines based on the presence of the built-in VR and XR modules
- Added an update virtual function to the SkyRenderer class. This is called once per frame. This allows a given renderer to amortize heavy computation at the rate it chooses. Currently only the physically based sky implements this.
- Removed mandatory XRPass argument in HDCamera.GetOrCreate()
- Restored the HDCamera parameter to the sky rendering builtin parameters.
- Removed usage of StructuredBuffer for XR View Constants
- Expose Direct Specular Lighting control in FrameSettings
- Deprecated ExponentialFog and VolumetricFog volume components. Now there is only one exponential fog component (Fog) which can add Volumetric Fog as an option. Added a script in Edit -> Render Pipeline -> Upgrade Fog Volume Components.

## [7.0.1] - 2019-07-25

### Added
- Added option in the config package to disable globally Area Lights and to select shadow quality settings for the deferred pipeline.
- When shader log stripping is enabled, shader stripper statistics will be written at `Temp/shader-strip.json`
- Occlusion mesh support from XR SDK

### Fixed
- Fixed XR SDK mirror view blit, cleanup some XRTODO and removed XRDebug.cs
- Fixed culling for volumetrics with XR single-pass rendering
- Fix shadergraph material pass setup not called
- Fixed documentation links in component's Inspector header bar
- Cookies using the render texture output from a camera are now properly updated
- Allow in ShaderGraph to enable pre/post pass when the alpha clip is disabled

### Changed
- RenderQueue for Opaque now start at Background instead of Geometry.
- Clamp the area light size for scripting API when we change the light type
- Added a warning in the material UI when the diffusion profile assigned is not in the HDRP asset


## [7.0.0] - 2019-07-17

### Added
- `Fixed`, `Viewer`, and `Automatic` modes to compute the FOV used when rendering a `PlanarReflectionProbe`
- A checkbox to toggle the chrome gizmo of `ReflectionProbe`and `PlanarReflectionProbe`
- Added a Light layer in shadows that allow for objects to cast shadows without being affected by light (and vice versa).
- You can now access ShaderGraph blend states from the Material UI (for example, **Surface Type**, **Sorting Priority**, and **Blending Mode**). This change may break Materials that use a ShaderGraph, to fix them, select **Edit > Render Pipeline > Reset all ShaderGraph Scene Materials BlendStates**. This syncs the blendstates of you ShaderGraph master nodes with the Material properties.
- You can now control ZTest, ZWrite, and CullMode for transparent Materials.
- Materials that use Unlit Shaders or Unlit Master Node Shaders now cast shadows.
- Added an option to enable the ztest on **After Post Process** materials when TAA is disabled.
- Added a new SSAO (based on Ground Truth Ambient Occlusion algorithm) to replace the previous one.
- Added support for shadow tint on light
- BeginCameraRendering and EndCameraRendering callbacks are now called with probes
- Adding option to update shadow maps only On Enable and On Demand.
- Shader Graphs that use time-dependent vertex modification now generate correct motion vectors.
- Added option to allow a custom spot angle for spot light shadow maps.
- Added frame settings for individual post-processing effects
- Added dither transition between cascades for Low and Medium quality settings
- Added single-pass instancing support with XR SDK
- Added occlusion mesh support with XR SDK
- Added support of Alembic velocity to various shaders
- Added support for more than 2 views for single-pass instancing
- Added support for per punctual/directional light min roughness in StackLit
- Added mirror view support with XR SDK
- Added VR verification in HDRPWizard
- Added DXR verification in HDRPWizard
- Added feedbacks in UI of Volume regarding skies
- Cube LUT support in Tonemapping. Cube LUT helpers for external grading are available in the Post-processing Sample package.

### Fixed
- Fixed an issue with history buffers causing effects like TAA or auto exposure to flicker when more than one camera was visible in the editor
- The correct preview is displayed when selecting multiple `PlanarReflectionProbe`s
- Fixed volumetric rendering with camera-relative code and XR stereo instancing
- Fixed issue with flashing cyan due to async compilation of shader when selecting a mesh
- Fix texture type mismatch when the contact shadow are disabled (causing errors on IOS devices)
- Fixed Generate Shader Includes while in package
- Fixed issue when texture where deleted in ShadowCascadeGUI
- Fixed issue in FrameSettingsHistory when disabling a camera several time without enabling it in between.
- Fixed volumetric reprojection with camera-relative code and XR stereo instancing
- Added custom BaseShaderPreprocessor in HDEditorUtils.GetBaseShaderPreprocessorList()
- Fixed compile issue when USE_XR_SDK is not defined
- Fixed procedural sky sun disk intensity for high directional light intensities
- Fixed Decal mip level when using texture mip map streaming to avoid dropping to lowest permitted mip (now loading all mips)
- Fixed deferred shading for XR single-pass instancing after lightloop refactor
- Fixed cluster and material classification debug (material classification now works with compute as pixel shader lighting)
- Fixed IOS Nan by adding a maximun epsilon definition REAL_EPS that uses HALF_EPS when fp16 are used
- Removed unnecessary GC allocation in motion blur code
- Fixed locked UI with advanded influence volume inspector for probes
- Fixed invalid capture direction when rendering planar reflection probes
- Fixed Decal HTILE optimization with platform not supporting texture atomatic (Disable it)
- Fixed a crash in the build when the contact shadows are disabled
- Fixed camera rendering callbacks order (endCameraRendering was being called before the actual rendering)
- Fixed issue with wrong opaque blending settings for After Postprocess
- Fixed issue with Low resolution transparency on PS4
- Fixed a memory leak on volume profiles
- Fixed The Parallax Occlusion Mappping node in shader graph and it's UV input slot
- Fixed lighting with XR single-pass instancing by disabling deferred tiles
- Fixed the Bloom prefiltering pass
- Fixed post-processing effect relying on Unity's random number generator
- Fixed camera flickering when using TAA and selecting the camera in the editor
- Fixed issue with single shadow debug view and volumetrics
- Fixed most of the problems with light animation and timeline
- Fixed indirect deferred compute with XR single-pass instancing
- Fixed a slight omission in anisotropy calculations derived from HazeMapping in StackLit
- Improved stack computation numerical stability in StackLit
- Fix PBR master node always opaque (wrong blend modes for forward pass)
- Fixed TAA with XR single-pass instancing (missing macros)
- Fixed an issue causing Scene View selection wire gizmo to not appear when using HDRP Shader Graphs.
- Fixed wireframe rendering mode (case 1083989)
- Fixed the renderqueue not updated when the alpha clip is modified in the material UI.
- Fixed the PBR master node preview
- Remove the ReadOnly flag on Reflection Probe's cubemap assets during bake when there are no VCS active.
- Fixed an issue where setting a material debug view would not reset the other exclusive modes
- Spot light shapes are now correctly taken into account when baking
- Now the static lighting sky will correctly take the default values for non-overridden properties
- Fixed material albedo affecting the lux meter
- Extra test in deferred compute shading to avoid shading pixels that were not rendered by the current camera (for camera stacking)

### Changed
- Optimization: Reduce the group size of the deferred lighting pass from 16x16 to 8x8
- Replaced HDCamera.computePassCount by viewCount
- Removed xrInstancing flag in RTHandles (replaced by TextureXR.slices and TextureXR.dimensions)
- Refactor the HDRenderPipeline and lightloop code to preprare for high level rendergraph
- Removed the **Back Then Front Rendering** option in the fabric Master Node settings. Enabling this option previously did nothing.
- Shader type Real translates to FP16 precision on Nintendo Switch.
- Shader framework refactor: Introduce CBSDF, EvaluateBSDF, IsNonZeroBSDF to replace BSDF functions
- Shader framework refactor:  GetBSDFAngles, LightEvaluation and SurfaceShading functions
- Replace ComputeMicroShadowing by GetAmbientOcclusionForMicroShadowing
- Rename WorldToTangent to TangentToWorld as it was incorrectly named
- Remove SunDisk and Sun Halo size from directional light
- Remove all obsolete wind code from shader
- Renamed DecalProjectorComponent into DecalProjector for API alignment.
- Improved the Volume UI and made them Global by default
- Remove very high quality shadow option
- Change default for shadow quality in Deferred to Medium
- Enlighten now use inverse squared falloff (before was using builtin falloff)
- Enlighten is now deprecated. Please use CPU or GPU lightmaper instead.
- Remove the name in the diffusion profile UI
- Changed how shadow map resolution scaling with distance is computed. Now it uses screen space area rather than light range.
- Updated MoreOptions display in UI
- Moved Display Area Light Emissive Mesh script API functions in the editor namespace
- direct strenght properties in ambient occlusion now affect direct specular as well
- Removed advanced Specular Occlusion control in StackLit: SSAO based SO control is hidden and fixed to behave like Lit, SPTD is the only HQ technique shown for baked SO.
- Shader framework refactor: Changed ClampRoughness signature to include PreLightData access.
- HDRPWizard window is now in Window > General > HD Render Pipeline Wizard
- Moved StaticLightingSky to LightingWindow
- Removes the current "Scene Settings" and replace them with "Sky & Fog Settings" (with Physically Based Sky and Volumetric Fog).
- Changed how cached shadow maps are placed inside the atlas to minimize re-rendering of them.

## [6.7.0-preview] - 2019-05-16

### Added
- Added ViewConstants StructuredBuffer to simplify XR rendering
- Added API to render specific settings during a frame
- Added stadia to the supported platforms (2019.3)
- Enabled cascade blends settings in the HD Shadow component
- Added Hardware Dynamic Resolution support.
- Added MatCap debug view to replace the no scene lighting debug view.
- Added clear GBuffer option in FrameSettings (default to false)
- Added preview for decal shader graph (Only albedo, normal and emission)
- Added exposure weight control for decal
- Screen Space Directional Shadow under a define option. Activated for ray tracing
- Added a new abstraction for RendererList that will help transition to Render Graph and future RendererList API
- Added multipass support for VR
- Added XR SDK integration (multipass only)
- Added Shader Graph samples for Hair, Fabric and Decal master nodes.
- Add fade distance, shadow fade distance and light layers to light explorer
- Add method to draw light layer drawer in a rect to HDEditorUtils

### Fixed
- Fixed deserialization crash at runtime
- Fixed for ShaderGraph Unlit masternode not writing velocity
- Fixed a crash when assiging a new HDRP asset with the 'Verify Saving Assets' option enabled
- Fixed exposure to properly support TEXTURE2D_X
- Fixed TerrainLit basemap texture generation
- Fixed a bug that caused nans when material classification was enabled and a tile contained one standard material + a material with transmission.
- Fixed gradient sky hash that was not using the exposure hash
- Fixed displayed default FrameSettings in HDRenderPipelineAsset wrongly updated on scripts reload.
- Fixed gradient sky hash that was not using the exposure hash.
- Fixed visualize cascade mode with exposure.
- Fixed (enabled) exposure on override lighting debug modes.
- Fixed issue with LightExplorer when volume have no profile
- Fixed issue with SSR for negative, infinite and NaN history values
- Fixed LightLayer in HDReflectionProbe and PlanarReflectionProbe inspector that was not displayed as a mask.
- Fixed NaN in transmission when the thickness and a color component of the scattering distance was to 0
- Fixed Light's ShadowMask multi-edition.
- Fixed motion blur and SMAA with VR single-pass instancing
- Fixed NaNs generated by phase functionsin volumetric lighting
- Fixed NaN issue with refraction effect and IOR of 1 at extreme grazing angle
- Fixed nan tracker not using the exposure
- Fixed sorting priority on lit and unlit materials
- Fixed null pointer exception when there are no AOVRequests defined on a camera
- Fixed dirty state of prefab using disabled ReflectionProbes
- Fixed an issue where gizmos and editor grid were not correctly depth tested
- Fixed created default scene prefab non editable due to wrong file extension.
- Fixed an issue where sky convolution was recomputed for nothing when a preview was visible (causing extreme slowness when fabric convolution is enabled)
- Fixed issue with decal that wheren't working currently in player
- Fixed missing stereo rendering macros in some fragment shaders
- Fixed exposure for ReflectionProbe and PlanarReflectionProbe gizmos
- Fixed single-pass instancing on PSVR
- Fixed Vulkan shader issue with Texture2DArray in ScreenSpaceShadow.compute by re-arranging code (workaround)
- Fixed camera-relative issue with lights and XR single-pass instancing
- Fixed single-pass instancing on Vulkan
- Fixed htile synchronization issue with shader graph decal
- Fixed Gizmos are not drawn in Camera preview
- Fixed pre-exposure for emissive decal
- Fixed wrong values computed in PreIntegrateFGD and in the generation of volumetric lighting data by forcing the use of fp32.
- Fixed NaNs arising during the hair lighting pass
- Fixed synchronization issue in decal HTile that occasionally caused rendering artifacts around decal borders
- Fixed QualitySettings getting marked as modified by HDRP (and thus checked out in Perforce)
- Fixed a bug with uninitialized values in light explorer
- Fixed issue with LOD transition
- Fixed shader warnings related to raytracing and TEXTURE2D_X

### Changed
- Refactor PixelCoordToViewDirWS to be VR compatible and to compute it only once per frame
- Modified the variants stripper to take in account multiple HDRP assets used in the build.
- Improve the ray biasing code to avoid self-intersections during the SSR traversal
- Update Pyramid Spot Light to better match emitted light volume.
- Moved _XRViewConstants out of UnityPerPassStereo constant buffer to fix issues with PSSL
- Removed GetPositionInput_Stereo() and single-pass (double-wide) rendering mode
- Changed label width of the frame settings to accommodate better existing options.
- SSR's Default FrameSettings for camera is now enable.
- Re-enabled the sharpening filter on Temporal Anti-aliasing
- Exposed HDEditorUtils.LightLayerMaskDrawer for integration in other packages and user scripting.
- Rename atmospheric scattering in FrameSettings to Fog
- The size modifier in the override for the culling sphere in Shadow Cascades now defaults to 0.6, which is the same as the formerly hardcoded value.
- Moved LOD Bias and Maximum LOD Level from Frame Setting section `Other` to `Rendering`
- ShaderGraph Decal that affect only emissive, only draw in emissive pass (was drawing in dbuffer pass too)
- Apply decal projector fade factor correctly on all attribut and for shader graph decal
- Move RenderTransparentDepthPostpass after all transparent
- Update exposure prepass to interleave XR single-pass instancing views in a checkerboard pattern
- Removed ScriptRuntimeVersion check in wizard.

## [6.6.0-preview] - 2019-04-01

### Added
- Added preliminary changes for XR deferred shading
- Added support of 111110 color buffer
- Added proper support for Recorder in HDRP
- Added depth offset input in shader graph master nodes
- Added a Parallax Occlusion Mapping node
- Added SMAA support
- Added Homothety and Symetry quick edition modifier on volume used in ReflectionProbe, PlanarReflectionProbe and DensityVolume
- Added multi-edition support for DecalProjectorComponent
- Improve hair shader
- Added the _ScreenToTargetScaleHistory uniform variable to be used when sampling HDRP RTHandle history buffers.
- Added settings in `FrameSettings` to change `QualitySettings.lodBias` and `QualitySettings.maximumLODLevel` during a rendering
- Added an exposure node to retrieve the current, inverse and previous frame exposure value.
- Added an HD scene color node which allow to sample the scene color with mips and a toggle to remove the exposure.
- Added safeguard on HD scene creation if default scene not set in the wizard
- Added Low res transparency rendering pass.

### Fixed
- Fixed HDRI sky intensity lux mode
- Fixed dynamic resolution for XR
- Fixed instance identifier semantic string used by Shader Graph
- Fixed null culling result occuring when changing scene that was causing crashes
- Fixed multi-edition light handles and inspector shapes
- Fixed light's LightLayer field when multi-editing
- Fixed normal blend edition handles on DensityVolume
- Fixed an issue with layered lit shader and height based blend where inactive layers would still have influence over the result
- Fixed multi-selection handles color for DensityVolume
- Fixed multi-edition inspector's blend distances for HDReflectionProbe, PlanarReflectionProbe and DensityVolume
- Fixed metric distance that changed along size in DensityVolume
- Fixed DensityVolume shape handles that have not same behaviour in advance and normal edition mode
- Fixed normal map blending in TerrainLit by only blending the derivatives
- Fixed Xbox One rendering just a grey screen instead of the scene
- Fixed probe handles for multiselection
- Fixed baked cubemap import settings for convolution
- Fixed regression causing crash when attempting to open HDRenderPipelineWizard without an HDRenderPipelineAsset setted
- Fixed FullScreenDebug modes: SSAO, SSR, Contact shadow, Prerefraction Color Pyramid, Final Color Pyramid
- Fixed volumetric rendering with stereo instancing
- Fixed shader warning
- Fixed missing resources in existing asset when updating package
- Fixed PBR master node preview in forward rendering or transparent surface
- Fixed deferred shading with stereo instancing
- Fixed "look at" edition mode of Rotation tool for DecalProjectorComponent
- Fixed issue when switching mode in ReflectionProbe and PlanarReflectionProbe
- Fixed issue where migratable component version where not always serialized when part of prefab's instance
- Fixed an issue where shadow would not be rendered properly when light layer are not enabled
- Fixed exposure weight on unlit materials
- Fixed Light intensity not played in the player when recorded with animation/timeline
- Fixed some issues when multi editing HDRenderPipelineAsset
- Fixed emission node breaking the main shader graph preview in certain conditions.
- Fixed checkout of baked probe asset when baking probes.
- Fixed invalid gizmo position for rotated ReflectionProbe
- Fixed multi-edition of material's SurfaceType and RenderingPath
- Fixed whole pipeline reconstruction on selecting for the first time or modifying other than the currently used HDRenderPipelineAsset
- Fixed single shadow debug mode
- Fixed global scale factor debug mode when scale > 1
- Fixed debug menu material overrides not getting applied to the Terrain Lit shader
- Fixed typo in computeLightVariants
- Fixed deferred pass with XR instancing by disabling ComputeLightEvaluation
- Fixed bloom resolution independence
- Fixed lens dirt intensity not behaving properly
- Fixed the Stop NaN feature
- Fixed some resources to handle more than 2 instanced views for XR
- Fixed issue with black screen (NaN) produced on old GPU hardware or intel GPU hardware with gaussian pyramid
- Fixed issue with disabled punctual light would still render when only directional light is present

### Changed
- DensityVolume scripting API will no longuer allow to change between advance and normal edition mode
- Disabled depth of field, lens distortion and panini projection in the scene view
- TerrainLit shaders and includes are reorganized and made simpler.
- TerrainLit shader GUI now allows custom properties to be displayed in the Terrain fold-out section.
- Optimize distortion pass with stencil
- Disable SceneSelectionPass in shader graph preview
- Control punctual light and area light shadow atlas separately
- Move SMAA anti-aliasing option to after Temporal Anti Aliasing one, to avoid problem with previously serialized project settings
- Optimize rendering with static only lighting and when no cullable lights/decals/density volumes are present.
- Updated handles for DecalProjectorComponent for enhanced spacial position readability and have edition mode for better SceneView management
- DecalProjectorComponent are now scale independent in order to have reliable metric unit (see new Size field for changing the size of the volume)
- Restructure code from HDCamera.Update() by adding UpdateAntialiasing() and UpdateViewConstants()
- Renamed velocity to motion vectors
- Objects rendered during the After Post Process pass while TAA is enabled will not benefit from existing depth buffer anymore. This is done to fix an issue where those object would wobble otherwise
- Removed usage of builtin unity matrix for shadow, shadow now use same constant than other view
- The default volume layer mask for cameras & probes is now `Default` instead of `Everything`

## [6.5.0-preview] - 2019-03-07

### Added
- Added depth-of-field support with stereo instancing
- Adding real time area light shadow support
- Added a new FrameSettings: Specular Lighting to toggle the specular during the rendering

### Fixed
- Fixed diffusion profile upgrade breaking package when upgrading to a new version
- Fixed decals cropped by gizmo not updating correctly if prefab
- Fixed an issue when enabling SSR on multiple view
- Fixed edition of the intensity's unit field while selecting multiple lights
- Fixed wrong calculation in soft voxelization for density volume
- Fixed gizmo not working correctly with pre-exposure
- Fixed issue with setting a not available RT when disabling motion vectors
- Fixed planar reflection when looking at mirror normal
- Fixed mutiselection issue with HDLight Inspector
- Fixed HDAdditionalCameraData data migration
- Fixed failing builds when light explorer window is open
- Fixed cascade shadows border sometime causing artefacts between cascades
- Restored shadows in the Cascade Shadow debug visualization
- `camera.RenderToCubemap` use proper face culling

### Changed
- When rendering reflection probe disable all specular lighting and for metals use fresnelF0 as diffuse color for bake lighting.

## [6.4.0-preview] - 2019-02-21

### Added
- VR: Added TextureXR system to selectively expand TEXTURE2D macros to texture array for single-pass stereo instancing + Convert textures call to these macros
- Added an unit selection dropdown next to shutter speed (camera)
- Added error helpbox when trying to use a sub volume component that require the current HDRenderPipelineAsset to support a feature that it is not supporting.
- Add mesh for tube light when display emissive mesh is enabled

### Fixed
- Fixed Light explorer. The volume explorer used `profile` instead of `sharedProfile` which instantiate a custom volume profile instead of editing the asset itself.
- Fixed UI issue where all is displayed using metric unit in shadow cascade and Percent is set in the unit field (happening when opening the inspector).
- Fixed inspector event error when double clicking on an asset (diffusion profile/material).
- Fixed nullref on layered material UI when the material is not an asset.
- Fixed nullref exception when undo/redo a light property.
- Fixed visual bug when area light handle size is 0.

### Changed
- Update UI for 32bit/16bit shadow precision settings in HDRP asset
- Object motion vectors have been disabled in all but the game view. Camera motion vectors are still enabled everywhere, allowing TAA and Motion Blur to work on static objects.
- Enable texture array by default for most rendering code on DX11 and unlock stereo instancing (DX11 only for now)

## [6.3.0-preview] - 2019-02-18

### Added
- Added emissive property for shader graph decals
- Added a diffusion profile override volume so the list of diffusion profile assets to use can be chanaged without affecting the HDRP asset
- Added a "Stop NaNs" option on cameras and in the Scene View preferences.
- Added metric display option in HDShadowSettings and improve clamping
- Added shader parameter mapping in DebugMenu
- Added scripting API to configure DebugData for DebugMenu

### Fixed
- Fixed decals in forward
- Fixed issue with stencil not correctly setup for various master node and shader for the depth pass, motion vector pass and GBuffer/Forward pass
- Fixed SRP batcher and metal
- Fixed culling and shadows for Pyramid, Box, Rectangle and Tube lights
- Fixed an issue where scissor render state leaking from the editor code caused partially black rendering

### Changed
- When a lit material has a clear coat mask that is not null, we now use the clear coat roughness to compute the screen space reflection.
- Diffusion profiles are now limited to one per asset and can be referenced in materials, shader graphs and vfx graphs. Materials will be upgraded automatically except if they are using a shader graph, in this case it will display an error message.

## [6.2.0-preview] - 2019-02-15

### Added
- Added help box listing feature supported in a given HDRenderPipelineAsset alongs with the drawbacks implied.
- Added cascade visualizer, supporting disabled handles when not overriding.

### Fixed
- Fixed post processing with stereo double-wide
- Fixed issue with Metal: Use sign bit to find the cache type instead of lowest bit.
- Fixed invalid state when creating a planar reflection for the first time
- Fix FrameSettings's LitShaderMode not restrained by supported LitShaderMode regression.

### Changed
- The default value roughness value for the clearcoat has been changed from 0.03 to 0.01
- Update default value of based color for master node
- Update Fabric Charlie Sheen lighting model - Remove Fresnel component that wasn't part of initial model + Remap smoothness to [0.0 - 0.6] range for more artist friendly parameter

### Changed
- Code refactor: all macros with ARGS have been swapped with macros with PARAM. This is because the ARGS macros were incorrectly named.

## [6.1.0-preview] - 2019-02-13

### Added
- Added support for post-processing anti-aliasing in the Scene View (FXAA and TAA). These can be set in Preferences.
- Added emissive property for decal material (non-shader graph)

### Fixed
- Fixed a few UI bugs with the color grading curves.
- Fixed "Post Processing" in the scene view not toggling post-processing effects
- Fixed bake only object with flag `ReflectionProbeStaticFlag` when baking a `ReflectionProbe`

### Changed
- Removed unsupported Clear Depth checkbox in Camera inspector
- Updated the toggle for advanced mode in inspectors.

## [6.0.0-preview] - 2019-02-23

### Added
- Added new API to perform a camera rendering
- Added support for hair master node (Double kajiya kay - Lambert)
- Added Reset behaviour in DebugMenu (ingame mapping is right joystick + B)
- Added Default HD scene at new scene creation while in HDRP
- Added Wizard helping to configure HDRP project
- Added new UI for decal material to allow remapping and scaling of some properties
- Added cascade shadow visualisation toggle in HD shadow settings
- Added icons for assets
- Added replace blending mode for distortion
- Added basic distance fade for density volumes
- Added decal master node for shader graph
- Added HD unlit master node (Cross Pipeline version is name Unlit)
- Added new Rendering Queue in materials
- Added post-processing V3 framework embed in HDRP, remove postprocess V2 framework
- Post-processing now uses the generic volume framework
-   New depth-of-field, bloom, panini projection effects, motion blur
-   Exposure is now done as a pre-exposition pass, the whole system has been revamped
-   Exposure now use EV100 everywhere in the UI (Sky, Emissive Light)
- Added emissive intensity (Luminance and EV100 control) control for Emissive
- Added pre-exposure weigth for Emissive
- Added an emissive color node and a slider to control the pre-exposure percentage of emission color
- Added physical camera support where applicable
- Added more color grading tools
- Added changelog level for Shader Variant stripping
- Added Debug mode for validation of material albedo and metalness/specularColor values
- Added a new dynamic mode for ambient probe and renamed BakingSky to StaticLightingSky
- Added command buffer parameter to all Bind() method of material
- Added Material validator in Render Pipeline Debug
- Added code to future support of DXR (not enabled)
- Added support of multiviewport
- Added HDRenderPipeline.RequestSkyEnvironmentUpdate function to force an update from script when sky is set to OnDemand
- Added a Lighting and BackLighting slots in Lit, StackLit, Fabric and Hair master nodes
- Added support for overriding terrain detail rendering shaders, via the render pipeline editor resources asset
- Added xrInstancing flag support to RTHandle
- Added support for cullmask for decal projectors
- Added software dynamic resolution support
- Added support for "After Post-Process" render pass for unlit shader
- Added support for textured rectangular area lights
- Added stereo instancing macros to MSAA shaders
- Added support for Quarter Res Raytraced Reflections (not enabled)
- Added fade factor for decal projectors.
- Added stereo instancing macros to most shaders used in VR
- Added multi edition support for HDRenderPipelineAsset

### Fixed
- Fixed logic to disable FPTL with stereo rendering
- Fixed stacklit transmission and sun highlight
- Fixed decals with stereo rendering
- Fixed sky with stereo rendering
- Fixed flip logic for postprocessing + VR
- Fixed copyStencilBuffer pass for Switch
- Fixed point light shadow map culling that wasn't taking into account far plane
- Fixed usage of SSR with transparent on all master node
- Fixed SSR and microshadowing on fabric material
- Fixed blit pass for stereo rendering
- Fixed lightlist bounds for stereo rendering
- Fixed windows and in-game DebugMenu sync.
- Fixed FrameSettings' LitShaderMode sync when opening DebugMenu.
- Fixed Metal specific issues with decals, hitting a sampler limit and compiling AxF shader
- Fixed an issue with flipped depth buffer during postprocessing
- Fixed normal map use for shadow bias with forward lit - now use geometric normal
- Fixed transparent depth prepass and postpass access so they can be use without alpha clipping for lit shader
- Fixed support of alpha clip shadow for lit master node
- Fixed unlit master node not compiling
- Fixed issue with debug display of reflection probe
- Fixed issue with phong tessellations not working with lit shader
- Fixed issue with vertex displacement being affected by heightmap setting even if not heightmap where assign
- Fixed issue with density mode on Lit terrain producing NaN
- Fixed issue when going back and forth from Lit to LitTesselation for displacement mode
- Fixed issue with ambient occlusion incorrectly applied to emissiveColor with light layers in deferred
- Fixed issue with fabric convolution not using the correct convolved texture when fabric convolution is enabled
- Fixed issue with Thick mode for Transmission that was disabling transmission with directional light
- Fixed shutdown edge cases with HDRP tests
- Fixed slowdow when enabling Fabric convolution in HDRP asset
- Fixed specularAA not compiling in StackLit Master node
- Fixed material debug view with stereo rendering
- Fixed material's RenderQueue edition in default view.
- Fixed banding issues within volumetric density buffer
- Fixed missing multicompile for MSAA for AxF
- Fixed camera-relative support for stereo rendering
- Fixed remove sync with render thread when updating decal texture atlas.
- Fixed max number of keyword reach [256] issue. Several shader feature are now local
- Fixed Scene Color and Depth nodes
- Fixed SSR in forward
- Fixed custom editor of Unlit, HD Unlit and PBR shader graph master node
- Fixed issue with NewFrame not correctly calculated in Editor when switching scene
- Fixed issue with TerrainLit not compiling with depth only pass and normal buffer
- Fixed geometric normal use for shadow bias with PBR master node in forward
- Fixed instancing macro usage for decals
- Fixed error message when having more than one directional light casting shadow
- Fixed error when trying to display preview of Camera or PlanarReflectionProbe
- Fixed LOAD_TEXTURE2D_ARRAY_MSAA macro
- Fixed min-max and amplitude clamping value in inspector of vertex displacement materials
- Fixed issue with alpha shadow clip (was incorrectly clipping object shadow)
- Fixed an issue where sky cubemap would not be cleared correctly when setting the current sky to None
- Fixed a typo in Static Lighting Sky component UI
- Fixed issue with incorrect reset of RenderQueue when switching shader in inspector GUI
- Fixed issue with variant stripper stripping incorrectly some variants
- Fixed a case of ambient lighting flickering because of previews
- Fixed Decals when rendering multiple camera in a single frame
- Fixed cascade shadow count in shader
- Fixed issue with Stacklit shader with Haze effect
- Fixed an issue with the max sample count for the TAA
- Fixed post-process guard band for XR
- Fixed exposure of emissive of Unlit
- Fixed depth only and motion vector pass for Unlit not working correctly with MSAA
- Fixed an issue with stencil buffer copy causing unnecessary compute dispatches for lighting
- Fixed multi edition issue in FrameSettings
- Fixed issue with SRP batcher and DebugDisplay variant of lit shader
- Fixed issue with debug material mode not doing alpha test
- Fixed "Attempting to draw with missing UAV bindings" errors on Vulkan
- Fixed pre-exposure incorrectly apply to preview
- Fixed issue with duplicate 3D texture in 3D texture altas of volumetric?
- Fixed Camera rendering order (base on the depth parameter)
- Fixed shader graph decals not being cropped by gizmo
- Fixed "Attempting to draw with missing UAV bindings" errors on Vulkan.


### Changed
- ColorPyramid compute shader passes is swapped to pixel shader passes on platforms where the later is faster (Nintendo Switch).
- Removing the simple lightloop used by the simple lit shader
- Whole refactor of reflection system: Planar and reflection probe
- Separated Passthrough from other RenderingPath
- Update several properties naming and caption based on feedback from documentation team
- Remove tile shader variant for transparent backface pass of lit shader
- Rename all HDRenderPipeline to HDRP folder for shaders
- Rename decal property label (based on doc team feedback)
- Lit shader mode now default to Deferred to reduce build time
- Update UI of Emission parameters in shaders
- Improve shader variant stripping including shader graph variant
- Refactored render loop to render realtime probes visible per camera
- Enable SRP batcher by default
- Shader code refactor: Rename LIGHTLOOP_SINGLE_PASS => LIGHTLOOP_DISABLE_TILE_AND_CLUSTER and clean all usage of LIGHTLOOP_TILE_PASS
- Shader code refactor: Move pragma definition of vertex and pixel shader inside pass + Move SURFACE_GRADIENT definition in XXXData.hlsl
- Micro-shadowing in Lit forward now use ambientOcclusion instead of SpecularOcclusion
- Upgraded FrameSettings workflow, DebugMenu and Inspector part relative to it
- Update build light list shader code to support 32 threads in wavefronts on Switch
- LayeredLit layers' foldout are now grouped in one main foldout per layer
- Shadow alpha clip can now be enabled on lit shader and haor shader enven for opaque
- Temporal Antialiasing optimization for Xbox One X
- Parameter depthSlice on SetRenderTarget functions now defaults to -1 to bind the entire resource
- Rename SampleCameraDepth() functions to LoadCameraDepth() and SampleCameraDepth(), same for SampleCameraColor() functions
- Improved Motion Blur quality.
- Update stereo frame settings values for single-pass instancing and double-wide
- Rearrange FetchDepth functions to prepare for stereo-instancing
- Remove unused _ComputeEyeIndex
- Updated HDRenderPipelineAsset inspector
- Re-enable SRP batcher for metal

## [5.2.0-preview] - 2018-11-27

### Added
- Added option to run Contact Shadows and Volumetrics Voxelization stage in Async Compute
- Added camera freeze debug mode - Allow to visually see culling result for a camera
- Added support of Gizmo rendering before and after postprocess in Editor
- Added support of LuxAtDistance for punctual lights

### Fixed
- Fixed Debug.DrawLine and Debug.Ray call to work in game view
- Fixed DebugMenu's enum resetted on change
- Fixed divide by 0 in refraction causing NaN
- Fixed disable rough refraction support
- Fixed refraction, SSS and atmospheric scattering for VR
- Fixed forward clustered lighting for VR (double-wide).
- Fixed Light's UX to not allow negative intensity
- Fixed HDRenderPipelineAsset inspector broken when displaying its FrameSettings from project windows.
- Fixed forward clustered lighting for VR (double-wide).
- Fixed HDRenderPipelineAsset inspector broken when displaying its FrameSettings from project windows.
- Fixed Decals and SSR diable flags for all shader graph master node (Lit, Fabric, StackLit, PBR)
- Fixed Distortion blend mode for shader graph master node (Lit, StackLit)
- Fixed bent Normal for Fabric master node in shader graph
- Fixed PBR master node lightlayers
- Fixed shader stripping for built-in lit shaders.

### Changed
- Rename "Regular" in Diffusion profile UI "Thick Object"
- Changed VBuffer depth parametrization for volumetric from distanceRange to depthExtent - Require update of volumetric settings - Fog start at near plan
- SpotLight with box shape use Lux unit only

## [5.1.0-preview] - 2018-11-19

### Added

- Added a separate Editor resources file for resources Unity does not take when it builds a Player.
- You can now disable SSR on Materials in Shader Graph.
- Added support for MSAA when the Supported Lit Shader Mode is set to Both. Previously HDRP only supported MSAA for Forward mode.
- You can now override the emissive color of a Material when in debug mode.
- Exposed max light for Light Loop Settings in HDRP asset UI.
- HDRP no longer performs a NormalDBuffer pass update if there are no decals in the Scene.
- Added distant (fall-back) volumetric fog and improved the fog evaluation precision.
- Added an option to reflect sky in SSR.
- Added a y-axis offset for the PlanarReflectionProbe and offset tool.
- Exposed the option to run SSR and SSAO on async compute.
- Added support for the _GlossMapScale parameter in the Legacy to HDRP Material converter.
- Added wave intrinsic instructions for use in Shaders (for AMD GCN).


### Fixed
- Fixed sphere shaped influence handles clamping in Reflection Probes.
- Fixed Reflection Probe data migration for projects created before using HDRP.
- Fixed UI of Layered Material where Unity previously rendered the scrollbar above the Copy button.
- Fixed Material tessellations parameters Start fade distance and End fade distance. Originally, Unity clamped these values when you modified them.
- Fixed various distortion and refraction issues - handle a better fall-back.
- Fixed SSR for multiple views.
- Fixed SSR issues related to self-intersections.
- Fixed shape density volume handle speed.
- Fixed density volume shape handle moving too fast.
- Fixed the Camera velocity pass that we removed by mistake.
- Fixed some null pointer exceptions when disabling motion vectors support.
- Fixed viewports for both the Subsurface Scattering combine pass and the transparent depth prepass.
- Fixed the blend mode pop-up in the UI. It previously did not appear when you enabled pre-refraction.
- Fixed some null pointer exceptions that previously occurred when you disabled motion vectors support.
- Fixed Layered Lit UI issue with scrollbar.
- Fixed cubemap assignation on custom ReflectionProbe.
- Fixed Reflection Probes’ capture settings' shadow distance.
- Fixed an issue with the SRP batcher and Shader variables declaration.
- Fixed thickness and subsurface slots for fabric Shader master node that wasn't appearing with the right combination of flags.
- Fixed d3d debug layer warning.
- Fixed PCSS sampling quality.
- Fixed the Subsurface and transmission Material feature enabling for fabric Shader.
- Fixed the Shader Graph UV node’s dimensions when using it in a vertex Shader.
- Fixed the planar reflection mirror gizmo's rotation.
- Fixed HDRenderPipelineAsset's FrameSettings not showing the selected enum in the Inspector drop-down.
- Fixed an error with async compute.
- MSAA now supports transparency.
- The HDRP Material upgrader tool now converts metallic values correctly.
- Volumetrics now render in Reflection Probes.
- Fixed a crash that occurred whenever you set a viewport size to 0.
- Fixed the Camera physic parameter that the UI previously did not display.
- Fixed issue in pyramid shaped spotlight handles manipulation

### Changed

- Renamed Line shaped Lights to Tube Lights.
- HDRP now uses mean height fog parametrization.
- Shadow quality settings are set to All when you use HDRP (This setting is not visible in the UI when using SRP). This avoids Legacy Graphics Quality Settings disabling the shadows and give SRP full control over the Shadows instead.
- HDRP now internally uses premultiplied alpha for all fog.
- Updated default FrameSettings used for realtime Reflection Probes when you create a new HDRenderPipelineAsset.
- Remove multi-camera support. LWRP and HDRP will not support multi-camera layered rendering.
- Updated Shader Graph subshaders to use the new instancing define.
- Changed fog distance calculation from distance to plane to distance to sphere.
- Optimized forward rendering using AMD GCN by scalarizing the light loop.
- Changed the UI of the Light Editor.
- Change ordering of includes in HDRP Materials in order to reduce iteration time for faster compilation.
- Added a StackLit master node replacing the InspectorUI version. IMPORTANT: All previously authored StackLit Materials will be lost. You need to recreate them with the master node.

## [5.0.0-preview] - 2018-09-28

### Added
- Added occlusion mesh to depth prepass for VR (VR still disabled for now)
- Added a debug mode to display only one shadow at once
- Added controls for the highlight created by directional lights
- Added a light radius setting to punctual lights to soften light attenuation and simulate fill lighting
- Added a 'minRoughness' parameter to all non-area lights (was previously only available for certain light types)
- Added separate volumetric light/shadow dimmers
- Added per-pixel jitter to volumetrics to reduce aliasing artifacts
- Added a SurfaceShading.hlsl file, which implements material-agnostic shading functionality in an efficient manner
- Added support for shadow bias for thin object transmission
- Added FrameSettings to control realtime planar reflection
- Added control for SRPBatcher on HDRP Asset
- Added an option to clear the shadow atlases in the debug menu
- Added a color visualization of the shadow atlas rescale in debug mode
- Added support for disabling SSR on materials
- Added intrinsic for XBone
- Added new light volume debugging tool
- Added a new SSR debug view mode
- Added translaction's scale invariance on DensityVolume
- Added multiple supported LitShadermode and per renderer choice in case of both Forward and Deferred supported
- Added custom specular occlusion mode to Lit Shader Graph Master node

### Fixed
- Fixed a normal bias issue with Stacklit (Was causing light leaking)
- Fixed camera preview outputing an error when both scene and game view where display and play and exit was call
- Fixed override debug mode not apply correctly on static GI
- Fixed issue where XRGraphicsConfig values set in the asset inspector GUI weren't propagating correctly (VR still disabled for now)
- Fixed issue with tangent that was using SurfaceGradient instead of regular normal decoding
- Fixed wrong error message display when switching to unsupported target like IOS
- Fixed an issue with ambient occlusion texture sometimes not being created properly causing broken rendering
- Shadow near plane is no longer limited at 0.1
- Fixed decal draw order on transparent material
- Fixed an issue where sometime the lookup texture used for GGX convolution was broken, causing broken rendering
- Fixed an issue where you wouldn't see any fog for certain pipeline/scene configurations
- Fixed an issue with volumetric lighting where the anisotropy value of 0 would not result in perfectly isotropic lighting
- Fixed shadow bias when the atlas is rescaled
- Fixed shadow cascade sampling outside of the atlas when cascade count is inferior to 4
- Fixed shadow filter width in deferred rendering not matching shader config
- Fixed stereo sampling of depth texture in MSAA DepthValues.shader
- Fixed box light UI which allowed negative and zero sizes, thus causing NaNs
- Fixed stereo rendering in HDRISky.shader (VR)
- Fixed normal blend and blend sphere influence for reflection probe
- Fixed distortion filtering (was point filtering, now trilinear)
- Fixed contact shadow for large distance
- Fixed depth pyramid debug view mode
- Fixed sphere shaped influence handles clamping in reflection probes
- Fixed reflection probes data migration for project created before using hdrp
- Fixed ambient occlusion for Lit Master Node when slot is connected

### Changed
- Use samplerunity_ShadowMask instead of samplerunity_samplerLightmap for shadow mask
- Allow to resize reflection probe gizmo's size
- Improve quality of screen space shadow
- Remove support of projection model for ScreenSpaceLighting (SSR always use HiZ and refraction always Proxy)
- Remove all the debug mode from SSR that are obsolete now
- Expose frameSettings and Capture settings for reflection and planar probe
- Update UI for reflection probe, planar probe, camera and HDRP Asset
- Implement proper linear blending for volumetric lighting via deep compositing as described in the paper "Deep Compositing Using Lie Algebras"
- Changed  planar mapping to match terrain convention (XZ instead of ZX)
- XRGraphicsConfig is no longer Read/Write. Instead, it's read-only. This improves consistency of XR behavior between the legacy render pipeline and SRP
- Change reflection probe data migration code (to update old reflection probe to new one)
- Updated gizmo for ReflectionProbes
- Updated UI and Gizmo of DensityVolume

## [4.0.0-preview] - 2018-09-28

### Added
- Added a new TerrainLit shader that supports rendering of Unity terrains.
- Added controls for linear fade at the boundary of density volumes
- Added new API to control decals without monobehaviour object
- Improve Decal Gizmo
- Implement Screen Space Reflections (SSR) (alpha version, highly experimental)
- Add an option to invert the fade parameter on a Density Volume
- Added a Fabric shader (experimental) handling cotton and silk
- Added support for MSAA in forward only for opaque only
- Implement smoothness fade for SSR
- Added support for AxF shader (X-rite format - require special AxF importer from Unity not part of HDRP)
- Added control for sundisc on directional light (hack)
- Added a new HD Lit Master node that implements Lit shader support for Shader Graph
- Added Micro shadowing support (hack)
- Added an event on HDAdditionalCameraData for custom rendering
- HDRP Shader Graph shaders now support 4-channel UVs.

### Fixed
- Fixed an issue where sometimes the deferred shadow texture would not be valid, causing wrong rendering.
- Stencil test during decals normal buffer update is now properly applied
- Decals corectly update normal buffer in forward
- Fixed a normalization problem in reflection probe face fading causing artefacts in some cases
- Fix multi-selection behavior of Density Volumes overwriting the albedo value
- Fixed support of depth texture for RenderTexture. HDRP now correctly output depth to user depth buffer if RenderTexture request it.
- Fixed multi-selection behavior of Density Volumes overwriting the albedo value
- Fixed support of depth for RenderTexture. HDRP now correctly output depth to user depth buffer if RenderTexture request it.
- Fixed support of Gizmo in game view in the editor
- Fixed gizmo for spot light type
- Fixed issue with TileViewDebug mode being inversed in gameview
- Fixed an issue with SAMPLE_TEXTURECUBE_SHADOW macro
- Fixed issue with color picker not display correctly when game and scene view are visible at the same time
- Fixed an issue with reflection probe face fading
- Fixed camera motion vectors shader and associated matrices to update correctly for single-pass double-wide stereo rendering
- Fixed light attenuation functions when range attenuation is disabled
- Fixed shadow component algorithm fixup not dirtying the scene, so changes can be saved to disk.
- Fixed some GC leaks for HDRP
- Fixed contact shadow not affected by shadow dimmer
- Fixed GGX that works correctly for the roughness value of 0 (mean specular highlgiht will disappeard for perfect mirror, we rely on maxSmoothness instead to always have a highlight even on mirror surface)
- Add stereo support to ShaderPassForward.hlsl. Forward rendering now seems passable in limited test scenes with camera-relative rendering disabled.
- Add stereo support to ProceduralSky.shader and OpaqueAtmosphericScattering.shader.
- Added CullingGroupManager to fix more GC.Alloc's in HDRP
- Fixed rendering when multiple cameras render into the same render texture

### Changed
- Changed the way depth & color pyramids are built to be faster and better quality, thus improving the look of distortion and refraction.
- Stabilize the dithered LOD transition mask with respect to the camera rotation.
- Avoid multiple depth buffer copies when decals are present
- Refactor code related to the RT handle system (No more normal buffer manager)
- Remove deferred directional shadow and move evaluation before lightloop
- Add a function GetNormalForShadowBias() that material need to implement to return the normal used for normal shadow biasing
- Remove Jimenez Subsurface scattering code (This code was disabled by default, now remove to ease maintenance)
- Change Decal API, decal contribution is now done in Material. Require update of material using decal
- Move a lot of files from CoreRP to HDRP/CoreRP. All moved files weren't used by Ligthweight pipeline. Long term they could move back to CoreRP after CoreRP become out of preview
- Updated camera inspector UI
- Updated decal gizmo
- Optimization: The objects that are rendered in the Motion Vector Pass are not rendered in the prepass anymore
- Removed setting shader inclue path via old API, use package shader include paths
- The default value of 'maxSmoothness' for punctual lights has been changed to 0.99
- Modified deferred compute and vert/frag shaders for first steps towards stereo support
- Moved material specific Shader Graph files into corresponding material folders.
- Hide environment lighting settings when enabling HDRP (Settings are control from sceneSettings)
- Update all shader includes to use absolute path (allow users to create material in their Asset folder)
- Done a reorganization of the files (Move ShaderPass to RenderPipeline folder, Move all shadow related files to Lighting/Shadow and others)
- Improved performance and quality of Screen Space Shadows

## [3.3.0-preview] - 2018-01-01

### Added
- Added an error message to say to use Metal or Vulkan when trying to use OpenGL API
- Added a new Fabric shader model that supports Silk and Cotton/Wool
- Added a new HDRP Lighting Debug mode to visualize Light Volumes for Point, Spot, Line, Rectangular and Reflection Probes
- Add support for reflection probe light layers
- Improve quality of anisotropic on IBL

### Fixed
- Fix an issue where the screen where darken when rendering camera preview
- Fix display correct target platform when showing message to inform user that a platform is not supported
- Remove workaround for metal and vulkan in normal buffer encoding/decoding
- Fixed an issue with color picker not working in forward
- Fixed an issue where reseting HDLight do not reset all of its parameters
- Fixed shader compile warning in DebugLightVolumes.shader

### Changed
- Changed default reflection probe to be 256x256x6 and array size to be 64
- Removed dependence on the NdotL for thickness evaluation for translucency (based on artist's input)
- Increased the precision when comparing Planar or HD reflection probe volumes
- Remove various GC alloc in C#. Slightly better performance

## [3.2.0-preview] - 2018-01-01

### Added
- Added a luminance meter in the debug menu
- Added support of Light, reflection probe, emissive material, volume settings related to lighting to Lighting explorer
- Added support for 16bit shadows

### Fixed
- Fix issue with package upgrading (HDRP resources asset is now versionned to worarkound package manager limitation)
- Fix HDReflectionProbe offset displayed in gizmo different than what is affected.
- Fix decals getting into a state where they could not be removed or disabled.
- Fix lux meter mode - The lux meter isn't affected by the sky anymore
- Fix area light size reset when multi-selected
- Fix filter pass number in HDUtils.BlitQuad
- Fix Lux meter mode that was applying SSS
- Fix planar reflections that were not working with tile/cluster (olbique matrix)
- Fix debug menu at runtime not working after nested prefab PR come to trunk
- Fix scrolling issue in density volume

### Changed
- Shader code refactor: Split MaterialUtilities file in two parts BuiltinUtilities (independent of FragInputs) and MaterialUtilities (Dependent of FragInputs)
- Change screen space shadow rendertarget format from ARGB32 to RG16

## [3.1.0-preview] - 2018-01-01

### Added
- Decal now support per channel selection mask. There is now two mode. One with BaseColor, Normal and Smoothness and another one more expensive with BaseColor, Normal, Smoothness, Metal and AO. Control is on HDRP Asset. This may require to launch an update script for old scene: 'Edit/Render Pipeline/Single step upgrade script/Upgrade all DecalMaterial MaskBlendMode'.
- Decal now supports depth bias for decal mesh, to prevent z-fighting
- Decal material now supports draw order for decal projectors
- Added LightLayers support (Base on mask from renderers name RenderingLayers and mask from light name LightLayers - if they match, the light apply) - cost an extra GBuffer in deferred (more bandwidth)
- When LightLayers is enabled, the AmbientOclusion is store in the GBuffer in deferred path allowing to avoid double occlusion with SSAO. In forward the double occlusion is now always avoided.
- Added the possibility to add an override transform on the camera for volume interpolation
- Added desired lux intensity and auto multiplier for HDRI sky
- Added an option to disable light by type in the debug menu
- Added gradient sky
- Split EmissiveColor and bakeDiffuseLighting in forward avoiding the emissiveColor to be affect by SSAO
- Added a volume to control indirect light intensity
- Added EV 100 intensity unit for area lights
- Added support for RendererPriority on Renderer. This allow to control order of transparent rendering manually. HDRP have now two stage of sorting for transparent in addition to bact to front. Material have a priority then Renderer have a priority.
- Add Coupling of (HD)Camera and HDAdditionalCameraData for reset and remove in inspector contextual menu of Camera
- Add Coupling of (HD)ReflectionProbe and HDAdditionalReflectionData for reset and remove in inspector contextual menu of ReflectoinProbe
- Add macro to forbid unity_ObjectToWorld/unity_WorldToObject to be use as it doesn't handle camera relative rendering
- Add opacity control on contact shadow

### Fixed
- Fixed an issue with PreIntegratedFGD texture being sometimes destroyed and not regenerated causing rendering to break
- PostProcess input buffers are not copied anymore on PC if the viewport size matches the final render target size
- Fixed an issue when manipulating a lot of decals, it was displaying a lot of errors in the inspector
- Fixed capture material with reflection probe
- Refactored Constant Buffers to avoid hitting the maximum number of bound CBs in some cases.
- Fixed the light range affecting the transform scale when changed.
- Snap to grid now works for Decal projector resizing.
- Added a warning for 128x128 cookie texture without mipmaps
- Replace the sampler used for density volumes for correct wrap mode handling

### Changed
- Move Render Pipeline Debug "Windows from Windows->General-> Render Pipeline debug windows" to "Windows from Windows->Analysis-> Render Pipeline debug windows"
- Update detail map formula for smoothness and albedo, goal it to bright and dark perceptually and scale factor is use to control gradient speed
- Refactor the Upgrade material system. Now a material can be update from older version at any time. Call Edit/Render Pipeline/Upgrade all Materials to newer version
- Change name EnableDBuffer to EnableDecals at several place (shader, hdrp asset...), this require a call to Edit/Render Pipeline/Upgrade all Materials to newer version to have up to date material.
- Refactor shader code: BakeLightingData structure have been replace by BuiltinData. Lot of shader code have been remove/change.
- Refactor shader code: All GBuffer are now handled by the deferred material. Mean ShadowMask and LightLayers are control by lit material in lit.hlsl and not outside anymore. Lot of shader code have been remove/change.
- Refactor shader code: Rename GetBakedDiffuseLighting to ModifyBakedDiffuseLighting. This function now handle lighting model for transmission too. Lux meter debug mode is factor outisde.
- Refactor shader code: GetBakedDiffuseLighting is not call anymore in GBuffer or forward pass, including the ConvertSurfaceDataToBSDFData and GetPreLightData, this is done in ModifyBakedDiffuseLighting now
- Refactor shader code: Added a backBakeDiffuseLighting to BuiltinData to handle lighting for transmission
- Refactor shader code: Material must now call InitBuiltinData (Init all to zero + init bakeDiffuseLighting and backBakeDiffuseLighting ) and PostInitBuiltinData

## [3.0.0-preview] - 2018-01-01

### Fixed
- Fixed an issue with distortion that was using previous frame instead of current frame
- Fixed an issue where disabled light where not upgrade correctly to the new physical light unit system introduce in 2.0.5-preview

### Changed
- Update assembly definitions to output assemblies that match Unity naming convention (Unity.*).

## [2.0.5-preview] - 2018-01-01

### Added
- Add option supportDitheringCrossFade on HDRP Asset to allow to remove shader variant during player build if needed
- Add contact shadows for punctual lights (in additional shadow settings), only one light is allowed to cast contact shadows at the same time and so at each frame a dominant light is choosed among all light with contact shadows enabled.
- Add PCSS shadow filter support (from SRP Core)
- Exposed shadow budget parameters in HDRP asset
- Add an option to generate an emissive mesh for area lights (currently rectangle light only). The mesh fits the size, intensity and color of the light.
- Add an option to the HDRP asset to increase the resolution of volumetric lighting.
- Add additional ligth unit support for punctual light (Lumens, Candela) and area lights (Lumens, Luminance)
- Add dedicated Gizmo for the box Influence volume of HDReflectionProbe / PlanarReflectionProbe

### Changed
- Re-enable shadow mask mode in debug view
- SSS and Transmission code have been refactored to be able to share it between various material. Guidelines are in SubsurfaceScattering.hlsl
- Change code in area light with LTC for Lit shader. Magnitude is now take from FGD texture instead of a separate texture
- Improve camera relative rendering: We now apply camera translation on the model matrix, so before the TransformObjectToWorld(). Note: unity_WorldToObject and unity_ObjectToWorld must never be used directly.
- Rename positionWS to positionRWS (Camera relative world position) at a lot of places (mainly in interpolator and FragInputs). In case of custom shader user will be required to update their code.
- Rename positionWS, capturePositionWS, proxyPositionWS, influencePositionWS to positionRWS, capturePositionRWS, proxyPositionRWS, influencePositionRWS (Camera relative world position) in LightDefinition struct.
- Improve the quality of trilinear filtering of density volume textures.
- Improve UI for HDReflectionProbe / PlanarReflectionProbe

### Fixed
- Fixed a shader preprocessor issue when compiling DebugViewMaterialGBuffer.shader against Metal target
- Added a temporary workaround to Lit.hlsl to avoid broken lighting code with Metal/AMD
- Fixed issue when using more than one volume texture mask with density volumes.
- Fixed an error which prevented volumetric lighting from working if no density volumes with 3D textures were present.
- Fix contact shadows applied on transmission
- Fix issue with forward opaque lit shader variant being removed by the shader preprocessor
- Fixed compilation errors on Nintendo Switch (limited XRSetting support).
- Fixed apply range attenuation option on punctual light
- Fixed issue with color temperature not take correctly into account with static lighting
- Don't display fog when diffuse lighting, specular lighting, or lux meter debug mode are enabled.

## [2.0.4-preview] - 2018-01-01

### Fixed
- Fix issue when disabling rough refraction and building a player. Was causing a crash.

## [2.0.3-preview] - 2018-01-01

### Added
- Increased debug color picker limit up to 260k lux

## [2.0.2-preview] - 2018-01-01

### Added
- Add Light -> Planar Reflection Probe command
- Added a false color mode in rendering debug
- Add support for mesh decals
- Add flag to disable projector decals on transparent geometry to save performance and decal texture atlas space
- Add ability to use decal diffuse map as mask only
- Add visualize all shadow masks in lighting debug
- Add export of normal and roughness buffer for forwardOnly and when in supportOnlyForward mode for forward
- Provide a define in lit.hlsl (FORWARD_MATERIAL_READ_FROM_WRITTEN_NORMAL_BUFFER) when output buffer normal is used to read the normal and roughness instead of caclulating it (can save performance, but lower quality due to compression)
- Add color swatch to decal material

### Changed
- Change Render -> Planar Reflection creation to 3D Object -> Mirror
- Change "Enable Reflector" name on SpotLight to "Angle Affect Intensity"
- Change prototype of BSDFData ConvertSurfaceDataToBSDFData(SurfaceData surfaceData) to BSDFData ConvertSurfaceDataToBSDFData(uint2 positionSS, SurfaceData surfaceData)

### Fixed
- Fix issue with StackLit in deferred mode with deferredDirectionalShadow due to GBuffer not being cleared. Gbuffer is still not clear and issue was fix with the new Output of normal buffer.
- Fixed an issue where interpolation volumes were not updated correctly for reflection captures.
- Fixed an exception in Light Loop settings UI

## [2.0.1-preview] - 2018-01-01

### Added
- Add stripper of shader variant when building a player. Save shader compile time.
- Disable per-object culling that was executed in C++ in HD whereas it was not used (Optimization)
- Enable texture streaming debugging (was not working before 2018.2)
- Added Screen Space Reflection with Proxy Projection Model
- Support correctly scene selection for alpha tested object
- Add per light shadow mask mode control (i.e shadow mask distance and shadow mask). It use the option NonLightmappedOnly
- Add geometric filtering to Lit shader (allow to reduce specular aliasing)
- Add shortcut to create DensityVolume and PlanarReflection in hierarchy
- Add a DefaultHDMirrorMaterial material for PlanarReflection
- Added a script to be able to upgrade material to newer version of HDRP
- Removed useless duplication of ForwardError passes.
- Add option to not compile any DEBUG_DISPLAY shader in the player (Faster build) call Support Runtime Debug display

### Changed
- Changed SupportForwardOnly to SupportOnlyForward in render pipeline settings
- Changed versioning variable name in HDAdditionalXXXData from m_version to version
- Create unique name when creating a game object in the rendering menu (i.e Density Volume(2))
- Re-organize various files and folder location to clean the repository
- Change Debug windows name and location. Now located at:  Windows -> General -> Render Pipeline Debug

### Removed
- Removed GlobalLightLoopSettings.maxPlanarReflectionProbes and instead use value of GlobalLightLoopSettings.planarReflectionProbeCacheSize
- Remove EmissiveIntensity parameter and change EmissiveColor to be HDR (Matching Builtin Unity behavior) - Data need to be updated - Launch Edit -> Single Step Upgrade Script -> Upgrade all Materials emissionColor

### Fixed
- Fix issue with LOD transition and instancing
- Fix discrepency between object motion vector and camera motion vector
- Fix issue with spot and dir light gizmo axis not highlighted correctly
- Fix potential crash while register debug windows inputs at startup
- Fix warning when creating Planar reflection
- Fix specular lighting debug mode (was rendering black)
- Allow projector decal with null material to allow to configure decal when HDRP is not set
- Decal atlas texture offset/scale is updated after allocations (used to be before so it was using date from previous frame)

## [0.0.0-preview] - 2018-01-01

### Added
- Configure the VolumetricLightingSystem code path to be on by default
- Trigger a build exception when trying to build an unsupported platform
- Introduce the VolumetricLightingController component, which can (and should) be placed on the camera, and allows one to control the near and the far plane of the V-Buffer (volumetric "froxel" buffer) along with the depth distribution (from logarithmic to linear)
- Add 3D texture support for DensityVolumes
- Add a better mapping of roughness to mipmap for planar reflection
- The VolumetricLightingSystem now uses RTHandles, which allows to save memory by sharing buffers between different cameras (history buffers are not shared), and reduce reallocation frequency by reallocating buffers only if the rendering resolution increases (and suballocating within existing buffers if the rendering resolution decreases)
- Add a Volumetric Dimmer slider to lights to control the intensity of the scattered volumetric lighting
- Add UV tiling and offset support for decals.
- Add mipmapping support for volume 3D mask textures

### Changed
- Default number of planar reflection change from 4 to 2
- Rename _MainDepthTexture to _CameraDepthTexture
- The VolumetricLightingController has been moved to the Interpolation Volume framework and now functions similarly to the VolumetricFog settings
- Update of UI of cookie, CubeCookie, Reflection probe and planar reflection probe to combo box
- Allow enabling/disabling shadows for area lights when they are set to baked.
- Hide applyRangeAttenuation and FadeDistance for directional shadow as they are not used

### Removed
- Remove Resource folder of PreIntegratedFGD and add the resource to RenderPipeline Asset

### Fixed
- Fix ConvertPhysicalLightIntensityToLightIntensity() function used when creating light from script to match HDLightEditor behavior
- Fix numerical issues with the default value of mean free path of volumetric fog
- Fix the bug preventing decals from coexisting with density volumes
- Fix issue with alpha tested geometry using planar/triplanar mapping not render correctly or flickering (due to being wrongly alpha tested in depth prepass)
- Fix meta pass with triplanar (was not handling correctly the normal)
- Fix preview when a planar reflection is present
- Fix Camera preview, it is now a Preview cameraType (was a SceneView)
- Fix handling unknown GPUShadowTypes in the shadow manager.
- Fix area light shapes sent as point lights to the baking backends when they are set to baked.
- Fix unnecessary division by PI for baked area lights.
- Fix line lights sent to the lightmappers. The backends don't support this light type.
- Fix issue with shadow mask framesettings not correctly taken into account when shadow mask is enabled for lighting.
- Fix directional light and shadow mask transition, they are now matching making smooth transition
- Fix banding issues caused by high intensity volumetric lighting
- Fix the debug window being emptied on SRP asset reload
- Fix issue with debug mode not correctly clearing the GBuffer in editor after a resize
- Fix issue with ResetMaterialKeyword not resetting correctly ToggleOff/Roggle Keyword
- Fix issue with motion vector not render correctly if there is no depth prepass in deferred

## [0.0.0-preview] - 2018-01-01

### Added
- Screen Space Refraction projection model (Proxy raycasting, HiZ raymarching)
- Screen Space Refraction settings as volume component
- Added buffered frame history per camera
- Port Global Density Volumes to the Interpolation Volume System.
- Optimize ImportanceSampleLambert() to not require the tangent frame.
- Generalize SampleVBuffer() to handle different sampling and reconstruction methods.
- Improve the quality of volumetric lighting reprojection.
- Optimize Morton Order code in the Subsurface Scattering pass.
- Planar Reflection Probe support roughness (gaussian convolution of captured probe)
- Use an atlas instead of a texture array for cluster transparent decals
- Add a debug view to visualize the decal atlas
- Only store decal textures to atlas if decal is visible, debounce out of memory decal atlas warning.
- Add manipulator gizmo on decal to improve authoring workflow
- Add a minimal StackLit material (work in progress, this version can be used as template to add new material)

### Changed
- EnableShadowMask in FrameSettings (But shadowMaskSupport still disable by default)
- Forced Planar Probe update modes to (Realtime, Every Update, Mirror Camera)
- Screen Space Refraction proxy model uses the proxy of the first environment light (Reflection probe/Planar probe) or the sky
- Moved RTHandle static methods to RTHandles
- Renamed RTHandle to RTHandleSystem.RTHandle
- Move code for PreIntegratedFDG (Lit.shader) into its dedicated folder to be share with other material
- Move code for LTCArea (Lit.shader) into its dedicated folder to be share with other material

### Removed
- Removed Planar Probe mirror plane position and normal fields in inspector, always display mirror plane and normal gizmos

### Fixed
- Fix fog flags in scene view is now taken into account
- Fix sky in preview windows that were disappearing after a load of a new level
- Fix numerical issues in IntersectRayAABB().
- Fix alpha blending of volumetric lighting with transparent objects.
- Fix the near plane of the V-Buffer causing out-of-bounds look-ups in the clustered data structure.
- Depth and color pyramid are properly computed and sampled when the camera renders inside a viewport of a RTHandle.
- Fix decal atlas debug view to work correctly when shadow atlas view is also enabled
- Fix TransparentSSR with non-rendergraph.
- Fix shader compilation warning on SSR compute shader.<|MERGE_RESOLUTION|>--- conflicted
+++ resolved
@@ -21,6 +21,7 @@
 - Fixed undo-redo on layered lit editor.
 - Fixed tesselation culling, big triangles using lit tesselation shader would dissapear when camera is too close to them (case 1299116)
 - Fixed issue with compositor related custom passes still active after disabling the compositor (case 1305330)
+- Fixed some render texture leaks.
 
 ### Changed
 - Change the source value for the ray tracing frame index iterator from m_FrameCount to the camera frame count (case 1301356).
@@ -65,13 +66,9 @@
 - Fixed LayerMask editor for volume parameters.
 - Fixed the condition on temporal accumulation in the reflection denoiser (case 1303504).
 - Fixed box light attenuation.
-<<<<<<< HEAD
 - Fixed tesselation culling, big triangles using lit tesselation shader would dissapear when camera is too close to them (case 1299116)
-- Fixed some render texture leaks.
-=======
 - Fixed compilation issues on platforms that don't support XR.
 - Fixed issue with compute shader stripping for probe volumes variants.
->>>>>>> 8dbde86d
 
 ### Changed
 - Removed the material pass probe volumes evaluation mode.
