--- conflicted
+++ resolved
@@ -10,12 +10,9 @@
 - Added a new API to bake HDRP probes from C# (case 1276360)
 - Added support for pre-exposure for planar reflections.
 - Added support for nested volume components to volume system.
-<<<<<<< HEAD
-- Added View Bias for mesh decals.
-=======
 - Added a cameraCullingResult field in Custom Pass Context to give access to both custom pass and camera culling result.
 - Added a slider to control the fallback value of the directional shadow when the cascade have no coverage.
->>>>>>> da12b6c7
+- Added View Bias for mesh decals.
 
 ### Fixed
 - Fixed probe volumes debug views.
