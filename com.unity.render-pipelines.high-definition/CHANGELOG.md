# Changelog
All notable changes to this package will be documented in this file.

The format is based on [Keep a Changelog](http://keepachangelog.com/en/1.0.0/)
and this project adheres to [Semantic Versioning](http://semver.org/spec/v2.0.0.html).

## [10.0.0] - 2019-06-10

### Added
- Ray tracing support for VR single-pass
- Added sharpen filter shader parameter and UI for TemporalAA to control image quality instead of hardcoded value
- Added frame settings option for custom post process and custom passes as well as custom color buffer format option.
- Add check in wizard on SRP Batcher enabled.
- Added default implementations of OnPreprocessMaterialDescription for FBX, Obj, Sketchup and 3DS file formats.
- Added custom pass fade radius
- Added after post process injection point for custom passes
- Added basic alpha compositing support - Alpha is available afterpostprocess when using FP16 buffer format.
- Added falloff distance on Reflection Probe and Planar Reflection Probe
- Added Backplate projection from the HDRISky
- Added Shadow Matte in UnlitMasterNode, which only received shadow without lighting
- Added hability to name LightLayers in HDRenderPipelineAsset
- Added a range compression factor for Reflection Probe and Planar Reflection Probe to avoid saturation of colors.
- Added path tracing support for directional, point and spot lights, as well as emission from Lit and Unlit.
- Added non temporal version of SSAO.
- Added more detailed ray tracing stats in the debug window
- Added Disc area light (bake only)
- Added a warning in the material UI to prevent transparent + subsurface-scattering combination.
- Added XR single-pass setting into HDRP asset
- Added a penumbra tint option for lights
- Added support for depth copy with XR SDK
- Added debug setting to Render Pipeline Debug Window to list the active XR views
- Added an option to filter the result of the volumetric lighting (off by default).
- Added a transmission multiplier for directional lights
- Added XR single-pass test mode to Render Pipeline Debug Window
- Added debug setting to Render Pipeline Window to list the active XR views
- Added a new refraction mode for the Lit shader (thin). Which is a box refraction with small thickness values
- Added the code to support Barn Doors for Area Lights based on a shaderconfig option.
- Added HDRPCameraBinder property binder for Visual Effect Graph
- Added "Celestial Body" controls to the Directional Light
- Added new parameters to the Physically Based Sky
- Added Reflections to the DXR Wizard
- Added the possibility to have ray traced colored and semi-transparent shadows on directional lights.
- Added a check in the custom post process template to throw an error if the default shader is not found.
- Exposed the debug overlay ratio in the debug menu.
- Added a separate frame settings for tonemapping alongside color grading.
- Added the receive fog option in the material UI for ShaderGraphs.
- Added a public virtual bool in the custom post processes API to specify if a post processes should be executed in the scene view.
- Added a menu option that checks scene issues with ray tracing. Also removed the previously existing warning at runtime.
- Added Contrast Adaptive Sharpen (CAS) Upscaling effect.
- Added APIs to update probe settings at runtime.
- Added documentation for the rayTracingSupported method in HDRP
- Added user-selectable format for the post processing passes.
- Added support for alpha channel in some post-processing passes (DoF, TAA, Uber).
- Added warnings in FrameSettings inspector when using DXR and atempting to use Asynchronous Execution.
- Exposed Stencil bits that can be used by the user.
- Added history rejection based on velocity of intersected objects for directional, point and spot lights.
- Added a affectsVolumetric field to the HDAdditionalLightData API to know if light affects volumetric fog.
- Add OS and Hardware check in the Wizard fixes for DXR.
- Added option to exclude camera motion from motion blur.
- Added semi-transparent shadows for point and spot lights.
- Added support for semi-transparent shadow for unlit shader and unlit shader graph.
- Added the alpha clip enabled toggle to the material UI for all HDRP shader graphs.
- Added Material Samples to explain how to use the lit shader features
- Added an initial implementation of ray traced sub surface scattering
- Added AssetPostprocessors and Shadergraphs to handle Arnold Standard Surface and 3DsMax Physical material import from FBX.
- Added support for Smoothness Fade start work when enabling ray traced reflections.
- Added Contact shadow, Micro shadows and Screen space refraction API documentation.
- Added script documentation for SSR, SSAO (ray tracing), GI, Light Cluster, RayTracingSettings, Ray Counters, etc.
- Added path tracing support for refraction and internal reflections.
- Added support for Thin Refraction Model and Lit's Clear Coat in Path Tracing.
- Added the Tint parameter to Sky Colored Fog.
- Added of Screen Space Reflections for Transparent materials
- Added a fallback for ray traced area light shadows in case the material is forward or the lit mode is forward.
- Added a new debug mode for light layers.
- Added an "enable" toggle to the SSR volume component.
- Added support for anisotropic specular lobes in path tracing.
- Added support for alpha clipping in path tracing.
- Added support for light cookies in path tracing.
- Added support for transparent shadows in path tracing.
- Added support for iridescence in path tracing.
- Added support for background color in path tracing.
- Added a path tracing test to the test suite.
- Added a warning and workaround instructions that appear when you enable XR single-pass after the first frame with the XR SDK.
- Added the exposure sliders to the planar reflection probe preview
- Added support for subsurface scattering in path tracing.
- Added a new mode that improves the filtering of ray traced shadows (directional, point and spot) based on the distance to the occluder.
- Added support of cookie baking and add support on Disc light.
- Added support for fog attenuation in path tracing.
- Added a new debug panel for volumes
- Added XR setting to control camera jitter for temporal effects
- Added an error message in the DrawRenderers custom pass when rendering opaque objects with an HDRP asset in DeferredOnly mode.
- Added API to enable proper recording of path traced scenes (with the Unity recorder or other tools).
- Added support for fog in Recursive rendering, ray traced reflections and ray traced indirect diffuse.
- Added an alpha blend option for recursive rendering
- Added support for stack lit for ray tracing effects.
- Added support for hair for ray tracing effects.
- Added support for alpha to coverage for HDRP shaders and shader graph
- Added support for Quality Levels to Subsurface Scattering.
- Added option to disable XR rendering on the camera settings.
- Added support for specular AA from geometric curvature in AxF
- Added support for baked AO (no input for now) in AxF
- Added an info box to warn about depth test artifacts when rendering object twice in custom passes with MSAA.
- Added a frame setting for alpha to mask.
- Added support for custom passes in the AOV API
- Added Light decomposition lighting debugging modes and support in AOV
- Added exposure compensation to Fixed exposure mode
- Added support for rasterized area light shadows in StackLit
- Added support for texture-weighted automatic exposure
- Added support for POM for emissive map
- Added alpha channel support in motion blur pass.
- Added the HDRP Compositor Tool (in Preview).
- Added a ray tracing mode option in the HDRP asset that allows to override and shader stripping.
- Added support for arbitrary resolution scaling of Volumetric Lighting to the Fog volume component.
- Added range attenuation for box-shaped spotlights.
- Added scenes for hair and fabric and decals with material samples
- Added fabric materials and textures
- Added information for fabric materials in fabric scene
- Added a DisplayInfo attribute to specify a name override and a display order for Volume Component fields (used only in default inspector for now).
- Added Min distance to contact shadows.
- Added support for Depth of Field in path tracing (by sampling the lens aperture).
- Added an API in HDRP to override the camera within the rendering of a frame (mainly for custom pass).
- Added a function (HDRenderPipeline.ResetRTHandleReferenceSize) to reset the reference size of RTHandle systems.
- Added support for AxF measurements importing into texture resources tilings.
- Added Layer parameter on Area Light to modify Layer of generated Emissive Mesh
- Added a flow map parameter to HDRI Sky
- Implemented ray traced reflections for transparent objects.
- Add a new parameter to control reflections in recursive rendering.
- Added an initial version of SSGI.
- Added Virtual Texturing cache settings to control the size of the Streaming Virtual Texturing caches.
- Added back-compatibility with builtin stereo matrices.
- Added CustomPassUtils API to simplify Blur, Copy and DrawRenderers custom passes.
- Added Histogram guided automatic exposure.
- Added few exposure debug modes.
- Added support for multiple path-traced views at once (e.g., scene and game views).
- Added support for 3DsMax's 2021 Simplified Physical Material from FBX files in the Model Importer.
- Added custom target mid grey for auto exposure.
- Added CustomPassUtils API to simplify Blur, Copy and DrawRenderers custom passes.
- Added an API in HDRP to override the camera within the rendering of a frame (mainly for custom pass).
- Added more custom pass API functions, mainly to render objects from another camera.
- Added support for transparent Unlit in path tracing.
- Added a minimal lit used for RTGI in peformance mode.
- Added procedural metering mask that can follow an object
- Added presets quality settings for RTAO and RTGI.
- Added an override for the shadow culling that allows better directional shadow maps in ray tracing effects (RTR, RTGI, RTSSS and RR).
- Added a Cloud Layer volume override.
- Added Fast Memory support for platform that support it.
- Added CPU and GPU timings for ray tracing effects.
- Added support to combine RTSSS and RTGI (1248733).
- Added IES Profile support for Point, Spot and Rectangular-Area lights
- Added support for multiple mapping modes in AxF.
- Add support of lightlayers on indirect lighting controller
- Added compute shader stripping.
- Added Cull Mode option for opaque materials and ShaderGraphs. 
<<<<<<< HEAD
- Added presets for ray traced reflections.
=======
- Added scene view exposure override.
- Added support for exposure curve remapping for min/max limits.
>>>>>>> 284e8d45

### Fixed
- Fix when rescale probe all direction below zero (1219246)
- Update documentation of HDRISky-Backplate, precise how to have Ambient Occlusion on the Backplate
- Sorting, undo, labels, layout in the Lighting Explorer.
- Fixed sky settings and materials in Shader Graph Samples package
- Fix/workaround a probable graphics driver bug in the GTAO shader.
- Fixed Hair and PBR shader graphs double sided modes
- Fixed an issue where updating an HDRP asset in the Quality setting panel would not recreate the pipeline.
- Fixed issue with point lights being considered even when occupying less than a pixel on screen (case 1183196)
- Fix a potential NaN source with iridescence (case 1183216)
- Fixed issue of spotlight breaking when minimizing the cone angle via the gizmo (case 1178279)
- Fixed issue that caused decals not to modify the roughness in the normal buffer, causing SSR to not behave correctly (case 1178336)
- Fixed lit transparent refraction with XR single-pass rendering
- Removed extra jitter for TemporalAA in VR
- Fixed ShaderGraph time in main preview
- Fixed issue on some UI elements in HDRP asset not expanding when clicking the arrow (case 1178369)
- Fixed alpha blending in custom post process
- Fixed the modification of the _AlphaCutoff property in the material UI when exposed with a ShaderGraph parameter.
- Fixed HDRP test `1218_Lit_DiffusionProfiles` on Vulkan.
- Fixed an issue where building a player in non-dev mode would generate render target error logs every frame
- Fixed crash when upgrading version of HDRP
- Fixed rendering issues with material previews
- Fixed NPE when using light module in Shuriken particle systems (1173348).
- Refresh cached shadow on editor changes
- Fixed light supported units caching (1182266)
- Fixed an issue where SSAO (that needs temporal reprojection) was still being rendered when Motion Vectors were not available (case 1184998)
- Fixed a nullref when modifying the height parameters inside the layered lit shader UI.
- Fixed Decal gizmo that become white after exiting play mode
- Fixed Decal pivot position to behave like a spotlight
- Fixed an issue where using the LightingOverrideMask would break sky reflection for regular cameras
- Fix DebugMenu FrameSettingsHistory persistency on close
- Fix DensityVolume, ReflectionProbe aned PlanarReflectionProbe advancedControl display
- Fix DXR scene serialization in wizard
- Fixed an issue where Previews would reallocate History Buffers every frame
- Fixed the SetLightLayer function in HDAdditionalLightData setting the wrong light layer
- Fix error first time a preview is created for planar
- Fixed an issue where SSR would use an incorrect roughness value on ForwardOnly (StackLit, AxF, Fabric, etc.) materials when the pipeline is configured to also allow deferred Lit.
- Fixed issues with light explorer (cases 1183468, 1183269)
- Fix dot colors in LayeredLit material inspector
- Fix undo not resetting all value when undoing the material affectation in LayerLit material
- Fix for issue that caused gizmos to render in render textures (case 1174395)
- Fixed the light emissive mesh not updated when the light was disabled/enabled
- Fixed light and shadow layer sync when setting the HDAdditionalLightData.lightlayersMask property
- Fixed a nullref when a custom post process component that was in the HDRP PP list is removed from the project
- Fixed issue that prevented decals from modifying specular occlusion (case 1178272).
- Fixed exposure of volumetric reprojection
- Fixed multi selection support for Scalable Settings in lights
- Fixed font shaders in test projects for VR by using a Shader Graph version
- Fixed refresh of baked cubemap by incrementing updateCount at the end of the bake (case 1158677).
- Fixed issue with rectangular area light when seen from the back
- Fixed decals not affecting lightmap/lightprobe
- Fixed zBufferParams with XR single-pass rendering
- Fixed moving objects not rendered in custom passes
- Fixed abstract classes listed in the + menu of the custom pass list
- Fixed custom pass that was rendered in previews
- Fixed precision error in zero value normals when applying decals (case 1181639)
- Fixed issue that triggered No Scene Lighting view in game view as well (case 1156102)
- Assign default volume profile when creating a new HDRP Asset
- Fixed fov to 0 in planar probe breaking the projection matrix (case 1182014)
- Fixed bugs with shadow caching
- Reassign the same camera for a realtime probe face render request to have appropriate history buffer during realtime probe rendering.
- Fixed issue causing wrong shading when normal map mode is Object space, no normal map is set, but a detail map is present (case 1143352)
- Fixed issue with decal and htile optimization
- Fixed TerrainLit shader compilation error regarding `_Control0_TexelSize` redefinition (case 1178480).
- Fixed warning about duplicate HDRuntimeReflectionSystem when configuring play mode without domain reload.
- Fixed an editor crash when multiple decal projectors were selected and some had null material
- Added all relevant fix actions to FixAll button in Wizard
- Moved FixAll button on top of the Wizard
- Fixed an issue where fog color was not pre-exposed correctly
- Fix priority order when custom passes are overlapping
- Fix cleanup not called when the custom pass GameObject is destroyed
- Replaced most instances of GraphicsSettings.renderPipelineAsset by GraphicsSettings.currentRenderPipeline. This should fix some parameters not working on Quality Settings overrides.
- Fixed an issue with Realtime GI not working on upgraded projects.
- Fixed issue with screen space shadows fallback texture was not set as a texture array.
- Fixed Pyramid Lights bounding box
- Fixed terrain heightmap default/null values and epsilons
- Fixed custom post-processing effects breaking when an abstract class inherited from `CustomPostProcessVolumeComponent`
- Fixed XR single-pass rendering in Editor by using ShaderConfig.s_XrMaxViews to allocate matrix array
- Multiple different skies rendered at the same time by different cameras are now handled correctly without flickering
- Fixed flickering issue happening when different volumes have shadow settings and multiple cameras are present.
- Fixed issue causing planar probes to disappear if there is no light in the scene.
- Fixed a number of issues with the prefab isolation mode (Volumes leaking from the main scene and reflection not working properly)
- Fixed an issue with fog volume component upgrade not working properly
- Fixed Spot light Pyramid Shape has shadow artifacts on aspect ratio values lower than 1
- Fixed issue with AO upsampling in XR
- Fixed camera without HDAdditionalCameraData component not rendering
- Removed the macro ENABLE_RAYTRACING for most of the ray tracing code
- Fixed prefab containing camera reloading in loop while selected in the Project view
- Fixed issue causing NaN wheh the Z scale of an object is set to 0.
- Fixed DXR shader passes attempting to render before pipeline loaded
- Fixed black ambient sky issue when importing a project after deleting Library.
- Fixed issue when upgrading a Standard transparent material (case 1186874)
- Fixed area light cookies not working properly with stack lit
- Fixed material render queue not updated when the shader is changed in the material inspector.
- Fixed a number of issues with full screen debug modes not reseting correctly when setting another mutually exclusive mode
- Fixed compile errors for platforms with no VR support
- Fixed an issue with volumetrics and RTHandle scaling (case 1155236)
- Fixed an issue where sky lighting might be updated uselessly
- Fixed issue preventing to allow setting decal material to none (case 1196129)
- Fixed XR multi-pass decals rendering
- Fixed several fields on Light Inspector that not supported Prefab overrides
- Fixed EOL for some files
- Fixed scene view rendering with volumetrics and XR enabled
- Fixed decals to work with multiple cameras
- Fixed optional clear of GBuffer (Was always on)
- Fixed render target clears with XR single-pass rendering
- Fixed HDRP samples file hierarchy
- Fixed Light units not matching light type
- Fixed QualitySettings panel not displaying HDRP Asset
- Fixed black reflection probes the first time loading a project
- Fixed y-flip in scene view with XR SDK
- Fixed Decal projectors do not immediately respond when parent object layer mask is changed in editor.
- Fixed y-flip in scene view with XR SDK
- Fixed a number of issues with Material Quality setting
- Fixed the transparent Cull Mode option in HD unlit master node settings only visible if double sided is ticked.
- Fixed an issue causing shadowed areas by contact shadows at the edge of far clip plane if contact shadow length is very close to far clip plane.
- Fixed editing a scalable settings will edit all loaded asset in memory instead of targetted asset.
- Fixed Planar reflection default viewer FOV
- Fixed flickering issues when moving the mouse in the editor with ray tracing on.
- Fixed the ShaderGraph main preview being black after switching to SSS in the master node settings
- Fixed custom fullscreen passes in VR
- Fixed camera culling masks not taken in account in custom pass volumes
- Fixed object not drawn in custom pass when using a DrawRenderers with an HDRP shader in a build.
- Fixed injection points for Custom Passes (AfterDepthAndNormal and BeforePreRefraction were missing)
- Fixed a enum to choose shader tags used for drawing objects (DepthPrepass or Forward) when there is no override material.
- Fixed lit objects in the BeforePreRefraction, BeforeTransparent and BeforePostProcess.
- Fixed the None option when binding custom pass render targets to allow binding only depth or color.
- Fixed custom pass buffers allocation so they are not allocated if they're not used.
- Fixed the Custom Pass entry in the volume create asset menu items.
- Fixed Prefab Overrides workflow on Camera.
- Fixed alignment issue in Preset for Camera.
- Fixed alignment issue in Physical part for Camera.
- Fixed FrameSettings multi-edition.
- Fixed a bug happening when denoising multiple ray traced light shadows
- Fixed minor naming issues in ShaderGraph settings
- VFX: Removed z-fight glitches that could appear when using deferred depth prepass and lit quad primitives
- VFX: Preserve specular option for lit outputs (matches HDRP lit shader)
- Fixed an issue with Metal Shader Compiler and GTAO shader for metal
- Fixed resources load issue while upgrading HDRP package.
- Fix LOD fade mask by accounting for field of view
- Fixed spot light missing from ray tracing indirect effects.
- Fixed a UI bug in the diffusion profile list after fixing them from the wizard.
- Fixed the hash collision when creating new diffusion profile assets.
- Fixed a light leaking issue with box light casting shadows (case 1184475)
- Fixed Cookie texture type in the cookie slot of lights (Now displays a warning because it is not supported).
- Fixed a nullref that happens when using the Shuriken particle light module
- Fixed alignment in Wizard
- Fixed text overflow in Wizard's helpbox
- Fixed Wizard button fix all that was not automatically grab all required fixes
- Fixed VR tab for MacOS in Wizard
- Fixed local config package workflow in Wizard
- Fixed issue with contact shadows shifting when MSAA is enabled.
- Fixed EV100 in the PBR sky
- Fixed an issue In URP where sometime the camera is not passed to the volume system and causes a null ref exception (case 1199388)
- Fixed nullref when releasing HDRP with custom pass disabled
- Fixed performance issue derived from copying stencil buffer.
- Fixed an editor freeze when importing a diffusion profile asset from a unity package.
- Fixed an exception when trying to reload a builtin resource.
- Fixed the light type intensity unit reset when switching the light type.
- Fixed compilation error related to define guards and CreateLayoutFromXrSdk()
- Fixed documentation link on CustomPassVolume.
- Fixed player build when HDRP is in the project but not assigned in the graphic settings.
- Fixed an issue where ambient probe would be black for the first face of a baked reflection probe
- VFX: Fixed Missing Reference to Visual Effect Graph Runtime Assembly
- Fixed an issue where rendering done by users in EndCameraRendering would be executed before the main render loop.
- Fixed Prefab Override in main scope of Volume.
- Fixed alignment issue in Presset of main scope of Volume.
- Fixed persistence of ShowChromeGizmo and moved it to toolbar for coherency in ReflectionProbe and PlanarReflectionProbe.
- Fixed Alignement issue in ReflectionProbe and PlanarReflectionProbe.
- Fixed Prefab override workflow issue in ReflectionProbe and PlanarReflectionProbe.
- Fixed empty MoreOptions and moved AdvancedManipulation in a dedicated location for coherency in ReflectionProbe and PlanarReflectionProbe.
- Fixed Prefab override workflow issue in DensityVolume.
- Fixed empty MoreOptions and moved AdvancedManipulation in a dedicated location for coherency in DensityVolume.
- Fix light limit counts specified on the HDRP asset
- Fixed Quality Settings for SSR, Contact Shadows and Ambient Occlusion volume components
- Fixed decalui deriving from hdshaderui instead of just shaderui
- Use DelayedIntField instead of IntField for scalable settings
- Fixed init of debug for FrameSettingsHistory on SceneView camera
- Added a fix script to handle the warning 'referenced script in (GameObject 'SceneIDMap') is missing'
- Fix Wizard load when none selected for RenderPipelineAsset
- Fixed TerrainLitGUI when per-pixel normal property is not present.
- Fixed rendering errors when enabling debug modes with custom passes
- Fix an issue that made PCSS dependent on Atlas resolution (not shadow map res)
- Fixing a bug whith histories when n>4 for ray traced shadows
- Fixing wrong behavior in ray traced shadows for mesh renderers if their cast shadow is shadow only or double sided
- Only tracing rays for shadow if the point is inside the code for spotlight shadows
- Only tracing rays if the point is inside the range for point lights
- Fixing ghosting issues when the screen space shadow  indexes change for a light with ray traced shadows
- Fixed an issue with stencil management and Xbox One build that caused corrupted output in deferred mode.
- Fixed a mismatch in behavior between the culling of shadow maps and ray traced point and spot light shadows
- Fixed recursive ray tracing not working anymore after intermediate buffer refactor.
- Fixed ray traced shadow denoising not working (history rejected all the time).
- Fixed shader warning on xbox one
- Fixed cookies not working for spot lights in ray traced reflections, ray traced GI and recursive rendering
- Fixed an inverted handling of CoatSmoothness for SSR in StackLit.
- Fixed missing distortion inputs in Lit and Unlit material UI.
- Fixed issue that propagated NaNs across multiple frames through the exposure texture.
- Fixed issue with Exclude from TAA stencil ignored.
- Fixed ray traced reflection exposure issue.
- Fixed issue with TAA history not initialising corretly scale factor for first frame
- Fixed issue with stencil test of material classification not using the correct Mask (causing false positive and bad performance with forward material in deferred)
- Fixed issue with History not reset when chaning antialiasing mode on camera
- Fixed issue with volumetric data not being initialized if default settings have volumetric and reprojection off.
- Fixed ray tracing reflection denoiser not applied in tier 1
- Fixed the vibility of ray tracing related methods.
- Fixed the diffusion profile list not saved when clicking the fix button in the material UI.
- Fixed crash when pushing bounce count higher than 1 for ray traced GI or reflections
- Fixed PCSS softness scale so that it better match ray traced reference for punctual lights.
- Fixed exposure management for the path tracer
- Fixed AxF material UI containing two advanced options settings.
- Fixed an issue where cached sky contexts were being destroyed wrongly, breaking lighting in the LookDev
- Fixed issue that clamped PCSS softness too early and not after distance scale.
- Fixed fog affect transparent on HD unlit master node
- Fixed custom post processes re-ordering not saved.
- Fixed NPE when using scalable settings
- Fixed an issue where PBR sky precomputation was reset incorrectly in some cases causing bad performance.
- Fixed a bug due to depth history begin overriden too soon
- Fixed CustomPassSampleCameraColor scale issue when called from Before Transparent injection point.
- Fixed corruption of AO in baked probes.
- Fixed issue with upgrade of projects that still had Very High as shadow filtering quality.
- Fixed issue that caused Distortion UI to appear in Lit.
- Fixed several issues with decal duplicating when editing them.
- Fixed initialization of volumetric buffer params (1204159)
- Fixed an issue where frame count was incorrectly reset for the game view, causing temporal processes to fail.
- Fixed Culling group was not disposed error.
- Fixed issues on some GPU that do not support gathers on integer textures.
- Fixed an issue with ambient probe not being initialized for the first frame after a domain reload for volumetric fog.
- Fixed the scene visibility of decal projectors and density volumes
- Fixed a leak in sky manager.
- Fixed an issue where entering playmode while the light editor is opened would produce null reference exceptions.
- Fixed the debug overlay overlapping the debug menu at runtime.
- Fixed an issue with the framecount when changing scene.
- Fixed errors that occurred when using invalid near and far clip plane values for planar reflections.
- Fixed issue with motion blur sample weighting function.
- Fixed motion vectors in MSAA.
- Fixed sun flare blending (case 1205862).
- Fixed a lot of issues related to ray traced screen space shadows.
- Fixed memory leak caused by apply distortion material not being disposed.
- Fixed Reflection probe incorrectly culled when moving its parent (case 1207660)
- Fixed a nullref when upgrading the Fog volume components while the volume is opened in the inspector.
- Fix issues where decals on PS4 would not correctly write out the tile mask causing bits of the decal to go missing.
- Use appropriate label width and text content so the label is completely visible
- Fixed an issue where final post process pass would not output the default alpha value of 1.0 when using 11_11_10 color buffer format.
- Fixed SSR issue after the MSAA Motion Vector fix.
- Fixed an issue with PCSS on directional light if punctual shadow atlas was not allocated.
- Fixed an issue where shadow resolution would be wrong on the first face of a baked reflection probe.
- Fixed issue with PCSS softness being incorrect for cascades different than the first one.
- Fixed custom post process not rendering when using multiple HDRP asset in quality settings
- Fixed probe gizmo missing id (case 1208975)
- Fixed a warning in raytracingshadowfilter.compute
- Fixed issue with AO breaking with small near plane values.
- Fixed custom post process Cleanup function not called in some cases.
- Fixed shader warning in AO code.
- Fixed a warning in simpledenoiser.compute
- Fixed tube and rectangle light culling to use their shape instead of their range as a bounding box.
- Fixed caused by using gather on a UINT texture in motion blur.
- Fix issue with ambient occlusion breaking when dynamic resolution is active.
- Fixed some possible NaN causes in Depth of Field.
- Fixed Custom Pass nullref due to the new Profiling Sample API changes
- Fixed the black/grey screen issue on after post process Custom Passes in non dev builds.
- Fixed particle lights.
- Improved behavior of lights and probe going over the HDRP asset limits.
- Fixed issue triggered when last punctual light is disabled and more than one camera is used.
- Fixed Custom Pass nullref due to the new Profiling Sample API changes
- Fixed the black/grey screen issue on after post process Custom Passes in non dev builds.
- Fixed XR rendering locked to vsync of main display with Standalone Player.
- Fixed custom pass cleanup not called at the right time when using multiple volumes.
- Fixed an issue on metal with edge of decal having artifact by delaying discard of fragments during decal projection
- Fixed various shader warning
- Fixing unnecessary memory allocations in the ray tracing cluster build
- Fixed duplicate column labels in LightEditor's light tab
- Fixed white and dark flashes on scenes with very high or very low exposure when Automatic Exposure is being used.
- Fixed an issue where passing a null ProfilingSampler would cause a null ref exception.
- Fixed memory leak in Sky when in matcap mode.
- Fixed compilation issues on platform that don't support VR.
- Fixed migration code called when we create a new HDRP asset.
- Fixed RemoveComponent on Camera contextual menu to not remove Camera while a component depend on it.
- Fixed an issue where ambient occlusion and screen space reflections editors would generate null ref exceptions when HDRP was not set as the current pipeline.
- Fixed a null reference exception in the probe UI when no HDRP asset is present.
- Fixed the outline example in the doc (sampling range was dependent on screen resolution)
- Fixed a null reference exception in the HDRI Sky editor when no HDRP asset is present.
- Fixed an issue where Decal Projectors created from script where rotated around the X axis by 90°.
- Fixed frustum used to compute Density Volumes visibility when projection matrix is oblique.
- Fixed a null reference exception in Path Tracing, Recursive Rendering and raytraced Global Illumination editors when no HDRP asset is present.
- Fix for NaNs on certain geometry with Lit shader -- [case 1210058](https://fogbugz.unity3d.com/f/cases/1210058/)
- Fixed an issue where ambient occlusion and screen space reflections editors would generate null ref exceptions when HDRP was not set as the current pipeline.
- Fixed a null reference exception in the probe UI when no HDRP asset is present.
- Fixed the outline example in the doc (sampling range was dependent on screen resolution)
- Fixed a null reference exception in the HDRI Sky editor when no HDRP asset is present.
- Fixed an issue where materials newly created from the contextual menu would have an invalid state, causing various problems until it was edited.
- Fixed transparent material created with ZWrite enabled (now it is disabled by default for new transparent materials)
- Fixed mouseover on Move and Rotate tool while DecalProjector is selected.
- Fixed wrong stencil state on some of the pixel shader versions of deferred shader.
- Fixed an issue where creating decals at runtime could cause a null reference exception.
- Fixed issue that displayed material migration dialog on the creation of new project.
- Fixed various issues with time and animated materials (cases 1210068, 1210064).
- Updated light explorer with latest changes to the Fog and fixed issues when no visual environment was present.
- Fixed not handleling properly the recieve SSR feature with ray traced reflections
- Shadow Atlas is no longer allocated for area lights when they are disabled in the shader config file.
- Avoid MRT Clear on PS4 as it is not implemented yet.
- Fixed runtime debug menu BitField control.
- Fixed the radius value used for ray traced directional light.
- Fixed compilation issues with the layered lit in ray tracing shaders.
- Fixed XR autotests viewport size rounding
- Fixed mip map slider knob displayed when cubemap have no mipmap
- Remove unnecessary skip of material upgrade dialog box.
- Fixed the profiling sample mismatch errors when enabling the profiler in play mode
- Fixed issue that caused NaNs in reflection probes on consoles.
- Fixed adjusting positive axis of Blend Distance slides the negative axis in the density volume component.
- Fixed the blend of reflections based on the weight.
- Fixed fallback for ray traced reflections when denoising is enabled.
- Fixed error spam issue with terrain detail terrainDetailUnsupported (cases 1211848)
- Fixed hardware dynamic resolution causing cropping/scaling issues in scene view (case 1158661)
- Fixed Wizard check order for `Hardware and OS` and `Direct3D12`
- Fix AO issue turning black when Far/Near plane distance is big.
- Fixed issue when opening lookdev and the lookdev volume have not been assigned yet.
- Improved memory usage of the sky system.
- Updated label in HDRP quality preference settings (case 1215100)
- Fixed Decal Projector gizmo not undoing properly (case 1216629)
- Fix a leak in the denoising of ray traced reflections.
- Fixed Alignment issue in Light Preset
- Fixed Environment Header in LightingWindow
- Fixed an issue where hair shader could write garbage in the diffuse lighting buffer, causing NaNs.
- Fixed an exposure issue with ray traced sub-surface scattering.
- Fixed runtime debug menu light hierarchy None not doing anything.
- Fixed the broken ShaderGraph preview when creating a new Lit graph.
- Fix indentation issue in preset of LayeredLit material.
- Fixed minor issues with cubemap preview in the inspector.
- Fixed wrong build error message when building for android on mac.
- Fixed an issue related to denoising ray trace area shadows.
- Fixed wrong build error message when building for android on mac.
- Fixed Wizard persistency of Direct3D12 change on domain reload.
- Fixed Wizard persistency of FixAll on domain reload.
- Fixed Wizard behaviour on domain reload.
- Fixed a potential source of NaN in planar reflection probe atlas.
- Fixed an issue with MipRatio debug mode showing _DebugMatCapTexture not being set.
- Fixed missing initialization of input params in Blit for VR.
- Fix Inf source in LTC for area lights.
- Fix issue with AO being misaligned when multiple view are visible.
- Fix issue that caused the clamp of camera rotation motion for motion blur to be ineffective.
- Fixed issue with AssetPostprocessors dependencies causing models to be imported twice when upgrading the package version.
- Fixed culling of lights with XR SDK
- Fixed memory stomp in shadow caching code, leading to overflow of Shadow request array and runtime errors.
- Fixed an issue related to transparent objects reading the ray traced indirect diffuse buffer
- Fixed an issue with filtering ray traced area lights when the intensity is high or there is an exposure.
- Fixed ill-formed include path in Depth Of Field shader.
- Fixed shader graph and ray tracing after the shader target PR.
- Fixed a bug in semi-transparent shadows (object further than the light casting shadows)
- Fix state enabled of default volume profile when in package.
- Fixed removal of MeshRenderer and MeshFilter on adding Light component.
- Fixed Ray Traced SubSurface Scattering not working with ray traced area lights
- Fixed Ray Traced SubSurface Scattering not working in forward mode.
- Fixed a bug in debug light volumes.
- Fixed a bug related to ray traced area light shadow history.
- Fixed an issue where fog sky color mode could sample NaNs in the sky cubemap.
- Fixed a leak in the PBR sky renderer.
- Added a tooltip to the Ambient Mode parameter in the Visual Envionment volume component.
- Static lighting sky now takes the default volume into account (this fixes discrepancies between baked and realtime lighting).
- Fixed a leak in the sky system.
- Removed MSAA Buffers allocation when lit shader mode is set to "deferred only".
- Fixed invalid cast for realtime reflection probes (case 1220504)
- Fixed invalid game view rendering when disabling all cameras in the scene (case 1105163)
- Hide reflection probes in the renderer components.
- Fixed infinite reload loop while displaying Light's Shadow's Link Light Layer in Inspector of Prefab Asset.
- Fixed the culling was not disposed error in build log.
- Fixed the cookie atlas size and planar atlas size being too big after an upgrade of the HDRP asset.
- Fixed transparent SSR for shader graph.
- Fixed an issue with emissive light meshes not being in the RAS.
- Fixed DXR player build
- Fixed the HDRP asset migration code not being called after an upgrade of the package
- Fixed draw renderers custom pass out of bound exception
- Fixed the PBR shader rendering in deferred
- Fixed some typos in debug menu (case 1224594)
- Fixed ray traced point and spot lights shadows not rejecting istory when semi-transparent or colored.
- Fixed a warning due to StaticLightingSky when reloading domain in some cases.
- Fixed the MaxLightCount being displayed when the light volume debug menu is on ColorAndEdge.
- Fixed issue with unclear naming of debug menu for decals.
- Fixed z-fighting in scene view when scene lighting is off (case 1203927)
- Fixed issue that prevented cubemap thumbnails from rendering (only on D3D11 and Metal).
- Fixed ray tracing with VR single-pass
- Fix an exception in ray tracing that happens if two LOD levels are using the same mesh renderer.
- Fixed error in the console when switching shader to decal in the material UI.
- Fixed an issue with refraction model and ray traced recursive rendering (case 1198578).
- Fixed an issue where a dynamic sky changing any frame may not update the ambient probe.
- Fixed cubemap thumbnail generation at project load time.
- Fixed cubemap thumbnail generation at project load time. 
- Fixed XR culling with multiple cameras
- Fixed XR single-pass with Mock HMD plugin
- Fixed sRGB mismatch with XR SDK
- Fixed an issue where default volume would not update when switching profile.
- Fixed issue with uncached reflection probe cameras reseting the debug mode (case 1224601) 
- Fixed an issue where AO override would not override specular occlusion.
- Fixed an issue where Volume inspector might not refresh correctly in some cases.
- Fixed render texture with XR
- Fixed issue with resources being accessed before initialization process has been performed completely. 
- Half fixed shuriken particle light that cast shadows (only the first one will be correct)
- Fixed issue with atmospheric fog turning black if a planar reflection probe is placed below ground level. (case 1226588)
- Fixed custom pass GC alloc issue in CustomPassVolume.GetActiveVolumes().
- Fixed a bug where instanced shadergraph shaders wouldn't compile on PS4.
- Fixed an issue related to the envlightdatasrt not being bound in recursive rendering.
- Fixed shadow cascade tooltip when using the metric mode (case 1229232)
- Fixed how the area light influence volume is computed to match rasterization.
- Focus on Decal uses the extends of the projectors
- Fixed usage of light size data that are not available at runtime.
- Fixed the depth buffer copy made before custom pass after opaque and normal injection point.
- Fix for issue that prevented scene from being completely saved when baked reflection probes are present and lighting is set to auto generate.
- Fixed drag area width at left of Light's intensity field in Inspector.
- Fixed light type resolution when performing a reset on HDAdditionalLightData (case 1220931)
- Fixed reliance on atan2 undefined behavior in motion vector debug shader.
- Fixed an usage of a a compute buffer not bound (1229964)
- Fixed an issue where changing the default volume profile from another inspector would not update the default volume editor.
- Fix issues in the post process system with RenderTexture being invalid in some cases, causing rendering problems.
- Fixed an issue where unncessarily serialized members in StaticLightingSky component would change each time the scene is changed.
- Fixed a weird behavior in the scalable settings drawing when the space becomes tiny (1212045).
- Fixed a regression in the ray traced indirect diffuse due to the new probe system.
- Fix for range compression factor for probes going negative (now clamped to positive values).
- Fixed path validation when creating new volume profile (case 1229933)
- Fixed a bug where Decal Shader Graphs would not recieve reprojected Position, Normal, or Bitangent data. (1239921)
- Fix reflection hierarchy for CARPAINT in AxF.
- Fix precise fresnel for delta lights for SVBRDF in AxF.
- Fixed the debug exposure mode for display sky reflection and debug view baked lighting
- Fixed MSAA depth resolve when there is no motion vectors
- Fixed various object leaks in HDRP.
- Fixed compile error with XR SubsystemManager.
- Fix for assertion triggering sometimes when saving a newly created lit shader graph (case 1230996)
- Fixed culling of planar reflection probes that change position (case 1218651)
- Fixed null reference when processing lightprobe (case 1235285)
- Fix issue causing wrong planar reflection rendering when more than one camera is present.
- Fix black screen in XR when HDRP package is present but not used.
- Fixed an issue with the specularFGD term being used when the material has a clear coat (lit shader).
- Fixed white flash happening with auto-exposure in some cases (case 1223774)
- Fixed NaN which can appear with real time reflection and inf value
- Fixed an issue that was collapsing the volume components in the HDRP default settings
- Fixed warning about missing bound decal buffer
- Fixed shader warning on Xbox for ResolveStencilBuffer.compute. 
- Fixed PBR shader ZTest rendering in deferred.
- Replaced commands incompatible with async compute in light list build process.
- Diffusion Profile and Material references in HDRP materials are now correctly exported to unity packages. Note that the diffusion profile or the material references need to be edited once before this can work properly.
- Fix MaterialBalls having same guid issue
- Fix spelling and grammatical errors in material samples
- Fixed unneeded cookie texture allocation for cone stop lights.
- Fixed scalarization code for contact shadows.
- Fixed volume debug in playmode
- Fixed issue when toggling anything in HDRP asset that will produce an error (case 1238155)
- Fixed shader warning in PCSS code when using Vulkan.
- Fixed decal that aren't working without Metal and Ambient Occlusion option enabled.
- Fixed an error about procedural sky being logged by mistake.
- Fixed shadowmask UI now correctly showing shadowmask disable
- Made more explicit the warning about raytracing and asynchronous compute. Also fixed the condition in which it appears.
- Fixed a null ref exception in static sky when the default volume profile is invalid.
- DXR: Fixed shader compilation error with shader graph and pathtracer
- Fixed SceneView Draw Modes not being properly updated after opening new scene view panels or changing the editor layout.
- VFX: Removed irrelevant queues in render queue selection from HDRP outputs
- VFX: Motion Vector are correctly renderered with MSAA [Case 1240754](https://issuetracker.unity3d.com/product/unity/issues/guid/1240754/)
- Fixed a cause of NaN when a normal of 0-length is generated (usually via shadergraph). 
- Fixed issue with screen-space shadows not enabled properly when RT is disabled (case 1235821)
- Fixed a performance issue with stochastic ray traced area shadows.
- Fixed cookie texture not updated when changing an import settings (srgb for example).
- Fixed flickering of the game/scene view when lookdev is running.
- Fixed issue with reflection probes in realtime time mode with OnEnable baking having wrong lighting with sky set to dynamic (case 1238047).
- Fixed transparent motion vectors not working when in MSAA.
- Fix error when removing DecalProjector from component contextual menu (case 1243960)
- Fixed issue with post process when running in RGBA16 and an object with additive blending is in the scene.
- Fixed corrupted values on LayeredLit when using Vertex Color multiply mode to multiply and MSAA is activated. 
- Fix conflicts with Handles manipulation when performing a Reset in DecalComponent (case 1238833)
- Fixed depth prepass and postpass being disabled after changing the shader in the material UI.
- Fixed issue with sceneview camera settings not being saved after Editor restart.
- Fixed issue when switching back to custom sensor type in physical camera settings (case 1244350).
- Fixed a null ref exception when running playmode tests with the render pipeline debug window opened.
- Fixed some GCAlloc in the debug window.
- Fixed shader graphs not casting semi-transparent and color shadows (case 1242617)
- Fixed thin refraction mode not working properly.
- Fixed assert on tests caused by probe culling results being requested when culling did not happen. (case 1246169) 
- Fixed over consumption of GPU memory by the Physically Based Sky.
- Fixed an invalid rotation in Planar Reflection Probe editor display, that was causing an error message (case 1182022)
- Put more information in Camera background type tooltip and fixed inconsistent exposure behavior when changing bg type.
- Fixed issue that caused not all baked reflection to be deleted upon clicking "Clear Baked Data" in the lighting menu (case 1136080)
- Fixed an issue where asset preview could be rendered white because of static lighting sky.
- Fixed an issue where static lighting was not updated when removing the static lighting sky profile.
- Fixed the show cookie atlas debug mode not displaying correctly when enabling the clear cookie atlas option.
- Fixed various multi-editing issues when changing Emission parameters.
- Fixed error when undo a Reflection Probe removal in a prefab instance. (case 1244047)
- Fixed Microshadow not working correctly in deferred with LightLayers
- Tentative fix for missing include in depth of field shaders.
- Fixed the light overlap scene view draw mode (wasn't working at all).
- Fixed taaFrameIndex and XR tests 4052 and 4053
- Fixed the prefab integration of custom passes (Prefab Override Highlight not working as expected).
- Cloned volume profile from read only assets are created in the root of the project. (case 1154961)
- Fixed Wizard check on default volume profile to also check it is not the default one in package.
- Fix erroneous central depth sampling in TAA.
- Fixed light layers not correctly disabled when the lightlayers is set to Nothing and Lightlayers isn't enabled in HDRP Asset
- Fixed issue with Model Importer materials falling back to the Legacy default material instead of HDRP's default material when import happens at Editor startup.
- Fixed a wrong condition in CameraSwitcher, potentially causing out of bound exceptions.
- Fixed an issue where editing the Look Dev default profile would not reflect directly in the Look Dev window.
- Fixed a bug where the light list is not cleared but still used when resizing the RT.
- Fixed exposure debug shader with XR single-pass rendering.
- Fixed issues with scene view and transparent motion vectors.
- Fixed black screens for linux/HDRP (1246407)
- Fixed a vulkan and metal warning in the SSGI compute shader.
- Fixed an exception due to the color pyramid not allocated when SSGI is enabled.
- Fixed an issue with the first Depth history was incorrectly copied.
- Fixed path traced DoF focusing issue
- Fix an issue with the half resolution Mode (performance)
- Fix an issue with the color intensity of emissive for performance rtgi
- Fixed issue with rendering being mostly broken when target platform disables VR. 
- Workaround an issue caused by GetKernelThreadGroupSizes  failing to retrieve correct group size. 
- Fix issue with fast memory and rendergraph. 
- Fixed transparent motion vector framesetting not sanitized.
- Fixed wrong order of post process frame settings.
- Fixed white flash when enabling SSR or SSGI.
- The ray traced indrect diffuse and RTGI were combined wrongly with the rest of the lighting (1254318).
- Fixed an exception happening when using RTSSS without using RTShadows.
- Fix inconsistencies with transparent motion vectors and opaque by allowing camera only transparent motion vectors.
- Fix reflection probe frame settings override
- Fixed certain shadow bias artifacts present in volumetric lighting (case 1231885).
- Fixed area light cookie not updated when switch the light type from a spot that had a cookie.
- Fixed issue with dynamic resolution updating when not in play mode.
- Fixed issue with Contrast Adaptive Sharpening upsample mode and preview camera.
- Fix issue causing blocky artifacts when decals affect metallic and are applied on material with specular color workflow.
- Fixed issue with depth pyramid generation and dynamic resolution.
- Fixed an issue where decals were duplicated in prefab isolation mode.
- Fixed an issue where rendering preview with MSAA might generate render graph errors.
- Fixed compile error in PS4 for planar reflection filtering.
- Fixed issue with blue line in prefabs for volume mode.
- Fixing the internsity being applied to RTAO too early leading to unexpected results (1254626).
- Fix issue that caused sky to incorrectly render when using a custom projection matrix.
- Fixed null reference exception when using depth pre/post pass in shadergraph with alpha clip in the material.
- Appropriately constraint blend distance of reflection probe while editing with the inspector (case 1248931)
- Fixed AxF handling of roughness for Blinn-Phong type materials
- Fixed AxF UI errors when surface type is switched to transparent
- Fixed a serialization issue, preventing quality level parameters to undo/redo and update scene view on change.
- Fixed an exception occuring when a camera doesn't have an HDAdditionalCameraData (1254383).
- Fixed ray tracing with XR single-pass.
- Fixed warning in HDAdditionalLightData OnValidate (cases 1250864, 1244578)
- Fixed a bug related to denoising ray traced reflections.

### Changed
- Improve MIP selection for decals on Transparents
- Color buffer pyramid is not allocated anymore if neither refraction nor distortion are enabled
- Rename Emission Radius to Radius in UI in Point, Spot
- Angular Diameter parameter for directional light is no longuer an advanced property
- DXR: Remove Light Radius and Angular Diamater of Raytrace shadow. Angular Diameter and Radius are used instead.
- Remove MaxSmoothness parameters from UI for point, spot and directional light. The MaxSmoothness is now deduce from Radius Parameters
- DXR: Remove the Ray Tracing Environement Component. Add a Layer Mask to the ray Tracing volume components to define which objects are taken into account for each effect.
- Removed second cubemaps used for shadowing in lookdev
- Disable Physically Based Sky below ground
- Increase max limit of area light and reflection probe to 128
- Change default texture for detailmap to grey
- Optimize Shadow RT load on Tile based architecture platforms.
- Improved quality of SSAO.
- Moved RequestShadowMapRendering() back to public API.
- Update HDRP DXR Wizard with an option to automatically clone the hdrp config package and setup raytracing to 1 in shaders file.
- Added SceneSelection pass for TerrainLit shader.
- Simplified Light's type API regrouping the logic in one place (Check type in HDAdditionalLightData)
- The support of LOD CrossFade (Dithering transition) in master nodes now required to enable it in the master node settings (Save variant)
- Improved shadow bias, by removing constant depth bias and substituting it with slope-scale bias.
- Fix the default stencil values when a material is created from a SSS ShaderGraph.
- Tweak test asset to be compatible with XR: unlit SG material for canvas and double-side font material
- Slightly tweaked the behaviour of bloom when resolution is low to reduce artifacts.
- Hidden fields in Light Inspector that is not relevant while in BakingOnly mode.
- Changed parametrization of PCSS, now softness is derived from angular diameter (for directional lights) or shape radius (for point/spot lights) and min filter size is now in the [0..1] range.
- Moved the copy of the geometry history buffers to right after the depth mip chain generation.
- Rename "Luminance" to "Nits" in UX for physical light unit
- Rename FrameSettings "SkyLighting" to "SkyReflection"
- Reworked XR automated tests
- The ray traced screen space shadow history for directional, spot and point lights is discarded if the light transform has changed.
- Changed the behavior for ray tracing in case a mesh renderer has both transparent and opaque submeshes.
- Improve history buffer management
- Replaced PlayerSettings.virtualRealitySupported with XRGraphics.tryEnable.
- Remove redundant FrameSettings RealTimePlanarReflection
- Improved a bit the GC calls generated during the rendering.
- Material update is now only triggered when the relevant settings are touched in the shader graph master nodes
- Changed the way Sky Intensity (on Sky volume components) is handled. It's now a combo box where users can choose between Exposure, Multiplier or Lux (for HDRI sky only) instead of both multiplier and exposure being applied all the time. Added a new menu item to convert old profiles.
- Change how method for specular occlusions is decided on inspector shader (Lit, LitTesselation, LayeredLit, LayeredLitTessellation)
- Unlocked SSS, SSR, Motion Vectors and Distortion frame settings for reflections probes.
- Hide unused LOD settings in Quality Settings legacy window.
- Reduced the constrained distance for temporal reprojection of ray tracing denoising
- Removed shadow near plane from the Directional Light Shadow UI.
- Improved the performances of custom pass culling.
- The scene view camera now replicates the physical parameters from the camera tagged as "MainCamera".
- Reduced the number of GC.Alloc calls, one simple scene without plarnar / probes, it should be 0B.
- Renamed ProfilingSample to ProfilingScope and unified API. Added GPU Timings.
- Updated macros to be compatible with the new shader preprocessor.
- Ray tracing reflection temporal filtering is now done in pre-exposed space
- Search field selects the appropriate fields in both project settings panels 'HDRP Default Settings' and 'Quality/HDRP'
- Disabled the refraction and transmission map keywords if the material is opaque.
- Keep celestial bodies outside the atmosphere.
- Updated the MSAA documentation to specify what features HDRP supports MSAA for and what features it does not.
- Shader use for Runtime Debug Display are now correctly stripper when doing a release build
- Now each camera has its own Volume Stack. This allows Volume Parameters to be updated as early as possible and be ready for the whole frame without conflicts between cameras.
- Disable Async for SSR, SSAO and Contact shadow when aggregated ray tracing frame setting is on.
- Improved performance when entering play mode without domain reload by a factor of ~25
- Renamed the camera profiling sample to include the camera name
- Discarding the ray tracing history for AO, reflection, diffuse shadows and GI when the viewport size changes.
- Renamed the camera profiling sample to include the camera name
- Renamed the post processing graphic formats to match the new convention.
- The restart in Wizard for DXR will always be last fix from now on
- Refactoring pre-existing materials to share more shader code between rasterization and ray tracing.
- Setting a material's Refraction Model to Thin does not overwrite the Thickness and Transmission Absorption Distance anymore.
- Removed Wind textures from runtime as wind is no longer built into the pipeline
- Changed Shader Graph titles of master nodes to be more easily searchable ("HDRP/x" -> "x (HDRP)")
- Expose StartSinglePass() and StopSinglePass() as public interface for XRPass
- Replaced the Texture array for 2D cookies (spot, area and directional lights) and for planar reflections by an atlas.
- Moved the tier defining from the asset to the concerned volume components.
- Changing from a tier management to a "mode" management for reflection and GI and removing the ability to enable/disable deferred and ray bining (they are now implied by performance mode)
- The default FrameSettings for ScreenSpaceShadows is set to true for Camera in order to give a better workflow for DXR.
- Refactor internal usage of Stencil bits.
- Changed how the material upgrader works and added documentation for it.
- Custom passes now disable the stencil when overwriting the depth and not writing into it.
- Renamed the camera profiling sample to include the camera name
- Changed the way the shadow casting property of transparent and tranmissive materials is handeled for ray tracing.
- Changed inspector materials stencil setting code to have more sharing.
- Updated the default scene and default DXR scene and DefaultVolumeProfile.
- Changed the way the length parameter is used for ray traced contact shadows.
- Improved the coherency of PCSS blur between cascades.
- Updated VR checks in Wizard to reflect new XR System.
- Removing unused alpha threshold depth prepass and post pass for fabric shader graph.
- Transform result from CIE XYZ to sRGB color space in EvalSensitivity for iridescence.
- Moved BeginCameraRendering callback right before culling.
- Changed the visibility of the Indirect Lighting Controller component to public.
- Renamed the cubemap used for diffuse convolution to a more explicit name for the memory profiler.
- Improved behaviour of transmission color on transparent surfaces in path tracing.
- Light dimmer can now get values higher than one and was renamed to multiplier in the UI.
- Removed info box requesting volume component for Visual Environment and updated the documentation with the relevant information.
- Improved light selection oracle for light sampling in path tracing.
- Stripped ray tracing subsurface passes with ray tracing is not enabled.
- Remove LOD cross fade code for ray tracing shaders
- Removed legacy VR code
- Add range-based clipping to box lights (case 1178780)
- Improve area light culling (case 1085873)
- Light Hierarchy debug mode can now adjust Debug Exposure for visualizing high exposure scenes.
- Rejecting history for ray traced reflections based on a threshold evaluated on the neighborhood of the sampled history.
- Renamed "Environment" to "Reflection Probes" in tile/cluster debug menu.
- Utilities namespace is obsolete, moved its content to UnityEngine.Rendering (case 1204677)
- Obsolete Utilities namespace was removed, instead use UnityEngine.Rendering (case 1204677)
- Moved most of the compute shaders to the multi_compile API instead of multiple kernels.
- Use multi_compile API for deferred compute shader with shadow mask.
- Remove the raytracing rendering queue system to make recursive raytraced material work when raytracing is disabled
- Changed a few resources used by ray tracing shaders to be global resources (using register space1) for improved CPU performance.
- All custom pass volumes are now executed for one injection point instead of the first one.
- Hidden unsupported choice in emission in Materials
- Temporal Anti aliasing improvements.
- Optimized PrepareLightsForGPU (cost reduced by over 25%) and PrepareGPULightData (around twice as fast now).
- Moved scene view camera settings for HDRP from the preferences window to the scene view camera settings window.
- Updated shaders to be compatible with Microsoft's DXC.
- Debug exposure in debug menu have been replace to debug exposure compensation in EV100 space and is always visible.
- Further optimized PrepareLightsForGPU (3x faster with few shadows, 1.4x faster with a lot of shadows or equivalently cost reduced by 68% to 37%).
- Raytracing: Replaced the DIFFUSE_LIGHTING_ONLY multicompile by a uniform.
- Raytracing: Removed the dynamic lightmap multicompile.
- Raytracing: Remove the LOD cross fade multi compile for ray tracing.
- Cookie are now supported in lightmaper. All lights casting cookie and baked will now include cookie influence.
- Avoid building the mip chain a second time for SSR for transparent objects.
- Replaced "High Quality" Subsurface Scattering with a set of Quality Levels.
- Replaced "High Quality" Volumetric Lighting with "Screen Resolution Percentage" and "Volume Slice Count" on the Fog volume component.
- Merged material samples and shader samples
- Update material samples scene visuals
- Use multi_compile API for deferred compute shader with shadow mask.
- Made the StaticLightingSky class public so that users can change it by script for baking purpose.
- Shadowmask and realtime reflectoin probe property are hide in Quality settings
- Improved performance of reflection probe management when using a lot of probes.
- Ignoring the disable SSR flags for recursive rendering.
- Removed logic in the UI to disable parameters for contact shadows and fog volume components as it was going against the concept of the volume system.
- Fixed the sub surface mask not being taken into account when computing ray traced sub surface scattering.
- MSAA Within Forward Frame Setting is now enabled by default on Cameras when new Render Pipeline Asset is created
- Slightly changed the TAA anti-flicker mechanism so that it is more aggressive on almost static images (only on High preset for now).
- Changed default exposure compensation to 0.
- Refactored shadow caching system.
- Removed experimental namespace for ray tracing code.
- Increase limit for max numbers of lights in UX
- Removed direct use of BSDFData in the path tracing pass, delegated to the material instead.
- Pre-warm the RTHandle system to reduce the amount of memory allocations and the total memory needed at all points. 
- DXR: Only read the geometric attributes that are required using the share pass info and shader graph defines.
- DXR: Dispatch binned rays in 1D instead of 2D.
- Lit and LayeredLit tessellation cross lod fade don't used dithering anymore between LOD but fade the tessellation height instead. Allow a smoother transition
- Changed the way planar reflections are filtered in order to be a bit more "physically based".
- Increased path tracing BSDFs roughness range from [0.001, 0.999] to [0.00001, 0.99999].
- Changing the default SSGI radius for the all configurations.
- Changed the default parameters for quality RTGI to match expected behavior.
- Add color clear pass while rendering XR occlusion mesh to avoid leaks.
- Only use one texture for ray traced reflection upscaling.
- Adjust the upscale radius based on the roughness value.

## [7.1.1] - 2019-09-05

### Added
- Transparency Overdraw debug mode. Allows to visualize transparent objects draw calls as an "heat map".
- Enabled single-pass instancing support for XR SDK with new API cmd.SetInstanceMultiplier()
- XR settings are now available in the HDRP asset
- Support for Material Quality in Shader Graph
- Material Quality support selection in HDRP Asset
- Renamed XR shader macro from UNITY_STEREO_ASSIGN_COMPUTE_EYE_INDEX to UNITY_XR_ASSIGN_VIEW_INDEX
- Raytracing ShaderGraph node for HDRP shaders
- Custom passes volume component with 3 injection points: Before Rendering, Before Transparent and Before Post Process
- Alpha channel is now properly exported to camera render textures when using FP16 color buffer format
- Support for XR SDK mirror view modes
- HD Master nodes in Shader Graph now support Normal and Tangent modification in vertex stage.
- DepthOfFieldCoC option in the fullscreen debug modes.
- Added override Ambient Occlusion option on debug windows
- Added Custom Post Processes with 3 injection points: Before Transparent, Before Post Process and After Post Process
- Added draft of minimal interactive path tracing (experimental) based on DXR API - Support only 4 area light, lit and unlit shader (non-shadergraph)
- Small adjustments to TAA anti flicker (more aggressive on high values).

### Fixed
- Fixed wizard infinite loop on cancellation
- Fixed with compute shader error about too many threads in threadgroup on low GPU
- Fixed invalid contact shadow shaders being created on metal
- Fixed a bug where if Assembly.GetTypes throws an exception due to mis-versioned dlls, then no preprocessors are used in the shader stripper
- Fixed typo in AXF decal property preventing to compile
- Fixed reflection probe with XR single-pass and FPTL
- Fixed force gizmo shown when selecting camera in hierarchy
- Fixed issue with XR occlusion mesh and dynamic resolution
- Fixed an issue where lighting compute buffers were re-created with the wrong size when resizing the window, causing tile artefacts at the top of the screen.
- Fix FrameSettings names and tooltips
- Fixed error with XR SDK when the Editor is not in focus
- Fixed errors with RenderGraph, XR SDK and occlusion mesh
- Fixed shadow routines compilation errors when "real" type is a typedef on "half".
- Fixed toggle volumetric lighting in the light UI
- Fixed post-processing history reset handling rt-scale incorrectly
- Fixed crash with terrain and XR multi-pass
- Fixed ShaderGraph material synchronization issues
- Fixed a null reference exception when using an Emissive texture with Unlit shader (case 1181335)
- Fixed an issue where area lights and point lights where not counted separately with regards to max lights on screen (case 1183196)
- Fixed an SSR and Subsurface Scattering issue (appearing black) when using XR.

### Changed
- Update Wizard layout.
- Remove almost all Garbage collection call within a frame.
- Rename property AdditionalVeclocityChange to AddPrecomputeVelocity
- Call the End/Begin camera rendering callbacks for camera with customRender enabled
- Changeg framesettings migration order of postprocess flags as a pr for reflection settings flags have been backported to 2019.2
- Replaced usage of ENABLE_VR in XRSystem.cs by version defines based on the presence of the built-in VR and XR modules
- Added an update virtual function to the SkyRenderer class. This is called once per frame. This allows a given renderer to amortize heavy computation at the rate it chooses. Currently only the physically based sky implements this.
- Removed mandatory XRPass argument in HDCamera.GetOrCreate()
- Restored the HDCamera parameter to the sky rendering builtin parameters.
- Removed usage of StructuredBuffer for XR View Constants
- Expose Direct Specular Lighting control in FrameSettings
- Deprecated ExponentialFog and VolumetricFog volume components. Now there is only one exponential fog component (Fog) which can add Volumetric Fog as an option. Added a script in Edit -> Render Pipeline -> Upgrade Fog Volume Components.

## [7.0.1] - 2019-07-25

### Added
- Added option in the config package to disable globally Area Lights and to select shadow quality settings for the deferred pipeline.
- When shader log stripping is enabled, shader stripper statistics will be written at `Temp/shader-strip.json`
- Occlusion mesh support from XR SDK

### Fixed
- Fixed XR SDK mirror view blit, cleanup some XRTODO and removed XRDebug.cs
- Fixed culling for volumetrics with XR single-pass rendering
- Fix shadergraph material pass setup not called
- Fixed documentation links in component's Inspector header bar
- Cookies using the render texture output from a camera are now properly updated
- Allow in ShaderGraph to enable pre/post pass when the alpha clip is disabled

### Changed
- RenderQueue for Opaque now start at Background instead of Geometry.
- Clamp the area light size for scripting API when we change the light type
- Added a warning in the material UI when the diffusion profile assigned is not in the HDRP asset


## [7.0.0] - 2019-07-17

### Added
- `Fixed`, `Viewer`, and `Automatic` modes to compute the FOV used when rendering a `PlanarReflectionProbe`
- A checkbox to toggle the chrome gizmo of `ReflectionProbe`and `PlanarReflectionProbe`
- Added a Light layer in shadows that allow for objects to cast shadows without being affected by light (and vice versa).
- You can now access ShaderGraph blend states from the Material UI (for example, **Surface Type**, **Sorting Priority**, and **Blending Mode**). This change may break Materials that use a ShaderGraph, to fix them, select **Edit > Render Pipeline > Reset all ShaderGraph Scene Materials BlendStates**. This syncs the blendstates of you ShaderGraph master nodes with the Material properties.
- You can now control ZTest, ZWrite, and CullMode for transparent Materials.
- Materials that use Unlit Shaders or Unlit Master Node Shaders now cast shadows.
- Added an option to enable the ztest on **After Post Process** materials when TAA is disabled.
- Added a new SSAO (based on Ground Truth Ambient Occlusion algorithm) to replace the previous one.
- Added support for shadow tint on light
- BeginCameraRendering and EndCameraRendering callbacks are now called with probes
- Adding option to update shadow maps only On Enable and On Demand.
- Shader Graphs that use time-dependent vertex modification now generate correct motion vectors.
- Added option to allow a custom spot angle for spot light shadow maps.
- Added frame settings for individual post-processing effects
- Added dither transition between cascades for Low and Medium quality settings
- Added single-pass instancing support with XR SDK
- Added occlusion mesh support with XR SDK
- Added support of Alembic velocity to various shaders
- Added support for more than 2 views for single-pass instancing
- Added support for per punctual/directional light min roughness in StackLit
- Added mirror view support with XR SDK
- Added VR verification in HDRPWizard
- Added DXR verification in HDRPWizard
- Added feedbacks in UI of Volume regarding skies
- Cube LUT support in Tonemapping. Cube LUT helpers for external grading are available in the Post-processing Sample package.

### Fixed
- Fixed an issue with history buffers causing effects like TAA or auto exposure to flicker when more than one camera was visible in the editor
- The correct preview is displayed when selecting multiple `PlanarReflectionProbe`s
- Fixed volumetric rendering with camera-relative code and XR stereo instancing
- Fixed issue with flashing cyan due to async compilation of shader when selecting a mesh
- Fix texture type mismatch when the contact shadow are disabled (causing errors on IOS devices)
- Fixed Generate Shader Includes while in package
- Fixed issue when texture where deleted in ShadowCascadeGUI
- Fixed issue in FrameSettingsHistory when disabling a camera several time without enabling it in between.
- Fixed volumetric reprojection with camera-relative code and XR stereo instancing
- Added custom BaseShaderPreprocessor in HDEditorUtils.GetBaseShaderPreprocessorList()
- Fixed compile issue when USE_XR_SDK is not defined
- Fixed procedural sky sun disk intensity for high directional light intensities
- Fixed Decal mip level when using texture mip map streaming to avoid dropping to lowest permitted mip (now loading all mips)
- Fixed deferred shading for XR single-pass instancing after lightloop refactor
- Fixed cluster and material classification debug (material classification now works with compute as pixel shader lighting)
- Fixed IOS Nan by adding a maximun epsilon definition REAL_EPS that uses HALF_EPS when fp16 are used
- Removed unnecessary GC allocation in motion blur code
- Fixed locked UI with advanded influence volume inspector for probes
- Fixed invalid capture direction when rendering planar reflection probes
- Fixed Decal HTILE optimization with platform not supporting texture atomatic (Disable it)
- Fixed a crash in the build when the contact shadows are disabled
- Fixed camera rendering callbacks order (endCameraRendering was being called before the actual rendering)
- Fixed issue with wrong opaque blending settings for After Postprocess
- Fixed issue with Low resolution transparency on PS4
- Fixed a memory leak on volume profiles
- Fixed The Parallax Occlusion Mappping node in shader graph and it's UV input slot
- Fixed lighting with XR single-pass instancing by disabling deferred tiles
- Fixed the Bloom prefiltering pass
- Fixed post-processing effect relying on Unity's random number generator
- Fixed camera flickering when using TAA and selecting the camera in the editor
- Fixed issue with single shadow debug view and volumetrics
- Fixed most of the problems with light animation and timeline
- Fixed indirect deferred compute with XR single-pass instancing
- Fixed a slight omission in anisotropy calculations derived from HazeMapping in StackLit
- Improved stack computation numerical stability in StackLit
- Fix PBR master node always opaque (wrong blend modes for forward pass)
- Fixed TAA with XR single-pass instancing (missing macros)
- Fixed an issue causing Scene View selection wire gizmo to not appear when using HDRP Shader Graphs.
- Fixed wireframe rendering mode (case 1083989)
- Fixed the renderqueue not updated when the alpha clip is modified in the material UI.
- Fixed the PBR master node preview
- Remove the ReadOnly flag on Reflection Probe's cubemap assets during bake when there are no VCS active.
- Fixed an issue where setting a material debug view would not reset the other exclusive modes
- Spot light shapes are now correctly taken into account when baking
- Now the static lighting sky will correctly take the default values for non-overridden properties
- Fixed material albedo affecting the lux meter
- Extra test in deferred compute shading to avoid shading pixels that were not rendered by the current camera (for camera stacking)

### Changed
- Optimization: Reduce the group size of the deferred lighting pass from 16x16 to 8x8
- Replaced HDCamera.computePassCount by viewCount
- Removed xrInstancing flag in RTHandles (replaced by TextureXR.slices and TextureXR.dimensions)
- Refactor the HDRenderPipeline and lightloop code to preprare for high level rendergraph
- Removed the **Back Then Front Rendering** option in the fabric Master Node settings. Enabling this option previously did nothing.
- Shader type Real translates to FP16 precision on Nintendo Switch.
- Shader framework refactor: Introduce CBSDF, EvaluateBSDF, IsNonZeroBSDF to replace BSDF functions
- Shader framework refactor:  GetBSDFAngles, LightEvaluation and SurfaceShading functions
- Replace ComputeMicroShadowing by GetAmbientOcclusionForMicroShadowing
- Rename WorldToTangent to TangentToWorld as it was incorrectly named
- Remove SunDisk and Sun Halo size from directional light
- Remove all obsolete wind code from shader
- Renamed DecalProjectorComponent into DecalProjector for API alignment.
- Improved the Volume UI and made them Global by default
- Remove very high quality shadow option
- Change default for shadow quality in Deferred to Medium
- Enlighten now use inverse squared falloff (before was using builtin falloff)
- Enlighten is now deprecated. Please use CPU or GPU lightmaper instead.
- Remove the name in the diffusion profile UI
- Changed how shadow map resolution scaling with distance is computed. Now it uses screen space area rather than light range.
- Updated MoreOptions display in UI
- Moved Display Area Light Emissive Mesh script API functions in the editor namespace
- direct strenght properties in ambient occlusion now affect direct specular as well
- Removed advanced Specular Occlusion control in StackLit: SSAO based SO control is hidden and fixed to behave like Lit, SPTD is the only HQ technique shown for baked SO.
- Shader framework refactor: Changed ClampRoughness signature to include PreLightData access.
- HDRPWizard window is now in Window > General > HD Render Pipeline Wizard
- Moved StaticLightingSky to LightingWindow
- Removes the current "Scene Settings" and replace them with "Sky & Fog Settings" (with Physically Based Sky and Volumetric Fog).
- Changed how cached shadow maps are placed inside the atlas to minimize re-rendering of them.

## [6.7.0-preview] - 2019-05-16

### Added
- Added ViewConstants StructuredBuffer to simplify XR rendering
- Added API to render specific settings during a frame
- Added stadia to the supported platforms (2019.3)
- Enabled cascade blends settings in the HD Shadow component
- Added Hardware Dynamic Resolution support.
- Added MatCap debug view to replace the no scene lighting debug view.
- Added clear GBuffer option in FrameSettings (default to false)
- Added preview for decal shader graph (Only albedo, normal and emission)
- Added exposure weight control for decal
- Screen Space Directional Shadow under a define option. Activated for ray tracing
- Added a new abstraction for RendererList that will help transition to Render Graph and future RendererList API
- Added multipass support for VR
- Added XR SDK integration (multipass only)
- Added Shader Graph samples for Hair, Fabric and Decal master nodes.
- Add fade distance, shadow fade distance and light layers to light explorer
- Add method to draw light layer drawer in a rect to HDEditorUtils

### Fixed
- Fixed deserialization crash at runtime
- Fixed for ShaderGraph Unlit masternode not writing velocity
- Fixed a crash when assiging a new HDRP asset with the 'Verify Saving Assets' option enabled
- Fixed exposure to properly support TEXTURE2D_X
- Fixed TerrainLit basemap texture generation
- Fixed a bug that caused nans when material classification was enabled and a tile contained one standard material + a material with transmission.
- Fixed gradient sky hash that was not using the exposure hash
- Fixed displayed default FrameSettings in HDRenderPipelineAsset wrongly updated on scripts reload.
- Fixed gradient sky hash that was not using the exposure hash.
- Fixed visualize cascade mode with exposure.
- Fixed (enabled) exposure on override lighting debug modes.
- Fixed issue with LightExplorer when volume have no profile
- Fixed issue with SSR for negative, infinite and NaN history values
- Fixed LightLayer in HDReflectionProbe and PlanarReflectionProbe inspector that was not displayed as a mask.
- Fixed NaN in transmission when the thickness and a color component of the scattering distance was to 0
- Fixed Light's ShadowMask multi-edition.
- Fixed motion blur and SMAA with VR single-pass instancing
- Fixed NaNs generated by phase functionsin volumetric lighting
- Fixed NaN issue with refraction effect and IOR of 1 at extreme grazing angle
- Fixed nan tracker not using the exposure
- Fixed sorting priority on lit and unlit materials
- Fixed null pointer exception when there are no AOVRequests defined on a camera
- Fixed dirty state of prefab using disabled ReflectionProbes
- Fixed an issue where gizmos and editor grid were not correctly depth tested
- Fixed created default scene prefab non editable due to wrong file extension.
- Fixed an issue where sky convolution was recomputed for nothing when a preview was visible (causing extreme slowness when fabric convolution is enabled)
- Fixed issue with decal that wheren't working currently in player
- Fixed missing stereo rendering macros in some fragment shaders
- Fixed exposure for ReflectionProbe and PlanarReflectionProbe gizmos
- Fixed single-pass instancing on PSVR
- Fixed Vulkan shader issue with Texture2DArray in ScreenSpaceShadow.compute by re-arranging code (workaround)
- Fixed camera-relative issue with lights and XR single-pass instancing
- Fixed single-pass instancing on Vulkan
- Fixed htile synchronization issue with shader graph decal
- Fixed Gizmos are not drawn in Camera preview
- Fixed pre-exposure for emissive decal
- Fixed wrong values computed in PreIntegrateFGD and in the generation of volumetric lighting data by forcing the use of fp32.
- Fixed NaNs arising during the hair lighting pass
- Fixed synchronization issue in decal HTile that occasionally caused rendering artifacts around decal borders
- Fixed QualitySettings getting marked as modified by HDRP (and thus checked out in Perforce)
- Fixed a bug with uninitialized values in light explorer
- Fixed issue with LOD transition
- Fixed shader warnings related to raytracing and TEXTURE2D_X

### Changed
- Refactor PixelCoordToViewDirWS to be VR compatible and to compute it only once per frame
- Modified the variants stripper to take in account multiple HDRP assets used in the build.
- Improve the ray biasing code to avoid self-intersections during the SSR traversal
- Update Pyramid Spot Light to better match emitted light volume.
- Moved _XRViewConstants out of UnityPerPassStereo constant buffer to fix issues with PSSL
- Removed GetPositionInput_Stereo() and single-pass (double-wide) rendering mode
- Changed label width of the frame settings to accommodate better existing options.
- SSR's Default FrameSettings for camera is now enable.
- Re-enabled the sharpening filter on Temporal Anti-aliasing
- Exposed HDEditorUtils.LightLayerMaskDrawer for integration in other packages and user scripting.
- Rename atmospheric scattering in FrameSettings to Fog
- The size modifier in the override for the culling sphere in Shadow Cascades now defaults to 0.6, which is the same as the formerly hardcoded value.
- Moved LOD Bias and Maximum LOD Level from Frame Setting section `Other` to `Rendering`
- ShaderGraph Decal that affect only emissive, only draw in emissive pass (was drawing in dbuffer pass too)
- Apply decal projector fade factor correctly on all attribut and for shader graph decal
- Move RenderTransparentDepthPostpass after all transparent
- Update exposure prepass to interleave XR single-pass instancing views in a checkerboard pattern
- Removed ScriptRuntimeVersion check in wizard.

## [6.6.0-preview] - 2019-04-01

### Added
- Added preliminary changes for XR deferred shading
- Added support of 111110 color buffer
- Added proper support for Recorder in HDRP
- Added depth offset input in shader graph master nodes
- Added a Parallax Occlusion Mapping node
- Added SMAA support
- Added Homothety and Symetry quick edition modifier on volume used in ReflectionProbe, PlanarReflectionProbe and DensityVolume
- Added multi-edition support for DecalProjectorComponent
- Improve hair shader
- Added the _ScreenToTargetScaleHistory uniform variable to be used when sampling HDRP RTHandle history buffers.
- Added settings in `FrameSettings` to change `QualitySettings.lodBias` and `QualitySettings.maximumLODLevel` during a rendering
- Added an exposure node to retrieve the current, inverse and previous frame exposure value.
- Added an HD scene color node which allow to sample the scene color with mips and a toggle to remove the exposure.
- Added safeguard on HD scene creation if default scene not set in the wizard
- Added Low res transparency rendering pass.

### Fixed
- Fixed HDRI sky intensity lux mode
- Fixed dynamic resolution for XR
- Fixed instance identifier semantic string used by Shader Graph
- Fixed null culling result occuring when changing scene that was causing crashes
- Fixed multi-edition light handles and inspector shapes
- Fixed light's LightLayer field when multi-editing
- Fixed normal blend edition handles on DensityVolume
- Fixed an issue with layered lit shader and height based blend where inactive layers would still have influence over the result
- Fixed multi-selection handles color for DensityVolume
- Fixed multi-edition inspector's blend distances for HDReflectionProbe, PlanarReflectionProbe and DensityVolume
- Fixed metric distance that changed along size in DensityVolume
- Fixed DensityVolume shape handles that have not same behaviour in advance and normal edition mode
- Fixed normal map blending in TerrainLit by only blending the derivatives
- Fixed Xbox One rendering just a grey screen instead of the scene
- Fixed probe handles for multiselection
- Fixed baked cubemap import settings for convolution
- Fixed regression causing crash when attempting to open HDRenderPipelineWizard without an HDRenderPipelineAsset setted
- Fixed FullScreenDebug modes: SSAO, SSR, Contact shadow, Prerefraction Color Pyramid, Final Color Pyramid
- Fixed volumetric rendering with stereo instancing
- Fixed shader warning
- Fixed missing resources in existing asset when updating package
- Fixed PBR master node preview in forward rendering or transparent surface
- Fixed deferred shading with stereo instancing
- Fixed "look at" edition mode of Rotation tool for DecalProjectorComponent
- Fixed issue when switching mode in ReflectionProbe and PlanarReflectionProbe
- Fixed issue where migratable component version where not always serialized when part of prefab's instance
- Fixed an issue where shadow would not be rendered properly when light layer are not enabled
- Fixed exposure weight on unlit materials
- Fixed Light intensity not played in the player when recorded with animation/timeline
- Fixed some issues when multi editing HDRenderPipelineAsset
- Fixed emission node breaking the main shader graph preview in certain conditions.
- Fixed checkout of baked probe asset when baking probes.
- Fixed invalid gizmo position for rotated ReflectionProbe
- Fixed multi-edition of material's SurfaceType and RenderingPath
- Fixed whole pipeline reconstruction on selecting for the first time or modifying other than the currently used HDRenderPipelineAsset
- Fixed single shadow debug mode
- Fixed global scale factor debug mode when scale > 1
- Fixed debug menu material overrides not getting applied to the Terrain Lit shader
- Fixed typo in computeLightVariants
- Fixed deferred pass with XR instancing by disabling ComputeLightEvaluation
- Fixed bloom resolution independence
- Fixed lens dirt intensity not behaving properly
- Fixed the Stop NaN feature
- Fixed some resources to handle more than 2 instanced views for XR
- Fixed issue with black screen (NaN) produced on old GPU hardware or intel GPU hardware with gaussian pyramid
- Fixed issue with disabled punctual light would still render when only directional light is present

### Changed
- DensityVolume scripting API will no longuer allow to change between advance and normal edition mode
- Disabled depth of field, lens distortion and panini projection in the scene view
- TerrainLit shaders and includes are reorganized and made simpler.
- TerrainLit shader GUI now allows custom properties to be displayed in the Terrain fold-out section.
- Optimize distortion pass with stencil
- Disable SceneSelectionPass in shader graph preview
- Control punctual light and area light shadow atlas separately
- Move SMAA anti-aliasing option to after Temporal Anti Aliasing one, to avoid problem with previously serialized project settings
- Optimize rendering with static only lighting and when no cullable lights/decals/density volumes are present.
- Updated handles for DecalProjectorComponent for enhanced spacial position readability and have edition mode for better SceneView management
- DecalProjectorComponent are now scale independent in order to have reliable metric unit (see new Size field for changing the size of the volume)
- Restructure code from HDCamera.Update() by adding UpdateAntialiasing() and UpdateViewConstants()
- Renamed velocity to motion vectors
- Objects rendered during the After Post Process pass while TAA is enabled will not benefit from existing depth buffer anymore. This is done to fix an issue where those object would wobble otherwise
- Removed usage of builtin unity matrix for shadow, shadow now use same constant than other view
- The default volume layer mask for cameras & probes is now `Default` instead of `Everything`

## [6.5.0-preview] - 2019-03-07

### Added
- Added depth-of-field support with stereo instancing
- Adding real time area light shadow support
- Added a new FrameSettings: Specular Lighting to toggle the specular during the rendering

### Fixed
- Fixed diffusion profile upgrade breaking package when upgrading to a new version
- Fixed decals cropped by gizmo not updating correctly if prefab
- Fixed an issue when enabling SSR on multiple view
- Fixed edition of the intensity's unit field while selecting multiple lights
- Fixed wrong calculation in soft voxelization for density volume
- Fixed gizmo not working correctly with pre-exposure
- Fixed issue with setting a not available RT when disabling motion vectors
- Fixed planar reflection when looking at mirror normal
- Fixed mutiselection issue with HDLight Inspector
- Fixed HDAdditionalCameraData data migration
- Fixed failing builds when light explorer window is open
- Fixed cascade shadows border sometime causing artefacts between cascades
- Restored shadows in the Cascade Shadow debug visualization
- `camera.RenderToCubemap` use proper face culling

### Changed
- When rendering reflection probe disable all specular lighting and for metals use fresnelF0 as diffuse color for bake lighting.

## [6.4.0-preview] - 2019-02-21

### Added
- VR: Added TextureXR system to selectively expand TEXTURE2D macros to texture array for single-pass stereo instancing + Convert textures call to these macros
- Added an unit selection dropdown next to shutter speed (camera)
- Added error helpbox when trying to use a sub volume component that require the current HDRenderPipelineAsset to support a feature that it is not supporting.
- Add mesh for tube light when display emissive mesh is enabled

### Fixed
- Fixed Light explorer. The volume explorer used `profile` instead of `sharedProfile` which instantiate a custom volume profile instead of editing the asset itself.
- Fixed UI issue where all is displayed using metric unit in shadow cascade and Percent is set in the unit field (happening when opening the inspector).
- Fixed inspector event error when double clicking on an asset (diffusion profile/material).
- Fixed nullref on layered material UI when the material is not an asset.
- Fixed nullref exception when undo/redo a light property.
- Fixed visual bug when area light handle size is 0.

### Changed
- Update UI for 32bit/16bit shadow precision settings in HDRP asset
- Object motion vectors have been disabled in all but the game view. Camera motion vectors are still enabled everywhere, allowing TAA and Motion Blur to work on static objects.
- Enable texture array by default for most rendering code on DX11 and unlock stereo instancing (DX11 only for now)

## [6.3.0-preview] - 2019-02-18

### Added
- Added emissive property for shader graph decals
- Added a diffusion profile override volume so the list of diffusion profile assets to use can be chanaged without affecting the HDRP asset
- Added a "Stop NaNs" option on cameras and in the Scene View preferences.
- Added metric display option in HDShadowSettings and improve clamping
- Added shader parameter mapping in DebugMenu
- Added scripting API to configure DebugData for DebugMenu

### Fixed
- Fixed decals in forward
- Fixed issue with stencil not correctly setup for various master node and shader for the depth pass, motion vector pass and GBuffer/Forward pass
- Fixed SRP batcher and metal
- Fixed culling and shadows for Pyramid, Box, Rectangle and Tube lights
- Fixed an issue where scissor render state leaking from the editor code caused partially black rendering

### Changed
- When a lit material has a clear coat mask that is not null, we now use the clear coat roughness to compute the screen space reflection.
- Diffusion profiles are now limited to one per asset and can be referenced in materials, shader graphs and vfx graphs. Materials will be upgraded automatically except if they are using a shader graph, in this case it will display an error message.

## [6.2.0-preview] - 2019-02-15

### Added
- Added help box listing feature supported in a given HDRenderPipelineAsset alongs with the drawbacks implied.
- Added cascade visualizer, supporting disabled handles when not overriding.

### Fixed
- Fixed post processing with stereo double-wide
- Fixed issue with Metal: Use sign bit to find the cache type instead of lowest bit.
- Fixed invalid state when creating a planar reflection for the first time
- Fix FrameSettings's LitShaderMode not restrained by supported LitShaderMode regression.

### Changed
- The default value roughness value for the clearcoat has been changed from 0.03 to 0.01
- Update default value of based color for master node
- Update Fabric Charlie Sheen lighting model - Remove Fresnel component that wasn't part of initial model + Remap smoothness to [0.0 - 0.6] range for more artist friendly parameter

### Changed
- Code refactor: all macros with ARGS have been swapped with macros with PARAM. This is because the ARGS macros were incorrectly named.

## [6.1.0-preview] - 2019-02-13

### Added
- Added support for post-processing anti-aliasing in the Scene View (FXAA and TAA). These can be set in Preferences.
- Added emissive property for decal material (non-shader graph)

### Fixed
- Fixed a few UI bugs with the color grading curves.
- Fixed "Post Processing" in the scene view not toggling post-processing effects
- Fixed bake only object with flag `ReflectionProbeStaticFlag` when baking a `ReflectionProbe`

### Changed
- Removed unsupported Clear Depth checkbox in Camera inspector
- Updated the toggle for advanced mode in inspectors.

## [6.0.0-preview] - 2019-02-23

### Added
- Added new API to perform a camera rendering
- Added support for hair master node (Double kajiya kay - Lambert)
- Added Reset behaviour in DebugMenu (ingame mapping is right joystick + B)
- Added Default HD scene at new scene creation while in HDRP
- Added Wizard helping to configure HDRP project
- Added new UI for decal material to allow remapping and scaling of some properties
- Added cascade shadow visualisation toggle in HD shadow settings
- Added icons for assets
- Added replace blending mode for distortion
- Added basic distance fade for density volumes
- Added decal master node for shader graph
- Added HD unlit master node (Cross Pipeline version is name Unlit)
- Added new Rendering Queue in materials
- Added post-processing V3 framework embed in HDRP, remove postprocess V2 framework
- Post-processing now uses the generic volume framework
-   New depth-of-field, bloom, panini projection effects, motion blur
-   Exposure is now done as a pre-exposition pass, the whole system has been revamped
-   Exposure now use EV100 everywhere in the UI (Sky, Emissive Light)
- Added emissive intensity (Luminance and EV100 control) control for Emissive
- Added pre-exposure weigth for Emissive
- Added an emissive color node and a slider to control the pre-exposure percentage of emission color
- Added physical camera support where applicable
- Added more color grading tools
- Added changelog level for Shader Variant stripping
- Added Debug mode for validation of material albedo and metalness/specularColor values
- Added a new dynamic mode for ambient probe and renamed BakingSky to StaticLightingSky
- Added command buffer parameter to all Bind() method of material
- Added Material validator in Render Pipeline Debug
- Added code to future support of DXR (not enabled)
- Added support of multiviewport
- Added HDRenderPipeline.RequestSkyEnvironmentUpdate function to force an update from script when sky is set to OnDemand
- Added a Lighting and BackLighting slots in Lit, StackLit, Fabric and Hair master nodes
- Added support for overriding terrain detail rendering shaders, via the render pipeline editor resources asset
- Added xrInstancing flag support to RTHandle
- Added support for cullmask for decal projectors
- Added software dynamic resolution support
- Added support for "After Post-Process" render pass for unlit shader
- Added support for textured rectangular area lights
- Added stereo instancing macros to MSAA shaders
- Added support for Quarter Res Raytraced Reflections (not enabled)
- Added fade factor for decal projectors.
- Added stereo instancing macros to most shaders used in VR
- Added multi edition support for HDRenderPipelineAsset

### Fixed
- Fixed logic to disable FPTL with stereo rendering
- Fixed stacklit transmission and sun highlight
- Fixed decals with stereo rendering
- Fixed sky with stereo rendering
- Fixed flip logic for postprocessing + VR
- Fixed copyStencilBuffer pass for Switch
- Fixed point light shadow map culling that wasn't taking into account far plane
- Fixed usage of SSR with transparent on all master node
- Fixed SSR and microshadowing on fabric material
- Fixed blit pass for stereo rendering
- Fixed lightlist bounds for stereo rendering
- Fixed windows and in-game DebugMenu sync.
- Fixed FrameSettings' LitShaderMode sync when opening DebugMenu.
- Fixed Metal specific issues with decals, hitting a sampler limit and compiling AxF shader
- Fixed an issue with flipped depth buffer during postprocessing
- Fixed normal map use for shadow bias with forward lit - now use geometric normal
- Fixed transparent depth prepass and postpass access so they can be use without alpha clipping for lit shader
- Fixed support of alpha clip shadow for lit master node
- Fixed unlit master node not compiling
- Fixed issue with debug display of reflection probe
- Fixed issue with phong tessellations not working with lit shader
- Fixed issue with vertex displacement being affected by heightmap setting even if not heightmap where assign
- Fixed issue with density mode on Lit terrain producing NaN
- Fixed issue when going back and forth from Lit to LitTesselation for displacement mode
- Fixed issue with ambient occlusion incorrectly applied to emissiveColor with light layers in deferred
- Fixed issue with fabric convolution not using the correct convolved texture when fabric convolution is enabled
- Fixed issue with Thick mode for Transmission that was disabling transmission with directional light
- Fixed shutdown edge cases with HDRP tests
- Fixed slowdow when enabling Fabric convolution in HDRP asset
- Fixed specularAA not compiling in StackLit Master node
- Fixed material debug view with stereo rendering
- Fixed material's RenderQueue edition in default view.
- Fixed banding issues within volumetric density buffer
- Fixed missing multicompile for MSAA for AxF
- Fixed camera-relative support for stereo rendering
- Fixed remove sync with render thread when updating decal texture atlas.
- Fixed max number of keyword reach [256] issue. Several shader feature are now local
- Fixed Scene Color and Depth nodes
- Fixed SSR in forward
- Fixed custom editor of Unlit, HD Unlit and PBR shader graph master node
- Fixed issue with NewFrame not correctly calculated in Editor when switching scene
- Fixed issue with TerrainLit not compiling with depth only pass and normal buffer
- Fixed geometric normal use for shadow bias with PBR master node in forward
- Fixed instancing macro usage for decals
- Fixed error message when having more than one directional light casting shadow
- Fixed error when trying to display preview of Camera or PlanarReflectionProbe
- Fixed LOAD_TEXTURE2D_ARRAY_MSAA macro
- Fixed min-max and amplitude clamping value in inspector of vertex displacement materials
- Fixed issue with alpha shadow clip (was incorrectly clipping object shadow)
- Fixed an issue where sky cubemap would not be cleared correctly when setting the current sky to None
- Fixed a typo in Static Lighting Sky component UI
- Fixed issue with incorrect reset of RenderQueue when switching shader in inspector GUI
- Fixed issue with variant stripper stripping incorrectly some variants
- Fixed a case of ambient lighting flickering because of previews
- Fixed Decals when rendering multiple camera in a single frame
- Fixed cascade shadow count in shader
- Fixed issue with Stacklit shader with Haze effect
- Fixed an issue with the max sample count for the TAA
- Fixed post-process guard band for XR
- Fixed exposure of emissive of Unlit
- Fixed depth only and motion vector pass for Unlit not working correctly with MSAA
- Fixed an issue with stencil buffer copy causing unnecessary compute dispatches for lighting
- Fixed multi edition issue in FrameSettings
- Fixed issue with SRP batcher and DebugDisplay variant of lit shader
- Fixed issue with debug material mode not doing alpha test
- Fixed "Attempting to draw with missing UAV bindings" errors on Vulkan
- Fixed pre-exposure incorrectly apply to preview
- Fixed issue with duplicate 3D texture in 3D texture altas of volumetric?
- Fixed Camera rendering order (base on the depth parameter)
- Fixed shader graph decals not being cropped by gizmo
- Fixed "Attempting to draw with missing UAV bindings" errors on Vulkan.


### Changed
- ColorPyramid compute shader passes is swapped to pixel shader passes on platforms where the later is faster (Nintendo Switch).
- Removing the simple lightloop used by the simple lit shader
- Whole refactor of reflection system: Planar and reflection probe
- Separated Passthrough from other RenderingPath
- Update several properties naming and caption based on feedback from documentation team
- Remove tile shader variant for transparent backface pass of lit shader
- Rename all HDRenderPipeline to HDRP folder for shaders
- Rename decal property label (based on doc team feedback)
- Lit shader mode now default to Deferred to reduce build time
- Update UI of Emission parameters in shaders
- Improve shader variant stripping including shader graph variant
- Refactored render loop to render realtime probes visible per camera
- Enable SRP batcher by default
- Shader code refactor: Rename LIGHTLOOP_SINGLE_PASS => LIGHTLOOP_DISABLE_TILE_AND_CLUSTER and clean all usage of LIGHTLOOP_TILE_PASS
- Shader code refactor: Move pragma definition of vertex and pixel shader inside pass + Move SURFACE_GRADIENT definition in XXXData.hlsl
- Micro-shadowing in Lit forward now use ambientOcclusion instead of SpecularOcclusion
- Upgraded FrameSettings workflow, DebugMenu and Inspector part relative to it
- Update build light list shader code to support 32 threads in wavefronts on Switch
- LayeredLit layers' foldout are now grouped in one main foldout per layer
- Shadow alpha clip can now be enabled on lit shader and haor shader enven for opaque
- Temporal Antialiasing optimization for Xbox One X
- Parameter depthSlice on SetRenderTarget functions now defaults to -1 to bind the entire resource
- Rename SampleCameraDepth() functions to LoadCameraDepth() and SampleCameraDepth(), same for SampleCameraColor() functions
- Improved Motion Blur quality.
- Update stereo frame settings values for single-pass instancing and double-wide
- Rearrange FetchDepth functions to prepare for stereo-instancing
- Remove unused _ComputeEyeIndex
- Updated HDRenderPipelineAsset inspector
- Re-enable SRP batcher for metal

## [5.2.0-preview] - 2018-11-27

### Added
- Added option to run Contact Shadows and Volumetrics Voxelization stage in Async Compute
- Added camera freeze debug mode - Allow to visually see culling result for a camera
- Added support of Gizmo rendering before and after postprocess in Editor
- Added support of LuxAtDistance for punctual lights

### Fixed
- Fixed Debug.DrawLine and Debug.Ray call to work in game view
- Fixed DebugMenu's enum resetted on change
- Fixed divide by 0 in refraction causing NaN
- Fixed disable rough refraction support
- Fixed refraction, SSS and atmospheric scattering for VR
- Fixed forward clustered lighting for VR (double-wide).
- Fixed Light's UX to not allow negative intensity
- Fixed HDRenderPipelineAsset inspector broken when displaying its FrameSettings from project windows.
- Fixed forward clustered lighting for VR (double-wide).
- Fixed HDRenderPipelineAsset inspector broken when displaying its FrameSettings from project windows.
- Fixed Decals and SSR diable flags for all shader graph master node (Lit, Fabric, StackLit, PBR)
- Fixed Distortion blend mode for shader graph master node (Lit, StackLit)
- Fixed bent Normal for Fabric master node in shader graph
- Fixed PBR master node lightlayers
- Fixed shader stripping for built-in lit shaders.

### Changed
- Rename "Regular" in Diffusion profile UI "Thick Object"
- Changed VBuffer depth parametrization for volumetric from distanceRange to depthExtent - Require update of volumetric settings - Fog start at near plan
- SpotLight with box shape use Lux unit only

## [5.1.0-preview] - 2018-11-19

### Added

- Added a separate Editor resources file for resources Unity does not take when it builds a Player.
- You can now disable SSR on Materials in Shader Graph.
- Added support for MSAA when the Supported Lit Shader Mode is set to Both. Previously HDRP only supported MSAA for Forward mode.
- You can now override the emissive color of a Material when in debug mode.
- Exposed max light for Light Loop Settings in HDRP asset UI.
- HDRP no longer performs a NormalDBuffer pass update if there are no decals in the Scene.
- Added distant (fall-back) volumetric fog and improved the fog evaluation precision.
- Added an option to reflect sky in SSR.
- Added a y-axis offset for the PlanarReflectionProbe and offset tool.
- Exposed the option to run SSR and SSAO on async compute.
- Added support for the _GlossMapScale parameter in the Legacy to HDRP Material converter.
- Added wave intrinsic instructions for use in Shaders (for AMD GCN).


### Fixed
- Fixed sphere shaped influence handles clamping in Reflection Probes.
- Fixed Reflection Probe data migration for projects created before using HDRP.
- Fixed UI of Layered Material where Unity previously rendered the scrollbar above the Copy button.
- Fixed Material tessellations parameters Start fade distance and End fade distance. Originally, Unity clamped these values when you modified them.
- Fixed various distortion and refraction issues - handle a better fall-back.
- Fixed SSR for multiple views.
- Fixed SSR issues related to self-intersections.
- Fixed shape density volume handle speed.
- Fixed density volume shape handle moving too fast.
- Fixed the Camera velocity pass that we removed by mistake.
- Fixed some null pointer exceptions when disabling motion vectors support.
- Fixed viewports for both the Subsurface Scattering combine pass and the transparent depth prepass.
- Fixed the blend mode pop-up in the UI. It previously did not appear when you enabled pre-refraction.
- Fixed some null pointer exceptions that previously occurred when you disabled motion vectors support.
- Fixed Layered Lit UI issue with scrollbar.
- Fixed cubemap assignation on custom ReflectionProbe.
- Fixed Reflection Probes’ capture settings' shadow distance.
- Fixed an issue with the SRP batcher and Shader variables declaration.
- Fixed thickness and subsurface slots for fabric Shader master node that wasn't appearing with the right combination of flags.
- Fixed d3d debug layer warning.
- Fixed PCSS sampling quality.
- Fixed the Subsurface and transmission Material feature enabling for fabric Shader.
- Fixed the Shader Graph UV node’s dimensions when using it in a vertex Shader.
- Fixed the planar reflection mirror gizmo's rotation.
- Fixed HDRenderPipelineAsset's FrameSettings not showing the selected enum in the Inspector drop-down.
- Fixed an error with async compute.
- MSAA now supports transparency.
- The HDRP Material upgrader tool now converts metallic values correctly.
- Volumetrics now render in Reflection Probes.
- Fixed a crash that occurred whenever you set a viewport size to 0.
- Fixed the Camera physic parameter that the UI previously did not display.
- Fixed issue in pyramid shaped spotlight handles manipulation

### Changed

- Renamed Line shaped Lights to Tube Lights.
- HDRP now uses mean height fog parametrization.
- Shadow quality settings are set to All when you use HDRP (This setting is not visible in the UI when using SRP). This avoids Legacy Graphics Quality Settings disabling the shadows and give SRP full control over the Shadows instead.
- HDRP now internally uses premultiplied alpha for all fog.
- Updated default FrameSettings used for realtime Reflection Probes when you create a new HDRenderPipelineAsset.
- Remove multi-camera support. LWRP and HDRP will not support multi-camera layered rendering.
- Updated Shader Graph subshaders to use the new instancing define.
- Changed fog distance calculation from distance to plane to distance to sphere.
- Optimized forward rendering using AMD GCN by scalarizing the light loop.
- Changed the UI of the Light Editor.
- Change ordering of includes in HDRP Materials in order to reduce iteration time for faster compilation.
- Added a StackLit master node replacing the InspectorUI version. IMPORTANT: All previously authored StackLit Materials will be lost. You need to recreate them with the master node.

## [5.0.0-preview] - 2018-09-28

### Added
- Added occlusion mesh to depth prepass for VR (VR still disabled for now)
- Added a debug mode to display only one shadow at once
- Added controls for the highlight created by directional lights
- Added a light radius setting to punctual lights to soften light attenuation and simulate fill lighting
- Added a 'minRoughness' parameter to all non-area lights (was previously only available for certain light types)
- Added separate volumetric light/shadow dimmers
- Added per-pixel jitter to volumetrics to reduce aliasing artifacts
- Added a SurfaceShading.hlsl file, which implements material-agnostic shading functionality in an efficient manner
- Added support for shadow bias for thin object transmission
- Added FrameSettings to control realtime planar reflection
- Added control for SRPBatcher on HDRP Asset
- Added an option to clear the shadow atlases in the debug menu
- Added a color visualization of the shadow atlas rescale in debug mode
- Added support for disabling SSR on materials
- Added intrinsic for XBone
- Added new light volume debugging tool
- Added a new SSR debug view mode
- Added translaction's scale invariance on DensityVolume
- Added multiple supported LitShadermode and per renderer choice in case of both Forward and Deferred supported
- Added custom specular occlusion mode to Lit Shader Graph Master node

### Fixed
- Fixed a normal bias issue with Stacklit (Was causing light leaking)
- Fixed camera preview outputing an error when both scene and game view where display and play and exit was call
- Fixed override debug mode not apply correctly on static GI
- Fixed issue where XRGraphicsConfig values set in the asset inspector GUI weren't propagating correctly (VR still disabled for now)
- Fixed issue with tangent that was using SurfaceGradient instead of regular normal decoding
- Fixed wrong error message display when switching to unsupported target like IOS
- Fixed an issue with ambient occlusion texture sometimes not being created properly causing broken rendering
- Shadow near plane is no longer limited at 0.1
- Fixed decal draw order on transparent material
- Fixed an issue where sometime the lookup texture used for GGX convolution was broken, causing broken rendering
- Fixed an issue where you wouldn't see any fog for certain pipeline/scene configurations
- Fixed an issue with volumetric lighting where the anisotropy value of 0 would not result in perfectly isotropic lighting
- Fixed shadow bias when the atlas is rescaled
- Fixed shadow cascade sampling outside of the atlas when cascade count is inferior to 4
- Fixed shadow filter width in deferred rendering not matching shader config
- Fixed stereo sampling of depth texture in MSAA DepthValues.shader
- Fixed box light UI which allowed negative and zero sizes, thus causing NaNs
- Fixed stereo rendering in HDRISky.shader (VR)
- Fixed normal blend and blend sphere influence for reflection probe
- Fixed distortion filtering (was point filtering, now trilinear)
- Fixed contact shadow for large distance
- Fixed depth pyramid debug view mode
- Fixed sphere shaped influence handles clamping in reflection probes
- Fixed reflection probes data migration for project created before using hdrp
- Fixed ambient occlusion for Lit Master Node when slot is connected

### Changed
- Use samplerunity_ShadowMask instead of samplerunity_samplerLightmap for shadow mask
- Allow to resize reflection probe gizmo's size
- Improve quality of screen space shadow
- Remove support of projection model for ScreenSpaceLighting (SSR always use HiZ and refraction always Proxy)
- Remove all the debug mode from SSR that are obsolete now
- Expose frameSettings and Capture settings for reflection and planar probe
- Update UI for reflection probe, planar probe, camera and HDRP Asset
- Implement proper linear blending for volumetric lighting via deep compositing as described in the paper "Deep Compositing Using Lie Algebras"
- Changed  planar mapping to match terrain convention (XZ instead of ZX)
- XRGraphicsConfig is no longer Read/Write. Instead, it's read-only. This improves consistency of XR behavior between the legacy render pipeline and SRP
- Change reflection probe data migration code (to update old reflection probe to new one)
- Updated gizmo for ReflectionProbes
- Updated UI and Gizmo of DensityVolume

## [4.0.0-preview] - 2018-09-28

### Added
- Added a new TerrainLit shader that supports rendering of Unity terrains.
- Added controls for linear fade at the boundary of density volumes
- Added new API to control decals without monobehaviour object
- Improve Decal Gizmo
- Implement Screen Space Reflections (SSR) (alpha version, highly experimental)
- Add an option to invert the fade parameter on a Density Volume
- Added a Fabric shader (experimental) handling cotton and silk
- Added support for MSAA in forward only for opaque only
- Implement smoothness fade for SSR
- Added support for AxF shader (X-rite format - require special AxF importer from Unity not part of HDRP)
- Added control for sundisc on directional light (hack)
- Added a new HD Lit Master node that implements Lit shader support for Shader Graph
- Added Micro shadowing support (hack)
- Added an event on HDAdditionalCameraData for custom rendering
- HDRP Shader Graph shaders now support 4-channel UVs.

### Fixed
- Fixed an issue where sometimes the deferred shadow texture would not be valid, causing wrong rendering.
- Stencil test during decals normal buffer update is now properly applied
- Decals corectly update normal buffer in forward
- Fixed a normalization problem in reflection probe face fading causing artefacts in some cases
- Fix multi-selection behavior of Density Volumes overwriting the albedo value
- Fixed support of depth texture for RenderTexture. HDRP now correctly output depth to user depth buffer if RenderTexture request it.
- Fixed multi-selection behavior of Density Volumes overwriting the albedo value
- Fixed support of depth for RenderTexture. HDRP now correctly output depth to user depth buffer if RenderTexture request it.
- Fixed support of Gizmo in game view in the editor
- Fixed gizmo for spot light type
- Fixed issue with TileViewDebug mode being inversed in gameview
- Fixed an issue with SAMPLE_TEXTURECUBE_SHADOW macro
- Fixed issue with color picker not display correctly when game and scene view are visible at the same time
- Fixed an issue with reflection probe face fading
- Fixed camera motion vectors shader and associated matrices to update correctly for single-pass double-wide stereo rendering
- Fixed light attenuation functions when range attenuation is disabled
- Fixed shadow component algorithm fixup not dirtying the scene, so changes can be saved to disk.
- Fixed some GC leaks for HDRP
- Fixed contact shadow not affected by shadow dimmer
- Fixed GGX that works correctly for the roughness value of 0 (mean specular highlgiht will disappeard for perfect mirror, we rely on maxSmoothness instead to always have a highlight even on mirror surface)
- Add stereo support to ShaderPassForward.hlsl. Forward rendering now seems passable in limited test scenes with camera-relative rendering disabled.
- Add stereo support to ProceduralSky.shader and OpaqueAtmosphericScattering.shader.
- Added CullingGroupManager to fix more GC.Alloc's in HDRP
- Fixed rendering when multiple cameras render into the same render texture

### Changed
- Changed the way depth & color pyramids are built to be faster and better quality, thus improving the look of distortion and refraction.
- Stabilize the dithered LOD transition mask with respect to the camera rotation.
- Avoid multiple depth buffer copies when decals are present
- Refactor code related to the RT handle system (No more normal buffer manager)
- Remove deferred directional shadow and move evaluation before lightloop
- Add a function GetNormalForShadowBias() that material need to implement to return the normal used for normal shadow biasing
- Remove Jimenez Subsurface scattering code (This code was disabled by default, now remove to ease maintenance)
- Change Decal API, decal contribution is now done in Material. Require update of material using decal
- Move a lot of files from CoreRP to HDRP/CoreRP. All moved files weren't used by Ligthweight pipeline. Long term they could move back to CoreRP after CoreRP become out of preview
- Updated camera inspector UI
- Updated decal gizmo
- Optimization: The objects that are rendered in the Motion Vector Pass are not rendered in the prepass anymore
- Removed setting shader inclue path via old API, use package shader include paths
- The default value of 'maxSmoothness' for punctual lights has been changed to 0.99
- Modified deferred compute and vert/frag shaders for first steps towards stereo support
- Moved material specific Shader Graph files into corresponding material folders.
- Hide environment lighting settings when enabling HDRP (Settings are control from sceneSettings)
- Update all shader includes to use absolute path (allow users to create material in their Asset folder)
- Done a reorganization of the files (Move ShaderPass to RenderPipeline folder, Move all shadow related files to Lighting/Shadow and others)
- Improved performance and quality of Screen Space Shadows

## [3.3.0-preview] - 2018-01-01

### Added
- Added an error message to say to use Metal or Vulkan when trying to use OpenGL API
- Added a new Fabric shader model that supports Silk and Cotton/Wool
- Added a new HDRP Lighting Debug mode to visualize Light Volumes for Point, Spot, Line, Rectangular and Reflection Probes
- Add support for reflection probe light layers
- Improve quality of anisotropic on IBL

### Fixed
- Fix an issue where the screen where darken when rendering camera preview
- Fix display correct target platform when showing message to inform user that a platform is not supported
- Remove workaround for metal and vulkan in normal buffer encoding/decoding
- Fixed an issue with color picker not working in forward
- Fixed an issue where reseting HDLight do not reset all of its parameters
- Fixed shader compile warning in DebugLightVolumes.shader

### Changed
- Changed default reflection probe to be 256x256x6 and array size to be 64
- Removed dependence on the NdotL for thickness evaluation for translucency (based on artist's input)
- Increased the precision when comparing Planar or HD reflection probe volumes
- Remove various GC alloc in C#. Slightly better performance

## [3.2.0-preview] - 2018-01-01

### Added
- Added a luminance meter in the debug menu
- Added support of Light, reflection probe, emissive material, volume settings related to lighting to Lighting explorer
- Added support for 16bit shadows

### Fixed
- Fix issue with package upgrading (HDRP resources asset is now versionned to worarkound package manager limitation)
- Fix HDReflectionProbe offset displayed in gizmo different than what is affected.
- Fix decals getting into a state where they could not be removed or disabled.
- Fix lux meter mode - The lux meter isn't affected by the sky anymore
- Fix area light size reset when multi-selected
- Fix filter pass number in HDUtils.BlitQuad
- Fix Lux meter mode that was applying SSS
- Fix planar reflections that were not working with tile/cluster (olbique matrix)
- Fix debug menu at runtime not working after nested prefab PR come to trunk
- Fix scrolling issue in density volume

### Changed
- Shader code refactor: Split MaterialUtilities file in two parts BuiltinUtilities (independent of FragInputs) and MaterialUtilities (Dependent of FragInputs)
- Change screen space shadow rendertarget format from ARGB32 to RG16

## [3.1.0-preview] - 2018-01-01

### Added
- Decal now support per channel selection mask. There is now two mode. One with BaseColor, Normal and Smoothness and another one more expensive with BaseColor, Normal, Smoothness, Metal and AO. Control is on HDRP Asset. This may require to launch an update script for old scene: 'Edit/Render Pipeline/Single step upgrade script/Upgrade all DecalMaterial MaskBlendMode'.
- Decal now supports depth bias for decal mesh, to prevent z-fighting
- Decal material now supports draw order for decal projectors
- Added LightLayers support (Base on mask from renderers name RenderingLayers and mask from light name LightLayers - if they match, the light apply) - cost an extra GBuffer in deferred (more bandwidth)
- When LightLayers is enabled, the AmbientOclusion is store in the GBuffer in deferred path allowing to avoid double occlusion with SSAO. In forward the double occlusion is now always avoided.
- Added the possibility to add an override transform on the camera for volume interpolation
- Added desired lux intensity and auto multiplier for HDRI sky
- Added an option to disable light by type in the debug menu
- Added gradient sky
- Split EmissiveColor and bakeDiffuseLighting in forward avoiding the emissiveColor to be affect by SSAO
- Added a volume to control indirect light intensity
- Added EV 100 intensity unit for area lights
- Added support for RendererPriority on Renderer. This allow to control order of transparent rendering manually. HDRP have now two stage of sorting for transparent in addition to bact to front. Material have a priority then Renderer have a priority.
- Add Coupling of (HD)Camera and HDAdditionalCameraData for reset and remove in inspector contextual menu of Camera
- Add Coupling of (HD)ReflectionProbe and HDAdditionalReflectionData for reset and remove in inspector contextual menu of ReflectoinProbe
- Add macro to forbid unity_ObjectToWorld/unity_WorldToObject to be use as it doesn't handle camera relative rendering
- Add opacity control on contact shadow

### Fixed
- Fixed an issue with PreIntegratedFGD texture being sometimes destroyed and not regenerated causing rendering to break
- PostProcess input buffers are not copied anymore on PC if the viewport size matches the final render target size
- Fixed an issue when manipulating a lot of decals, it was displaying a lot of errors in the inspector
- Fixed capture material with reflection probe
- Refactored Constant Buffers to avoid hitting the maximum number of bound CBs in some cases.
- Fixed the light range affecting the transform scale when changed.
- Snap to grid now works for Decal projector resizing.
- Added a warning for 128x128 cookie texture without mipmaps
- Replace the sampler used for density volumes for correct wrap mode handling

### Changed
- Move Render Pipeline Debug "Windows from Windows->General-> Render Pipeline debug windows" to "Windows from Windows->Analysis-> Render Pipeline debug windows"
- Update detail map formula for smoothness and albedo, goal it to bright and dark perceptually and scale factor is use to control gradient speed
- Refactor the Upgrade material system. Now a material can be update from older version at any time. Call Edit/Render Pipeline/Upgrade all Materials to newer version
- Change name EnableDBuffer to EnableDecals at several place (shader, hdrp asset...), this require a call to Edit/Render Pipeline/Upgrade all Materials to newer version to have up to date material.
- Refactor shader code: BakeLightingData structure have been replace by BuiltinData. Lot of shader code have been remove/change.
- Refactor shader code: All GBuffer are now handled by the deferred material. Mean ShadowMask and LightLayers are control by lit material in lit.hlsl and not outside anymore. Lot of shader code have been remove/change.
- Refactor shader code: Rename GetBakedDiffuseLighting to ModifyBakedDiffuseLighting. This function now handle lighting model for transmission too. Lux meter debug mode is factor outisde.
- Refactor shader code: GetBakedDiffuseLighting is not call anymore in GBuffer or forward pass, including the ConvertSurfaceDataToBSDFData and GetPreLightData, this is done in ModifyBakedDiffuseLighting now
- Refactor shader code: Added a backBakeDiffuseLighting to BuiltinData to handle lighting for transmission
- Refactor shader code: Material must now call InitBuiltinData (Init all to zero + init bakeDiffuseLighting and backBakeDiffuseLighting ) and PostInitBuiltinData

## [3.0.0-preview] - 2018-01-01

### Fixed
- Fixed an issue with distortion that was using previous frame instead of current frame
- Fixed an issue where disabled light where not upgrade correctly to the new physical light unit system introduce in 2.0.5-preview

### Changed
- Update assembly definitions to output assemblies that match Unity naming convention (Unity.*).

## [2.0.5-preview] - 2018-01-01

### Added
- Add option supportDitheringCrossFade on HDRP Asset to allow to remove shader variant during player build if needed
- Add contact shadows for punctual lights (in additional shadow settings), only one light is allowed to cast contact shadows at the same time and so at each frame a dominant light is choosed among all light with contact shadows enabled.
- Add PCSS shadow filter support (from SRP Core)
- Exposed shadow budget parameters in HDRP asset
- Add an option to generate an emissive mesh for area lights (currently rectangle light only). The mesh fits the size, intensity and color of the light.
- Add an option to the HDRP asset to increase the resolution of volumetric lighting.
- Add additional ligth unit support for punctual light (Lumens, Candela) and area lights (Lumens, Luminance)
- Add dedicated Gizmo for the box Influence volume of HDReflectionProbe / PlanarReflectionProbe

### Changed
- Re-enable shadow mask mode in debug view
- SSS and Transmission code have been refactored to be able to share it between various material. Guidelines are in SubsurfaceScattering.hlsl
- Change code in area light with LTC for Lit shader. Magnitude is now take from FGD texture instead of a separate texture
- Improve camera relative rendering: We now apply camera translation on the model matrix, so before the TransformObjectToWorld(). Note: unity_WorldToObject and unity_ObjectToWorld must never be used directly.
- Rename positionWS to positionRWS (Camera relative world position) at a lot of places (mainly in interpolator and FragInputs). In case of custom shader user will be required to update their code.
- Rename positionWS, capturePositionWS, proxyPositionWS, influencePositionWS to positionRWS, capturePositionRWS, proxyPositionRWS, influencePositionRWS (Camera relative world position) in LightDefinition struct.
- Improve the quality of trilinear filtering of density volume textures.
- Improve UI for HDReflectionProbe / PlanarReflectionProbe

### Fixed
- Fixed a shader preprocessor issue when compiling DebugViewMaterialGBuffer.shader against Metal target
- Added a temporary workaround to Lit.hlsl to avoid broken lighting code with Metal/AMD
- Fixed issue when using more than one volume texture mask with density volumes.
- Fixed an error which prevented volumetric lighting from working if no density volumes with 3D textures were present.
- Fix contact shadows applied on transmission
- Fix issue with forward opaque lit shader variant being removed by the shader preprocessor
- Fixed compilation errors on Nintendo Switch (limited XRSetting support).
- Fixed apply range attenuation option on punctual light
- Fixed issue with color temperature not take correctly into account with static lighting
- Don't display fog when diffuse lighting, specular lighting, or lux meter debug mode are enabled.

## [2.0.4-preview] - 2018-01-01

### Fixed
- Fix issue when disabling rough refraction and building a player. Was causing a crash.

## [2.0.3-preview] - 2018-01-01

### Added
- Increased debug color picker limit up to 260k lux

## [2.0.2-preview] - 2018-01-01

### Added
- Add Light -> Planar Reflection Probe command
- Added a false color mode in rendering debug
- Add support for mesh decals
- Add flag to disable projector decals on transparent geometry to save performance and decal texture atlas space
- Add ability to use decal diffuse map as mask only
- Add visualize all shadow masks in lighting debug
- Add export of normal and roughness buffer for forwardOnly and when in supportOnlyForward mode for forward
- Provide a define in lit.hlsl (FORWARD_MATERIAL_READ_FROM_WRITTEN_NORMAL_BUFFER) when output buffer normal is used to read the normal and roughness instead of caclulating it (can save performance, but lower quality due to compression)
- Add color swatch to decal material

### Changed
- Change Render -> Planar Reflection creation to 3D Object -> Mirror
- Change "Enable Reflector" name on SpotLight to "Angle Affect Intensity"
- Change prototype of BSDFData ConvertSurfaceDataToBSDFData(SurfaceData surfaceData) to BSDFData ConvertSurfaceDataToBSDFData(uint2 positionSS, SurfaceData surfaceData)

### Fixed
- Fix issue with StackLit in deferred mode with deferredDirectionalShadow due to GBuffer not being cleared. Gbuffer is still not clear and issue was fix with the new Output of normal buffer.
- Fixed an issue where interpolation volumes were not updated correctly for reflection captures.
- Fixed an exception in Light Loop settings UI

## [2.0.1-preview] - 2018-01-01

### Added
- Add stripper of shader variant when building a player. Save shader compile time.
- Disable per-object culling that was executed in C++ in HD whereas it was not used (Optimization)
- Enable texture streaming debugging (was not working before 2018.2)
- Added Screen Space Reflection with Proxy Projection Model
- Support correctly scene selection for alpha tested object
- Add per light shadow mask mode control (i.e shadow mask distance and shadow mask). It use the option NonLightmappedOnly
- Add geometric filtering to Lit shader (allow to reduce specular aliasing)
- Add shortcut to create DensityVolume and PlanarReflection in hierarchy
- Add a DefaultHDMirrorMaterial material for PlanarReflection
- Added a script to be able to upgrade material to newer version of HDRP
- Removed useless duplication of ForwardError passes.
- Add option to not compile any DEBUG_DISPLAY shader in the player (Faster build) call Support Runtime Debug display

### Changed
- Changed SupportForwardOnly to SupportOnlyForward in render pipeline settings
- Changed versioning variable name in HDAdditionalXXXData from m_version to version
- Create unique name when creating a game object in the rendering menu (i.e Density Volume(2))
- Re-organize various files and folder location to clean the repository
- Change Debug windows name and location. Now located at:  Windows -> General -> Render Pipeline Debug

### Removed
- Removed GlobalLightLoopSettings.maxPlanarReflectionProbes and instead use value of GlobalLightLoopSettings.planarReflectionProbeCacheSize
- Remove EmissiveIntensity parameter and change EmissiveColor to be HDR (Matching Builtin Unity behavior) - Data need to be updated - Launch Edit -> Single Step Upgrade Script -> Upgrade all Materials emissionColor

### Fixed
- Fix issue with LOD transition and instancing
- Fix discrepency between object motion vector and camera motion vector
- Fix issue with spot and dir light gizmo axis not highlighted correctly
- Fix potential crash while register debug windows inputs at startup
- Fix warning when creating Planar reflection
- Fix specular lighting debug mode (was rendering black)
- Allow projector decal with null material to allow to configure decal when HDRP is not set
- Decal atlas texture offset/scale is updated after allocations (used to be before so it was using date from previous frame)

## [0.0.0-preview] - 2018-01-01

### Added
- Configure the VolumetricLightingSystem code path to be on by default
- Trigger a build exception when trying to build an unsupported platform
- Introduce the VolumetricLightingController component, which can (and should) be placed on the camera, and allows one to control the near and the far plane of the V-Buffer (volumetric "froxel" buffer) along with the depth distribution (from logarithmic to linear)
- Add 3D texture support for DensityVolumes
- Add a better mapping of roughness to mipmap for planar reflection
- The VolumetricLightingSystem now uses RTHandles, which allows to save memory by sharing buffers between different cameras (history buffers are not shared), and reduce reallocation frequency by reallocating buffers only if the rendering resolution increases (and suballocating within existing buffers if the rendering resolution decreases)
- Add a Volumetric Dimmer slider to lights to control the intensity of the scattered volumetric lighting
- Add UV tiling and offset support for decals.
- Add mipmapping support for volume 3D mask textures

### Changed
- Default number of planar reflection change from 4 to 2
- Rename _MainDepthTexture to _CameraDepthTexture
- The VolumetricLightingController has been moved to the Interpolation Volume framework and now functions similarly to the VolumetricFog settings
- Update of UI of cookie, CubeCookie, Reflection probe and planar reflection probe to combo box
- Allow enabling/disabling shadows for area lights when they are set to baked.
- Hide applyRangeAttenuation and FadeDistance for directional shadow as they are not used

### Removed
- Remove Resource folder of PreIntegratedFGD and add the resource to RenderPipeline Asset

### Fixed
- Fix ConvertPhysicalLightIntensityToLightIntensity() function used when creating light from script to match HDLightEditor behavior
- Fix numerical issues with the default value of mean free path of volumetric fog
- Fix the bug preventing decals from coexisting with density volumes
- Fix issue with alpha tested geometry using planar/triplanar mapping not render correctly or flickering (due to being wrongly alpha tested in depth prepass)
- Fix meta pass with triplanar (was not handling correctly the normal)
- Fix preview when a planar reflection is present
- Fix Camera preview, it is now a Preview cameraType (was a SceneView)
- Fix handling unknown GPUShadowTypes in the shadow manager.
- Fix area light shapes sent as point lights to the baking backends when they are set to baked.
- Fix unnecessary division by PI for baked area lights.
- Fix line lights sent to the lightmappers. The backends don't support this light type.
- Fix issue with shadow mask framesettings not correctly taken into account when shadow mask is enabled for lighting.
- Fix directional light and shadow mask transition, they are now matching making smooth transition
- Fix banding issues caused by high intensity volumetric lighting
- Fix the debug window being emptied on SRP asset reload
- Fix issue with debug mode not correctly clearing the GBuffer in editor after a resize
- Fix issue with ResetMaterialKeyword not resetting correctly ToggleOff/Roggle Keyword
- Fix issue with motion vector not render correctly if there is no depth prepass in deferred

## [0.0.0-preview] - 2018-01-01

### Added
- Screen Space Refraction projection model (Proxy raycasting, HiZ raymarching)
- Screen Space Refraction settings as volume component
- Added buffered frame history per camera
- Port Global Density Volumes to the Interpolation Volume System.
- Optimize ImportanceSampleLambert() to not require the tangent frame.
- Generalize SampleVBuffer() to handle different sampling and reconstruction methods.
- Improve the quality of volumetric lighting reprojection.
- Optimize Morton Order code in the Subsurface Scattering pass.
- Planar Reflection Probe support roughness (gaussian convolution of captured probe)
- Use an atlas instead of a texture array for cluster transparent decals
- Add a debug view to visualize the decal atlas
- Only store decal textures to atlas if decal is visible, debounce out of memory decal atlas warning.
- Add manipulator gizmo on decal to improve authoring workflow
- Add a minimal StackLit material (work in progress, this version can be used as template to add new material)

### Changed
- EnableShadowMask in FrameSettings (But shadowMaskSupport still disable by default)
- Forced Planar Probe update modes to (Realtime, Every Update, Mirror Camera)
- Screen Space Refraction proxy model uses the proxy of the first environment light (Reflection probe/Planar probe) or the sky
- Moved RTHandle static methods to RTHandles
- Renamed RTHandle to RTHandleSystem.RTHandle
- Move code for PreIntegratedFDG (Lit.shader) into its dedicated folder to be share with other material
- Move code for LTCArea (Lit.shader) into its dedicated folder to be share with other material

### Removed
- Removed Planar Probe mirror plane position and normal fields in inspector, always display mirror plane and normal gizmos

### Fixed
- Fix fog flags in scene view is now taken into account
- Fix sky in preview windows that were disappearing after a load of a new level
- Fix numerical issues in IntersectRayAABB().
- Fix alpha blending of volumetric lighting with transparent objects.
- Fix the near plane of the V-Buffer causing out-of-bounds look-ups in the clustered data structure.
- Depth and color pyramid are properly computed and sampled when the camera renders inside a viewport of a RTHandle.
- Fix decal atlas debug view to work correctly when shadow atlas view is also enabled<|MERGE_RESOLUTION|>--- conflicted
+++ resolved
@@ -151,12 +151,9 @@
 - Add support of lightlayers on indirect lighting controller
 - Added compute shader stripping.
 - Added Cull Mode option for opaque materials and ShaderGraphs. 
-<<<<<<< HEAD
-- Added presets for ray traced reflections.
-=======
 - Added scene view exposure override.
 - Added support for exposure curve remapping for min/max limits.
->>>>>>> 284e8d45
+- Added presets for ray traced reflections.
 
 ### Fixed
 - Fix when rescale probe all direction below zero (1219246)
