--- conflicted
+++ resolved
@@ -7,16 +7,10 @@
 ## [11.0.0] - 2020-10-21
 
 ### Changed
-
 - Removed the material pass probe volumes evaluation mode. 
 
 ### Fixed
 - Fixed probe volumes debug views.
-<<<<<<< HEAD
-- Fixed issue with exposure history being uninitialized on second frame.
-=======
-- Fixed picking for materials with depth offset.
->>>>>>> 2e7a1c2c
 
 ## [10.2.0] - 2020-10-19
 
@@ -101,6 +95,8 @@
 - Fixed an issue causing errors in GenerateMaxZ when opaque objects or decals are disabled. 
 - Fixed an issue with Bake button of Reflection Probe when in custom mode
 - Fixed exceptions related to the debug display settings when changing the default frame settings.
+- Fixed picking for materials with depth offset.
+- Fixed issue with exposure history being uninitialized on second frame.
 
 ### Changed
 - Combined occlusion meshes into one to reduce draw calls and state changes with XR single-pass.
