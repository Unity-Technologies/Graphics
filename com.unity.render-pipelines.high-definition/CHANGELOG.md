# Changelog
All notable changes to this package will be documented in this file.

The format is based on [Keep a Changelog](http://keepachangelog.com/en/1.0.0/)
and this project adheres to [Semantic Versioning](http://semver.org/spec/v2.0.0.html).

## [12.0.0] - 2021-01-11

### Added
- Added pivot point manipulation for Decals (inspector and edit mode).
- Added UV manipulation for Decals (edit mode).
- Added color and intensity customization for Decals.
- Added a history rejection criterion based on if the pixel was moving in world space (case 1302392).

### Fixed
- Fixed an exception when opening the color picker in the material UI (case 1307143).
- Fixed lights shadow frustum near and far planes.
- Fixed various issues with non-temporal SSAO and rendergraph.
<<<<<<< HEAD
- Fixed lightmaps not working properly with shader graphs in ray traced reflections (case 1305335).
=======
- Fix screen being over-exposed when changing very different skies.
- White flashes on camera cuts on volumetric fog.
- Fixed light layer issue when performing editing on multiple lights.
- Fixed an issue where selection in a debug panel would reset when cycling through enum items.
- Fixed material keywords with fbx importer.
>>>>>>> 317f976b

### Changed
- Removed the material pass probe volumes evaluation mode.
- Unifying the history validation pass so that it is only done once for the whole frame and not per effect.
- Updated the tooltip for the Decal Angle Fade property (requires to enable Decal Layers in both HDRP asset and Frame settings) (case 1308048).
- Fixed skybox for ortho cameras.

## [11.0.0] - 2020-10-21

### Added
- Added a new API to bake HDRP probes from C# (case 1276360)
- Added support for pre-exposure for planar reflections.
- Added support for nested volume components to volume system.
- Added a cameraCullingResult field in Custom Pass Context to give access to both custom pass and camera culling result.
- Added a toggle to allow to include or exclude smooth surfaces from ray traced reflection denoising.
- Added support for raytracing for AxF material
- Added rasterized area light shadows for AxF material
- Added a cloud system and the CloudLayer volume override.
- Added a setting in the HDRP asset to change the Density Volume mask resolution of being locked at 32x32x32 (HDRP Asset > Lighting > Volumetrics > Max Density Volume Size).
- Added a Falloff Mode (Linear or Exponential) in the Density Volume for volume blending with Blend Distance.
- Added per-stage shader keywords.

### Fixed
- Fixed probe volumes debug views.
- Fixed ShaderGraph Decal material not showing exposed properties.
- Fixed couple samplers that had the wrong name in raytracing code
- VFX: Fixed LPPV with lit particles in deferred (case 1293608)
- Fixed the default background color for previews to use the original color.
- Fixed compilation issues on platforms that don't support XR.
- Fixed issue with compute shader stripping for probe volumes variants.
- Fixed issue with an empty index buffer not being released.
- Fixed issue when debug full screen 'Transparent Screen Space Reflection' do not take in consideration debug exposure

### Changed
- Removed the material pass probe volumes evaluation mode.
- Volume parameter of type Cubemap can now accept Cubemap render textures and custom render textures.
- Removed the superior clamping value for the recursive rendering max ray length.
- Removed the superior clamping value for the ray tracing light cluster size.
- Removed the readonly keyword on the cullingResults of the CustomPassContext to allow users to overwrite.
- The DrawRenderers function of CustomPassUtils class now takes a sortingCriteria in parameter.
- When in half res, RTR denoising is executed at half resolution and the upscale happens at the end.
- Removed the upscale radius from the RTR.
- Density Volumes can now take a 3D RenderTexture as mask, the mask can use RGBA format for RGB fog.
- Decreased the minimal Fog Distance value in the Density Volume to 0.05.

## [10.3.0] - 2020-12-01

### Added
- Added a slider to control the fallback value of the directional shadow when the cascade have no coverage.
- Added light unit slider for automatic and automatic histrogram exposure limits.
- Added View Bias for mesh decals.
- Added support for the PlayStation 5 platform.

### Fixed
- Fixed computation of geometric normal in path tracing (case 1293029).
- Fixed issues with path-traced volumetric scattering (cases 1295222, 1295234).
- Fixed issue with faulty shadow transition when view is close to an object under some aspect ratio conditions
- Fixed issue where some ShaderGraph generated shaders were not SRP compatible because of UnityPerMaterial cbuffer layout mismatches [1292501] (https://issuetracker.unity3d.com/issues/a2-some-translucent-plus-alphaclipping-shadergraphs-are-not-srp-batcher-compatible)
- Fixed issues with path-traced volumetric scattering (cases 1295222, 1295234)
- Fixed Rendergraph issue with virtual texturing and debug mode while in forward.
- Fixed wrong coat normal space in shader graph
- Fixed NullPointerException when baking probes from the lighting window (case 1289680)
- Fixed volumetric fog with XR single-pass rendering.
- Fixed issues with first frame rendering when RenderGraph is used (auto exposure, AO)
- Fixed AOV api in render graph (case 1296605)
- Fixed a small discrepancy in the marker placement in light intensity sliders (case 1299750)
- Fixed issue with VT resolve pass rendergraph errors when opaque and transparent are disabled in frame settings.
- Fixed a bug in the sphere-aabb light cluster (case 1294767).
- Fixed issue when submitting SRPContext during EndCameraRendering.
- Fixed baked light being included into the ray tracing light cluster (case 1296203).
- Fixed enums UI for the shadergraph nodes.
- Fixed ShaderGraph stack blocks appearing when opening the settings in Hair and Eye ShaderGraphs.
- Fixed white screen when undoing in the editor.
- Fixed display of LOD Bias and maximum level in frame settings when using Quality Levels
- Fixed an issue when trying to open a look dev env library when Look Dev is not supported.
- Fixed shader graph not supporting indirectdxr multibounce (case 1294694).
- Fixed the planar depth texture not being properly created and rendered to (case 1299617).
- Fixed C# 8 compilation issue with turning on nullable checks (case 1300167)
- Fixed affects AO for deacl materials.
- Fixed case where material keywords would not get setup before usage.
- Fixed an issue with material using distortion from ShaderGraph init after Material creation (case 1294026)
- Fixed Clearcoat on Stacklit or Lit breaks when URP is imported into the project (case 1297806)
- VFX : Debug material view were rendering pink for albedo. (case 1290752)
- Fixed XR depth copy when using MSAA.
- Fixed GC allocations from XR occlusion mesh when using multipass.
- Fixed an issue with the frame count management for the volumetric fog (case 1299251).
- Fixed an issue with half res ssgi upscale.
- Fixed timing issues with accumulation motion blur
- Fixed register spilling on  FXC in light list shaders.
- Fixed issue with shadow mask and area lights.
- Fixed an issue with the capture callback (now includes post processing results).
- Fixed decal draw order for ShaderGraph decal materials.
- Fixed StackLit ShaderGraph surface option property block to only display energy conserving specular color option for the specular parametrization (case 1257050)
- Fixed missing BeginCameraRendering call for custom render mode of a Camera.
- Fixed LayerMask editor for volume parameters.
- Fixed the condition on temporal accumulation in the reflection denoiser (case 1303504).
- Fixed box light attenuation.
- Fixed after post process custom pass scale issue when dynamic resolution is enabled (case 1299194).
- Fixed an issue with light intensity prefab override application not visible in the inspector (case 1299563).
- Fixed Undo/Redo instability of light temperature.
- Fixed label style in pbr sky editor.
- Fixed side effect on styles during compositor rendering.
- Fixed size and spacing of compositor info boxes (case 1305652).
- Fixed spacing of UI widgets in the Graphics Compositor (case 1305638).
- Fixed undo-redo on layered lit editor.
- Fixed tesselation culling, big triangles using lit tesselation shader would dissapear when camera is too close to them (case 1299116)
- Fixed issue with compositor related custom passes still active after disabling the compositor (case 1305330)
- Fixed regression in Wizard that not fix runtime ressource anymore (case 1287627)
- Fixed error in Depth Of Field near radius blur calculation (case 1306228).
- Fixed a reload bug when using objects from the scene in the lookdev (case 1300916).
- Fixed some render texture leaks.
- Fixed light gizmo showing shadow near plane when shadows are disabled.
- Fixed path tracing alpha channel support (case 1304187).
- Fixed shadow matte not working with ambient occlusion when MSAA is enabled
- Fixed issues with compositor's undo (cases 1305633, 1307170).
- VFX : Debug material view incorrect depth test. (case 1293291)
- Fixed wrong shader / properties assignement to materials created from 3DsMax 2021 Physical Material. (case 1293576)
- Fixed Emissive color property from Autodesk Interactive materials not editable in Inspector. (case 1307234)
- Fixed exception when changing the current render pipeline to from HDRP to universal (case 1306291).
- Fixed an issue in shadergraph when switch from a RenderingPass (case 1307653)
- Fixed LookDev environment library assignement after leaving playmode.
- Fixed a locale issue with the diffusion profile property values in ShaderGraph on PC where comma is the decimal separator.
- Fixed error in the RTHandle scale of Depth Of Field when TAA is enabled.
- Fixed Quality Level set to the last one of the list after a Build (case 1307450)
- Fixed XR depth copy (case 1286908).
- Fixed Warnings about "SceneIdMap" missing script in eye material sample scene

### Changed
- Now reflection probes cannot have SSAO, SSGI, SSR, ray tracing effects or volumetric reprojection.
- Rename HDRP sub menu in Assets/Create/Shader to HD Render Pipeline for consistency.
- Improved robustness of volumetric sampling in path tracing (case 1295187).
- Changed the message when the graphics device doesn't support ray tracing (case 1287355).
- When a Custom Pass Volume is disabled, the custom pass Cleanup() function is called, it allows to release resources when the volume isn't used anymore.
- Enable Reflector for Spotlight by default
- Changed the convergence time of ssgi to 16 frames and the preset value
- Changed the clamping approach for RTR and RTGI (in both perf and quality) to improve visual quality.
- Changed the warning message for ray traced area shadows (case 1303410).
- Disabled specular occlusion for what we consider medium and larger scale ao > 1.25 with a 25cm falloff interval.
- Change the source value for the ray tracing frame index iterator from m_FrameCount to the camera frame count (case 1301356).
- Removed backplate from rendering of lighting cubemap as it did not really work conceptually and caused artefacts.
- Transparent materials created by the Model Importer are set to not cast shadows. ( case 1295747)
- Change some light unit slider value ranges to better reflect the lighting scenario.
- Change the tooltip for color shadows and semi-transparent shadows (case 1307704).

## [10.2.1] - 2020-11-30

### Added
- Added a warning when trying to bake with static lighting being in an invalid state.

### Fixed
- Fixed stylesheet reloading for LookDev window and Wizard window.
- Fixed XR single-pass rendering with legacy shaders using unity_StereoWorldSpaceCameraPos.
- Fixed issue displaying wrong debug mode in runtime debug menu UI.
- Fixed useless editor repaint when using lod bias.
- Fixed multi-editing with new light intensity slider.
- Fixed issue with density volumes flickering when editing shape box.
- Fixed issue with image layers in the graphics compositor (case 1289936).
- Fixed issue with angle fading when rotating decal projector.
- Fixed issue with gameview repaint in the graphics compositor (case 1290622).
- Fixed some labels being clipped in the Render Graph Viewer
- Fixed issue when decal projector material is none.
- Fixed the sampling of the normal buffer in the the forward transparent pass.
- Fixed bloom prefiltering tooltip.
- Fixed NullReferenceException when loading multipel scene async
- Fixed missing alpha blend state properties in Axf shader and update default stencil properties
- Fixed normal buffer not bound to custom pass anymore.
- Fixed issues with camera management in the graphics compositor (cases 1292548, 1292549).
- Fixed an issue where a warning about the static sky not being ready was wrongly displayed.
- Fixed the clear coat not being handled properly for SSR and RTR (case 1291654).
- Fixed ghosting in RTGI and RTAO when denoising is enabled and the RTHandle size is not equal to the Viewport size (case 1291654).
- Fixed alpha output when atmospheric scattering is enabled.
- Fixed issue with TAA history sharpening when view is downsampled.
- Fixed lookdev movement.
- Fixed volume component tooltips using the same parameter name.
- Fixed issue with saving some quality settings in volume overrides  (case 1293747)
- Fixed NullReferenceException in HDRenderPipeline.UpgradeResourcesIfNeeded (case 1292524)
- Fixed SSGI texture allocation when not using the RenderGraph.
- Fixed NullReference Exception when setting Max Shadows On Screen to 0 in the HDRP asset.
- Fixed path tracing accumulation not being reset when changing to a different frame of an animation.
- Fixed issue with saving some quality settings in volume overrides  (case 1293747)

### Changed
- Volume Manager now always tests scene culling masks. This was required to fix hybrid workflow.
- Now the screen space shadow is only used if the analytic value is valid.
- Distance based roughness is disabled by default and have a control
- Changed the name from the Depth Buffer Thickness to Depth Tolerance for SSGI (case 1301352).

## [10.2.0] - 2020-10-19

### Added
- Added a rough distortion frame setting and and info box on distortion materials.
- Adding support of 4 channel tex coords for ray tracing (case 1265309).
- Added a help button on the volume component toolbar for documentation.
- Added range remapping to metallic property for Lit and Decal shaders.
- Exposed the API to access HDRP shader pass names.
- Added the status check of default camera frame settings in the DXR wizard.
- Added frame setting for Virtual Texturing.
- Added a fade distance for light influencing volumetric lighting.
- Adding an "Include For Ray Tracing" toggle on lights to allow the user to exclude them when ray tracing is enabled in the frame settings of a camera.
- Added fog volumetric scattering support for path tracing.
- Added new algorithm for SSR with temporal accumulation
- Added quality preset of the new volumetric fog parameters.
- Added missing documentation for unsupported SG RT nodes and light's include for raytracing attrbute.
- Added documentation for LODs not being supported by ray tracing.
- Added more options to control how the component of motion vectors coming from the camera transform will affect the motion blur with new clamping modes.
- Added anamorphism support for phsyical DoF, switched to blue noise sampling and fixed tiling artifacts.

### Fixed
- Fixed an issue where the Exposure Shader Graph node had clipped text. (case 1265057)
- Fixed an issue when rendering into texture where alpha would not default to 1.0 when using 11_11_10 color buffer in non-dev builds.
- Fixed issues with reordering and hiding graphics compositor layers (cases 1283903, 1285282, 1283886).
- Fixed the possibility to have a shader with a pre-refraction render queue and refraction enabled at the same time.
- Fixed a migration issue with the rendering queue in ShaderGraph when upgrading to 10.x;
- Fixed the object space matrices in shader graph for ray tracing.
- Changed the cornea refraction function to take a view dir in object space.
- Fixed upside down XR occlusion mesh.
- Fixed precision issue with the atmospheric fog.
- Fixed issue with TAA and no motion vectors.
- Fixed the stripping not working the terrain alphatest feature required for terrain holes (case 1205902).
- Fixed bounding box generation that resulted in incorrect light culling (case 3875925).
- VFX : Fix Emissive writing in Opaque Lit Output with PSSL platforms (case 273378).
- Fixed issue where pivot of DecalProjector was not aligned anymore on Transform position when manipulating the size of the projector from the Inspector.
- Fixed a null reference exception when creating a diffusion profile asset.
- Fixed the diffusion profile not being registered as a dependency of the ShaderGraph.
- Fixing exceptions in the console when putting the SSGI in low quality mode (render graph).
- Fixed NullRef Exception when decals are in the scene, no asset is set and HDRP wizard is run.
- Fixed issue with TAA causing bleeding of a view into another when multiple views are visible.
- Fix an issue that caused issues of usability of editor if a very high resolution is set by mistake and then reverted back to a smaller resolution.
- Fixed issue where Default Volume Profile Asset change in project settings was not added to the undo stack (case 1285268).
- Fixed undo after enabling compositor.
- Fixed the ray tracing shadow UI being displayed while it shouldn't (case 1286391).
- Fixed issues with physically-based DoF, improved speed and robustness
- Fixed a warning happening when putting the range of lights to 0.
- Fixed issue when null parameters in a volume component would spam null reference errors. Produce a warning instead.
- Fixed volument component creation via script.
- Fixed GC allocs in render graph.
- Fixed scene picking passes.
- Fixed broken ray tracing light cluster full screen debug.
- Fixed dead code causing error.
- Fixed issue when dragging slider in inspector for ProjectionDepth.
- Fixed issue when resizing Inspector window that make the DecalProjector editor flickers.
- Fixed issue in DecalProjector editor when the Inspector window have a too small width: the size appears on 2 lines but the editor not let place for the second one.
- Fixed issue (null reference in console) when selecting a DensityVolume with rectangle selection.
- Fixed issue when linking the field of view with the focal length in physical camera
- Fixed supported platform build and error message.
- Fixed exceptions occuring when selecting mulitple decal projectors without materials assigned (case 1283659).
- Fixed LookDev error message when pipeline is not loaded.
- Properly reject history when enabling seond denoiser for RTGI.
- Fixed an issue that could cause objects to not be rendered when using Vulkan API.
- Fixed issue with lookdev shadows looking wrong upon exiting playmode.
- Fixed temporary Editor freeze when selecting AOV output in graphics compositor (case 1288744).
- Fixed normal flip with double sided materials.
- Fixed shadow resolution settings level in the light explorer.
- Fixed the ShaderGraph being dirty after the first save.
- Fixed XR shadows culling
- Fixed Nans happening when upscaling the RTGI.
- Fixed the adjust weight operation not being done for the non-rendergraph pipeline.
- Fixed overlap with SSR Transparent default frame settings message on DXR Wizard.
- Fixed alpha channel in the stop NaNs and motion blur shaders.
- Fixed undo of duplicate environments in the look dev environment library.
- Fixed a ghosting issue with RTShadows (Sun, Point and Spot), RTAO and RTGI when the camera is moving fast.
- Fixed a SSGI denoiser bug for large scenes.
- Fixed a Nan issue with SSGI.
- Fixed an issue with IsFrontFace node in Shader Graph not working properly
- Fixed CustomPassUtils.RenderFrom* functions and CustomPassUtils.DisableSinglePassRendering struct in VR.
- Fixed custom pass markers not recorded when render graph was enabled.
- Fixed exceptions when unchecking "Big Tile Prepass" on the frame settings with render-graph.
- Fixed an issue causing errors in GenerateMaxZ when opaque objects or decals are disabled.
- Fixed an issue with Bake button of Reflection Probe when in custom mode
- Fixed exceptions related to the debug display settings when changing the default frame settings.
- Fixed picking for materials with depth offset.
- Fixed issue with exposure history being uninitialized on second frame.
- Fixed issue when changing FoV with the physical camera fold-out closed.
- Fixed some labels being clipped in the Render Graph Viewer

### Changed
- Combined occlusion meshes into one to reduce draw calls and state changes with XR single-pass.
- Claryfied doc for the LayeredLit material.
- Various improvements for the Volumetric Fog.
- Use draggable fields for float scalable settings
- Migrated the fabric & hair shadergraph samples directly into the renderpipeline resources.
- Removed green coloration of the UV on the DecalProjector gizmo.
- Removed _BLENDMODE_PRESERVE_SPECULAR_LIGHTING keyword from shaders.
- Now the DXR wizard displays the name of the target asset that needs to be changed.
- Standardized naming for the option regarding Transparent objects being able to receive Screen Space Reflections.
- Making the reflection and refractions of cubemaps distance based.
- Changed Receive SSR to also controls Receive SSGI on opaque objects.
- Improved the punctual light shadow rescale algorithm.
- Changed the names of some of the parameters for the Eye Utils SG Nodes.
- Restored frame setting for async compute of contact shadows.
- Removed the possibility to have MSAA (through the frame settings) when ray tracing is active.
- Range handles for decal projector angle fading.
- Smoother angle fading for decal projector.

## [10.1.0] - 2020-10-12

### Added
- Added an option to have only the metering mask displayed in the debug mode.
- Added a new mode to cluster visualization debug where users can see a slice instead of the cluster on opaque objects.
- Added ray traced reflection support for the render graph version of the pipeline.
- Added render graph support of RTAO and required denoisers.
- Added render graph support of RTGI.
- Added support of RTSSS and Recursive Rendering in the render graph mode.
- Added support of RT and screen space shadow for render graph.
- Added tooltips with the full name of the (graphics) compositor properties to properly show large names that otherwise are clipped by the UI (case 1263590)
- Added error message if a callback AOV allocation fail
- Added marker for all AOV request operation on GPU
- Added remapping options for Depth Pyramid debug view mode
- Added an option to support AOV shader at runtime in HDRP settings (case 1265070)
- Added support of SSGI in the render graph mode.
- Added option for 11-11-10 format for cube reflection probes.
- Added an optional check in the HDRP DXR Wizard to verify 64 bits target architecture
- Added option to display timing stats in the debug menu as an average over 1 second.
- Added a light unit slider to provide users more context when authoring physically based values.
- Added a way to check the normals through the material views.
- Added Simple mode to Earth Preset for PBR Sky
- Added the export of normals during the prepass for shadow matte for proper SSAO calculation.
- Added the usage of SSAO for shadow matte unlit shader graph.
- Added the support of input system V2
- Added a new volume component parameter to control the max ray length of directional lights(case 1279849).
- Added support for 'Pyramid' and 'Box' spot light shapes in path tracing.
- Added high quality prefiltering option for Bloom.
- Added support for camera relative ray tracing (and keeping non-camera relative ray tracing working)
- Added a rough refraction option on planar reflections.
- Added scalability settings for the planar reflection resolution.
- Added tests for AOV stacking and UI rendering in the graphics compositor.
- Added a new ray tracing only function that samples the specular part of the materials.
- Adding missing marker for ray tracing profiling (RaytracingDeferredLighting)
- Added the support of eye shader for ray tracing.
- Exposed Refraction Model to the material UI when using a Lit ShaderGraph.
- Added bounding sphere support to screen-space axis-aligned bounding box generation pass.

### Fixed
- Fixed several issues with physically-based DoF (TAA ghosting of the CoC buffer, smooth layer transitions, etc)
- Fixed GPU hang on D3D12 on xbox.
- Fixed game view artifacts on resizing when hardware dynamic resolution was enabled
- Fixed black line artifacts occurring when Lanczos upsampling was set for dynamic resolution
- Fixed Amplitude -> Min/Max parametrization conversion
- Fixed CoatMask block appearing when creating lit master node (case 1264632)
- Fixed issue with SceneEV100 debug mode indicator when rescaling the window.
- Fixed issue with PCSS filter being wrong on first frame.
- Fixed issue with emissive mesh for area light not appearing in playmode if Reload Scene option is disabled in Enter Playmode Settings.
- Fixed issue when Reflection Probes are set to OnEnable and are never rendered if the probe is enabled when the camera is farther than the probe fade distance.
- Fixed issue with sun icon being clipped in the look dev window.
- Fixed error about layers when disabling emissive mesh for area lights.
- Fixed issue when the user deletes the composition graph or .asset in runtime (case 1263319)
- Fixed assertion failure when changing resolution to compositor layers after using AOVs (case 1265023)
- Fixed flickering layers in graphics compositor (case 1264552)
- Fixed issue causing the editor field not updating the disc area light radius.
- Fixed issues that lead to cookie atlas to be updated every frame even if cached data was valid.
- Fixed an issue where world space UI was not emitted for reflection cameras in HDRP
- Fixed an issue with cookie texture atlas that would cause realtime textures to always update in the atlas even when the content did not change.
- Fixed an issue where only one of the two lookdev views would update when changing the default lookdev volume profile.
- Fixed a bug related to light cluster invalidation.
- Fixed shader warning in DofGather (case 1272931)
- Fixed AOV export of depth buffer which now correctly export linear depth (case 1265001)
- Fixed issue that caused the decal atlas to not be updated upon changing of the decal textures content.
- Fixed "Screen position out of view frustum" error when camera is at exactly the planar reflection probe location.
- Fixed Amplitude -> Min/Max parametrization conversion
- Fixed issue that allocated a small cookie for normal spot lights.
- Fixed issue when undoing a change in diffuse profile list after deleting the volume profile.
- Fixed custom pass re-ordering and removing.
- Fixed TAA issue and hardware dynamic resolution.
- Fixed a static lighting flickering issue caused by having an active planar probe in the scene while rendering inspector preview.
- Fixed an issue where even when set to OnDemand, the sky lighting would still be updated when changing sky parameters.
- Fixed an error message trigerred when a mesh has more than 32 sub-meshes (case 1274508).
- Fixed RTGI getting noisy for grazying angle geometry (case 1266462).
- Fixed an issue with TAA history management on pssl.
- Fixed the global illumination volume override having an unwanted advanced mode (case 1270459).
- Fixed screen space shadow option displayed on directional shadows while they shouldn't (case 1270537).
- Fixed the handling of undo and redo actions in the graphics compositor (cases 1268149, 1266212, 1265028)
- Fixed issue with composition graphs that include virtual textures, cubemaps and other non-2D textures (cases 1263347, 1265638).
- Fixed issues when selecting a new composition graph or setting it to None (cases 1263350, 1266202)
- Fixed ArgumentNullException when saving shader graphs after removing the compositor from the scene (case 1268658)
- Fixed issue with updating the compositor output when not in play mode (case 1266216)
- Fixed warning with area mesh (case 1268379)
- Fixed issue with diffusion profile not being updated upon reset of the editor.
- Fixed an issue that lead to corrupted refraction in some scenarios on xbox.
- Fixed for light loop scalarization not happening.
- Fixed issue with stencil not being set in rendergraph mode.
- Fixed for post process being overridable in reflection probes even though it is not supported.
- Fixed RTGI in performance mode when light layers are enabled on the asset.
- Fixed SSS materials appearing black in matcap mode.
- Fixed a collision in the interaction of RTR and RTGI.
- Fix for lookdev toggling renderers that are set to non editable or are hidden in the inspector.
- Fixed issue with mipmap debug mode not properly resetting full screen mode (and viceversa).
- Added unsupported message when using tile debug mode with MSAA.
- Fixed SSGI compilation issues on PS4.
- Fixed "Screen position out of view frustum" error when camera is on exactly the planar reflection probe plane.
- Workaround issue that caused objects using eye shader to not be rendered on xbox.
- Fixed GC allocation when using XR single-pass test mode.
- Fixed text in cascades shadow split being truncated.
- Fixed rendering of custom passes in the Custom Pass Volume inspector
- Force probe to render again if first time was during async shader compilation to avoid having cyan objects.
- Fixed for lookdev library field not being refreshed upon opening a library from the environment library inspector.
- Fixed serialization issue with matcap scale intensity.
- Close Add Override popup of Volume Inspector when the popup looses focus (case 1258571)
- Light quality setting for contact shadow set to on for High quality by default.
- Fixed an exception thrown when closing the look dev because there is no active SRP anymore.
- Fixed alignment of framesettings in HDRP Default Settings
- Fixed an exception thrown when closing the look dev because there is no active SRP anymore.
- Fixed an issue where entering playmode would close the LookDev window.
- Fixed issue with rendergraph on console failing on SSS pass.
- Fixed Cutoff not working properly with ray tracing shaders default and SG (case 1261292).
- Fixed shader compilation issue with Hair shader and debug display mode
- Fixed cubemap static preview not updated when the asset is imported.
- Fixed wizard DXR setup on non-DXR compatible devices.
- Fixed Custom Post Processes affecting preview cameras.
- Fixed issue with lens distortion breaking rendering.
- Fixed save popup appearing twice due to HDRP wizard.
- Fixed error when changing planar probe resolution.
- Fixed the dependecy of FrameSettings (MSAA, ClearGBuffer, DepthPrepassWithDeferred) (case 1277620).
- Fixed the usage of GUIEnable for volume components (case 1280018).
- Fixed the diffusion profile becoming invalid when hitting the reset (case 1269462).
- Fixed issue with MSAA resolve killing the alpha channel.
- Fixed a warning in materialevalulation
- Fixed an error when building the player.
- Fixed issue with box light not visible if range is below one and range attenuation is off.
- Fixed an issue that caused a null reference when deleting camera component in a prefab. (case 1244430)
- Fixed issue with bloom showing a thin black line after rescaling window.
- Fixed rendergraph motion vector resolve.
- Fixed the Ray-Tracing related Debug Display not working in render graph mode.
- Fix nan in pbr sky
- Fixed Light skin not properly applied on the LookDev when switching from Dark Skin (case 1278802)
- Fixed accumulation on DX11
- Fixed issue with screen space UI not drawing on the graphics compositor (case 1279272).
- Fixed error Maximum allowed thread group count is 65535 when resolution is very high.
- LOD meshes are now properly stripped based on the maximum lod value parameters contained in the HDRP asset.
- Fixed an inconsistency in the LOD group UI where LOD bias was not the right one.
- Fixed outlines in transitions between post-processed and plain regions in the graphics compositor (case 1278775).
- Fix decal being applied twice with LOD Crossfade.
- Fixed camera stacking for AOVs in the graphics compositor (case 1273223).
- Fixed backface selection on some shader not ignore correctly.
- Disable quad overdraw on ps4.
- Fixed error when resizing the graphics compositor's output and when re-adding a compositor in the scene
- Fixed issues with bloom, alpha and HDR layers in the compositor (case 1272621).
- Fixed alpha not having TAA applied to it.
- Fix issue with alpha output in forward.
- Fix compilation issue on Vulkan for shaders using high quality shadows in XR mode.
- Fixed wrong error message when fixing DXR resources from Wizard.
- Fixed compilation error of quad overdraw with double sided materials
- Fixed screen corruption on xbox when using TAA and Motion Blur with rendergraph.
- Fixed UX issue in the graphics compositor related to clear depth and the defaults for new layers, add better tooltips and fix minor bugs (case 1283904)
- Fixed scene visibility not working for custom pass volumes.
- Fixed issue with several override entries in the runtime debug menu.
- Fixed issue with rendergraph failing to execute every 30 minutes.
- Fixed Lit ShaderGraph surface option property block to only display transmission and energy conserving specular color options for their proper material mode (case 1257050)
- Fixed nan in reflection probe when volumetric fog filtering is enabled, causing the whole probe to be invalid.
- Fixed Debug Color pixel became grey
- Fixed TAA flickering on the very edge of screen.
- Fixed profiling scope for quality RTGI.
- Fixed the denoising and multi-sample not being used for smooth multibounce RTReflections.
- Fixed issue where multiple cameras would cause GC each frame.
- Fixed after post process rendering pass options not showing for unlit ShaderGraphs.
- Fixed null reference in the Undo callback of the graphics compositor
- Fixed cullmode for SceneSelectionPass.
- Fixed issue that caused non-static object to not render at times in OnEnable reflection probes.
- Baked reflection probes now correctly use static sky for ambient lighting.

### Changed
- Preparation pass for RTSSShadows to be supported by render graph.
- Add tooltips with the full name of the (graphics) compositor properties to properly show large names that otherwise are clipped by the UI (case 1263590)
- Composition profile .asset files cannot be manually edited/reset by users (to avoid breaking things - case 1265631)
- Preparation pass for RTSSShadows to be supported by render graph.
- Changed the way the ray tracing property is displayed on the material (QOL 1265297).
- Exposed lens attenuation mode in default settings and remove it as a debug mode.
- Composition layers without any sub layers are now cleared to black to avoid confusion (case 1265061).
- Slight reduction of VGPR used by area light code.
- Changed thread group size for contact shadows (save 1.1ms on PS4)
- Make sure distortion stencil test happens before pixel shader is run.
- Small optimization that allows to skip motion vector prepping when the whole wave as velocity of 0.
- Improved performance to avoid generating coarse stencil buffer when not needed.
- Remove HTile generation for decals (faster without).
- Improving SSGI Filtering and fixing a blend issue with RTGI.
- Changed the Trackball UI so that it allows explicit numeric values.
- Reduce the G-buffer footprint of anisotropic materials
- Moved SSGI out of preview.
- Skip an unneeded depth buffer copy on consoles.
- Replaced the Density Volume Texture Tool with the new 3D Texture Importer.
- Rename Raytracing Node to Raytracing Quality Keyword and rename high and low inputs as default and raytraced. All raytracing effects now use the raytraced mode but path tracing.
- Moved diffusion profile list to the HDRP default settings panel.
- Skip biquadratic resampling of vbuffer when volumetric fog filtering is enabled.
- Optimized Grain and sRGB Dithering.
- On platforms that allow it skip the first mip of the depth pyramid and compute it alongside the depth buffer used for low res transparents.
- When trying to install the local configuration package, if another one is already present the user is now asked whether they want to keep it or not.
- Improved MSAA color resolve to fix issues when very bright and very dark samples are resolved together.
- Improve performance of GPU light AABB generation
- Removed the max clamp value for the RTR, RTAO and RTGI's ray length (case 1279849).
- Meshes assigned with a decal material are not visible anymore in ray-tracing or path-tracing.
- Removed BLEND shader keywords.
- Remove a rendergraph debug option to clear resources on release from UI.
- added SV_PrimitiveID in the VaryingMesh structure for fulldebugscreenpass as well as primitiveID in FragInputs
- Changed which local frame is used for multi-bounce RTReflections.
- Move System Generated Values semantics out of VaryingsMesh structure.
- Other forms of FSAA are silently deactivated, when path tracing is on.
- Removed XRSystemTests. The GC verification is now done during playmode tests (case 1285012).
- SSR now uses the pre-refraction color pyramid.
- Various improvements for the Volumetric Fog.
- Optimizations for volumetric fog.

## [10.0.0] - 2019-06-10

### Added
- Ray tracing support for VR single-pass
- Added sharpen filter shader parameter and UI for TemporalAA to control image quality instead of hardcoded value
- Added frame settings option for custom post process and custom passes as well as custom color buffer format option.
- Add check in wizard on SRP Batcher enabled.
- Added default implementations of OnPreprocessMaterialDescription for FBX, Obj, Sketchup and 3DS file formats.
- Added custom pass fade radius
- Added after post process injection point for custom passes
- Added basic alpha compositing support - Alpha is available afterpostprocess when using FP16 buffer format.
- Added falloff distance on Reflection Probe and Planar Reflection Probe
- Added Backplate projection from the HDRISky
- Added Shadow Matte in UnlitMasterNode, which only received shadow without lighting
- Added hability to name LightLayers in HDRenderPipelineAsset
- Added a range compression factor for Reflection Probe and Planar Reflection Probe to avoid saturation of colors.
- Added path tracing support for directional, point and spot lights, as well as emission from Lit and Unlit.
- Added non temporal version of SSAO.
- Added more detailed ray tracing stats in the debug window
- Added Disc area light (bake only)
- Added a warning in the material UI to prevent transparent + subsurface-scattering combination.
- Added XR single-pass setting into HDRP asset
- Added a penumbra tint option for lights
- Added support for depth copy with XR SDK
- Added debug setting to Render Pipeline Debug Window to list the active XR views
- Added an option to filter the result of the volumetric lighting (off by default).
- Added a transmission multiplier for directional lights
- Added XR single-pass test mode to Render Pipeline Debug Window
- Added debug setting to Render Pipeline Window to list the active XR views
- Added a new refraction mode for the Lit shader (thin). Which is a box refraction with small thickness values
- Added the code to support Barn Doors for Area Lights based on a shaderconfig option.
- Added HDRPCameraBinder property binder for Visual Effect Graph
- Added "Celestial Body" controls to the Directional Light
- Added new parameters to the Physically Based Sky
- Added Reflections to the DXR Wizard
- Added the possibility to have ray traced colored and semi-transparent shadows on directional lights.
- Added a check in the custom post process template to throw an error if the default shader is not found.
- Exposed the debug overlay ratio in the debug menu.
- Added a separate frame settings for tonemapping alongside color grading.
- Added the receive fog option in the material UI for ShaderGraphs.
- Added a public virtual bool in the custom post processes API to specify if a post processes should be executed in the scene view.
- Added a menu option that checks scene issues with ray tracing. Also removed the previously existing warning at runtime.
- Added Contrast Adaptive Sharpen (CAS) Upscaling effect.
- Added APIs to update probe settings at runtime.
- Added documentation for the rayTracingSupported method in HDRP
- Added user-selectable format for the post processing passes.
- Added support for alpha channel in some post-processing passes (DoF, TAA, Uber).
- Added warnings in FrameSettings inspector when using DXR and atempting to use Asynchronous Execution.
- Exposed Stencil bits that can be used by the user.
- Added history rejection based on velocity of intersected objects for directional, point and spot lights.
- Added a affectsVolumetric field to the HDAdditionalLightData API to know if light affects volumetric fog.
- Add OS and Hardware check in the Wizard fixes for DXR.
- Added option to exclude camera motion from motion blur.
- Added semi-transparent shadows for point and spot lights.
- Added support for semi-transparent shadow for unlit shader and unlit shader graph.
- Added the alpha clip enabled toggle to the material UI for all HDRP shader graphs.
- Added Material Samples to explain how to use the lit shader features
- Added an initial implementation of ray traced sub surface scattering
- Added AssetPostprocessors and Shadergraphs to handle Arnold Standard Surface and 3DsMax Physical material import from FBX.
- Added support for Smoothness Fade start work when enabling ray traced reflections.
- Added Contact shadow, Micro shadows and Screen space refraction API documentation.
- Added script documentation for SSR, SSAO (ray tracing), GI, Light Cluster, RayTracingSettings, Ray Counters, etc.
- Added path tracing support for refraction and internal reflections.
- Added support for Thin Refraction Model and Lit's Clear Coat in Path Tracing.
- Added the Tint parameter to Sky Colored Fog.
- Added of Screen Space Reflections for Transparent materials
- Added a fallback for ray traced area light shadows in case the material is forward or the lit mode is forward.
- Added a new debug mode for light layers.
- Added an "enable" toggle to the SSR volume component.
- Added support for anisotropic specular lobes in path tracing.
- Added support for alpha clipping in path tracing.
- Added support for light cookies in path tracing.
- Added support for transparent shadows in path tracing.
- Added support for iridescence in path tracing.
- Added support for background color in path tracing.
- Added a path tracing test to the test suite.
- Added a warning and workaround instructions that appear when you enable XR single-pass after the first frame with the XR SDK.
- Added the exposure sliders to the planar reflection probe preview
- Added support for subsurface scattering in path tracing.
- Added a new mode that improves the filtering of ray traced shadows (directional, point and spot) based on the distance to the occluder.
- Added support of cookie baking and add support on Disc light.
- Added support for fog attenuation in path tracing.
- Added a new debug panel for volumes
- Added XR setting to control camera jitter for temporal effects
- Added an error message in the DrawRenderers custom pass when rendering opaque objects with an HDRP asset in DeferredOnly mode.
- Added API to enable proper recording of path traced scenes (with the Unity recorder or other tools).
- Added support for fog in Recursive rendering, ray traced reflections and ray traced indirect diffuse.
- Added an alpha blend option for recursive rendering
- Added support for stack lit for ray tracing effects.
- Added support for hair for ray tracing effects.
- Added support for alpha to coverage for HDRP shaders and shader graph
- Added support for Quality Levels to Subsurface Scattering.
- Added option to disable XR rendering on the camera settings.
- Added support for specular AA from geometric curvature in AxF
- Added support for baked AO (no input for now) in AxF
- Added an info box to warn about depth test artifacts when rendering object twice in custom passes with MSAA.
- Added a frame setting for alpha to mask.
- Added support for custom passes in the AOV API
- Added Light decomposition lighting debugging modes and support in AOV
- Added exposure compensation to Fixed exposure mode
- Added support for rasterized area light shadows in StackLit
- Added support for texture-weighted automatic exposure
- Added support for POM for emissive map
- Added alpha channel support in motion blur pass.
- Added the HDRP Compositor Tool (in Preview).
- Added a ray tracing mode option in the HDRP asset that allows to override and shader stripping.
- Added support for arbitrary resolution scaling of Volumetric Lighting to the Fog volume component.
- Added range attenuation for box-shaped spotlights.
- Added scenes for hair and fabric and decals with material samples
- Added fabric materials and textures
- Added information for fabric materials in fabric scene
- Added a DisplayInfo attribute to specify a name override and a display order for Volume Component fields (used only in default inspector for now).
- Added Min distance to contact shadows.
- Added support for Depth of Field in path tracing (by sampling the lens aperture).
- Added an API in HDRP to override the camera within the rendering of a frame (mainly for custom pass).
- Added a function (HDRenderPipeline.ResetRTHandleReferenceSize) to reset the reference size of RTHandle systems.
- Added support for AxF measurements importing into texture resources tilings.
- Added Layer parameter on Area Light to modify Layer of generated Emissive Mesh
- Added a flow map parameter to HDRI Sky
- Implemented ray traced reflections for transparent objects.
- Add a new parameter to control reflections in recursive rendering.
- Added an initial version of SSGI.
- Added Virtual Texturing cache settings to control the size of the Streaming Virtual Texturing caches.
- Added back-compatibility with builtin stereo matrices.
- Added CustomPassUtils API to simplify Blur, Copy and DrawRenderers custom passes.
- Added Histogram guided automatic exposure.
- Added few exposure debug modes.
- Added support for multiple path-traced views at once (e.g., scene and game views).
- Added support for 3DsMax's 2021 Simplified Physical Material from FBX files in the Model Importer.
- Added custom target mid grey for auto exposure.
- Added CustomPassUtils API to simplify Blur, Copy and DrawRenderers custom passes.
- Added an API in HDRP to override the camera within the rendering of a frame (mainly for custom pass).
- Added more custom pass API functions, mainly to render objects from another camera.
- Added support for transparent Unlit in path tracing.
- Added a minimal lit used for RTGI in peformance mode.
- Added procedural metering mask that can follow an object
- Added presets quality settings for RTAO and RTGI.
- Added an override for the shadow culling that allows better directional shadow maps in ray tracing effects (RTR, RTGI, RTSSS and RR).
- Added a Cloud Layer volume override.
- Added Fast Memory support for platform that support it.
- Added CPU and GPU timings for ray tracing effects.
- Added support to combine RTSSS and RTGI (1248733).
- Added IES Profile support for Point, Spot and Rectangular-Area lights
- Added support for multiple mapping modes in AxF.
- Add support of lightlayers on indirect lighting controller
- Added compute shader stripping.
- Added Cull Mode option for opaque materials and ShaderGraphs.
- Added scene view exposure override.
- Added support for exposure curve remapping for min/max limits.
- Added presets for ray traced reflections.
- Added final image histogram debug view (both luminance and RGB).
- Added an example texture and rotation to the Cloud Layer volume override.
- Added an option to extend the camera culling for skinned mesh animation in ray tracing effects (1258547).
- Added decal layer system similar to light layer. Mesh will receive a decal when both decal layer mask matches.
- Added shader graph nodes for rendering a complex eye shader.
- Added more controls to contact shadows and increased quality in some parts.
- Added a physically based option in DoF volume.
- Added API to check if a Camera, Light or ReflectionProbe is compatible with HDRP.
- Added path tracing test scene for normal mapping.
- Added missing API documentation.
- Remove CloudLayer
- Added quad overdraw and vertex density debug modes.

### Fixed
- fix when saved HDWizard window tab index out of range (1260273)
- Fix when rescale probe all direction below zero (1219246)
- Update documentation of HDRISky-Backplate, precise how to have Ambient Occlusion on the Backplate
- Sorting, undo, labels, layout in the Lighting Explorer.
- Fixed sky settings and materials in Shader Graph Samples package
- Fix/workaround a probable graphics driver bug in the GTAO shader.
- Fixed Hair and PBR shader graphs double sided modes
- Fixed an issue where updating an HDRP asset in the Quality setting panel would not recreate the pipeline.
- Fixed issue with point lights being considered even when occupying less than a pixel on screen (case 1183196)
- Fix a potential NaN source with iridescence (case 1183216)
- Fixed issue of spotlight breaking when minimizing the cone angle via the gizmo (case 1178279)
- Fixed issue that caused decals not to modify the roughness in the normal buffer, causing SSR to not behave correctly (case 1178336)
- Fixed lit transparent refraction with XR single-pass rendering
- Removed extra jitter for TemporalAA in VR
- Fixed ShaderGraph time in main preview
- Fixed issue on some UI elements in HDRP asset not expanding when clicking the arrow (case 1178369)
- Fixed alpha blending in custom post process
- Fixed the modification of the _AlphaCutoff property in the material UI when exposed with a ShaderGraph parameter.
- Fixed HDRP test `1218_Lit_DiffusionProfiles` on Vulkan.
- Fixed an issue where building a player in non-dev mode would generate render target error logs every frame
- Fixed crash when upgrading version of HDRP
- Fixed rendering issues with material previews
- Fixed NPE when using light module in Shuriken particle systems (1173348).
- Refresh cached shadow on editor changes
- Fixed light supported units caching (1182266)
- Fixed an issue where SSAO (that needs temporal reprojection) was still being rendered when Motion Vectors were not available (case 1184998)
- Fixed a nullref when modifying the height parameters inside the layered lit shader UI.
- Fixed Decal gizmo that become white after exiting play mode
- Fixed Decal pivot position to behave like a spotlight
- Fixed an issue where using the LightingOverrideMask would break sky reflection for regular cameras
- Fix DebugMenu FrameSettingsHistory persistency on close
- Fix DensityVolume, ReflectionProbe aned PlanarReflectionProbe advancedControl display
- Fix DXR scene serialization in wizard
- Fixed an issue where Previews would reallocate History Buffers every frame
- Fixed the SetLightLayer function in HDAdditionalLightData setting the wrong light layer
- Fix error first time a preview is created for planar
- Fixed an issue where SSR would use an incorrect roughness value on ForwardOnly (StackLit, AxF, Fabric, etc.) materials when the pipeline is configured to also allow deferred Lit.
- Fixed issues with light explorer (cases 1183468, 1183269)
- Fix dot colors in LayeredLit material inspector
- Fix undo not resetting all value when undoing the material affectation in LayerLit material
- Fix for issue that caused gizmos to render in render textures (case 1174395)
- Fixed the light emissive mesh not updated when the light was disabled/enabled
- Fixed light and shadow layer sync when setting the HDAdditionalLightData.lightlayersMask property
- Fixed a nullref when a custom post process component that was in the HDRP PP list is removed from the project
- Fixed issue that prevented decals from modifying specular occlusion (case 1178272).
- Fixed exposure of volumetric reprojection
- Fixed multi selection support for Scalable Settings in lights
- Fixed font shaders in test projects for VR by using a Shader Graph version
- Fixed refresh of baked cubemap by incrementing updateCount at the end of the bake (case 1158677).
- Fixed issue with rectangular area light when seen from the back
- Fixed decals not affecting lightmap/lightprobe
- Fixed zBufferParams with XR single-pass rendering
- Fixed moving objects not rendered in custom passes
- Fixed abstract classes listed in the + menu of the custom pass list
- Fixed custom pass that was rendered in previews
- Fixed precision error in zero value normals when applying decals (case 1181639)
- Fixed issue that triggered No Scene Lighting view in game view as well (case 1156102)
- Assign default volume profile when creating a new HDRP Asset
- Fixed fov to 0 in planar probe breaking the projection matrix (case 1182014)
- Fixed bugs with shadow caching
- Reassign the same camera for a realtime probe face render request to have appropriate history buffer during realtime probe rendering.
- Fixed issue causing wrong shading when normal map mode is Object space, no normal map is set, but a detail map is present (case 1143352)
- Fixed issue with decal and htile optimization
- Fixed TerrainLit shader compilation error regarding `_Control0_TexelSize` redefinition (case 1178480).
- Fixed warning about duplicate HDRuntimeReflectionSystem when configuring play mode without domain reload.
- Fixed an editor crash when multiple decal projectors were selected and some had null material
- Added all relevant fix actions to FixAll button in Wizard
- Moved FixAll button on top of the Wizard
- Fixed an issue where fog color was not pre-exposed correctly
- Fix priority order when custom passes are overlapping
- Fix cleanup not called when the custom pass GameObject is destroyed
- Replaced most instances of GraphicsSettings.renderPipelineAsset by GraphicsSettings.currentRenderPipeline. This should fix some parameters not working on Quality Settings overrides.
- Fixed an issue with Realtime GI not working on upgraded projects.
- Fixed issue with screen space shadows fallback texture was not set as a texture array.
- Fixed Pyramid Lights bounding box
- Fixed terrain heightmap default/null values and epsilons
- Fixed custom post-processing effects breaking when an abstract class inherited from `CustomPostProcessVolumeComponent`
- Fixed XR single-pass rendering in Editor by using ShaderConfig.s_XrMaxViews to allocate matrix array
- Multiple different skies rendered at the same time by different cameras are now handled correctly without flickering
- Fixed flickering issue happening when different volumes have shadow settings and multiple cameras are present.
- Fixed issue causing planar probes to disappear if there is no light in the scene.
- Fixed a number of issues with the prefab isolation mode (Volumes leaking from the main scene and reflection not working properly)
- Fixed an issue with fog volume component upgrade not working properly
- Fixed Spot light Pyramid Shape has shadow artifacts on aspect ratio values lower than 1
- Fixed issue with AO upsampling in XR
- Fixed camera without HDAdditionalCameraData component not rendering
- Removed the macro ENABLE_RAYTRACING for most of the ray tracing code
- Fixed prefab containing camera reloading in loop while selected in the Project view
- Fixed issue causing NaN wheh the Z scale of an object is set to 0.
- Fixed DXR shader passes attempting to render before pipeline loaded
- Fixed black ambient sky issue when importing a project after deleting Library.
- Fixed issue when upgrading a Standard transparent material (case 1186874)
- Fixed area light cookies not working properly with stack lit
- Fixed material render queue not updated when the shader is changed in the material inspector.
- Fixed a number of issues with full screen debug modes not reseting correctly when setting another mutually exclusive mode
- Fixed compile errors for platforms with no VR support
- Fixed an issue with volumetrics and RTHandle scaling (case 1155236)
- Fixed an issue where sky lighting might be updated uselessly
- Fixed issue preventing to allow setting decal material to none (case 1196129)
- Fixed XR multi-pass decals rendering
- Fixed several fields on Light Inspector that not supported Prefab overrides
- Fixed EOL for some files
- Fixed scene view rendering with volumetrics and XR enabled
- Fixed decals to work with multiple cameras
- Fixed optional clear of GBuffer (Was always on)
- Fixed render target clears with XR single-pass rendering
- Fixed HDRP samples file hierarchy
- Fixed Light units not matching light type
- Fixed QualitySettings panel not displaying HDRP Asset
- Fixed black reflection probes the first time loading a project
- Fixed y-flip in scene view with XR SDK
- Fixed Decal projectors do not immediately respond when parent object layer mask is changed in editor.
- Fixed y-flip in scene view with XR SDK
- Fixed a number of issues with Material Quality setting
- Fixed the transparent Cull Mode option in HD unlit master node settings only visible if double sided is ticked.
- Fixed an issue causing shadowed areas by contact shadows at the edge of far clip plane if contact shadow length is very close to far clip plane.
- Fixed editing a scalable settings will edit all loaded asset in memory instead of targetted asset.
- Fixed Planar reflection default viewer FOV
- Fixed flickering issues when moving the mouse in the editor with ray tracing on.
- Fixed the ShaderGraph main preview being black after switching to SSS in the master node settings
- Fixed custom fullscreen passes in VR
- Fixed camera culling masks not taken in account in custom pass volumes
- Fixed object not drawn in custom pass when using a DrawRenderers with an HDRP shader in a build.
- Fixed injection points for Custom Passes (AfterDepthAndNormal and BeforePreRefraction were missing)
- Fixed a enum to choose shader tags used for drawing objects (DepthPrepass or Forward) when there is no override material.
- Fixed lit objects in the BeforePreRefraction, BeforeTransparent and BeforePostProcess.
- Fixed the None option when binding custom pass render targets to allow binding only depth or color.
- Fixed custom pass buffers allocation so they are not allocated if they're not used.
- Fixed the Custom Pass entry in the volume create asset menu items.
- Fixed Prefab Overrides workflow on Camera.
- Fixed alignment issue in Preset for Camera.
- Fixed alignment issue in Physical part for Camera.
- Fixed FrameSettings multi-edition.
- Fixed a bug happening when denoising multiple ray traced light shadows
- Fixed minor naming issues in ShaderGraph settings
- VFX: Removed z-fight glitches that could appear when using deferred depth prepass and lit quad primitives
- VFX: Preserve specular option for lit outputs (matches HDRP lit shader)
- Fixed an issue with Metal Shader Compiler and GTAO shader for metal
- Fixed resources load issue while upgrading HDRP package.
- Fix LOD fade mask by accounting for field of view
- Fixed spot light missing from ray tracing indirect effects.
- Fixed a UI bug in the diffusion profile list after fixing them from the wizard.
- Fixed the hash collision when creating new diffusion profile assets.
- Fixed a light leaking issue with box light casting shadows (case 1184475)
- Fixed Cookie texture type in the cookie slot of lights (Now displays a warning because it is not supported).
- Fixed a nullref that happens when using the Shuriken particle light module
- Fixed alignment in Wizard
- Fixed text overflow in Wizard's helpbox
- Fixed Wizard button fix all that was not automatically grab all required fixes
- Fixed VR tab for MacOS in Wizard
- Fixed local config package workflow in Wizard
- Fixed issue with contact shadows shifting when MSAA is enabled.
- Fixed EV100 in the PBR sky
- Fixed an issue In URP where sometime the camera is not passed to the volume system and causes a null ref exception (case 1199388)
- Fixed nullref when releasing HDRP with custom pass disabled
- Fixed performance issue derived from copying stencil buffer.
- Fixed an editor freeze when importing a diffusion profile asset from a unity package.
- Fixed an exception when trying to reload a builtin resource.
- Fixed the light type intensity unit reset when switching the light type.
- Fixed compilation error related to define guards and CreateLayoutFromXrSdk()
- Fixed documentation link on CustomPassVolume.
- Fixed player build when HDRP is in the project but not assigned in the graphic settings.
- Fixed an issue where ambient probe would be black for the first face of a baked reflection probe
- VFX: Fixed Missing Reference to Visual Effect Graph Runtime Assembly
- Fixed an issue where rendering done by users in EndCameraRendering would be executed before the main render loop.
- Fixed Prefab Override in main scope of Volume.
- Fixed alignment issue in Presset of main scope of Volume.
- Fixed persistence of ShowChromeGizmo and moved it to toolbar for coherency in ReflectionProbe and PlanarReflectionProbe.
- Fixed Alignement issue in ReflectionProbe and PlanarReflectionProbe.
- Fixed Prefab override workflow issue in ReflectionProbe and PlanarReflectionProbe.
- Fixed empty MoreOptions and moved AdvancedManipulation in a dedicated location for coherency in ReflectionProbe and PlanarReflectionProbe.
- Fixed Prefab override workflow issue in DensityVolume.
- Fixed empty MoreOptions and moved AdvancedManipulation in a dedicated location for coherency in DensityVolume.
- Fix light limit counts specified on the HDRP asset
- Fixed Quality Settings for SSR, Contact Shadows and Ambient Occlusion volume components
- Fixed decalui deriving from hdshaderui instead of just shaderui
- Use DelayedIntField instead of IntField for scalable settings
- Fixed init of debug for FrameSettingsHistory on SceneView camera
- Added a fix script to handle the warning 'referenced script in (GameObject 'SceneIDMap') is missing'
- Fix Wizard load when none selected for RenderPipelineAsset
- Fixed TerrainLitGUI when per-pixel normal property is not present.
- Fixed rendering errors when enabling debug modes with custom passes
- Fix an issue that made PCSS dependent on Atlas resolution (not shadow map res)
- Fixing a bug whith histories when n>4 for ray traced shadows
- Fixing wrong behavior in ray traced shadows for mesh renderers if their cast shadow is shadow only or double sided
- Only tracing rays for shadow if the point is inside the code for spotlight shadows
- Only tracing rays if the point is inside the range for point lights
- Fixing ghosting issues when the screen space shadow  indexes change for a light with ray traced shadows
- Fixed an issue with stencil management and Xbox One build that caused corrupted output in deferred mode.
- Fixed a mismatch in behavior between the culling of shadow maps and ray traced point and spot light shadows
- Fixed recursive ray tracing not working anymore after intermediate buffer refactor.
- Fixed ray traced shadow denoising not working (history rejected all the time).
- Fixed shader warning on xbox one
- Fixed cookies not working for spot lights in ray traced reflections, ray traced GI and recursive rendering
- Fixed an inverted handling of CoatSmoothness for SSR in StackLit.
- Fixed missing distortion inputs in Lit and Unlit material UI.
- Fixed issue that propagated NaNs across multiple frames through the exposure texture.
- Fixed issue with Exclude from TAA stencil ignored.
- Fixed ray traced reflection exposure issue.
- Fixed issue with TAA history not initialising corretly scale factor for first frame
- Fixed issue with stencil test of material classification not using the correct Mask (causing false positive and bad performance with forward material in deferred)
- Fixed issue with History not reset when chaning antialiasing mode on camera
- Fixed issue with volumetric data not being initialized if default settings have volumetric and reprojection off.
- Fixed ray tracing reflection denoiser not applied in tier 1
- Fixed the vibility of ray tracing related methods.
- Fixed the diffusion profile list not saved when clicking the fix button in the material UI.
- Fixed crash when pushing bounce count higher than 1 for ray traced GI or reflections
- Fixed PCSS softness scale so that it better match ray traced reference for punctual lights.
- Fixed exposure management for the path tracer
- Fixed AxF material UI containing two advanced options settings.
- Fixed an issue where cached sky contexts were being destroyed wrongly, breaking lighting in the LookDev
- Fixed issue that clamped PCSS softness too early and not after distance scale.
- Fixed fog affect transparent on HD unlit master node
- Fixed custom post processes re-ordering not saved.
- Fixed NPE when using scalable settings
- Fixed an issue where PBR sky precomputation was reset incorrectly in some cases causing bad performance.
- Fixed a bug due to depth history begin overriden too soon
- Fixed CustomPassSampleCameraColor scale issue when called from Before Transparent injection point.
- Fixed corruption of AO in baked probes.
- Fixed issue with upgrade of projects that still had Very High as shadow filtering quality.
- Fixed issue that caused Distortion UI to appear in Lit.
- Fixed several issues with decal duplicating when editing them.
- Fixed initialization of volumetric buffer params (1204159)
- Fixed an issue where frame count was incorrectly reset for the game view, causing temporal processes to fail.
- Fixed Culling group was not disposed error.
- Fixed issues on some GPU that do not support gathers on integer textures.
- Fixed an issue with ambient probe not being initialized for the first frame after a domain reload for volumetric fog.
- Fixed the scene visibility of decal projectors and density volumes
- Fixed a leak in sky manager.
- Fixed an issue where entering playmode while the light editor is opened would produce null reference exceptions.
- Fixed the debug overlay overlapping the debug menu at runtime.
- Fixed an issue with the framecount when changing scene.
- Fixed errors that occurred when using invalid near and far clip plane values for planar reflections.
- Fixed issue with motion blur sample weighting function.
- Fixed motion vectors in MSAA.
- Fixed sun flare blending (case 1205862).
- Fixed a lot of issues related to ray traced screen space shadows.
- Fixed memory leak caused by apply distortion material not being disposed.
- Fixed Reflection probe incorrectly culled when moving its parent (case 1207660)
- Fixed a nullref when upgrading the Fog volume components while the volume is opened in the inspector.
- Fix issues where decals on PS4 would not correctly write out the tile mask causing bits of the decal to go missing.
- Use appropriate label width and text content so the label is completely visible
- Fixed an issue where final post process pass would not output the default alpha value of 1.0 when using 11_11_10 color buffer format.
- Fixed SSR issue after the MSAA Motion Vector fix.
- Fixed an issue with PCSS on directional light if punctual shadow atlas was not allocated.
- Fixed an issue where shadow resolution would be wrong on the first face of a baked reflection probe.
- Fixed issue with PCSS softness being incorrect for cascades different than the first one.
- Fixed custom post process not rendering when using multiple HDRP asset in quality settings
- Fixed probe gizmo missing id (case 1208975)
- Fixed a warning in raytracingshadowfilter.compute
- Fixed issue with AO breaking with small near plane values.
- Fixed custom post process Cleanup function not called in some cases.
- Fixed shader warning in AO code.
- Fixed a warning in simpledenoiser.compute
- Fixed tube and rectangle light culling to use their shape instead of their range as a bounding box.
- Fixed caused by using gather on a UINT texture in motion blur.
- Fix issue with ambient occlusion breaking when dynamic resolution is active.
- Fixed some possible NaN causes in Depth of Field.
- Fixed Custom Pass nullref due to the new Profiling Sample API changes
- Fixed the black/grey screen issue on after post process Custom Passes in non dev builds.
- Fixed particle lights.
- Improved behavior of lights and probe going over the HDRP asset limits.
- Fixed issue triggered when last punctual light is disabled and more than one camera is used.
- Fixed Custom Pass nullref due to the new Profiling Sample API changes
- Fixed the black/grey screen issue on after post process Custom Passes in non dev builds.
- Fixed XR rendering locked to vsync of main display with Standalone Player.
- Fixed custom pass cleanup not called at the right time when using multiple volumes.
- Fixed an issue on metal with edge of decal having artifact by delaying discard of fragments during decal projection
- Fixed various shader warning
- Fixing unnecessary memory allocations in the ray tracing cluster build
- Fixed duplicate column labels in LightEditor's light tab
- Fixed white and dark flashes on scenes with very high or very low exposure when Automatic Exposure is being used.
- Fixed an issue where passing a null ProfilingSampler would cause a null ref exception.
- Fixed memory leak in Sky when in matcap mode.
- Fixed compilation issues on platform that don't support VR.
- Fixed migration code called when we create a new HDRP asset.
- Fixed RemoveComponent on Camera contextual menu to not remove Camera while a component depend on it.
- Fixed an issue where ambient occlusion and screen space reflections editors would generate null ref exceptions when HDRP was not set as the current pipeline.
- Fixed a null reference exception in the probe UI when no HDRP asset is present.
- Fixed the outline example in the doc (sampling range was dependent on screen resolution)
- Fixed a null reference exception in the HDRI Sky editor when no HDRP asset is present.
- Fixed an issue where Decal Projectors created from script where rotated around the X axis by 90°.
- Fixed frustum used to compute Density Volumes visibility when projection matrix is oblique.
- Fixed a null reference exception in Path Tracing, Recursive Rendering and raytraced Global Illumination editors when no HDRP asset is present.
- Fix for NaNs on certain geometry with Lit shader -- [case 1210058](https://fogbugz.unity3d.com/f/cases/1210058/)
- Fixed an issue where ambient occlusion and screen space reflections editors would generate null ref exceptions when HDRP was not set as the current pipeline.
- Fixed a null reference exception in the probe UI when no HDRP asset is present.
- Fixed the outline example in the doc (sampling range was dependent on screen resolution)
- Fixed a null reference exception in the HDRI Sky editor when no HDRP asset is present.
- Fixed an issue where materials newly created from the contextual menu would have an invalid state, causing various problems until it was edited.
- Fixed transparent material created with ZWrite enabled (now it is disabled by default for new transparent materials)
- Fixed mouseover on Move and Rotate tool while DecalProjector is selected.
- Fixed wrong stencil state on some of the pixel shader versions of deferred shader.
- Fixed an issue where creating decals at runtime could cause a null reference exception.
- Fixed issue that displayed material migration dialog on the creation of new project.
- Fixed various issues with time and animated materials (cases 1210068, 1210064).
- Updated light explorer with latest changes to the Fog and fixed issues when no visual environment was present.
- Fixed not handleling properly the recieve SSR feature with ray traced reflections
- Shadow Atlas is no longer allocated for area lights when they are disabled in the shader config file.
- Avoid MRT Clear on PS4 as it is not implemented yet.
- Fixed runtime debug menu BitField control.
- Fixed the radius value used for ray traced directional light.
- Fixed compilation issues with the layered lit in ray tracing shaders.
- Fixed XR autotests viewport size rounding
- Fixed mip map slider knob displayed when cubemap have no mipmap
- Remove unnecessary skip of material upgrade dialog box.
- Fixed the profiling sample mismatch errors when enabling the profiler in play mode
- Fixed issue that caused NaNs in reflection probes on consoles.
- Fixed adjusting positive axis of Blend Distance slides the negative axis in the density volume component.
- Fixed the blend of reflections based on the weight.
- Fixed fallback for ray traced reflections when denoising is enabled.
- Fixed error spam issue with terrain detail terrainDetailUnsupported (cases 1211848)
- Fixed hardware dynamic resolution causing cropping/scaling issues in scene view (case 1158661)
- Fixed Wizard check order for `Hardware and OS` and `Direct3D12`
- Fix AO issue turning black when Far/Near plane distance is big.
- Fixed issue when opening lookdev and the lookdev volume have not been assigned yet.
- Improved memory usage of the sky system.
- Updated label in HDRP quality preference settings (case 1215100)
- Fixed Decal Projector gizmo not undoing properly (case 1216629)
- Fix a leak in the denoising of ray traced reflections.
- Fixed Alignment issue in Light Preset
- Fixed Environment Header in LightingWindow
- Fixed an issue where hair shader could write garbage in the diffuse lighting buffer, causing NaNs.
- Fixed an exposure issue with ray traced sub-surface scattering.
- Fixed runtime debug menu light hierarchy None not doing anything.
- Fixed the broken ShaderGraph preview when creating a new Lit graph.
- Fix indentation issue in preset of LayeredLit material.
- Fixed minor issues with cubemap preview in the inspector.
- Fixed wrong build error message when building for android on mac.
- Fixed an issue related to denoising ray trace area shadows.
- Fixed wrong build error message when building for android on mac.
- Fixed Wizard persistency of Direct3D12 change on domain reload.
- Fixed Wizard persistency of FixAll on domain reload.
- Fixed Wizard behaviour on domain reload.
- Fixed a potential source of NaN in planar reflection probe atlas.
- Fixed an issue with MipRatio debug mode showing _DebugMatCapTexture not being set.
- Fixed missing initialization of input params in Blit for VR.
- Fix Inf source in LTC for area lights.
- Fix issue with AO being misaligned when multiple view are visible.
- Fix issue that caused the clamp of camera rotation motion for motion blur to be ineffective.
- Fixed issue with AssetPostprocessors dependencies causing models to be imported twice when upgrading the package version.
- Fixed culling of lights with XR SDK
- Fixed memory stomp in shadow caching code, leading to overflow of Shadow request array and runtime errors.
- Fixed an issue related to transparent objects reading the ray traced indirect diffuse buffer
- Fixed an issue with filtering ray traced area lights when the intensity is high or there is an exposure.
- Fixed ill-formed include path in Depth Of Field shader.
- Fixed shader graph and ray tracing after the shader target PR.
- Fixed a bug in semi-transparent shadows (object further than the light casting shadows)
- Fix state enabled of default volume profile when in package.
- Fixed removal of MeshRenderer and MeshFilter on adding Light component.
- Fixed Ray Traced SubSurface Scattering not working with ray traced area lights
- Fixed Ray Traced SubSurface Scattering not working in forward mode.
- Fixed a bug in debug light volumes.
- Fixed a bug related to ray traced area light shadow history.
- Fixed an issue where fog sky color mode could sample NaNs in the sky cubemap.
- Fixed a leak in the PBR sky renderer.
- Added a tooltip to the Ambient Mode parameter in the Visual Envionment volume component.
- Static lighting sky now takes the default volume into account (this fixes discrepancies between baked and realtime lighting).
- Fixed a leak in the sky system.
- Removed MSAA Buffers allocation when lit shader mode is set to "deferred only".
- Fixed invalid cast for realtime reflection probes (case 1220504)
- Fixed invalid game view rendering when disabling all cameras in the scene (case 1105163)
- Hide reflection probes in the renderer components.
- Fixed infinite reload loop while displaying Light's Shadow's Link Light Layer in Inspector of Prefab Asset.
- Fixed the culling was not disposed error in build log.
- Fixed the cookie atlas size and planar atlas size being too big after an upgrade of the HDRP asset.
- Fixed transparent SSR for shader graph.
- Fixed an issue with emissive light meshes not being in the RAS.
- Fixed DXR player build
- Fixed the HDRP asset migration code not being called after an upgrade of the package
- Fixed draw renderers custom pass out of bound exception
- Fixed the PBR shader rendering in deferred
- Fixed some typos in debug menu (case 1224594)
- Fixed ray traced point and spot lights shadows not rejecting istory when semi-transparent or colored.
- Fixed a warning due to StaticLightingSky when reloading domain in some cases.
- Fixed the MaxLightCount being displayed when the light volume debug menu is on ColorAndEdge.
- Fixed issue with unclear naming of debug menu for decals.
- Fixed z-fighting in scene view when scene lighting is off (case 1203927)
- Fixed issue that prevented cubemap thumbnails from rendering (only on D3D11 and Metal).
- Fixed ray tracing with VR single-pass
- Fix an exception in ray tracing that happens if two LOD levels are using the same mesh renderer.
- Fixed error in the console when switching shader to decal in the material UI.
- Fixed an issue with refraction model and ray traced recursive rendering (case 1198578).
- Fixed an issue where a dynamic sky changing any frame may not update the ambient probe.
- Fixed cubemap thumbnail generation at project load time.
- Fixed cubemap thumbnail generation at project load time.
- Fixed XR culling with multiple cameras
- Fixed XR single-pass with Mock HMD plugin
- Fixed sRGB mismatch with XR SDK
- Fixed an issue where default volume would not update when switching profile.
- Fixed issue with uncached reflection probe cameras reseting the debug mode (case 1224601)
- Fixed an issue where AO override would not override specular occlusion.
- Fixed an issue where Volume inspector might not refresh correctly in some cases.
- Fixed render texture with XR
- Fixed issue with resources being accessed before initialization process has been performed completely.
- Half fixed shuriken particle light that cast shadows (only the first one will be correct)
- Fixed issue with atmospheric fog turning black if a planar reflection probe is placed below ground level. (case 1226588)
- Fixed custom pass GC alloc issue in CustomPassVolume.GetActiveVolumes().
- Fixed a bug where instanced shadergraph shaders wouldn't compile on PS4.
- Fixed an issue related to the envlightdatasrt not being bound in recursive rendering.
- Fixed shadow cascade tooltip when using the metric mode (case 1229232)
- Fixed how the area light influence volume is computed to match rasterization.
- Focus on Decal uses the extends of the projectors
- Fixed usage of light size data that are not available at runtime.
- Fixed the depth buffer copy made before custom pass after opaque and normal injection point.
- Fix for issue that prevented scene from being completely saved when baked reflection probes are present and lighting is set to auto generate.
- Fixed drag area width at left of Light's intensity field in Inspector.
- Fixed light type resolution when performing a reset on HDAdditionalLightData (case 1220931)
- Fixed reliance on atan2 undefined behavior in motion vector debug shader.
- Fixed an usage of a a compute buffer not bound (1229964)
- Fixed an issue where changing the default volume profile from another inspector would not update the default volume editor.
- Fix issues in the post process system with RenderTexture being invalid in some cases, causing rendering problems.
- Fixed an issue where unncessarily serialized members in StaticLightingSky component would change each time the scene is changed.
- Fixed a weird behavior in the scalable settings drawing when the space becomes tiny (1212045).
- Fixed a regression in the ray traced indirect diffuse due to the new probe system.
- Fix for range compression factor for probes going negative (now clamped to positive values).
- Fixed path validation when creating new volume profile (case 1229933)
- Fixed a bug where Decal Shader Graphs would not recieve reprojected Position, Normal, or Bitangent data. (1239921)
- Fix reflection hierarchy for CARPAINT in AxF.
- Fix precise fresnel for delta lights for SVBRDF in AxF.
- Fixed the debug exposure mode for display sky reflection and debug view baked lighting
- Fixed MSAA depth resolve when there is no motion vectors
- Fixed various object leaks in HDRP.
- Fixed compile error with XR SubsystemManager.
- Fix for assertion triggering sometimes when saving a newly created lit shader graph (case 1230996)
- Fixed culling of planar reflection probes that change position (case 1218651)
- Fixed null reference when processing lightprobe (case 1235285)
- Fix issue causing wrong planar reflection rendering when more than one camera is present.
- Fix black screen in XR when HDRP package is present but not used.
- Fixed an issue with the specularFGD term being used when the material has a clear coat (lit shader).
- Fixed white flash happening with auto-exposure in some cases (case 1223774)
- Fixed NaN which can appear with real time reflection and inf value
- Fixed an issue that was collapsing the volume components in the HDRP default settings
- Fixed warning about missing bound decal buffer
- Fixed shader warning on Xbox for ResolveStencilBuffer.compute.
- Fixed PBR shader ZTest rendering in deferred.
- Replaced commands incompatible with async compute in light list build process.
- Diffusion Profile and Material references in HDRP materials are now correctly exported to unity packages. Note that the diffusion profile or the material references need to be edited once before this can work properly.
- Fix MaterialBalls having same guid issue
- Fix spelling and grammatical errors in material samples
- Fixed unneeded cookie texture allocation for cone stop lights.
- Fixed scalarization code for contact shadows.
- Fixed volume debug in playmode
- Fixed issue when toggling anything in HDRP asset that will produce an error (case 1238155)
- Fixed shader warning in PCSS code when using Vulkan.
- Fixed decal that aren't working without Metal and Ambient Occlusion option enabled.
- Fixed an error about procedural sky being logged by mistake.
- Fixed shadowmask UI now correctly showing shadowmask disable
- Made more explicit the warning about raytracing and asynchronous compute. Also fixed the condition in which it appears.
- Fixed a null ref exception in static sky when the default volume profile is invalid.
- DXR: Fixed shader compilation error with shader graph and pathtracer
- Fixed SceneView Draw Modes not being properly updated after opening new scene view panels or changing the editor layout.
- VFX: Removed irrelevant queues in render queue selection from HDRP outputs
- VFX: Motion Vector are correctly renderered with MSAA [Case 1240754](https://issuetracker.unity3d.com/product/unity/issues/guid/1240754/)
- Fixed a cause of NaN when a normal of 0-length is generated (usually via shadergraph).
- Fixed issue with screen-space shadows not enabled properly when RT is disabled (case 1235821)
- Fixed a performance issue with stochastic ray traced area shadows.
- Fixed cookie texture not updated when changing an import settings (srgb for example).
- Fixed flickering of the game/scene view when lookdev is running.
- Fixed issue with reflection probes in realtime time mode with OnEnable baking having wrong lighting with sky set to dynamic (case 1238047).
- Fixed transparent motion vectors not working when in MSAA.
- Fix error when removing DecalProjector from component contextual menu (case 1243960)
- Fixed issue with post process when running in RGBA16 and an object with additive blending is in the scene.
- Fixed corrupted values on LayeredLit when using Vertex Color multiply mode to multiply and MSAA is activated.
- Fix conflicts with Handles manipulation when performing a Reset in DecalComponent (case 1238833)
- Fixed depth prepass and postpass being disabled after changing the shader in the material UI.
- Fixed issue with sceneview camera settings not being saved after Editor restart.
- Fixed issue when switching back to custom sensor type in physical camera settings (case 1244350).
- Fixed a null ref exception when running playmode tests with the render pipeline debug window opened.
- Fixed some GCAlloc in the debug window.
- Fixed shader graphs not casting semi-transparent and color shadows (case 1242617)
- Fixed thin refraction mode not working properly.
- Fixed assert on tests caused by probe culling results being requested when culling did not happen. (case 1246169)
- Fixed over consumption of GPU memory by the Physically Based Sky.
- Fixed an invalid rotation in Planar Reflection Probe editor display, that was causing an error message (case 1182022)
- Put more information in Camera background type tooltip and fixed inconsistent exposure behavior when changing bg type.
- Fixed issue that caused not all baked reflection to be deleted upon clicking "Clear Baked Data" in the lighting menu (case 1136080)
- Fixed an issue where asset preview could be rendered white because of static lighting sky.
- Fixed an issue where static lighting was not updated when removing the static lighting sky profile.
- Fixed the show cookie atlas debug mode not displaying correctly when enabling the clear cookie atlas option.
- Fixed various multi-editing issues when changing Emission parameters.
- Fixed error when undo a Reflection Probe removal in a prefab instance. (case 1244047)
- Fixed Microshadow not working correctly in deferred with LightLayers
- Tentative fix for missing include in depth of field shaders.
- Fixed the light overlap scene view draw mode (wasn't working at all).
- Fixed taaFrameIndex and XR tests 4052 and 4053
- Fixed the prefab integration of custom passes (Prefab Override Highlight not working as expected).
- Cloned volume profile from read only assets are created in the root of the project. (case 1154961)
- Fixed Wizard check on default volume profile to also check it is not the default one in package.
- Fix erroneous central depth sampling in TAA.
- Fixed light layers not correctly disabled when the lightlayers is set to Nothing and Lightlayers isn't enabled in HDRP Asset
- Fixed issue with Model Importer materials falling back to the Legacy default material instead of HDRP's default material when import happens at Editor startup.
- Fixed a wrong condition in CameraSwitcher, potentially causing out of bound exceptions.
- Fixed an issue where editing the Look Dev default profile would not reflect directly in the Look Dev window.
- Fixed a bug where the light list is not cleared but still used when resizing the RT.
- Fixed exposure debug shader with XR single-pass rendering.
- Fixed issues with scene view and transparent motion vectors.
- Fixed black screens for linux/HDRP (1246407)
- Fixed a vulkan and metal warning in the SSGI compute shader.
- Fixed an exception due to the color pyramid not allocated when SSGI is enabled.
- Fixed an issue with the first Depth history was incorrectly copied.
- Fixed path traced DoF focusing issue
- Fix an issue with the half resolution Mode (performance)
- Fix an issue with the color intensity of emissive for performance rtgi
- Fixed issue with rendering being mostly broken when target platform disables VR.
- Workaround an issue caused by GetKernelThreadGroupSizes  failing to retrieve correct group size.
- Fix issue with fast memory and rendergraph.
- Fixed transparent motion vector framesetting not sanitized.
- Fixed wrong order of post process frame settings.
- Fixed white flash when enabling SSR or SSGI.
- The ray traced indrect diffuse and RTGI were combined wrongly with the rest of the lighting (1254318).
- Fixed an exception happening when using RTSSS without using RTShadows.
- Fix inconsistencies with transparent motion vectors and opaque by allowing camera only transparent motion vectors.
- Fix reflection probe frame settings override
- Fixed certain shadow bias artifacts present in volumetric lighting (case 1231885).
- Fixed area light cookie not updated when switch the light type from a spot that had a cookie.
- Fixed issue with dynamic resolution updating when not in play mode.
- Fixed issue with Contrast Adaptive Sharpening upsample mode and preview camera.
- Fix issue causing blocky artifacts when decals affect metallic and are applied on material with specular color workflow.
- Fixed issue with depth pyramid generation and dynamic resolution.
- Fixed an issue where decals were duplicated in prefab isolation mode.
- Fixed an issue where rendering preview with MSAA might generate render graph errors.
- Fixed compile error in PS4 for planar reflection filtering.
- Fixed issue with blue line in prefabs for volume mode.
- Fixing the internsity being applied to RTAO too early leading to unexpected results (1254626).
- Fix issue that caused sky to incorrectly render when using a custom projection matrix.
- Fixed null reference exception when using depth pre/post pass in shadergraph with alpha clip in the material.
- Appropriately constraint blend distance of reflection probe while editing with the inspector (case 1248931)
- Fixed AxF handling of roughness for Blinn-Phong type materials
- Fixed AxF UI errors when surface type is switched to transparent
- Fixed a serialization issue, preventing quality level parameters to undo/redo and update scene view on change.
- Fixed an exception occuring when a camera doesn't have an HDAdditionalCameraData (1254383).
- Fixed ray tracing with XR single-pass.
- Fixed warning in HDAdditionalLightData OnValidate (cases 1250864, 1244578)
- Fixed a bug related to denoising ray traced reflections.
- Fixed nullref in the layered lit material inspector.
- Fixed an issue where manipulating the color wheels in a volume component would reset the cursor every time.
- Fixed an issue where static sky lighting would not be updated for a new scene until it's reloaded at least once.
- Fixed culling for decals when used in prefabs and edited in context.
- Force to rebake probe with missing baked texture. (1253367)
- Fix supported Mac platform detection to handle new major version (11.0) properly
- Fixed typo in the Render Pipeline Wizard under HDRP+VR
- Change transparent SSR name in frame settings to avoid clipping.
- Fixed missing include guards in shadow hlsl files.
- Repaint the scene view whenever the scene exposure override is changed.
- Fixed an error when clearing the SSGI history texture at creation time (1259930).
- Fixed alpha to mask reset when toggling alpha test in the material UI.
- Fixed an issue where opening the look dev window with the light theme would make the window blink and eventually crash unity.
- Fixed fallback for ray tracing and light layers (1258837).
- Fixed Sorting Priority not displayed correctly in the DrawRenderers custom pass UI.
- Fixed glitch in Project settings window when selecting diffusion profiles in material section (case 1253090)
- Fixed issue with light layers bigger than 8 (and above the supported range).
- Fixed issue with culling layer mask of area light's emissive mesh
- Fixed overused the atlas for Animated/Render Target Cookies (1259930).
- Fixed errors when switching area light to disk shape while an area emissive mesh was displayed.
- Fixed default frame settings MSAA toggle for reflection probes (case 1247631)
- Fixed the transparent SSR dependency not being properly disabled according to the asset dependencies (1260271).
- Fixed issue with completely black AO on double sided materials when normal mode is set to None.
- Fixed UI drawing of the quaternion (1251235)
- Fix an issue with the quality mode and perf mode on RTR and RTGI and getting rid of unwanted nans (1256923).
- Fixed unitialized ray tracing resources when using non-default HDRP asset (case 1259467).
- Fixed overused the atlas for Animated/Render Target Cookies (1259930).
- Fixed sky asserts with XR multipass
- Fixed for area light not updating baked light result when modifying with gizmo.
- Fixed robustness issue with GetOddNegativeScale() in ray tracing, which was impacting normal mapping (1261160).
- Fixed regression where moving face of the probe gizmo was not moving its position anymore.
- Fixed XR single-pass macros in tessellation shaders.
- Fixed path-traced subsurface scattering mixing with diffuse and specular BRDFs (1250601).
- Fixed custom pass re-ordering issues.
- Improved robustness of normal mapping when scale is 0, and mapping is extreme (normals in or below the tangent plane).
- Fixed XR Display providers not getting zNear and zFar plane distances passed to them when in HDRP.
- Fixed rendering breaking when disabling tonemapping in the frame settings.
- Fixed issue with serialization of exposure modes in volume profiles not being consistent between HDRP versions (case 1261385).
- Fixed issue with duplicate names in newly created sub-layers in the graphics compositor (case 1263093).
- Remove MSAA debug mode when renderpipeline asset has no MSAA
- Fixed some post processing using motion vectors when they are disabled
- Fixed the multiplier of the environement lights being overriden with a wrong value for ray tracing (1260311).
- Fixed a series of exceptions happening when trying to load an asset during wizard execution (1262171).
- Fixed an issue with Stacklit shader not compiling correctly in player with debug display on (1260579)
- Fixed couple issues in the dependence of building the ray tracing acceleration structure.
- Fix sun disk intensity
- Fixed unwanted ghosting for smooth surfaces.
- Fixing an issue in the recursive rendering flag texture usage.
- Fixed a missing dependecy for choosing to evaluate transparent SSR.
- Fixed issue that failed compilation when XR is disabled.
- Fixed a compilation error in the IES code.
- Fixed issue with dynamic resolution handler when no OnResolutionChange callback is specified.
- Fixed multiple volumes, planar reflection, and decal projector position when creating them from the menu.
- Reduced the number of global keyword used in deferredTile.shader
- Fixed incorrect processing of Ambient occlusion probe (9% error was introduced)
- Fixed multiedition of framesettings drop down (case 1270044)
- Fixed planar probe gizmo

### Changed
- Improve MIP selection for decals on Transparents
- Color buffer pyramid is not allocated anymore if neither refraction nor distortion are enabled
- Rename Emission Radius to Radius in UI in Point, Spot
- Angular Diameter parameter for directional light is no longuer an advanced property
- DXR: Remove Light Radius and Angular Diamater of Raytrace shadow. Angular Diameter and Radius are used instead.
- Remove MaxSmoothness parameters from UI for point, spot and directional light. The MaxSmoothness is now deduce from Radius Parameters
- DXR: Remove the Ray Tracing Environement Component. Add a Layer Mask to the ray Tracing volume components to define which objects are taken into account for each effect.
- Removed second cubemaps used for shadowing in lookdev
- Disable Physically Based Sky below ground
- Increase max limit of area light and reflection probe to 128
- Change default texture for detailmap to grey
- Optimize Shadow RT load on Tile based architecture platforms.
- Improved quality of SSAO.
- Moved RequestShadowMapRendering() back to public API.
- Update HDRP DXR Wizard with an option to automatically clone the hdrp config package and setup raytracing to 1 in shaders file.
- Added SceneSelection pass for TerrainLit shader.
- Simplified Light's type API regrouping the logic in one place (Check type in HDAdditionalLightData)
- The support of LOD CrossFade (Dithering transition) in master nodes now required to enable it in the master node settings (Save variant)
- Improved shadow bias, by removing constant depth bias and substituting it with slope-scale bias.
- Fix the default stencil values when a material is created from a SSS ShaderGraph.
- Tweak test asset to be compatible with XR: unlit SG material for canvas and double-side font material
- Slightly tweaked the behaviour of bloom when resolution is low to reduce artifacts.
- Hidden fields in Light Inspector that is not relevant while in BakingOnly mode.
- Changed parametrization of PCSS, now softness is derived from angular diameter (for directional lights) or shape radius (for point/spot lights) and min filter size is now in the [0..1] range.
- Moved the copy of the geometry history buffers to right after the depth mip chain generation.
- Rename "Luminance" to "Nits" in UX for physical light unit
- Rename FrameSettings "SkyLighting" to "SkyReflection"
- Reworked XR automated tests
- The ray traced screen space shadow history for directional, spot and point lights is discarded if the light transform has changed.
- Changed the behavior for ray tracing in case a mesh renderer has both transparent and opaque submeshes.
- Improve history buffer management
- Replaced PlayerSettings.virtualRealitySupported with XRGraphics.tryEnable.
- Remove redundant FrameSettings RealTimePlanarReflection
- Improved a bit the GC calls generated during the rendering.
- Material update is now only triggered when the relevant settings are touched in the shader graph master nodes
- Changed the way Sky Intensity (on Sky volume components) is handled. It's now a combo box where users can choose between Exposure, Multiplier or Lux (for HDRI sky only) instead of both multiplier and exposure being applied all the time. Added a new menu item to convert old profiles.
- Change how method for specular occlusions is decided on inspector shader (Lit, LitTesselation, LayeredLit, LayeredLitTessellation)
- Unlocked SSS, SSR, Motion Vectors and Distortion frame settings for reflections probes.
- Hide unused LOD settings in Quality Settings legacy window.
- Reduced the constrained distance for temporal reprojection of ray tracing denoising
- Removed shadow near plane from the Directional Light Shadow UI.
- Improved the performances of custom pass culling.
- The scene view camera now replicates the physical parameters from the camera tagged as "MainCamera".
- Reduced the number of GC.Alloc calls, one simple scene without plarnar / probes, it should be 0B.
- Renamed ProfilingSample to ProfilingScope and unified API. Added GPU Timings.
- Updated macros to be compatible with the new shader preprocessor.
- Ray tracing reflection temporal filtering is now done in pre-exposed space
- Search field selects the appropriate fields in both project settings panels 'HDRP Default Settings' and 'Quality/HDRP'
- Disabled the refraction and transmission map keywords if the material is opaque.
- Keep celestial bodies outside the atmosphere.
- Updated the MSAA documentation to specify what features HDRP supports MSAA for and what features it does not.
- Shader use for Runtime Debug Display are now correctly stripper when doing a release build
- Now each camera has its own Volume Stack. This allows Volume Parameters to be updated as early as possible and be ready for the whole frame without conflicts between cameras.
- Disable Async for SSR, SSAO and Contact shadow when aggregated ray tracing frame setting is on.
- Improved performance when entering play mode without domain reload by a factor of ~25
- Renamed the camera profiling sample to include the camera name
- Discarding the ray tracing history for AO, reflection, diffuse shadows and GI when the viewport size changes.
- Renamed the camera profiling sample to include the camera name
- Renamed the post processing graphic formats to match the new convention.
- The restart in Wizard for DXR will always be last fix from now on
- Refactoring pre-existing materials to share more shader code between rasterization and ray tracing.
- Setting a material's Refraction Model to Thin does not overwrite the Thickness and Transmission Absorption Distance anymore.
- Removed Wind textures from runtime as wind is no longer built into the pipeline
- Changed Shader Graph titles of master nodes to be more easily searchable ("HDRP/x" -> "x (HDRP)")
- Expose StartSinglePass() and StopSinglePass() as public interface for XRPass
- Replaced the Texture array for 2D cookies (spot, area and directional lights) and for planar reflections by an atlas.
- Moved the tier defining from the asset to the concerned volume components.
- Changing from a tier management to a "mode" management for reflection and GI and removing the ability to enable/disable deferred and ray bining (they are now implied by performance mode)
- The default FrameSettings for ScreenSpaceShadows is set to true for Camera in order to give a better workflow for DXR.
- Refactor internal usage of Stencil bits.
- Changed how the material upgrader works and added documentation for it.
- Custom passes now disable the stencil when overwriting the depth and not writing into it.
- Renamed the camera profiling sample to include the camera name
- Changed the way the shadow casting property of transparent and tranmissive materials is handeled for ray tracing.
- Changed inspector materials stencil setting code to have more sharing.
- Updated the default scene and default DXR scene and DefaultVolumeProfile.
- Changed the way the length parameter is used for ray traced contact shadows.
- Improved the coherency of PCSS blur between cascades.
- Updated VR checks in Wizard to reflect new XR System.
- Removing unused alpha threshold depth prepass and post pass for fabric shader graph.
- Transform result from CIE XYZ to sRGB color space in EvalSensitivity for iridescence.
- Moved BeginCameraRendering callback right before culling.
- Changed the visibility of the Indirect Lighting Controller component to public.
- Renamed the cubemap used for diffuse convolution to a more explicit name for the memory profiler.
- Improved behaviour of transmission color on transparent surfaces in path tracing.
- Light dimmer can now get values higher than one and was renamed to multiplier in the UI.
- Removed info box requesting volume component for Visual Environment and updated the documentation with the relevant information.
- Improved light selection oracle for light sampling in path tracing.
- Stripped ray tracing subsurface passes with ray tracing is not enabled.
- Remove LOD cross fade code for ray tracing shaders
- Removed legacy VR code
- Add range-based clipping to box lights (case 1178780)
- Improve area light culling (case 1085873)
- Light Hierarchy debug mode can now adjust Debug Exposure for visualizing high exposure scenes.
- Rejecting history for ray traced reflections based on a threshold evaluated on the neighborhood of the sampled history.
- Renamed "Environment" to "Reflection Probes" in tile/cluster debug menu.
- Utilities namespace is obsolete, moved its content to UnityEngine.Rendering (case 1204677)
- Obsolete Utilities namespace was removed, instead use UnityEngine.Rendering (case 1204677)
- Moved most of the compute shaders to the multi_compile API instead of multiple kernels.
- Use multi_compile API for deferred compute shader with shadow mask.
- Remove the raytracing rendering queue system to make recursive raytraced material work when raytracing is disabled
- Changed a few resources used by ray tracing shaders to be global resources (using register space1) for improved CPU performance.
- All custom pass volumes are now executed for one injection point instead of the first one.
- Hidden unsupported choice in emission in Materials
- Temporal Anti aliasing improvements.
- Optimized PrepareLightsForGPU (cost reduced by over 25%) and PrepareGPULightData (around twice as fast now).
- Moved scene view camera settings for HDRP from the preferences window to the scene view camera settings window.
- Updated shaders to be compatible with Microsoft's DXC.
- Debug exposure in debug menu have been replace to debug exposure compensation in EV100 space and is always visible.
- Further optimized PrepareLightsForGPU (3x faster with few shadows, 1.4x faster with a lot of shadows or equivalently cost reduced by 68% to 37%).
- Raytracing: Replaced the DIFFUSE_LIGHTING_ONLY multicompile by a uniform.
- Raytracing: Removed the dynamic lightmap multicompile.
- Raytracing: Remove the LOD cross fade multi compile for ray tracing.
- Cookie are now supported in lightmaper. All lights casting cookie and baked will now include cookie influence.
- Avoid building the mip chain a second time for SSR for transparent objects.
- Replaced "High Quality" Subsurface Scattering with a set of Quality Levels.
- Replaced "High Quality" Volumetric Lighting with "Screen Resolution Percentage" and "Volume Slice Count" on the Fog volume component.
- Merged material samples and shader samples
- Update material samples scene visuals
- Use multi_compile API for deferred compute shader with shadow mask.
- Made the StaticLightingSky class public so that users can change it by script for baking purpose.
- Shadowmask and realtime reflectoin probe property are hide in Quality settings
- Improved performance of reflection probe management when using a lot of probes.
- Ignoring the disable SSR flags for recursive rendering.
- Removed logic in the UI to disable parameters for contact shadows and fog volume components as it was going against the concept of the volume system.
- Fixed the sub surface mask not being taken into account when computing ray traced sub surface scattering.
- MSAA Within Forward Frame Setting is now enabled by default on Cameras when new Render Pipeline Asset is created
- Slightly changed the TAA anti-flicker mechanism so that it is more aggressive on almost static images (only on High preset for now).
- Changed default exposure compensation to 0.
- Refactored shadow caching system.
- Removed experimental namespace for ray tracing code.
- Increase limit for max numbers of lights in UX
- Removed direct use of BSDFData in the path tracing pass, delegated to the material instead.
- Pre-warm the RTHandle system to reduce the amount of memory allocations and the total memory needed at all points.
- DXR: Only read the geometric attributes that are required using the share pass info and shader graph defines.
- DXR: Dispatch binned rays in 1D instead of 2D.
- Lit and LayeredLit tessellation cross lod fade don't used dithering anymore between LOD but fade the tessellation height instead. Allow a smoother transition
- Changed the way planar reflections are filtered in order to be a bit more "physically based".
- Increased path tracing BSDFs roughness range from [0.001, 0.999] to [0.00001, 0.99999].
- Changing the default SSGI radius for the all configurations.
- Changed the default parameters for quality RTGI to match expected behavior.
- Add color clear pass while rendering XR occlusion mesh to avoid leaks.
- Only use one texture for ray traced reflection upscaling.
- Adjust the upscale radius based on the roughness value.
- DXR: Changed the way the filter size is decided for directional, point and spot shadows.
- Changed the default exposure mode to "Automatic (Histogram)", along with "Limit Min" to -4 and "Limit Max" to 16.
- Replaced the default scene system with the builtin Scene Template feature.
- Changed extensions of shader CAS include files.
- Making the planar probe atlas's format match the color buffer's format.
- Removing the planarReflectionCacheCompressed setting from asset.
- SHADERPASS for TransparentDepthPrepass and TransparentDepthPostpass identification is using respectively SHADERPASS_TRANSPARENT_DEPTH_PREPASS and SHADERPASS_TRANSPARENT_DEPTH_POSTPASS
- Moved the Parallax Occlusion Mapping node into Shader Graph.
- Renamed the debug name from SSAO to ScreenSpaceAmbientOcclusion (1254974).
- Added missing tooltips and improved the UI of the aperture control (case 1254916).
- Fixed wrong tooltips in the Dof Volume (case 1256641).
- The `CustomPassLoadCameraColor` and `CustomPassSampleCameraColor` functions now returns the correct color buffer when used in after post process instead of the color pyramid (which didn't had post processes).
- PBR Sky now doesn't go black when going below sea level, but it instead freezes calculation as if on the horizon.
- Fixed an issue with quality setting foldouts not opening when clicking on them (1253088).
- Shutter speed can now be changed by dragging the mouse over the UI label (case 1245007).
- Remove the 'Point Cube Size' for cookie, use the Cubemap size directly.
- VFXTarget with Unlit now allows EmissiveColor output to be consistent with HDRP unlit.
- Only building the RTAS if there is an effect that will require it (1262217).
- Fixed the first ray tracing frame not having the light cluster being set up properly (1260311).
- Render graph pre-setup for ray traced ambient occlusion.
- Avoid casting multiple rays and denoising for hard directional, point and spot ray traced shadows (1261040).
- Making sure the preview cameras do not use ray tracing effects due to a by design issue to build ray tracing acceleration structures (1262166).
- Preparing ray traced reflections for the render graph support (performance and quality).
- Preparing recursive rendering for the render graph port.
- Preparation pass for RTGI, temporal filter and diffuse denoiser for render graph.
- Updated the documentation for the DXR implementation.
- Changed the DXR wizard to support optional checks.
- Changed the DXR wizard steps.
- Preparation pass for RTSSS to be supported by render graph.
- Changed the color space of EmissiveColorLDR property on all shader. Was linear but should have been sRGB. Auto upgrade script handle the conversion.

## [7.1.1] - 2019-09-05

### Added
- Transparency Overdraw debug mode. Allows to visualize transparent objects draw calls as an "heat map".
- Enabled single-pass instancing support for XR SDK with new API cmd.SetInstanceMultiplier()
- XR settings are now available in the HDRP asset
- Support for Material Quality in Shader Graph
- Material Quality support selection in HDRP Asset
- Renamed XR shader macro from UNITY_STEREO_ASSIGN_COMPUTE_EYE_INDEX to UNITY_XR_ASSIGN_VIEW_INDEX
- Raytracing ShaderGraph node for HDRP shaders
- Custom passes volume component with 3 injection points: Before Rendering, Before Transparent and Before Post Process
- Alpha channel is now properly exported to camera render textures when using FP16 color buffer format
- Support for XR SDK mirror view modes
- HD Master nodes in Shader Graph now support Normal and Tangent modification in vertex stage.
- DepthOfFieldCoC option in the fullscreen debug modes.
- Added override Ambient Occlusion option on debug windows
- Added Custom Post Processes with 3 injection points: Before Transparent, Before Post Process and After Post Process
- Added draft of minimal interactive path tracing (experimental) based on DXR API - Support only 4 area light, lit and unlit shader (non-shadergraph)
- Small adjustments to TAA anti flicker (more aggressive on high values).

### Fixed
- Fixed wizard infinite loop on cancellation
- Fixed with compute shader error about too many threads in threadgroup on low GPU
- Fixed invalid contact shadow shaders being created on metal
- Fixed a bug where if Assembly.GetTypes throws an exception due to mis-versioned dlls, then no preprocessors are used in the shader stripper
- Fixed typo in AXF decal property preventing to compile
- Fixed reflection probe with XR single-pass and FPTL
- Fixed force gizmo shown when selecting camera in hierarchy
- Fixed issue with XR occlusion mesh and dynamic resolution
- Fixed an issue where lighting compute buffers were re-created with the wrong size when resizing the window, causing tile artefacts at the top of the screen.
- Fix FrameSettings names and tooltips
- Fixed error with XR SDK when the Editor is not in focus
- Fixed errors with RenderGraph, XR SDK and occlusion mesh
- Fixed shadow routines compilation errors when "real" type is a typedef on "half".
- Fixed toggle volumetric lighting in the light UI
- Fixed post-processing history reset handling rt-scale incorrectly
- Fixed crash with terrain and XR multi-pass
- Fixed ShaderGraph material synchronization issues
- Fixed a null reference exception when using an Emissive texture with Unlit shader (case 1181335)
- Fixed an issue where area lights and point lights where not counted separately with regards to max lights on screen (case 1183196)
- Fixed an SSR and Subsurface Scattering issue (appearing black) when using XR.

### Changed
- Update Wizard layout.
- Remove almost all Garbage collection call within a frame.
- Rename property AdditionalVeclocityChange to AddPrecomputeVelocity
- Call the End/Begin camera rendering callbacks for camera with customRender enabled
- Changeg framesettings migration order of postprocess flags as a pr for reflection settings flags have been backported to 2019.2
- Replaced usage of ENABLE_VR in XRSystem.cs by version defines based on the presence of the built-in VR and XR modules
- Added an update virtual function to the SkyRenderer class. This is called once per frame. This allows a given renderer to amortize heavy computation at the rate it chooses. Currently only the physically based sky implements this.
- Removed mandatory XRPass argument in HDCamera.GetOrCreate()
- Restored the HDCamera parameter to the sky rendering builtin parameters.
- Removed usage of StructuredBuffer for XR View Constants
- Expose Direct Specular Lighting control in FrameSettings
- Deprecated ExponentialFog and VolumetricFog volume components. Now there is only one exponential fog component (Fog) which can add Volumetric Fog as an option. Added a script in Edit -> Render Pipeline -> Upgrade Fog Volume Components.

## [7.0.1] - 2019-07-25

### Added
- Added option in the config package to disable globally Area Lights and to select shadow quality settings for the deferred pipeline.
- When shader log stripping is enabled, shader stripper statistics will be written at `Temp/shader-strip.json`
- Occlusion mesh support from XR SDK

### Fixed
- Fixed XR SDK mirror view blit, cleanup some XRTODO and removed XRDebug.cs
- Fixed culling for volumetrics with XR single-pass rendering
- Fix shadergraph material pass setup not called
- Fixed documentation links in component's Inspector header bar
- Cookies using the render texture output from a camera are now properly updated
- Allow in ShaderGraph to enable pre/post pass when the alpha clip is disabled

### Changed
- RenderQueue for Opaque now start at Background instead of Geometry.
- Clamp the area light size for scripting API when we change the light type
- Added a warning in the material UI when the diffusion profile assigned is not in the HDRP asset


## [7.0.0] - 2019-07-17

### Added
- `Fixed`, `Viewer`, and `Automatic` modes to compute the FOV used when rendering a `PlanarReflectionProbe`
- A checkbox to toggle the chrome gizmo of `ReflectionProbe`and `PlanarReflectionProbe`
- Added a Light layer in shadows that allow for objects to cast shadows without being affected by light (and vice versa).
- You can now access ShaderGraph blend states from the Material UI (for example, **Surface Type**, **Sorting Priority**, and **Blending Mode**). This change may break Materials that use a ShaderGraph, to fix them, select **Edit > Render Pipeline > Reset all ShaderGraph Scene Materials BlendStates**. This syncs the blendstates of you ShaderGraph master nodes with the Material properties.
- You can now control ZTest, ZWrite, and CullMode for transparent Materials.
- Materials that use Unlit Shaders or Unlit Master Node Shaders now cast shadows.
- Added an option to enable the ztest on **After Post Process** materials when TAA is disabled.
- Added a new SSAO (based on Ground Truth Ambient Occlusion algorithm) to replace the previous one.
- Added support for shadow tint on light
- BeginCameraRendering and EndCameraRendering callbacks are now called with probes
- Adding option to update shadow maps only On Enable and On Demand.
- Shader Graphs that use time-dependent vertex modification now generate correct motion vectors.
- Added option to allow a custom spot angle for spot light shadow maps.
- Added frame settings for individual post-processing effects
- Added dither transition between cascades for Low and Medium quality settings
- Added single-pass instancing support with XR SDK
- Added occlusion mesh support with XR SDK
- Added support of Alembic velocity to various shaders
- Added support for more than 2 views for single-pass instancing
- Added support for per punctual/directional light min roughness in StackLit
- Added mirror view support with XR SDK
- Added VR verification in HDRPWizard
- Added DXR verification in HDRPWizard
- Added feedbacks in UI of Volume regarding skies
- Cube LUT support in Tonemapping. Cube LUT helpers for external grading are available in the Post-processing Sample package.

### Fixed
- Fixed an issue with history buffers causing effects like TAA or auto exposure to flicker when more than one camera was visible in the editor
- The correct preview is displayed when selecting multiple `PlanarReflectionProbe`s
- Fixed volumetric rendering with camera-relative code and XR stereo instancing
- Fixed issue with flashing cyan due to async compilation of shader when selecting a mesh
- Fix texture type mismatch when the contact shadow are disabled (causing errors on IOS devices)
- Fixed Generate Shader Includes while in package
- Fixed issue when texture where deleted in ShadowCascadeGUI
- Fixed issue in FrameSettingsHistory when disabling a camera several time without enabling it in between.
- Fixed volumetric reprojection with camera-relative code and XR stereo instancing
- Added custom BaseShaderPreprocessor in HDEditorUtils.GetBaseShaderPreprocessorList()
- Fixed compile issue when USE_XR_SDK is not defined
- Fixed procedural sky sun disk intensity for high directional light intensities
- Fixed Decal mip level when using texture mip map streaming to avoid dropping to lowest permitted mip (now loading all mips)
- Fixed deferred shading for XR single-pass instancing after lightloop refactor
- Fixed cluster and material classification debug (material classification now works with compute as pixel shader lighting)
- Fixed IOS Nan by adding a maximun epsilon definition REAL_EPS that uses HALF_EPS when fp16 are used
- Removed unnecessary GC allocation in motion blur code
- Fixed locked UI with advanded influence volume inspector for probes
- Fixed invalid capture direction when rendering planar reflection probes
- Fixed Decal HTILE optimization with platform not supporting texture atomatic (Disable it)
- Fixed a crash in the build when the contact shadows are disabled
- Fixed camera rendering callbacks order (endCameraRendering was being called before the actual rendering)
- Fixed issue with wrong opaque blending settings for After Postprocess
- Fixed issue with Low resolution transparency on PS4
- Fixed a memory leak on volume profiles
- Fixed The Parallax Occlusion Mappping node in shader graph and it's UV input slot
- Fixed lighting with XR single-pass instancing by disabling deferred tiles
- Fixed the Bloom prefiltering pass
- Fixed post-processing effect relying on Unity's random number generator
- Fixed camera flickering when using TAA and selecting the camera in the editor
- Fixed issue with single shadow debug view and volumetrics
- Fixed most of the problems with light animation and timeline
- Fixed indirect deferred compute with XR single-pass instancing
- Fixed a slight omission in anisotropy calculations derived from HazeMapping in StackLit
- Improved stack computation numerical stability in StackLit
- Fix PBR master node always opaque (wrong blend modes for forward pass)
- Fixed TAA with XR single-pass instancing (missing macros)
- Fixed an issue causing Scene View selection wire gizmo to not appear when using HDRP Shader Graphs.
- Fixed wireframe rendering mode (case 1083989)
- Fixed the renderqueue not updated when the alpha clip is modified in the material UI.
- Fixed the PBR master node preview
- Remove the ReadOnly flag on Reflection Probe's cubemap assets during bake when there are no VCS active.
- Fixed an issue where setting a material debug view would not reset the other exclusive modes
- Spot light shapes are now correctly taken into account when baking
- Now the static lighting sky will correctly take the default values for non-overridden properties
- Fixed material albedo affecting the lux meter
- Extra test in deferred compute shading to avoid shading pixels that were not rendered by the current camera (for camera stacking)

### Changed
- Optimization: Reduce the group size of the deferred lighting pass from 16x16 to 8x8
- Replaced HDCamera.computePassCount by viewCount
- Removed xrInstancing flag in RTHandles (replaced by TextureXR.slices and TextureXR.dimensions)
- Refactor the HDRenderPipeline and lightloop code to preprare for high level rendergraph
- Removed the **Back Then Front Rendering** option in the fabric Master Node settings. Enabling this option previously did nothing.
- Changed shader type Real to translate to FP16 precision on some platforms.
- Shader framework refactor: Introduce CBSDF, EvaluateBSDF, IsNonZeroBSDF to replace BSDF functions
- Shader framework refactor:  GetBSDFAngles, LightEvaluation and SurfaceShading functions
- Replace ComputeMicroShadowing by GetAmbientOcclusionForMicroShadowing
- Rename WorldToTangent to TangentToWorld as it was incorrectly named
- Remove SunDisk and Sun Halo size from directional light
- Remove all obsolete wind code from shader
- Renamed DecalProjectorComponent into DecalProjector for API alignment.
- Improved the Volume UI and made them Global by default
- Remove very high quality shadow option
- Change default for shadow quality in Deferred to Medium
- Enlighten now use inverse squared falloff (before was using builtin falloff)
- Enlighten is now deprecated. Please use CPU or GPU lightmaper instead.
- Remove the name in the diffusion profile UI
- Changed how shadow map resolution scaling with distance is computed. Now it uses screen space area rather than light range.
- Updated MoreOptions display in UI
- Moved Display Area Light Emissive Mesh script API functions in the editor namespace
- direct strenght properties in ambient occlusion now affect direct specular as well
- Removed advanced Specular Occlusion control in StackLit: SSAO based SO control is hidden and fixed to behave like Lit, SPTD is the only HQ technique shown for baked SO.
- Shader framework refactor: Changed ClampRoughness signature to include PreLightData access.
- HDRPWizard window is now in Window > General > HD Render Pipeline Wizard
- Moved StaticLightingSky to LightingWindow
- Removes the current "Scene Settings" and replace them with "Sky & Fog Settings" (with Physically Based Sky and Volumetric Fog).
- Changed how cached shadow maps are placed inside the atlas to minimize re-rendering of them.

## [6.7.0-preview] - 2019-05-16

### Added
- Added ViewConstants StructuredBuffer to simplify XR rendering
- Added API to render specific settings during a frame
- Added stadia to the supported platforms (2019.3)
- Enabled cascade blends settings in the HD Shadow component
- Added Hardware Dynamic Resolution support.
- Added MatCap debug view to replace the no scene lighting debug view.
- Added clear GBuffer option in FrameSettings (default to false)
- Added preview for decal shader graph (Only albedo, normal and emission)
- Added exposure weight control for decal
- Screen Space Directional Shadow under a define option. Activated for ray tracing
- Added a new abstraction for RendererList that will help transition to Render Graph and future RendererList API
- Added multipass support for VR
- Added XR SDK integration (multipass only)
- Added Shader Graph samples for Hair, Fabric and Decal master nodes.
- Add fade distance, shadow fade distance and light layers to light explorer
- Add method to draw light layer drawer in a rect to HDEditorUtils

### Fixed
- Fixed deserialization crash at runtime
- Fixed for ShaderGraph Unlit masternode not writing velocity
- Fixed a crash when assiging a new HDRP asset with the 'Verify Saving Assets' option enabled
- Fixed exposure to properly support TEXTURE2D_X
- Fixed TerrainLit basemap texture generation
- Fixed a bug that caused nans when material classification was enabled and a tile contained one standard material + a material with transmission.
- Fixed gradient sky hash that was not using the exposure hash
- Fixed displayed default FrameSettings in HDRenderPipelineAsset wrongly updated on scripts reload.
- Fixed gradient sky hash that was not using the exposure hash.
- Fixed visualize cascade mode with exposure.
- Fixed (enabled) exposure on override lighting debug modes.
- Fixed issue with LightExplorer when volume have no profile
- Fixed issue with SSR for negative, infinite and NaN history values
- Fixed LightLayer in HDReflectionProbe and PlanarReflectionProbe inspector that was not displayed as a mask.
- Fixed NaN in transmission when the thickness and a color component of the scattering distance was to 0
- Fixed Light's ShadowMask multi-edition.
- Fixed motion blur and SMAA with VR single-pass instancing
- Fixed NaNs generated by phase functionsin volumetric lighting
- Fixed NaN issue with refraction effect and IOR of 1 at extreme grazing angle
- Fixed nan tracker not using the exposure
- Fixed sorting priority on lit and unlit materials
- Fixed null pointer exception when there are no AOVRequests defined on a camera
- Fixed dirty state of prefab using disabled ReflectionProbes
- Fixed an issue where gizmos and editor grid were not correctly depth tested
- Fixed created default scene prefab non editable due to wrong file extension.
- Fixed an issue where sky convolution was recomputed for nothing when a preview was visible (causing extreme slowness when fabric convolution is enabled)
- Fixed issue with decal that wheren't working currently in player
- Fixed missing stereo rendering macros in some fragment shaders
- Fixed exposure for ReflectionProbe and PlanarReflectionProbe gizmos
- Fixed single-pass instancing on PSVR
- Fixed Vulkan shader issue with Texture2DArray in ScreenSpaceShadow.compute by re-arranging code (workaround)
- Fixed camera-relative issue with lights and XR single-pass instancing
- Fixed single-pass instancing on Vulkan
- Fixed htile synchronization issue with shader graph decal
- Fixed Gizmos are not drawn in Camera preview
- Fixed pre-exposure for emissive decal
- Fixed wrong values computed in PreIntegrateFGD and in the generation of volumetric lighting data by forcing the use of fp32.
- Fixed NaNs arising during the hair lighting pass
- Fixed synchronization issue in decal HTile that occasionally caused rendering artifacts around decal borders
- Fixed QualitySettings getting marked as modified by HDRP (and thus checked out in Perforce)
- Fixed a bug with uninitialized values in light explorer
- Fixed issue with LOD transition
- Fixed shader warnings related to raytracing and TEXTURE2D_X

### Changed
- Refactor PixelCoordToViewDirWS to be VR compatible and to compute it only once per frame
- Modified the variants stripper to take in account multiple HDRP assets used in the build.
- Improve the ray biasing code to avoid self-intersections during the SSR traversal
- Update Pyramid Spot Light to better match emitted light volume.
- Moved _XRViewConstants out of UnityPerPassStereo constant buffer to fix issues with PSSL
- Removed GetPositionInput_Stereo() and single-pass (double-wide) rendering mode
- Changed label width of the frame settings to accommodate better existing options.
- SSR's Default FrameSettings for camera is now enable.
- Re-enabled the sharpening filter on Temporal Anti-aliasing
- Exposed HDEditorUtils.LightLayerMaskDrawer for integration in other packages and user scripting.
- Rename atmospheric scattering in FrameSettings to Fog
- The size modifier in the override for the culling sphere in Shadow Cascades now defaults to 0.6, which is the same as the formerly hardcoded value.
- Moved LOD Bias and Maximum LOD Level from Frame Setting section `Other` to `Rendering`
- ShaderGraph Decal that affect only emissive, only draw in emissive pass (was drawing in dbuffer pass too)
- Apply decal projector fade factor correctly on all attribut and for shader graph decal
- Move RenderTransparentDepthPostpass after all transparent
- Update exposure prepass to interleave XR single-pass instancing views in a checkerboard pattern
- Removed ScriptRuntimeVersion check in wizard.

## [6.6.0-preview] - 2019-04-01

### Added
- Added preliminary changes for XR deferred shading
- Added support of 111110 color buffer
- Added proper support for Recorder in HDRP
- Added depth offset input in shader graph master nodes
- Added a Parallax Occlusion Mapping node
- Added SMAA support
- Added Homothety and Symetry quick edition modifier on volume used in ReflectionProbe, PlanarReflectionProbe and DensityVolume
- Added multi-edition support for DecalProjectorComponent
- Improve hair shader
- Added the _ScreenToTargetScaleHistory uniform variable to be used when sampling HDRP RTHandle history buffers.
- Added settings in `FrameSettings` to change `QualitySettings.lodBias` and `QualitySettings.maximumLODLevel` during a rendering
- Added an exposure node to retrieve the current, inverse and previous frame exposure value.
- Added an HD scene color node which allow to sample the scene color with mips and a toggle to remove the exposure.
- Added safeguard on HD scene creation if default scene not set in the wizard
- Added Low res transparency rendering pass.

### Fixed
- Fixed HDRI sky intensity lux mode
- Fixed dynamic resolution for XR
- Fixed instance identifier semantic string used by Shader Graph
- Fixed null culling result occuring when changing scene that was causing crashes
- Fixed multi-edition light handles and inspector shapes
- Fixed light's LightLayer field when multi-editing
- Fixed normal blend edition handles on DensityVolume
- Fixed an issue with layered lit shader and height based blend where inactive layers would still have influence over the result
- Fixed multi-selection handles color for DensityVolume
- Fixed multi-edition inspector's blend distances for HDReflectionProbe, PlanarReflectionProbe and DensityVolume
- Fixed metric distance that changed along size in DensityVolume
- Fixed DensityVolume shape handles that have not same behaviour in advance and normal edition mode
- Fixed normal map blending in TerrainLit by only blending the derivatives
- Fixed Xbox One rendering just a grey screen instead of the scene
- Fixed probe handles for multiselection
- Fixed baked cubemap import settings for convolution
- Fixed regression causing crash when attempting to open HDRenderPipelineWizard without an HDRenderPipelineAsset setted
- Fixed FullScreenDebug modes: SSAO, SSR, Contact shadow, Prerefraction Color Pyramid, Final Color Pyramid
- Fixed volumetric rendering with stereo instancing
- Fixed shader warning
- Fixed missing resources in existing asset when updating package
- Fixed PBR master node preview in forward rendering or transparent surface
- Fixed deferred shading with stereo instancing
- Fixed "look at" edition mode of Rotation tool for DecalProjectorComponent
- Fixed issue when switching mode in ReflectionProbe and PlanarReflectionProbe
- Fixed issue where migratable component version where not always serialized when part of prefab's instance
- Fixed an issue where shadow would not be rendered properly when light layer are not enabled
- Fixed exposure weight on unlit materials
- Fixed Light intensity not played in the player when recorded with animation/timeline
- Fixed some issues when multi editing HDRenderPipelineAsset
- Fixed emission node breaking the main shader graph preview in certain conditions.
- Fixed checkout of baked probe asset when baking probes.
- Fixed invalid gizmo position for rotated ReflectionProbe
- Fixed multi-edition of material's SurfaceType and RenderingPath
- Fixed whole pipeline reconstruction on selecting for the first time or modifying other than the currently used HDRenderPipelineAsset
- Fixed single shadow debug mode
- Fixed global scale factor debug mode when scale > 1
- Fixed debug menu material overrides not getting applied to the Terrain Lit shader
- Fixed typo in computeLightVariants
- Fixed deferred pass with XR instancing by disabling ComputeLightEvaluation
- Fixed bloom resolution independence
- Fixed lens dirt intensity not behaving properly
- Fixed the Stop NaN feature
- Fixed some resources to handle more than 2 instanced views for XR
- Fixed issue with black screen (NaN) produced on old GPU hardware or intel GPU hardware with gaussian pyramid
- Fixed issue with disabled punctual light would still render when only directional light is present

### Changed
- DensityVolume scripting API will no longuer allow to change between advance and normal edition mode
- Disabled depth of field, lens distortion and panini projection in the scene view
- TerrainLit shaders and includes are reorganized and made simpler.
- TerrainLit shader GUI now allows custom properties to be displayed in the Terrain fold-out section.
- Optimize distortion pass with stencil
- Disable SceneSelectionPass in shader graph preview
- Control punctual light and area light shadow atlas separately
- Move SMAA anti-aliasing option to after Temporal Anti Aliasing one, to avoid problem with previously serialized project settings
- Optimize rendering with static only lighting and when no cullable lights/decals/density volumes are present.
- Updated handles for DecalProjectorComponent for enhanced spacial position readability and have edition mode for better SceneView management
- DecalProjectorComponent are now scale independent in order to have reliable metric unit (see new Size field for changing the size of the volume)
- Restructure code from HDCamera.Update() by adding UpdateAntialiasing() and UpdateViewConstants()
- Renamed velocity to motion vectors
- Objects rendered during the After Post Process pass while TAA is enabled will not benefit from existing depth buffer anymore. This is done to fix an issue where those object would wobble otherwise
- Removed usage of builtin unity matrix for shadow, shadow now use same constant than other view
- The default volume layer mask for cameras & probes is now `Default` instead of `Everything`

## [6.5.0-preview] - 2019-03-07

### Added
- Added depth-of-field support with stereo instancing
- Adding real time area light shadow support
- Added a new FrameSettings: Specular Lighting to toggle the specular during the rendering

### Fixed
- Fixed diffusion profile upgrade breaking package when upgrading to a new version
- Fixed decals cropped by gizmo not updating correctly if prefab
- Fixed an issue when enabling SSR on multiple view
- Fixed edition of the intensity's unit field while selecting multiple lights
- Fixed wrong calculation in soft voxelization for density volume
- Fixed gizmo not working correctly with pre-exposure
- Fixed issue with setting a not available RT when disabling motion vectors
- Fixed planar reflection when looking at mirror normal
- Fixed mutiselection issue with HDLight Inspector
- Fixed HDAdditionalCameraData data migration
- Fixed failing builds when light explorer window is open
- Fixed cascade shadows border sometime causing artefacts between cascades
- Restored shadows in the Cascade Shadow debug visualization
- `camera.RenderToCubemap` use proper face culling

### Changed
- When rendering reflection probe disable all specular lighting and for metals use fresnelF0 as diffuse color for bake lighting.

## [6.4.0-preview] - 2019-02-21

### Added
- VR: Added TextureXR system to selectively expand TEXTURE2D macros to texture array for single-pass stereo instancing + Convert textures call to these macros
- Added an unit selection dropdown next to shutter speed (camera)
- Added error helpbox when trying to use a sub volume component that require the current HDRenderPipelineAsset to support a feature that it is not supporting.
- Add mesh for tube light when display emissive mesh is enabled

### Fixed
- Fixed Light explorer. The volume explorer used `profile` instead of `sharedProfile` which instantiate a custom volume profile instead of editing the asset itself.
- Fixed UI issue where all is displayed using metric unit in shadow cascade and Percent is set in the unit field (happening when opening the inspector).
- Fixed inspector event error when double clicking on an asset (diffusion profile/material).
- Fixed nullref on layered material UI when the material is not an asset.
- Fixed nullref exception when undo/redo a light property.
- Fixed visual bug when area light handle size is 0.

### Changed
- Update UI for 32bit/16bit shadow precision settings in HDRP asset
- Object motion vectors have been disabled in all but the game view. Camera motion vectors are still enabled everywhere, allowing TAA and Motion Blur to work on static objects.
- Enable texture array by default for most rendering code on DX11 and unlock stereo instancing (DX11 only for now)

## [6.3.0-preview] - 2019-02-18

### Added
- Added emissive property for shader graph decals
- Added a diffusion profile override volume so the list of diffusion profile assets to use can be chanaged without affecting the HDRP asset
- Added a "Stop NaNs" option on cameras and in the Scene View preferences.
- Added metric display option in HDShadowSettings and improve clamping
- Added shader parameter mapping in DebugMenu
- Added scripting API to configure DebugData for DebugMenu

### Fixed
- Fixed decals in forward
- Fixed issue with stencil not correctly setup for various master node and shader for the depth pass, motion vector pass and GBuffer/Forward pass
- Fixed SRP batcher and metal
- Fixed culling and shadows for Pyramid, Box, Rectangle and Tube lights
- Fixed an issue where scissor render state leaking from the editor code caused partially black rendering

### Changed
- When a lit material has a clear coat mask that is not null, we now use the clear coat roughness to compute the screen space reflection.
- Diffusion profiles are now limited to one per asset and can be referenced in materials, shader graphs and vfx graphs. Materials will be upgraded automatically except if they are using a shader graph, in this case it will display an error message.

## [6.2.0-preview] - 2019-02-15

### Added
- Added help box listing feature supported in a given HDRenderPipelineAsset alongs with the drawbacks implied.
- Added cascade visualizer, supporting disabled handles when not overriding.

### Fixed
- Fixed post processing with stereo double-wide
- Fixed issue with Metal: Use sign bit to find the cache type instead of lowest bit.
- Fixed invalid state when creating a planar reflection for the first time
- Fix FrameSettings's LitShaderMode not restrained by supported LitShaderMode regression.

### Changed
- The default value roughness value for the clearcoat has been changed from 0.03 to 0.01
- Update default value of based color for master node
- Update Fabric Charlie Sheen lighting model - Remove Fresnel component that wasn't part of initial model + Remap smoothness to [0.0 - 0.6] range for more artist friendly parameter

### Changed
- Code refactor: all macros with ARGS have been swapped with macros with PARAM. This is because the ARGS macros were incorrectly named.

## [6.1.0-preview] - 2019-02-13

### Added
- Added support for post-processing anti-aliasing in the Scene View (FXAA and TAA). These can be set in Preferences.
- Added emissive property for decal material (non-shader graph)

### Fixed
- Fixed a few UI bugs with the color grading curves.
- Fixed "Post Processing" in the scene view not toggling post-processing effects
- Fixed bake only object with flag `ReflectionProbeStaticFlag` when baking a `ReflectionProbe`

### Changed
- Removed unsupported Clear Depth checkbox in Camera inspector
- Updated the toggle for advanced mode in inspectors.

## [6.0.0-preview] - 2019-02-23

### Added
- Added new API to perform a camera rendering
- Added support for hair master node (Double kajiya kay - Lambert)
- Added Reset behaviour in DebugMenu (ingame mapping is right joystick + B)
- Added Default HD scene at new scene creation while in HDRP
- Added Wizard helping to configure HDRP project
- Added new UI for decal material to allow remapping and scaling of some properties
- Added cascade shadow visualisation toggle in HD shadow settings
- Added icons for assets
- Added replace blending mode for distortion
- Added basic distance fade for density volumes
- Added decal master node for shader graph
- Added HD unlit master node (Cross Pipeline version is name Unlit)
- Added new Rendering Queue in materials
- Added post-processing V3 framework embed in HDRP, remove postprocess V2 framework
- Post-processing now uses the generic volume framework
-   New depth-of-field, bloom, panini projection effects, motion blur
-   Exposure is now done as a pre-exposition pass, the whole system has been revamped
-   Exposure now use EV100 everywhere in the UI (Sky, Emissive Light)
- Added emissive intensity (Luminance and EV100 control) control for Emissive
- Added pre-exposure weigth for Emissive
- Added an emissive color node and a slider to control the pre-exposure percentage of emission color
- Added physical camera support where applicable
- Added more color grading tools
- Added changelog level for Shader Variant stripping
- Added Debug mode for validation of material albedo and metalness/specularColor values
- Added a new dynamic mode for ambient probe and renamed BakingSky to StaticLightingSky
- Added command buffer parameter to all Bind() method of material
- Added Material validator in Render Pipeline Debug
- Added code to future support of DXR (not enabled)
- Added support of multiviewport
- Added HDRenderPipeline.RequestSkyEnvironmentUpdate function to force an update from script when sky is set to OnDemand
- Added a Lighting and BackLighting slots in Lit, StackLit, Fabric and Hair master nodes
- Added support for overriding terrain detail rendering shaders, via the render pipeline editor resources asset
- Added xrInstancing flag support to RTHandle
- Added support for cullmask for decal projectors
- Added software dynamic resolution support
- Added support for "After Post-Process" render pass for unlit shader
- Added support for textured rectangular area lights
- Added stereo instancing macros to MSAA shaders
- Added support for Quarter Res Raytraced Reflections (not enabled)
- Added fade factor for decal projectors.
- Added stereo instancing macros to most shaders used in VR
- Added multi edition support for HDRenderPipelineAsset

### Fixed
- Fixed logic to disable FPTL with stereo rendering
- Fixed stacklit transmission and sun highlight
- Fixed decals with stereo rendering
- Fixed sky with stereo rendering
- Fixed flip logic for postprocessing + VR
- Fixed copyStencilBuffer pass for some specific platforms
- Fixed point light shadow map culling that wasn't taking into account far plane
- Fixed usage of SSR with transparent on all master node
- Fixed SSR and microshadowing on fabric material
- Fixed blit pass for stereo rendering
- Fixed lightlist bounds for stereo rendering
- Fixed windows and in-game DebugMenu sync.
- Fixed FrameSettings' LitShaderMode sync when opening DebugMenu.
- Fixed Metal specific issues with decals, hitting a sampler limit and compiling AxF shader
- Fixed an issue with flipped depth buffer during postprocessing
- Fixed normal map use for shadow bias with forward lit - now use geometric normal
- Fixed transparent depth prepass and postpass access so they can be use without alpha clipping for lit shader
- Fixed support of alpha clip shadow for lit master node
- Fixed unlit master node not compiling
- Fixed issue with debug display of reflection probe
- Fixed issue with phong tessellations not working with lit shader
- Fixed issue with vertex displacement being affected by heightmap setting even if not heightmap where assign
- Fixed issue with density mode on Lit terrain producing NaN
- Fixed issue when going back and forth from Lit to LitTesselation for displacement mode
- Fixed issue with ambient occlusion incorrectly applied to emissiveColor with light layers in deferred
- Fixed issue with fabric convolution not using the correct convolved texture when fabric convolution is enabled
- Fixed issue with Thick mode for Transmission that was disabling transmission with directional light
- Fixed shutdown edge cases with HDRP tests
- Fixed slowdow when enabling Fabric convolution in HDRP asset
- Fixed specularAA not compiling in StackLit Master node
- Fixed material debug view with stereo rendering
- Fixed material's RenderQueue edition in default view.
- Fixed banding issues within volumetric density buffer
- Fixed missing multicompile for MSAA for AxF
- Fixed camera-relative support for stereo rendering
- Fixed remove sync with render thread when updating decal texture atlas.
- Fixed max number of keyword reach [256] issue. Several shader feature are now local
- Fixed Scene Color and Depth nodes
- Fixed SSR in forward
- Fixed custom editor of Unlit, HD Unlit and PBR shader graph master node
- Fixed issue with NewFrame not correctly calculated in Editor when switching scene
- Fixed issue with TerrainLit not compiling with depth only pass and normal buffer
- Fixed geometric normal use for shadow bias with PBR master node in forward
- Fixed instancing macro usage for decals
- Fixed error message when having more than one directional light casting shadow
- Fixed error when trying to display preview of Camera or PlanarReflectionProbe
- Fixed LOAD_TEXTURE2D_ARRAY_MSAA macro
- Fixed min-max and amplitude clamping value in inspector of vertex displacement materials
- Fixed issue with alpha shadow clip (was incorrectly clipping object shadow)
- Fixed an issue where sky cubemap would not be cleared correctly when setting the current sky to None
- Fixed a typo in Static Lighting Sky component UI
- Fixed issue with incorrect reset of RenderQueue when switching shader in inspector GUI
- Fixed issue with variant stripper stripping incorrectly some variants
- Fixed a case of ambient lighting flickering because of previews
- Fixed Decals when rendering multiple camera in a single frame
- Fixed cascade shadow count in shader
- Fixed issue with Stacklit shader with Haze effect
- Fixed an issue with the max sample count for the TAA
- Fixed post-process guard band for XR
- Fixed exposure of emissive of Unlit
- Fixed depth only and motion vector pass for Unlit not working correctly with MSAA
- Fixed an issue with stencil buffer copy causing unnecessary compute dispatches for lighting
- Fixed multi edition issue in FrameSettings
- Fixed issue with SRP batcher and DebugDisplay variant of lit shader
- Fixed issue with debug material mode not doing alpha test
- Fixed "Attempting to draw with missing UAV bindings" errors on Vulkan
- Fixed pre-exposure incorrectly apply to preview
- Fixed issue with duplicate 3D texture in 3D texture altas of volumetric?
- Fixed Camera rendering order (base on the depth parameter)
- Fixed shader graph decals not being cropped by gizmo
- Fixed "Attempting to draw with missing UAV bindings" errors on Vulkan.


### Changed
- ColorPyramid compute shader passes is swapped to pixel shader passes on platforms where the later is faster.
- Removing the simple lightloop used by the simple lit shader
- Whole refactor of reflection system: Planar and reflection probe
- Separated Passthrough from other RenderingPath
- Update several properties naming and caption based on feedback from documentation team
- Remove tile shader variant for transparent backface pass of lit shader
- Rename all HDRenderPipeline to HDRP folder for shaders
- Rename decal property label (based on doc team feedback)
- Lit shader mode now default to Deferred to reduce build time
- Update UI of Emission parameters in shaders
- Improve shader variant stripping including shader graph variant
- Refactored render loop to render realtime probes visible per camera
- Enable SRP batcher by default
- Shader code refactor: Rename LIGHTLOOP_SINGLE_PASS => LIGHTLOOP_DISABLE_TILE_AND_CLUSTER and clean all usage of LIGHTLOOP_TILE_PASS
- Shader code refactor: Move pragma definition of vertex and pixel shader inside pass + Move SURFACE_GRADIENT definition in XXXData.hlsl
- Micro-shadowing in Lit forward now use ambientOcclusion instead of SpecularOcclusion
- Upgraded FrameSettings workflow, DebugMenu and Inspector part relative to it
- Update build light list shader code to support 32 threads in wavefronts on some platforms
- LayeredLit layers' foldout are now grouped in one main foldout per layer
- Shadow alpha clip can now be enabled on lit shader and haor shader enven for opaque
- Temporal Antialiasing optimization for Xbox One X
- Parameter depthSlice on SetRenderTarget functions now defaults to -1 to bind the entire resource
- Rename SampleCameraDepth() functions to LoadCameraDepth() and SampleCameraDepth(), same for SampleCameraColor() functions
- Improved Motion Blur quality.
- Update stereo frame settings values for single-pass instancing and double-wide
- Rearrange FetchDepth functions to prepare for stereo-instancing
- Remove unused _ComputeEyeIndex
- Updated HDRenderPipelineAsset inspector
- Re-enable SRP batcher for metal

## [5.2.0-preview] - 2018-11-27

### Added
- Added option to run Contact Shadows and Volumetrics Voxelization stage in Async Compute
- Added camera freeze debug mode - Allow to visually see culling result for a camera
- Added support of Gizmo rendering before and after postprocess in Editor
- Added support of LuxAtDistance for punctual lights

### Fixed
- Fixed Debug.DrawLine and Debug.Ray call to work in game view
- Fixed DebugMenu's enum resetted on change
- Fixed divide by 0 in refraction causing NaN
- Fixed disable rough refraction support
- Fixed refraction, SSS and atmospheric scattering for VR
- Fixed forward clustered lighting for VR (double-wide).
- Fixed Light's UX to not allow negative intensity
- Fixed HDRenderPipelineAsset inspector broken when displaying its FrameSettings from project windows.
- Fixed forward clustered lighting for VR (double-wide).
- Fixed HDRenderPipelineAsset inspector broken when displaying its FrameSettings from project windows.
- Fixed Decals and SSR diable flags for all shader graph master node (Lit, Fabric, StackLit, PBR)
- Fixed Distortion blend mode for shader graph master node (Lit, StackLit)
- Fixed bent Normal for Fabric master node in shader graph
- Fixed PBR master node lightlayers
- Fixed shader stripping for built-in lit shaders.

### Changed
- Rename "Regular" in Diffusion profile UI "Thick Object"
- Changed VBuffer depth parametrization for volumetric from distanceRange to depthExtent - Require update of volumetric settings - Fog start at near plan
- SpotLight with box shape use Lux unit only

## [5.1.0-preview] - 2018-11-19

### Added

- Added a separate Editor resources file for resources Unity does not take when it builds a Player.
- You can now disable SSR on Materials in Shader Graph.
- Added support for MSAA when the Supported Lit Shader Mode is set to Both. Previously HDRP only supported MSAA for Forward mode.
- You can now override the emissive color of a Material when in debug mode.
- Exposed max light for Light Loop Settings in HDRP asset UI.
- HDRP no longer performs a NormalDBuffer pass update if there are no decals in the Scene.
- Added distant (fall-back) volumetric fog and improved the fog evaluation precision.
- Added an option to reflect sky in SSR.
- Added a y-axis offset for the PlanarReflectionProbe and offset tool.
- Exposed the option to run SSR and SSAO on async compute.
- Added support for the _GlossMapScale parameter in the Legacy to HDRP Material converter.
- Added wave intrinsic instructions for use in Shaders (for AMD GCN).


### Fixed
- Fixed sphere shaped influence handles clamping in Reflection Probes.
- Fixed Reflection Probe data migration for projects created before using HDRP.
- Fixed UI of Layered Material where Unity previously rendered the scrollbar above the Copy button.
- Fixed Material tessellations parameters Start fade distance and End fade distance. Originally, Unity clamped these values when you modified them.
- Fixed various distortion and refraction issues - handle a better fall-back.
- Fixed SSR for multiple views.
- Fixed SSR issues related to self-intersections.
- Fixed shape density volume handle speed.
- Fixed density volume shape handle moving too fast.
- Fixed the Camera velocity pass that we removed by mistake.
- Fixed some null pointer exceptions when disabling motion vectors support.
- Fixed viewports for both the Subsurface Scattering combine pass and the transparent depth prepass.
- Fixed the blend mode pop-up in the UI. It previously did not appear when you enabled pre-refraction.
- Fixed some null pointer exceptions that previously occurred when you disabled motion vectors support.
- Fixed Layered Lit UI issue with scrollbar.
- Fixed cubemap assignation on custom ReflectionProbe.
- Fixed Reflection Probes’ capture settings' shadow distance.
- Fixed an issue with the SRP batcher and Shader variables declaration.
- Fixed thickness and subsurface slots for fabric Shader master node that wasn't appearing with the right combination of flags.
- Fixed d3d debug layer warning.
- Fixed PCSS sampling quality.
- Fixed the Subsurface and transmission Material feature enabling for fabric Shader.
- Fixed the Shader Graph UV node’s dimensions when using it in a vertex Shader.
- Fixed the planar reflection mirror gizmo's rotation.
- Fixed HDRenderPipelineAsset's FrameSettings not showing the selected enum in the Inspector drop-down.
- Fixed an error with async compute.
- MSAA now supports transparency.
- The HDRP Material upgrader tool now converts metallic values correctly.
- Volumetrics now render in Reflection Probes.
- Fixed a crash that occurred whenever you set a viewport size to 0.
- Fixed the Camera physic parameter that the UI previously did not display.
- Fixed issue in pyramid shaped spotlight handles manipulation

### Changed

- Renamed Line shaped Lights to Tube Lights.
- HDRP now uses mean height fog parametrization.
- Shadow quality settings are set to All when you use HDRP (This setting is not visible in the UI when using SRP). This avoids Legacy Graphics Quality Settings disabling the shadows and give SRP full control over the Shadows instead.
- HDRP now internally uses premultiplied alpha for all fog.
- Updated default FrameSettings used for realtime Reflection Probes when you create a new HDRenderPipelineAsset.
- Remove multi-camera support. LWRP and HDRP will not support multi-camera layered rendering.
- Updated Shader Graph subshaders to use the new instancing define.
- Changed fog distance calculation from distance to plane to distance to sphere.
- Optimized forward rendering using AMD GCN by scalarizing the light loop.
- Changed the UI of the Light Editor.
- Change ordering of includes in HDRP Materials in order to reduce iteration time for faster compilation.
- Added a StackLit master node replacing the InspectorUI version. IMPORTANT: All previously authored StackLit Materials will be lost. You need to recreate them with the master node.

## [5.0.0-preview] - 2018-09-28

### Added
- Added occlusion mesh to depth prepass for VR (VR still disabled for now)
- Added a debug mode to display only one shadow at once
- Added controls for the highlight created by directional lights
- Added a light radius setting to punctual lights to soften light attenuation and simulate fill lighting
- Added a 'minRoughness' parameter to all non-area lights (was previously only available for certain light types)
- Added separate volumetric light/shadow dimmers
- Added per-pixel jitter to volumetrics to reduce aliasing artifacts
- Added a SurfaceShading.hlsl file, which implements material-agnostic shading functionality in an efficient manner
- Added support for shadow bias for thin object transmission
- Added FrameSettings to control realtime planar reflection
- Added control for SRPBatcher on HDRP Asset
- Added an option to clear the shadow atlases in the debug menu
- Added a color visualization of the shadow atlas rescale in debug mode
- Added support for disabling SSR on materials
- Added intrinsic for XBone
- Added new light volume debugging tool
- Added a new SSR debug view mode
- Added translaction's scale invariance on DensityVolume
- Added multiple supported LitShadermode and per renderer choice in case of both Forward and Deferred supported
- Added custom specular occlusion mode to Lit Shader Graph Master node

### Fixed
- Fixed a normal bias issue with Stacklit (Was causing light leaking)
- Fixed camera preview outputing an error when both scene and game view where display and play and exit was call
- Fixed override debug mode not apply correctly on static GI
- Fixed issue where XRGraphicsConfig values set in the asset inspector GUI weren't propagating correctly (VR still disabled for now)
- Fixed issue with tangent that was using SurfaceGradient instead of regular normal decoding
- Fixed wrong error message display when switching to unsupported target like IOS
- Fixed an issue with ambient occlusion texture sometimes not being created properly causing broken rendering
- Shadow near plane is no longer limited at 0.1
- Fixed decal draw order on transparent material
- Fixed an issue where sometime the lookup texture used for GGX convolution was broken, causing broken rendering
- Fixed an issue where you wouldn't see any fog for certain pipeline/scene configurations
- Fixed an issue with volumetric lighting where the anisotropy value of 0 would not result in perfectly isotropic lighting
- Fixed shadow bias when the atlas is rescaled
- Fixed shadow cascade sampling outside of the atlas when cascade count is inferior to 4
- Fixed shadow filter width in deferred rendering not matching shader config
- Fixed stereo sampling of depth texture in MSAA DepthValues.shader
- Fixed box light UI which allowed negative and zero sizes, thus causing NaNs
- Fixed stereo rendering in HDRISky.shader (VR)
- Fixed normal blend and blend sphere influence for reflection probe
- Fixed distortion filtering (was point filtering, now trilinear)
- Fixed contact shadow for large distance
- Fixed depth pyramid debug view mode
- Fixed sphere shaped influence handles clamping in reflection probes
- Fixed reflection probes data migration for project created before using hdrp
- Fixed ambient occlusion for Lit Master Node when slot is connected

### Changed
- Use samplerunity_ShadowMask instead of samplerunity_samplerLightmap for shadow mask
- Allow to resize reflection probe gizmo's size
- Improve quality of screen space shadow
- Remove support of projection model for ScreenSpaceLighting (SSR always use HiZ and refraction always Proxy)
- Remove all the debug mode from SSR that are obsolete now
- Expose frameSettings and Capture settings for reflection and planar probe
- Update UI for reflection probe, planar probe, camera and HDRP Asset
- Implement proper linear blending for volumetric lighting via deep compositing as described in the paper "Deep Compositing Using Lie Algebras"
- Changed  planar mapping to match terrain convention (XZ instead of ZX)
- XRGraphicsConfig is no longer Read/Write. Instead, it's read-only. This improves consistency of XR behavior between the legacy render pipeline and SRP
- Change reflection probe data migration code (to update old reflection probe to new one)
- Updated gizmo for ReflectionProbes
- Updated UI and Gizmo of DensityVolume

## [4.0.0-preview] - 2018-09-28

### Added
- Added a new TerrainLit shader that supports rendering of Unity terrains.
- Added controls for linear fade at the boundary of density volumes
- Added new API to control decals without monobehaviour object
- Improve Decal Gizmo
- Implement Screen Space Reflections (SSR) (alpha version, highly experimental)
- Add an option to invert the fade parameter on a Density Volume
- Added a Fabric shader (experimental) handling cotton and silk
- Added support for MSAA in forward only for opaque only
- Implement smoothness fade for SSR
- Added support for AxF shader (X-rite format - require special AxF importer from Unity not part of HDRP)
- Added control for sundisc on directional light (hack)
- Added a new HD Lit Master node that implements Lit shader support for Shader Graph
- Added Micro shadowing support (hack)
- Added an event on HDAdditionalCameraData for custom rendering
- HDRP Shader Graph shaders now support 4-channel UVs.

### Fixed
- Fixed an issue where sometimes the deferred shadow texture would not be valid, causing wrong rendering.
- Stencil test during decals normal buffer update is now properly applied
- Decals corectly update normal buffer in forward
- Fixed a normalization problem in reflection probe face fading causing artefacts in some cases
- Fix multi-selection behavior of Density Volumes overwriting the albedo value
- Fixed support of depth texture for RenderTexture. HDRP now correctly output depth to user depth buffer if RenderTexture request it.
- Fixed multi-selection behavior of Density Volumes overwriting the albedo value
- Fixed support of depth for RenderTexture. HDRP now correctly output depth to user depth buffer if RenderTexture request it.
- Fixed support of Gizmo in game view in the editor
- Fixed gizmo for spot light type
- Fixed issue with TileViewDebug mode being inversed in gameview
- Fixed an issue with SAMPLE_TEXTURECUBE_SHADOW macro
- Fixed issue with color picker not display correctly when game and scene view are visible at the same time
- Fixed an issue with reflection probe face fading
- Fixed camera motion vectors shader and associated matrices to update correctly for single-pass double-wide stereo rendering
- Fixed light attenuation functions when range attenuation is disabled
- Fixed shadow component algorithm fixup not dirtying the scene, so changes can be saved to disk.
- Fixed some GC leaks for HDRP
- Fixed contact shadow not affected by shadow dimmer
- Fixed GGX that works correctly for the roughness value of 0 (mean specular highlgiht will disappeard for perfect mirror, we rely on maxSmoothness instead to always have a highlight even on mirror surface)
- Add stereo support to ShaderPassForward.hlsl. Forward rendering now seems passable in limited test scenes with camera-relative rendering disabled.
- Add stereo support to ProceduralSky.shader and OpaqueAtmosphericScattering.shader.
- Added CullingGroupManager to fix more GC.Alloc's in HDRP
- Fixed rendering when multiple cameras render into the same render texture

### Changed
- Changed the way depth & color pyramids are built to be faster and better quality, thus improving the look of distortion and refraction.
- Stabilize the dithered LOD transition mask with respect to the camera rotation.
- Avoid multiple depth buffer copies when decals are present
- Refactor code related to the RT handle system (No more normal buffer manager)
- Remove deferred directional shadow and move evaluation before lightloop
- Add a function GetNormalForShadowBias() that material need to implement to return the normal used for normal shadow biasing
- Remove Jimenez Subsurface scattering code (This code was disabled by default, now remove to ease maintenance)
- Change Decal API, decal contribution is now done in Material. Require update of material using decal
- Move a lot of files from CoreRP to HDRP/CoreRP. All moved files weren't used by Ligthweight pipeline. Long term they could move back to CoreRP after CoreRP become out of preview
- Updated camera inspector UI
- Updated decal gizmo
- Optimization: The objects that are rendered in the Motion Vector Pass are not rendered in the prepass anymore
- Removed setting shader inclue path via old API, use package shader include paths
- The default value of 'maxSmoothness' for punctual lights has been changed to 0.99
- Modified deferred compute and vert/frag shaders for first steps towards stereo support
- Moved material specific Shader Graph files into corresponding material folders.
- Hide environment lighting settings when enabling HDRP (Settings are control from sceneSettings)
- Update all shader includes to use absolute path (allow users to create material in their Asset folder)
- Done a reorganization of the files (Move ShaderPass to RenderPipeline folder, Move all shadow related files to Lighting/Shadow and others)
- Improved performance and quality of Screen Space Shadows

## [3.3.0-preview] - 2018-01-01

### Added
- Added an error message to say to use Metal or Vulkan when trying to use OpenGL API
- Added a new Fabric shader model that supports Silk and Cotton/Wool
- Added a new HDRP Lighting Debug mode to visualize Light Volumes for Point, Spot, Line, Rectangular and Reflection Probes
- Add support for reflection probe light layers
- Improve quality of anisotropic on IBL

### Fixed
- Fix an issue where the screen where darken when rendering camera preview
- Fix display correct target platform when showing message to inform user that a platform is not supported
- Remove workaround for metal and vulkan in normal buffer encoding/decoding
- Fixed an issue with color picker not working in forward
- Fixed an issue where reseting HDLight do not reset all of its parameters
- Fixed shader compile warning in DebugLightVolumes.shader

### Changed
- Changed default reflection probe to be 256x256x6 and array size to be 64
- Removed dependence on the NdotL for thickness evaluation for translucency (based on artist's input)
- Increased the precision when comparing Planar or HD reflection probe volumes
- Remove various GC alloc in C#. Slightly better performance

## [3.2.0-preview] - 2018-01-01

### Added
- Added a luminance meter in the debug menu
- Added support of Light, reflection probe, emissive material, volume settings related to lighting to Lighting explorer
- Added support for 16bit shadows

### Fixed
- Fix issue with package upgrading (HDRP resources asset is now versionned to worarkound package manager limitation)
- Fix HDReflectionProbe offset displayed in gizmo different than what is affected.
- Fix decals getting into a state where they could not be removed or disabled.
- Fix lux meter mode - The lux meter isn't affected by the sky anymore
- Fix area light size reset when multi-selected
- Fix filter pass number in HDUtils.BlitQuad
- Fix Lux meter mode that was applying SSS
- Fix planar reflections that were not working with tile/cluster (olbique matrix)
- Fix debug menu at runtime not working after nested prefab PR come to trunk
- Fix scrolling issue in density volume

### Changed
- Shader code refactor: Split MaterialUtilities file in two parts BuiltinUtilities (independent of FragInputs) and MaterialUtilities (Dependent of FragInputs)
- Change screen space shadow rendertarget format from ARGB32 to RG16

## [3.1.0-preview] - 2018-01-01

### Added
- Decal now support per channel selection mask. There is now two mode. One with BaseColor, Normal and Smoothness and another one more expensive with BaseColor, Normal, Smoothness, Metal and AO. Control is on HDRP Asset. This may require to launch an update script for old scene: 'Edit/Render Pipeline/Single step upgrade script/Upgrade all DecalMaterial MaskBlendMode'.
- Decal now supports depth bias for decal mesh, to prevent z-fighting
- Decal material now supports draw order for decal projectors
- Added LightLayers support (Base on mask from renderers name RenderingLayers and mask from light name LightLayers - if they match, the light apply) - cost an extra GBuffer in deferred (more bandwidth)
- When LightLayers is enabled, the AmbientOclusion is store in the GBuffer in deferred path allowing to avoid double occlusion with SSAO. In forward the double occlusion is now always avoided.
- Added the possibility to add an override transform on the camera for volume interpolation
- Added desired lux intensity and auto multiplier for HDRI sky
- Added an option to disable light by type in the debug menu
- Added gradient sky
- Split EmissiveColor and bakeDiffuseLighting in forward avoiding the emissiveColor to be affect by SSAO
- Added a volume to control indirect light intensity
- Added EV 100 intensity unit for area lights
- Added support for RendererPriority on Renderer. This allow to control order of transparent rendering manually. HDRP have now two stage of sorting for transparent in addition to bact to front. Material have a priority then Renderer have a priority.
- Add Coupling of (HD)Camera and HDAdditionalCameraData for reset and remove in inspector contextual menu of Camera
- Add Coupling of (HD)ReflectionProbe and HDAdditionalReflectionData for reset and remove in inspector contextual menu of ReflectoinProbe
- Add macro to forbid unity_ObjectToWorld/unity_WorldToObject to be use as it doesn't handle camera relative rendering
- Add opacity control on contact shadow

### Fixed
- Fixed an issue with PreIntegratedFGD texture being sometimes destroyed and not regenerated causing rendering to break
- PostProcess input buffers are not copied anymore on PC if the viewport size matches the final render target size
- Fixed an issue when manipulating a lot of decals, it was displaying a lot of errors in the inspector
- Fixed capture material with reflection probe
- Refactored Constant Buffers to avoid hitting the maximum number of bound CBs in some cases.
- Fixed the light range affecting the transform scale when changed.
- Snap to grid now works for Decal projector resizing.
- Added a warning for 128x128 cookie texture without mipmaps
- Replace the sampler used for density volumes for correct wrap mode handling

### Changed
- Move Render Pipeline Debug "Windows from Windows->General-> Render Pipeline debug windows" to "Windows from Windows->Analysis-> Render Pipeline debug windows"
- Update detail map formula for smoothness and albedo, goal it to bright and dark perceptually and scale factor is use to control gradient speed
- Refactor the Upgrade material system. Now a material can be update from older version at any time. Call Edit/Render Pipeline/Upgrade all Materials to newer version
- Change name EnableDBuffer to EnableDecals at several place (shader, hdrp asset...), this require a call to Edit/Render Pipeline/Upgrade all Materials to newer version to have up to date material.
- Refactor shader code: BakeLightingData structure have been replace by BuiltinData. Lot of shader code have been remove/change.
- Refactor shader code: All GBuffer are now handled by the deferred material. Mean ShadowMask and LightLayers are control by lit material in lit.hlsl and not outside anymore. Lot of shader code have been remove/change.
- Refactor shader code: Rename GetBakedDiffuseLighting to ModifyBakedDiffuseLighting. This function now handle lighting model for transmission too. Lux meter debug mode is factor outisde.
- Refactor shader code: GetBakedDiffuseLighting is not call anymore in GBuffer or forward pass, including the ConvertSurfaceDataToBSDFData and GetPreLightData, this is done in ModifyBakedDiffuseLighting now
- Refactor shader code: Added a backBakeDiffuseLighting to BuiltinData to handle lighting for transmission
- Refactor shader code: Material must now call InitBuiltinData (Init all to zero + init bakeDiffuseLighting and backBakeDiffuseLighting ) and PostInitBuiltinData

## [3.0.0-preview] - 2018-01-01

### Fixed
- Fixed an issue with distortion that was using previous frame instead of current frame
- Fixed an issue where disabled light where not upgrade correctly to the new physical light unit system introduce in 2.0.5-preview

### Changed
- Update assembly definitions to output assemblies that match Unity naming convention (Unity.*).

## [2.0.5-preview] - 2018-01-01

### Added
- Add option supportDitheringCrossFade on HDRP Asset to allow to remove shader variant during player build if needed
- Add contact shadows for punctual lights (in additional shadow settings), only one light is allowed to cast contact shadows at the same time and so at each frame a dominant light is choosed among all light with contact shadows enabled.
- Add PCSS shadow filter support (from SRP Core)
- Exposed shadow budget parameters in HDRP asset
- Add an option to generate an emissive mesh for area lights (currently rectangle light only). The mesh fits the size, intensity and color of the light.
- Add an option to the HDRP asset to increase the resolution of volumetric lighting.
- Add additional ligth unit support for punctual light (Lumens, Candela) and area lights (Lumens, Luminance)
- Add dedicated Gizmo for the box Influence volume of HDReflectionProbe / PlanarReflectionProbe

### Changed
- Re-enable shadow mask mode in debug view
- SSS and Transmission code have been refactored to be able to share it between various material. Guidelines are in SubsurfaceScattering.hlsl
- Change code in area light with LTC for Lit shader. Magnitude is now take from FGD texture instead of a separate texture
- Improve camera relative rendering: We now apply camera translation on the model matrix, so before the TransformObjectToWorld(). Note: unity_WorldToObject and unity_ObjectToWorld must never be used directly.
- Rename positionWS to positionRWS (Camera relative world position) at a lot of places (mainly in interpolator and FragInputs). In case of custom shader user will be required to update their code.
- Rename positionWS, capturePositionWS, proxyPositionWS, influencePositionWS to positionRWS, capturePositionRWS, proxyPositionRWS, influencePositionRWS (Camera relative world position) in LightDefinition struct.
- Improve the quality of trilinear filtering of density volume textures.
- Improve UI for HDReflectionProbe / PlanarReflectionProbe

### Fixed
- Fixed a shader preprocessor issue when compiling DebugViewMaterialGBuffer.shader against Metal target
- Added a temporary workaround to Lit.hlsl to avoid broken lighting code with Metal/AMD
- Fixed issue when using more than one volume texture mask with density volumes.
- Fixed an error which prevented volumetric lighting from working if no density volumes with 3D textures were present.
- Fix contact shadows applied on transmission
- Fix issue with forward opaque lit shader variant being removed by the shader preprocessor
- Fixed compilation errors on platforms with limited XRSetting support.
- Fixed apply range attenuation option on punctual light
- Fixed issue with color temperature not take correctly into account with static lighting
- Don't display fog when diffuse lighting, specular lighting, or lux meter debug mode are enabled.

## [2.0.4-preview] - 2018-01-01

### Fixed
- Fix issue when disabling rough refraction and building a player. Was causing a crash.

## [2.0.3-preview] - 2018-01-01

### Added
- Increased debug color picker limit up to 260k lux

## [2.0.2-preview] - 2018-01-01

### Added
- Add Light -> Planar Reflection Probe command
- Added a false color mode in rendering debug
- Add support for mesh decals
- Add flag to disable projector decals on transparent geometry to save performance and decal texture atlas space
- Add ability to use decal diffuse map as mask only
- Add visualize all shadow masks in lighting debug
- Add export of normal and roughness buffer for forwardOnly and when in supportOnlyForward mode for forward
- Provide a define in lit.hlsl (FORWARD_MATERIAL_READ_FROM_WRITTEN_NORMAL_BUFFER) when output buffer normal is used to read the normal and roughness instead of caclulating it (can save performance, but lower quality due to compression)
- Add color swatch to decal material

### Changed
- Change Render -> Planar Reflection creation to 3D Object -> Mirror
- Change "Enable Reflector" name on SpotLight to "Angle Affect Intensity"
- Change prototype of BSDFData ConvertSurfaceDataToBSDFData(SurfaceData surfaceData) to BSDFData ConvertSurfaceDataToBSDFData(uint2 positionSS, SurfaceData surfaceData)

### Fixed
- Fix issue with StackLit in deferred mode with deferredDirectionalShadow due to GBuffer not being cleared. Gbuffer is still not clear and issue was fix with the new Output of normal buffer.
- Fixed an issue where interpolation volumes were not updated correctly for reflection captures.
- Fixed an exception in Light Loop settings UI

## [2.0.1-preview] - 2018-01-01

### Added
- Add stripper of shader variant when building a player. Save shader compile time.
- Disable per-object culling that was executed in C++ in HD whereas it was not used (Optimization)
- Enable texture streaming debugging (was not working before 2018.2)
- Added Screen Space Reflection with Proxy Projection Model
- Support correctly scene selection for alpha tested object
- Add per light shadow mask mode control (i.e shadow mask distance and shadow mask). It use the option NonLightmappedOnly
- Add geometric filtering to Lit shader (allow to reduce specular aliasing)
- Add shortcut to create DensityVolume and PlanarReflection in hierarchy
- Add a DefaultHDMirrorMaterial material for PlanarReflection
- Added a script to be able to upgrade material to newer version of HDRP
- Removed useless duplication of ForwardError passes.
- Add option to not compile any DEBUG_DISPLAY shader in the player (Faster build) call Support Runtime Debug display

### Changed
- Changed SupportForwardOnly to SupportOnlyForward in render pipeline settings
- Changed versioning variable name in HDAdditionalXXXData from m_version to version
- Create unique name when creating a game object in the rendering menu (i.e Density Volume(2))
- Re-organize various files and folder location to clean the repository
- Change Debug windows name and location. Now located at:  Windows -> General -> Render Pipeline Debug

### Removed
- Removed GlobalLightLoopSettings.maxPlanarReflectionProbes and instead use value of GlobalLightLoopSettings.planarReflectionProbeCacheSize
- Remove EmissiveIntensity parameter and change EmissiveColor to be HDR (Matching Builtin Unity behavior) - Data need to be updated - Launch Edit -> Single Step Upgrade Script -> Upgrade all Materials emissionColor

### Fixed
- Fix issue with LOD transition and instancing
- Fix discrepency between object motion vector and camera motion vector
- Fix issue with spot and dir light gizmo axis not highlighted correctly
- Fix potential crash while register debug windows inputs at startup
- Fix warning when creating Planar reflection
- Fix specular lighting debug mode (was rendering black)
- Allow projector decal with null material to allow to configure decal when HDRP is not set
- Decal atlas texture offset/scale is updated after allocations (used to be before so it was using date from previous frame)

## [0.0.0-preview] - 2018-01-01

### Added
- Configure the VolumetricLightingSystem code path to be on by default
- Trigger a build exception when trying to build an unsupported platform
- Introduce the VolumetricLightingController component, which can (and should) be placed on the camera, and allows one to control the near and the far plane of the V-Buffer (volumetric "froxel" buffer) along with the depth distribution (from logarithmic to linear)
- Add 3D texture support for DensityVolumes
- Add a better mapping of roughness to mipmap for planar reflection
- The VolumetricLightingSystem now uses RTHandles, which allows to save memory by sharing buffers between different cameras (history buffers are not shared), and reduce reallocation frequency by reallocating buffers only if the rendering resolution increases (and suballocating within existing buffers if the rendering resolution decreases)
- Add a Volumetric Dimmer slider to lights to control the intensity of the scattered volumetric lighting
- Add UV tiling and offset support for decals.
- Add mipmapping support for volume 3D mask textures

### Changed
- Default number of planar reflection change from 4 to 2
- Rename _MainDepthTexture to _CameraDepthTexture
- The VolumetricLightingController has been moved to the Interpolation Volume framework and now functions similarly to the VolumetricFog settings
- Update of UI of cookie, CubeCookie, Reflection probe and planar reflection probe to combo box
- Allow enabling/disabling shadows for area lights when they are set to baked.
- Hide applyRangeAttenuation and FadeDistance for directional shadow as they are not used

### Removed
- Remove Resource folder of PreIntegratedFGD and add the resource to RenderPipeline Asset

### Fixed
- Fix ConvertPhysicalLightIntensityToLightIntensity() function used when creating light from script to match HDLightEditor behavior
- Fix numerical issues with the default value of mean free path of volumetric fog
- Fix the bug preventing decals from coexisting with density volumes
- Fix issue with alpha tested geometry using planar/triplanar mapping not render correctly or flickering (due to being wrongly alpha tested in depth prepass)
- Fix meta pass with triplanar (was not handling correctly the normal)
- Fix preview when a planar reflection is present
- Fix Camera preview, it is now a Preview cameraType (was a SceneView)
- Fix handling unknown GPUShadowTypes in the shadow manager.
- Fix area light shapes sent as point lights to the baking backends when they are set to baked.
- Fix unnecessary division by PI for baked area lights.
- Fix line lights sent to the lightmappers. The backends don't support this light type.
- Fix issue with shadow mask framesettings not correctly taken into account when shadow mask is enabled for lighting.
- Fix directional light and shadow mask transition, they are now matching making smooth transition
- Fix banding issues caused by high intensity volumetric lighting
- Fix the debug window being emptied on SRP asset reload
- Fix issue with debug mode not correctly clearing the GBuffer in editor after a resize
- Fix issue with ResetMaterialKeyword not resetting correctly ToggleOff/Roggle Keyword
- Fix issue with motion vector not render correctly if there is no depth prepass in deferred

## [0.0.0-preview] - 2018-01-01

### Added
- Screen Space Refraction projection model (Proxy raycasting, HiZ raymarching)
- Screen Space Refraction settings as volume component
- Added buffered frame history per camera
- Port Global Density Volumes to the Interpolation Volume System.
- Optimize ImportanceSampleLambert() to not require the tangent frame.
- Generalize SampleVBuffer() to handle different sampling and reconstruction methods.
- Improve the quality of volumetric lighting reprojection.
- Optimize Morton Order code in the Subsurface Scattering pass.
- Planar Reflection Probe support roughness (gaussian convolution of captured probe)
- Use an atlas instead of a texture array for cluster transparent decals
- Add a debug view to visualize the decal atlas
- Only store decal textures to atlas if decal is visible, debounce out of memory decal atlas warning.
- Add manipulator gizmo on decal to improve authoring workflow
- Add a minimal StackLit material (work in progress, this version can be used as template to add new material)

### Changed
- EnableShadowMask in FrameSettings (But shadowMaskSupport still disable by default)
- Forced Planar Probe update modes to (Realtime, Every Update, Mirror Camera)
- Screen Space Refraction proxy model uses the proxy of the first environment light (Reflection probe/Planar probe) or the sky
- Moved RTHandle static methods to RTHandles
- Renamed RTHandle to RTHandleSystem.RTHandle
- Move code for PreIntegratedFDG (Lit.shader) into its dedicated folder to be share with other material
- Move code for LTCArea (Lit.shader) into its dedicated folder to be share with other material

### Removed
- Removed Planar Probe mirror plane position and normal fields in inspector, always display mirror plane and normal gizmos

### Fixed
- Fix fog flags in scene view is now taken into account
- Fix sky in preview windows that were disappearing after a load of a new level
- Fix numerical issues in IntersectRayAABB().
- Fix alpha blending of volumetric lighting with transparent objects.
- Fix the near plane of the V-Buffer causing out-of-bounds look-ups in the clustered data structure.
- Depth and color pyramid are properly computed and sampled when the camera renders inside a viewport of a RTHandle.
- Fix decal atlas debug view to work correctly when shadow atlas view is also enabled
- Fix TransparentSSR with non-rendergraph.
- Fix shader compilation warning on SSR compute shader.<|MERGE_RESOLUTION|>--- conflicted
+++ resolved
@@ -16,15 +16,12 @@
 - Fixed an exception when opening the color picker in the material UI (case 1307143).
 - Fixed lights shadow frustum near and far planes.
 - Fixed various issues with non-temporal SSAO and rendergraph.
-<<<<<<< HEAD
-- Fixed lightmaps not working properly with shader graphs in ray traced reflections (case 1305335).
-=======
 - Fix screen being over-exposed when changing very different skies.
 - White flashes on camera cuts on volumetric fog.
 - Fixed light layer issue when performing editing on multiple lights.
 - Fixed an issue where selection in a debug panel would reset when cycling through enum items.
 - Fixed material keywords with fbx importer.
->>>>>>> 317f976b
+- Fixed lightmaps not working properly with shader graphs in ray traced reflections (case 1305335).
 
 ### Changed
 - Removed the material pass probe volumes evaluation mode.
