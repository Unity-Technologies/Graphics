﻿# Changelog
All notable changes to this package will be documented in this file.

The format is based on [Keep a Changelog](http://keepachangelog.com/en/1.0.0/)
and this project adheres to [Semantic Versioning](http://semver.org/spec/v2.0.0.html).

## [10.1.0] - 2019-08-04

### Added
- Added an option to have only the metering mask displayed in the debug mode.
- Added a new mode to cluster visualization debug where users can see a slice instead of the cluster on opaque objects.
- Added ray traced reflection support for the render graph version of the pipeline.
- Added render graph support of RTAO and required denoisers.
- Added render graph support of RTGI.
- Added support of RTSSS and Recursive Rendering in the render graph mode.
- Added support of RT and screen space shadow for render graph.
- Added tooltips with the full name of the (graphics) compositor properties to properly show large names that otherwise are clipped by the UI (case 1263590)
- Added error message if a callback AOV allocation fail
- Added marker for all AOV request operation on GPU
- Added remapping options for Depth Pyramid debug view mode
- Added an option to support AOV shader at runtime in HDRP settings (case 1265070)
- Added support of SSGI in the render graph mode.

### Fixed
- Fixed several issues with physically-based DoF (TAA ghosting of the CoC buffer, smooth layer transitions, etc)
- Fixed GPU hang on D3D12 on xbox. 
- Fixed Amplitude -> Min/Max parametrization conversion
- Fixed CoatMask block appearing when creating lit master node (case 1264632)
- Fixed issue with SceneEV100 debug mode indicator when rescaling the window.
- Fixed issue with PCSS filter being wrong on first frame. 
- Fixed issue with emissive mesh for area light not appearing in playmode if Reload Scene option is disabled in Enter Playmode Settings.
- Fixed issue when Reflection Probes are set to OnEnable and are never rendered if the probe is enabled when the camera is farther than the probe fade distance. 
- Fixed issue with sun icon being clipped in the look dev window. 
- Fixed error about layers when disabling emissive mesh for area lights.
- Fixed issue when the user deletes the composition graph or .asset in runtime (case 1263319)
- Fixed assertion failure when changing resolution to compositor layers after using AOVs (case 1265023) 
- Fixed flickering layers in graphics compositor (case 1264552)
- Fixed issue causing the editor field not updating the disc area light radius.
- Fixed issues that lead to cookie atlas to be updated every frame even if cached data was valid.
- Fixed an issue where world space UI was not emitted for reflection cameras in HDRP
- Fixed an issue with cookie texture atlas that would cause realtime textures to always update in the atlas even when the content did not change.
- Fixed an issue where only one of the two lookdev views would update when changing the default lookdev volume profile.
- Fixed a bug related to light cluster invalidation.
- Fixed shader warning in DofGather (case 1272931)
- Fixed AOV export of depth buffer which now correctly export linear depth (case 1265001)
- Fixed issue that caused the decal atlas to not be updated upon changing of the decal textures content.
- Fixed "Screen position out of view frustum" error when camera is at exactly the planar reflection probe location.
<<<<<<< HEAD
- Fixed issue when undoing a change in diffuse profile list after deleting the volume profile.
=======
- Fix Amplitude -> Min/Max parametrization conversion
- Fix issue that allocated a small cookie for normal spot lights.
>>>>>>> e618093c

### Changed
- Preparation pass for RTSSShadows to be supported by render graph.
- Add tooltips with the full name of the (graphics) compositor properties to properly show large names that otherwise are clipped by the UI (case 1263590)
- Composition profile .asset files cannot be manually edited/reset by users (to avoid breaking things - case 1265631)
- Preparation pass for RTSSShadows to be supported by render graph.

## [10.0.0] - 2019-06-10

### Added
- Ray tracing support for VR single-pass
- Added sharpen filter shader parameter and UI for TemporalAA to control image quality instead of hardcoded value
- Added frame settings option for custom post process and custom passes as well as custom color buffer format option.
- Add check in wizard on SRP Batcher enabled.
- Added default implementations of OnPreprocessMaterialDescription for FBX, Obj, Sketchup and 3DS file formats.
- Added custom pass fade radius
- Added after post process injection point for custom passes
- Added basic alpha compositing support - Alpha is available afterpostprocess when using FP16 buffer format.
- Added falloff distance on Reflection Probe and Planar Reflection Probe
- Added Backplate projection from the HDRISky
- Added Shadow Matte in UnlitMasterNode, which only received shadow without lighting
- Added hability to name LightLayers in HDRenderPipelineAsset
- Added a range compression factor for Reflection Probe and Planar Reflection Probe to avoid saturation of colors.
- Added path tracing support for directional, point and spot lights, as well as emission from Lit and Unlit.
- Added non temporal version of SSAO.
- Added more detailed ray tracing stats in the debug window
- Added Disc area light (bake only)
- Added a warning in the material UI to prevent transparent + subsurface-scattering combination.
- Added XR single-pass setting into HDRP asset
- Added a penumbra tint option for lights
- Added support for depth copy with XR SDK
- Added debug setting to Render Pipeline Debug Window to list the active XR views
- Added an option to filter the result of the volumetric lighting (off by default).
- Added a transmission multiplier for directional lights
- Added XR single-pass test mode to Render Pipeline Debug Window
- Added debug setting to Render Pipeline Window to list the active XR views
- Added a new refraction mode for the Lit shader (thin). Which is a box refraction with small thickness values
- Added the code to support Barn Doors for Area Lights based on a shaderconfig option.
- Added HDRPCameraBinder property binder for Visual Effect Graph
- Added "Celestial Body" controls to the Directional Light
- Added new parameters to the Physically Based Sky
- Added Reflections to the DXR Wizard
- Added the possibility to have ray traced colored and semi-transparent shadows on directional lights.
- Added a check in the custom post process template to throw an error if the default shader is not found.
- Exposed the debug overlay ratio in the debug menu.
- Added a separate frame settings for tonemapping alongside color grading.
- Added the receive fog option in the material UI for ShaderGraphs.
- Added a public virtual bool in the custom post processes API to specify if a post processes should be executed in the scene view.
- Added a menu option that checks scene issues with ray tracing. Also removed the previously existing warning at runtime.
- Added Contrast Adaptive Sharpen (CAS) Upscaling effect.
- Added APIs to update probe settings at runtime.
- Added documentation for the rayTracingSupported method in HDRP
- Added user-selectable format for the post processing passes.
- Added support for alpha channel in some post-processing passes (DoF, TAA, Uber).
- Added warnings in FrameSettings inspector when using DXR and atempting to use Asynchronous Execution.
- Exposed Stencil bits that can be used by the user.
- Added history rejection based on velocity of intersected objects for directional, point and spot lights.
- Added a affectsVolumetric field to the HDAdditionalLightData API to know if light affects volumetric fog.
- Add OS and Hardware check in the Wizard fixes for DXR.
- Added option to exclude camera motion from motion blur.
- Added semi-transparent shadows for point and spot lights.
- Added support for semi-transparent shadow for unlit shader and unlit shader graph.
- Added the alpha clip enabled toggle to the material UI for all HDRP shader graphs.
- Added Material Samples to explain how to use the lit shader features
- Added an initial implementation of ray traced sub surface scattering
- Added AssetPostprocessors and Shadergraphs to handle Arnold Standard Surface and 3DsMax Physical material import from FBX.
- Added support for Smoothness Fade start work when enabling ray traced reflections.
- Added Contact shadow, Micro shadows and Screen space refraction API documentation.
- Added script documentation for SSR, SSAO (ray tracing), GI, Light Cluster, RayTracingSettings, Ray Counters, etc.
- Added path tracing support for refraction and internal reflections.
- Added support for Thin Refraction Model and Lit's Clear Coat in Path Tracing.
- Added the Tint parameter to Sky Colored Fog.
- Added of Screen Space Reflections for Transparent materials
- Added a fallback for ray traced area light shadows in case the material is forward or the lit mode is forward.
- Added a new debug mode for light layers.
- Added an "enable" toggle to the SSR volume component.
- Added support for anisotropic specular lobes in path tracing.
- Added support for alpha clipping in path tracing.
- Added support for light cookies in path tracing.
- Added support for transparent shadows in path tracing.
- Added support for iridescence in path tracing.
- Added support for background color in path tracing.
- Added a path tracing test to the test suite.
- Added a warning and workaround instructions that appear when you enable XR single-pass after the first frame with the XR SDK.
- Added the exposure sliders to the planar reflection probe preview
- Added support for subsurface scattering in path tracing.
- Added a new mode that improves the filtering of ray traced shadows (directional, point and spot) based on the distance to the occluder.
- Added support of cookie baking and add support on Disc light.
- Added support for fog attenuation in path tracing.
- Added a new debug panel for volumes
- Added XR setting to control camera jitter for temporal effects
- Added an error message in the DrawRenderers custom pass when rendering opaque objects with an HDRP asset in DeferredOnly mode.
- Added API to enable proper recording of path traced scenes (with the Unity recorder or other tools).
- Added support for fog in Recursive rendering, ray traced reflections and ray traced indirect diffuse.
- Added an alpha blend option for recursive rendering
- Added support for stack lit for ray tracing effects.
- Added support for hair for ray tracing effects.
- Added support for alpha to coverage for HDRP shaders and shader graph
- Added support for Quality Levels to Subsurface Scattering.
- Added option to disable XR rendering on the camera settings.
- Added support for specular AA from geometric curvature in AxF
- Added support for baked AO (no input for now) in AxF
- Added an info box to warn about depth test artifacts when rendering object twice in custom passes with MSAA.
- Added a frame setting for alpha to mask.
- Added support for custom passes in the AOV API
- Added Light decomposition lighting debugging modes and support in AOV
- Added exposure compensation to Fixed exposure mode
- Added support for rasterized area light shadows in StackLit
- Added support for texture-weighted automatic exposure
- Added support for POM for emissive map
- Added alpha channel support in motion blur pass.
- Added the HDRP Compositor Tool (in Preview).
- Added a ray tracing mode option in the HDRP asset that allows to override and shader stripping.
- Added support for arbitrary resolution scaling of Volumetric Lighting to the Fog volume component.
- Added range attenuation for box-shaped spotlights.
- Added scenes for hair and fabric and decals with material samples
- Added fabric materials and textures
- Added information for fabric materials in fabric scene
- Added a DisplayInfo attribute to specify a name override and a display order for Volume Component fields (used only in default inspector for now).
- Added Min distance to contact shadows.
- Added support for Depth of Field in path tracing (by sampling the lens aperture).
- Added an API in HDRP to override the camera within the rendering of a frame (mainly for custom pass).
- Added a function (HDRenderPipeline.ResetRTHandleReferenceSize) to reset the reference size of RTHandle systems.
- Added support for AxF measurements importing into texture resources tilings.
- Added Layer parameter on Area Light to modify Layer of generated Emissive Mesh
- Added a flow map parameter to HDRI Sky
- Implemented ray traced reflections for transparent objects.
- Add a new parameter to control reflections in recursive rendering.
- Added an initial version of SSGI.
- Added Virtual Texturing cache settings to control the size of the Streaming Virtual Texturing caches.
- Added back-compatibility with builtin stereo matrices.
- Added CustomPassUtils API to simplify Blur, Copy and DrawRenderers custom passes.
- Added Histogram guided automatic exposure.
- Added few exposure debug modes.
- Added support for multiple path-traced views at once (e.g., scene and game views).
- Added support for 3DsMax's 2021 Simplified Physical Material from FBX files in the Model Importer.
- Added custom target mid grey for auto exposure.
- Added CustomPassUtils API to simplify Blur, Copy and DrawRenderers custom passes.
- Added an API in HDRP to override the camera within the rendering of a frame (mainly for custom pass).
- Added more custom pass API functions, mainly to render objects from another camera.
- Added support for transparent Unlit in path tracing.
- Added a minimal lit used for RTGI in peformance mode.
- Added procedural metering mask that can follow an object
- Added presets quality settings for RTAO and RTGI.
- Added an override for the shadow culling that allows better directional shadow maps in ray tracing effects (RTR, RTGI, RTSSS and RR).
- Added a Cloud Layer volume override.
- Added Fast Memory support for platform that support it.
- Added CPU and GPU timings for ray tracing effects.
- Added support to combine RTSSS and RTGI (1248733).
- Added IES Profile support for Point, Spot and Rectangular-Area lights
- Added support for multiple mapping modes in AxF.
- Add support of lightlayers on indirect lighting controller
- Added compute shader stripping.
- Added Cull Mode option for opaque materials and ShaderGraphs. 
- Added scene view exposure override.
- Added support for exposure curve remapping for min/max limits.
- Added presets for ray traced reflections.
- Added final image histogram debug view (both luminance and RGB).
- Added an example texture and rotation to the Cloud Layer volume override.
- Added an option to extend the camera culling for skinned mesh animation in ray tracing effects (1258547).
- Added decal layer system similar to light layer. Mesh will receive a decal when both decal layer mask matches.
- Added shader graph nodes for rendering a complex eye shader.
- Added more controls to contact shadows and increased quality in some parts. 
- Added a physically based option in DoF volume.
- Added API to check if a Camera, Light or ReflectionProbe is compatible with HDRP.
- Added path tracing test scene for normal mapping.
- Added missing API documentation.

### Fixed
- Fix when rescale probe all direction below zero (1219246)
- Update documentation of HDRISky-Backplate, precise how to have Ambient Occlusion on the Backplate
- Sorting, undo, labels, layout in the Lighting Explorer.
- Fixed sky settings and materials in Shader Graph Samples package
- Fix/workaround a probable graphics driver bug in the GTAO shader.
- Fixed Hair and PBR shader graphs double sided modes
- Fixed an issue where updating an HDRP asset in the Quality setting panel would not recreate the pipeline.
- Fixed issue with point lights being considered even when occupying less than a pixel on screen (case 1183196)
- Fix a potential NaN source with iridescence (case 1183216)
- Fixed issue of spotlight breaking when minimizing the cone angle via the gizmo (case 1178279)
- Fixed issue that caused decals not to modify the roughness in the normal buffer, causing SSR to not behave correctly (case 1178336)
- Fixed lit transparent refraction with XR single-pass rendering
- Removed extra jitter for TemporalAA in VR
- Fixed ShaderGraph time in main preview
- Fixed issue on some UI elements in HDRP asset not expanding when clicking the arrow (case 1178369)
- Fixed alpha blending in custom post process
- Fixed the modification of the _AlphaCutoff property in the material UI when exposed with a ShaderGraph parameter.
- Fixed HDRP test `1218_Lit_DiffusionProfiles` on Vulkan.
- Fixed an issue where building a player in non-dev mode would generate render target error logs every frame
- Fixed crash when upgrading version of HDRP
- Fixed rendering issues with material previews
- Fixed NPE when using light module in Shuriken particle systems (1173348).
- Refresh cached shadow on editor changes
- Fixed light supported units caching (1182266)
- Fixed an issue where SSAO (that needs temporal reprojection) was still being rendered when Motion Vectors were not available (case 1184998)
- Fixed a nullref when modifying the height parameters inside the layered lit shader UI.
- Fixed Decal gizmo that become white after exiting play mode
- Fixed Decal pivot position to behave like a spotlight
- Fixed an issue where using the LightingOverrideMask would break sky reflection for regular cameras
- Fix DebugMenu FrameSettingsHistory persistency on close
- Fix DensityVolume, ReflectionProbe aned PlanarReflectionProbe advancedControl display
- Fix DXR scene serialization in wizard
- Fixed an issue where Previews would reallocate History Buffers every frame
- Fixed the SetLightLayer function in HDAdditionalLightData setting the wrong light layer
- Fix error first time a preview is created for planar
- Fixed an issue where SSR would use an incorrect roughness value on ForwardOnly (StackLit, AxF, Fabric, etc.) materials when the pipeline is configured to also allow deferred Lit.
- Fixed issues with light explorer (cases 1183468, 1183269)
- Fix dot colors in LayeredLit material inspector
- Fix undo not resetting all value when undoing the material affectation in LayerLit material
- Fix for issue that caused gizmos to render in render textures (case 1174395)
- Fixed the light emissive mesh not updated when the light was disabled/enabled
- Fixed light and shadow layer sync when setting the HDAdditionalLightData.lightlayersMask property
- Fixed a nullref when a custom post process component that was in the HDRP PP list is removed from the project
- Fixed issue that prevented decals from modifying specular occlusion (case 1178272).
- Fixed exposure of volumetric reprojection
- Fixed multi selection support for Scalable Settings in lights
- Fixed font shaders in test projects for VR by using a Shader Graph version
- Fixed refresh of baked cubemap by incrementing updateCount at the end of the bake (case 1158677).
- Fixed issue with rectangular area light when seen from the back
- Fixed decals not affecting lightmap/lightprobe
- Fixed zBufferParams with XR single-pass rendering
- Fixed moving objects not rendered in custom passes
- Fixed abstract classes listed in the + menu of the custom pass list
- Fixed custom pass that was rendered in previews
- Fixed precision error in zero value normals when applying decals (case 1181639)
- Fixed issue that triggered No Scene Lighting view in game view as well (case 1156102)
- Assign default volume profile when creating a new HDRP Asset
- Fixed fov to 0 in planar probe breaking the projection matrix (case 1182014)
- Fixed bugs with shadow caching
- Reassign the same camera for a realtime probe face render request to have appropriate history buffer during realtime probe rendering.
- Fixed issue causing wrong shading when normal map mode is Object space, no normal map is set, but a detail map is present (case 1143352)
- Fixed issue with decal and htile optimization
- Fixed TerrainLit shader compilation error regarding `_Control0_TexelSize` redefinition (case 1178480).
- Fixed warning about duplicate HDRuntimeReflectionSystem when configuring play mode without domain reload.
- Fixed an editor crash when multiple decal projectors were selected and some had null material
- Added all relevant fix actions to FixAll button in Wizard
- Moved FixAll button on top of the Wizard
- Fixed an issue where fog color was not pre-exposed correctly
- Fix priority order when custom passes are overlapping
- Fix cleanup not called when the custom pass GameObject is destroyed
- Replaced most instances of GraphicsSettings.renderPipelineAsset by GraphicsSettings.currentRenderPipeline. This should fix some parameters not working on Quality Settings overrides.
- Fixed an issue with Realtime GI not working on upgraded projects.
- Fixed issue with screen space shadows fallback texture was not set as a texture array.
- Fixed Pyramid Lights bounding box
- Fixed terrain heightmap default/null values and epsilons
- Fixed custom post-processing effects breaking when an abstract class inherited from `CustomPostProcessVolumeComponent`
- Fixed XR single-pass rendering in Editor by using ShaderConfig.s_XrMaxViews to allocate matrix array
- Multiple different skies rendered at the same time by different cameras are now handled correctly without flickering
- Fixed flickering issue happening when different volumes have shadow settings and multiple cameras are present.
- Fixed issue causing planar probes to disappear if there is no light in the scene.
- Fixed a number of issues with the prefab isolation mode (Volumes leaking from the main scene and reflection not working properly)
- Fixed an issue with fog volume component upgrade not working properly
- Fixed Spot light Pyramid Shape has shadow artifacts on aspect ratio values lower than 1
- Fixed issue with AO upsampling in XR
- Fixed camera without HDAdditionalCameraData component not rendering
- Removed the macro ENABLE_RAYTRACING for most of the ray tracing code
- Fixed prefab containing camera reloading in loop while selected in the Project view
- Fixed issue causing NaN wheh the Z scale of an object is set to 0.
- Fixed DXR shader passes attempting to render before pipeline loaded
- Fixed black ambient sky issue when importing a project after deleting Library.
- Fixed issue when upgrading a Standard transparent material (case 1186874)
- Fixed area light cookies not working properly with stack lit
- Fixed material render queue not updated when the shader is changed in the material inspector.
- Fixed a number of issues with full screen debug modes not reseting correctly when setting another mutually exclusive mode
- Fixed compile errors for platforms with no VR support
- Fixed an issue with volumetrics and RTHandle scaling (case 1155236)
- Fixed an issue where sky lighting might be updated uselessly
- Fixed issue preventing to allow setting decal material to none (case 1196129)
- Fixed XR multi-pass decals rendering
- Fixed several fields on Light Inspector that not supported Prefab overrides
- Fixed EOL for some files
- Fixed scene view rendering with volumetrics and XR enabled
- Fixed decals to work with multiple cameras
- Fixed optional clear of GBuffer (Was always on)
- Fixed render target clears with XR single-pass rendering
- Fixed HDRP samples file hierarchy
- Fixed Light units not matching light type
- Fixed QualitySettings panel not displaying HDRP Asset
- Fixed black reflection probes the first time loading a project
- Fixed y-flip in scene view with XR SDK
- Fixed Decal projectors do not immediately respond when parent object layer mask is changed in editor.
- Fixed y-flip in scene view with XR SDK
- Fixed a number of issues with Material Quality setting
- Fixed the transparent Cull Mode option in HD unlit master node settings only visible if double sided is ticked.
- Fixed an issue causing shadowed areas by contact shadows at the edge of far clip plane if contact shadow length is very close to far clip plane.
- Fixed editing a scalable settings will edit all loaded asset in memory instead of targetted asset.
- Fixed Planar reflection default viewer FOV
- Fixed flickering issues when moving the mouse in the editor with ray tracing on.
- Fixed the ShaderGraph main preview being black after switching to SSS in the master node settings
- Fixed custom fullscreen passes in VR
- Fixed camera culling masks not taken in account in custom pass volumes
- Fixed object not drawn in custom pass when using a DrawRenderers with an HDRP shader in a build.
- Fixed injection points for Custom Passes (AfterDepthAndNormal and BeforePreRefraction were missing)
- Fixed a enum to choose shader tags used for drawing objects (DepthPrepass or Forward) when there is no override material.
- Fixed lit objects in the BeforePreRefraction, BeforeTransparent and BeforePostProcess.
- Fixed the None option when binding custom pass render targets to allow binding only depth or color.
- Fixed custom pass buffers allocation so they are not allocated if they're not used.
- Fixed the Custom Pass entry in the volume create asset menu items.
- Fixed Prefab Overrides workflow on Camera.
- Fixed alignment issue in Preset for Camera.
- Fixed alignment issue in Physical part for Camera.
- Fixed FrameSettings multi-edition.
- Fixed a bug happening when denoising multiple ray traced light shadows
- Fixed minor naming issues in ShaderGraph settings
- VFX: Removed z-fight glitches that could appear when using deferred depth prepass and lit quad primitives
- VFX: Preserve specular option for lit outputs (matches HDRP lit shader)
- Fixed an issue with Metal Shader Compiler and GTAO shader for metal
- Fixed resources load issue while upgrading HDRP package.
- Fix LOD fade mask by accounting for field of view
- Fixed spot light missing from ray tracing indirect effects.
- Fixed a UI bug in the diffusion profile list after fixing them from the wizard.
- Fixed the hash collision when creating new diffusion profile assets.
- Fixed a light leaking issue with box light casting shadows (case 1184475)
- Fixed Cookie texture type in the cookie slot of lights (Now displays a warning because it is not supported).
- Fixed a nullref that happens when using the Shuriken particle light module
- Fixed alignment in Wizard
- Fixed text overflow in Wizard's helpbox
- Fixed Wizard button fix all that was not automatically grab all required fixes
- Fixed VR tab for MacOS in Wizard
- Fixed local config package workflow in Wizard
- Fixed issue with contact shadows shifting when MSAA is enabled.
- Fixed EV100 in the PBR sky
- Fixed an issue In URP where sometime the camera is not passed to the volume system and causes a null ref exception (case 1199388)
- Fixed nullref when releasing HDRP with custom pass disabled
- Fixed performance issue derived from copying stencil buffer.
- Fixed an editor freeze when importing a diffusion profile asset from a unity package.
- Fixed an exception when trying to reload a builtin resource.
- Fixed the light type intensity unit reset when switching the light type.
- Fixed compilation error related to define guards and CreateLayoutFromXrSdk()
- Fixed documentation link on CustomPassVolume.
- Fixed player build when HDRP is in the project but not assigned in the graphic settings.
- Fixed an issue where ambient probe would be black for the first face of a baked reflection probe
- VFX: Fixed Missing Reference to Visual Effect Graph Runtime Assembly
- Fixed an issue where rendering done by users in EndCameraRendering would be executed before the main render loop.
- Fixed Prefab Override in main scope of Volume.
- Fixed alignment issue in Presset of main scope of Volume.
- Fixed persistence of ShowChromeGizmo and moved it to toolbar for coherency in ReflectionProbe and PlanarReflectionProbe.
- Fixed Alignement issue in ReflectionProbe and PlanarReflectionProbe.
- Fixed Prefab override workflow issue in ReflectionProbe and PlanarReflectionProbe.
- Fixed empty MoreOptions and moved AdvancedManipulation in a dedicated location for coherency in ReflectionProbe and PlanarReflectionProbe.
- Fixed Prefab override workflow issue in DensityVolume.
- Fixed empty MoreOptions and moved AdvancedManipulation in a dedicated location for coherency in DensityVolume.
- Fix light limit counts specified on the HDRP asset
- Fixed Quality Settings for SSR, Contact Shadows and Ambient Occlusion volume components
- Fixed decalui deriving from hdshaderui instead of just shaderui
- Use DelayedIntField instead of IntField for scalable settings
- Fixed init of debug for FrameSettingsHistory on SceneView camera
- Added a fix script to handle the warning 'referenced script in (GameObject 'SceneIDMap') is missing'
- Fix Wizard load when none selected for RenderPipelineAsset
- Fixed TerrainLitGUI when per-pixel normal property is not present.
- Fixed rendering errors when enabling debug modes with custom passes
- Fix an issue that made PCSS dependent on Atlas resolution (not shadow map res)
- Fixing a bug whith histories when n>4 for ray traced shadows
- Fixing wrong behavior in ray traced shadows for mesh renderers if their cast shadow is shadow only or double sided
- Only tracing rays for shadow if the point is inside the code for spotlight shadows
- Only tracing rays if the point is inside the range for point lights
- Fixing ghosting issues when the screen space shadow  indexes change for a light with ray traced shadows
- Fixed an issue with stencil management and Xbox One build that caused corrupted output in deferred mode.
- Fixed a mismatch in behavior between the culling of shadow maps and ray traced point and spot light shadows
- Fixed recursive ray tracing not working anymore after intermediate buffer refactor.
- Fixed ray traced shadow denoising not working (history rejected all the time).
- Fixed shader warning on xbox one
- Fixed cookies not working for spot lights in ray traced reflections, ray traced GI and recursive rendering
- Fixed an inverted handling of CoatSmoothness for SSR in StackLit.
- Fixed missing distortion inputs in Lit and Unlit material UI.
- Fixed issue that propagated NaNs across multiple frames through the exposure texture.
- Fixed issue with Exclude from TAA stencil ignored.
- Fixed ray traced reflection exposure issue.
- Fixed issue with TAA history not initialising corretly scale factor for first frame
- Fixed issue with stencil test of material classification not using the correct Mask (causing false positive and bad performance with forward material in deferred)
- Fixed issue with History not reset when chaning antialiasing mode on camera
- Fixed issue with volumetric data not being initialized if default settings have volumetric and reprojection off.
- Fixed ray tracing reflection denoiser not applied in tier 1
- Fixed the vibility of ray tracing related methods.
- Fixed the diffusion profile list not saved when clicking the fix button in the material UI.
- Fixed crash when pushing bounce count higher than 1 for ray traced GI or reflections
- Fixed PCSS softness scale so that it better match ray traced reference for punctual lights.
- Fixed exposure management for the path tracer
- Fixed AxF material UI containing two advanced options settings.
- Fixed an issue where cached sky contexts were being destroyed wrongly, breaking lighting in the LookDev
- Fixed issue that clamped PCSS softness too early and not after distance scale.
- Fixed fog affect transparent on HD unlit master node
- Fixed custom post processes re-ordering not saved.
- Fixed NPE when using scalable settings
- Fixed an issue where PBR sky precomputation was reset incorrectly in some cases causing bad performance.
- Fixed a bug due to depth history begin overriden too soon
- Fixed CustomPassSampleCameraColor scale issue when called from Before Transparent injection point.
- Fixed corruption of AO in baked probes.
- Fixed issue with upgrade of projects that still had Very High as shadow filtering quality.
- Fixed issue that caused Distortion UI to appear in Lit.
- Fixed several issues with decal duplicating when editing them.
- Fixed initialization of volumetric buffer params (1204159)
- Fixed an issue where frame count was incorrectly reset for the game view, causing temporal processes to fail.
- Fixed Culling group was not disposed error.
- Fixed issues on some GPU that do not support gathers on integer textures.
- Fixed an issue with ambient probe not being initialized for the first frame after a domain reload for volumetric fog.
- Fixed the scene visibility of decal projectors and density volumes
- Fixed a leak in sky manager.
- Fixed an issue where entering playmode while the light editor is opened would produce null reference exceptions.
- Fixed the debug overlay overlapping the debug menu at runtime.
- Fixed an issue with the framecount when changing scene.
- Fixed errors that occurred when using invalid near and far clip plane values for planar reflections.
- Fixed issue with motion blur sample weighting function.
- Fixed motion vectors in MSAA.
- Fixed sun flare blending (case 1205862).
- Fixed a lot of issues related to ray traced screen space shadows.
- Fixed memory leak caused by apply distortion material not being disposed.
- Fixed Reflection probe incorrectly culled when moving its parent (case 1207660)
- Fixed a nullref when upgrading the Fog volume components while the volume is opened in the inspector.
- Fix issues where decals on PS4 would not correctly write out the tile mask causing bits of the decal to go missing.
- Use appropriate label width and text content so the label is completely visible
- Fixed an issue where final post process pass would not output the default alpha value of 1.0 when using 11_11_10 color buffer format.
- Fixed SSR issue after the MSAA Motion Vector fix.
- Fixed an issue with PCSS on directional light if punctual shadow atlas was not allocated.
- Fixed an issue where shadow resolution would be wrong on the first face of a baked reflection probe.
- Fixed issue with PCSS softness being incorrect for cascades different than the first one.
- Fixed custom post process not rendering when using multiple HDRP asset in quality settings
- Fixed probe gizmo missing id (case 1208975)
- Fixed a warning in raytracingshadowfilter.compute
- Fixed issue with AO breaking with small near plane values.
- Fixed custom post process Cleanup function not called in some cases.
- Fixed shader warning in AO code.
- Fixed a warning in simpledenoiser.compute
- Fixed tube and rectangle light culling to use their shape instead of their range as a bounding box.
- Fixed caused by using gather on a UINT texture in motion blur.
- Fix issue with ambient occlusion breaking when dynamic resolution is active.
- Fixed some possible NaN causes in Depth of Field.
- Fixed Custom Pass nullref due to the new Profiling Sample API changes
- Fixed the black/grey screen issue on after post process Custom Passes in non dev builds.
- Fixed particle lights.
- Improved behavior of lights and probe going over the HDRP asset limits.
- Fixed issue triggered when last punctual light is disabled and more than one camera is used.
- Fixed Custom Pass nullref due to the new Profiling Sample API changes
- Fixed the black/grey screen issue on after post process Custom Passes in non dev builds.
- Fixed XR rendering locked to vsync of main display with Standalone Player.
- Fixed custom pass cleanup not called at the right time when using multiple volumes.
- Fixed an issue on metal with edge of decal having artifact by delaying discard of fragments during decal projection
- Fixed various shader warning
- Fixing unnecessary memory allocations in the ray tracing cluster build
- Fixed duplicate column labels in LightEditor's light tab
- Fixed white and dark flashes on scenes with very high or very low exposure when Automatic Exposure is being used.
- Fixed an issue where passing a null ProfilingSampler would cause a null ref exception.
- Fixed memory leak in Sky when in matcap mode.
- Fixed compilation issues on platform that don't support VR.
- Fixed migration code called when we create a new HDRP asset.
- Fixed RemoveComponent on Camera contextual menu to not remove Camera while a component depend on it.
- Fixed an issue where ambient occlusion and screen space reflections editors would generate null ref exceptions when HDRP was not set as the current pipeline.
- Fixed a null reference exception in the probe UI when no HDRP asset is present.
- Fixed the outline example in the doc (sampling range was dependent on screen resolution)
- Fixed a null reference exception in the HDRI Sky editor when no HDRP asset is present.
- Fixed an issue where Decal Projectors created from script where rotated around the X axis by 90°.
- Fixed frustum used to compute Density Volumes visibility when projection matrix is oblique.
- Fixed a null reference exception in Path Tracing, Recursive Rendering and raytraced Global Illumination editors when no HDRP asset is present.
- Fix for NaNs on certain geometry with Lit shader -- [case 1210058](https://fogbugz.unity3d.com/f/cases/1210058/)
- Fixed an issue where ambient occlusion and screen space reflections editors would generate null ref exceptions when HDRP was not set as the current pipeline.
- Fixed a null reference exception in the probe UI when no HDRP asset is present.
- Fixed the outline example in the doc (sampling range was dependent on screen resolution)
- Fixed a null reference exception in the HDRI Sky editor when no HDRP asset is present.
- Fixed an issue where materials newly created from the contextual menu would have an invalid state, causing various problems until it was edited.
- Fixed transparent material created with ZWrite enabled (now it is disabled by default for new transparent materials)
- Fixed mouseover on Move and Rotate tool while DecalProjector is selected.
- Fixed wrong stencil state on some of the pixel shader versions of deferred shader.
- Fixed an issue where creating decals at runtime could cause a null reference exception.
- Fixed issue that displayed material migration dialog on the creation of new project.
- Fixed various issues with time and animated materials (cases 1210068, 1210064).
- Updated light explorer with latest changes to the Fog and fixed issues when no visual environment was present.
- Fixed not handleling properly the recieve SSR feature with ray traced reflections
- Shadow Atlas is no longer allocated for area lights when they are disabled in the shader config file.
- Avoid MRT Clear on PS4 as it is not implemented yet.
- Fixed runtime debug menu BitField control.
- Fixed the radius value used for ray traced directional light.
- Fixed compilation issues with the layered lit in ray tracing shaders.
- Fixed XR autotests viewport size rounding
- Fixed mip map slider knob displayed when cubemap have no mipmap
- Remove unnecessary skip of material upgrade dialog box.
- Fixed the profiling sample mismatch errors when enabling the profiler in play mode
- Fixed issue that caused NaNs in reflection probes on consoles.
- Fixed adjusting positive axis of Blend Distance slides the negative axis in the density volume component.
- Fixed the blend of reflections based on the weight.
- Fixed fallback for ray traced reflections when denoising is enabled.
- Fixed error spam issue with terrain detail terrainDetailUnsupported (cases 1211848)
- Fixed hardware dynamic resolution causing cropping/scaling issues in scene view (case 1158661)
- Fixed Wizard check order for `Hardware and OS` and `Direct3D12`
- Fix AO issue turning black when Far/Near plane distance is big.
- Fixed issue when opening lookdev and the lookdev volume have not been assigned yet.
- Improved memory usage of the sky system.
- Updated label in HDRP quality preference settings (case 1215100)
- Fixed Decal Projector gizmo not undoing properly (case 1216629)
- Fix a leak in the denoising of ray traced reflections.
- Fixed Alignment issue in Light Preset
- Fixed Environment Header in LightingWindow
- Fixed an issue where hair shader could write garbage in the diffuse lighting buffer, causing NaNs.
- Fixed an exposure issue with ray traced sub-surface scattering.
- Fixed runtime debug menu light hierarchy None not doing anything.
- Fixed the broken ShaderGraph preview when creating a new Lit graph.
- Fix indentation issue in preset of LayeredLit material.
- Fixed minor issues with cubemap preview in the inspector.
- Fixed wrong build error message when building for android on mac.
- Fixed an issue related to denoising ray trace area shadows.
- Fixed wrong build error message when building for android on mac.
- Fixed Wizard persistency of Direct3D12 change on domain reload.
- Fixed Wizard persistency of FixAll on domain reload.
- Fixed Wizard behaviour on domain reload.
- Fixed a potential source of NaN in planar reflection probe atlas.
- Fixed an issue with MipRatio debug mode showing _DebugMatCapTexture not being set.
- Fixed missing initialization of input params in Blit for VR.
- Fix Inf source in LTC for area lights.
- Fix issue with AO being misaligned when multiple view are visible.
- Fix issue that caused the clamp of camera rotation motion for motion blur to be ineffective.
- Fixed issue with AssetPostprocessors dependencies causing models to be imported twice when upgrading the package version.
- Fixed culling of lights with XR SDK
- Fixed memory stomp in shadow caching code, leading to overflow of Shadow request array and runtime errors.
- Fixed an issue related to transparent objects reading the ray traced indirect diffuse buffer
- Fixed an issue with filtering ray traced area lights when the intensity is high or there is an exposure.
- Fixed ill-formed include path in Depth Of Field shader.
- Fixed shader graph and ray tracing after the shader target PR.
- Fixed a bug in semi-transparent shadows (object further than the light casting shadows)
- Fix state enabled of default volume profile when in package.
- Fixed removal of MeshRenderer and MeshFilter on adding Light component.
- Fixed Ray Traced SubSurface Scattering not working with ray traced area lights
- Fixed Ray Traced SubSurface Scattering not working in forward mode.
- Fixed a bug in debug light volumes.
- Fixed a bug related to ray traced area light shadow history.
- Fixed an issue where fog sky color mode could sample NaNs in the sky cubemap.
- Fixed a leak in the PBR sky renderer.
- Added a tooltip to the Ambient Mode parameter in the Visual Envionment volume component.
- Static lighting sky now takes the default volume into account (this fixes discrepancies between baked and realtime lighting).
- Fixed a leak in the sky system.
- Removed MSAA Buffers allocation when lit shader mode is set to "deferred only".
- Fixed invalid cast for realtime reflection probes (case 1220504)
- Fixed invalid game view rendering when disabling all cameras in the scene (case 1105163)
- Hide reflection probes in the renderer components.
- Fixed infinite reload loop while displaying Light's Shadow's Link Light Layer in Inspector of Prefab Asset.
- Fixed the culling was not disposed error in build log.
- Fixed the cookie atlas size and planar atlas size being too big after an upgrade of the HDRP asset.
- Fixed transparent SSR for shader graph.
- Fixed an issue with emissive light meshes not being in the RAS.
- Fixed DXR player build
- Fixed the HDRP asset migration code not being called after an upgrade of the package
- Fixed draw renderers custom pass out of bound exception
- Fixed the PBR shader rendering in deferred
- Fixed some typos in debug menu (case 1224594)
- Fixed ray traced point and spot lights shadows not rejecting istory when semi-transparent or colored.
- Fixed a warning due to StaticLightingSky when reloading domain in some cases.
- Fixed the MaxLightCount being displayed when the light volume debug menu is on ColorAndEdge.
- Fixed issue with unclear naming of debug menu for decals.
- Fixed z-fighting in scene view when scene lighting is off (case 1203927)
- Fixed issue that prevented cubemap thumbnails from rendering (only on D3D11 and Metal).
- Fixed ray tracing with VR single-pass
- Fix an exception in ray tracing that happens if two LOD levels are using the same mesh renderer.
- Fixed error in the console when switching shader to decal in the material UI.
- Fixed an issue with refraction model and ray traced recursive rendering (case 1198578).
- Fixed an issue where a dynamic sky changing any frame may not update the ambient probe.
- Fixed cubemap thumbnail generation at project load time.
- Fixed cubemap thumbnail generation at project load time. 
- Fixed XR culling with multiple cameras
- Fixed XR single-pass with Mock HMD plugin
- Fixed sRGB mismatch with XR SDK
- Fixed an issue where default volume would not update when switching profile.
- Fixed issue with uncached reflection probe cameras reseting the debug mode (case 1224601) 
- Fixed an issue where AO override would not override specular occlusion.
- Fixed an issue where Volume inspector might not refresh correctly in some cases.
- Fixed render texture with XR
- Fixed issue with resources being accessed before initialization process has been performed completely. 
- Half fixed shuriken particle light that cast shadows (only the first one will be correct)
- Fixed issue with atmospheric fog turning black if a planar reflection probe is placed below ground level. (case 1226588)
- Fixed custom pass GC alloc issue in CustomPassVolume.GetActiveVolumes().
- Fixed a bug where instanced shadergraph shaders wouldn't compile on PS4.
- Fixed an issue related to the envlightdatasrt not being bound in recursive rendering.
- Fixed shadow cascade tooltip when using the metric mode (case 1229232)
- Fixed how the area light influence volume is computed to match rasterization.
- Focus on Decal uses the extends of the projectors
- Fixed usage of light size data that are not available at runtime.
- Fixed the depth buffer copy made before custom pass after opaque and normal injection point.
- Fix for issue that prevented scene from being completely saved when baked reflection probes are present and lighting is set to auto generate.
- Fixed drag area width at left of Light's intensity field in Inspector.
- Fixed light type resolution when performing a reset on HDAdditionalLightData (case 1220931)
- Fixed reliance on atan2 undefined behavior in motion vector debug shader.
- Fixed an usage of a a compute buffer not bound (1229964)
- Fixed an issue where changing the default volume profile from another inspector would not update the default volume editor.
- Fix issues in the post process system with RenderTexture being invalid in some cases, causing rendering problems.
- Fixed an issue where unncessarily serialized members in StaticLightingSky component would change each time the scene is changed.
- Fixed a weird behavior in the scalable settings drawing when the space becomes tiny (1212045).
- Fixed a regression in the ray traced indirect diffuse due to the new probe system.
- Fix for range compression factor for probes going negative (now clamped to positive values).
- Fixed path validation when creating new volume profile (case 1229933)
- Fixed a bug where Decal Shader Graphs would not recieve reprojected Position, Normal, or Bitangent data. (1239921)
- Fix reflection hierarchy for CARPAINT in AxF.
- Fix precise fresnel for delta lights for SVBRDF in AxF.
- Fixed the debug exposure mode for display sky reflection and debug view baked lighting
- Fixed MSAA depth resolve when there is no motion vectors
- Fixed various object leaks in HDRP.
- Fixed compile error with XR SubsystemManager.
- Fix for assertion triggering sometimes when saving a newly created lit shader graph (case 1230996)
- Fixed culling of planar reflection probes that change position (case 1218651)
- Fixed null reference when processing lightprobe (case 1235285)
- Fix issue causing wrong planar reflection rendering when more than one camera is present.
- Fix black screen in XR when HDRP package is present but not used.
- Fixed an issue with the specularFGD term being used when the material has a clear coat (lit shader).
- Fixed white flash happening with auto-exposure in some cases (case 1223774)
- Fixed NaN which can appear with real time reflection and inf value
- Fixed an issue that was collapsing the volume components in the HDRP default settings
- Fixed warning about missing bound decal buffer
- Fixed shader warning on Xbox for ResolveStencilBuffer.compute. 
- Fixed PBR shader ZTest rendering in deferred.
- Replaced commands incompatible with async compute in light list build process.
- Diffusion Profile and Material references in HDRP materials are now correctly exported to unity packages. Note that the diffusion profile or the material references need to be edited once before this can work properly.
- Fix MaterialBalls having same guid issue
- Fix spelling and grammatical errors in material samples
- Fixed unneeded cookie texture allocation for cone stop lights.
- Fixed scalarization code for contact shadows.
- Fixed volume debug in playmode
- Fixed issue when toggling anything in HDRP asset that will produce an error (case 1238155)
- Fixed shader warning in PCSS code when using Vulkan.
- Fixed decal that aren't working without Metal and Ambient Occlusion option enabled.
- Fixed an error about procedural sky being logged by mistake.
- Fixed shadowmask UI now correctly showing shadowmask disable
- Made more explicit the warning about raytracing and asynchronous compute. Also fixed the condition in which it appears.
- Fixed a null ref exception in static sky when the default volume profile is invalid.
- DXR: Fixed shader compilation error with shader graph and pathtracer
- Fixed SceneView Draw Modes not being properly updated after opening new scene view panels or changing the editor layout.
- VFX: Removed irrelevant queues in render queue selection from HDRP outputs
- VFX: Motion Vector are correctly renderered with MSAA [Case 1240754](https://issuetracker.unity3d.com/product/unity/issues/guid/1240754/)
- Fixed a cause of NaN when a normal of 0-length is generated (usually via shadergraph). 
- Fixed issue with screen-space shadows not enabled properly when RT is disabled (case 1235821)
- Fixed a performance issue with stochastic ray traced area shadows.
- Fixed cookie texture not updated when changing an import settings (srgb for example).
- Fixed flickering of the game/scene view when lookdev is running.
- Fixed issue with reflection probes in realtime time mode with OnEnable baking having wrong lighting with sky set to dynamic (case 1238047).
- Fixed transparent motion vectors not working when in MSAA.
- Fix error when removing DecalProjector from component contextual menu (case 1243960)
- Fixed issue with post process when running in RGBA16 and an object with additive blending is in the scene.
- Fixed corrupted values on LayeredLit when using Vertex Color multiply mode to multiply and MSAA is activated. 
- Fix conflicts with Handles manipulation when performing a Reset in DecalComponent (case 1238833)
- Fixed depth prepass and postpass being disabled after changing the shader in the material UI.
- Fixed issue with sceneview camera settings not being saved after Editor restart.
- Fixed issue when switching back to custom sensor type in physical camera settings (case 1244350).
- Fixed a null ref exception when running playmode tests with the render pipeline debug window opened.
- Fixed some GCAlloc in the debug window.
- Fixed shader graphs not casting semi-transparent and color shadows (case 1242617)
- Fixed thin refraction mode not working properly.
- Fixed assert on tests caused by probe culling results being requested when culling did not happen. (case 1246169) 
- Fixed over consumption of GPU memory by the Physically Based Sky.
- Fixed an invalid rotation in Planar Reflection Probe editor display, that was causing an error message (case 1182022)
- Put more information in Camera background type tooltip and fixed inconsistent exposure behavior when changing bg type.
- Fixed issue that caused not all baked reflection to be deleted upon clicking "Clear Baked Data" in the lighting menu (case 1136080)
- Fixed an issue where asset preview could be rendered white because of static lighting sky.
- Fixed an issue where static lighting was not updated when removing the static lighting sky profile.
- Fixed the show cookie atlas debug mode not displaying correctly when enabling the clear cookie atlas option.
- Fixed various multi-editing issues when changing Emission parameters.
- Fixed error when undo a Reflection Probe removal in a prefab instance. (case 1244047)
- Fixed Microshadow not working correctly in deferred with LightLayers
- Tentative fix for missing include in depth of field shaders.
- Fixed the light overlap scene view draw mode (wasn't working at all).
- Fixed taaFrameIndex and XR tests 4052 and 4053
- Fixed the prefab integration of custom passes (Prefab Override Highlight not working as expected).
- Cloned volume profile from read only assets are created in the root of the project. (case 1154961)
- Fixed Wizard check on default volume profile to also check it is not the default one in package.
- Fix erroneous central depth sampling in TAA.
- Fixed light layers not correctly disabled when the lightlayers is set to Nothing and Lightlayers isn't enabled in HDRP Asset
- Fixed issue with Model Importer materials falling back to the Legacy default material instead of HDRP's default material when import happens at Editor startup.
- Fixed a wrong condition in CameraSwitcher, potentially causing out of bound exceptions.
- Fixed an issue where editing the Look Dev default profile would not reflect directly in the Look Dev window.
- Fixed a bug where the light list is not cleared but still used when resizing the RT.
- Fixed exposure debug shader with XR single-pass rendering.
- Fixed issues with scene view and transparent motion vectors.
- Fixed black screens for linux/HDRP (1246407)
- Fixed a vulkan and metal warning in the SSGI compute shader.
- Fixed an exception due to the color pyramid not allocated when SSGI is enabled.
- Fixed an issue with the first Depth history was incorrectly copied.
- Fixed path traced DoF focusing issue
- Fix an issue with the half resolution Mode (performance)
- Fix an issue with the color intensity of emissive for performance rtgi
- Fixed issue with rendering being mostly broken when target platform disables VR. 
- Workaround an issue caused by GetKernelThreadGroupSizes  failing to retrieve correct group size. 
- Fix issue with fast memory and rendergraph. 
- Fixed transparent motion vector framesetting not sanitized.
- Fixed wrong order of post process frame settings.
- Fixed white flash when enabling SSR or SSGI.
- The ray traced indrect diffuse and RTGI were combined wrongly with the rest of the lighting (1254318).
- Fixed an exception happening when using RTSSS without using RTShadows.
- Fix inconsistencies with transparent motion vectors and opaque by allowing camera only transparent motion vectors.
- Fix reflection probe frame settings override
- Fixed certain shadow bias artifacts present in volumetric lighting (case 1231885).
- Fixed area light cookie not updated when switch the light type from a spot that had a cookie.
- Fixed issue with dynamic resolution updating when not in play mode.
- Fixed issue with Contrast Adaptive Sharpening upsample mode and preview camera.
- Fix issue causing blocky artifacts when decals affect metallic and are applied on material with specular color workflow.
- Fixed issue with depth pyramid generation and dynamic resolution.
- Fixed an issue where decals were duplicated in prefab isolation mode.
- Fixed an issue where rendering preview with MSAA might generate render graph errors.
- Fixed compile error in PS4 for planar reflection filtering.
- Fixed issue with blue line in prefabs for volume mode.
- Fixing the internsity being applied to RTAO too early leading to unexpected results (1254626).
- Fix issue that caused sky to incorrectly render when using a custom projection matrix.
- Fixed null reference exception when using depth pre/post pass in shadergraph with alpha clip in the material.
- Appropriately constraint blend distance of reflection probe while editing with the inspector (case 1248931)
- Fixed AxF handling of roughness for Blinn-Phong type materials
- Fixed AxF UI errors when surface type is switched to transparent
- Fixed a serialization issue, preventing quality level parameters to undo/redo and update scene view on change.
- Fixed an exception occuring when a camera doesn't have an HDAdditionalCameraData (1254383).
- Fixed ray tracing with XR single-pass.
- Fixed warning in HDAdditionalLightData OnValidate (cases 1250864, 1244578)
- Fixed a bug related to denoising ray traced reflections.
- Fixed nullref in the layered lit material inspector.
- Fixed an issue where manipulating the color wheels in a volume component would reset the cursor every time.
- Fixed an issue where static sky lighting would not be updated for a new scene until it's reloaded at least once.
- Fixed culling for decals when used in prefabs and edited in context.
- Force to rebake probe with missing baked texture. (1253367)
- Fix supported Mac platform detection to handle new major version (11.0) properly
- Fixed typo in the Render Pipeline Wizard under HDRP+VR
- Change transparent SSR name in frame settings to avoid clipping. 
- Fixed missing include guards in shadow hlsl files.
- Repaint the scene view whenever the scene exposure override is changed.
- Fixed an error when clearing the SSGI history texture at creation time (1259930).
- Fixed alpha to mask reset when toggling alpha test in the material UI.
- Fixed an issue where opening the look dev window with the light theme would make the window blink and eventually crash unity.
- Fixed fallback for ray tracing and light layers (1258837).
- Fixed Sorting Priority not displayed correctly in the DrawRenderers custom pass UI.
- Fixed glitch in Project settings window when selecting diffusion profiles in material section (case 1253090)
- Fixed issue with light layers bigger than 8 (and above the supported range). 
- Fixed issue with culling layer mask of area light's emissive mesh 
- Fixed errors when switching area light to disk shape while an area emissive mesh was displayed.
- Fixed default frame settings MSAA toggle for reflection probes (case 1247631)
- Fixed the transparent SSR dependency not being properly disabled according to the asset dependencies (1260271).
- Fixed issue with completely black AO on double sided materials when normal mode is set to None.
- Fixed UI drawing of the quaternion (1251235)
- Fix an issue with the quality mode and perf mode on RTR and RTGI and getting rid of unwanted nans (1256923).
- Fixed unitialized ray tracing resources when using non-default HDRP asset (case 1259467).
- Fixed overused the atlas for Animated/Render Target Cookies (1259930).
- Fixed sky asserts with XR multipass
- Fixed for area light not updating baked light result when modifying with gizmo.
- Fixed robustness issue with GetOddNegativeScale() in ray tracing, which was impacting normal mapping (1261160).
- Fixed regression where moving face of the probe gizmo was not moving its position anymore.
- Fixed XR single-pass macros in tessellation shaders.
- Fixed path-traced subsurface scattering mixing with diffuse and specular BRDFs (1250601).
- Fixed custom pass re-ordering issues.
- Improved robustness of normal mapping when scale is 0, and mapping is extreme (normals in or below the tangent plane).
- Fixed XR Display providers not getting zNear and zFar plane distances passed to them when in HDRP.
- Fixed rendering breaking when disabling tonemapping in the frame settings.
- Fixed issue with serialization of exposure modes in volume profiles not being consistent between HDRP versions (case 1261385).
- Fixed issue with duplicate names in newly created sub-layers in the graphics compositor (case 1263093).
- Remove MSAA debug mode when renderpipeline asset has no MSAA
- Fixed some post processing using motion vectors when they are disabled
- Fixed the multiplier of the environement lights being overriden with a wrong value for ray tracing (1260311).
- Fixed a series of exceptions happening when trying to load an asset during wizard execution (1262171).
- Fixed an issue with Stacklit shader not compiling correctly in player with debug display on (1260579)
- Fixed couple issues in the dependence of building the ray tracing acceleration structure.
- Fix sun disk intensity
- Fixed unwanted ghosting for smooth surfaces.
- Fixing an issue in the recursive rendering flag texture usage.
- Fixed a missing dependecy for choosing to evaluate transparent SSR.
- Fixed issue that failed compilation when XR is disabled.
- Fixed a compilation error in the IES code.
- Fixed issue with dynamic resolution handler when no OnResolutionChange callback is specified. 
- Fixed multiple volumes, planar reflection, and decal projector position when creating them from the menu.
- Reduced the number of global keyword used in deferredTile.shader
- Fixed incorrect processing of Ambient occlusion probe (9% error was introduced)

### Changed
- Improve MIP selection for decals on Transparents
- Color buffer pyramid is not allocated anymore if neither refraction nor distortion are enabled
- Rename Emission Radius to Radius in UI in Point, Spot
- Angular Diameter parameter for directional light is no longuer an advanced property
- DXR: Remove Light Radius and Angular Diamater of Raytrace shadow. Angular Diameter and Radius are used instead.
- Remove MaxSmoothness parameters from UI for point, spot and directional light. The MaxSmoothness is now deduce from Radius Parameters
- DXR: Remove the Ray Tracing Environement Component. Add a Layer Mask to the ray Tracing volume components to define which objects are taken into account for each effect.
- Removed second cubemaps used for shadowing in lookdev
- Disable Physically Based Sky below ground
- Increase max limit of area light and reflection probe to 128
- Change default texture for detailmap to grey
- Optimize Shadow RT load on Tile based architecture platforms.
- Improved quality of SSAO.
- Moved RequestShadowMapRendering() back to public API.
- Update HDRP DXR Wizard with an option to automatically clone the hdrp config package and setup raytracing to 1 in shaders file.
- Added SceneSelection pass for TerrainLit shader.
- Simplified Light's type API regrouping the logic in one place (Check type in HDAdditionalLightData)
- The support of LOD CrossFade (Dithering transition) in master nodes now required to enable it in the master node settings (Save variant)
- Improved shadow bias, by removing constant depth bias and substituting it with slope-scale bias.
- Fix the default stencil values when a material is created from a SSS ShaderGraph.
- Tweak test asset to be compatible with XR: unlit SG material for canvas and double-side font material
- Slightly tweaked the behaviour of bloom when resolution is low to reduce artifacts.
- Hidden fields in Light Inspector that is not relevant while in BakingOnly mode.
- Changed parametrization of PCSS, now softness is derived from angular diameter (for directional lights) or shape radius (for point/spot lights) and min filter size is now in the [0..1] range.
- Moved the copy of the geometry history buffers to right after the depth mip chain generation.
- Rename "Luminance" to "Nits" in UX for physical light unit
- Rename FrameSettings "SkyLighting" to "SkyReflection"
- Reworked XR automated tests
- The ray traced screen space shadow history for directional, spot and point lights is discarded if the light transform has changed.
- Changed the behavior for ray tracing in case a mesh renderer has both transparent and opaque submeshes.
- Improve history buffer management
- Replaced PlayerSettings.virtualRealitySupported with XRGraphics.tryEnable.
- Remove redundant FrameSettings RealTimePlanarReflection
- Improved a bit the GC calls generated during the rendering.
- Material update is now only triggered when the relevant settings are touched in the shader graph master nodes
- Changed the way Sky Intensity (on Sky volume components) is handled. It's now a combo box where users can choose between Exposure, Multiplier or Lux (for HDRI sky only) instead of both multiplier and exposure being applied all the time. Added a new menu item to convert old profiles.
- Change how method for specular occlusions is decided on inspector shader (Lit, LitTesselation, LayeredLit, LayeredLitTessellation)
- Unlocked SSS, SSR, Motion Vectors and Distortion frame settings for reflections probes.
- Hide unused LOD settings in Quality Settings legacy window.
- Reduced the constrained distance for temporal reprojection of ray tracing denoising
- Removed shadow near plane from the Directional Light Shadow UI.
- Improved the performances of custom pass culling.
- The scene view camera now replicates the physical parameters from the camera tagged as "MainCamera".
- Reduced the number of GC.Alloc calls, one simple scene without plarnar / probes, it should be 0B.
- Renamed ProfilingSample to ProfilingScope and unified API. Added GPU Timings.
- Updated macros to be compatible with the new shader preprocessor.
- Ray tracing reflection temporal filtering is now done in pre-exposed space
- Search field selects the appropriate fields in both project settings panels 'HDRP Default Settings' and 'Quality/HDRP'
- Disabled the refraction and transmission map keywords if the material is opaque.
- Keep celestial bodies outside the atmosphere.
- Updated the MSAA documentation to specify what features HDRP supports MSAA for and what features it does not.
- Shader use for Runtime Debug Display are now correctly stripper when doing a release build
- Now each camera has its own Volume Stack. This allows Volume Parameters to be updated as early as possible and be ready for the whole frame without conflicts between cameras.
- Disable Async for SSR, SSAO and Contact shadow when aggregated ray tracing frame setting is on.
- Improved performance when entering play mode without domain reload by a factor of ~25
- Renamed the camera profiling sample to include the camera name
- Discarding the ray tracing history for AO, reflection, diffuse shadows and GI when the viewport size changes.
- Renamed the camera profiling sample to include the camera name
- Renamed the post processing graphic formats to match the new convention.
- The restart in Wizard for DXR will always be last fix from now on
- Refactoring pre-existing materials to share more shader code between rasterization and ray tracing.
- Setting a material's Refraction Model to Thin does not overwrite the Thickness and Transmission Absorption Distance anymore.
- Removed Wind textures from runtime as wind is no longer built into the pipeline
- Changed Shader Graph titles of master nodes to be more easily searchable ("HDRP/x" -> "x (HDRP)")
- Expose StartSinglePass() and StopSinglePass() as public interface for XRPass
- Replaced the Texture array for 2D cookies (spot, area and directional lights) and for planar reflections by an atlas.
- Moved the tier defining from the asset to the concerned volume components.
- Changing from a tier management to a "mode" management for reflection and GI and removing the ability to enable/disable deferred and ray bining (they are now implied by performance mode)
- The default FrameSettings for ScreenSpaceShadows is set to true for Camera in order to give a better workflow for DXR.
- Refactor internal usage of Stencil bits.
- Changed how the material upgrader works and added documentation for it.
- Custom passes now disable the stencil when overwriting the depth and not writing into it.
- Renamed the camera profiling sample to include the camera name
- Changed the way the shadow casting property of transparent and tranmissive materials is handeled for ray tracing.
- Changed inspector materials stencil setting code to have more sharing.
- Updated the default scene and default DXR scene and DefaultVolumeProfile.
- Changed the way the length parameter is used for ray traced contact shadows.
- Improved the coherency of PCSS blur between cascades.
- Updated VR checks in Wizard to reflect new XR System.
- Removing unused alpha threshold depth prepass and post pass for fabric shader graph.
- Transform result from CIE XYZ to sRGB color space in EvalSensitivity for iridescence.
- Moved BeginCameraRendering callback right before culling.
- Changed the visibility of the Indirect Lighting Controller component to public.
- Renamed the cubemap used for diffuse convolution to a more explicit name for the memory profiler.
- Improved behaviour of transmission color on transparent surfaces in path tracing.
- Light dimmer can now get values higher than one and was renamed to multiplier in the UI.
- Removed info box requesting volume component for Visual Environment and updated the documentation with the relevant information.
- Improved light selection oracle for light sampling in path tracing.
- Stripped ray tracing subsurface passes with ray tracing is not enabled.
- Remove LOD cross fade code for ray tracing shaders
- Removed legacy VR code
- Add range-based clipping to box lights (case 1178780)
- Improve area light culling (case 1085873)
- Light Hierarchy debug mode can now adjust Debug Exposure for visualizing high exposure scenes.
- Rejecting history for ray traced reflections based on a threshold evaluated on the neighborhood of the sampled history.
- Renamed "Environment" to "Reflection Probes" in tile/cluster debug menu.
- Utilities namespace is obsolete, moved its content to UnityEngine.Rendering (case 1204677)
- Obsolete Utilities namespace was removed, instead use UnityEngine.Rendering (case 1204677)
- Moved most of the compute shaders to the multi_compile API instead of multiple kernels.
- Use multi_compile API for deferred compute shader with shadow mask.
- Remove the raytracing rendering queue system to make recursive raytraced material work when raytracing is disabled
- Changed a few resources used by ray tracing shaders to be global resources (using register space1) for improved CPU performance.
- All custom pass volumes are now executed for one injection point instead of the first one.
- Hidden unsupported choice in emission in Materials
- Temporal Anti aliasing improvements.
- Optimized PrepareLightsForGPU (cost reduced by over 25%) and PrepareGPULightData (around twice as fast now).
- Moved scene view camera settings for HDRP from the preferences window to the scene view camera settings window.
- Updated shaders to be compatible with Microsoft's DXC.
- Debug exposure in debug menu have been replace to debug exposure compensation in EV100 space and is always visible.
- Further optimized PrepareLightsForGPU (3x faster with few shadows, 1.4x faster with a lot of shadows or equivalently cost reduced by 68% to 37%).
- Raytracing: Replaced the DIFFUSE_LIGHTING_ONLY multicompile by a uniform.
- Raytracing: Removed the dynamic lightmap multicompile.
- Raytracing: Remove the LOD cross fade multi compile for ray tracing.
- Cookie are now supported in lightmaper. All lights casting cookie and baked will now include cookie influence.
- Avoid building the mip chain a second time for SSR for transparent objects.
- Replaced "High Quality" Subsurface Scattering with a set of Quality Levels.
- Replaced "High Quality" Volumetric Lighting with "Screen Resolution Percentage" and "Volume Slice Count" on the Fog volume component.
- Merged material samples and shader samples
- Update material samples scene visuals
- Use multi_compile API for deferred compute shader with shadow mask.
- Made the StaticLightingSky class public so that users can change it by script for baking purpose.
- Shadowmask and realtime reflectoin probe property are hide in Quality settings
- Improved performance of reflection probe management when using a lot of probes.
- Ignoring the disable SSR flags for recursive rendering.
- Removed logic in the UI to disable parameters for contact shadows and fog volume components as it was going against the concept of the volume system.
- Fixed the sub surface mask not being taken into account when computing ray traced sub surface scattering.
- MSAA Within Forward Frame Setting is now enabled by default on Cameras when new Render Pipeline Asset is created
- Slightly changed the TAA anti-flicker mechanism so that it is more aggressive on almost static images (only on High preset for now).
- Changed default exposure compensation to 0.
- Refactored shadow caching system.
- Removed experimental namespace for ray tracing code.
- Increase limit for max numbers of lights in UX
- Removed direct use of BSDFData in the path tracing pass, delegated to the material instead.
- Pre-warm the RTHandle system to reduce the amount of memory allocations and the total memory needed at all points. 
- DXR: Only read the geometric attributes that are required using the share pass info and shader graph defines.
- DXR: Dispatch binned rays in 1D instead of 2D.
- Lit and LayeredLit tessellation cross lod fade don't used dithering anymore between LOD but fade the tessellation height instead. Allow a smoother transition
- Changed the way planar reflections are filtered in order to be a bit more "physically based".
- Increased path tracing BSDFs roughness range from [0.001, 0.999] to [0.00001, 0.99999].
- Changing the default SSGI radius for the all configurations.
- Changed the default parameters for quality RTGI to match expected behavior.
- Add color clear pass while rendering XR occlusion mesh to avoid leaks.
- Only use one texture for ray traced reflection upscaling.
- Adjust the upscale radius based on the roughness value.
- DXR: Changed the way the filter size is decided for directional, point and spot shadows.
- Changed the default exposure mode to "Automatic (Histogram)", along with "Limit Min" to -4 and "Limit Max" to 16.
- Replaced the default scene system with the builtin Scene Template feature.
- Changed extensions of shader CAS include files.
- Making the planar probe atlas's format match the color buffer's format.
- Removing the planarReflectionCacheCompressed setting from asset.
- SHADERPASS for TransparentDepthPrepass and TransparentDepthPostpass identification is using respectively SHADERPASS_TRANSPARENT_DEPTH_PREPASS and SHADERPASS_TRANSPARENT_DEPTH_POSTPASS
- Moved the Parallax Occlusion Mapping node into Shader Graph.
- Renamed the debug name from SSAO to ScreenSpaceAmbientOcclusion (1254974).
- Added missing tooltips and improved the UI of the aperture control (case 1254916).
- Fixed wrong tooltips in the Dof Volume (case 1256641).
- The `CustomPassLoadCameraColor` and `CustomPassSampleCameraColor` functions now returns the correct color buffer when used in after post process instead of the color pyramid (which didn't had post processes).
- PBR Sky now doesn't go black when going below sea level, but it instead freezes calculation as if on the horizon. 
- Fixed an issue with quality setting foldouts not opening when clicking on them (1253088).
- Shutter speed can now be changed by dragging the mouse over the UI label (case 1245007).
- Remove the 'Point Cube Size' for cookie, use the Cubemap size directly.
- VFXTarget with Unlit now allows EmissiveColor output to be consistent with HDRP unlit.
- Only building the RTAS if there is an effect that will require it (1262217).
- Fixed the first ray tracing frame not having the light cluster being set up properly (1260311).
- Render graph pre-setup for ray traced ambient occlusion.
- Avoid casting multiple rays and denoising for hard directional, point and spot ray traced shadows (1261040).
- Making sure the preview cameras do not use ray tracing effects due to a by design issue to build ray tracing acceleration structures (1262166).
- Preparing ray traced reflections for the render graph support (performance and quality).
- Preparing recursive rendering for the render graph port.
- Preparation pass for RTGI, temporal filter and diffuse denoiser for render graph.
- Updated the documentation for the DXR implementation.
- Changed the DXR wizard to support optional checks.
- Changed the DXR wizard steps.
- Preparation pass for RTSSS to be supported by render graph.
- Changed the color space of EmissiveColorLDR property on all shader. Was linear but should have been sRGB. Auto upgrade script handle the conversion.

## [7.1.1] - 2019-09-05

### Added
- Transparency Overdraw debug mode. Allows to visualize transparent objects draw calls as an "heat map".
- Enabled single-pass instancing support for XR SDK with new API cmd.SetInstanceMultiplier()
- XR settings are now available in the HDRP asset
- Support for Material Quality in Shader Graph
- Material Quality support selection in HDRP Asset
- Renamed XR shader macro from UNITY_STEREO_ASSIGN_COMPUTE_EYE_INDEX to UNITY_XR_ASSIGN_VIEW_INDEX
- Raytracing ShaderGraph node for HDRP shaders
- Custom passes volume component with 3 injection points: Before Rendering, Before Transparent and Before Post Process
- Alpha channel is now properly exported to camera render textures when using FP16 color buffer format
- Support for XR SDK mirror view modes
- HD Master nodes in Shader Graph now support Normal and Tangent modification in vertex stage.
- DepthOfFieldCoC option in the fullscreen debug modes.
- Added override Ambient Occlusion option on debug windows
- Added Custom Post Processes with 3 injection points: Before Transparent, Before Post Process and After Post Process
- Added draft of minimal interactive path tracing (experimental) based on DXR API - Support only 4 area light, lit and unlit shader (non-shadergraph)
- Small adjustments to TAA anti flicker (more aggressive on high values).

### Fixed
- Fixed wizard infinite loop on cancellation
- Fixed with compute shader error about too many threads in threadgroup on low GPU
- Fixed invalid contact shadow shaders being created on metal
- Fixed a bug where if Assembly.GetTypes throws an exception due to mis-versioned dlls, then no preprocessors are used in the shader stripper
- Fixed typo in AXF decal property preventing to compile
- Fixed reflection probe with XR single-pass and FPTL
- Fixed force gizmo shown when selecting camera in hierarchy
- Fixed issue with XR occlusion mesh and dynamic resolution
- Fixed an issue where lighting compute buffers were re-created with the wrong size when resizing the window, causing tile artefacts at the top of the screen.
- Fix FrameSettings names and tooltips
- Fixed error with XR SDK when the Editor is not in focus
- Fixed errors with RenderGraph, XR SDK and occlusion mesh
- Fixed shadow routines compilation errors when "real" type is a typedef on "half".
- Fixed toggle volumetric lighting in the light UI
- Fixed post-processing history reset handling rt-scale incorrectly
- Fixed crash with terrain and XR multi-pass
- Fixed ShaderGraph material synchronization issues
- Fixed a null reference exception when using an Emissive texture with Unlit shader (case 1181335)
- Fixed an issue where area lights and point lights where not counted separately with regards to max lights on screen (case 1183196)
- Fixed an SSR and Subsurface Scattering issue (appearing black) when using XR.

### Changed
- Update Wizard layout.
- Remove almost all Garbage collection call within a frame.
- Rename property AdditionalVeclocityChange to AddPrecomputeVelocity
- Call the End/Begin camera rendering callbacks for camera with customRender enabled
- Changeg framesettings migration order of postprocess flags as a pr for reflection settings flags have been backported to 2019.2
- Replaced usage of ENABLE_VR in XRSystem.cs by version defines based on the presence of the built-in VR and XR modules
- Added an update virtual function to the SkyRenderer class. This is called once per frame. This allows a given renderer to amortize heavy computation at the rate it chooses. Currently only the physically based sky implements this.
- Removed mandatory XRPass argument in HDCamera.GetOrCreate()
- Restored the HDCamera parameter to the sky rendering builtin parameters.
- Removed usage of StructuredBuffer for XR View Constants
- Expose Direct Specular Lighting control in FrameSettings
- Deprecated ExponentialFog and VolumetricFog volume components. Now there is only one exponential fog component (Fog) which can add Volumetric Fog as an option. Added a script in Edit -> Render Pipeline -> Upgrade Fog Volume Components.

## [7.0.1] - 2019-07-25

### Added
- Added option in the config package to disable globally Area Lights and to select shadow quality settings for the deferred pipeline.
- When shader log stripping is enabled, shader stripper statistics will be written at `Temp/shader-strip.json`
- Occlusion mesh support from XR SDK

### Fixed
- Fixed XR SDK mirror view blit, cleanup some XRTODO and removed XRDebug.cs
- Fixed culling for volumetrics with XR single-pass rendering
- Fix shadergraph material pass setup not called
- Fixed documentation links in component's Inspector header bar
- Cookies using the render texture output from a camera are now properly updated
- Allow in ShaderGraph to enable pre/post pass when the alpha clip is disabled

### Changed
- RenderQueue for Opaque now start at Background instead of Geometry.
- Clamp the area light size for scripting API when we change the light type
- Added a warning in the material UI when the diffusion profile assigned is not in the HDRP asset


## [7.0.0] - 2019-07-17

### Added
- `Fixed`, `Viewer`, and `Automatic` modes to compute the FOV used when rendering a `PlanarReflectionProbe`
- A checkbox to toggle the chrome gizmo of `ReflectionProbe`and `PlanarReflectionProbe`
- Added a Light layer in shadows that allow for objects to cast shadows without being affected by light (and vice versa).
- You can now access ShaderGraph blend states from the Material UI (for example, **Surface Type**, **Sorting Priority**, and **Blending Mode**). This change may break Materials that use a ShaderGraph, to fix them, select **Edit > Render Pipeline > Reset all ShaderGraph Scene Materials BlendStates**. This syncs the blendstates of you ShaderGraph master nodes with the Material properties.
- You can now control ZTest, ZWrite, and CullMode for transparent Materials.
- Materials that use Unlit Shaders or Unlit Master Node Shaders now cast shadows.
- Added an option to enable the ztest on **After Post Process** materials when TAA is disabled.
- Added a new SSAO (based on Ground Truth Ambient Occlusion algorithm) to replace the previous one.
- Added support for shadow tint on light
- BeginCameraRendering and EndCameraRendering callbacks are now called with probes
- Adding option to update shadow maps only On Enable and On Demand.
- Shader Graphs that use time-dependent vertex modification now generate correct motion vectors.
- Added option to allow a custom spot angle for spot light shadow maps.
- Added frame settings for individual post-processing effects
- Added dither transition between cascades for Low and Medium quality settings
- Added single-pass instancing support with XR SDK
- Added occlusion mesh support with XR SDK
- Added support of Alembic velocity to various shaders
- Added support for more than 2 views for single-pass instancing
- Added support for per punctual/directional light min roughness in StackLit
- Added mirror view support with XR SDK
- Added VR verification in HDRPWizard
- Added DXR verification in HDRPWizard
- Added feedbacks in UI of Volume regarding skies
- Cube LUT support in Tonemapping. Cube LUT helpers for external grading are available in the Post-processing Sample package.

### Fixed
- Fixed an issue with history buffers causing effects like TAA or auto exposure to flicker when more than one camera was visible in the editor
- The correct preview is displayed when selecting multiple `PlanarReflectionProbe`s
- Fixed volumetric rendering with camera-relative code and XR stereo instancing
- Fixed issue with flashing cyan due to async compilation of shader when selecting a mesh
- Fix texture type mismatch when the contact shadow are disabled (causing errors on IOS devices)
- Fixed Generate Shader Includes while in package
- Fixed issue when texture where deleted in ShadowCascadeGUI
- Fixed issue in FrameSettingsHistory when disabling a camera several time without enabling it in between.
- Fixed volumetric reprojection with camera-relative code and XR stereo instancing
- Added custom BaseShaderPreprocessor in HDEditorUtils.GetBaseShaderPreprocessorList()
- Fixed compile issue when USE_XR_SDK is not defined
- Fixed procedural sky sun disk intensity for high directional light intensities
- Fixed Decal mip level when using texture mip map streaming to avoid dropping to lowest permitted mip (now loading all mips)
- Fixed deferred shading for XR single-pass instancing after lightloop refactor
- Fixed cluster and material classification debug (material classification now works with compute as pixel shader lighting)
- Fixed IOS Nan by adding a maximun epsilon definition REAL_EPS that uses HALF_EPS when fp16 are used
- Removed unnecessary GC allocation in motion blur code
- Fixed locked UI with advanded influence volume inspector for probes
- Fixed invalid capture direction when rendering planar reflection probes
- Fixed Decal HTILE optimization with platform not supporting texture atomatic (Disable it)
- Fixed a crash in the build when the contact shadows are disabled
- Fixed camera rendering callbacks order (endCameraRendering was being called before the actual rendering)
- Fixed issue with wrong opaque blending settings for After Postprocess
- Fixed issue with Low resolution transparency on PS4
- Fixed a memory leak on volume profiles
- Fixed The Parallax Occlusion Mappping node in shader graph and it's UV input slot
- Fixed lighting with XR single-pass instancing by disabling deferred tiles
- Fixed the Bloom prefiltering pass
- Fixed post-processing effect relying on Unity's random number generator
- Fixed camera flickering when using TAA and selecting the camera in the editor
- Fixed issue with single shadow debug view and volumetrics
- Fixed most of the problems with light animation and timeline
- Fixed indirect deferred compute with XR single-pass instancing
- Fixed a slight omission in anisotropy calculations derived from HazeMapping in StackLit
- Improved stack computation numerical stability in StackLit
- Fix PBR master node always opaque (wrong blend modes for forward pass)
- Fixed TAA with XR single-pass instancing (missing macros)
- Fixed an issue causing Scene View selection wire gizmo to not appear when using HDRP Shader Graphs.
- Fixed wireframe rendering mode (case 1083989)
- Fixed the renderqueue not updated when the alpha clip is modified in the material UI.
- Fixed the PBR master node preview
- Remove the ReadOnly flag on Reflection Probe's cubemap assets during bake when there are no VCS active.
- Fixed an issue where setting a material debug view would not reset the other exclusive modes
- Spot light shapes are now correctly taken into account when baking
- Now the static lighting sky will correctly take the default values for non-overridden properties
- Fixed material albedo affecting the lux meter
- Extra test in deferred compute shading to avoid shading pixels that were not rendered by the current camera (for camera stacking)

### Changed
- Optimization: Reduce the group size of the deferred lighting pass from 16x16 to 8x8
- Replaced HDCamera.computePassCount by viewCount
- Removed xrInstancing flag in RTHandles (replaced by TextureXR.slices and TextureXR.dimensions)
- Refactor the HDRenderPipeline and lightloop code to preprare for high level rendergraph
- Removed the **Back Then Front Rendering** option in the fabric Master Node settings. Enabling this option previously did nothing.
- Shader type Real translates to FP16 precision on Nintendo Switch.
- Shader framework refactor: Introduce CBSDF, EvaluateBSDF, IsNonZeroBSDF to replace BSDF functions
- Shader framework refactor:  GetBSDFAngles, LightEvaluation and SurfaceShading functions
- Replace ComputeMicroShadowing by GetAmbientOcclusionForMicroShadowing
- Rename WorldToTangent to TangentToWorld as it was incorrectly named
- Remove SunDisk and Sun Halo size from directional light
- Remove all obsolete wind code from shader
- Renamed DecalProjectorComponent into DecalProjector for API alignment.
- Improved the Volume UI and made them Global by default
- Remove very high quality shadow option
- Change default for shadow quality in Deferred to Medium
- Enlighten now use inverse squared falloff (before was using builtin falloff)
- Enlighten is now deprecated. Please use CPU or GPU lightmaper instead.
- Remove the name in the diffusion profile UI
- Changed how shadow map resolution scaling with distance is computed. Now it uses screen space area rather than light range.
- Updated MoreOptions display in UI
- Moved Display Area Light Emissive Mesh script API functions in the editor namespace
- direct strenght properties in ambient occlusion now affect direct specular as well
- Removed advanced Specular Occlusion control in StackLit: SSAO based SO control is hidden and fixed to behave like Lit, SPTD is the only HQ technique shown for baked SO.
- Shader framework refactor: Changed ClampRoughness signature to include PreLightData access.
- HDRPWizard window is now in Window > General > HD Render Pipeline Wizard
- Moved StaticLightingSky to LightingWindow
- Removes the current "Scene Settings" and replace them with "Sky & Fog Settings" (with Physically Based Sky and Volumetric Fog).
- Changed how cached shadow maps are placed inside the atlas to minimize re-rendering of them.

## [6.7.0-preview] - 2019-05-16

### Added
- Added ViewConstants StructuredBuffer to simplify XR rendering
- Added API to render specific settings during a frame
- Added stadia to the supported platforms (2019.3)
- Enabled cascade blends settings in the HD Shadow component
- Added Hardware Dynamic Resolution support.
- Added MatCap debug view to replace the no scene lighting debug view.
- Added clear GBuffer option in FrameSettings (default to false)
- Added preview for decal shader graph (Only albedo, normal and emission)
- Added exposure weight control for decal
- Screen Space Directional Shadow under a define option. Activated for ray tracing
- Added a new abstraction for RendererList that will help transition to Render Graph and future RendererList API
- Added multipass support for VR
- Added XR SDK integration (multipass only)
- Added Shader Graph samples for Hair, Fabric and Decal master nodes.
- Add fade distance, shadow fade distance and light layers to light explorer
- Add method to draw light layer drawer in a rect to HDEditorUtils

### Fixed
- Fixed deserialization crash at runtime
- Fixed for ShaderGraph Unlit masternode not writing velocity
- Fixed a crash when assiging a new HDRP asset with the 'Verify Saving Assets' option enabled
- Fixed exposure to properly support TEXTURE2D_X
- Fixed TerrainLit basemap texture generation
- Fixed a bug that caused nans when material classification was enabled and a tile contained one standard material + a material with transmission.
- Fixed gradient sky hash that was not using the exposure hash
- Fixed displayed default FrameSettings in HDRenderPipelineAsset wrongly updated on scripts reload.
- Fixed gradient sky hash that was not using the exposure hash.
- Fixed visualize cascade mode with exposure.
- Fixed (enabled) exposure on override lighting debug modes.
- Fixed issue with LightExplorer when volume have no profile
- Fixed issue with SSR for negative, infinite and NaN history values
- Fixed LightLayer in HDReflectionProbe and PlanarReflectionProbe inspector that was not displayed as a mask.
- Fixed NaN in transmission when the thickness and a color component of the scattering distance was to 0
- Fixed Light's ShadowMask multi-edition.
- Fixed motion blur and SMAA with VR single-pass instancing
- Fixed NaNs generated by phase functionsin volumetric lighting
- Fixed NaN issue with refraction effect and IOR of 1 at extreme grazing angle
- Fixed nan tracker not using the exposure
- Fixed sorting priority on lit and unlit materials
- Fixed null pointer exception when there are no AOVRequests defined on a camera
- Fixed dirty state of prefab using disabled ReflectionProbes
- Fixed an issue where gizmos and editor grid were not correctly depth tested
- Fixed created default scene prefab non editable due to wrong file extension.
- Fixed an issue where sky convolution was recomputed for nothing when a preview was visible (causing extreme slowness when fabric convolution is enabled)
- Fixed issue with decal that wheren't working currently in player
- Fixed missing stereo rendering macros in some fragment shaders
- Fixed exposure for ReflectionProbe and PlanarReflectionProbe gizmos
- Fixed single-pass instancing on PSVR
- Fixed Vulkan shader issue with Texture2DArray in ScreenSpaceShadow.compute by re-arranging code (workaround)
- Fixed camera-relative issue with lights and XR single-pass instancing
- Fixed single-pass instancing on Vulkan
- Fixed htile synchronization issue with shader graph decal
- Fixed Gizmos are not drawn in Camera preview
- Fixed pre-exposure for emissive decal
- Fixed wrong values computed in PreIntegrateFGD and in the generation of volumetric lighting data by forcing the use of fp32.
- Fixed NaNs arising during the hair lighting pass
- Fixed synchronization issue in decal HTile that occasionally caused rendering artifacts around decal borders
- Fixed QualitySettings getting marked as modified by HDRP (and thus checked out in Perforce)
- Fixed a bug with uninitialized values in light explorer
- Fixed issue with LOD transition
- Fixed shader warnings related to raytracing and TEXTURE2D_X

### Changed
- Refactor PixelCoordToViewDirWS to be VR compatible and to compute it only once per frame
- Modified the variants stripper to take in account multiple HDRP assets used in the build.
- Improve the ray biasing code to avoid self-intersections during the SSR traversal
- Update Pyramid Spot Light to better match emitted light volume.
- Moved _XRViewConstants out of UnityPerPassStereo constant buffer to fix issues with PSSL
- Removed GetPositionInput_Stereo() and single-pass (double-wide) rendering mode
- Changed label width of the frame settings to accommodate better existing options.
- SSR's Default FrameSettings for camera is now enable.
- Re-enabled the sharpening filter on Temporal Anti-aliasing
- Exposed HDEditorUtils.LightLayerMaskDrawer for integration in other packages and user scripting.
- Rename atmospheric scattering in FrameSettings to Fog
- The size modifier in the override for the culling sphere in Shadow Cascades now defaults to 0.6, which is the same as the formerly hardcoded value.
- Moved LOD Bias and Maximum LOD Level from Frame Setting section `Other` to `Rendering`
- ShaderGraph Decal that affect only emissive, only draw in emissive pass (was drawing in dbuffer pass too)
- Apply decal projector fade factor correctly on all attribut and for shader graph decal
- Move RenderTransparentDepthPostpass after all transparent
- Update exposure prepass to interleave XR single-pass instancing views in a checkerboard pattern
- Removed ScriptRuntimeVersion check in wizard.

## [6.6.0-preview] - 2019-04-01

### Added
- Added preliminary changes for XR deferred shading
- Added support of 111110 color buffer
- Added proper support for Recorder in HDRP
- Added depth offset input in shader graph master nodes
- Added a Parallax Occlusion Mapping node
- Added SMAA support
- Added Homothety and Symetry quick edition modifier on volume used in ReflectionProbe, PlanarReflectionProbe and DensityVolume
- Added multi-edition support for DecalProjectorComponent
- Improve hair shader
- Added the _ScreenToTargetScaleHistory uniform variable to be used when sampling HDRP RTHandle history buffers.
- Added settings in `FrameSettings` to change `QualitySettings.lodBias` and `QualitySettings.maximumLODLevel` during a rendering
- Added an exposure node to retrieve the current, inverse and previous frame exposure value.
- Added an HD scene color node which allow to sample the scene color with mips and a toggle to remove the exposure.
- Added safeguard on HD scene creation if default scene not set in the wizard
- Added Low res transparency rendering pass.

### Fixed
- Fixed HDRI sky intensity lux mode
- Fixed dynamic resolution for XR
- Fixed instance identifier semantic string used by Shader Graph
- Fixed null culling result occuring when changing scene that was causing crashes
- Fixed multi-edition light handles and inspector shapes
- Fixed light's LightLayer field when multi-editing
- Fixed normal blend edition handles on DensityVolume
- Fixed an issue with layered lit shader and height based blend where inactive layers would still have influence over the result
- Fixed multi-selection handles color for DensityVolume
- Fixed multi-edition inspector's blend distances for HDReflectionProbe, PlanarReflectionProbe and DensityVolume
- Fixed metric distance that changed along size in DensityVolume
- Fixed DensityVolume shape handles that have not same behaviour in advance and normal edition mode
- Fixed normal map blending in TerrainLit by only blending the derivatives
- Fixed Xbox One rendering just a grey screen instead of the scene
- Fixed probe handles for multiselection
- Fixed baked cubemap import settings for convolution
- Fixed regression causing crash when attempting to open HDRenderPipelineWizard without an HDRenderPipelineAsset setted
- Fixed FullScreenDebug modes: SSAO, SSR, Contact shadow, Prerefraction Color Pyramid, Final Color Pyramid
- Fixed volumetric rendering with stereo instancing
- Fixed shader warning
- Fixed missing resources in existing asset when updating package
- Fixed PBR master node preview in forward rendering or transparent surface
- Fixed deferred shading with stereo instancing
- Fixed "look at" edition mode of Rotation tool for DecalProjectorComponent
- Fixed issue when switching mode in ReflectionProbe and PlanarReflectionProbe
- Fixed issue where migratable component version where not always serialized when part of prefab's instance
- Fixed an issue where shadow would not be rendered properly when light layer are not enabled
- Fixed exposure weight on unlit materials
- Fixed Light intensity not played in the player when recorded with animation/timeline
- Fixed some issues when multi editing HDRenderPipelineAsset
- Fixed emission node breaking the main shader graph preview in certain conditions.
- Fixed checkout of baked probe asset when baking probes.
- Fixed invalid gizmo position for rotated ReflectionProbe
- Fixed multi-edition of material's SurfaceType and RenderingPath
- Fixed whole pipeline reconstruction on selecting for the first time or modifying other than the currently used HDRenderPipelineAsset
- Fixed single shadow debug mode
- Fixed global scale factor debug mode when scale > 1
- Fixed debug menu material overrides not getting applied to the Terrain Lit shader
- Fixed typo in computeLightVariants
- Fixed deferred pass with XR instancing by disabling ComputeLightEvaluation
- Fixed bloom resolution independence
- Fixed lens dirt intensity not behaving properly
- Fixed the Stop NaN feature
- Fixed some resources to handle more than 2 instanced views for XR
- Fixed issue with black screen (NaN) produced on old GPU hardware or intel GPU hardware with gaussian pyramid
- Fixed issue with disabled punctual light would still render when only directional light is present

### Changed
- DensityVolume scripting API will no longuer allow to change between advance and normal edition mode
- Disabled depth of field, lens distortion and panini projection in the scene view
- TerrainLit shaders and includes are reorganized and made simpler.
- TerrainLit shader GUI now allows custom properties to be displayed in the Terrain fold-out section.
- Optimize distortion pass with stencil
- Disable SceneSelectionPass in shader graph preview
- Control punctual light and area light shadow atlas separately
- Move SMAA anti-aliasing option to after Temporal Anti Aliasing one, to avoid problem with previously serialized project settings
- Optimize rendering with static only lighting and when no cullable lights/decals/density volumes are present.
- Updated handles for DecalProjectorComponent for enhanced spacial position readability and have edition mode for better SceneView management
- DecalProjectorComponent are now scale independent in order to have reliable metric unit (see new Size field for changing the size of the volume)
- Restructure code from HDCamera.Update() by adding UpdateAntialiasing() and UpdateViewConstants()
- Renamed velocity to motion vectors
- Objects rendered during the After Post Process pass while TAA is enabled will not benefit from existing depth buffer anymore. This is done to fix an issue where those object would wobble otherwise
- Removed usage of builtin unity matrix for shadow, shadow now use same constant than other view
- The default volume layer mask for cameras & probes is now `Default` instead of `Everything`

## [6.5.0-preview] - 2019-03-07

### Added
- Added depth-of-field support with stereo instancing
- Adding real time area light shadow support
- Added a new FrameSettings: Specular Lighting to toggle the specular during the rendering

### Fixed
- Fixed diffusion profile upgrade breaking package when upgrading to a new version
- Fixed decals cropped by gizmo not updating correctly if prefab
- Fixed an issue when enabling SSR on multiple view
- Fixed edition of the intensity's unit field while selecting multiple lights
- Fixed wrong calculation in soft voxelization for density volume
- Fixed gizmo not working correctly with pre-exposure
- Fixed issue with setting a not available RT when disabling motion vectors
- Fixed planar reflection when looking at mirror normal
- Fixed mutiselection issue with HDLight Inspector
- Fixed HDAdditionalCameraData data migration
- Fixed failing builds when light explorer window is open
- Fixed cascade shadows border sometime causing artefacts between cascades
- Restored shadows in the Cascade Shadow debug visualization
- `camera.RenderToCubemap` use proper face culling

### Changed
- When rendering reflection probe disable all specular lighting and for metals use fresnelF0 as diffuse color for bake lighting.

## [6.4.0-preview] - 2019-02-21

### Added
- VR: Added TextureXR system to selectively expand TEXTURE2D macros to texture array for single-pass stereo instancing + Convert textures call to these macros
- Added an unit selection dropdown next to shutter speed (camera)
- Added error helpbox when trying to use a sub volume component that require the current HDRenderPipelineAsset to support a feature that it is not supporting.
- Add mesh for tube light when display emissive mesh is enabled

### Fixed
- Fixed Light explorer. The volume explorer used `profile` instead of `sharedProfile` which instantiate a custom volume profile instead of editing the asset itself.
- Fixed UI issue where all is displayed using metric unit in shadow cascade and Percent is set in the unit field (happening when opening the inspector).
- Fixed inspector event error when double clicking on an asset (diffusion profile/material).
- Fixed nullref on layered material UI when the material is not an asset.
- Fixed nullref exception when undo/redo a light property.
- Fixed visual bug when area light handle size is 0.

### Changed
- Update UI for 32bit/16bit shadow precision settings in HDRP asset
- Object motion vectors have been disabled in all but the game view. Camera motion vectors are still enabled everywhere, allowing TAA and Motion Blur to work on static objects.
- Enable texture array by default for most rendering code on DX11 and unlock stereo instancing (DX11 only for now)

## [6.3.0-preview] - 2019-02-18

### Added
- Added emissive property for shader graph decals
- Added a diffusion profile override volume so the list of diffusion profile assets to use can be chanaged without affecting the HDRP asset
- Added a "Stop NaNs" option on cameras and in the Scene View preferences.
- Added metric display option in HDShadowSettings and improve clamping
- Added shader parameter mapping in DebugMenu
- Added scripting API to configure DebugData for DebugMenu

### Fixed
- Fixed decals in forward
- Fixed issue with stencil not correctly setup for various master node and shader for the depth pass, motion vector pass and GBuffer/Forward pass
- Fixed SRP batcher and metal
- Fixed culling and shadows for Pyramid, Box, Rectangle and Tube lights
- Fixed an issue where scissor render state leaking from the editor code caused partially black rendering

### Changed
- When a lit material has a clear coat mask that is not null, we now use the clear coat roughness to compute the screen space reflection.
- Diffusion profiles are now limited to one per asset and can be referenced in materials, shader graphs and vfx graphs. Materials will be upgraded automatically except if they are using a shader graph, in this case it will display an error message.

## [6.2.0-preview] - 2019-02-15

### Added
- Added help box listing feature supported in a given HDRenderPipelineAsset alongs with the drawbacks implied.
- Added cascade visualizer, supporting disabled handles when not overriding.

### Fixed
- Fixed post processing with stereo double-wide
- Fixed issue with Metal: Use sign bit to find the cache type instead of lowest bit.
- Fixed invalid state when creating a planar reflection for the first time
- Fix FrameSettings's LitShaderMode not restrained by supported LitShaderMode regression.

### Changed
- The default value roughness value for the clearcoat has been changed from 0.03 to 0.01
- Update default value of based color for master node
- Update Fabric Charlie Sheen lighting model - Remove Fresnel component that wasn't part of initial model + Remap smoothness to [0.0 - 0.6] range for more artist friendly parameter

### Changed
- Code refactor: all macros with ARGS have been swapped with macros with PARAM. This is because the ARGS macros were incorrectly named.

## [6.1.0-preview] - 2019-02-13

### Added
- Added support for post-processing anti-aliasing in the Scene View (FXAA and TAA). These can be set in Preferences.
- Added emissive property for decal material (non-shader graph)

### Fixed
- Fixed a few UI bugs with the color grading curves.
- Fixed "Post Processing" in the scene view not toggling post-processing effects
- Fixed bake only object with flag `ReflectionProbeStaticFlag` when baking a `ReflectionProbe`

### Changed
- Removed unsupported Clear Depth checkbox in Camera inspector
- Updated the toggle for advanced mode in inspectors.

## [6.0.0-preview] - 2019-02-23

### Added
- Added new API to perform a camera rendering
- Added support for hair master node (Double kajiya kay - Lambert)
- Added Reset behaviour in DebugMenu (ingame mapping is right joystick + B)
- Added Default HD scene at new scene creation while in HDRP
- Added Wizard helping to configure HDRP project
- Added new UI for decal material to allow remapping and scaling of some properties
- Added cascade shadow visualisation toggle in HD shadow settings
- Added icons for assets
- Added replace blending mode for distortion
- Added basic distance fade for density volumes
- Added decal master node for shader graph
- Added HD unlit master node (Cross Pipeline version is name Unlit)
- Added new Rendering Queue in materials
- Added post-processing V3 framework embed in HDRP, remove postprocess V2 framework
- Post-processing now uses the generic volume framework
-   New depth-of-field, bloom, panini projection effects, motion blur
-   Exposure is now done as a pre-exposition pass, the whole system has been revamped
-   Exposure now use EV100 everywhere in the UI (Sky, Emissive Light)
- Added emissive intensity (Luminance and EV100 control) control for Emissive
- Added pre-exposure weigth for Emissive
- Added an emissive color node and a slider to control the pre-exposure percentage of emission color
- Added physical camera support where applicable
- Added more color grading tools
- Added changelog level for Shader Variant stripping
- Added Debug mode for validation of material albedo and metalness/specularColor values
- Added a new dynamic mode for ambient probe and renamed BakingSky to StaticLightingSky
- Added command buffer parameter to all Bind() method of material
- Added Material validator in Render Pipeline Debug
- Added code to future support of DXR (not enabled)
- Added support of multiviewport
- Added HDRenderPipeline.RequestSkyEnvironmentUpdate function to force an update from script when sky is set to OnDemand
- Added a Lighting and BackLighting slots in Lit, StackLit, Fabric and Hair master nodes
- Added support for overriding terrain detail rendering shaders, via the render pipeline editor resources asset
- Added xrInstancing flag support to RTHandle
- Added support for cullmask for decal projectors
- Added software dynamic resolution support
- Added support for "After Post-Process" render pass for unlit shader
- Added support for textured rectangular area lights
- Added stereo instancing macros to MSAA shaders
- Added support for Quarter Res Raytraced Reflections (not enabled)
- Added fade factor for decal projectors.
- Added stereo instancing macros to most shaders used in VR
- Added multi edition support for HDRenderPipelineAsset

### Fixed
- Fixed logic to disable FPTL with stereo rendering
- Fixed stacklit transmission and sun highlight
- Fixed decals with stereo rendering
- Fixed sky with stereo rendering
- Fixed flip logic for postprocessing + VR
- Fixed copyStencilBuffer pass for Switch
- Fixed point light shadow map culling that wasn't taking into account far plane
- Fixed usage of SSR with transparent on all master node
- Fixed SSR and microshadowing on fabric material
- Fixed blit pass for stereo rendering
- Fixed lightlist bounds for stereo rendering
- Fixed windows and in-game DebugMenu sync.
- Fixed FrameSettings' LitShaderMode sync when opening DebugMenu.
- Fixed Metal specific issues with decals, hitting a sampler limit and compiling AxF shader
- Fixed an issue with flipped depth buffer during postprocessing
- Fixed normal map use for shadow bias with forward lit - now use geometric normal
- Fixed transparent depth prepass and postpass access so they can be use without alpha clipping for lit shader
- Fixed support of alpha clip shadow for lit master node
- Fixed unlit master node not compiling
- Fixed issue with debug display of reflection probe
- Fixed issue with phong tessellations not working with lit shader
- Fixed issue with vertex displacement being affected by heightmap setting even if not heightmap where assign
- Fixed issue with density mode on Lit terrain producing NaN
- Fixed issue when going back and forth from Lit to LitTesselation for displacement mode
- Fixed issue with ambient occlusion incorrectly applied to emissiveColor with light layers in deferred
- Fixed issue with fabric convolution not using the correct convolved texture when fabric convolution is enabled
- Fixed issue with Thick mode for Transmission that was disabling transmission with directional light
- Fixed shutdown edge cases with HDRP tests
- Fixed slowdow when enabling Fabric convolution in HDRP asset
- Fixed specularAA not compiling in StackLit Master node
- Fixed material debug view with stereo rendering
- Fixed material's RenderQueue edition in default view.
- Fixed banding issues within volumetric density buffer
- Fixed missing multicompile for MSAA for AxF
- Fixed camera-relative support for stereo rendering
- Fixed remove sync with render thread when updating decal texture atlas.
- Fixed max number of keyword reach [256] issue. Several shader feature are now local
- Fixed Scene Color and Depth nodes
- Fixed SSR in forward
- Fixed custom editor of Unlit, HD Unlit and PBR shader graph master node
- Fixed issue with NewFrame not correctly calculated in Editor when switching scene
- Fixed issue with TerrainLit not compiling with depth only pass and normal buffer
- Fixed geometric normal use for shadow bias with PBR master node in forward
- Fixed instancing macro usage for decals
- Fixed error message when having more than one directional light casting shadow
- Fixed error when trying to display preview of Camera or PlanarReflectionProbe
- Fixed LOAD_TEXTURE2D_ARRAY_MSAA macro
- Fixed min-max and amplitude clamping value in inspector of vertex displacement materials
- Fixed issue with alpha shadow clip (was incorrectly clipping object shadow)
- Fixed an issue where sky cubemap would not be cleared correctly when setting the current sky to None
- Fixed a typo in Static Lighting Sky component UI
- Fixed issue with incorrect reset of RenderQueue when switching shader in inspector GUI
- Fixed issue with variant stripper stripping incorrectly some variants
- Fixed a case of ambient lighting flickering because of previews
- Fixed Decals when rendering multiple camera in a single frame
- Fixed cascade shadow count in shader
- Fixed issue with Stacklit shader with Haze effect
- Fixed an issue with the max sample count for the TAA
- Fixed post-process guard band for XR
- Fixed exposure of emissive of Unlit
- Fixed depth only and motion vector pass for Unlit not working correctly with MSAA
- Fixed an issue with stencil buffer copy causing unnecessary compute dispatches for lighting
- Fixed multi edition issue in FrameSettings
- Fixed issue with SRP batcher and DebugDisplay variant of lit shader
- Fixed issue with debug material mode not doing alpha test
- Fixed "Attempting to draw with missing UAV bindings" errors on Vulkan
- Fixed pre-exposure incorrectly apply to preview
- Fixed issue with duplicate 3D texture in 3D texture altas of volumetric?
- Fixed Camera rendering order (base on the depth parameter)
- Fixed shader graph decals not being cropped by gizmo
- Fixed "Attempting to draw with missing UAV bindings" errors on Vulkan.


### Changed
- ColorPyramid compute shader passes is swapped to pixel shader passes on platforms where the later is faster (Nintendo Switch).
- Removing the simple lightloop used by the simple lit shader
- Whole refactor of reflection system: Planar and reflection probe
- Separated Passthrough from other RenderingPath
- Update several properties naming and caption based on feedback from documentation team
- Remove tile shader variant for transparent backface pass of lit shader
- Rename all HDRenderPipeline to HDRP folder for shaders
- Rename decal property label (based on doc team feedback)
- Lit shader mode now default to Deferred to reduce build time
- Update UI of Emission parameters in shaders
- Improve shader variant stripping including shader graph variant
- Refactored render loop to render realtime probes visible per camera
- Enable SRP batcher by default
- Shader code refactor: Rename LIGHTLOOP_SINGLE_PASS => LIGHTLOOP_DISABLE_TILE_AND_CLUSTER and clean all usage of LIGHTLOOP_TILE_PASS
- Shader code refactor: Move pragma definition of vertex and pixel shader inside pass + Move SURFACE_GRADIENT definition in XXXData.hlsl
- Micro-shadowing in Lit forward now use ambientOcclusion instead of SpecularOcclusion
- Upgraded FrameSettings workflow, DebugMenu and Inspector part relative to it
- Update build light list shader code to support 32 threads in wavefronts on Switch
- LayeredLit layers' foldout are now grouped in one main foldout per layer
- Shadow alpha clip can now be enabled on lit shader and haor shader enven for opaque
- Temporal Antialiasing optimization for Xbox One X
- Parameter depthSlice on SetRenderTarget functions now defaults to -1 to bind the entire resource
- Rename SampleCameraDepth() functions to LoadCameraDepth() and SampleCameraDepth(), same for SampleCameraColor() functions
- Improved Motion Blur quality.
- Update stereo frame settings values for single-pass instancing and double-wide
- Rearrange FetchDepth functions to prepare for stereo-instancing
- Remove unused _ComputeEyeIndex
- Updated HDRenderPipelineAsset inspector
- Re-enable SRP batcher for metal

## [5.2.0-preview] - 2018-11-27

### Added
- Added option to run Contact Shadows and Volumetrics Voxelization stage in Async Compute
- Added camera freeze debug mode - Allow to visually see culling result for a camera
- Added support of Gizmo rendering before and after postprocess in Editor
- Added support of LuxAtDistance for punctual lights

### Fixed
- Fixed Debug.DrawLine and Debug.Ray call to work in game view
- Fixed DebugMenu's enum resetted on change
- Fixed divide by 0 in refraction causing NaN
- Fixed disable rough refraction support
- Fixed refraction, SSS and atmospheric scattering for VR
- Fixed forward clustered lighting for VR (double-wide).
- Fixed Light's UX to not allow negative intensity
- Fixed HDRenderPipelineAsset inspector broken when displaying its FrameSettings from project windows.
- Fixed forward clustered lighting for VR (double-wide).
- Fixed HDRenderPipelineAsset inspector broken when displaying its FrameSettings from project windows.
- Fixed Decals and SSR diable flags for all shader graph master node (Lit, Fabric, StackLit, PBR)
- Fixed Distortion blend mode for shader graph master node (Lit, StackLit)
- Fixed bent Normal for Fabric master node in shader graph
- Fixed PBR master node lightlayers
- Fixed shader stripping for built-in lit shaders.

### Changed
- Rename "Regular" in Diffusion profile UI "Thick Object"
- Changed VBuffer depth parametrization for volumetric from distanceRange to depthExtent - Require update of volumetric settings - Fog start at near plan
- SpotLight with box shape use Lux unit only

## [5.1.0-preview] - 2018-11-19

### Added

- Added a separate Editor resources file for resources Unity does not take when it builds a Player.
- You can now disable SSR on Materials in Shader Graph.
- Added support for MSAA when the Supported Lit Shader Mode is set to Both. Previously HDRP only supported MSAA for Forward mode.
- You can now override the emissive color of a Material when in debug mode.
- Exposed max light for Light Loop Settings in HDRP asset UI.
- HDRP no longer performs a NormalDBuffer pass update if there are no decals in the Scene.
- Added distant (fall-back) volumetric fog and improved the fog evaluation precision.
- Added an option to reflect sky in SSR.
- Added a y-axis offset for the PlanarReflectionProbe and offset tool.
- Exposed the option to run SSR and SSAO on async compute.
- Added support for the _GlossMapScale parameter in the Legacy to HDRP Material converter.
- Added wave intrinsic instructions for use in Shaders (for AMD GCN).


### Fixed
- Fixed sphere shaped influence handles clamping in Reflection Probes.
- Fixed Reflection Probe data migration for projects created before using HDRP.
- Fixed UI of Layered Material where Unity previously rendered the scrollbar above the Copy button.
- Fixed Material tessellations parameters Start fade distance and End fade distance. Originally, Unity clamped these values when you modified them.
- Fixed various distortion and refraction issues - handle a better fall-back.
- Fixed SSR for multiple views.
- Fixed SSR issues related to self-intersections.
- Fixed shape density volume handle speed.
- Fixed density volume shape handle moving too fast.
- Fixed the Camera velocity pass that we removed by mistake.
- Fixed some null pointer exceptions when disabling motion vectors support.
- Fixed viewports for both the Subsurface Scattering combine pass and the transparent depth prepass.
- Fixed the blend mode pop-up in the UI. It previously did not appear when you enabled pre-refraction.
- Fixed some null pointer exceptions that previously occurred when you disabled motion vectors support.
- Fixed Layered Lit UI issue with scrollbar.
- Fixed cubemap assignation on custom ReflectionProbe.
- Fixed Reflection Probes’ capture settings' shadow distance.
- Fixed an issue with the SRP batcher and Shader variables declaration.
- Fixed thickness and subsurface slots for fabric Shader master node that wasn't appearing with the right combination of flags.
- Fixed d3d debug layer warning.
- Fixed PCSS sampling quality.
- Fixed the Subsurface and transmission Material feature enabling for fabric Shader.
- Fixed the Shader Graph UV node’s dimensions when using it in a vertex Shader.
- Fixed the planar reflection mirror gizmo's rotation.
- Fixed HDRenderPipelineAsset's FrameSettings not showing the selected enum in the Inspector drop-down.
- Fixed an error with async compute.
- MSAA now supports transparency.
- The HDRP Material upgrader tool now converts metallic values correctly.
- Volumetrics now render in Reflection Probes.
- Fixed a crash that occurred whenever you set a viewport size to 0.
- Fixed the Camera physic parameter that the UI previously did not display.
- Fixed issue in pyramid shaped spotlight handles manipulation

### Changed

- Renamed Line shaped Lights to Tube Lights.
- HDRP now uses mean height fog parametrization.
- Shadow quality settings are set to All when you use HDRP (This setting is not visible in the UI when using SRP). This avoids Legacy Graphics Quality Settings disabling the shadows and give SRP full control over the Shadows instead.
- HDRP now internally uses premultiplied alpha for all fog.
- Updated default FrameSettings used for realtime Reflection Probes when you create a new HDRenderPipelineAsset.
- Remove multi-camera support. LWRP and HDRP will not support multi-camera layered rendering.
- Updated Shader Graph subshaders to use the new instancing define.
- Changed fog distance calculation from distance to plane to distance to sphere.
- Optimized forward rendering using AMD GCN by scalarizing the light loop.
- Changed the UI of the Light Editor.
- Change ordering of includes in HDRP Materials in order to reduce iteration time for faster compilation.
- Added a StackLit master node replacing the InspectorUI version. IMPORTANT: All previously authored StackLit Materials will be lost. You need to recreate them with the master node.

## [5.0.0-preview] - 2018-09-28

### Added
- Added occlusion mesh to depth prepass for VR (VR still disabled for now)
- Added a debug mode to display only one shadow at once
- Added controls for the highlight created by directional lights
- Added a light radius setting to punctual lights to soften light attenuation and simulate fill lighting
- Added a 'minRoughness' parameter to all non-area lights (was previously only available for certain light types)
- Added separate volumetric light/shadow dimmers
- Added per-pixel jitter to volumetrics to reduce aliasing artifacts
- Added a SurfaceShading.hlsl file, which implements material-agnostic shading functionality in an efficient manner
- Added support for shadow bias for thin object transmission
- Added FrameSettings to control realtime planar reflection
- Added control for SRPBatcher on HDRP Asset
- Added an option to clear the shadow atlases in the debug menu
- Added a color visualization of the shadow atlas rescale in debug mode
- Added support for disabling SSR on materials
- Added intrinsic for XBone
- Added new light volume debugging tool
- Added a new SSR debug view mode
- Added translaction's scale invariance on DensityVolume
- Added multiple supported LitShadermode and per renderer choice in case of both Forward and Deferred supported
- Added custom specular occlusion mode to Lit Shader Graph Master node

### Fixed
- Fixed a normal bias issue with Stacklit (Was causing light leaking)
- Fixed camera preview outputing an error when both scene and game view where display and play and exit was call
- Fixed override debug mode not apply correctly on static GI
- Fixed issue where XRGraphicsConfig values set in the asset inspector GUI weren't propagating correctly (VR still disabled for now)
- Fixed issue with tangent that was using SurfaceGradient instead of regular normal decoding
- Fixed wrong error message display when switching to unsupported target like IOS
- Fixed an issue with ambient occlusion texture sometimes not being created properly causing broken rendering
- Shadow near plane is no longer limited at 0.1
- Fixed decal draw order on transparent material
- Fixed an issue where sometime the lookup texture used for GGX convolution was broken, causing broken rendering
- Fixed an issue where you wouldn't see any fog for certain pipeline/scene configurations
- Fixed an issue with volumetric lighting where the anisotropy value of 0 would not result in perfectly isotropic lighting
- Fixed shadow bias when the atlas is rescaled
- Fixed shadow cascade sampling outside of the atlas when cascade count is inferior to 4
- Fixed shadow filter width in deferred rendering not matching shader config
- Fixed stereo sampling of depth texture in MSAA DepthValues.shader
- Fixed box light UI which allowed negative and zero sizes, thus causing NaNs
- Fixed stereo rendering in HDRISky.shader (VR)
- Fixed normal blend and blend sphere influence for reflection probe
- Fixed distortion filtering (was point filtering, now trilinear)
- Fixed contact shadow for large distance
- Fixed depth pyramid debug view mode
- Fixed sphere shaped influence handles clamping in reflection probes
- Fixed reflection probes data migration for project created before using hdrp
- Fixed ambient occlusion for Lit Master Node when slot is connected

### Changed
- Use samplerunity_ShadowMask instead of samplerunity_samplerLightmap for shadow mask
- Allow to resize reflection probe gizmo's size
- Improve quality of screen space shadow
- Remove support of projection model for ScreenSpaceLighting (SSR always use HiZ and refraction always Proxy)
- Remove all the debug mode from SSR that are obsolete now
- Expose frameSettings and Capture settings for reflection and planar probe
- Update UI for reflection probe, planar probe, camera and HDRP Asset
- Implement proper linear blending for volumetric lighting via deep compositing as described in the paper "Deep Compositing Using Lie Algebras"
- Changed  planar mapping to match terrain convention (XZ instead of ZX)
- XRGraphicsConfig is no longer Read/Write. Instead, it's read-only. This improves consistency of XR behavior between the legacy render pipeline and SRP
- Change reflection probe data migration code (to update old reflection probe to new one)
- Updated gizmo for ReflectionProbes
- Updated UI and Gizmo of DensityVolume

## [4.0.0-preview] - 2018-09-28

### Added
- Added a new TerrainLit shader that supports rendering of Unity terrains.
- Added controls for linear fade at the boundary of density volumes
- Added new API to control decals without monobehaviour object
- Improve Decal Gizmo
- Implement Screen Space Reflections (SSR) (alpha version, highly experimental)
- Add an option to invert the fade parameter on a Density Volume
- Added a Fabric shader (experimental) handling cotton and silk
- Added support for MSAA in forward only for opaque only
- Implement smoothness fade for SSR
- Added support for AxF shader (X-rite format - require special AxF importer from Unity not part of HDRP)
- Added control for sundisc on directional light (hack)
- Added a new HD Lit Master node that implements Lit shader support for Shader Graph
- Added Micro shadowing support (hack)
- Added an event on HDAdditionalCameraData for custom rendering
- HDRP Shader Graph shaders now support 4-channel UVs.

### Fixed
- Fixed an issue where sometimes the deferred shadow texture would not be valid, causing wrong rendering.
- Stencil test during decals normal buffer update is now properly applied
- Decals corectly update normal buffer in forward
- Fixed a normalization problem in reflection probe face fading causing artefacts in some cases
- Fix multi-selection behavior of Density Volumes overwriting the albedo value
- Fixed support of depth texture for RenderTexture. HDRP now correctly output depth to user depth buffer if RenderTexture request it.
- Fixed multi-selection behavior of Density Volumes overwriting the albedo value
- Fixed support of depth for RenderTexture. HDRP now correctly output depth to user depth buffer if RenderTexture request it.
- Fixed support of Gizmo in game view in the editor
- Fixed gizmo for spot light type
- Fixed issue with TileViewDebug mode being inversed in gameview
- Fixed an issue with SAMPLE_TEXTURECUBE_SHADOW macro
- Fixed issue with color picker not display correctly when game and scene view are visible at the same time
- Fixed an issue with reflection probe face fading
- Fixed camera motion vectors shader and associated matrices to update correctly for single-pass double-wide stereo rendering
- Fixed light attenuation functions when range attenuation is disabled
- Fixed shadow component algorithm fixup not dirtying the scene, so changes can be saved to disk.
- Fixed some GC leaks for HDRP
- Fixed contact shadow not affected by shadow dimmer
- Fixed GGX that works correctly for the roughness value of 0 (mean specular highlgiht will disappeard for perfect mirror, we rely on maxSmoothness instead to always have a highlight even on mirror surface)
- Add stereo support to ShaderPassForward.hlsl. Forward rendering now seems passable in limited test scenes with camera-relative rendering disabled.
- Add stereo support to ProceduralSky.shader and OpaqueAtmosphericScattering.shader.
- Added CullingGroupManager to fix more GC.Alloc's in HDRP
- Fixed rendering when multiple cameras render into the same render texture

### Changed
- Changed the way depth & color pyramids are built to be faster and better quality, thus improving the look of distortion and refraction.
- Stabilize the dithered LOD transition mask with respect to the camera rotation.
- Avoid multiple depth buffer copies when decals are present
- Refactor code related to the RT handle system (No more normal buffer manager)
- Remove deferred directional shadow and move evaluation before lightloop
- Add a function GetNormalForShadowBias() that material need to implement to return the normal used for normal shadow biasing
- Remove Jimenez Subsurface scattering code (This code was disabled by default, now remove to ease maintenance)
- Change Decal API, decal contribution is now done in Material. Require update of material using decal
- Move a lot of files from CoreRP to HDRP/CoreRP. All moved files weren't used by Ligthweight pipeline. Long term they could move back to CoreRP after CoreRP become out of preview
- Updated camera inspector UI
- Updated decal gizmo
- Optimization: The objects that are rendered in the Motion Vector Pass are not rendered in the prepass anymore
- Removed setting shader inclue path via old API, use package shader include paths
- The default value of 'maxSmoothness' for punctual lights has been changed to 0.99
- Modified deferred compute and vert/frag shaders for first steps towards stereo support
- Moved material specific Shader Graph files into corresponding material folders.
- Hide environment lighting settings when enabling HDRP (Settings are control from sceneSettings)
- Update all shader includes to use absolute path (allow users to create material in their Asset folder)
- Done a reorganization of the files (Move ShaderPass to RenderPipeline folder, Move all shadow related files to Lighting/Shadow and others)
- Improved performance and quality of Screen Space Shadows

## [3.3.0-preview] - 2018-01-01

### Added
- Added an error message to say to use Metal or Vulkan when trying to use OpenGL API
- Added a new Fabric shader model that supports Silk and Cotton/Wool
- Added a new HDRP Lighting Debug mode to visualize Light Volumes for Point, Spot, Line, Rectangular and Reflection Probes
- Add support for reflection probe light layers
- Improve quality of anisotropic on IBL

### Fixed
- Fix an issue where the screen where darken when rendering camera preview
- Fix display correct target platform when showing message to inform user that a platform is not supported
- Remove workaround for metal and vulkan in normal buffer encoding/decoding
- Fixed an issue with color picker not working in forward
- Fixed an issue where reseting HDLight do not reset all of its parameters
- Fixed shader compile warning in DebugLightVolumes.shader

### Changed
- Changed default reflection probe to be 256x256x6 and array size to be 64
- Removed dependence on the NdotL for thickness evaluation for translucency (based on artist's input)
- Increased the precision when comparing Planar or HD reflection probe volumes
- Remove various GC alloc in C#. Slightly better performance

## [3.2.0-preview] - 2018-01-01

### Added
- Added a luminance meter in the debug menu
- Added support of Light, reflection probe, emissive material, volume settings related to lighting to Lighting explorer
- Added support for 16bit shadows

### Fixed
- Fix issue with package upgrading (HDRP resources asset is now versionned to worarkound package manager limitation)
- Fix HDReflectionProbe offset displayed in gizmo different than what is affected.
- Fix decals getting into a state where they could not be removed or disabled.
- Fix lux meter mode - The lux meter isn't affected by the sky anymore
- Fix area light size reset when multi-selected
- Fix filter pass number in HDUtils.BlitQuad
- Fix Lux meter mode that was applying SSS
- Fix planar reflections that were not working with tile/cluster (olbique matrix)
- Fix debug menu at runtime not working after nested prefab PR come to trunk
- Fix scrolling issue in density volume

### Changed
- Shader code refactor: Split MaterialUtilities file in two parts BuiltinUtilities (independent of FragInputs) and MaterialUtilities (Dependent of FragInputs)
- Change screen space shadow rendertarget format from ARGB32 to RG16

## [3.1.0-preview] - 2018-01-01

### Added
- Decal now support per channel selection mask. There is now two mode. One with BaseColor, Normal and Smoothness and another one more expensive with BaseColor, Normal, Smoothness, Metal and AO. Control is on HDRP Asset. This may require to launch an update script for old scene: 'Edit/Render Pipeline/Single step upgrade script/Upgrade all DecalMaterial MaskBlendMode'.
- Decal now supports depth bias for decal mesh, to prevent z-fighting
- Decal material now supports draw order for decal projectors
- Added LightLayers support (Base on mask from renderers name RenderingLayers and mask from light name LightLayers - if they match, the light apply) - cost an extra GBuffer in deferred (more bandwidth)
- When LightLayers is enabled, the AmbientOclusion is store in the GBuffer in deferred path allowing to avoid double occlusion with SSAO. In forward the double occlusion is now always avoided.
- Added the possibility to add an override transform on the camera for volume interpolation
- Added desired lux intensity and auto multiplier for HDRI sky
- Added an option to disable light by type in the debug menu
- Added gradient sky
- Split EmissiveColor and bakeDiffuseLighting in forward avoiding the emissiveColor to be affect by SSAO
- Added a volume to control indirect light intensity
- Added EV 100 intensity unit for area lights
- Added support for RendererPriority on Renderer. This allow to control order of transparent rendering manually. HDRP have now two stage of sorting for transparent in addition to bact to front. Material have a priority then Renderer have a priority.
- Add Coupling of (HD)Camera and HDAdditionalCameraData for reset and remove in inspector contextual menu of Camera
- Add Coupling of (HD)ReflectionProbe and HDAdditionalReflectionData for reset and remove in inspector contextual menu of ReflectoinProbe
- Add macro to forbid unity_ObjectToWorld/unity_WorldToObject to be use as it doesn't handle camera relative rendering
- Add opacity control on contact shadow

### Fixed
- Fixed an issue with PreIntegratedFGD texture being sometimes destroyed and not regenerated causing rendering to break
- PostProcess input buffers are not copied anymore on PC if the viewport size matches the final render target size
- Fixed an issue when manipulating a lot of decals, it was displaying a lot of errors in the inspector
- Fixed capture material with reflection probe
- Refactored Constant Buffers to avoid hitting the maximum number of bound CBs in some cases.
- Fixed the light range affecting the transform scale when changed.
- Snap to grid now works for Decal projector resizing.
- Added a warning for 128x128 cookie texture without mipmaps
- Replace the sampler used for density volumes for correct wrap mode handling

### Changed
- Move Render Pipeline Debug "Windows from Windows->General-> Render Pipeline debug windows" to "Windows from Windows->Analysis-> Render Pipeline debug windows"
- Update detail map formula for smoothness and albedo, goal it to bright and dark perceptually and scale factor is use to control gradient speed
- Refactor the Upgrade material system. Now a material can be update from older version at any time. Call Edit/Render Pipeline/Upgrade all Materials to newer version
- Change name EnableDBuffer to EnableDecals at several place (shader, hdrp asset...), this require a call to Edit/Render Pipeline/Upgrade all Materials to newer version to have up to date material.
- Refactor shader code: BakeLightingData structure have been replace by BuiltinData. Lot of shader code have been remove/change.
- Refactor shader code: All GBuffer are now handled by the deferred material. Mean ShadowMask and LightLayers are control by lit material in lit.hlsl and not outside anymore. Lot of shader code have been remove/change.
- Refactor shader code: Rename GetBakedDiffuseLighting to ModifyBakedDiffuseLighting. This function now handle lighting model for transmission too. Lux meter debug mode is factor outisde.
- Refactor shader code: GetBakedDiffuseLighting is not call anymore in GBuffer or forward pass, including the ConvertSurfaceDataToBSDFData and GetPreLightData, this is done in ModifyBakedDiffuseLighting now
- Refactor shader code: Added a backBakeDiffuseLighting to BuiltinData to handle lighting for transmission
- Refactor shader code: Material must now call InitBuiltinData (Init all to zero + init bakeDiffuseLighting and backBakeDiffuseLighting ) and PostInitBuiltinData

## [3.0.0-preview] - 2018-01-01

### Fixed
- Fixed an issue with distortion that was using previous frame instead of current frame
- Fixed an issue where disabled light where not upgrade correctly to the new physical light unit system introduce in 2.0.5-preview

### Changed
- Update assembly definitions to output assemblies that match Unity naming convention (Unity.*).

## [2.0.5-preview] - 2018-01-01

### Added
- Add option supportDitheringCrossFade on HDRP Asset to allow to remove shader variant during player build if needed
- Add contact shadows for punctual lights (in additional shadow settings), only one light is allowed to cast contact shadows at the same time and so at each frame a dominant light is choosed among all light with contact shadows enabled.
- Add PCSS shadow filter support (from SRP Core)
- Exposed shadow budget parameters in HDRP asset
- Add an option to generate an emissive mesh for area lights (currently rectangle light only). The mesh fits the size, intensity and color of the light.
- Add an option to the HDRP asset to increase the resolution of volumetric lighting.
- Add additional ligth unit support for punctual light (Lumens, Candela) and area lights (Lumens, Luminance)
- Add dedicated Gizmo for the box Influence volume of HDReflectionProbe / PlanarReflectionProbe

### Changed
- Re-enable shadow mask mode in debug view
- SSS and Transmission code have been refactored to be able to share it between various material. Guidelines are in SubsurfaceScattering.hlsl
- Change code in area light with LTC for Lit shader. Magnitude is now take from FGD texture instead of a separate texture
- Improve camera relative rendering: We now apply camera translation on the model matrix, so before the TransformObjectToWorld(). Note: unity_WorldToObject and unity_ObjectToWorld must never be used directly.
- Rename positionWS to positionRWS (Camera relative world position) at a lot of places (mainly in interpolator and FragInputs). In case of custom shader user will be required to update their code.
- Rename positionWS, capturePositionWS, proxyPositionWS, influencePositionWS to positionRWS, capturePositionRWS, proxyPositionRWS, influencePositionRWS (Camera relative world position) in LightDefinition struct.
- Improve the quality of trilinear filtering of density volume textures.
- Improve UI for HDReflectionProbe / PlanarReflectionProbe

### Fixed
- Fixed a shader preprocessor issue when compiling DebugViewMaterialGBuffer.shader against Metal target
- Added a temporary workaround to Lit.hlsl to avoid broken lighting code with Metal/AMD
- Fixed issue when using more than one volume texture mask with density volumes.
- Fixed an error which prevented volumetric lighting from working if no density volumes with 3D textures were present.
- Fix contact shadows applied on transmission
- Fix issue with forward opaque lit shader variant being removed by the shader preprocessor
- Fixed compilation errors on Nintendo Switch (limited XRSetting support).
- Fixed apply range attenuation option on punctual light
- Fixed issue with color temperature not take correctly into account with static lighting
- Don't display fog when diffuse lighting, specular lighting, or lux meter debug mode are enabled.

## [2.0.4-preview] - 2018-01-01

### Fixed
- Fix issue when disabling rough refraction and building a player. Was causing a crash.

## [2.0.3-preview] - 2018-01-01

### Added
- Increased debug color picker limit up to 260k lux

## [2.0.2-preview] - 2018-01-01

### Added
- Add Light -> Planar Reflection Probe command
- Added a false color mode in rendering debug
- Add support for mesh decals
- Add flag to disable projector decals on transparent geometry to save performance and decal texture atlas space
- Add ability to use decal diffuse map as mask only
- Add visualize all shadow masks in lighting debug
- Add export of normal and roughness buffer for forwardOnly and when in supportOnlyForward mode for forward
- Provide a define in lit.hlsl (FORWARD_MATERIAL_READ_FROM_WRITTEN_NORMAL_BUFFER) when output buffer normal is used to read the normal and roughness instead of caclulating it (can save performance, but lower quality due to compression)
- Add color swatch to decal material

### Changed
- Change Render -> Planar Reflection creation to 3D Object -> Mirror
- Change "Enable Reflector" name on SpotLight to "Angle Affect Intensity"
- Change prototype of BSDFData ConvertSurfaceDataToBSDFData(SurfaceData surfaceData) to BSDFData ConvertSurfaceDataToBSDFData(uint2 positionSS, SurfaceData surfaceData)

### Fixed
- Fix issue with StackLit in deferred mode with deferredDirectionalShadow due to GBuffer not being cleared. Gbuffer is still not clear and issue was fix with the new Output of normal buffer.
- Fixed an issue where interpolation volumes were not updated correctly for reflection captures.
- Fixed an exception in Light Loop settings UI

## [2.0.1-preview] - 2018-01-01

### Added
- Add stripper of shader variant when building a player. Save shader compile time.
- Disable per-object culling that was executed in C++ in HD whereas it was not used (Optimization)
- Enable texture streaming debugging (was not working before 2018.2)
- Added Screen Space Reflection with Proxy Projection Model
- Support correctly scene selection for alpha tested object
- Add per light shadow mask mode control (i.e shadow mask distance and shadow mask). It use the option NonLightmappedOnly
- Add geometric filtering to Lit shader (allow to reduce specular aliasing)
- Add shortcut to create DensityVolume and PlanarReflection in hierarchy
- Add a DefaultHDMirrorMaterial material for PlanarReflection
- Added a script to be able to upgrade material to newer version of HDRP
- Removed useless duplication of ForwardError passes.
- Add option to not compile any DEBUG_DISPLAY shader in the player (Faster build) call Support Runtime Debug display

### Changed
- Changed SupportForwardOnly to SupportOnlyForward in render pipeline settings
- Changed versioning variable name in HDAdditionalXXXData from m_version to version
- Create unique name when creating a game object in the rendering menu (i.e Density Volume(2))
- Re-organize various files and folder location to clean the repository
- Change Debug windows name and location. Now located at:  Windows -> General -> Render Pipeline Debug

### Removed
- Removed GlobalLightLoopSettings.maxPlanarReflectionProbes and instead use value of GlobalLightLoopSettings.planarReflectionProbeCacheSize
- Remove EmissiveIntensity parameter and change EmissiveColor to be HDR (Matching Builtin Unity behavior) - Data need to be updated - Launch Edit -> Single Step Upgrade Script -> Upgrade all Materials emissionColor

### Fixed
- Fix issue with LOD transition and instancing
- Fix discrepency between object motion vector and camera motion vector
- Fix issue with spot and dir light gizmo axis not highlighted correctly
- Fix potential crash while register debug windows inputs at startup
- Fix warning when creating Planar reflection
- Fix specular lighting debug mode (was rendering black)
- Allow projector decal with null material to allow to configure decal when HDRP is not set
- Decal atlas texture offset/scale is updated after allocations (used to be before so it was using date from previous frame)

## [0.0.0-preview] - 2018-01-01

### Added
- Configure the VolumetricLightingSystem code path to be on by default
- Trigger a build exception when trying to build an unsupported platform
- Introduce the VolumetricLightingController component, which can (and should) be placed on the camera, and allows one to control the near and the far plane of the V-Buffer (volumetric "froxel" buffer) along with the depth distribution (from logarithmic to linear)
- Add 3D texture support for DensityVolumes
- Add a better mapping of roughness to mipmap for planar reflection
- The VolumetricLightingSystem now uses RTHandles, which allows to save memory by sharing buffers between different cameras (history buffers are not shared), and reduce reallocation frequency by reallocating buffers only if the rendering resolution increases (and suballocating within existing buffers if the rendering resolution decreases)
- Add a Volumetric Dimmer slider to lights to control the intensity of the scattered volumetric lighting
- Add UV tiling and offset support for decals.
- Add mipmapping support for volume 3D mask textures

### Changed
- Default number of planar reflection change from 4 to 2
- Rename _MainDepthTexture to _CameraDepthTexture
- The VolumetricLightingController has been moved to the Interpolation Volume framework and now functions similarly to the VolumetricFog settings
- Update of UI of cookie, CubeCookie, Reflection probe and planar reflection probe to combo box
- Allow enabling/disabling shadows for area lights when they are set to baked.
- Hide applyRangeAttenuation and FadeDistance for directional shadow as they are not used

### Removed
- Remove Resource folder of PreIntegratedFGD and add the resource to RenderPipeline Asset

### Fixed
- Fix ConvertPhysicalLightIntensityToLightIntensity() function used when creating light from script to match HDLightEditor behavior
- Fix numerical issues with the default value of mean free path of volumetric fog
- Fix the bug preventing decals from coexisting with density volumes
- Fix issue with alpha tested geometry using planar/triplanar mapping not render correctly or flickering (due to being wrongly alpha tested in depth prepass)
- Fix meta pass with triplanar (was not handling correctly the normal)
- Fix preview when a planar reflection is present
- Fix Camera preview, it is now a Preview cameraType (was a SceneView)
- Fix handling unknown GPUShadowTypes in the shadow manager.
- Fix area light shapes sent as point lights to the baking backends when they are set to baked.
- Fix unnecessary division by PI for baked area lights.
- Fix line lights sent to the lightmappers. The backends don't support this light type.
- Fix issue with shadow mask framesettings not correctly taken into account when shadow mask is enabled for lighting.
- Fix directional light and shadow mask transition, they are now matching making smooth transition
- Fix banding issues caused by high intensity volumetric lighting
- Fix the debug window being emptied on SRP asset reload
- Fix issue with debug mode not correctly clearing the GBuffer in editor after a resize
- Fix issue with ResetMaterialKeyword not resetting correctly ToggleOff/Roggle Keyword
- Fix issue with motion vector not render correctly if there is no depth prepass in deferred

## [0.0.0-preview] - 2018-01-01

### Added
- Screen Space Refraction projection model (Proxy raycasting, HiZ raymarching)
- Screen Space Refraction settings as volume component
- Added buffered frame history per camera
- Port Global Density Volumes to the Interpolation Volume System.
- Optimize ImportanceSampleLambert() to not require the tangent frame.
- Generalize SampleVBuffer() to handle different sampling and reconstruction methods.
- Improve the quality of volumetric lighting reprojection.
- Optimize Morton Order code in the Subsurface Scattering pass.
- Planar Reflection Probe support roughness (gaussian convolution of captured probe)
- Use an atlas instead of a texture array for cluster transparent decals
- Add a debug view to visualize the decal atlas
- Only store decal textures to atlas if decal is visible, debounce out of memory decal atlas warning.
- Add manipulator gizmo on decal to improve authoring workflow
- Add a minimal StackLit material (work in progress, this version can be used as template to add new material)

### Changed
- EnableShadowMask in FrameSettings (But shadowMaskSupport still disable by default)
- Forced Planar Probe update modes to (Realtime, Every Update, Mirror Camera)
- Screen Space Refraction proxy model uses the proxy of the first environment light (Reflection probe/Planar probe) or the sky
- Moved RTHandle static methods to RTHandles
- Renamed RTHandle to RTHandleSystem.RTHandle
- Move code for PreIntegratedFDG (Lit.shader) into its dedicated folder to be share with other material
- Move code for LTCArea (Lit.shader) into its dedicated folder to be share with other material

### Removed
- Removed Planar Probe mirror plane position and normal fields in inspector, always display mirror plane and normal gizmos

### Fixed
- Fix fog flags in scene view is now taken into account
- Fix sky in preview windows that were disappearing after a load of a new level
- Fix numerical issues in IntersectRayAABB().
- Fix alpha blending of volumetric lighting with transparent objects.
- Fix the near plane of the V-Buffer causing out-of-bounds look-ups in the clustered data structure.
- Depth and color pyramid are properly computed and sampled when the camera renders inside a viewport of a RTHandle.
- Fix decal atlas debug view to work correctly when shadow atlas view is also enabled<|MERGE_RESOLUTION|>--- conflicted
+++ resolved
@@ -45,12 +45,9 @@
 - Fixed AOV export of depth buffer which now correctly export linear depth (case 1265001)
 - Fixed issue that caused the decal atlas to not be updated upon changing of the decal textures content.
 - Fixed "Screen position out of view frustum" error when camera is at exactly the planar reflection probe location.
-<<<<<<< HEAD
-- Fixed issue when undoing a change in diffuse profile list after deleting the volume profile.
-=======
 - Fix Amplitude -> Min/Max parametrization conversion
 - Fix issue that allocated a small cookie for normal spot lights.
->>>>>>> e618093c
+- Fixed issue when undoing a change in diffuse profile list after deleting the volume profile.
 
 ### Changed
 - Preparation pass for RTSSShadows to be supported by render graph.
