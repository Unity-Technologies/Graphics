--- conflicted
+++ resolved
@@ -540,9 +540,6 @@
 - Fix reflection hierarchy for CARPAINT in AxF.
 - Fix precise fresnel for delta lights for SVBRDF in AxF.
 - Fixed the debug exposure mode for display sky reflection and debug view baked lighting
-<<<<<<< HEAD
-- Fixed SceneView Draw Modes not being properly updated after opening new scene view panels or changing the editor layout.
-=======
 - Fixed MSAA depth resolve when there is no motion vectors
 - Fixed various object leaks in HDRP.
 - Fixed compile error with XR SubsystemManager.
@@ -573,7 +570,7 @@
 - Made more explicit the warning about raytracing and asynchronous compute. Also fixed the condition in which it appears.
 - Fixed a null ref exception in static sky when the default volume profile is invalid.
 - DXR: Fixed shader compilation error with shader graph and pathtracer
->>>>>>> 4d11df6e
+- Fixed SceneView Draw Modes not being properly updated after opening new scene view panels or changing the editor layout.
 
 ### Changed
 - Improve MIP selection for decals on Transparents
