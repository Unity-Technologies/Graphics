--- conflicted
+++ resolved
@@ -8,13 +8,6 @@
 
 Version Updated
 The version number for this package has increased due to a version update of a related graphics package.
-
-### Fixed
-- Fixed a null reference exception when creating a diffusion profile asset.
-- Fixed the diffusion profile not being registered as a dependency of the ShaderGraph.
-
-### Changed
-- Improved the punctual light shadow rescale algorithm.
 
 ## [10.2.0] - 2020-10-19
 
@@ -22,9 +15,6 @@
 - Added a rough distortion frame setting and and info box on distortion materials.
 - Adding support of 4 channel tex coords for ray tracing (case 1265309).
 - Added a help button on the volume component toolbar for documentation.
-<<<<<<< HEAD
-- Fix volument component creation via script.
-=======
 - Added range remapping to metallic property for Lit and Decal shaders.
 - Exposed the API to access HDRP shader pass names.
 - Added the status check of default camera frame settings in the DXR wizard.
@@ -33,7 +23,7 @@
 - Adding an "Include For Ray Tracing" toggle on lights to allow the user to exclude them when ray tracing is enabled in the frame settings of a camera.
 - Added fog volumetric scattering support for path tracing.
 - Added new algorithm for SSR with temporal accumulation
->>>>>>> a0085928
+- Fix volument component creation via script.
 
 ### Fixed
 - Fixed an issue where the Exposure Shader Graph node had clipped text. (case 1265057)
@@ -45,10 +35,6 @@
 - Fixed precision issue with the atmospheric fog.
 - Fixed issue with TAA and no motion vectors.
 - Fixed the stripping not working the terrain alphatest feature required for terrain holes (case 1205902).
-<<<<<<< HEAD
-- Fixing exceptions in the console when putting the SSGI in low quality mode (render graph).
-- Fixed NullRef Exception when decals are in the scene, no asset is set and HDRP wizard is run.
-=======
 - Fixed bounding box generation that resulted in incorrect light culling (case 3875925).
 - VFX : Fix Emissive writing in Opaque Lit Output with PSSL platforms (case 273378).
 - Fixed issue where pivot of DecalProjector was not aligned anymore on Transform position when manipulating the size of the projector from the Inspector.
@@ -64,22 +50,17 @@
 - Fixed issues with physically-based DoF, improved speed and robustness 
 - Fixed a warning happening when putting the range of lights to 0.
 - Fixed issue when null parameters in a volume component would spam null reference errors. Produce a warning instead.
->>>>>>> a0085928
 
 ### Changed
 - Combined occlusion meshes into one to reduce draw calls and state changes with XR single-pass.
 - Claryfied doc for the LayeredLit material.
 - Various improvements for the Volumetric Fog.
-<<<<<<< HEAD
-- Standardized naming for the option regarding Transparent objects being able to receive Screen Space Reflections.
-=======
 - Use draggable fields for float scalable settings
 - Migrated the fabric & hair shadergraph samples directly into the renderpipeline resources.
 - Removed green coloration of the UV on the DecalProjector gizmo.
 - Now the DXR wizard displays the name of the target asset that needs to be changed.
 - Standardized naming for the option regarding Transparent objects being able to receive Screen Space Reflections.
 - Making the reflection and refractions of cubemaps distance based.
->>>>>>> a0085928
 
 ## [10.1.0] - 2020-10-12
 
@@ -117,11 +98,7 @@
 - Adding missing marker for ray tracing profiling (RaytracingDeferredLighting)
 - Added the support of eye shader for ray tracing.
 - Exposed Refraction Model to the material UI when using a Lit ShaderGraph.
-<<<<<<< HEAD
-- Added frame setting for Virtual Texturing. 
-=======
 - Added bounding sphere support to screen-space axis-aligned bounding box generation pass.
->>>>>>> a0085928
 
 ### Fixed
 - Fixed several issues with physically-based DoF (TAA ghosting of the CoC buffer, smooth layer transitions, etc)
@@ -249,11 +226,6 @@
 - Fixed cullmode for SceneSelectionPass.
 - Fixed issue that caused non-static object to not render at times in OnEnable reflection probes.
 - Baked reflection probes now correctly use static sky for ambient lighting.
-<<<<<<< HEAD
-- Use draggable fields for float scalable settings
-- Fixed undo after enabling compositor.
-=======
->>>>>>> a0085928
 
 ### Changed
 - Preparation pass for RTSSShadows to be supported by render graph.
