--- conflicted
+++ resolved
@@ -40,11 +40,8 @@
 - Fixed affects AO for deacl materials.
 - Fixed case where material keywords would not get setup before usage.
 - Fixed an issue with material using distortion from ShaderGraph init after Material creation (case 1294026)
-<<<<<<< HEAD
+- Fixed Clearcoat on Stacklit or Lit breaks when URP is imported into the project (case 1297806)
 - VFX : Debug material view were rendering pink for albedo. (case 1290752)
-=======
-- Fixed Clearcoat on Stacklit or Lit breaks when URP is imported into the project (case 1297806)
->>>>>>> d0c4535c
 
 ### Changed
 - Now reflection probes cannot have SSAO, SSGI, SSR, ray tracing effects or volumetric reprojection.
