--- conflicted
+++ resolved
@@ -10,13 +10,10 @@
 - Added new API to perform a camera rendering
 - Add suport for hair master node (Double kajiya kay - Lambert)
 - Added Reset behaviour in DebugMenu (ingame mapping is right joystick + B)
-<<<<<<< HEAD
-- Added cascade shadow visualisation toggle in HD shadow settings
-=======
 - Added default HD scene at new scene creation while in HDRP.
 - Added Wizard helping to configure HDRP project.
 - Added new UI for decal material to allow remapping and scaling of some properties
->>>>>>> 1109db55
+- Added cascade shadow visualisation toggle in HD shadow settings
 
 ### Fixed
 - Fixed logic to disable FPTL with stereo rendering
