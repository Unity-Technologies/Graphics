--- conflicted
+++ resolved
@@ -97,9 +97,6 @@
 - Fixed SSGI compilation issues on PS4.
 - Fixed "Screen position out of view frustum" error when camera is on exactly the planar reflection probe plane.
 - Workaround issue that caused objects using eye shader to not be rendered on xbox.
-<<<<<<< HEAD
-- Fixed issue that caused non-static object to not render at times in OnEnable reflection probes.
-=======
 - Fixed GC allocation when using XR single-pass test mode.
 - Fixed text in cascades shadow split being truncated.
 - Fixed rendering of custom passes in the Custom Pass Volume inspector
@@ -167,7 +164,7 @@
 - Fixed a migration issue with the rendering queue in ShaderGraph when upgrading to 10.x;
 - Fixed null reference in the Undo callback of the graphics compositor 
 - Fixed cullmode for SceneSelectionPass.
->>>>>>> 092d1f86
+- Fixed issue that caused non-static object to not render at times in OnEnable reflection probes.
 
 ### Changed
 - Preparation pass for RTSSShadows to be supported by render graph.
