# Changelog
All notable changes to this package will be documented in this file.

The format is based on [Keep a Changelog](http://keepachangelog.com/en/1.0.0/)
and this project adheres to [Semantic Versioning](http://semver.org/spec/v2.0.0.html).

## [11.0.0] - 2020-10-21

### Changed
- Removed the material pass probe volumes evaluation mode. 

### Fixed
- Fixed probe volumes debug views.
- Fixed XR single-pass rendering with legacy shaders using unity_StereoWorldSpaceCameraPos.

## [10.2.0] - 2020-10-19

### Added
- Added a rough distortion frame setting and and info box on distortion materials.
- Adding support of 4 channel tex coords for ray tracing (case 1265309).
- Added a help button on the volume component toolbar for documentation.
- Added range remapping to metallic property for Lit and Decal shaders.
- Exposed the API to access HDRP shader pass names.
- Added the status check of default camera frame settings in the DXR wizard.
- Added frame setting for Virtual Texturing. 
- Added a fade distance for light influencing volumetric lighting.
- Adding an "Include For Ray Tracing" toggle on lights to allow the user to exclude them when ray tracing is enabled in the frame settings of a camera.
- Added fog volumetric scattering support for path tracing.
- Added new algorithm for SSR with temporal accumulation
- Added quality preset of the new volumetric fog parameters.
- Added missing documentation for unsupported SG RT nodes and light's include for raytracing attrbute.
- Added documentation for LODs not being supported by ray tracing.
- Added more options to control how the component of motion vectors coming from the camera transform will affect the motion blur with new clamping modes.
- Added anamorphism support for phsyical DoF, switched to blue noise sampling and fixed tiling artifacts.

### Fixed
- Fixed an issue where the Exposure Shader Graph node had clipped text. (case 1265057)
- Fixed an issue when rendering into texture where alpha would not default to 1.0 when using 11_11_10 color buffer in non-dev builds.
- Fixed issues with reordering and hiding graphics compositor layers (cases 1283903, 1285282, 1283886).
- Fixed the possibility to have a shader with a pre-refraction render queue and refraction enabled at the same time.
- Fixed a migration issue with the rendering queue in ShaderGraph when upgrading to 10.x;
- Fixed the object space matrices in shader graph for ray tracing.
- Changed the cornea refraction function to take a view dir in object space.
- Fixed upside down XR occlusion mesh.
- Fixed precision issue with the atmospheric fog.
- Fixed issue with TAA and no motion vectors.
- Fixed the stripping not working the terrain alphatest feature required for terrain holes (case 1205902).
- Fixed bounding box generation that resulted in incorrect light culling (case 3875925).
- VFX : Fix Emissive writing in Opaque Lit Output with PSSL platforms (case 273378).
- Fixed issue where pivot of DecalProjector was not aligned anymore on Transform position when manipulating the size of the projector from the Inspector.
- Fixed a null reference exception when creating a diffusion profile asset.
- Fixed the diffusion profile not being registered as a dependency of the ShaderGraph.
- Fixing exceptions in the console when putting the SSGI in low quality mode (render graph).
- Fixed NullRef Exception when decals are in the scene, no asset is set and HDRP wizard is run.
- Fixed issue with TAA causing bleeding of a view into another when multiple views are visible.
- Fix an issue that caused issues of usability of editor if a very high resolution is set by mistake and then reverted back to a smaller resolution.
- Fixed issue where Default Volume Profile Asset change in project settings was not added to the undo stack (case 1285268).
- Fixed undo after enabling compositor.
- Fixed the ray tracing shadow UI being displayed while it shouldn't (case 1286391).
- Fixed issues with physically-based DoF, improved speed and robustness 
- Fixed a warning happening when putting the range of lights to 0.
- Fixed issue when null parameters in a volume component would spam null reference errors. Produce a warning instead.
- Fixed volument component creation via script.
- Fixed GC allocs in render graph.
- Fixed scene picking passes.
- Fixed broken ray tracing light cluster full screen debug.
- Fixed dead code causing error.
- Fixed issue when dragging slider in inspector for ProjectionDepth.
- Fixed issue when resizing Inspector window that make the DecalProjector editor flickers.
- Fixed issue in DecalProjector editor when the Inspector window have a too small width: the size appears on 2 lines but the editor not let place for the second one.
- Fixed issue (null reference in console) when selecting a DensityVolume with rectangle selection.
- Fixed issue when linking the field of view with the focal length in physical camera
- Fixed supported platform build and error message.
- Fixed exceptions occuring when selecting mulitple decal projectors without materials assigned (case 1283659).
- Fixed LookDev error message when pipeline is not loaded.
- Properly reject history when enabling seond denoiser for RTGI.
- Fixed an issue that could cause objects to not be rendered when using Vulkan API.
- Fixed issue with lookdev shadows looking wrong upon exiting playmode. 
- Fixed temporary Editor freeze when selecting AOV output in graphics compositor (case 1288744).
- Fixed normal flip with double sided materials.
- Fixed shadow resolution settings level in the light explorer.
- Fixed the ShaderGraph being dirty after the first save.
- Fixed XR shadows culling
- Fixed stylesheet reloading for LookDev window and Wizard window.
- Fixed Nans happening when upscaling the RTGI.
- Fixed the adjust weight operation not being done for the non-rendergraph pipeline.
- Fixed overlap with SSR Transparent default frame settings message on DXR Wizard.
- Fixed alpha channel in the stop NaNs and motion blur shaders.
- Fixed undo of duplicate environments in the look dev environment library.
- Fixed a ghosting issue with RTShadows (Sun, Point and Spot), RTAO and RTGI when the camera is moving fast.
- Fixed a SSGI denoiser bug for large scenes.
- Fixed a Nan issue with SSGI.
- Fixed an issue with IsFrontFace node in Shader Graph not working properly
- Fixed CustomPassUtils.RenderFrom* functions and CustomPassUtils.DisableSinglePassRendering struct in VR.
- Fixed custom pass markers not recorded when render graph was enabled.
- Fixed exceptions when unchecking "Big Tile Prepass" on the frame settings with render-graph.
- Fixed an issue causing errors in GenerateMaxZ when opaque objects or decals are disabled. 
- Fixed an issue with Bake button of Reflection Probe when in custom mode
- Fixed exceptions related to the debug display settings when changing the default frame settings.
- Fixed picking for materials with depth offset.
- Fixed issue with exposure history being uninitialized on second frame.
- Fixed issue when changing FoV with the physical camera fold-out closed.
- Fixes some labels being clipped in the Render Graph Viewer

### Changed
- Combined occlusion meshes into one to reduce draw calls and state changes with XR single-pass.
- Claryfied doc for the LayeredLit material.
- Various improvements for the Volumetric Fog.
- Use draggable fields for float scalable settings
- Migrated the fabric & hair shadergraph samples directly into the renderpipeline resources.
- Removed green coloration of the UV on the DecalProjector gizmo.
- Removed _BLENDMODE_PRESERVE_SPECULAR_LIGHTING keyword from shaders.
- Now the DXR wizard displays the name of the target asset that needs to be changed.
- Standardized naming for the option regarding Transparent objects being able to receive Screen Space Reflections.
- Making the reflection and refractions of cubemaps distance based.
- Changed Receive SSR to also controls Receive SSGI on opaque objects.
- Improved the punctual light shadow rescale algorithm.
- Changed the names of some of the parameters for the Eye Utils SG Nodes.
- Restored frame setting for async compute of contact shadows.
- Removed the possibility to have MSAA (through the frame settings) when ray tracing is active.
- Range handles for decal projector angle fading.
- Smoother angle fading for decal projector.

## [10.1.0] - 2020-10-12

### Added
- Added an option to have only the metering mask displayed in the debug mode.
- Added a new mode to cluster visualization debug where users can see a slice instead of the cluster on opaque objects.
- Added ray traced reflection support for the render graph version of the pipeline.
- Added render graph support of RTAO and required denoisers.
- Added render graph support of RTGI.
- Added support of RTSSS and Recursive Rendering in the render graph mode.
- Added support of RT and screen space shadow for render graph.
- Added tooltips with the full name of the (graphics) compositor properties to properly show large names that otherwise are clipped by the UI (case 1263590)
- Added error message if a callback AOV allocation fail
- Added marker for all AOV request operation on GPU
- Added remapping options for Depth Pyramid debug view mode
- Added an option to support AOV shader at runtime in HDRP settings (case 1265070)
- Added support of SSGI in the render graph mode.
- Added option for 11-11-10 format for cube reflection probes.
- Added an optional check in the HDRP DXR Wizard to verify 64 bits target architecture
- Added option to display timing stats in the debug menu as an average over 1 second. 
- Added a light unit slider to provide users more context when authoring physically based values.
- Added a way to check the normals through the material views.
- Added Simple mode to Earth Preset for PBR Sky
- Added the export of normals during the prepass for shadow matte for proper SSAO calculation.
- Added the usage of SSAO for shadow matte unlit shader graph.
- Added the support of input system V2
- Added a new volume component parameter to control the max ray length of directional lights(case 1279849).
- Added support for 'Pyramid' and 'Box' spot light shapes in path tracing.
- Added high quality prefiltering option for Bloom.
- Added support for camera relative ray tracing (and keeping non-camera relative ray tracing working)
- Added a rough refraction option on planar reflections.
- Added scalability settings for the planar reflection resolution.
- Added tests for AOV stacking and UI rendering in the graphics compositor.
- Added a new ray tracing only function that samples the specular part of the materials.
- Adding missing marker for ray tracing profiling (RaytracingDeferredLighting)
- Added the support of eye shader for ray tracing.
- Exposed Refraction Model to the material UI when using a Lit ShaderGraph.
- Added bounding sphere support to screen-space axis-aligned bounding box generation pass.

### Fixed
- Fixed several issues with physically-based DoF (TAA ghosting of the CoC buffer, smooth layer transitions, etc)
- Fixed GPU hang on D3D12 on xbox. 
- Fixed game view artifacts on resizing when hardware dynamic resolution was enabled
- Fixed black line artifacts occurring when Lanczos upsampling was set for dynamic resolution
- Fixed Amplitude -> Min/Max parametrization conversion
- Fixed CoatMask block appearing when creating lit master node (case 1264632)
- Fixed issue with SceneEV100 debug mode indicator when rescaling the window.
- Fixed issue with PCSS filter being wrong on first frame. 
- Fixed issue with emissive mesh for area light not appearing in playmode if Reload Scene option is disabled in Enter Playmode Settings.
- Fixed issue when Reflection Probes are set to OnEnable and are never rendered if the probe is enabled when the camera is farther than the probe fade distance. 
- Fixed issue with sun icon being clipped in the look dev window. 
- Fixed error about layers when disabling emissive mesh for area lights.
- Fixed issue when the user deletes the composition graph or .asset in runtime (case 1263319)
- Fixed assertion failure when changing resolution to compositor layers after using AOVs (case 1265023) 
- Fixed flickering layers in graphics compositor (case 1264552)
- Fixed issue causing the editor field not updating the disc area light radius.
- Fixed issues that lead to cookie atlas to be updated every frame even if cached data was valid.
- Fixed an issue where world space UI was not emitted for reflection cameras in HDRP
- Fixed an issue with cookie texture atlas that would cause realtime textures to always update in the atlas even when the content did not change.
- Fixed an issue where only one of the two lookdev views would update when changing the default lookdev volume profile.
- Fixed a bug related to light cluster invalidation.
- Fixed shader warning in DofGather (case 1272931)
- Fixed AOV export of depth buffer which now correctly export linear depth (case 1265001)
- Fixed issue that caused the decal atlas to not be updated upon changing of the decal textures content.
- Fixed "Screen position out of view frustum" error when camera is at exactly the planar reflection probe location.
- Fixed Amplitude -> Min/Max parametrization conversion
- Fixed issue that allocated a small cookie for normal spot lights.
- Fixed issue when undoing a change in diffuse profile list after deleting the volume profile.
- Fixed custom pass re-ordering and removing.
- Fixed TAA issue and hardware dynamic resolution.
- Fixed a static lighting flickering issue caused by having an active planar probe in the scene while rendering inspector preview.
- Fixed an issue where even when set to OnDemand, the sky lighting would still be updated when changing sky parameters.
- Fixed an error message trigerred when a mesh has more than 32 sub-meshes (case 1274508).
- Fixed RTGI getting noisy for grazying angle geometry (case 1266462).
- Fixed an issue with TAA history management on pssl.
- Fixed the global illumination volume override having an unwanted advanced mode (case 1270459).
- Fixed screen space shadow option displayed on directional shadows while they shouldn't (case 1270537).
- Fixed the handling of undo and redo actions in the graphics compositor (cases 1268149, 1266212, 1265028)
- Fixed issue with composition graphs that include virtual textures, cubemaps and other non-2D textures (cases 1263347, 1265638).
- Fixed issues when selecting a new composition graph or setting it to None (cases 1263350, 1266202)
- Fixed ArgumentNullException when saving shader graphs after removing the compositor from the scene (case 1268658)
- Fixed issue with updating the compositor output when not in play mode (case 1266216)
- Fixed warning with area mesh (case 1268379)
- Fixed issue with diffusion profile not being updated upon reset of the editor. 
- Fixed an issue that lead to corrupted refraction in some scenarios on xbox.
- Fixed for light loop scalarization not happening. 
- Fixed issue with stencil not being set in rendergraph mode.
- Fixed for post process being overridable in reflection probes even though it is not supported.
- Fixed RTGI in performance mode when light layers are enabled on the asset.
- Fixed SSS materials appearing black in matcap mode.
- Fixed a collision in the interaction of RTR and RTGI.
- Fix for lookdev toggling renderers that are set to non editable or are hidden in the inspector.
- Fixed issue with mipmap debug mode not properly resetting full screen mode (and viceversa). 
- Added unsupported message when using tile debug mode with MSAA.
- Fixed SSGI compilation issues on PS4.
- Fixed "Screen position out of view frustum" error when camera is on exactly the planar reflection probe plane.
- Workaround issue that caused objects using eye shader to not be rendered on xbox.
- Fixed GC allocation when using XR single-pass test mode.
- Fixed text in cascades shadow split being truncated.
- Fixed rendering of custom passes in the Custom Pass Volume inspector
- Force probe to render again if first time was during async shader compilation to avoid having cyan objects.
- Fixed for lookdev library field not being refreshed upon opening a library from the environment library inspector.
- Fixed serialization issue with matcap scale intensity.
- Close Add Override popup of Volume Inspector when the popup looses focus (case 1258571)
- Light quality setting for contact shadow set to on for High quality by default.
- Fixed an exception thrown when closing the look dev because there is no active SRP anymore.
- Fixed alignment of framesettings in HDRP Default Settings
- Fixed an exception thrown when closing the look dev because there is no active SRP anymore.
- Fixed an issue where entering playmode would close the LookDev window.
- Fixed issue with rendergraph on console failing on SSS pass.
- Fixed Cutoff not working properly with ray tracing shaders default and SG (case 1261292).
- Fixed shader compilation issue with Hair shader and debug display mode
- Fixed cubemap static preview not updated when the asset is imported.
- Fixed wizard DXR setup on non-DXR compatible devices.
- Fixed Custom Post Processes affecting preview cameras.
- Fixed issue with lens distortion breaking rendering.
- Fixed save popup appearing twice due to HDRP wizard.
- Fixed error when changing planar probe resolution.
- Fixed the dependecy of FrameSettings (MSAA, ClearGBuffer, DepthPrepassWithDeferred) (case 1277620).
- Fixed the usage of GUIEnable for volume components (case 1280018).
- Fixed the diffusion profile becoming invalid when hitting the reset (case 1269462).
- Fixed issue with MSAA resolve killing the alpha channel.
- Fixed a warning in materialevalulation
- Fixed an error when building the player.
- Fixed issue with box light not visible if range is below one and range attenuation is off.
- Fixed an issue that caused a null reference when deleting camera component in a prefab. (case 1244430)
- Fixed issue with bloom showing a thin black line after rescaling window. 
- Fixed rendergraph motion vector resolve.
- Fixed the Ray-Tracing related Debug Display not working in render graph mode.
- Fix nan in pbr sky
- Fixed Light skin not properly applied on the LookDev when switching from Dark Skin (case 1278802)
- Fixed accumulation on DX11
- Fixed issue with screen space UI not drawing on the graphics compositor (case 1279272).
- Fixed error Maximum allowed thread group count is 65535 when resolution is very high. 
- LOD meshes are now properly stripped based on the maximum lod value parameters contained in the HDRP asset.
- Fixed an inconsistency in the LOD group UI where LOD bias was not the right one.
- Fixed outlines in transitions between post-processed and plain regions in the graphics compositor (case 1278775).
- Fix decal being applied twice with LOD Crossfade.
- Fixed camera stacking for AOVs in the graphics compositor (case 1273223).
- Fixed backface selection on some shader not ignore correctly.
- Disable quad overdraw on ps4.
- Fixed error when resizing the graphics compositor's output and when re-adding a compositor in the scene
- Fixed issues with bloom, alpha and HDR layers in the compositor (case 1272621).
- Fixed alpha not having TAA applied to it.
- Fix issue with alpha output in forward.
- Fix compilation issue on Vulkan for shaders using high quality shadows in XR mode.
- Fixed wrong error message when fixing DXR resources from Wizard.
- Fixed compilation error of quad overdraw with double sided materials
- Fixed screen corruption on xbox when using TAA and Motion Blur with rendergraph. 
- Fixed UX issue in the graphics compositor related to clear depth and the defaults for new layers, add better tooltips and fix minor bugs (case 1283904)
- Fixed scene visibility not working for custom pass volumes.
- Fixed issue with several override entries in the runtime debug menu. 
- Fixed issue with rendergraph failing to execute every 30 minutes. 
- Fixed Lit ShaderGraph surface option property block to only display transmission and energy conserving specular color options for their proper material mode (case 1257050)
- Fixed nan in reflection probe when volumetric fog filtering is enabled, causing the whole probe to be invalid.
- Fixed Debug Color pixel became grey
- Fixed TAA flickering on the very edge of screen. 
- Fixed profiling scope for quality RTGI.
- Fixed the denoising and multi-sample not being used for smooth multibounce RTReflections.
- Fixed issue where multiple cameras would cause GC each frame.
- Fixed after post process rendering pass options not showing for unlit ShaderGraphs.
- Fixed null reference in the Undo callback of the graphics compositor 
- Fixed cullmode for SceneSelectionPass.
- Fixed issue that caused non-static object to not render at times in OnEnable reflection probes.
- Baked reflection probes now correctly use static sky for ambient lighting.

### Changed
- Preparation pass for RTSSShadows to be supported by render graph.
- Add tooltips with the full name of the (graphics) compositor properties to properly show large names that otherwise are clipped by the UI (case 1263590)
- Composition profile .asset files cannot be manually edited/reset by users (to avoid breaking things - case 1265631)
- Preparation pass for RTSSShadows to be supported by render graph.
- Changed the way the ray tracing property is displayed on the material (QOL 1265297).
- Exposed lens attenuation mode in default settings and remove it as a debug mode.
- Composition layers without any sub layers are now cleared to black to avoid confusion (case 1265061).
- Slight reduction of VGPR used by area light code.
- Changed thread group size for contact shadows (save 1.1ms on PS4)
- Make sure distortion stencil test happens before pixel shader is run.
- Small optimization that allows to skip motion vector prepping when the whole wave as velocity of 0.
- Improved performance to avoid generating coarse stencil buffer when not needed.
- Remove HTile generation for decals (faster without).
- Improving SSGI Filtering and fixing a blend issue with RTGI.
- Changed the Trackball UI so that it allows explicit numeric values.
- Reduce the G-buffer footprint of anisotropic materials
- Moved SSGI out of preview.
- Skip an unneeded depth buffer copy on consoles. 
- Replaced the Density Volume Texture Tool with the new 3D Texture Importer.
- Rename Raytracing Node to Raytracing Quality Keyword and rename high and low inputs as default and raytraced. All raytracing effects now use the raytraced mode but path tracing.
- Moved diffusion profile list to the HDRP default settings panel.
- Skip biquadratic resampling of vbuffer when volumetric fog filtering is enabled.
- Optimized Grain and sRGB Dithering.
- On platforms that allow it skip the first mip of the depth pyramid and compute it alongside the depth buffer used for low res transparents.
- When trying to install the local configuration package, if another one is already present the user is now asked whether they want to keep it or not.
- Improved MSAA color resolve to fix issues when very bright and very dark samples are resolved together.
- Improve performance of GPU light AABB generation
- Removed the max clamp value for the RTR, RTAO and RTGI's ray length (case 1279849).
- Meshes assigned with a decal material are not visible anymore in ray-tracing or path-tracing.
- Removed BLEND shader keywords.
- Remove a rendergraph debug option to clear resources on release from UI.
- added SV_PrimitiveID in the VaryingMesh structure for fulldebugscreenpass as well as primitiveID in FragInputs
- Changed which local frame is used for multi-bounce RTReflections.
- Move System Generated Values semantics out of VaryingsMesh structure.
- Other forms of FSAA are silently deactivated, when path tracing is on.
- Removed XRSystemTests. The GC verification is now done during playmode tests (case 1285012).
- SSR now uses the pre-refraction color pyramid.
- Various improvements for the Volumetric Fog.
- Optimizations for volumetric fog.

## [10.0.0] - 2019-06-10

### Added
- Ray tracing support for VR single-pass
- Added sharpen filter shader parameter and UI for TemporalAA to control image quality instead of hardcoded value
- Added frame settings option for custom post process and custom passes as well as custom color buffer format option.
- Add check in wizard on SRP Batcher enabled.
- Added default implementations of OnPreprocessMaterialDescription for FBX, Obj, Sketchup and 3DS file formats.
- Added custom pass fade radius
- Added after post process injection point for custom passes
- Added basic alpha compositing support - Alpha is available afterpostprocess when using FP16 buffer format.
- Added falloff distance on Reflection Probe and Planar Reflection Probe
- Added Backplate projection from the HDRISky
- Added Shadow Matte in UnlitMasterNode, which only received shadow without lighting
- Added hability to name LightLayers in HDRenderPipelineAsset
- Added a range compression factor for Reflection Probe and Planar Reflection Probe to avoid saturation of colors.
- Added path tracing support for directional, point and spot lights, as well as emission from Lit and Unlit.
- Added non temporal version of SSAO.
- Added more detailed ray tracing stats in the debug window
- Added Disc area light (bake only)
- Added a warning in the material UI to prevent transparent + subsurface-scattering combination.
- Added XR single-pass setting into HDRP asset
- Added a penumbra tint option for lights
- Added support for depth copy with XR SDK
- Added debug setting to Render Pipeline Debug Window to list the active XR views
- Added an option to filter the result of the volumetric lighting (off by default).
- Added a transmission multiplier for directional lights
- Added XR single-pass test mode to Render Pipeline Debug Window
- Added debug setting to Render Pipeline Window to list the active XR views
- Added a new refraction mode for the Lit shader (thin). Which is a box refraction with small thickness values
- Added the code to support Barn Doors for Area Lights based on a shaderconfig option.
- Added HDRPCameraBinder property binder for Visual Effect Graph
- Added "Celestial Body" controls to the Directional Light
- Added new parameters to the Physically Based Sky
- Added Reflections to the DXR Wizard
- Added the possibility to have ray traced colored and semi-transparent shadows on directional lights.
- Added a check in the custom post process template to throw an error if the default shader is not found.
- Exposed the debug overlay ratio in the debug menu.
- Added a separate frame settings for tonemapping alongside color grading.
- Added the receive fog option in the material UI for ShaderGraphs.
- Added a public virtual bool in the custom post processes API to specify if a post processes should be executed in the scene view.
- Added a menu option that checks scene issues with ray tracing. Also removed the previously existing warning at runtime.
- Added Contrast Adaptive Sharpen (CAS) Upscaling effect.
- Added APIs to update probe settings at runtime.
- Added documentation for the rayTracingSupported method in HDRP
- Added user-selectable format for the post processing passes.
- Added support for alpha channel in some post-processing passes (DoF, TAA, Uber).
- Added warnings in FrameSettings inspector when using DXR and atempting to use Asynchronous Execution.
- Exposed Stencil bits that can be used by the user.
- Added history rejection based on velocity of intersected objects for directional, point and spot lights.
- Added a affectsVolumetric field to the HDAdditionalLightData API to know if light affects volumetric fog.
- Add OS and Hardware check in the Wizard fixes for DXR.
- Added option to exclude camera motion from motion blur.
- Added semi-transparent shadows for point and spot lights.
- Added support for semi-transparent shadow for unlit shader and unlit shader graph.
- Added the alpha clip enabled toggle to the material UI for all HDRP shader graphs.
- Added Material Samples to explain how to use the lit shader features
- Added an initial implementation of ray traced sub surface scattering
- Added AssetPostprocessors and Shadergraphs to handle Arnold Standard Surface and 3DsMax Physical material import from FBX.
- Added support for Smoothness Fade start work when enabling ray traced reflections.
- Added Contact shadow, Micro shadows and Screen space refraction API documentation.
- Added script documentation for SSR, SSAO (ray tracing), GI, Light Cluster, RayTracingSettings, Ray Counters, etc.
- Added path tracing support for refraction and internal reflections.
- Added support for Thin Refraction Model and Lit's Clear Coat in Path Tracing.
- Added the Tint parameter to Sky Colored Fog.
- Added of Screen Space Reflections for Transparent materials
- Added a fallback for ray traced area light shadows in case the material is forward or the lit mode is forward.
- Added a new debug mode for light layers.
- Added an "enable" toggle to the SSR volume component.
- Added support for anisotropic specular lobes in path tracing.
- Added support for alpha clipping in path tracing.
- Added support for light cookies in path tracing.
- Added support for transparent shadows in path tracing.
- Added support for iridescence in path tracing.
- Added support for background color in path tracing.
- Added a path tracing test to the test suite.
- Added a warning and workaround instructions that appear when you enable XR single-pass after the first frame with the XR SDK.
- Added the exposure sliders to the planar reflection probe preview
- Added support for subsurface scattering in path tracing.
- Added a new mode that improves the filtering of ray traced shadows (directional, point and spot) based on the distance to the occluder.
- Added support of cookie baking and add support on Disc light.
- Added support for fog attenuation in path tracing.
- Added a new debug panel for volumes
- Added XR setting to control camera jitter for temporal effects
- Added an error message in the DrawRenderers custom pass when rendering opaque objects with an HDRP asset in DeferredOnly mode.
- Added API to enable proper recording of path traced scenes (with the Unity recorder or other tools).
- Added support for fog in Recursive rendering, ray traced reflections and ray traced indirect diffuse.
- Added an alpha blend option for recursive rendering
- Added support for stack lit for ray tracing effects.
- Added support for hair for ray tracing effects.
- Added support for alpha to coverage for HDRP shaders and shader graph
- Added support for Quality Levels to Subsurface Scattering.
- Added option to disable XR rendering on the camera settings.
- Added support for specular AA from geometric curvature in AxF
- Added support for baked AO (no input for now) in AxF
- Added an info box to warn about depth test artifacts when rendering object twice in custom passes with MSAA.
- Added a frame setting for alpha to mask.
- Added support for custom passes in the AOV API
- Added Light decomposition lighting debugging modes and support in AOV
- Added exposure compensation to Fixed exposure mode
- Added support for rasterized area light shadows in StackLit
- Added support for texture-weighted automatic exposure
- Added support for POM for emissive map
- Added alpha channel support in motion blur pass.
- Added the HDRP Compositor Tool (in Preview).
- Added a ray tracing mode option in the HDRP asset that allows to override and shader stripping.
- Added support for arbitrary resolution scaling of Volumetric Lighting to the Fog volume component.
- Added range attenuation for box-shaped spotlights.
- Added scenes for hair and fabric and decals with material samples
- Added fabric materials and textures
- Added information for fabric materials in fabric scene
- Added a DisplayInfo attribute to specify a name override and a display order for Volume Component fields (used only in default inspector for now).
- Added Min distance to contact shadows.
- Added support for Depth of Field in path tracing (by sampling the lens aperture).
- Added an API in HDRP to override the camera within the rendering of a frame (mainly for custom pass).
- Added a function (HDRenderPipeline.ResetRTHandleReferenceSize) to reset the reference size of RTHandle systems.
- Added support for AxF measurements importing into texture resources tilings.
- Added Layer parameter on Area Light to modify Layer of generated Emissive Mesh
- Added a flow map parameter to HDRI Sky
- Implemented ray traced reflections for transparent objects.
- Add a new parameter to control reflections in recursive rendering.
- Added an initial version of SSGI.
- Added Virtual Texturing cache settings to control the size of the Streaming Virtual Texturing caches.
- Added back-compatibility with builtin stereo matrices.
- Added CustomPassUtils API to simplify Blur, Copy and DrawRenderers custom passes.
- Added Histogram guided automatic exposure.
- Added few exposure debug modes.
- Added support for multiple path-traced views at once (e.g., scene and game views).
- Added support for 3DsMax's 2021 Simplified Physical Material from FBX files in the Model Importer.
- Added custom target mid grey for auto exposure.
- Added CustomPassUtils API to simplify Blur, Copy and DrawRenderers custom passes.
- Added an API in HDRP to override the camera within the rendering of a frame (mainly for custom pass).
- Added more custom pass API functions, mainly to render objects from another camera.
- Added support for transparent Unlit in path tracing.
- Added a minimal lit used for RTGI in peformance mode.
- Added procedural metering mask that can follow an object
- Added presets quality settings for RTAO and RTGI.
- Added an override for the shadow culling that allows better directional shadow maps in ray tracing effects (RTR, RTGI, RTSSS and RR).
- Added a Cloud Layer volume override.
- Added Fast Memory support for platform that support it.
- Added CPU and GPU timings for ray tracing effects.
- Added support to combine RTSSS and RTGI (1248733).
- Added IES Profile support for Point, Spot and Rectangular-Area lights
- Added support for multiple mapping modes in AxF.
- Add support of lightlayers on indirect lighting controller
- Added compute shader stripping.
- Added Cull Mode option for opaque materials and ShaderGraphs. 
- Added scene view exposure override.
- Added support for exposure curve remapping for min/max limits.
- Added presets for ray traced reflections.
- Added final image histogram debug view (both luminance and RGB).
- Added an example texture and rotation to the Cloud Layer volume override.
- Added an option to extend the camera culling for skinned mesh animation in ray tracing effects (1258547).
- Added decal layer system similar to light layer. Mesh will receive a decal when both decal layer mask matches.
- Added shader graph nodes for rendering a complex eye shader.
- Added more controls to contact shadows and increased quality in some parts. 
- Added a physically based option in DoF volume.
- Added API to check if a Camera, Light or ReflectionProbe is compatible with HDRP.
- Added path tracing test scene for normal mapping.
<<<<<<< HEAD
- Added functionality to change the background color of previews.
=======
- Added missing API documentation.
- Remove CloudLayer
- Added quad overdraw and vertex density debug modes.
>>>>>>> b649f8f4

### Fixed
- fix when saved HDWizard window tab index out of range (1260273)
- Fix when rescale probe all direction below zero (1219246)
- Update documentation of HDRISky-Backplate, precise how to have Ambient Occlusion on the Backplate
- Sorting, undo, labels, layout in the Lighting Explorer.
- Fixed sky settings and materials in Shader Graph Samples package
- Fix/workaround a probable graphics driver bug in the GTAO shader.
- Fixed Hair and PBR shader graphs double sided modes
- Fixed an issue where updating an HDRP asset in the Quality setting panel would not recreate the pipeline.
- Fixed issue with point lights being considered even when occupying less than a pixel on screen (case 1183196)
- Fix a potential NaN source with iridescence (case 1183216)
- Fixed issue of spotlight breaking when minimizing the cone angle via the gizmo (case 1178279)
- Fixed issue that caused decals not to modify the roughness in the normal buffer, causing SSR to not behave correctly (case 1178336)
- Fixed lit transparent refraction with XR single-pass rendering
- Removed extra jitter for TemporalAA in VR
- Fixed ShaderGraph time in main preview
- Fixed issue on some UI elements in HDRP asset not expanding when clicking the arrow (case 1178369)
- Fixed alpha blending in custom post process
- Fixed the modification of the _AlphaCutoff property in the material UI when exposed with a ShaderGraph parameter.
- Fixed HDRP test `1218_Lit_DiffusionProfiles` on Vulkan.
- Fixed an issue where building a player in non-dev mode would generate render target error logs every frame
- Fixed crash when upgrading version of HDRP
- Fixed rendering issues with material previews
- Fixed NPE when using light module in Shuriken particle systems (1173348).
- Refresh cached shadow on editor changes
- Fixed light supported units caching (1182266)
- Fixed an issue where SSAO (that needs temporal reprojection) was still being rendered when Motion Vectors were not available (case 1184998)
- Fixed a nullref when modifying the height parameters inside the layered lit shader UI.
- Fixed Decal gizmo that become white after exiting play mode
- Fixed Decal pivot position to behave like a spotlight
- Fixed an issue where using the LightingOverrideMask would break sky reflection for regular cameras
- Fix DebugMenu FrameSettingsHistory persistency on close
- Fix DensityVolume, ReflectionProbe aned PlanarReflectionProbe advancedControl display
- Fix DXR scene serialization in wizard
- Fixed an issue where Previews would reallocate History Buffers every frame
- Fixed the SetLightLayer function in HDAdditionalLightData setting the wrong light layer
- Fix error first time a preview is created for planar
- Fixed an issue where SSR would use an incorrect roughness value on ForwardOnly (StackLit, AxF, Fabric, etc.) materials when the pipeline is configured to also allow deferred Lit.
- Fixed issues with light explorer (cases 1183468, 1183269)
- Fix dot colors in LayeredLit material inspector
- Fix undo not resetting all value when undoing the material affectation in LayerLit material
- Fix for issue that caused gizmos to render in render textures (case 1174395)
- Fixed the light emissive mesh not updated when the light was disabled/enabled
- Fixed light and shadow layer sync when setting the HDAdditionalLightData.lightlayersMask property
- Fixed a nullref when a custom post process component that was in the HDRP PP list is removed from the project
- Fixed issue that prevented decals from modifying specular occlusion (case 1178272).
- Fixed exposure of volumetric reprojection
- Fixed multi selection support for Scalable Settings in lights
- Fixed font shaders in test projects for VR by using a Shader Graph version
- Fixed refresh of baked cubemap by incrementing updateCount at the end of the bake (case 1158677).
- Fixed issue with rectangular area light when seen from the back
- Fixed decals not affecting lightmap/lightprobe
- Fixed zBufferParams with XR single-pass rendering
- Fixed moving objects not rendered in custom passes
- Fixed abstract classes listed in the + menu of the custom pass list
- Fixed custom pass that was rendered in previews
- Fixed precision error in zero value normals when applying decals (case 1181639)
- Fixed issue that triggered No Scene Lighting view in game view as well (case 1156102)
- Assign default volume profile when creating a new HDRP Asset
- Fixed fov to 0 in planar probe breaking the projection matrix (case 1182014)
- Fixed bugs with shadow caching
- Reassign the same camera for a realtime probe face render request to have appropriate history buffer during realtime probe rendering.
- Fixed issue causing wrong shading when normal map mode is Object space, no normal map is set, but a detail map is present (case 1143352)
- Fixed issue with decal and htile optimization
- Fixed TerrainLit shader compilation error regarding `_Control0_TexelSize` redefinition (case 1178480).
- Fixed warning about duplicate HDRuntimeReflectionSystem when configuring play mode without domain reload.
- Fixed an editor crash when multiple decal projectors were selected and some had null material
- Added all relevant fix actions to FixAll button in Wizard
- Moved FixAll button on top of the Wizard
- Fixed an issue where fog color was not pre-exposed correctly
- Fix priority order when custom passes are overlapping
- Fix cleanup not called when the custom pass GameObject is destroyed
- Replaced most instances of GraphicsSettings.renderPipelineAsset by GraphicsSettings.currentRenderPipeline. This should fix some parameters not working on Quality Settings overrides.
- Fixed an issue with Realtime GI not working on upgraded projects.
- Fixed issue with screen space shadows fallback texture was not set as a texture array.
- Fixed Pyramid Lights bounding box
- Fixed terrain heightmap default/null values and epsilons
- Fixed custom post-processing effects breaking when an abstract class inherited from `CustomPostProcessVolumeComponent`
- Fixed XR single-pass rendering in Editor by using ShaderConfig.s_XrMaxViews to allocate matrix array
- Multiple different skies rendered at the same time by different cameras are now handled correctly without flickering
- Fixed flickering issue happening when different volumes have shadow settings and multiple cameras are present.
- Fixed issue causing planar probes to disappear if there is no light in the scene.
- Fixed a number of issues with the prefab isolation mode (Volumes leaking from the main scene and reflection not working properly)
- Fixed an issue with fog volume component upgrade not working properly
- Fixed Spot light Pyramid Shape has shadow artifacts on aspect ratio values lower than 1
- Fixed issue with AO upsampling in XR
- Fixed camera without HDAdditionalCameraData component not rendering
- Removed the macro ENABLE_RAYTRACING for most of the ray tracing code
- Fixed prefab containing camera reloading in loop while selected in the Project view
- Fixed issue causing NaN wheh the Z scale of an object is set to 0.
- Fixed DXR shader passes attempting to render before pipeline loaded
- Fixed black ambient sky issue when importing a project after deleting Library.
- Fixed issue when upgrading a Standard transparent material (case 1186874)
- Fixed area light cookies not working properly with stack lit
- Fixed material render queue not updated when the shader is changed in the material inspector.
- Fixed a number of issues with full screen debug modes not reseting correctly when setting another mutually exclusive mode
- Fixed compile errors for platforms with no VR support
- Fixed an issue with volumetrics and RTHandle scaling (case 1155236)
- Fixed an issue where sky lighting might be updated uselessly
- Fixed issue preventing to allow setting decal material to none (case 1196129)
- Fixed XR multi-pass decals rendering
- Fixed several fields on Light Inspector that not supported Prefab overrides
- Fixed EOL for some files
- Fixed scene view rendering with volumetrics and XR enabled
- Fixed decals to work with multiple cameras
- Fixed optional clear of GBuffer (Was always on)
- Fixed render target clears with XR single-pass rendering
- Fixed HDRP samples file hierarchy
- Fixed Light units not matching light type
- Fixed QualitySettings panel not displaying HDRP Asset
- Fixed black reflection probes the first time loading a project
- Fixed y-flip in scene view with XR SDK
- Fixed Decal projectors do not immediately respond when parent object layer mask is changed in editor.
- Fixed y-flip in scene view with XR SDK
- Fixed a number of issues with Material Quality setting
- Fixed the transparent Cull Mode option in HD unlit master node settings only visible if double sided is ticked.
- Fixed an issue causing shadowed areas by contact shadows at the edge of far clip plane if contact shadow length is very close to far clip plane.
- Fixed editing a scalable settings will edit all loaded asset in memory instead of targetted asset.
- Fixed Planar reflection default viewer FOV
- Fixed flickering issues when moving the mouse in the editor with ray tracing on.
- Fixed the ShaderGraph main preview being black after switching to SSS in the master node settings
- Fixed custom fullscreen passes in VR
- Fixed camera culling masks not taken in account in custom pass volumes
- Fixed object not drawn in custom pass when using a DrawRenderers with an HDRP shader in a build.
- Fixed injection points for Custom Passes (AfterDepthAndNormal and BeforePreRefraction were missing)
- Fixed a enum to choose shader tags used for drawing objects (DepthPrepass or Forward) when there is no override material.
- Fixed lit objects in the BeforePreRefraction, BeforeTransparent and BeforePostProcess.
- Fixed the None option when binding custom pass render targets to allow binding only depth or color.
- Fixed custom pass buffers allocation so they are not allocated if they're not used.
- Fixed the Custom Pass entry in the volume create asset menu items.
- Fixed Prefab Overrides workflow on Camera.
- Fixed alignment issue in Preset for Camera.
- Fixed alignment issue in Physical part for Camera.
- Fixed FrameSettings multi-edition.
- Fixed a bug happening when denoising multiple ray traced light shadows
- Fixed minor naming issues in ShaderGraph settings
- VFX: Removed z-fight glitches that could appear when using deferred depth prepass and lit quad primitives
- VFX: Preserve specular option for lit outputs (matches HDRP lit shader)
- Fixed an issue with Metal Shader Compiler and GTAO shader for metal
- Fixed resources load issue while upgrading HDRP package.
- Fix LOD fade mask by accounting for field of view
- Fixed spot light missing from ray tracing indirect effects.
- Fixed a UI bug in the diffusion profile list after fixing them from the wizard.
- Fixed the hash collision when creating new diffusion profile assets.
- Fixed a light leaking issue with box light casting shadows (case 1184475)
- Fixed Cookie texture type in the cookie slot of lights (Now displays a warning because it is not supported).
- Fixed a nullref that happens when using the Shuriken particle light module
- Fixed alignment in Wizard
- Fixed text overflow in Wizard's helpbox
- Fixed Wizard button fix all that was not automatically grab all required fixes
- Fixed VR tab for MacOS in Wizard
- Fixed local config package workflow in Wizard
- Fixed issue with contact shadows shifting when MSAA is enabled.
- Fixed EV100 in the PBR sky
- Fixed an issue In URP where sometime the camera is not passed to the volume system and causes a null ref exception (case 1199388)
- Fixed nullref when releasing HDRP with custom pass disabled
- Fixed performance issue derived from copying stencil buffer.
- Fixed an editor freeze when importing a diffusion profile asset from a unity package.
- Fixed an exception when trying to reload a builtin resource.
- Fixed the light type intensity unit reset when switching the light type.
- Fixed compilation error related to define guards and CreateLayoutFromXrSdk()
- Fixed documentation link on CustomPassVolume.
- Fixed player build when HDRP is in the project but not assigned in the graphic settings.
- Fixed an issue where ambient probe would be black for the first face of a baked reflection probe
- VFX: Fixed Missing Reference to Visual Effect Graph Runtime Assembly
- Fixed an issue where rendering done by users in EndCameraRendering would be executed before the main render loop.
- Fixed Prefab Override in main scope of Volume.
- Fixed alignment issue in Presset of main scope of Volume.
- Fixed persistence of ShowChromeGizmo and moved it to toolbar for coherency in ReflectionProbe and PlanarReflectionProbe.
- Fixed Alignement issue in ReflectionProbe and PlanarReflectionProbe.
- Fixed Prefab override workflow issue in ReflectionProbe and PlanarReflectionProbe.
- Fixed empty MoreOptions and moved AdvancedManipulation in a dedicated location for coherency in ReflectionProbe and PlanarReflectionProbe.
- Fixed Prefab override workflow issue in DensityVolume.
- Fixed empty MoreOptions and moved AdvancedManipulation in a dedicated location for coherency in DensityVolume.
- Fix light limit counts specified on the HDRP asset
- Fixed Quality Settings for SSR, Contact Shadows and Ambient Occlusion volume components
- Fixed decalui deriving from hdshaderui instead of just shaderui
- Use DelayedIntField instead of IntField for scalable settings
- Fixed init of debug for FrameSettingsHistory on SceneView camera
- Added a fix script to handle the warning 'referenced script in (GameObject 'SceneIDMap') is missing'
- Fix Wizard load when none selected for RenderPipelineAsset
- Fixed TerrainLitGUI when per-pixel normal property is not present.
- Fixed rendering errors when enabling debug modes with custom passes
- Fix an issue that made PCSS dependent on Atlas resolution (not shadow map res)
- Fixing a bug whith histories when n>4 for ray traced shadows
- Fixing wrong behavior in ray traced shadows for mesh renderers if their cast shadow is shadow only or double sided
- Only tracing rays for shadow if the point is inside the code for spotlight shadows
- Only tracing rays if the point is inside the range for point lights
- Fixing ghosting issues when the screen space shadow  indexes change for a light with ray traced shadows
- Fixed an issue with stencil management and Xbox One build that caused corrupted output in deferred mode.
- Fixed a mismatch in behavior between the culling of shadow maps and ray traced point and spot light shadows
- Fixed recursive ray tracing not working anymore after intermediate buffer refactor.
- Fixed ray traced shadow denoising not working (history rejected all the time).
- Fixed shader warning on xbox one
- Fixed cookies not working for spot lights in ray traced reflections, ray traced GI and recursive rendering
- Fixed an inverted handling of CoatSmoothness for SSR in StackLit.
- Fixed missing distortion inputs in Lit and Unlit material UI.
- Fixed issue that propagated NaNs across multiple frames through the exposure texture.
- Fixed issue with Exclude from TAA stencil ignored.
- Fixed ray traced reflection exposure issue.
- Fixed issue with TAA history not initialising corretly scale factor for first frame
- Fixed issue with stencil test of material classification not using the correct Mask (causing false positive and bad performance with forward material in deferred)
- Fixed issue with History not reset when chaning antialiasing mode on camera
- Fixed issue with volumetric data not being initialized if default settings have volumetric and reprojection off.
- Fixed ray tracing reflection denoiser not applied in tier 1
- Fixed the vibility of ray tracing related methods.
- Fixed the diffusion profile list not saved when clicking the fix button in the material UI.
- Fixed crash when pushing bounce count higher than 1 for ray traced GI or reflections
- Fixed PCSS softness scale so that it better match ray traced reference for punctual lights.
- Fixed exposure management for the path tracer
- Fixed AxF material UI containing two advanced options settings.
- Fixed an issue where cached sky contexts were being destroyed wrongly, breaking lighting in the LookDev
- Fixed issue that clamped PCSS softness too early and not after distance scale.
- Fixed fog affect transparent on HD unlit master node
- Fixed custom post processes re-ordering not saved.
- Fixed NPE when using scalable settings
- Fixed an issue where PBR sky precomputation was reset incorrectly in some cases causing bad performance.
- Fixed a bug due to depth history begin overriden too soon
- Fixed CustomPassSampleCameraColor scale issue when called from Before Transparent injection point.
- Fixed corruption of AO in baked probes.
- Fixed issue with upgrade of projects that still had Very High as shadow filtering quality.
- Fixed issue that caused Distortion UI to appear in Lit.
- Fixed several issues with decal duplicating when editing them.
- Fixed initialization of volumetric buffer params (1204159)
- Fixed an issue where frame count was incorrectly reset for the game view, causing temporal processes to fail.
- Fixed Culling group was not disposed error.
- Fixed issues on some GPU that do not support gathers on integer textures.
- Fixed an issue with ambient probe not being initialized for the first frame after a domain reload for volumetric fog.
- Fixed the scene visibility of decal projectors and density volumes
- Fixed a leak in sky manager.
- Fixed an issue where entering playmode while the light editor is opened would produce null reference exceptions.
- Fixed the debug overlay overlapping the debug menu at runtime.
- Fixed an issue with the framecount when changing scene.
- Fixed errors that occurred when using invalid near and far clip plane values for planar reflections.
- Fixed issue with motion blur sample weighting function.
- Fixed motion vectors in MSAA.
- Fixed sun flare blending (case 1205862).
- Fixed a lot of issues related to ray traced screen space shadows.
- Fixed memory leak caused by apply distortion material not being disposed.
- Fixed Reflection probe incorrectly culled when moving its parent (case 1207660)
- Fixed a nullref when upgrading the Fog volume components while the volume is opened in the inspector.
- Fix issues where decals on PS4 would not correctly write out the tile mask causing bits of the decal to go missing.
- Use appropriate label width and text content so the label is completely visible
- Fixed an issue where final post process pass would not output the default alpha value of 1.0 when using 11_11_10 color buffer format.
- Fixed SSR issue after the MSAA Motion Vector fix.
- Fixed an issue with PCSS on directional light if punctual shadow atlas was not allocated.
- Fixed an issue where shadow resolution would be wrong on the first face of a baked reflection probe.
- Fixed issue with PCSS softness being incorrect for cascades different than the first one.
- Fixed custom post process not rendering when using multiple HDRP asset in quality settings
- Fixed probe gizmo missing id (case 1208975)
- Fixed a warning in raytracingshadowfilter.compute
- Fixed issue with AO breaking with small near plane values.
- Fixed custom post process Cleanup function not called in some cases.
- Fixed shader warning in AO code.
- Fixed a warning in simpledenoiser.compute
- Fixed tube and rectangle light culling to use their shape instead of their range as a bounding box.
- Fixed caused by using gather on a UINT texture in motion blur.
- Fix issue with ambient occlusion breaking when dynamic resolution is active.
- Fixed some possible NaN causes in Depth of Field.
- Fixed Custom Pass nullref due to the new Profiling Sample API changes
- Fixed the black/grey screen issue on after post process Custom Passes in non dev builds.
- Fixed particle lights.
- Improved behavior of lights and probe going over the HDRP asset limits.
- Fixed issue triggered when last punctual light is disabled and more than one camera is used.
- Fixed Custom Pass nullref due to the new Profiling Sample API changes
- Fixed the black/grey screen issue on after post process Custom Passes in non dev builds.
- Fixed XR rendering locked to vsync of main display with Standalone Player.
- Fixed custom pass cleanup not called at the right time when using multiple volumes.
- Fixed an issue on metal with edge of decal having artifact by delaying discard of fragments during decal projection
- Fixed various shader warning
- Fixing unnecessary memory allocations in the ray tracing cluster build
- Fixed duplicate column labels in LightEditor's light tab
- Fixed white and dark flashes on scenes with very high or very low exposure when Automatic Exposure is being used.
- Fixed an issue where passing a null ProfilingSampler would cause a null ref exception.
- Fixed memory leak in Sky when in matcap mode.
- Fixed compilation issues on platform that don't support VR.
- Fixed migration code called when we create a new HDRP asset.
- Fixed RemoveComponent on Camera contextual menu to not remove Camera while a component depend on it.
- Fixed an issue where ambient occlusion and screen space reflections editors would generate null ref exceptions when HDRP was not set as the current pipeline.
- Fixed a null reference exception in the probe UI when no HDRP asset is present.
- Fixed the outline example in the doc (sampling range was dependent on screen resolution)
- Fixed a null reference exception in the HDRI Sky editor when no HDRP asset is present.
- Fixed an issue where Decal Projectors created from script where rotated around the X axis by 90°.
- Fixed frustum used to compute Density Volumes visibility when projection matrix is oblique.
- Fixed a null reference exception in Path Tracing, Recursive Rendering and raytraced Global Illumination editors when no HDRP asset is present.
- Fix for NaNs on certain geometry with Lit shader -- [case 1210058](https://fogbugz.unity3d.com/f/cases/1210058/)
- Fixed an issue where ambient occlusion and screen space reflections editors would generate null ref exceptions when HDRP was not set as the current pipeline.
- Fixed a null reference exception in the probe UI when no HDRP asset is present.
- Fixed the outline example in the doc (sampling range was dependent on screen resolution)
- Fixed a null reference exception in the HDRI Sky editor when no HDRP asset is present.
- Fixed an issue where materials newly created from the contextual menu would have an invalid state, causing various problems until it was edited.
- Fixed transparent material created with ZWrite enabled (now it is disabled by default for new transparent materials)
- Fixed mouseover on Move and Rotate tool while DecalProjector is selected.
- Fixed wrong stencil state on some of the pixel shader versions of deferred shader.
- Fixed an issue where creating decals at runtime could cause a null reference exception.
- Fixed issue that displayed material migration dialog on the creation of new project.
- Fixed various issues with time and animated materials (cases 1210068, 1210064).
- Updated light explorer with latest changes to the Fog and fixed issues when no visual environment was present.
- Fixed not handleling properly the recieve SSR feature with ray traced reflections
- Shadow Atlas is no longer allocated for area lights when they are disabled in the shader config file.
- Avoid MRT Clear on PS4 as it is not implemented yet.
- Fixed runtime debug menu BitField control.
- Fixed the radius value used for ray traced directional light.
- Fixed compilation issues with the layered lit in ray tracing shaders.
- Fixed XR autotests viewport size rounding
- Fixed mip map slider knob displayed when cubemap have no mipmap
- Remove unnecessary skip of material upgrade dialog box.
- Fixed the profiling sample mismatch errors when enabling the profiler in play mode
- Fixed issue that caused NaNs in reflection probes on consoles.
- Fixed adjusting positive axis of Blend Distance slides the negative axis in the density volume component.
- Fixed the blend of reflections based on the weight.
- Fixed fallback for ray traced reflections when denoising is enabled.
- Fixed error spam issue with terrain detail terrainDetailUnsupported (cases 1211848)
- Fixed hardware dynamic resolution causing cropping/scaling issues in scene view (case 1158661)
- Fixed Wizard check order for `Hardware and OS` and `Direct3D12`
- Fix AO issue turning black when Far/Near plane distance is big.
- Fixed issue when opening lookdev and the lookdev volume have not been assigned yet.
- Improved memory usage of the sky system.
- Updated label in HDRP quality preference settings (case 1215100)
- Fixed Decal Projector gizmo not undoing properly (case 1216629)
- Fix a leak in the denoising of ray traced reflections.
- Fixed Alignment issue in Light Preset
- Fixed Environment Header in LightingWindow
- Fixed an issue where hair shader could write garbage in the diffuse lighting buffer, causing NaNs.
- Fixed an exposure issue with ray traced sub-surface scattering.
- Fixed runtime debug menu light hierarchy None not doing anything.
- Fixed the broken ShaderGraph preview when creating a new Lit graph.
- Fix indentation issue in preset of LayeredLit material.
- Fixed minor issues with cubemap preview in the inspector.
- Fixed wrong build error message when building for android on mac.
- Fixed an issue related to denoising ray trace area shadows.
- Fixed wrong build error message when building for android on mac.
- Fixed Wizard persistency of Direct3D12 change on domain reload.
- Fixed Wizard persistency of FixAll on domain reload.
- Fixed Wizard behaviour on domain reload.
- Fixed a potential source of NaN in planar reflection probe atlas.
- Fixed an issue with MipRatio debug mode showing _DebugMatCapTexture not being set.
- Fixed missing initialization of input params in Blit for VR.
- Fix Inf source in LTC for area lights.
- Fix issue with AO being misaligned when multiple view are visible.
- Fix issue that caused the clamp of camera rotation motion for motion blur to be ineffective.
- Fixed issue with AssetPostprocessors dependencies causing models to be imported twice when upgrading the package version.
- Fixed culling of lights with XR SDK
- Fixed memory stomp in shadow caching code, leading to overflow of Shadow request array and runtime errors.
- Fixed an issue related to transparent objects reading the ray traced indirect diffuse buffer
- Fixed an issue with filtering ray traced area lights when the intensity is high or there is an exposure.
- Fixed ill-formed include path in Depth Of Field shader.
- Fixed shader graph and ray tracing after the shader target PR.
- Fixed a bug in semi-transparent shadows (object further than the light casting shadows)
- Fix state enabled of default volume profile when in package.
- Fixed removal of MeshRenderer and MeshFilter on adding Light component.
- Fixed Ray Traced SubSurface Scattering not working with ray traced area lights
- Fixed Ray Traced SubSurface Scattering not working in forward mode.
- Fixed a bug in debug light volumes.
- Fixed a bug related to ray traced area light shadow history.
- Fixed an issue where fog sky color mode could sample NaNs in the sky cubemap.
- Fixed a leak in the PBR sky renderer.
- Added a tooltip to the Ambient Mode parameter in the Visual Envionment volume component.
- Static lighting sky now takes the default volume into account (this fixes discrepancies between baked and realtime lighting).
- Fixed a leak in the sky system.
- Removed MSAA Buffers allocation when lit shader mode is set to "deferred only".
- Fixed invalid cast for realtime reflection probes (case 1220504)
- Fixed invalid game view rendering when disabling all cameras in the scene (case 1105163)
- Hide reflection probes in the renderer components.
- Fixed infinite reload loop while displaying Light's Shadow's Link Light Layer in Inspector of Prefab Asset.
- Fixed the culling was not disposed error in build log.
- Fixed the cookie atlas size and planar atlas size being too big after an upgrade of the HDRP asset.
- Fixed transparent SSR for shader graph.
- Fixed an issue with emissive light meshes not being in the RAS.
- Fixed DXR player build
- Fixed the HDRP asset migration code not being called after an upgrade of the package
- Fixed draw renderers custom pass out of bound exception
- Fixed the PBR shader rendering in deferred
- Fixed some typos in debug menu (case 1224594)
- Fixed ray traced point and spot lights shadows not rejecting istory when semi-transparent or colored.
- Fixed a warning due to StaticLightingSky when reloading domain in some cases.
- Fixed the MaxLightCount being displayed when the light volume debug menu is on ColorAndEdge.
- Fixed issue with unclear naming of debug menu for decals.
- Fixed z-fighting in scene view when scene lighting is off (case 1203927)
- Fixed issue that prevented cubemap thumbnails from rendering (only on D3D11 and Metal).
- Fixed ray tracing with VR single-pass
- Fix an exception in ray tracing that happens if two LOD levels are using the same mesh renderer.
- Fixed error in the console when switching shader to decal in the material UI.
- Fixed an issue with refraction model and ray traced recursive rendering (case 1198578).
- Fixed an issue where a dynamic sky changing any frame may not update the ambient probe.
- Fixed cubemap thumbnail generation at project load time.
- Fixed cubemap thumbnail generation at project load time. 
- Fixed XR culling with multiple cameras
- Fixed XR single-pass with Mock HMD plugin
- Fixed sRGB mismatch with XR SDK
- Fixed an issue where default volume would not update when switching profile.
- Fixed issue with uncached reflection probe cameras reseting the debug mode (case 1224601) 
- Fixed an issue where AO override would not override specular occlusion.
- Fixed an issue where Volume inspector might not refresh correctly in some cases.
- Fixed render texture with XR
- Fixed issue with resources being accessed before initialization process has been performed completely. 
- Half fixed shuriken particle light that cast shadows (only the first one will be correct)
- Fixed issue with atmospheric fog turning black if a planar reflection probe is placed below ground level. (case 1226588)
- Fixed custom pass GC alloc issue in CustomPassVolume.GetActiveVolumes().
- Fixed a bug where instanced shadergraph shaders wouldn't compile on PS4.
- Fixed an issue related to the envlightdatasrt not being bound in recursive rendering.
- Fixed shadow cascade tooltip when using the metric mode (case 1229232)
- Fixed how the area light influence volume is computed to match rasterization.
- Focus on Decal uses the extends of the projectors
- Fixed usage of light size data that are not available at runtime.
- Fixed the depth buffer copy made before custom pass after opaque and normal injection point.
- Fix for issue that prevented scene from being completely saved when baked reflection probes are present and lighting is set to auto generate.
- Fixed drag area width at left of Light's intensity field in Inspector.
- Fixed light type resolution when performing a reset on HDAdditionalLightData (case 1220931)
- Fixed reliance on atan2 undefined behavior in motion vector debug shader.
- Fixed an usage of a a compute buffer not bound (1229964)
- Fixed an issue where changing the default volume profile from another inspector would not update the default volume editor.
- Fix issues in the post process system with RenderTexture being invalid in some cases, causing rendering problems.
- Fixed an issue where unncessarily serialized members in StaticLightingSky component would change each time the scene is changed.
- Fixed a weird behavior in the scalable settings drawing when the space becomes tiny (1212045).
- Fixed a regression in the ray traced indirect diffuse due to the new probe system.
- Fix for range compression factor for probes going negative (now clamped to positive values).
- Fixed path validation when creating new volume profile (case 1229933)
- Fixed a bug where Decal Shader Graphs would not recieve reprojected Position, Normal, or Bitangent data. (1239921)
- Fix reflection hierarchy for CARPAINT in AxF.
- Fix precise fresnel for delta lights for SVBRDF in AxF.
- Fixed the debug exposure mode for display sky reflection and debug view baked lighting
- Fixed MSAA depth resolve when there is no motion vectors
- Fixed various object leaks in HDRP.
- Fixed compile error with XR SubsystemManager.
- Fix for assertion triggering sometimes when saving a newly created lit shader graph (case 1230996)
- Fixed culling of planar reflection probes that change position (case 1218651)
- Fixed null reference when processing lightprobe (case 1235285)
- Fix issue causing wrong planar reflection rendering when more than one camera is present.
- Fix black screen in XR when HDRP package is present but not used.
- Fixed an issue with the specularFGD term being used when the material has a clear coat (lit shader).
- Fixed white flash happening with auto-exposure in some cases (case 1223774)
- Fixed NaN which can appear with real time reflection and inf value
- Fixed an issue that was collapsing the volume components in the HDRP default settings
- Fixed warning about missing bound decal buffer
- Fixed shader warning on Xbox for ResolveStencilBuffer.compute. 
- Fixed PBR shader ZTest rendering in deferred.
- Replaced commands incompatible with async compute in light list build process.
- Diffusion Profile and Material references in HDRP materials are now correctly exported to unity packages. Note that the diffusion profile or the material references need to be edited once before this can work properly.
- Fix MaterialBalls having same guid issue
- Fix spelling and grammatical errors in material samples
- Fixed unneeded cookie texture allocation for cone stop lights.
- Fixed scalarization code for contact shadows.
- Fixed volume debug in playmode
- Fixed issue when toggling anything in HDRP asset that will produce an error (case 1238155)
- Fixed shader warning in PCSS code when using Vulkan.
- Fixed decal that aren't working without Metal and Ambient Occlusion option enabled.
- Fixed an error about procedural sky being logged by mistake.
- Fixed shadowmask UI now correctly showing shadowmask disable
- Made more explicit the warning about raytracing and asynchronous compute. Also fixed the condition in which it appears.
- Fixed a null ref exception in static sky when the default volume profile is invalid.
- DXR: Fixed shader compilation error with shader graph and pathtracer
- Fixed SceneView Draw Modes not being properly updated after opening new scene view panels or changing the editor layout.
- VFX: Removed irrelevant queues in render queue selection from HDRP outputs
- VFX: Motion Vector are correctly renderered with MSAA [Case 1240754](https://issuetracker.unity3d.com/product/unity/issues/guid/1240754/)
- Fixed a cause of NaN when a normal of 0-length is generated (usually via shadergraph). 
- Fixed issue with screen-space shadows not enabled properly when RT is disabled (case 1235821)
- Fixed a performance issue with stochastic ray traced area shadows.
- Fixed cookie texture not updated when changing an import settings (srgb for example).
- Fixed flickering of the game/scene view when lookdev is running.
- Fixed issue with reflection probes in realtime time mode with OnEnable baking having wrong lighting with sky set to dynamic (case 1238047).
- Fixed transparent motion vectors not working when in MSAA.
- Fix error when removing DecalProjector from component contextual menu (case 1243960)
- Fixed issue with post process when running in RGBA16 and an object with additive blending is in the scene.
- Fixed corrupted values on LayeredLit when using Vertex Color multiply mode to multiply and MSAA is activated. 
- Fix conflicts with Handles manipulation when performing a Reset in DecalComponent (case 1238833)
- Fixed depth prepass and postpass being disabled after changing the shader in the material UI.
- Fixed issue with sceneview camera settings not being saved after Editor restart.
- Fixed issue when switching back to custom sensor type in physical camera settings (case 1244350).
- Fixed a null ref exception when running playmode tests with the render pipeline debug window opened.
- Fixed some GCAlloc in the debug window.
- Fixed shader graphs not casting semi-transparent and color shadows (case 1242617)
- Fixed thin refraction mode not working properly.
- Fixed assert on tests caused by probe culling results being requested when culling did not happen. (case 1246169) 
- Fixed over consumption of GPU memory by the Physically Based Sky.
- Fixed an invalid rotation in Planar Reflection Probe editor display, that was causing an error message (case 1182022)
- Put more information in Camera background type tooltip and fixed inconsistent exposure behavior when changing bg type.
- Fixed issue that caused not all baked reflection to be deleted upon clicking "Clear Baked Data" in the lighting menu (case 1136080)
- Fixed an issue where asset preview could be rendered white because of static lighting sky.
- Fixed an issue where static lighting was not updated when removing the static lighting sky profile.
- Fixed the show cookie atlas debug mode not displaying correctly when enabling the clear cookie atlas option.
- Fixed various multi-editing issues when changing Emission parameters.
- Fixed error when undo a Reflection Probe removal in a prefab instance. (case 1244047)
- Fixed Microshadow not working correctly in deferred with LightLayers
- Tentative fix for missing include in depth of field shaders.
- Fixed the light overlap scene view draw mode (wasn't working at all).
- Fixed taaFrameIndex and XR tests 4052 and 4053
- Fixed the prefab integration of custom passes (Prefab Override Highlight not working as expected).
- Cloned volume profile from read only assets are created in the root of the project. (case 1154961)
- Fixed Wizard check on default volume profile to also check it is not the default one in package.
- Fix erroneous central depth sampling in TAA.
- Fixed light layers not correctly disabled when the lightlayers is set to Nothing and Lightlayers isn't enabled in HDRP Asset
- Fixed issue with Model Importer materials falling back to the Legacy default material instead of HDRP's default material when import happens at Editor startup.
- Fixed a wrong condition in CameraSwitcher, potentially causing out of bound exceptions.
- Fixed an issue where editing the Look Dev default profile would not reflect directly in the Look Dev window.
- Fixed a bug where the light list is not cleared but still used when resizing the RT.
- Fixed exposure debug shader with XR single-pass rendering.
- Fixed issues with scene view and transparent motion vectors.
- Fixed black screens for linux/HDRP (1246407)
- Fixed a vulkan and metal warning in the SSGI compute shader.
- Fixed an exception due to the color pyramid not allocated when SSGI is enabled.
- Fixed an issue with the first Depth history was incorrectly copied.
- Fixed path traced DoF focusing issue
- Fix an issue with the half resolution Mode (performance)
- Fix an issue with the color intensity of emissive for performance rtgi
- Fixed issue with rendering being mostly broken when target platform disables VR. 
- Workaround an issue caused by GetKernelThreadGroupSizes  failing to retrieve correct group size. 
- Fix issue with fast memory and rendergraph. 
- Fixed transparent motion vector framesetting not sanitized.
- Fixed wrong order of post process frame settings.
- Fixed white flash when enabling SSR or SSGI.
- The ray traced indrect diffuse and RTGI were combined wrongly with the rest of the lighting (1254318).
- Fixed an exception happening when using RTSSS without using RTShadows.
- Fix inconsistencies with transparent motion vectors and opaque by allowing camera only transparent motion vectors.
- Fix reflection probe frame settings override
- Fixed certain shadow bias artifacts present in volumetric lighting (case 1231885).
- Fixed area light cookie not updated when switch the light type from a spot that had a cookie.
- Fixed issue with dynamic resolution updating when not in play mode.
- Fixed issue with Contrast Adaptive Sharpening upsample mode and preview camera.
- Fix issue causing blocky artifacts when decals affect metallic and are applied on material with specular color workflow.
- Fixed issue with depth pyramid generation and dynamic resolution.
- Fixed an issue where decals were duplicated in prefab isolation mode.
- Fixed an issue where rendering preview with MSAA might generate render graph errors.
- Fixed compile error in PS4 for planar reflection filtering.
- Fixed issue with blue line in prefabs for volume mode.
- Fixing the internsity being applied to RTAO too early leading to unexpected results (1254626).
- Fix issue that caused sky to incorrectly render when using a custom projection matrix.
- Fixed null reference exception when using depth pre/post pass in shadergraph with alpha clip in the material.
- Appropriately constraint blend distance of reflection probe while editing with the inspector (case 1248931)
- Fixed AxF handling of roughness for Blinn-Phong type materials
- Fixed AxF UI errors when surface type is switched to transparent
- Fixed a serialization issue, preventing quality level parameters to undo/redo and update scene view on change.
- Fixed an exception occuring when a camera doesn't have an HDAdditionalCameraData (1254383).
- Fixed ray tracing with XR single-pass.
- Fixed warning in HDAdditionalLightData OnValidate (cases 1250864, 1244578)
- Fixed a bug related to denoising ray traced reflections.
- Fixed nullref in the layered lit material inspector.
- Fixed an issue where manipulating the color wheels in a volume component would reset the cursor every time.
- Fixed an issue where static sky lighting would not be updated for a new scene until it's reloaded at least once.
- Fixed culling for decals when used in prefabs and edited in context.
- Force to rebake probe with missing baked texture. (1253367)
- Fix supported Mac platform detection to handle new major version (11.0) properly
- Fixed typo in the Render Pipeline Wizard under HDRP+VR
- Change transparent SSR name in frame settings to avoid clipping. 
- Fixed missing include guards in shadow hlsl files.
- Repaint the scene view whenever the scene exposure override is changed.
- Fixed an error when clearing the SSGI history texture at creation time (1259930).
- Fixed alpha to mask reset when toggling alpha test in the material UI.
- Fixed an issue where opening the look dev window with the light theme would make the window blink and eventually crash unity.
- Fixed fallback for ray tracing and light layers (1258837).
- Fixed Sorting Priority not displayed correctly in the DrawRenderers custom pass UI.
- Fixed glitch in Project settings window when selecting diffusion profiles in material section (case 1253090)
- Fixed issue with light layers bigger than 8 (and above the supported range). 
- Fixed issue with culling layer mask of area light's emissive mesh 
- Fixed overused the atlas for Animated/Render Target Cookies (1259930).
- Fixed errors when switching area light to disk shape while an area emissive mesh was displayed.
- Fixed default frame settings MSAA toggle for reflection probes (case 1247631)
- Fixed the transparent SSR dependency not being properly disabled according to the asset dependencies (1260271).
- Fixed issue with completely black AO on double sided materials when normal mode is set to None.
- Fixed UI drawing of the quaternion (1251235)
- Fix an issue with the quality mode and perf mode on RTR and RTGI and getting rid of unwanted nans (1256923).
- Fixed unitialized ray tracing resources when using non-default HDRP asset (case 1259467).
- Fixed overused the atlas for Animated/Render Target Cookies (1259930).
- Fixed sky asserts with XR multipass
- Fixed for area light not updating baked light result when modifying with gizmo.
- Fixed robustness issue with GetOddNegativeScale() in ray tracing, which was impacting normal mapping (1261160).
- Fixed regression where moving face of the probe gizmo was not moving its position anymore.
- Fixed XR single-pass macros in tessellation shaders.
- Fixed path-traced subsurface scattering mixing with diffuse and specular BRDFs (1250601).
- Fixed custom pass re-ordering issues.
- Improved robustness of normal mapping when scale is 0, and mapping is extreme (normals in or below the tangent plane).
- Fixed XR Display providers not getting zNear and zFar plane distances passed to them when in HDRP.
- Fixed rendering breaking when disabling tonemapping in the frame settings.
- Fixed issue with serialization of exposure modes in volume profiles not being consistent between HDRP versions (case 1261385).
- Fixed issue with duplicate names in newly created sub-layers in the graphics compositor (case 1263093).
- Remove MSAA debug mode when renderpipeline asset has no MSAA
- Fixed some post processing using motion vectors when they are disabled
- Fixed the multiplier of the environement lights being overriden with a wrong value for ray tracing (1260311).
- Fixed a series of exceptions happening when trying to load an asset during wizard execution (1262171).
- Fixed an issue with Stacklit shader not compiling correctly in player with debug display on (1260579)
- Fixed couple issues in the dependence of building the ray tracing acceleration structure.
- Fix sun disk intensity
- Fixed unwanted ghosting for smooth surfaces.
- Fixing an issue in the recursive rendering flag texture usage.
- Fixed a missing dependecy for choosing to evaluate transparent SSR.
- Fixed issue that failed compilation when XR is disabled.
- Fixed a compilation error in the IES code.
- Fixed issue with dynamic resolution handler when no OnResolutionChange callback is specified. 
- Fixed multiple volumes, planar reflection, and decal projector position when creating them from the menu.
- Reduced the number of global keyword used in deferredTile.shader
- Fixed incorrect processing of Ambient occlusion probe (9% error was introduced)
- Fixed multiedition of framesettings drop down (case 1270044)
- Fixed planar probe gizmo

### Changed
- Improve MIP selection for decals on Transparents
- Color buffer pyramid is not allocated anymore if neither refraction nor distortion are enabled
- Rename Emission Radius to Radius in UI in Point, Spot
- Angular Diameter parameter for directional light is no longuer an advanced property
- DXR: Remove Light Radius and Angular Diamater of Raytrace shadow. Angular Diameter and Radius are used instead.
- Remove MaxSmoothness parameters from UI for point, spot and directional light. The MaxSmoothness is now deduce from Radius Parameters
- DXR: Remove the Ray Tracing Environement Component. Add a Layer Mask to the ray Tracing volume components to define which objects are taken into account for each effect.
- Removed second cubemaps used for shadowing in lookdev
- Disable Physically Based Sky below ground
- Increase max limit of area light and reflection probe to 128
- Change default texture for detailmap to grey
- Optimize Shadow RT load on Tile based architecture platforms.
- Improved quality of SSAO.
- Moved RequestShadowMapRendering() back to public API.
- Update HDRP DXR Wizard with an option to automatically clone the hdrp config package and setup raytracing to 1 in shaders file.
- Added SceneSelection pass for TerrainLit shader.
- Simplified Light's type API regrouping the logic in one place (Check type in HDAdditionalLightData)
- The support of LOD CrossFade (Dithering transition) in master nodes now required to enable it in the master node settings (Save variant)
- Improved shadow bias, by removing constant depth bias and substituting it with slope-scale bias.
- Fix the default stencil values when a material is created from a SSS ShaderGraph.
- Tweak test asset to be compatible with XR: unlit SG material for canvas and double-side font material
- Slightly tweaked the behaviour of bloom when resolution is low to reduce artifacts.
- Hidden fields in Light Inspector that is not relevant while in BakingOnly mode.
- Changed parametrization of PCSS, now softness is derived from angular diameter (for directional lights) or shape radius (for point/spot lights) and min filter size is now in the [0..1] range.
- Moved the copy of the geometry history buffers to right after the depth mip chain generation.
- Rename "Luminance" to "Nits" in UX for physical light unit
- Rename FrameSettings "SkyLighting" to "SkyReflection"
- Reworked XR automated tests
- The ray traced screen space shadow history for directional, spot and point lights is discarded if the light transform has changed.
- Changed the behavior for ray tracing in case a mesh renderer has both transparent and opaque submeshes.
- Improve history buffer management
- Replaced PlayerSettings.virtualRealitySupported with XRGraphics.tryEnable.
- Remove redundant FrameSettings RealTimePlanarReflection
- Improved a bit the GC calls generated during the rendering.
- Material update is now only triggered when the relevant settings are touched in the shader graph master nodes
- Changed the way Sky Intensity (on Sky volume components) is handled. It's now a combo box where users can choose between Exposure, Multiplier or Lux (for HDRI sky only) instead of both multiplier and exposure being applied all the time. Added a new menu item to convert old profiles.
- Change how method for specular occlusions is decided on inspector shader (Lit, LitTesselation, LayeredLit, LayeredLitTessellation)
- Unlocked SSS, SSR, Motion Vectors and Distortion frame settings for reflections probes.
- Hide unused LOD settings in Quality Settings legacy window.
- Reduced the constrained distance for temporal reprojection of ray tracing denoising
- Removed shadow near plane from the Directional Light Shadow UI.
- Improved the performances of custom pass culling.
- The scene view camera now replicates the physical parameters from the camera tagged as "MainCamera".
- Reduced the number of GC.Alloc calls, one simple scene without plarnar / probes, it should be 0B.
- Renamed ProfilingSample to ProfilingScope and unified API. Added GPU Timings.
- Updated macros to be compatible with the new shader preprocessor.
- Ray tracing reflection temporal filtering is now done in pre-exposed space
- Search field selects the appropriate fields in both project settings panels 'HDRP Default Settings' and 'Quality/HDRP'
- Disabled the refraction and transmission map keywords if the material is opaque.
- Keep celestial bodies outside the atmosphere.
- Updated the MSAA documentation to specify what features HDRP supports MSAA for and what features it does not.
- Shader use for Runtime Debug Display are now correctly stripper when doing a release build
- Now each camera has its own Volume Stack. This allows Volume Parameters to be updated as early as possible and be ready for the whole frame without conflicts between cameras.
- Disable Async for SSR, SSAO and Contact shadow when aggregated ray tracing frame setting is on.
- Improved performance when entering play mode without domain reload by a factor of ~25
- Renamed the camera profiling sample to include the camera name
- Discarding the ray tracing history for AO, reflection, diffuse shadows and GI when the viewport size changes.
- Renamed the camera profiling sample to include the camera name
- Renamed the post processing graphic formats to match the new convention.
- The restart in Wizard for DXR will always be last fix from now on
- Refactoring pre-existing materials to share more shader code between rasterization and ray tracing.
- Setting a material's Refraction Model to Thin does not overwrite the Thickness and Transmission Absorption Distance anymore.
- Removed Wind textures from runtime as wind is no longer built into the pipeline
- Changed Shader Graph titles of master nodes to be more easily searchable ("HDRP/x" -> "x (HDRP)")
- Expose StartSinglePass() and StopSinglePass() as public interface for XRPass
- Replaced the Texture array for 2D cookies (spot, area and directional lights) and for planar reflections by an atlas.
- Moved the tier defining from the asset to the concerned volume components.
- Changing from a tier management to a "mode" management for reflection and GI and removing the ability to enable/disable deferred and ray bining (they are now implied by performance mode)
- The default FrameSettings for ScreenSpaceShadows is set to true for Camera in order to give a better workflow for DXR.
- Refactor internal usage of Stencil bits.
- Changed how the material upgrader works and added documentation for it.
- Custom passes now disable the stencil when overwriting the depth and not writing into it.
- Renamed the camera profiling sample to include the camera name
- Changed the way the shadow casting property of transparent and tranmissive materials is handeled for ray tracing.
- Changed inspector materials stencil setting code to have more sharing.
- Updated the default scene and default DXR scene and DefaultVolumeProfile.
- Changed the way the length parameter is used for ray traced contact shadows.
- Improved the coherency of PCSS blur between cascades.
- Updated VR checks in Wizard to reflect new XR System.
- Removing unused alpha threshold depth prepass and post pass for fabric shader graph.
- Transform result from CIE XYZ to sRGB color space in EvalSensitivity for iridescence.
- Moved BeginCameraRendering callback right before culling.
- Changed the visibility of the Indirect Lighting Controller component to public.
- Renamed the cubemap used for diffuse convolution to a more explicit name for the memory profiler.
- Improved behaviour of transmission color on transparent surfaces in path tracing.
- Light dimmer can now get values higher than one and was renamed to multiplier in the UI.
- Removed info box requesting volume component for Visual Environment and updated the documentation with the relevant information.
- Improved light selection oracle for light sampling in path tracing.
- Stripped ray tracing subsurface passes with ray tracing is not enabled.
- Remove LOD cross fade code for ray tracing shaders
- Removed legacy VR code
- Add range-based clipping to box lights (case 1178780)
- Improve area light culling (case 1085873)
- Light Hierarchy debug mode can now adjust Debug Exposure for visualizing high exposure scenes.
- Rejecting history for ray traced reflections based on a threshold evaluated on the neighborhood of the sampled history.
- Renamed "Environment" to "Reflection Probes" in tile/cluster debug menu.
- Utilities namespace is obsolete, moved its content to UnityEngine.Rendering (case 1204677)
- Obsolete Utilities namespace was removed, instead use UnityEngine.Rendering (case 1204677)
- Moved most of the compute shaders to the multi_compile API instead of multiple kernels.
- Use multi_compile API for deferred compute shader with shadow mask.
- Remove the raytracing rendering queue system to make recursive raytraced material work when raytracing is disabled
- Changed a few resources used by ray tracing shaders to be global resources (using register space1) for improved CPU performance.
- All custom pass volumes are now executed for one injection point instead of the first one.
- Hidden unsupported choice in emission in Materials
- Temporal Anti aliasing improvements.
- Optimized PrepareLightsForGPU (cost reduced by over 25%) and PrepareGPULightData (around twice as fast now).
- Moved scene view camera settings for HDRP from the preferences window to the scene view camera settings window.
- Updated shaders to be compatible with Microsoft's DXC.
- Debug exposure in debug menu have been replace to debug exposure compensation in EV100 space and is always visible.
- Further optimized PrepareLightsForGPU (3x faster with few shadows, 1.4x faster with a lot of shadows or equivalently cost reduced by 68% to 37%).
- Raytracing: Replaced the DIFFUSE_LIGHTING_ONLY multicompile by a uniform.
- Raytracing: Removed the dynamic lightmap multicompile.
- Raytracing: Remove the LOD cross fade multi compile for ray tracing.
- Cookie are now supported in lightmaper. All lights casting cookie and baked will now include cookie influence.
- Avoid building the mip chain a second time for SSR for transparent objects.
- Replaced "High Quality" Subsurface Scattering with a set of Quality Levels.
- Replaced "High Quality" Volumetric Lighting with "Screen Resolution Percentage" and "Volume Slice Count" on the Fog volume component.
- Merged material samples and shader samples
- Update material samples scene visuals
- Use multi_compile API for deferred compute shader with shadow mask.
- Made the StaticLightingSky class public so that users can change it by script for baking purpose.
- Shadowmask and realtime reflectoin probe property are hide in Quality settings
- Improved performance of reflection probe management when using a lot of probes.
- Ignoring the disable SSR flags for recursive rendering.
- Removed logic in the UI to disable parameters for contact shadows and fog volume components as it was going against the concept of the volume system.
- Fixed the sub surface mask not being taken into account when computing ray traced sub surface scattering.
- MSAA Within Forward Frame Setting is now enabled by default on Cameras when new Render Pipeline Asset is created
- Slightly changed the TAA anti-flicker mechanism so that it is more aggressive on almost static images (only on High preset for now).
- Changed default exposure compensation to 0.
- Refactored shadow caching system.
- Removed experimental namespace for ray tracing code.
- Increase limit for max numbers of lights in UX
- Removed direct use of BSDFData in the path tracing pass, delegated to the material instead.
- Pre-warm the RTHandle system to reduce the amount of memory allocations and the total memory needed at all points. 
- DXR: Only read the geometric attributes that are required using the share pass info and shader graph defines.
- DXR: Dispatch binned rays in 1D instead of 2D.
- Lit and LayeredLit tessellation cross lod fade don't used dithering anymore between LOD but fade the tessellation height instead. Allow a smoother transition
- Changed the way planar reflections are filtered in order to be a bit more "physically based".
- Increased path tracing BSDFs roughness range from [0.001, 0.999] to [0.00001, 0.99999].
- Changing the default SSGI radius for the all configurations.
- Changed the default parameters for quality RTGI to match expected behavior.
- Add color clear pass while rendering XR occlusion mesh to avoid leaks.
- Only use one texture for ray traced reflection upscaling.
- Adjust the upscale radius based on the roughness value.
- DXR: Changed the way the filter size is decided for directional, point and spot shadows.
- Changed the default exposure mode to "Automatic (Histogram)", along with "Limit Min" to -4 and "Limit Max" to 16.
- Replaced the default scene system with the builtin Scene Template feature.
- Changed extensions of shader CAS include files.
- Making the planar probe atlas's format match the color buffer's format.
- Removing the planarReflectionCacheCompressed setting from asset.
- SHADERPASS for TransparentDepthPrepass and TransparentDepthPostpass identification is using respectively SHADERPASS_TRANSPARENT_DEPTH_PREPASS and SHADERPASS_TRANSPARENT_DEPTH_POSTPASS
- Moved the Parallax Occlusion Mapping node into Shader Graph.
- Renamed the debug name from SSAO to ScreenSpaceAmbientOcclusion (1254974).
- Added missing tooltips and improved the UI of the aperture control (case 1254916).
- Fixed wrong tooltips in the Dof Volume (case 1256641).
- The `CustomPassLoadCameraColor` and `CustomPassSampleCameraColor` functions now returns the correct color buffer when used in after post process instead of the color pyramid (which didn't had post processes).
- PBR Sky now doesn't go black when going below sea level, but it instead freezes calculation as if on the horizon. 
- Fixed an issue with quality setting foldouts not opening when clicking on them (1253088).
- Shutter speed can now be changed by dragging the mouse over the UI label (case 1245007).
- Remove the 'Point Cube Size' for cookie, use the Cubemap size directly.
- VFXTarget with Unlit now allows EmissiveColor output to be consistent with HDRP unlit.
- Only building the RTAS if there is an effect that will require it (1262217).
- Fixed the first ray tracing frame not having the light cluster being set up properly (1260311).
- Render graph pre-setup for ray traced ambient occlusion.
- Avoid casting multiple rays and denoising for hard directional, point and spot ray traced shadows (1261040).
- Making sure the preview cameras do not use ray tracing effects due to a by design issue to build ray tracing acceleration structures (1262166).
- Preparing ray traced reflections for the render graph support (performance and quality).
- Preparing recursive rendering for the render graph port.
- Preparation pass for RTGI, temporal filter and diffuse denoiser for render graph.
- Updated the documentation for the DXR implementation.
- Changed the DXR wizard to support optional checks.
- Changed the DXR wizard steps.
- Preparation pass for RTSSS to be supported by render graph.
- Changed the color space of EmissiveColorLDR property on all shader. Was linear but should have been sRGB. Auto upgrade script handle the conversion.

## [7.1.1] - 2019-09-05

### Added
- Transparency Overdraw debug mode. Allows to visualize transparent objects draw calls as an "heat map".
- Enabled single-pass instancing support for XR SDK with new API cmd.SetInstanceMultiplier()
- XR settings are now available in the HDRP asset
- Support for Material Quality in Shader Graph
- Material Quality support selection in HDRP Asset
- Renamed XR shader macro from UNITY_STEREO_ASSIGN_COMPUTE_EYE_INDEX to UNITY_XR_ASSIGN_VIEW_INDEX
- Raytracing ShaderGraph node for HDRP shaders
- Custom passes volume component with 3 injection points: Before Rendering, Before Transparent and Before Post Process
- Alpha channel is now properly exported to camera render textures when using FP16 color buffer format
- Support for XR SDK mirror view modes
- HD Master nodes in Shader Graph now support Normal and Tangent modification in vertex stage.
- DepthOfFieldCoC option in the fullscreen debug modes.
- Added override Ambient Occlusion option on debug windows
- Added Custom Post Processes with 3 injection points: Before Transparent, Before Post Process and After Post Process
- Added draft of minimal interactive path tracing (experimental) based on DXR API - Support only 4 area light, lit and unlit shader (non-shadergraph)
- Small adjustments to TAA anti flicker (more aggressive on high values).

### Fixed
- Fixed wizard infinite loop on cancellation
- Fixed with compute shader error about too many threads in threadgroup on low GPU
- Fixed invalid contact shadow shaders being created on metal
- Fixed a bug where if Assembly.GetTypes throws an exception due to mis-versioned dlls, then no preprocessors are used in the shader stripper
- Fixed typo in AXF decal property preventing to compile
- Fixed reflection probe with XR single-pass and FPTL
- Fixed force gizmo shown when selecting camera in hierarchy
- Fixed issue with XR occlusion mesh and dynamic resolution
- Fixed an issue where lighting compute buffers were re-created with the wrong size when resizing the window, causing tile artefacts at the top of the screen.
- Fix FrameSettings names and tooltips
- Fixed error with XR SDK when the Editor is not in focus
- Fixed errors with RenderGraph, XR SDK and occlusion mesh
- Fixed shadow routines compilation errors when "real" type is a typedef on "half".
- Fixed toggle volumetric lighting in the light UI
- Fixed post-processing history reset handling rt-scale incorrectly
- Fixed crash with terrain and XR multi-pass
- Fixed ShaderGraph material synchronization issues
- Fixed a null reference exception when using an Emissive texture with Unlit shader (case 1181335)
- Fixed an issue where area lights and point lights where not counted separately with regards to max lights on screen (case 1183196)
- Fixed an SSR and Subsurface Scattering issue (appearing black) when using XR.

### Changed
- Update Wizard layout.
- Remove almost all Garbage collection call within a frame.
- Rename property AdditionalVeclocityChange to AddPrecomputeVelocity
- Call the End/Begin camera rendering callbacks for camera with customRender enabled
- Changeg framesettings migration order of postprocess flags as a pr for reflection settings flags have been backported to 2019.2
- Replaced usage of ENABLE_VR in XRSystem.cs by version defines based on the presence of the built-in VR and XR modules
- Added an update virtual function to the SkyRenderer class. This is called once per frame. This allows a given renderer to amortize heavy computation at the rate it chooses. Currently only the physically based sky implements this.
- Removed mandatory XRPass argument in HDCamera.GetOrCreate()
- Restored the HDCamera parameter to the sky rendering builtin parameters.
- Removed usage of StructuredBuffer for XR View Constants
- Expose Direct Specular Lighting control in FrameSettings
- Deprecated ExponentialFog and VolumetricFog volume components. Now there is only one exponential fog component (Fog) which can add Volumetric Fog as an option. Added a script in Edit -> Render Pipeline -> Upgrade Fog Volume Components.

## [7.0.1] - 2019-07-25

### Added
- Added option in the config package to disable globally Area Lights and to select shadow quality settings for the deferred pipeline.
- When shader log stripping is enabled, shader stripper statistics will be written at `Temp/shader-strip.json`
- Occlusion mesh support from XR SDK

### Fixed
- Fixed XR SDK mirror view blit, cleanup some XRTODO and removed XRDebug.cs
- Fixed culling for volumetrics with XR single-pass rendering
- Fix shadergraph material pass setup not called
- Fixed documentation links in component's Inspector header bar
- Cookies using the render texture output from a camera are now properly updated
- Allow in ShaderGraph to enable pre/post pass when the alpha clip is disabled

### Changed
- RenderQueue for Opaque now start at Background instead of Geometry.
- Clamp the area light size for scripting API when we change the light type
- Added a warning in the material UI when the diffusion profile assigned is not in the HDRP asset


## [7.0.0] - 2019-07-17

### Added
- `Fixed`, `Viewer`, and `Automatic` modes to compute the FOV used when rendering a `PlanarReflectionProbe`
- A checkbox to toggle the chrome gizmo of `ReflectionProbe`and `PlanarReflectionProbe`
- Added a Light layer in shadows that allow for objects to cast shadows without being affected by light (and vice versa).
- You can now access ShaderGraph blend states from the Material UI (for example, **Surface Type**, **Sorting Priority**, and **Blending Mode**). This change may break Materials that use a ShaderGraph, to fix them, select **Edit > Render Pipeline > Reset all ShaderGraph Scene Materials BlendStates**. This syncs the blendstates of you ShaderGraph master nodes with the Material properties.
- You can now control ZTest, ZWrite, and CullMode for transparent Materials.
- Materials that use Unlit Shaders or Unlit Master Node Shaders now cast shadows.
- Added an option to enable the ztest on **After Post Process** materials when TAA is disabled.
- Added a new SSAO (based on Ground Truth Ambient Occlusion algorithm) to replace the previous one.
- Added support for shadow tint on light
- BeginCameraRendering and EndCameraRendering callbacks are now called with probes
- Adding option to update shadow maps only On Enable and On Demand.
- Shader Graphs that use time-dependent vertex modification now generate correct motion vectors.
- Added option to allow a custom spot angle for spot light shadow maps.
- Added frame settings for individual post-processing effects
- Added dither transition between cascades for Low and Medium quality settings
- Added single-pass instancing support with XR SDK
- Added occlusion mesh support with XR SDK
- Added support of Alembic velocity to various shaders
- Added support for more than 2 views for single-pass instancing
- Added support for per punctual/directional light min roughness in StackLit
- Added mirror view support with XR SDK
- Added VR verification in HDRPWizard
- Added DXR verification in HDRPWizard
- Added feedbacks in UI of Volume regarding skies
- Cube LUT support in Tonemapping. Cube LUT helpers for external grading are available in the Post-processing Sample package.

### Fixed
- Fixed an issue with history buffers causing effects like TAA or auto exposure to flicker when more than one camera was visible in the editor
- The correct preview is displayed when selecting multiple `PlanarReflectionProbe`s
- Fixed volumetric rendering with camera-relative code and XR stereo instancing
- Fixed issue with flashing cyan due to async compilation of shader when selecting a mesh
- Fix texture type mismatch when the contact shadow are disabled (causing errors on IOS devices)
- Fixed Generate Shader Includes while in package
- Fixed issue when texture where deleted in ShadowCascadeGUI
- Fixed issue in FrameSettingsHistory when disabling a camera several time without enabling it in between.
- Fixed volumetric reprojection with camera-relative code and XR stereo instancing
- Added custom BaseShaderPreprocessor in HDEditorUtils.GetBaseShaderPreprocessorList()
- Fixed compile issue when USE_XR_SDK is not defined
- Fixed procedural sky sun disk intensity for high directional light intensities
- Fixed Decal mip level when using texture mip map streaming to avoid dropping to lowest permitted mip (now loading all mips)
- Fixed deferred shading for XR single-pass instancing after lightloop refactor
- Fixed cluster and material classification debug (material classification now works with compute as pixel shader lighting)
- Fixed IOS Nan by adding a maximun epsilon definition REAL_EPS that uses HALF_EPS when fp16 are used
- Removed unnecessary GC allocation in motion blur code
- Fixed locked UI with advanded influence volume inspector for probes
- Fixed invalid capture direction when rendering planar reflection probes
- Fixed Decal HTILE optimization with platform not supporting texture atomatic (Disable it)
- Fixed a crash in the build when the contact shadows are disabled
- Fixed camera rendering callbacks order (endCameraRendering was being called before the actual rendering)
- Fixed issue with wrong opaque blending settings for After Postprocess
- Fixed issue with Low resolution transparency on PS4
- Fixed a memory leak on volume profiles
- Fixed The Parallax Occlusion Mappping node in shader graph and it's UV input slot
- Fixed lighting with XR single-pass instancing by disabling deferred tiles
- Fixed the Bloom prefiltering pass
- Fixed post-processing effect relying on Unity's random number generator
- Fixed camera flickering when using TAA and selecting the camera in the editor
- Fixed issue with single shadow debug view and volumetrics
- Fixed most of the problems with light animation and timeline
- Fixed indirect deferred compute with XR single-pass instancing
- Fixed a slight omission in anisotropy calculations derived from HazeMapping in StackLit
- Improved stack computation numerical stability in StackLit
- Fix PBR master node always opaque (wrong blend modes for forward pass)
- Fixed TAA with XR single-pass instancing (missing macros)
- Fixed an issue causing Scene View selection wire gizmo to not appear when using HDRP Shader Graphs.
- Fixed wireframe rendering mode (case 1083989)
- Fixed the renderqueue not updated when the alpha clip is modified in the material UI.
- Fixed the PBR master node preview
- Remove the ReadOnly flag on Reflection Probe's cubemap assets during bake when there are no VCS active.
- Fixed an issue where setting a material debug view would not reset the other exclusive modes
- Spot light shapes are now correctly taken into account when baking
- Now the static lighting sky will correctly take the default values for non-overridden properties
- Fixed material albedo affecting the lux meter
- Extra test in deferred compute shading to avoid shading pixels that were not rendered by the current camera (for camera stacking)

### Changed
- Optimization: Reduce the group size of the deferred lighting pass from 16x16 to 8x8
- Replaced HDCamera.computePassCount by viewCount
- Removed xrInstancing flag in RTHandles (replaced by TextureXR.slices and TextureXR.dimensions)
- Refactor the HDRenderPipeline and lightloop code to preprare for high level rendergraph
- Removed the **Back Then Front Rendering** option in the fabric Master Node settings. Enabling this option previously did nothing.
- Shader type Real translates to FP16 precision on Nintendo Switch.
- Shader framework refactor: Introduce CBSDF, EvaluateBSDF, IsNonZeroBSDF to replace BSDF functions
- Shader framework refactor:  GetBSDFAngles, LightEvaluation and SurfaceShading functions
- Replace ComputeMicroShadowing by GetAmbientOcclusionForMicroShadowing
- Rename WorldToTangent to TangentToWorld as it was incorrectly named
- Remove SunDisk and Sun Halo size from directional light
- Remove all obsolete wind code from shader
- Renamed DecalProjectorComponent into DecalProjector for API alignment.
- Improved the Volume UI and made them Global by default
- Remove very high quality shadow option
- Change default for shadow quality in Deferred to Medium
- Enlighten now use inverse squared falloff (before was using builtin falloff)
- Enlighten is now deprecated. Please use CPU or GPU lightmaper instead.
- Remove the name in the diffusion profile UI
- Changed how shadow map resolution scaling with distance is computed. Now it uses screen space area rather than light range.
- Updated MoreOptions display in UI
- Moved Display Area Light Emissive Mesh script API functions in the editor namespace
- direct strenght properties in ambient occlusion now affect direct specular as well
- Removed advanced Specular Occlusion control in StackLit: SSAO based SO control is hidden and fixed to behave like Lit, SPTD is the only HQ technique shown for baked SO.
- Shader framework refactor: Changed ClampRoughness signature to include PreLightData access.
- HDRPWizard window is now in Window > General > HD Render Pipeline Wizard
- Moved StaticLightingSky to LightingWindow
- Removes the current "Scene Settings" and replace them with "Sky & Fog Settings" (with Physically Based Sky and Volumetric Fog).
- Changed how cached shadow maps are placed inside the atlas to minimize re-rendering of them.

## [6.7.0-preview] - 2019-05-16

### Added
- Added ViewConstants StructuredBuffer to simplify XR rendering
- Added API to render specific settings during a frame
- Added stadia to the supported platforms (2019.3)
- Enabled cascade blends settings in the HD Shadow component
- Added Hardware Dynamic Resolution support.
- Added MatCap debug view to replace the no scene lighting debug view.
- Added clear GBuffer option in FrameSettings (default to false)
- Added preview for decal shader graph (Only albedo, normal and emission)
- Added exposure weight control for decal
- Screen Space Directional Shadow under a define option. Activated for ray tracing
- Added a new abstraction for RendererList that will help transition to Render Graph and future RendererList API
- Added multipass support for VR
- Added XR SDK integration (multipass only)
- Added Shader Graph samples for Hair, Fabric and Decal master nodes.
- Add fade distance, shadow fade distance and light layers to light explorer
- Add method to draw light layer drawer in a rect to HDEditorUtils

### Fixed
- Fixed deserialization crash at runtime
- Fixed for ShaderGraph Unlit masternode not writing velocity
- Fixed a crash when assiging a new HDRP asset with the 'Verify Saving Assets' option enabled
- Fixed exposure to properly support TEXTURE2D_X
- Fixed TerrainLit basemap texture generation
- Fixed a bug that caused nans when material classification was enabled and a tile contained one standard material + a material with transmission.
- Fixed gradient sky hash that was not using the exposure hash
- Fixed displayed default FrameSettings in HDRenderPipelineAsset wrongly updated on scripts reload.
- Fixed gradient sky hash that was not using the exposure hash.
- Fixed visualize cascade mode with exposure.
- Fixed (enabled) exposure on override lighting debug modes.
- Fixed issue with LightExplorer when volume have no profile
- Fixed issue with SSR for negative, infinite and NaN history values
- Fixed LightLayer in HDReflectionProbe and PlanarReflectionProbe inspector that was not displayed as a mask.
- Fixed NaN in transmission when the thickness and a color component of the scattering distance was to 0
- Fixed Light's ShadowMask multi-edition.
- Fixed motion blur and SMAA with VR single-pass instancing
- Fixed NaNs generated by phase functionsin volumetric lighting
- Fixed NaN issue with refraction effect and IOR of 1 at extreme grazing angle
- Fixed nan tracker not using the exposure
- Fixed sorting priority on lit and unlit materials
- Fixed null pointer exception when there are no AOVRequests defined on a camera
- Fixed dirty state of prefab using disabled ReflectionProbes
- Fixed an issue where gizmos and editor grid were not correctly depth tested
- Fixed created default scene prefab non editable due to wrong file extension.
- Fixed an issue where sky convolution was recomputed for nothing when a preview was visible (causing extreme slowness when fabric convolution is enabled)
- Fixed issue with decal that wheren't working currently in player
- Fixed missing stereo rendering macros in some fragment shaders
- Fixed exposure for ReflectionProbe and PlanarReflectionProbe gizmos
- Fixed single-pass instancing on PSVR
- Fixed Vulkan shader issue with Texture2DArray in ScreenSpaceShadow.compute by re-arranging code (workaround)
- Fixed camera-relative issue with lights and XR single-pass instancing
- Fixed single-pass instancing on Vulkan
- Fixed htile synchronization issue with shader graph decal
- Fixed Gizmos are not drawn in Camera preview
- Fixed pre-exposure for emissive decal
- Fixed wrong values computed in PreIntegrateFGD and in the generation of volumetric lighting data by forcing the use of fp32.
- Fixed NaNs arising during the hair lighting pass
- Fixed synchronization issue in decal HTile that occasionally caused rendering artifacts around decal borders
- Fixed QualitySettings getting marked as modified by HDRP (and thus checked out in Perforce)
- Fixed a bug with uninitialized values in light explorer
- Fixed issue with LOD transition
- Fixed shader warnings related to raytracing and TEXTURE2D_X

### Changed
- Refactor PixelCoordToViewDirWS to be VR compatible and to compute it only once per frame
- Modified the variants stripper to take in account multiple HDRP assets used in the build.
- Improve the ray biasing code to avoid self-intersections during the SSR traversal
- Update Pyramid Spot Light to better match emitted light volume.
- Moved _XRViewConstants out of UnityPerPassStereo constant buffer to fix issues with PSSL
- Removed GetPositionInput_Stereo() and single-pass (double-wide) rendering mode
- Changed label width of the frame settings to accommodate better existing options.
- SSR's Default FrameSettings for camera is now enable.
- Re-enabled the sharpening filter on Temporal Anti-aliasing
- Exposed HDEditorUtils.LightLayerMaskDrawer for integration in other packages and user scripting.
- Rename atmospheric scattering in FrameSettings to Fog
- The size modifier in the override for the culling sphere in Shadow Cascades now defaults to 0.6, which is the same as the formerly hardcoded value.
- Moved LOD Bias and Maximum LOD Level from Frame Setting section `Other` to `Rendering`
- ShaderGraph Decal that affect only emissive, only draw in emissive pass (was drawing in dbuffer pass too)
- Apply decal projector fade factor correctly on all attribut and for shader graph decal
- Move RenderTransparentDepthPostpass after all transparent
- Update exposure prepass to interleave XR single-pass instancing views in a checkerboard pattern
- Removed ScriptRuntimeVersion check in wizard.

## [6.6.0-preview] - 2019-04-01

### Added
- Added preliminary changes for XR deferred shading
- Added support of 111110 color buffer
- Added proper support for Recorder in HDRP
- Added depth offset input in shader graph master nodes
- Added a Parallax Occlusion Mapping node
- Added SMAA support
- Added Homothety and Symetry quick edition modifier on volume used in ReflectionProbe, PlanarReflectionProbe and DensityVolume
- Added multi-edition support for DecalProjectorComponent
- Improve hair shader
- Added the _ScreenToTargetScaleHistory uniform variable to be used when sampling HDRP RTHandle history buffers.
- Added settings in `FrameSettings` to change `QualitySettings.lodBias` and `QualitySettings.maximumLODLevel` during a rendering
- Added an exposure node to retrieve the current, inverse and previous frame exposure value.
- Added an HD scene color node which allow to sample the scene color with mips and a toggle to remove the exposure.
- Added safeguard on HD scene creation if default scene not set in the wizard
- Added Low res transparency rendering pass.

### Fixed
- Fixed HDRI sky intensity lux mode
- Fixed dynamic resolution for XR
- Fixed instance identifier semantic string used by Shader Graph
- Fixed null culling result occuring when changing scene that was causing crashes
- Fixed multi-edition light handles and inspector shapes
- Fixed light's LightLayer field when multi-editing
- Fixed normal blend edition handles on DensityVolume
- Fixed an issue with layered lit shader and height based blend where inactive layers would still have influence over the result
- Fixed multi-selection handles color for DensityVolume
- Fixed multi-edition inspector's blend distances for HDReflectionProbe, PlanarReflectionProbe and DensityVolume
- Fixed metric distance that changed along size in DensityVolume
- Fixed DensityVolume shape handles that have not same behaviour in advance and normal edition mode
- Fixed normal map blending in TerrainLit by only blending the derivatives
- Fixed Xbox One rendering just a grey screen instead of the scene
- Fixed probe handles for multiselection
- Fixed baked cubemap import settings for convolution
- Fixed regression causing crash when attempting to open HDRenderPipelineWizard without an HDRenderPipelineAsset setted
- Fixed FullScreenDebug modes: SSAO, SSR, Contact shadow, Prerefraction Color Pyramid, Final Color Pyramid
- Fixed volumetric rendering with stereo instancing
- Fixed shader warning
- Fixed missing resources in existing asset when updating package
- Fixed PBR master node preview in forward rendering or transparent surface
- Fixed deferred shading with stereo instancing
- Fixed "look at" edition mode of Rotation tool for DecalProjectorComponent
- Fixed issue when switching mode in ReflectionProbe and PlanarReflectionProbe
- Fixed issue where migratable component version where not always serialized when part of prefab's instance
- Fixed an issue where shadow would not be rendered properly when light layer are not enabled
- Fixed exposure weight on unlit materials
- Fixed Light intensity not played in the player when recorded with animation/timeline
- Fixed some issues when multi editing HDRenderPipelineAsset
- Fixed emission node breaking the main shader graph preview in certain conditions.
- Fixed checkout of baked probe asset when baking probes.
- Fixed invalid gizmo position for rotated ReflectionProbe
- Fixed multi-edition of material's SurfaceType and RenderingPath
- Fixed whole pipeline reconstruction on selecting for the first time or modifying other than the currently used HDRenderPipelineAsset
- Fixed single shadow debug mode
- Fixed global scale factor debug mode when scale > 1
- Fixed debug menu material overrides not getting applied to the Terrain Lit shader
- Fixed typo in computeLightVariants
- Fixed deferred pass with XR instancing by disabling ComputeLightEvaluation
- Fixed bloom resolution independence
- Fixed lens dirt intensity not behaving properly
- Fixed the Stop NaN feature
- Fixed some resources to handle more than 2 instanced views for XR
- Fixed issue with black screen (NaN) produced on old GPU hardware or intel GPU hardware with gaussian pyramid
- Fixed issue with disabled punctual light would still render when only directional light is present

### Changed
- DensityVolume scripting API will no longuer allow to change between advance and normal edition mode
- Disabled depth of field, lens distortion and panini projection in the scene view
- TerrainLit shaders and includes are reorganized and made simpler.
- TerrainLit shader GUI now allows custom properties to be displayed in the Terrain fold-out section.
- Optimize distortion pass with stencil
- Disable SceneSelectionPass in shader graph preview
- Control punctual light and area light shadow atlas separately
- Move SMAA anti-aliasing option to after Temporal Anti Aliasing one, to avoid problem with previously serialized project settings
- Optimize rendering with static only lighting and when no cullable lights/decals/density volumes are present.
- Updated handles for DecalProjectorComponent for enhanced spacial position readability and have edition mode for better SceneView management
- DecalProjectorComponent are now scale independent in order to have reliable metric unit (see new Size field for changing the size of the volume)
- Restructure code from HDCamera.Update() by adding UpdateAntialiasing() and UpdateViewConstants()
- Renamed velocity to motion vectors
- Objects rendered during the After Post Process pass while TAA is enabled will not benefit from existing depth buffer anymore. This is done to fix an issue where those object would wobble otherwise
- Removed usage of builtin unity matrix for shadow, shadow now use same constant than other view
- The default volume layer mask for cameras & probes is now `Default` instead of `Everything`

## [6.5.0-preview] - 2019-03-07

### Added
- Added depth-of-field support with stereo instancing
- Adding real time area light shadow support
- Added a new FrameSettings: Specular Lighting to toggle the specular during the rendering

### Fixed
- Fixed diffusion profile upgrade breaking package when upgrading to a new version
- Fixed decals cropped by gizmo not updating correctly if prefab
- Fixed an issue when enabling SSR on multiple view
- Fixed edition of the intensity's unit field while selecting multiple lights
- Fixed wrong calculation in soft voxelization for density volume
- Fixed gizmo not working correctly with pre-exposure
- Fixed issue with setting a not available RT when disabling motion vectors
- Fixed planar reflection when looking at mirror normal
- Fixed mutiselection issue with HDLight Inspector
- Fixed HDAdditionalCameraData data migration
- Fixed failing builds when light explorer window is open
- Fixed cascade shadows border sometime causing artefacts between cascades
- Restored shadows in the Cascade Shadow debug visualization
- `camera.RenderToCubemap` use proper face culling

### Changed
- When rendering reflection probe disable all specular lighting and for metals use fresnelF0 as diffuse color for bake lighting.

## [6.4.0-preview] - 2019-02-21

### Added
- VR: Added TextureXR system to selectively expand TEXTURE2D macros to texture array for single-pass stereo instancing + Convert textures call to these macros
- Added an unit selection dropdown next to shutter speed (camera)
- Added error helpbox when trying to use a sub volume component that require the current HDRenderPipelineAsset to support a feature that it is not supporting.
- Add mesh for tube light when display emissive mesh is enabled

### Fixed
- Fixed Light explorer. The volume explorer used `profile` instead of `sharedProfile` which instantiate a custom volume profile instead of editing the asset itself.
- Fixed UI issue where all is displayed using metric unit in shadow cascade and Percent is set in the unit field (happening when opening the inspector).
- Fixed inspector event error when double clicking on an asset (diffusion profile/material).
- Fixed nullref on layered material UI when the material is not an asset.
- Fixed nullref exception when undo/redo a light property.
- Fixed visual bug when area light handle size is 0.

### Changed
- Update UI for 32bit/16bit shadow precision settings in HDRP asset
- Object motion vectors have been disabled in all but the game view. Camera motion vectors are still enabled everywhere, allowing TAA and Motion Blur to work on static objects.
- Enable texture array by default for most rendering code on DX11 and unlock stereo instancing (DX11 only for now)

## [6.3.0-preview] - 2019-02-18

### Added
- Added emissive property for shader graph decals
- Added a diffusion profile override volume so the list of diffusion profile assets to use can be chanaged without affecting the HDRP asset
- Added a "Stop NaNs" option on cameras and in the Scene View preferences.
- Added metric display option in HDShadowSettings and improve clamping
- Added shader parameter mapping in DebugMenu
- Added scripting API to configure DebugData for DebugMenu

### Fixed
- Fixed decals in forward
- Fixed issue with stencil not correctly setup for various master node and shader for the depth pass, motion vector pass and GBuffer/Forward pass
- Fixed SRP batcher and metal
- Fixed culling and shadows for Pyramid, Box, Rectangle and Tube lights
- Fixed an issue where scissor render state leaking from the editor code caused partially black rendering

### Changed
- When a lit material has a clear coat mask that is not null, we now use the clear coat roughness to compute the screen space reflection.
- Diffusion profiles are now limited to one per asset and can be referenced in materials, shader graphs and vfx graphs. Materials will be upgraded automatically except if they are using a shader graph, in this case it will display an error message.

## [6.2.0-preview] - 2019-02-15

### Added
- Added help box listing feature supported in a given HDRenderPipelineAsset alongs with the drawbacks implied.
- Added cascade visualizer, supporting disabled handles when not overriding.

### Fixed
- Fixed post processing with stereo double-wide
- Fixed issue with Metal: Use sign bit to find the cache type instead of lowest bit.
- Fixed invalid state when creating a planar reflection for the first time
- Fix FrameSettings's LitShaderMode not restrained by supported LitShaderMode regression.

### Changed
- The default value roughness value for the clearcoat has been changed from 0.03 to 0.01
- Update default value of based color for master node
- Update Fabric Charlie Sheen lighting model - Remove Fresnel component that wasn't part of initial model + Remap smoothness to [0.0 - 0.6] range for more artist friendly parameter

### Changed
- Code refactor: all macros with ARGS have been swapped with macros with PARAM. This is because the ARGS macros were incorrectly named.

## [6.1.0-preview] - 2019-02-13

### Added
- Added support for post-processing anti-aliasing in the Scene View (FXAA and TAA). These can be set in Preferences.
- Added emissive property for decal material (non-shader graph)

### Fixed
- Fixed a few UI bugs with the color grading curves.
- Fixed "Post Processing" in the scene view not toggling post-processing effects
- Fixed bake only object with flag `ReflectionProbeStaticFlag` when baking a `ReflectionProbe`

### Changed
- Removed unsupported Clear Depth checkbox in Camera inspector
- Updated the toggle for advanced mode in inspectors.

## [6.0.0-preview] - 2019-02-23

### Added
- Added new API to perform a camera rendering
- Added support for hair master node (Double kajiya kay - Lambert)
- Added Reset behaviour in DebugMenu (ingame mapping is right joystick + B)
- Added Default HD scene at new scene creation while in HDRP
- Added Wizard helping to configure HDRP project
- Added new UI for decal material to allow remapping and scaling of some properties
- Added cascade shadow visualisation toggle in HD shadow settings
- Added icons for assets
- Added replace blending mode for distortion
- Added basic distance fade for density volumes
- Added decal master node for shader graph
- Added HD unlit master node (Cross Pipeline version is name Unlit)
- Added new Rendering Queue in materials
- Added post-processing V3 framework embed in HDRP, remove postprocess V2 framework
- Post-processing now uses the generic volume framework
-   New depth-of-field, bloom, panini projection effects, motion blur
-   Exposure is now done as a pre-exposition pass, the whole system has been revamped
-   Exposure now use EV100 everywhere in the UI (Sky, Emissive Light)
- Added emissive intensity (Luminance and EV100 control) control for Emissive
- Added pre-exposure weigth for Emissive
- Added an emissive color node and a slider to control the pre-exposure percentage of emission color
- Added physical camera support where applicable
- Added more color grading tools
- Added changelog level for Shader Variant stripping
- Added Debug mode for validation of material albedo and metalness/specularColor values
- Added a new dynamic mode for ambient probe and renamed BakingSky to StaticLightingSky
- Added command buffer parameter to all Bind() method of material
- Added Material validator in Render Pipeline Debug
- Added code to future support of DXR (not enabled)
- Added support of multiviewport
- Added HDRenderPipeline.RequestSkyEnvironmentUpdate function to force an update from script when sky is set to OnDemand
- Added a Lighting and BackLighting slots in Lit, StackLit, Fabric and Hair master nodes
- Added support for overriding terrain detail rendering shaders, via the render pipeline editor resources asset
- Added xrInstancing flag support to RTHandle
- Added support for cullmask for decal projectors
- Added software dynamic resolution support
- Added support for "After Post-Process" render pass for unlit shader
- Added support for textured rectangular area lights
- Added stereo instancing macros to MSAA shaders
- Added support for Quarter Res Raytraced Reflections (not enabled)
- Added fade factor for decal projectors.
- Added stereo instancing macros to most shaders used in VR
- Added multi edition support for HDRenderPipelineAsset

### Fixed
- Fixed logic to disable FPTL with stereo rendering
- Fixed stacklit transmission and sun highlight
- Fixed decals with stereo rendering
- Fixed sky with stereo rendering
- Fixed flip logic for postprocessing + VR
- Fixed copyStencilBuffer pass for Switch
- Fixed point light shadow map culling that wasn't taking into account far plane
- Fixed usage of SSR with transparent on all master node
- Fixed SSR and microshadowing on fabric material
- Fixed blit pass for stereo rendering
- Fixed lightlist bounds for stereo rendering
- Fixed windows and in-game DebugMenu sync.
- Fixed FrameSettings' LitShaderMode sync when opening DebugMenu.
- Fixed Metal specific issues with decals, hitting a sampler limit and compiling AxF shader
- Fixed an issue with flipped depth buffer during postprocessing
- Fixed normal map use for shadow bias with forward lit - now use geometric normal
- Fixed transparent depth prepass and postpass access so they can be use without alpha clipping for lit shader
- Fixed support of alpha clip shadow for lit master node
- Fixed unlit master node not compiling
- Fixed issue with debug display of reflection probe
- Fixed issue with phong tessellations not working with lit shader
- Fixed issue with vertex displacement being affected by heightmap setting even if not heightmap where assign
- Fixed issue with density mode on Lit terrain producing NaN
- Fixed issue when going back and forth from Lit to LitTesselation for displacement mode
- Fixed issue with ambient occlusion incorrectly applied to emissiveColor with light layers in deferred
- Fixed issue with fabric convolution not using the correct convolved texture when fabric convolution is enabled
- Fixed issue with Thick mode for Transmission that was disabling transmission with directional light
- Fixed shutdown edge cases with HDRP tests
- Fixed slowdow when enabling Fabric convolution in HDRP asset
- Fixed specularAA not compiling in StackLit Master node
- Fixed material debug view with stereo rendering
- Fixed material's RenderQueue edition in default view.
- Fixed banding issues within volumetric density buffer
- Fixed missing multicompile for MSAA for AxF
- Fixed camera-relative support for stereo rendering
- Fixed remove sync with render thread when updating decal texture atlas.
- Fixed max number of keyword reach [256] issue. Several shader feature are now local
- Fixed Scene Color and Depth nodes
- Fixed SSR in forward
- Fixed custom editor of Unlit, HD Unlit and PBR shader graph master node
- Fixed issue with NewFrame not correctly calculated in Editor when switching scene
- Fixed issue with TerrainLit not compiling with depth only pass and normal buffer
- Fixed geometric normal use for shadow bias with PBR master node in forward
- Fixed instancing macro usage for decals
- Fixed error message when having more than one directional light casting shadow
- Fixed error when trying to display preview of Camera or PlanarReflectionProbe
- Fixed LOAD_TEXTURE2D_ARRAY_MSAA macro
- Fixed min-max and amplitude clamping value in inspector of vertex displacement materials
- Fixed issue with alpha shadow clip (was incorrectly clipping object shadow)
- Fixed an issue where sky cubemap would not be cleared correctly when setting the current sky to None
- Fixed a typo in Static Lighting Sky component UI
- Fixed issue with incorrect reset of RenderQueue when switching shader in inspector GUI
- Fixed issue with variant stripper stripping incorrectly some variants
- Fixed a case of ambient lighting flickering because of previews
- Fixed Decals when rendering multiple camera in a single frame
- Fixed cascade shadow count in shader
- Fixed issue with Stacklit shader with Haze effect
- Fixed an issue with the max sample count for the TAA
- Fixed post-process guard band for XR
- Fixed exposure of emissive of Unlit
- Fixed depth only and motion vector pass for Unlit not working correctly with MSAA
- Fixed an issue with stencil buffer copy causing unnecessary compute dispatches for lighting
- Fixed multi edition issue in FrameSettings
- Fixed issue with SRP batcher and DebugDisplay variant of lit shader
- Fixed issue with debug material mode not doing alpha test
- Fixed "Attempting to draw with missing UAV bindings" errors on Vulkan
- Fixed pre-exposure incorrectly apply to preview
- Fixed issue with duplicate 3D texture in 3D texture altas of volumetric?
- Fixed Camera rendering order (base on the depth parameter)
- Fixed shader graph decals not being cropped by gizmo
- Fixed "Attempting to draw with missing UAV bindings" errors on Vulkan.


### Changed
- ColorPyramid compute shader passes is swapped to pixel shader passes on platforms where the later is faster (Nintendo Switch).
- Removing the simple lightloop used by the simple lit shader
- Whole refactor of reflection system: Planar and reflection probe
- Separated Passthrough from other RenderingPath
- Update several properties naming and caption based on feedback from documentation team
- Remove tile shader variant for transparent backface pass of lit shader
- Rename all HDRenderPipeline to HDRP folder for shaders
- Rename decal property label (based on doc team feedback)
- Lit shader mode now default to Deferred to reduce build time
- Update UI of Emission parameters in shaders
- Improve shader variant stripping including shader graph variant
- Refactored render loop to render realtime probes visible per camera
- Enable SRP batcher by default
- Shader code refactor: Rename LIGHTLOOP_SINGLE_PASS => LIGHTLOOP_DISABLE_TILE_AND_CLUSTER and clean all usage of LIGHTLOOP_TILE_PASS
- Shader code refactor: Move pragma definition of vertex and pixel shader inside pass + Move SURFACE_GRADIENT definition in XXXData.hlsl
- Micro-shadowing in Lit forward now use ambientOcclusion instead of SpecularOcclusion
- Upgraded FrameSettings workflow, DebugMenu and Inspector part relative to it
- Update build light list shader code to support 32 threads in wavefronts on Switch
- LayeredLit layers' foldout are now grouped in one main foldout per layer
- Shadow alpha clip can now be enabled on lit shader and haor shader enven for opaque
- Temporal Antialiasing optimization for Xbox One X
- Parameter depthSlice on SetRenderTarget functions now defaults to -1 to bind the entire resource
- Rename SampleCameraDepth() functions to LoadCameraDepth() and SampleCameraDepth(), same for SampleCameraColor() functions
- Improved Motion Blur quality.
- Update stereo frame settings values for single-pass instancing and double-wide
- Rearrange FetchDepth functions to prepare for stereo-instancing
- Remove unused _ComputeEyeIndex
- Updated HDRenderPipelineAsset inspector
- Re-enable SRP batcher for metal

## [5.2.0-preview] - 2018-11-27

### Added
- Added option to run Contact Shadows and Volumetrics Voxelization stage in Async Compute
- Added camera freeze debug mode - Allow to visually see culling result for a camera
- Added support of Gizmo rendering before and after postprocess in Editor
- Added support of LuxAtDistance for punctual lights

### Fixed
- Fixed Debug.DrawLine and Debug.Ray call to work in game view
- Fixed DebugMenu's enum resetted on change
- Fixed divide by 0 in refraction causing NaN
- Fixed disable rough refraction support
- Fixed refraction, SSS and atmospheric scattering for VR
- Fixed forward clustered lighting for VR (double-wide).
- Fixed Light's UX to not allow negative intensity
- Fixed HDRenderPipelineAsset inspector broken when displaying its FrameSettings from project windows.
- Fixed forward clustered lighting for VR (double-wide).
- Fixed HDRenderPipelineAsset inspector broken when displaying its FrameSettings from project windows.
- Fixed Decals and SSR diable flags for all shader graph master node (Lit, Fabric, StackLit, PBR)
- Fixed Distortion blend mode for shader graph master node (Lit, StackLit)
- Fixed bent Normal for Fabric master node in shader graph
- Fixed PBR master node lightlayers
- Fixed shader stripping for built-in lit shaders.

### Changed
- Rename "Regular" in Diffusion profile UI "Thick Object"
- Changed VBuffer depth parametrization for volumetric from distanceRange to depthExtent - Require update of volumetric settings - Fog start at near plan
- SpotLight with box shape use Lux unit only

## [5.1.0-preview] - 2018-11-19

### Added

- Added a separate Editor resources file for resources Unity does not take when it builds a Player.
- You can now disable SSR on Materials in Shader Graph.
- Added support for MSAA when the Supported Lit Shader Mode is set to Both. Previously HDRP only supported MSAA for Forward mode.
- You can now override the emissive color of a Material when in debug mode.
- Exposed max light for Light Loop Settings in HDRP asset UI.
- HDRP no longer performs a NormalDBuffer pass update if there are no decals in the Scene.
- Added distant (fall-back) volumetric fog and improved the fog evaluation precision.
- Added an option to reflect sky in SSR.
- Added a y-axis offset for the PlanarReflectionProbe and offset tool.
- Exposed the option to run SSR and SSAO on async compute.
- Added support for the _GlossMapScale parameter in the Legacy to HDRP Material converter.
- Added wave intrinsic instructions for use in Shaders (for AMD GCN).


### Fixed
- Fixed sphere shaped influence handles clamping in Reflection Probes.
- Fixed Reflection Probe data migration for projects created before using HDRP.
- Fixed UI of Layered Material where Unity previously rendered the scrollbar above the Copy button.
- Fixed Material tessellations parameters Start fade distance and End fade distance. Originally, Unity clamped these values when you modified them.
- Fixed various distortion and refraction issues - handle a better fall-back.
- Fixed SSR for multiple views.
- Fixed SSR issues related to self-intersections.
- Fixed shape density volume handle speed.
- Fixed density volume shape handle moving too fast.
- Fixed the Camera velocity pass that we removed by mistake.
- Fixed some null pointer exceptions when disabling motion vectors support.
- Fixed viewports for both the Subsurface Scattering combine pass and the transparent depth prepass.
- Fixed the blend mode pop-up in the UI. It previously did not appear when you enabled pre-refraction.
- Fixed some null pointer exceptions that previously occurred when you disabled motion vectors support.
- Fixed Layered Lit UI issue with scrollbar.
- Fixed cubemap assignation on custom ReflectionProbe.
- Fixed Reflection Probes’ capture settings' shadow distance.
- Fixed an issue with the SRP batcher and Shader variables declaration.
- Fixed thickness and subsurface slots for fabric Shader master node that wasn't appearing with the right combination of flags.
- Fixed d3d debug layer warning.
- Fixed PCSS sampling quality.
- Fixed the Subsurface and transmission Material feature enabling for fabric Shader.
- Fixed the Shader Graph UV node’s dimensions when using it in a vertex Shader.
- Fixed the planar reflection mirror gizmo's rotation.
- Fixed HDRenderPipelineAsset's FrameSettings not showing the selected enum in the Inspector drop-down.
- Fixed an error with async compute.
- MSAA now supports transparency.
- The HDRP Material upgrader tool now converts metallic values correctly.
- Volumetrics now render in Reflection Probes.
- Fixed a crash that occurred whenever you set a viewport size to 0.
- Fixed the Camera physic parameter that the UI previously did not display.
- Fixed issue in pyramid shaped spotlight handles manipulation

### Changed

- Renamed Line shaped Lights to Tube Lights.
- HDRP now uses mean height fog parametrization.
- Shadow quality settings are set to All when you use HDRP (This setting is not visible in the UI when using SRP). This avoids Legacy Graphics Quality Settings disabling the shadows and give SRP full control over the Shadows instead.
- HDRP now internally uses premultiplied alpha for all fog.
- Updated default FrameSettings used for realtime Reflection Probes when you create a new HDRenderPipelineAsset.
- Remove multi-camera support. LWRP and HDRP will not support multi-camera layered rendering.
- Updated Shader Graph subshaders to use the new instancing define.
- Changed fog distance calculation from distance to plane to distance to sphere.
- Optimized forward rendering using AMD GCN by scalarizing the light loop.
- Changed the UI of the Light Editor.
- Change ordering of includes in HDRP Materials in order to reduce iteration time for faster compilation.
- Added a StackLit master node replacing the InspectorUI version. IMPORTANT: All previously authored StackLit Materials will be lost. You need to recreate them with the master node.

## [5.0.0-preview] - 2018-09-28

### Added
- Added occlusion mesh to depth prepass for VR (VR still disabled for now)
- Added a debug mode to display only one shadow at once
- Added controls for the highlight created by directional lights
- Added a light radius setting to punctual lights to soften light attenuation and simulate fill lighting
- Added a 'minRoughness' parameter to all non-area lights (was previously only available for certain light types)
- Added separate volumetric light/shadow dimmers
- Added per-pixel jitter to volumetrics to reduce aliasing artifacts
- Added a SurfaceShading.hlsl file, which implements material-agnostic shading functionality in an efficient manner
- Added support for shadow bias for thin object transmission
- Added FrameSettings to control realtime planar reflection
- Added control for SRPBatcher on HDRP Asset
- Added an option to clear the shadow atlases in the debug menu
- Added a color visualization of the shadow atlas rescale in debug mode
- Added support for disabling SSR on materials
- Added intrinsic for XBone
- Added new light volume debugging tool
- Added a new SSR debug view mode
- Added translaction's scale invariance on DensityVolume
- Added multiple supported LitShadermode and per renderer choice in case of both Forward and Deferred supported
- Added custom specular occlusion mode to Lit Shader Graph Master node

### Fixed
- Fixed a normal bias issue with Stacklit (Was causing light leaking)
- Fixed camera preview outputing an error when both scene and game view where display and play and exit was call
- Fixed override debug mode not apply correctly on static GI
- Fixed issue where XRGraphicsConfig values set in the asset inspector GUI weren't propagating correctly (VR still disabled for now)
- Fixed issue with tangent that was using SurfaceGradient instead of regular normal decoding
- Fixed wrong error message display when switching to unsupported target like IOS
- Fixed an issue with ambient occlusion texture sometimes not being created properly causing broken rendering
- Shadow near plane is no longer limited at 0.1
- Fixed decal draw order on transparent material
- Fixed an issue where sometime the lookup texture used for GGX convolution was broken, causing broken rendering
- Fixed an issue where you wouldn't see any fog for certain pipeline/scene configurations
- Fixed an issue with volumetric lighting where the anisotropy value of 0 would not result in perfectly isotropic lighting
- Fixed shadow bias when the atlas is rescaled
- Fixed shadow cascade sampling outside of the atlas when cascade count is inferior to 4
- Fixed shadow filter width in deferred rendering not matching shader config
- Fixed stereo sampling of depth texture in MSAA DepthValues.shader
- Fixed box light UI which allowed negative and zero sizes, thus causing NaNs
- Fixed stereo rendering in HDRISky.shader (VR)
- Fixed normal blend and blend sphere influence for reflection probe
- Fixed distortion filtering (was point filtering, now trilinear)
- Fixed contact shadow for large distance
- Fixed depth pyramid debug view mode
- Fixed sphere shaped influence handles clamping in reflection probes
- Fixed reflection probes data migration for project created before using hdrp
- Fixed ambient occlusion for Lit Master Node when slot is connected

### Changed
- Use samplerunity_ShadowMask instead of samplerunity_samplerLightmap for shadow mask
- Allow to resize reflection probe gizmo's size
- Improve quality of screen space shadow
- Remove support of projection model for ScreenSpaceLighting (SSR always use HiZ and refraction always Proxy)
- Remove all the debug mode from SSR that are obsolete now
- Expose frameSettings and Capture settings for reflection and planar probe
- Update UI for reflection probe, planar probe, camera and HDRP Asset
- Implement proper linear blending for volumetric lighting via deep compositing as described in the paper "Deep Compositing Using Lie Algebras"
- Changed  planar mapping to match terrain convention (XZ instead of ZX)
- XRGraphicsConfig is no longer Read/Write. Instead, it's read-only. This improves consistency of XR behavior between the legacy render pipeline and SRP
- Change reflection probe data migration code (to update old reflection probe to new one)
- Updated gizmo for ReflectionProbes
- Updated UI and Gizmo of DensityVolume

## [4.0.0-preview] - 2018-09-28

### Added
- Added a new TerrainLit shader that supports rendering of Unity terrains.
- Added controls for linear fade at the boundary of density volumes
- Added new API to control decals without monobehaviour object
- Improve Decal Gizmo
- Implement Screen Space Reflections (SSR) (alpha version, highly experimental)
- Add an option to invert the fade parameter on a Density Volume
- Added a Fabric shader (experimental) handling cotton and silk
- Added support for MSAA in forward only for opaque only
- Implement smoothness fade for SSR
- Added support for AxF shader (X-rite format - require special AxF importer from Unity not part of HDRP)
- Added control for sundisc on directional light (hack)
- Added a new HD Lit Master node that implements Lit shader support for Shader Graph
- Added Micro shadowing support (hack)
- Added an event on HDAdditionalCameraData for custom rendering
- HDRP Shader Graph shaders now support 4-channel UVs.

### Fixed
- Fixed an issue where sometimes the deferred shadow texture would not be valid, causing wrong rendering.
- Stencil test during decals normal buffer update is now properly applied
- Decals corectly update normal buffer in forward
- Fixed a normalization problem in reflection probe face fading causing artefacts in some cases
- Fix multi-selection behavior of Density Volumes overwriting the albedo value
- Fixed support of depth texture for RenderTexture. HDRP now correctly output depth to user depth buffer if RenderTexture request it.
- Fixed multi-selection behavior of Density Volumes overwriting the albedo value
- Fixed support of depth for RenderTexture. HDRP now correctly output depth to user depth buffer if RenderTexture request it.
- Fixed support of Gizmo in game view in the editor
- Fixed gizmo for spot light type
- Fixed issue with TileViewDebug mode being inversed in gameview
- Fixed an issue with SAMPLE_TEXTURECUBE_SHADOW macro
- Fixed issue with color picker not display correctly when game and scene view are visible at the same time
- Fixed an issue with reflection probe face fading
- Fixed camera motion vectors shader and associated matrices to update correctly for single-pass double-wide stereo rendering
- Fixed light attenuation functions when range attenuation is disabled
- Fixed shadow component algorithm fixup not dirtying the scene, so changes can be saved to disk.
- Fixed some GC leaks for HDRP
- Fixed contact shadow not affected by shadow dimmer
- Fixed GGX that works correctly for the roughness value of 0 (mean specular highlgiht will disappeard for perfect mirror, we rely on maxSmoothness instead to always have a highlight even on mirror surface)
- Add stereo support to ShaderPassForward.hlsl. Forward rendering now seems passable in limited test scenes with camera-relative rendering disabled.
- Add stereo support to ProceduralSky.shader and OpaqueAtmosphericScattering.shader.
- Added CullingGroupManager to fix more GC.Alloc's in HDRP
- Fixed rendering when multiple cameras render into the same render texture

### Changed
- Changed the way depth & color pyramids are built to be faster and better quality, thus improving the look of distortion and refraction.
- Stabilize the dithered LOD transition mask with respect to the camera rotation.
- Avoid multiple depth buffer copies when decals are present
- Refactor code related to the RT handle system (No more normal buffer manager)
- Remove deferred directional shadow and move evaluation before lightloop
- Add a function GetNormalForShadowBias() that material need to implement to return the normal used for normal shadow biasing
- Remove Jimenez Subsurface scattering code (This code was disabled by default, now remove to ease maintenance)
- Change Decal API, decal contribution is now done in Material. Require update of material using decal
- Move a lot of files from CoreRP to HDRP/CoreRP. All moved files weren't used by Ligthweight pipeline. Long term they could move back to CoreRP after CoreRP become out of preview
- Updated camera inspector UI
- Updated decal gizmo
- Optimization: The objects that are rendered in the Motion Vector Pass are not rendered in the prepass anymore
- Removed setting shader inclue path via old API, use package shader include paths
- The default value of 'maxSmoothness' for punctual lights has been changed to 0.99
- Modified deferred compute and vert/frag shaders for first steps towards stereo support
- Moved material specific Shader Graph files into corresponding material folders.
- Hide environment lighting settings when enabling HDRP (Settings are control from sceneSettings)
- Update all shader includes to use absolute path (allow users to create material in their Asset folder)
- Done a reorganization of the files (Move ShaderPass to RenderPipeline folder, Move all shadow related files to Lighting/Shadow and others)
- Improved performance and quality of Screen Space Shadows

## [3.3.0-preview] - 2018-01-01

### Added
- Added an error message to say to use Metal or Vulkan when trying to use OpenGL API
- Added a new Fabric shader model that supports Silk and Cotton/Wool
- Added a new HDRP Lighting Debug mode to visualize Light Volumes for Point, Spot, Line, Rectangular and Reflection Probes
- Add support for reflection probe light layers
- Improve quality of anisotropic on IBL

### Fixed
- Fix an issue where the screen where darken when rendering camera preview
- Fix display correct target platform when showing message to inform user that a platform is not supported
- Remove workaround for metal and vulkan in normal buffer encoding/decoding
- Fixed an issue with color picker not working in forward
- Fixed an issue where reseting HDLight do not reset all of its parameters
- Fixed shader compile warning in DebugLightVolumes.shader

### Changed
- Changed default reflection probe to be 256x256x6 and array size to be 64
- Removed dependence on the NdotL for thickness evaluation for translucency (based on artist's input)
- Increased the precision when comparing Planar or HD reflection probe volumes
- Remove various GC alloc in C#. Slightly better performance

## [3.2.0-preview] - 2018-01-01

### Added
- Added a luminance meter in the debug menu
- Added support of Light, reflection probe, emissive material, volume settings related to lighting to Lighting explorer
- Added support for 16bit shadows

### Fixed
- Fix issue with package upgrading (HDRP resources asset is now versionned to worarkound package manager limitation)
- Fix HDReflectionProbe offset displayed in gizmo different than what is affected.
- Fix decals getting into a state where they could not be removed or disabled.
- Fix lux meter mode - The lux meter isn't affected by the sky anymore
- Fix area light size reset when multi-selected
- Fix filter pass number in HDUtils.BlitQuad
- Fix Lux meter mode that was applying SSS
- Fix planar reflections that were not working with tile/cluster (olbique matrix)
- Fix debug menu at runtime not working after nested prefab PR come to trunk
- Fix scrolling issue in density volume

### Changed
- Shader code refactor: Split MaterialUtilities file in two parts BuiltinUtilities (independent of FragInputs) and MaterialUtilities (Dependent of FragInputs)
- Change screen space shadow rendertarget format from ARGB32 to RG16

## [3.1.0-preview] - 2018-01-01

### Added
- Decal now support per channel selection mask. There is now two mode. One with BaseColor, Normal and Smoothness and another one more expensive with BaseColor, Normal, Smoothness, Metal and AO. Control is on HDRP Asset. This may require to launch an update script for old scene: 'Edit/Render Pipeline/Single step upgrade script/Upgrade all DecalMaterial MaskBlendMode'.
- Decal now supports depth bias for decal mesh, to prevent z-fighting
- Decal material now supports draw order for decal projectors
- Added LightLayers support (Base on mask from renderers name RenderingLayers and mask from light name LightLayers - if they match, the light apply) - cost an extra GBuffer in deferred (more bandwidth)
- When LightLayers is enabled, the AmbientOclusion is store in the GBuffer in deferred path allowing to avoid double occlusion with SSAO. In forward the double occlusion is now always avoided.
- Added the possibility to add an override transform on the camera for volume interpolation
- Added desired lux intensity and auto multiplier for HDRI sky
- Added an option to disable light by type in the debug menu
- Added gradient sky
- Split EmissiveColor and bakeDiffuseLighting in forward avoiding the emissiveColor to be affect by SSAO
- Added a volume to control indirect light intensity
- Added EV 100 intensity unit for area lights
- Added support for RendererPriority on Renderer. This allow to control order of transparent rendering manually. HDRP have now two stage of sorting for transparent in addition to bact to front. Material have a priority then Renderer have a priority.
- Add Coupling of (HD)Camera and HDAdditionalCameraData for reset and remove in inspector contextual menu of Camera
- Add Coupling of (HD)ReflectionProbe and HDAdditionalReflectionData for reset and remove in inspector contextual menu of ReflectoinProbe
- Add macro to forbid unity_ObjectToWorld/unity_WorldToObject to be use as it doesn't handle camera relative rendering
- Add opacity control on contact shadow

### Fixed
- Fixed an issue with PreIntegratedFGD texture being sometimes destroyed and not regenerated causing rendering to break
- PostProcess input buffers are not copied anymore on PC if the viewport size matches the final render target size
- Fixed an issue when manipulating a lot of decals, it was displaying a lot of errors in the inspector
- Fixed capture material with reflection probe
- Refactored Constant Buffers to avoid hitting the maximum number of bound CBs in some cases.
- Fixed the light range affecting the transform scale when changed.
- Snap to grid now works for Decal projector resizing.
- Added a warning for 128x128 cookie texture without mipmaps
- Replace the sampler used for density volumes for correct wrap mode handling

### Changed
- Move Render Pipeline Debug "Windows from Windows->General-> Render Pipeline debug windows" to "Windows from Windows->Analysis-> Render Pipeline debug windows"
- Update detail map formula for smoothness and albedo, goal it to bright and dark perceptually and scale factor is use to control gradient speed
- Refactor the Upgrade material system. Now a material can be update from older version at any time. Call Edit/Render Pipeline/Upgrade all Materials to newer version
- Change name EnableDBuffer to EnableDecals at several place (shader, hdrp asset...), this require a call to Edit/Render Pipeline/Upgrade all Materials to newer version to have up to date material.
- Refactor shader code: BakeLightingData structure have been replace by BuiltinData. Lot of shader code have been remove/change.
- Refactor shader code: All GBuffer are now handled by the deferred material. Mean ShadowMask and LightLayers are control by lit material in lit.hlsl and not outside anymore. Lot of shader code have been remove/change.
- Refactor shader code: Rename GetBakedDiffuseLighting to ModifyBakedDiffuseLighting. This function now handle lighting model for transmission too. Lux meter debug mode is factor outisde.
- Refactor shader code: GetBakedDiffuseLighting is not call anymore in GBuffer or forward pass, including the ConvertSurfaceDataToBSDFData and GetPreLightData, this is done in ModifyBakedDiffuseLighting now
- Refactor shader code: Added a backBakeDiffuseLighting to BuiltinData to handle lighting for transmission
- Refactor shader code: Material must now call InitBuiltinData (Init all to zero + init bakeDiffuseLighting and backBakeDiffuseLighting ) and PostInitBuiltinData

## [3.0.0-preview] - 2018-01-01

### Fixed
- Fixed an issue with distortion that was using previous frame instead of current frame
- Fixed an issue where disabled light where not upgrade correctly to the new physical light unit system introduce in 2.0.5-preview

### Changed
- Update assembly definitions to output assemblies that match Unity naming convention (Unity.*).

## [2.0.5-preview] - 2018-01-01

### Added
- Add option supportDitheringCrossFade on HDRP Asset to allow to remove shader variant during player build if needed
- Add contact shadows for punctual lights (in additional shadow settings), only one light is allowed to cast contact shadows at the same time and so at each frame a dominant light is choosed among all light with contact shadows enabled.
- Add PCSS shadow filter support (from SRP Core)
- Exposed shadow budget parameters in HDRP asset
- Add an option to generate an emissive mesh for area lights (currently rectangle light only). The mesh fits the size, intensity and color of the light.
- Add an option to the HDRP asset to increase the resolution of volumetric lighting.
- Add additional ligth unit support for punctual light (Lumens, Candela) and area lights (Lumens, Luminance)
- Add dedicated Gizmo for the box Influence volume of HDReflectionProbe / PlanarReflectionProbe

### Changed
- Re-enable shadow mask mode in debug view
- SSS and Transmission code have been refactored to be able to share it between various material. Guidelines are in SubsurfaceScattering.hlsl
- Change code in area light with LTC for Lit shader. Magnitude is now take from FGD texture instead of a separate texture
- Improve camera relative rendering: We now apply camera translation on the model matrix, so before the TransformObjectToWorld(). Note: unity_WorldToObject and unity_ObjectToWorld must never be used directly.
- Rename positionWS to positionRWS (Camera relative world position) at a lot of places (mainly in interpolator and FragInputs). In case of custom shader user will be required to update their code.
- Rename positionWS, capturePositionWS, proxyPositionWS, influencePositionWS to positionRWS, capturePositionRWS, proxyPositionRWS, influencePositionRWS (Camera relative world position) in LightDefinition struct.
- Improve the quality of trilinear filtering of density volume textures.
- Improve UI for HDReflectionProbe / PlanarReflectionProbe

### Fixed
- Fixed a shader preprocessor issue when compiling DebugViewMaterialGBuffer.shader against Metal target
- Added a temporary workaround to Lit.hlsl to avoid broken lighting code with Metal/AMD
- Fixed issue when using more than one volume texture mask with density volumes.
- Fixed an error which prevented volumetric lighting from working if no density volumes with 3D textures were present.
- Fix contact shadows applied on transmission
- Fix issue with forward opaque lit shader variant being removed by the shader preprocessor
- Fixed compilation errors on Nintendo Switch (limited XRSetting support).
- Fixed apply range attenuation option on punctual light
- Fixed issue with color temperature not take correctly into account with static lighting
- Don't display fog when diffuse lighting, specular lighting, or lux meter debug mode are enabled.

## [2.0.4-preview] - 2018-01-01

### Fixed
- Fix issue when disabling rough refraction and building a player. Was causing a crash.

## [2.0.3-preview] - 2018-01-01

### Added
- Increased debug color picker limit up to 260k lux

## [2.0.2-preview] - 2018-01-01

### Added
- Add Light -> Planar Reflection Probe command
- Added a false color mode in rendering debug
- Add support for mesh decals
- Add flag to disable projector decals on transparent geometry to save performance and decal texture atlas space
- Add ability to use decal diffuse map as mask only
- Add visualize all shadow masks in lighting debug
- Add export of normal and roughness buffer for forwardOnly and when in supportOnlyForward mode for forward
- Provide a define in lit.hlsl (FORWARD_MATERIAL_READ_FROM_WRITTEN_NORMAL_BUFFER) when output buffer normal is used to read the normal and roughness instead of caclulating it (can save performance, but lower quality due to compression)
- Add color swatch to decal material

### Changed
- Change Render -> Planar Reflection creation to 3D Object -> Mirror
- Change "Enable Reflector" name on SpotLight to "Angle Affect Intensity"
- Change prototype of BSDFData ConvertSurfaceDataToBSDFData(SurfaceData surfaceData) to BSDFData ConvertSurfaceDataToBSDFData(uint2 positionSS, SurfaceData surfaceData)

### Fixed
- Fix issue with StackLit in deferred mode with deferredDirectionalShadow due to GBuffer not being cleared. Gbuffer is still not clear and issue was fix with the new Output of normal buffer.
- Fixed an issue where interpolation volumes were not updated correctly for reflection captures.
- Fixed an exception in Light Loop settings UI

## [2.0.1-preview] - 2018-01-01

### Added
- Add stripper of shader variant when building a player. Save shader compile time.
- Disable per-object culling that was executed in C++ in HD whereas it was not used (Optimization)
- Enable texture streaming debugging (was not working before 2018.2)
- Added Screen Space Reflection with Proxy Projection Model
- Support correctly scene selection for alpha tested object
- Add per light shadow mask mode control (i.e shadow mask distance and shadow mask). It use the option NonLightmappedOnly
- Add geometric filtering to Lit shader (allow to reduce specular aliasing)
- Add shortcut to create DensityVolume and PlanarReflection in hierarchy
- Add a DefaultHDMirrorMaterial material for PlanarReflection
- Added a script to be able to upgrade material to newer version of HDRP
- Removed useless duplication of ForwardError passes.
- Add option to not compile any DEBUG_DISPLAY shader in the player (Faster build) call Support Runtime Debug display

### Changed
- Changed SupportForwardOnly to SupportOnlyForward in render pipeline settings
- Changed versioning variable name in HDAdditionalXXXData from m_version to version
- Create unique name when creating a game object in the rendering menu (i.e Density Volume(2))
- Re-organize various files and folder location to clean the repository
- Change Debug windows name and location. Now located at:  Windows -> General -> Render Pipeline Debug

### Removed
- Removed GlobalLightLoopSettings.maxPlanarReflectionProbes and instead use value of GlobalLightLoopSettings.planarReflectionProbeCacheSize
- Remove EmissiveIntensity parameter and change EmissiveColor to be HDR (Matching Builtin Unity behavior) - Data need to be updated - Launch Edit -> Single Step Upgrade Script -> Upgrade all Materials emissionColor

### Fixed
- Fix issue with LOD transition and instancing
- Fix discrepency between object motion vector and camera motion vector
- Fix issue with spot and dir light gizmo axis not highlighted correctly
- Fix potential crash while register debug windows inputs at startup
- Fix warning when creating Planar reflection
- Fix specular lighting debug mode (was rendering black)
- Allow projector decal with null material to allow to configure decal when HDRP is not set
- Decal atlas texture offset/scale is updated after allocations (used to be before so it was using date from previous frame)

## [0.0.0-preview] - 2018-01-01

### Added
- Configure the VolumetricLightingSystem code path to be on by default
- Trigger a build exception when trying to build an unsupported platform
- Introduce the VolumetricLightingController component, which can (and should) be placed on the camera, and allows one to control the near and the far plane of the V-Buffer (volumetric "froxel" buffer) along with the depth distribution (from logarithmic to linear)
- Add 3D texture support for DensityVolumes
- Add a better mapping of roughness to mipmap for planar reflection
- The VolumetricLightingSystem now uses RTHandles, which allows to save memory by sharing buffers between different cameras (history buffers are not shared), and reduce reallocation frequency by reallocating buffers only if the rendering resolution increases (and suballocating within existing buffers if the rendering resolution decreases)
- Add a Volumetric Dimmer slider to lights to control the intensity of the scattered volumetric lighting
- Add UV tiling and offset support for decals.
- Add mipmapping support for volume 3D mask textures

### Changed
- Default number of planar reflection change from 4 to 2
- Rename _MainDepthTexture to _CameraDepthTexture
- The VolumetricLightingController has been moved to the Interpolation Volume framework and now functions similarly to the VolumetricFog settings
- Update of UI of cookie, CubeCookie, Reflection probe and planar reflection probe to combo box
- Allow enabling/disabling shadows for area lights when they are set to baked.
- Hide applyRangeAttenuation and FadeDistance for directional shadow as they are not used

### Removed
- Remove Resource folder of PreIntegratedFGD and add the resource to RenderPipeline Asset

### Fixed
- Fix ConvertPhysicalLightIntensityToLightIntensity() function used when creating light from script to match HDLightEditor behavior
- Fix numerical issues with the default value of mean free path of volumetric fog
- Fix the bug preventing decals from coexisting with density volumes
- Fix issue with alpha tested geometry using planar/triplanar mapping not render correctly or flickering (due to being wrongly alpha tested in depth prepass)
- Fix meta pass with triplanar (was not handling correctly the normal)
- Fix preview when a planar reflection is present
- Fix Camera preview, it is now a Preview cameraType (was a SceneView)
- Fix handling unknown GPUShadowTypes in the shadow manager.
- Fix area light shapes sent as point lights to the baking backends when they are set to baked.
- Fix unnecessary division by PI for baked area lights.
- Fix line lights sent to the lightmappers. The backends don't support this light type.
- Fix issue with shadow mask framesettings not correctly taken into account when shadow mask is enabled for lighting.
- Fix directional light and shadow mask transition, they are now matching making smooth transition
- Fix banding issues caused by high intensity volumetric lighting
- Fix the debug window being emptied on SRP asset reload
- Fix issue with debug mode not correctly clearing the GBuffer in editor after a resize
- Fix issue with ResetMaterialKeyword not resetting correctly ToggleOff/Roggle Keyword
- Fix issue with motion vector not render correctly if there is no depth prepass in deferred

## [0.0.0-preview] - 2018-01-01

### Added
- Screen Space Refraction projection model (Proxy raycasting, HiZ raymarching)
- Screen Space Refraction settings as volume component
- Added buffered frame history per camera
- Port Global Density Volumes to the Interpolation Volume System.
- Optimize ImportanceSampleLambert() to not require the tangent frame.
- Generalize SampleVBuffer() to handle different sampling and reconstruction methods.
- Improve the quality of volumetric lighting reprojection.
- Optimize Morton Order code in the Subsurface Scattering pass.
- Planar Reflection Probe support roughness (gaussian convolution of captured probe)
- Use an atlas instead of a texture array for cluster transparent decals
- Add a debug view to visualize the decal atlas
- Only store decal textures to atlas if decal is visible, debounce out of memory decal atlas warning.
- Add manipulator gizmo on decal to improve authoring workflow
- Add a minimal StackLit material (work in progress, this version can be used as template to add new material)

### Changed
- EnableShadowMask in FrameSettings (But shadowMaskSupport still disable by default)
- Forced Planar Probe update modes to (Realtime, Every Update, Mirror Camera)
- Screen Space Refraction proxy model uses the proxy of the first environment light (Reflection probe/Planar probe) or the sky
- Moved RTHandle static methods to RTHandles
- Renamed RTHandle to RTHandleSystem.RTHandle
- Move code for PreIntegratedFDG (Lit.shader) into its dedicated folder to be share with other material
- Move code for LTCArea (Lit.shader) into its dedicated folder to be share with other material

### Removed
- Removed Planar Probe mirror plane position and normal fields in inspector, always display mirror plane and normal gizmos

### Fixed
- Fix fog flags in scene view is now taken into account
- Fix sky in preview windows that were disappearing after a load of a new level
- Fix numerical issues in IntersectRayAABB().
- Fix alpha blending of volumetric lighting with transparent objects.
- Fix the near plane of the V-Buffer causing out-of-bounds look-ups in the clustered data structure.
- Depth and color pyramid are properly computed and sampled when the camera renders inside a viewport of a RTHandle.
- Fix decal atlas debug view to work correctly when shadow atlas view is also enabled
- Fix TransparentSSR with non-rendergraph.
- Fix shader compilation warning on SSR compute shader.<|MERGE_RESOLUTION|>--- conflicted
+++ resolved
@@ -486,13 +486,9 @@
 - Added a physically based option in DoF volume.
 - Added API to check if a Camera, Light or ReflectionProbe is compatible with HDRP.
 - Added path tracing test scene for normal mapping.
-<<<<<<< HEAD
-- Added functionality to change the background color of previews.
-=======
 - Added missing API documentation.
 - Remove CloudLayer
 - Added quad overdraw and vertex density debug modes.
->>>>>>> b649f8f4
 
 ### Fixed
 - fix when saved HDWizard window tab index out of range (1260273)
