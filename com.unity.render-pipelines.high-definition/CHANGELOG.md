--- conflicted
+++ resolved
@@ -50,9 +50,6 @@
 - Fixed performance issue with ShaderGraph and Alpha Test
 - Fixed error when increasing the maximum planar reflection limit (case 1306530).
 - Fixed alpha output in debug view and AOVs when using shadow matte (case 1311830).
-<<<<<<< HEAD
-- Display a warning help box when decal atlas is out of size.
-=======
 - Fixed an issue with transparent meshes writing their depths and recursive rendering (case 1314409).
 - Fixed issue with compositor custom pass hooks added/removed repeatedly (case 1315971).
 - Fixed: SSR with transparent (case 1311088)
@@ -61,7 +58,6 @@
 - Fixed loss of persistency of ratio between pivot position and size when sliding by 0 in DecalProjector inspector (case 1308338)
 - Fixed nullref when adding a volume component in a Volume profile asset (case 1317156).
 - Fixed decal normal for double sided materials (case 1312065).
->>>>>>> e350783e
 
 ### Changed
 - Changed Window/Render Pipeline/HD Render Pipeline Wizard to Window/Rendering/HDRP Wizard
@@ -94,6 +90,7 @@
 - Improved shadow cascade GUI drawing with pixel perfect, hover and focus functionalities.
 - Improving the screen space global illumination.
 - Moving MaterialHeaderScopes to Core
+- Display a warning help box when decal atlas is out of size.
 
 ## [11.0.0] - 2020-10-21
 
