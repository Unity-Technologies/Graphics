--- conflicted
+++ resolved
@@ -54,11 +54,8 @@
 - Fixed issue when null parameters in a volume component would spam null reference errors. Produce a warning instead.
 - Fix volument component creation via script.
 - Fixed GC allocs in render graph.
-<<<<<<< HEAD
+- Fixed scene picking passes.
 - Fixed broken ray tracing light cluster full screen debug.
-=======
-- Fixed scene picking passes.
->>>>>>> 8a953a05
 
 ### Changed
 - Combined occlusion meshes into one to reduce draw calls and state changes with XR single-pass.
