--- conflicted
+++ resolved
@@ -37,15 +37,12 @@
 - Fixed enums UI for the shadergraph nodes.
 - Fixed ShaderGraph stack blocks appearing when opening the settings in Hair and Eye ShaderGraphs.
 - Fixed white screen when undoing in the editor.
-<<<<<<< HEAD
-- Fixed affects AO for deacl materials.
-=======
 - Fixed display of LOD Bias and maximum level in frame settings when using Quality Levels
 - Fixed an issue when trying to open a look dev env library when Look Dev is not supported.
 - Fixed shader graph not supporting indirectdxr multibounce (case 1294694).
 - Fixed the planar depth texture not being properly created and rendered to (case 1299617).
 - Fixed C# 8 compilation issue with turning on nullable checks (case 1300167)
->>>>>>> 4e4bbcc7
+- Fixed affects AO for deacl materials.
 
 ### Changed
 - Removed the material pass probe volumes evaluation mode.
