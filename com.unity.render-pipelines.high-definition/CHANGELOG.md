--- conflicted
+++ resolved
@@ -96,13 +96,10 @@
 - Added support for hair for ray tracing effects.
 - Added support for alpha to coverage for HDRP shaders and shader graph
 - Added support for Quality Levels to Subsurface Scattering.
-<<<<<<< HEAD
-- Added an info box to warn about depth test artifacts when rendering object twice in custom passes with MSAA.
-=======
 - Added option to disable XR rendering on the camera settings.
 - Added support for specular AA from geometric curvature in AxF
 - Added support for baked AO (no input for now) in AxF
->>>>>>> e82cc10f
+- Added an info box to warn about depth test artifacts when rendering object twice in custom passes with MSAA.
 
 ### Fixed
 - Fix when rescale probe all direction below zero (1219246)
