--- conflicted
+++ resolved
@@ -11,12 +11,9 @@
 
 ### Fixed
 - Fixed probe volumes debug views.
-<<<<<<< HEAD
-- Fixed issue with saving some quality settings in volume overrides  (case 1293747)
-=======
 - Fixed lookdev movement.
 - Fixed volume component tooltips using the same parameter name.
->>>>>>> 0120a0f3
+- Fixed issue with saving some quality settings in volume overrides  (case 1293747)
 
 ### Changed
 - Removed the material pass probe volumes evaluation mode.
