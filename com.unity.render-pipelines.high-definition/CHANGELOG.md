--- conflicted
+++ resolved
@@ -38,14 +38,11 @@
 - Fixed issue with TAA and no motion vectors.
 - Fixed the stripping not working the terrain alphatest feature required for terrain holes (case 1205902).
 - Fixing exceptions in the console when putting the SSGI in low quality mode (render graph).
-<<<<<<< HEAD
-- Fixed issue where Default Volume Profile Asset change in project settings was not added to the undo stack (case 1285268).
-=======
 - Fixed NullRef Exception when decals are in the scene, no asset is set and HDRP wizard is run.
 - Fixed nan when a decal affects normals.
 - Fixed issue with TAA causing bleeding of a view into another when multiple views are visible.
 - Fix an issue that caused issues of usability of editor if a very high resolution is set by mistake and then reverted back to a smaller resolution.
->>>>>>> 4c5a41f5
+- Fixed issue where Default Volume Profile Asset change in project settings was not added to the undo stack (case 1285268).
 
 ### Changed
 - Combined occlusion meshes into one to reduce draw calls and state changes with XR single-pass.
