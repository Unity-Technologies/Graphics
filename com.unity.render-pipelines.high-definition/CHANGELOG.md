--- conflicted
+++ resolved
@@ -22,14 +22,11 @@
 - Fixes some labels being clipped in the Render Graph Viewer
 - Fixed issue when decal projector material is none.
 - Fixed the sampling of the normal buffer in the the forward transparent pass.
-<<<<<<< HEAD
-- Fixed issues with camera management in the graphics compositor (cases 1292548, 1292549).
-=======
 - Fixed bloom prefiltering tooltip.
 - Fixed NullReferenceException when loading multipel scene async
 - Fixed missing alpha blend state properties in Axf shader and update default stencil properties
 - Fixed normal buffer not bound to custom pass anymore.
->>>>>>> 29e7594f
+- Fixed issues with camera management in the graphics compositor (cases 1292548, 1292549).
 
 ## [10.2.0] - 2020-10-19
 
