# Changelog
All notable changes to this package will be documented in this file.

The format is based on [Keep a Changelog](http://keepachangelog.com/en/1.0.0/)
and this project adheres to [Semantic Versioning](http://semver.org/spec/v2.0.0.html).

## [Unreleased]

### Added
- Ray tracing support for VR single-pass
- Added sharpen filter shader parameter and UI for TemporalAA to control image quality instead of hardcoded value
- Added frame settings option for custom post process and custom passes as well as custom color buffer format option.
- Add check in wizard on SRP Batcher enabled.
- Added default implementations of OnPreprocessMaterialDescription for FBX, Obj, Sketchup and 3DS file formats.
- Added custom pass fade radius
- Added after post process injection point for custom passes
- Added basic alpha compositing support - Alpha is available afterpostprocess when using FP16 buffer format.
- Added falloff distance on Reflection Probe and Planar Reflection Probe
- Added Backplate projection from the HDRISky
- Added Shadow Matte in UnlitMasterNode, which only received shadow without lighting
- Added hability to name LightLayers in HDRenderPipelineAsset
- Added a range compression factor for Reflection Probe and Planar Reflection Probe to avoid saturation of colors.
- Added path tracing support for directional, point and spot lights, as well as emission from Lit and Unlit.
- Added non temporal version of SSAO.
- Added more detailed ray tracing stats in the debug window
- Added Disc area light (bake only)
- Added a warning in the material UI to prevent transparent + subsurface-scattering combination.
- Added XR single-pass setting into HDRP asset
- Added a penumbra tint option for lights
- Added support for depth copy with XR SDK
- Added debug setting to Render Pipeline Debug Window to list the active XR views
- Added an option to filter the result of the volumetric lighting (off by default).
- Added a transmission multiplier for directional lights
- Added XR single-pass test mode to Render Pipeline Debug Window
- Added debug setting to Render Pipeline Window to list the active XR views
- Added a new refraction mode for the Lit shader (thin). Which is a box refraction with small thickness values
- Added the code to support Barn Doors for Area Lights based on a shaderconfig option.
- Added HDRPCameraBinder property binder for Visual Effect Graph
- Added "Celestial Body" controls to the Directional Light
- Added new parameters to the Physically Based Sky
- Added Reflections to the DXR Wizard
- Added the possibility to have ray traced colored and semi-transparent shadows on directional lights.
- Added a check in the custom post process template to throw an error if the default shader is not found.
- Exposed the debug overlay ratio in the debug menu.
- Added a separate frame settings for tonemapping alongside color grading.
- Added the receive fog option in the material UI for ShaderGraphs.
- Added a public virtual bool in the custom post processes API to specify if a post processes should be executed in the scene view.
- Added a menu option that checks scene issues with ray tracing. Also removed the previously existing warning at runtime.
- Added Contrast Adaptive Sharpen (CAS) Upscaling effect.
- Added APIs to update probe settings at runtime.
- Added documentation for the rayTracingSupported method in HDRP
- Added user-selectable format for the post processing passes.
- Added support for alpha channel in some post-processing passes (DoF, TAA, Uber).
- Added warnings in FrameSettings inspector when using DXR and atempting to use Asynchronous Execution.
- Exposed Stencil bits that can be used by the user.
- Added history rejection based on velocity of intersected objects for directional, point and spot lights.
- Added a affectsVolumetric field to the HDAdditionalLightData API to know if light affects volumetric fog.
- Add OS and Hardware check in the Wizard fixes for DXR.
- Added option to exclude camera motion from motion blur.
- Added semi-transparent shadows for point and spot lights.
- Added support for semi-transparent shadow for unlit shader and unlit shader graph.
- Added the alpha clip enabled toggle to the material UI for all HDRP shader graphs.
- Added Material Samples to explain how to use the lit shader features
- Added an initial implementation of ray traced sub surface scattering
- Added AssetPostprocessors and Shadergraphs to handle Arnold Standard Surface and 3DsMax Physical material import from FBX.
- Added support for Smoothness Fade start work when enabling ray traced reflections.
- Added Contact shadow, Micro shadows and Screen space refraction API documentation.
- Added script documentation for SSR, SSAO (ray tracing), GI, Light Cluster, RayTracingSettings, Ray Counters, etc.
- Added path tracing support for refraction and internal reflections.
- Added support for Thin Refraction Model and Lit's Clear Coat in Path Tracing.
- Added the Tint parameter to Sky Colored Fog.
- Added of Screen Space Reflections for Transparent materials
- Added a fallback for ray traced area light shadows in case the material is forward or the lit mode is forward.
- Added a new debug mode for light layers.
- Added an "enable" toggle to the SSR volume component.
- Added support for anisotropic specular lobes in path tracing.
- Added support for alpha clipping in path tracing.
- Added support for light cookies in path tracing.
- Added support for transparent shadows in path tracing.
- Added support for iridescence in path tracing.
- Added support for background color in path tracing.
- Added a path tracing test to the test suite.
- Added a warning and workaround instructions that appear when you enable XR single-pass after the first frame with the XR SDK.
- Added the exposure sliders to the planar reflection probe preview
- Added support for subsurface scattering in path tracing.
- Added a new mode that improves the filtering of ray traced shadows (directional, point and spot) based on the distance to the occluder.
- Added support of cookie baking and add support on Disc light.
- Added support for fog attenuation in path tracing.
- Added a new debug panel for volumes
- Added XR setting to control camera jitter for temporal effects
- Added an error message in the DrawRenderers custom pass when rendering opaque objects with an HDRP asset in DeferredOnly mode.
- Added API to enable proper recording of path traced scenes (with the Unity recorder or other tools).
- Added support for fog in Recursive rendering, ray traced reflections and ray traced indirect diffuse.
- Added an alpha blend option for recursive rendering
- Added support for stack lit for ray tracing effects.
- Added support for hair for ray tracing effects.
- Added support for alpha to coverage for HDRP shaders and shader graph
- Added support for Quality Levels to Subsurface Scattering.
- Added option to disable XR rendering on the camera settings.
- Added support for specular AA from geometric curvature in AxF
- Added support for baked AO (no input for now) in AxF
- Added an info box to warn about depth test artifacts when rendering object twice in custom passes with MSAA.
- Added a frame setting for alpha to mask.
- Added support for custom passes in the AOV API
- Added Light decomposition lighting debugging modes and support in AOV
- Added exposure compensation to Fixed exposure mode
- Added support for rasterized area light shadows in StackLit
- Added support for texture-weighted automatic exposure
- Added support for POM for emissive map
- Added alpha channel support in motion blur pass.
- Added the HDRP Compositor Tool (in Preview).
- Added a ray tracing mode option in the HDRP asset that allows to override and shader stripping.
- Added support for arbitrary resolution scaling of Volumetric Lighting to the Fog volume component.
- Added range attenuation for box-shaped spotlights.
- Added scenes for hair and fabric and decals with material samples
- Added fabric materials and textures
- Added information for fabric materials in fabric scene
- Added a DisplayInfo attribute to specify a name override and a display order for Volume Component fields (used only in default inspector for now).
- Added Min distance to contact shadows.
- Added support for Depth of Field in path tracing (by sampling the lens aperture).
- Added an API in HDRP to override the camera within the rendering of a frame (mainly for custom pass).
- Added a function (HDRenderPipeline.ResetRTHandleReferenceSize) to reset the reference size of RTHandle systems.
- Added support for AxF measurements importing into texture resources tilings.
- Added Layer parameter on Area Light to modify Layer of generated Emissive Mesh
- Added a flow map parameter to HDRI Sky
- Implemented ray traced reflections for transparent objects.
- Add a new parameter to control reflections in recursive rendering.
- Added an initial version of SSGI.
- Added back-compatibility with builtin stereo matrices.
- Added CustomPassUtils API to simplify Blur, Copy and DrawRenderers custom passes.
- Added Histogram guided automatic exposure.
- Added few exposure debug modes.
<<<<<<< HEAD
- Added custom target mid grey for auto exposure.
=======
- Added support for multiple path-traced views at once (e.g., scene and game views).
>>>>>>> 4f9d66e6

### Fixed
- Fix when rescale probe all direction below zero (1219246)
- Update documentation of HDRISky-Backplate, precise how to have Ambient Occlusion on the Backplate
- Sorting, undo, labels, layout in the Lighting Explorer.
- Fixed sky settings and materials in Shader Graph Samples package
- Fix/workaround a probable graphics driver bug in the GTAO shader.
- Fixed Hair and PBR shader graphs double sided modes
- Fixed an issue where updating an HDRP asset in the Quality setting panel would not recreate the pipeline.
- Fixed issue with point lights being considered even when occupying less than a pixel on screen (case 1183196)
- Fix a potential NaN source with iridescence (case 1183216)
- Fixed issue of spotlight breaking when minimizing the cone angle via the gizmo (case 1178279)
- Fixed issue that caused decals not to modify the roughness in the normal buffer, causing SSR to not behave correctly (case 1178336)
- Fixed lit transparent refraction with XR single-pass rendering
- Removed extra jitter for TemporalAA in VR
- Fixed ShaderGraph time in main preview
- Fixed issue on some UI elements in HDRP asset not expanding when clicking the arrow (case 1178369)
- Fixed alpha blending in custom post process
- Fixed the modification of the _AlphaCutoff property in the material UI when exposed with a ShaderGraph parameter.
- Fixed HDRP test `1218_Lit_DiffusionProfiles` on Vulkan.
- Fixed an issue where building a player in non-dev mode would generate render target error logs every frame
- Fixed crash when upgrading version of HDRP
- Fixed rendering issues with material previews
- Fixed NPE when using light module in Shuriken particle systems (1173348).
- Refresh cached shadow on editor changes
- Fixed light supported units caching (1182266)
- Fixed an issue where SSAO (that needs temporal reprojection) was still being rendered when Motion Vectors were not available (case 1184998)
- Fixed a nullref when modifying the height parameters inside the layered lit shader UI.
- Fixed Decal gizmo that become white after exiting play mode
- Fixed Decal pivot position to behave like a spotlight
- Fixed an issue where using the LightingOverrideMask would break sky reflection for regular cameras
- Fix DebugMenu FrameSettingsHistory persistency on close
- Fix DensityVolume, ReflectionProbe aned PlanarReflectionProbe advancedControl display
- Fix DXR scene serialization in wizard
- Fixed an issue where Previews would reallocate History Buffers every frame
- Fixed the SetLightLayer function in HDAdditionalLightData setting the wrong light layer
- Fix error first time a preview is created for planar
- Fixed an issue where SSR would use an incorrect roughness value on ForwardOnly (StackLit, AxF, Fabric, etc.) materials when the pipeline is configured to also allow deferred Lit.
- Fixed issues with light explorer (cases 1183468, 1183269)
- Fix dot colors in LayeredLit material inspector
- Fix undo not resetting all value when undoing the material affectation in LayerLit material
- Fix for issue that caused gizmos to render in render textures (case 1174395)
- Fixed the light emissive mesh not updated when the light was disabled/enabled
- Fixed light and shadow layer sync when setting the HDAdditionalLightData.lightlayersMask property
- Fixed a nullref when a custom post process component that was in the HDRP PP list is removed from the project
- Fixed issue that prevented decals from modifying specular occlusion (case 1178272).
- Fixed exposure of volumetric reprojection
- Fixed multi selection support for Scalable Settings in lights
- Fixed font shaders in test projects for VR by using a Shader Graph version
- Fixed refresh of baked cubemap by incrementing updateCount at the end of the bake (case 1158677).
- Fixed issue with rectangular area light when seen from the back
- Fixed decals not affecting lightmap/lightprobe
- Fixed zBufferParams with XR single-pass rendering
- Fixed moving objects not rendered in custom passes
- Fixed abstract classes listed in the + menu of the custom pass list
- Fixed custom pass that was rendered in previews
- Fixed precision error in zero value normals when applying decals (case 1181639)
- Fixed issue that triggered No Scene Lighting view in game view as well (case 1156102)
- Assign default volume profile when creating a new HDRP Asset
- Fixed fov to 0 in planar probe breaking the projection matrix (case 1182014)
- Fixed bugs with shadow caching
- Reassign the same camera for a realtime probe face render request to have appropriate history buffer during realtime probe rendering.
- Fixed issue causing wrong shading when normal map mode is Object space, no normal map is set, but a detail map is present (case 1143352)
- Fixed issue with decal and htile optimization
- Fixed TerrainLit shader compilation error regarding `_Control0_TexelSize` redefinition (case 1178480).
- Fixed warning about duplicate HDRuntimeReflectionSystem when configuring play mode without domain reload.
- Fixed an editor crash when multiple decal projectors were selected and some had null material
- Added all relevant fix actions to FixAll button in Wizard
- Moved FixAll button on top of the Wizard
- Fixed an issue where fog color was not pre-exposed correctly
- Fix priority order when custom passes are overlapping
- Fix cleanup not called when the custom pass GameObject is destroyed
- Replaced most instances of GraphicsSettings.renderPipelineAsset by GraphicsSettings.currentRenderPipeline. This should fix some parameters not working on Quality Settings overrides.
- Fixed an issue with Realtime GI not working on upgraded projects.
- Fixed issue with screen space shadows fallback texture was not set as a texture array.
- Fixed Pyramid Lights bounding box
- Fixed terrain heightmap default/null values and epsilons
- Fixed custom post-processing effects breaking when an abstract class inherited from `CustomPostProcessVolumeComponent`
- Fixed XR single-pass rendering in Editor by using ShaderConfig.s_XrMaxViews to allocate matrix array
- Multiple different skies rendered at the same time by different cameras are now handled correctly without flickering
- Fixed flickering issue happening when different volumes have shadow settings and multiple cameras are present.
- Fixed issue causing planar probes to disappear if there is no light in the scene.
- Fixed a number of issues with the prefab isolation mode (Volumes leaking from the main scene and reflection not working properly)
- Fixed an issue with fog volume component upgrade not working properly
- Fixed Spot light Pyramid Shape has shadow artifacts on aspect ratio values lower than 1
- Fixed issue with AO upsampling in XR
- Fixed camera without HDAdditionalCameraData component not rendering
- Removed the macro ENABLE_RAYTRACING for most of the ray tracing code
- Fixed prefab containing camera reloading in loop while selected in the Project view
- Fixed issue causing NaN wheh the Z scale of an object is set to 0.
- Fixed DXR shader passes attempting to render before pipeline loaded
- Fixed black ambient sky issue when importing a project after deleting Library.
- Fixed issue when upgrading a Standard transparent material (case 1186874)
- Fixed area light cookies not working properly with stack lit
- Fixed material render queue not updated when the shader is changed in the material inspector.
- Fixed a number of issues with full screen debug modes not reseting correctly when setting another mutually exclusive mode
- Fixed compile errors for platforms with no VR support
- Fixed an issue with volumetrics and RTHandle scaling (case 1155236)
- Fixed an issue where sky lighting might be updated uselessly
- Fixed issue preventing to allow setting decal material to none (case 1196129)
- Fixed XR multi-pass decals rendering
- Fixed several fields on Light Inspector that not supported Prefab overrides
- Fixed EOL for some files
- Fixed scene view rendering with volumetrics and XR enabled
- Fixed decals to work with multiple cameras
- Fixed optional clear of GBuffer (Was always on)
- Fixed render target clears with XR single-pass rendering
- Fixed HDRP samples file hierarchy
- Fixed Light units not matching light type
- Fixed QualitySettings panel not displaying HDRP Asset
- Fixed black reflection probes the first time loading a project
- Fixed y-flip in scene view with XR SDK
- Fixed Decal projectors do not immediately respond when parent object layer mask is changed in editor.
- Fixed y-flip in scene view with XR SDK
- Fixed a number of issues with Material Quality setting
- Fixed the transparent Cull Mode option in HD unlit master node settings only visible if double sided is ticked.
- Fixed an issue causing shadowed areas by contact shadows at the edge of far clip plane if contact shadow length is very close to far clip plane.
- Fixed editing a scalable settings will edit all loaded asset in memory instead of targetted asset.
- Fixed Planar reflection default viewer FOV
- Fixed flickering issues when moving the mouse in the editor with ray tracing on.
- Fixed the ShaderGraph main preview being black after switching to SSS in the master node settings
- Fixed custom fullscreen passes in VR
- Fixed camera culling masks not taken in account in custom pass volumes
- Fixed object not drawn in custom pass when using a DrawRenderers with an HDRP shader in a build.
- Fixed injection points for Custom Passes (AfterDepthAndNormal and BeforePreRefraction were missing)
- Fixed a enum to choose shader tags used for drawing objects (DepthPrepass or Forward) when there is no override material.
- Fixed lit objects in the BeforePreRefraction, BeforeTransparent and BeforePostProcess.
- Fixed the None option when binding custom pass render targets to allow binding only depth or color.
- Fixed custom pass buffers allocation so they are not allocated if they're not used.
- Fixed the Custom Pass entry in the volume create asset menu items.
- Fixed Prefab Overrides workflow on Camera.
- Fixed alignment issue in Preset for Camera.
- Fixed alignment issue in Physical part for Camera.
- Fixed FrameSettings multi-edition.
- Fixed a bug happening when denoising multiple ray traced light shadows
- Fixed minor naming issues in ShaderGraph settings
- VFX: Removed z-fight glitches that could appear when using deferred depth prepass and lit quad primitives
- VFX: Preserve specular option for lit outputs (matches HDRP lit shader)
- Fixed an issue with Metal Shader Compiler and GTAO shader for metal
- Fixed resources load issue while upgrading HDRP package.
- Fix LOD fade mask by accounting for field of view
- Fixed spot light missing from ray tracing indirect effects.
- Fixed a UI bug in the diffusion profile list after fixing them from the wizard.
- Fixed the hash collision when creating new diffusion profile assets.
- Fixed a light leaking issue with box light casting shadows (case 1184475)
- Fixed Cookie texture type in the cookie slot of lights (Now displays a warning because it is not supported).
- Fixed a nullref that happens when using the Shuriken particle light module
- Fixed alignment in Wizard
- Fixed text overflow in Wizard's helpbox
- Fixed Wizard button fix all that was not automatically grab all required fixes
- Fixed VR tab for MacOS in Wizard
- Fixed local config package workflow in Wizard
- Fixed issue with contact shadows shifting when MSAA is enabled.
- Fixed EV100 in the PBR sky
- Fixed an issue In URP where sometime the camera is not passed to the volume system and causes a null ref exception (case 1199388)
- Fixed nullref when releasing HDRP with custom pass disabled
- Fixed performance issue derived from copying stencil buffer.
- Fixed an editor freeze when importing a diffusion profile asset from a unity package.
- Fixed an exception when trying to reload a builtin resource.
- Fixed the light type intensity unit reset when switching the light type.
- Fixed compilation error related to define guards and CreateLayoutFromXrSdk()
- Fixed documentation link on CustomPassVolume.
- Fixed player build when HDRP is in the project but not assigned in the graphic settings.
- Fixed an issue where ambient probe would be black for the first face of a baked reflection probe
- VFX: Fixed Missing Reference to Visual Effect Graph Runtime Assembly
- Fixed an issue where rendering done by users in EndCameraRendering would be executed before the main render loop.
- Fixed Prefab Override in main scope of Volume.
- Fixed alignment issue in Presset of main scope of Volume.
- Fixed persistence of ShowChromeGizmo and moved it to toolbar for coherency in ReflectionProbe and PlanarReflectionProbe.
- Fixed Alignement issue in ReflectionProbe and PlanarReflectionProbe.
- Fixed Prefab override workflow issue in ReflectionProbe and PlanarReflectionProbe.
- Fixed empty MoreOptions and moved AdvancedManipulation in a dedicated location for coherency in ReflectionProbe and PlanarReflectionProbe.
- Fixed Prefab override workflow issue in DensityVolume.
- Fixed empty MoreOptions and moved AdvancedManipulation in a dedicated location for coherency in DensityVolume.
- Fix light limit counts specified on the HDRP asset
- Fixed Quality Settings for SSR, Contact Shadows and Ambient Occlusion volume components
- Fixed decalui deriving from hdshaderui instead of just shaderui
- Use DelayedIntField instead of IntField for scalable settings
- Fixed init of debug for FrameSettingsHistory on SceneView camera
- Added a fix script to handle the warning 'referenced script in (GameObject 'SceneIDMap') is missing'
- Fix Wizard load when none selected for RenderPipelineAsset
- Fixed TerrainLitGUI when per-pixel normal property is not present.
- Fixed rendering errors when enabling debug modes with custom passes
- Fix an issue that made PCSS dependent on Atlas resolution (not shadow map res)
- Fixing a bug whith histories when n>4 for ray traced shadows
- Fixing wrong behavior in ray traced shadows for mesh renderers if their cast shadow is shadow only or double sided
- Only tracing rays for shadow if the point is inside the code for spotlight shadows
- Only tracing rays if the point is inside the range for point lights
- Fixing ghosting issues when the screen space shadow  indexes change for a light with ray traced shadows
- Fixed an issue with stencil management and Xbox One build that caused corrupted output in deferred mode.
- Fixed a mismatch in behavior between the culling of shadow maps and ray traced point and spot light shadows
- Fixed recursive ray tracing not working anymore after intermediate buffer refactor.
- Fixed ray traced shadow denoising not working (history rejected all the time).
- Fixed shader warning on xbox one
- Fixed cookies not working for spot lights in ray traced reflections, ray traced GI and recursive rendering
- Fixed an inverted handling of CoatSmoothness for SSR in StackLit.
- Fixed missing distortion inputs in Lit and Unlit material UI.
- Fixed issue that propagated NaNs across multiple frames through the exposure texture.
- Fixed issue with Exclude from TAA stencil ignored.
- Fixed ray traced reflection exposure issue.
- Fixed issue with TAA history not initialising corretly scale factor for first frame
- Fixed issue with stencil test of material classification not using the correct Mask (causing false positive and bad performance with forward material in deferred)
- Fixed issue with History not reset when chaning antialiasing mode on camera
- Fixed issue with volumetric data not being initialized if default settings have volumetric and reprojection off.
- Fixed ray tracing reflection denoiser not applied in tier 1
- Fixed the vibility of ray tracing related methods.
- Fixed the diffusion profile list not saved when clicking the fix button in the material UI.
- Fixed crash when pushing bounce count higher than 1 for ray traced GI or reflections
- Fixed PCSS softness scale so that it better match ray traced reference for punctual lights.
- Fixed exposure management for the path tracer
- Fixed AxF material UI containing two advanced options settings.
- Fixed an issue where cached sky contexts were being destroyed wrongly, breaking lighting in the LookDev
- Fixed issue that clamped PCSS softness too early and not after distance scale.
- Fixed fog affect transparent on HD unlit master node
- Fixed custom post processes re-ordering not saved.
- Fixed NPE when using scalable settings
- Fixed an issue where PBR sky precomputation was reset incorrectly in some cases causing bad performance.
- Fixed a bug due to depth history begin overriden too soon
- Fixed CustomPassSampleCameraColor scale issue when called from Before Transparent injection point.
- Fixed corruption of AO in baked probes.
- Fixed issue with upgrade of projects that still had Very High as shadow filtering quality.
- Fixed issue that caused Distortion UI to appear in Lit.
- Fixed several issues with decal duplicating when editing them.
- Fixed initialization of volumetric buffer params (1204159)
- Fixed an issue where frame count was incorrectly reset for the game view, causing temporal processes to fail.
- Fixed Culling group was not disposed error.
- Fixed issues on some GPU that do not support gathers on integer textures.
- Fixed an issue with ambient probe not being initialized for the first frame after a domain reload for volumetric fog.
- Fixed the scene visibility of decal projectors and density volumes
- Fixed a leak in sky manager.
- Fixed an issue where entering playmode while the light editor is opened would produce null reference exceptions.
- Fixed the debug overlay overlapping the debug menu at runtime.
- Fixed an issue with the framecount when changing scene.
- Fixed errors that occurred when using invalid near and far clip plane values for planar reflections.
- Fixed issue with motion blur sample weighting function.
- Fixed motion vectors in MSAA.
- Fixed sun flare blending (case 1205862).
- Fixed a lot of issues related to ray traced screen space shadows.
- Fixed memory leak caused by apply distortion material not being disposed.
- Fixed Reflection probe incorrectly culled when moving its parent (case 1207660)
- Fixed a nullref when upgrading the Fog volume components while the volume is opened in the inspector.
- Fix issues where decals on PS4 would not correctly write out the tile mask causing bits of the decal to go missing.
- Use appropriate label width and text content so the label is completely visible
- Fixed an issue where final post process pass would not output the default alpha value of 1.0 when using 11_11_10 color buffer format.
- Fixed SSR issue after the MSAA Motion Vector fix.
- Fixed an issue with PCSS on directional light if punctual shadow atlas was not allocated.
- Fixed an issue where shadow resolution would be wrong on the first face of a baked reflection probe.
- Fixed issue with PCSS softness being incorrect for cascades different than the first one.
- Fixed custom post process not rendering when using multiple HDRP asset in quality settings
- Fixed probe gizmo missing id (case 1208975)
- Fixed a warning in raytracingshadowfilter.compute
- Fixed issue with AO breaking with small near plane values.
- Fixed custom post process Cleanup function not called in some cases.
- Fixed shader warning in AO code.
- Fixed a warning in simpledenoiser.compute
- Fixed tube and rectangle light culling to use their shape instead of their range as a bounding box.
- Fixed caused by using gather on a UINT texture in motion blur.
- Fix issue with ambient occlusion breaking when dynamic resolution is active.
- Fixed some possible NaN causes in Depth of Field.
- Fixed Custom Pass nullref due to the new Profiling Sample API changes
- Fixed the black/grey screen issue on after post process Custom Passes in non dev builds.
- Fixed particle lights.
- Improved behavior of lights and probe going over the HDRP asset limits.
- Fixed issue triggered when last punctual light is disabled and more than one camera is used.
- Fixed Custom Pass nullref due to the new Profiling Sample API changes
- Fixed the black/grey screen issue on after post process Custom Passes in non dev builds.
- Fixed XR rendering locked to vsync of main display with Standalone Player.
- Fixed custom pass cleanup not called at the right time when using multiple volumes.
- Fixed an issue on metal with edge of decal having artifact by delaying discard of fragments during decal projection
- Fixed various shader warning
- Fixing unnecessary memory allocations in the ray tracing cluster build
- Fixed duplicate column labels in LightEditor's light tab
- Fixed white and dark flashes on scenes with very high or very low exposure when Automatic Exposure is being used.
- Fixed an issue where passing a null ProfilingSampler would cause a null ref exception.
- Fixed memory leak in Sky when in matcap mode.
- Fixed compilation issues on platform that don't support VR.
- Fixed migration code called when we create a new HDRP asset.
- Fixed RemoveComponent on Camera contextual menu to not remove Camera while a component depend on it.
- Fixed an issue where ambient occlusion and screen space reflections editors would generate null ref exceptions when HDRP was not set as the current pipeline.
- Fixed a null reference exception in the probe UI when no HDRP asset is present.
- Fixed the outline example in the doc (sampling range was dependent on screen resolution)
- Fixed a null reference exception in the HDRI Sky editor when no HDRP asset is present.
- Fixed an issue where Decal Projectors created from script where rotated around the X axis by 90°.
- Fixed frustum used to compute Density Volumes visibility when projection matrix is oblique.
- Fixed a null reference exception in Path Tracing, Recursive Rendering and raytraced Global Illumination editors when no HDRP asset is present.
- Fix for NaNs on certain geometry with Lit shader -- [case 1210058](https://fogbugz.unity3d.com/f/cases/1210058/)
- Fixed an issue where ambient occlusion and screen space reflections editors would generate null ref exceptions when HDRP was not set as the current pipeline.
- Fixed a null reference exception in the probe UI when no HDRP asset is present.
- Fixed the outline example in the doc (sampling range was dependent on screen resolution)
- Fixed a null reference exception in the HDRI Sky editor when no HDRP asset is present.
- Fixed an issue where materials newly created from the contextual menu would have an invalid state, causing various problems until it was edited.
- Fixed transparent material created with ZWrite enabled (now it is disabled by default for new transparent materials)
- Fixed mouseover on Move and Rotate tool while DecalProjector is selected.
- Fixed wrong stencil state on some of the pixel shader versions of deferred shader.
- Fixed an issue where creating decals at runtime could cause a null reference exception.
- Fixed issue that displayed material migration dialog on the creation of new project.
- Fixed various issues with time and animated materials (cases 1210068, 1210064).
- Updated light explorer with latest changes to the Fog and fixed issues when no visual environment was present.
- Fixed not handleling properly the recieve SSR feature with ray traced reflections
- Shadow Atlas is no longer allocated for area lights when they are disabled in the shader config file.
- Avoid MRT Clear on PS4 as it is not implemented yet.
- Fixed runtime debug menu BitField control.
- Fixed the radius value used for ray traced directional light.
- Fixed compilation issues with the layered lit in ray tracing shaders.
- Fixed XR autotests viewport size rounding
- Fixed mip map slider knob displayed when cubemap have no mipmap
- Remove unnecessary skip of material upgrade dialog box.
- Fixed the profiling sample mismatch errors when enabling the profiler in play mode
- Fixed issue that caused NaNs in reflection probes on consoles.
- Fixed adjusting positive axis of Blend Distance slides the negative axis in the density volume component.
- Fixed the blend of reflections based on the weight.
- Fixed fallback for ray traced reflections when denoising is enabled.
- Fixed error spam issue with terrain detail terrainDetailUnsupported (cases 1211848)
- Fixed hardware dynamic resolution causing cropping/scaling issues in scene view (case 1158661)
- Fixed Wizard check order for `Hardware and OS` and `Direct3D12`
- Fix AO issue turning black when Far/Near plane distance is big.
- Fixed issue when opening lookdev and the lookdev volume have not been assigned yet.
- Improved memory usage of the sky system.
- Updated label in HDRP quality preference settings (case 1215100)
- Fixed Decal Projector gizmo not undoing properly (case 1216629)
- Fix a leak in the denoising of ray traced reflections.
- Fixed Alignment issue in Light Preset
- Fixed Environment Header in LightingWindow
- Fixed an issue where hair shader could write garbage in the diffuse lighting buffer, causing NaNs.
- Fixed an exposure issue with ray traced sub-surface scattering.
- Fixed runtime debug menu light hierarchy None not doing anything.
- Fixed the broken ShaderGraph preview when creating a new Lit graph.
- Fix indentation issue in preset of LayeredLit material.
- Fixed minor issues with cubemap preview in the inspector.
- Fixed wrong build error message when building for android on mac.
- Fixed an issue related to denoising ray trace area shadows.
- Fixed wrong build error message when building for android on mac.
- Fixed Wizard persistency of Direct3D12 change on domain reload.
- Fixed Wizard persistency of FixAll on domain reload.
- Fixed Wizard behaviour on domain reload.
- Fixed a potential source of NaN in planar reflection probe atlas.
- Fixed an issue with MipRatio debug mode showing _DebugMatCapTexture not being set.
- Fixed missing initialization of input params in Blit for VR.
- Fix Inf source in LTC for area lights.
- Fix issue with AO being misaligned when multiple view are visible.
- Fix issue that caused the clamp of camera rotation motion for motion blur to be ineffective.
- Fixed issue with AssetPostprocessors dependencies causing models to be imported twice when upgrading the package version.
- Fixed culling of lights with XR SDK
- Fixed memory stomp in shadow caching code, leading to overflow of Shadow request array and runtime errors.
- Fixed an issue related to transparent objects reading the ray traced indirect diffuse buffer
- Fixed an issue with filtering ray traced area lights when the intensity is high or there is an exposure.
- Fixed ill-formed include path in Depth Of Field shader.
- Fixed shader graph and ray tracing after the shader target PR.
- Fixed a bug in semi-transparent shadows (object further than the light casting shadows)
- Fix state enabled of default volume profile when in package.
- Fixed removal of MeshRenderer and MeshFilter on adding Light component.
- Fixed Ray Traced SubSurface Scattering not working with ray traced area lights
- Fixed Ray Traced SubSurface Scattering not working in forward mode.
- Fixed a bug in debug light volumes.
- Fixed a bug related to ray traced area light shadow history.
- Fixed an issue where fog sky color mode could sample NaNs in the sky cubemap.
- Fixed a leak in the PBR sky renderer.
- Added a tooltip to the Ambient Mode parameter in the Visual Envionment volume component.
- Static lighting sky now takes the default volume into account (this fixes discrepancies between baked and realtime lighting).
- Fixed a leak in the sky system.
- Removed MSAA Buffers allocation when lit shader mode is set to "deferred only".
- Fixed invalid cast for realtime reflection probes (case 1220504)
- Fixed invalid game view rendering when disabling all cameras in the scene (case 1105163)
- Hide reflection probes in the renderer components.
- Fixed infinite reload loop while displaying Light's Shadow's Link Light Layer in Inspector of Prefab Asset.
- Fixed the culling was not disposed error in build log.
- Fixed the cookie atlas size and planar atlas size being too big after an upgrade of the HDRP asset.
- Fixed transparent SSR for shader graph.
- Fixed an issue with emissive light meshes not being in the RAS.
- Fixed DXR player build
- Fixed the HDRP asset migration code not being called after an upgrade of the package
- Fixed draw renderers custom pass out of bound exception
- Fixed the PBR shader rendering in deferred
- Fixed some typos in debug menu (case 1224594)
- Fixed ray traced point and spot lights shadows not rejecting istory when semi-transparent or colored.
- Fixed a warning due to StaticLightingSky when reloading domain in some cases.
- Fixed the MaxLightCount being displayed when the light volume debug menu is on ColorAndEdge.
- Fixed issue with unclear naming of debug menu for decals.
- Fixed z-fighting in scene view when scene lighting is off (case 1203927)
- Fixed issue that prevented cubemap thumbnails from rendering (only on D3D11 and Metal).
- Fixed ray tracing with VR single-pass
- Fix an exception in ray tracing that happens if two LOD levels are using the same mesh renderer.
- Fixed error in the console when switching shader to decal in the material UI.
- Fixed an issue with refraction model and ray traced recursive rendering (case 1198578).
- Fixed an issue where a dynamic sky changing any frame may not update the ambient probe.
- Fixed cubemap thumbnail generation at project load time.
- Fixed cubemap thumbnail generation at project load time. 
- Fixed XR culling with multiple cameras
- Fixed XR single-pass with Mock HMD plugin
- Fixed sRGB mismatch with XR SDK
- Fixed an issue where default volume would not update when switching profile.
- Fixed issue with uncached reflection probe cameras reseting the debug mode (case 1224601) 
- Fixed an issue where AO override would not override specular occlusion.
- Fixed an issue where Volume inspector might not refresh correctly in some cases.
- Fixed render texture with XR
- Fixed issue with resources being accessed before initialization process has been performed completely. 
- Half fixed shuriken particle light that cast shadows (only the first one will be correct)
- Fixed issue with atmospheric fog turning black if a planar reflection probe is placed below ground level. (case 1226588)
- Fixed custom pass GC alloc issue in CustomPassVolume.GetActiveVolumes().
- Fixed a bug where instanced shadergraph shaders wouldn't compile on PS4.
- Fixed an issue related to the envlightdatasrt not being bound in recursive rendering.
- Fixed shadow cascade tooltip when using the metric mode (case 1229232)
- Fixed how the area light influence volume is computed to match rasterization.
- Focus on Decal uses the extends of the projectors
- Fixed usage of light size data that are not available at runtime.
- Fixed the depth buffer copy made before custom pass after opaque and normal injection point.
- Fix for issue that prevented scene from being completely saved when baked reflection probes are present and lighting is set to auto generate.
- Fixed drag area width at left of Light's intensity field in Inspector.
- Fixed light type resolution when performing a reset on HDAdditionalLightData (case 1220931)
- Fixed reliance on atan2 undefined behavior in motion vector debug shader.
- Fixed an usage of a a compute buffer not bound (1229964)
- Fixed an issue where changing the default volume profile from another inspector would not update the default volume editor.
- Fix issues in the post process system with RenderTexture being invalid in some cases, causing rendering problems.
- Fixed an issue where unncessarily serialized members in StaticLightingSky component would change each time the scene is changed.
- Fixed a weird behavior in the scalable settings drawing when the space becomes tiny (1212045).
- Fixed a regression in the ray traced indirect diffuse due to the new probe system.
- Fix for range compression factor for probes going negative (now clamped to positive values).
- Fixed path validation when creating new volume profile (case 1229933)
- Fixed a bug where Decal Shader Graphs would not recieve reprojected Position, Normal, or Bitangent data. (1239921)
- Fix reflection hierarchy for CARPAINT in AxF.
- Fix precise fresnel for delta lights for SVBRDF in AxF.
- Fixed the debug exposure mode for display sky reflection and debug view baked lighting
- Fixed MSAA depth resolve when there is no motion vectors
- Fixed various object leaks in HDRP.
- Fixed compile error with XR SubsystemManager.
- Fix for assertion triggering sometimes when saving a newly created lit shader graph (case 1230996)
- Fixed culling of planar reflection probes that change position (case 1218651)
- Fixed null reference when processing lightprobe (case 1235285)
- Fix issue causing wrong planar reflection rendering when more than one camera is present.
- Fix black screen in XR when HDRP package is present but not used.
- Fixed an issue with the specularFGD term being used when the material has a clear coat (lit shader).
- Fixed white flash happening with auto-exposure in some cases (case 1223774)
- Fixed NaN which can appear with real time reflection and inf value
- Fixed an issue that was collapsing the volume components in the HDRP default settings
- Fixed warning about missing bound decal buffer
- Fixed shader warning on Xbox for ResolveStencilBuffer.compute. 
- Fixed PBR shader ZTest rendering in deferred.
- Replaced commands incompatible with async compute in light list build process.
- Diffusion Profile and Material references in HDRP materials are now correctly exported to unity packages. Note that the diffusion profile or the material references need to be edited once before this can work properly.
- Fix MaterialBalls having same guid issue
- Fix spelling and grammatical errors in material samples
- Fixed unneeded cookie texture allocation for cone stop lights.
- Fixed scalarization code for contact shadows.
- Fixed volume debug in playmode
- Fixed issue when toggling anything in HDRP asset that will produce an error (case 1238155)
- Fixed shader warning in PCSS code when using Vulkan.
- Fixed decal that aren't working without Metal and Ambient Occlusion option enabled.
- Fixed an error about procedural sky being logged by mistake.
- Fixed shadowmask UI now correctly showing shadowmask disable
- Made more explicit the warning about raytracing and asynchronous compute. Also fixed the condition in which it appears.
- Fixed a null ref exception in static sky when the default volume profile is invalid.
- DXR: Fixed shader compilation error with shader graph and pathtracer
- Fixed SceneView Draw Modes not being properly updated after opening new scene view panels or changing the editor layout.
- VFX: Removed irrelevant queues in render queue selection from HDRP outputs
- VFX: Motion Vector are correctly renderered with MSAA [Case 1240754](https://issuetracker.unity3d.com/product/unity/issues/guid/1240754/)
- Fixed a cause of NaN when a normal of 0-length is generated (usually via shadergraph). 
- Fixed issue with screen-space shadows not enabled properly when RT is disabled (case 1235821)
- Fixed a performance issue with stochastic ray traced area shadows.
- Fixed cookie texture not updated when changing an import settings (srgb for example).
- Fixed flickering of the game/scene view when lookdev is running.
- Fixed issue with reflection probes in realtime time mode with OnEnable baking having wrong lighting with sky set to dynamic (case 1238047).
- Fixed transparent motion vectors not working when in MSAA.
- Fix error when removing DecalProjector from component contextual menu (case 1243960)
- Fixed issue with post process when running in RGBA16 and an object with additive blending is in the scene.
- Fixed corrupted values on LayeredLit when using Vertex Color multiply mode to multiply and MSAA is activated. 
- Fix conflicts with Handles manipulation when performing a Reset in DecalComponent (case 1238833)
- Fixed depth prepass and postpass being disabled after changing the shader in the material UI.
- Fixed issue with sceneview camera settings not being saved after Editor restart.
- Fixed issue when switching back to custom sensor type in physical camera settings (case 1244350).
- Fixed a null ref exception when running playmode tests with the render pipeline debug window opened.
- Fixed some GCAlloc in the debug window.
- Fixed shader graphs not casting semi-transparent and color shadows (case 1242617)
- Fixed thin refraction mode not working properly.
- Fixed assert on tests caused by probe culling results being requested when culling did not happen. (case 1246169) 
- Fixed over consumption of GPU memory by the Physically Based Sky.
- Fixed an invalid rotation in Planar Reflection Probe editor display, that was causing an error message (case 1182022)
- Put more information in Camera background type tooltip and fixed inconsistent exposure behavior when changing bg type.
- Fixed issue that caused not all baked reflection to be deleted upon clicking "Clear Baked Data" in the lighting menu (case 1136080)
- Fixed an issue where asset preview could be rendered white because of static lighting sky.
- Fixed an issue where static lighting was not updated when removing the static lighting sky profile.
- Fixed the show cookie atlas debug mode not displaying correctly when enabling the clear cookie atlas option.
- Fixed various multi-editing issues when changing Emission parameters.
- Fixed error when undo a Reflection Probe removal in a prefab instance. (case 1244047)
- Fixed Microshadow not working correctly in deferred with LightLayers
- Tentative fix for missing include in depth of field shaders.
- Fixed the light overlap scene view draw mode (wasn't working at all).
- Fixed taaFrameIndex and XR tests 4052 and 4053
- Fixed the prefab integration of custom passes (Prefab Override Highlight not working as expected).
- Cloned volume profile from read only assets are created in the root of the project. (case 1154961)
- Fixed Wizard check on default volume profile to also check it is not the default one in package.
- Fix erroneous central depth sampling in TAA.
- Fixed light layers not correctly disabled when the lightlayers is set to Nothing and Lightlayers isn't enabled in HDRP Asset
- Fixed issue with Model Importer materials falling back to the Legacy default material instead of HDRP's default material when import happens at Editor startup.
- Fixed a wrong condition in CameraSwitcher, potentially causing out of bound exceptions.
- Fixed an issue where editing the Look Dev default profile would not reflect directly in the Look Dev window.
- Fixed a bug where the light list is not cleared but still used when resizing the RT.
- Fixed exposure debug shader with XR single-pass rendering.
- Fixed issues with scene view and transparent motion vectors.

### Changed
- Improve MIP selection for decals on Transparents
- Color buffer pyramid is not allocated anymore if neither refraction nor distortion are enabled
- Rename Emission Radius to Radius in UI in Point, Spot
- Angular Diameter parameter for directional light is no longuer an advanced property
- DXR: Remove Light Radius and Angular Diamater of Raytrace shadow. Angular Diameter and Radius are used instead.
- Remove MaxSmoothness parameters from UI for point, spot and directional light. The MaxSmoothness is now deduce from Radius Parameters
- DXR: Remove the Ray Tracing Environement Component. Add a Layer Mask to the ray Tracing volume components to define which objects are taken into account for each effect.
- Removed second cubemaps used for shadowing in lookdev
- Disable Physically Based Sky below ground
- Increase max limit of area light and reflection probe to 128
- Change default texture for detailmap to grey
- Optimize Shadow RT load on Tile based architecture platforms.
- Improved quality of SSAO.
- Moved RequestShadowMapRendering() back to public API.
- Update HDRP DXR Wizard with an option to automatically clone the hdrp config package and setup raytracing to 1 in shaders file.
- Added SceneSelection pass for TerrainLit shader.
- Simplified Light's type API regrouping the logic in one place (Check type in HDAdditionalLightData)
- The support of LOD CrossFade (Dithering transition) in master nodes now required to enable it in the master node settings (Save variant)
- Improved shadow bias, by removing constant depth bias and substituting it with slope-scale bias.
- Fix the default stencil values when a material is created from a SSS ShaderGraph.
- Tweak test asset to be compatible with XR: unlit SG material for canvas and double-side font material
- Slightly tweaked the behaviour of bloom when resolution is low to reduce artifacts.
- Hidden fields in Light Inspector that is not relevant while in BakingOnly mode.
- Changed parametrization of PCSS, now softness is derived from angular diameter (for directional lights) or shape radius (for point/spot lights) and min filter size is now in the [0..1] range.
- Moved the copy of the geometry history buffers to right after the depth mip chain generation.
- Rename "Luminance" to "Nits" in UX for physical light unit
- Rename FrameSettings "SkyLighting" to "SkyReflection"
- Reworked XR automated tests
- The ray traced screen space shadow history for directional, spot and point lights is discarded if the light transform has changed.
- Changed the behavior for ray tracing in case a mesh renderer has both transparent and opaque submeshes.
- Improve history buffer management
- Replaced PlayerSettings.virtualRealitySupported with XRGraphics.tryEnable.
- Remove redundant FrameSettings RealTimePlanarReflection
- Improved a bit the GC calls generated during the rendering.
- Material update is now only triggered when the relevant settings are touched in the shader graph master nodes
- Changed the way Sky Intensity (on Sky volume components) is handled. It's now a combo box where users can choose between Exposure, Multiplier or Lux (for HDRI sky only) instead of both multiplier and exposure being applied all the time. Added a new menu item to convert old profiles.
- Change how method for specular occlusions is decided on inspector shader (Lit, LitTesselation, LayeredLit, LayeredLitTessellation)
- Unlocked SSS, SSR, Motion Vectors and Distortion frame settings for reflections probes.
- Hide unused LOD settings in Quality Settings legacy window.
- Reduced the constrained distance for temporal reprojection of ray tracing denoising
- Removed shadow near plane from the Directional Light Shadow UI.
- Improved the performances of custom pass culling.
- The scene view camera now replicates the physical parameters from the camera tagged as "MainCamera".
- Reduced the number of GC.Alloc calls, one simple scene without plarnar / probes, it should be 0B.
- Renamed ProfilingSample to ProfilingScope and unified API. Added GPU Timings.
- Updated macros to be compatible with the new shader preprocessor.
- Ray tracing reflection temporal filtering is now done in pre-exposed space
- Search field selects the appropriate fields in both project settings panels 'HDRP Default Settings' and 'Quality/HDRP'
- Disabled the refraction and transmission map keywords if the material is opaque.
- Keep celestial bodies outside the atmosphere.
- Updated the MSAA documentation to specify what features HDRP supports MSAA for and what features it does not.
- Shader use for Runtime Debug Display are now correctly stripper when doing a release build
- Now each camera has its own Volume Stack. This allows Volume Parameters to be updated as early as possible and be ready for the whole frame without conflicts between cameras.
- Disable Async for SSR, SSAO and Contact shadow when aggregated ray tracing frame setting is on.
- Improved performance when entering play mode without domain reload by a factor of ~25
- Renamed the camera profiling sample to include the camera name
- Discarding the ray tracing history for AO, reflection, diffuse shadows and GI when the viewport size changes.
- Renamed the camera profiling sample to include the camera name
- Renamed the post processing graphic formats to match the new convention.
- The restart in Wizard for DXR will always be last fix from now on
- Refactoring pre-existing materials to share more shader code between rasterization and ray tracing.
- Setting a material's Refraction Model to Thin does not overwrite the Thickness and Transmission Absorption Distance anymore.
- Removed Wind textures from runtime as wind is no longer built into the pipeline
- Changed Shader Graph titles of master nodes to be more easily searchable ("HDRP/x" -> "x (HDRP)")
- Expose StartSinglePass() and StopSinglePass() as public interface for XRPass
- Replaced the Texture array for 2D cookies (spot, area and directional lights) and for planar reflections by an atlas.
- Moved the tier defining from the asset to the concerned volume components.
- Changing from a tier management to a "mode" management for reflection and GI and removing the ability to enable/disable deferred and ray bining (they are now implied by performance mode)
- The default FrameSettings for ScreenSpaceShadows is set to true for Camera in order to give a better workflow for DXR.
- Refactor internal usage of Stencil bits.
- Changed how the material upgrader works and added documentation for it.
- Custom passes now disable the stencil when overwriting the depth and not writing into it.
- Renamed the camera profiling sample to include the camera name
- Changed the way the shadow casting property of transparent and tranmissive materials is handeled for ray tracing.
- Changed inspector materials stencil setting code to have more sharing.
- Updated the default scene and default DXR scene and DefaultVolumeProfile.
- Changed the way the length parameter is used for ray traced contact shadows.
- Improved the coherency of PCSS blur between cascades.
- Updated VR checks in Wizard to reflect new XR System.
- Removing unused alpha threshold depth prepass and post pass for fabric shader graph.
- Transform result from CIE XYZ to sRGB color space in EvalSensitivity for iridescence.
- Moved BeginCameraRendering callback right before culling.
- Changed the visibility of the Indirect Lighting Controller component to public.
- Renamed the cubemap used for diffuse convolution to a more explicit name for the memory profiler.
- Improved behaviour of transmission color on transparent surfaces in path tracing.
- Light dimmer can now get values higher than one and was renamed to multiplier in the UI.
- Removed info box requesting volume component for Visual Environment and updated the documentation with the relevant information.
- Improved light selection oracle for light sampling in path tracing.
- Stripped ray tracing subsurface passes with ray tracing is not enabled.
- Remove LOD cross fade code for ray tracing shaders
- Removed legacy VR code
- Add range-based clipping to box lights (case 1178780)
- Improve area light culling (case 1085873)
- Light Hierarchy debug mode can now adjust Debug Exposure for visualizing high exposure scenes.
- Rejecting history for ray traced reflections based on a threshold evaluated on the neighborhood of the sampled history.
- Renamed "Environment" to "Reflection Probes" in tile/cluster debug menu.
- Utilities namespace is obsolete, moved its content to UnityEngine.Rendering (case 1204677)
- Obsolete Utilities namespace was removed, instead use UnityEngine.Rendering (case 1204677)
- Moved most of the compute shaders to the multi_compile API instead of multiple kernels.
- Use multi_compile API for deferred compute shader with shadow mask.
- Remove the raytracing rendering queue system to make recursive raytraced material work when raytracing is disabled
- Changed a few resources used by ray tracing shaders to be global resources (using register space1) for improved CPU performance.
- All custom pass volumes are now executed for one injection point instead of the first one.
- Hidden unsupported choice in emission in Materials
- Temporal Anti aliasing improvements.
- Optimized PrepareLightsForGPU (cost reduced by over 25%) and PrepareGPULightData (around twice as fast now).
- Moved scene view camera settings for HDRP from the preferences window to the scene view camera settings window.
- Updated shaders to be compatible with Microsoft's DXC.
- Debug exposure in debug menu have been replace to debug exposure compensation in EV100 space and is always visible.
- Further optimized PrepareLightsForGPU (3x faster with few shadows, 1.4x faster with a lot of shadows or equivalently cost reduced by 68% to 37%).
- Raytracing: Replaced the DIFFUSE_LIGHTING_ONLY multicompile by a uniform.
- Raytracing: Removed the dynamic lightmap multicompile.
- Raytracing: Remove the LOD cross fade multi compile for ray tracing.
- Cookie are now supported in lightmaper. All lights casting cookie and baked will now include cookie influence.
- Avoid building the mip chain a second time for SSR for transparent objects.
- Replaced "High Quality" Subsurface Scattering with a set of Quality Levels.
- Replaced "High Quality" Volumetric Lighting with "Screen Resolution Percentage" and "Volume Slice Count" on the Fog volume component.
- Merged material samples and shader samples
- Update material samples scene visuals
- Use multi_compile API for deferred compute shader with shadow mask.
- Made the StaticLightingSky class public so that users can change it by script for baking purpose.
- Shadowmask and realtime reflectoin probe property are hide in Quality settings
- Improved performance of reflection probe management when using a lot of probes.
- Ignoring the disable SSR flags for recursive rendering.
- Removed logic in the UI to disable parameters for contact shadows and fog volume components as it was going against the concept of the volume system.
- Fixed the sub surface mask not being taken into account when computing ray traced sub surface scattering.
- MSAA Within Forward Frame Setting is now enabled by default on Cameras when new Render Pipeline Asset is created
- Slightly changed the TAA anti-flicker mechanism so that it is more aggressive on almost static images (only on High preset for now).
- Changed default exposure compensation to 0.
- Refactored shadow caching system.
- Removed experimental namespace for ray tracing code.
- Increase limit for max numbers of lights in UX

## [7.1.1] - 2019-09-05

### Added
- Transparency Overdraw debug mode. Allows to visualize transparent objects draw calls as an "heat map".
- Enabled single-pass instancing support for XR SDK with new API cmd.SetInstanceMultiplier()
- XR settings are now available in the HDRP asset
- Support for Material Quality in Shader Graph
- Material Quality support selection in HDRP Asset
- Renamed XR shader macro from UNITY_STEREO_ASSIGN_COMPUTE_EYE_INDEX to UNITY_XR_ASSIGN_VIEW_INDEX
- Raytracing ShaderGraph node for HDRP shaders
- Custom passes volume component with 3 injection points: Before Rendering, Before Transparent and Before Post Process
- Alpha channel is now properly exported to camera render textures when using FP16 color buffer format
- Support for XR SDK mirror view modes
- HD Master nodes in Shader Graph now support Normal and Tangent modification in vertex stage.
- DepthOfFieldCoC option in the fullscreen debug modes.
- Added override Ambient Occlusion option on debug windows
- Added Custom Post Processes with 3 injection points: Before Transparent, Before Post Process and After Post Process
- Added draft of minimal interactive path tracing (experimental) based on DXR API - Support only 4 area light, lit and unlit shader (non-shadergraph)
- Small adjustments to TAA anti flicker (more aggressive on high values).

### Fixed
- Fixed wizard infinite loop on cancellation
- Fixed with compute shader error about too many threads in threadgroup on low GPU
- Fixed invalid contact shadow shaders being created on metal
- Fixed a bug where if Assembly.GetTypes throws an exception due to mis-versioned dlls, then no preprocessors are used in the shader stripper
- Fixed typo in AXF decal property preventing to compile
- Fixed reflection probe with XR single-pass and FPTL
- Fixed force gizmo shown when selecting camera in hierarchy
- Fixed issue with XR occlusion mesh and dynamic resolution
- Fixed an issue where lighting compute buffers were re-created with the wrong size when resizing the window, causing tile artefacts at the top of the screen.
- Fix FrameSettings names and tooltips
- Fixed error with XR SDK when the Editor is not in focus
- Fixed errors with RenderGraph, XR SDK and occlusion mesh
- Fixed shadow routines compilation errors when "real" type is a typedef on "half".
- Fixed toggle volumetric lighting in the light UI
- Fixed post-processing history reset handling rt-scale incorrectly
- Fixed crash with terrain and XR multi-pass
- Fixed ShaderGraph material synchronization issues
- Fixed a null reference exception when using an Emissive texture with Unlit shader (case 1181335)
- Fixed an issue where area lights and point lights where not counted separately with regards to max lights on screen (case 1183196)
- Fixed an SSR and Subsurface Scattering issue (appearing black) when using XR.

### Changed
- Update Wizard layout.
- Remove almost all Garbage collection call within a frame.
- Rename property AdditionalVeclocityChange to AddPrecomputeVelocity
- Call the End/Begin camera rendering callbacks for camera with customRender enabled
- Changeg framesettings migration order of postprocess flags as a pr for reflection settings flags have been backported to 2019.2
- Replaced usage of ENABLE_VR in XRSystem.cs by version defines based on the presence of the built-in VR and XR modules
- Added an update virtual function to the SkyRenderer class. This is called once per frame. This allows a given renderer to amortize heavy computation at the rate it chooses. Currently only the physically based sky implements this.
- Removed mandatory XRPass argument in HDCamera.GetOrCreate()
- Restored the HDCamera parameter to the sky rendering builtin parameters.
- Removed usage of StructuredBuffer for XR View Constants
- Expose Direct Specular Lighting control in FrameSettings
- Deprecated ExponentialFog and VolumetricFog volume components. Now there is only one exponential fog component (Fog) which can add Volumetric Fog as an option. Added a script in Edit -> Render Pipeline -> Upgrade Fog Volume Components.

## [7.0.1] - 2019-07-25

### Added
- Added option in the config package to disable globally Area Lights and to select shadow quality settings for the deferred pipeline.
- When shader log stripping is enabled, shader stripper statistics will be written at `Temp/shader-strip.json`
- Occlusion mesh support from XR SDK

### Fixed
- Fixed XR SDK mirror view blit, cleanup some XRTODO and removed XRDebug.cs
- Fixed culling for volumetrics with XR single-pass rendering
- Fix shadergraph material pass setup not called
- Fixed documentation links in component's Inspector header bar
- Cookies using the render texture output from a camera are now properly updated
- Allow in ShaderGraph to enable pre/post pass when the alpha clip is disabled

### Changed
- RenderQueue for Opaque now start at Background instead of Geometry.
- Clamp the area light size for scripting API when we change the light type
- Added a warning in the material UI when the diffusion profile assigned is not in the HDRP asset


## [7.0.0] - 2019-07-17

### Added
- `Fixed`, `Viewer`, and `Automatic` modes to compute the FOV used when rendering a `PlanarReflectionProbe`
- A checkbox to toggle the chrome gizmo of `ReflectionProbe`and `PlanarReflectionProbe`
- Added a Light layer in shadows that allow for objects to cast shadows without being affected by light (and vice versa).
- You can now access ShaderGraph blend states from the Material UI (for example, **Surface Type**, **Sorting Priority**, and **Blending Mode**). This change may break Materials that use a ShaderGraph, to fix them, select **Edit > Render Pipeline > Reset all ShaderGraph Scene Materials BlendStates**. This syncs the blendstates of you ShaderGraph master nodes with the Material properties.
- You can now control ZTest, ZWrite, and CullMode for transparent Materials.
- Materials that use Unlit Shaders or Unlit Master Node Shaders now cast shadows.
- Added an option to enable the ztest on **After Post Process** materials when TAA is disabled.
- Added a new SSAO (based on Ground Truth Ambient Occlusion algorithm) to replace the previous one.
- Added support for shadow tint on light
- BeginCameraRendering and EndCameraRendering callbacks are now called with probes
- Adding option to update shadow maps only On Enable and On Demand.
- Shader Graphs that use time-dependent vertex modification now generate correct motion vectors.
- Added option to allow a custom spot angle for spot light shadow maps.
- Added frame settings for individual post-processing effects
- Added dither transition between cascades for Low and Medium quality settings
- Added single-pass instancing support with XR SDK
- Added occlusion mesh support with XR SDK
- Added support of Alembic velocity to various shaders
- Added support for more than 2 views for single-pass instancing
- Added support for per punctual/directional light min roughness in StackLit
- Added mirror view support with XR SDK
- Added VR verification in HDRPWizard
- Added DXR verification in HDRPWizard
- Added feedbacks in UI of Volume regarding skies
- Cube LUT support in Tonemapping. Cube LUT helpers for external grading are available in the Post-processing Sample package.

### Fixed
- Fixed an issue with history buffers causing effects like TAA or auto exposure to flicker when more than one camera was visible in the editor
- The correct preview is displayed when selecting multiple `PlanarReflectionProbe`s
- Fixed volumetric rendering with camera-relative code and XR stereo instancing
- Fixed issue with flashing cyan due to async compilation of shader when selecting a mesh
- Fix texture type mismatch when the contact shadow are disabled (causing errors on IOS devices)
- Fixed Generate Shader Includes while in package
- Fixed issue when texture where deleted in ShadowCascadeGUI
- Fixed issue in FrameSettingsHistory when disabling a camera several time without enabling it in between.
- Fixed volumetric reprojection with camera-relative code and XR stereo instancing
- Added custom BaseShaderPreprocessor in HDEditorUtils.GetBaseShaderPreprocessorList()
- Fixed compile issue when USE_XR_SDK is not defined
- Fixed procedural sky sun disk intensity for high directional light intensities
- Fixed Decal mip level when using texture mip map streaming to avoid dropping to lowest permitted mip (now loading all mips)
- Fixed deferred shading for XR single-pass instancing after lightloop refactor
- Fixed cluster and material classification debug (material classification now works with compute as pixel shader lighting)
- Fixed IOS Nan by adding a maximun epsilon definition REAL_EPS that uses HALF_EPS when fp16 are used
- Removed unnecessary GC allocation in motion blur code
- Fixed locked UI with advanded influence volume inspector for probes
- Fixed invalid capture direction when rendering planar reflection probes
- Fixed Decal HTILE optimization with platform not supporting texture atomatic (Disable it)
- Fixed a crash in the build when the contact shadows are disabled
- Fixed camera rendering callbacks order (endCameraRendering was being called before the actual rendering)
- Fixed issue with wrong opaque blending settings for After Postprocess
- Fixed issue with Low resolution transparency on PS4
- Fixed a memory leak on volume profiles
- Fixed The Parallax Occlusion Mappping node in shader graph and it's UV input slot
- Fixed lighting with XR single-pass instancing by disabling deferred tiles
- Fixed the Bloom prefiltering pass
- Fixed post-processing effect relying on Unity's random number generator
- Fixed camera flickering when using TAA and selecting the camera in the editor
- Fixed issue with single shadow debug view and volumetrics
- Fixed most of the problems with light animation and timeline
- Fixed indirect deferred compute with XR single-pass instancing
- Fixed a slight omission in anisotropy calculations derived from HazeMapping in StackLit
- Improved stack computation numerical stability in StackLit
- Fix PBR master node always opaque (wrong blend modes for forward pass)
- Fixed TAA with XR single-pass instancing (missing macros)
- Fixed an issue causing Scene View selection wire gizmo to not appear when using HDRP Shader Graphs.
- Fixed wireframe rendering mode (case 1083989)
- Fixed the renderqueue not updated when the alpha clip is modified in the material UI.
- Fixed the PBR master node preview
- Remove the ReadOnly flag on Reflection Probe's cubemap assets during bake when there are no VCS active.
- Fixed an issue where setting a material debug view would not reset the other exclusive modes
- Spot light shapes are now correctly taken into account when baking
- Now the static lighting sky will correctly take the default values for non-overridden properties
- Fixed material albedo affecting the lux meter
- Extra test in deferred compute shading to avoid shading pixels that were not rendered by the current camera (for camera stacking)

### Changed
- Optimization: Reduce the group size of the deferred lighting pass from 16x16 to 8x8
- Replaced HDCamera.computePassCount by viewCount
- Removed xrInstancing flag in RTHandles (replaced by TextureXR.slices and TextureXR.dimensions)
- Refactor the HDRenderPipeline and lightloop code to preprare for high level rendergraph
- Removed the **Back Then Front Rendering** option in the fabric Master Node settings. Enabling this option previously did nothing.
- Shader type Real translates to FP16 precision on Nintendo Switch.
- Shader framework refactor: Introduce CBSDF, EvaluateBSDF, IsNonZeroBSDF to replace BSDF functions
- Shader framework refactor:  GetBSDFAngles, LightEvaluation and SurfaceShading functions
- Replace ComputeMicroShadowing by GetAmbientOcclusionForMicroShadowing
- Rename WorldToTangent to TangentToWorld as it was incorrectly named
- Remove SunDisk and Sun Halo size from directional light
- Remove all obsolete wind code from shader
- Renamed DecalProjectorComponent into DecalProjector for API alignment.
- Improved the Volume UI and made them Global by default
- Remove very high quality shadow option
- Change default for shadow quality in Deferred to Medium
- Enlighten now use inverse squared falloff (before was using builtin falloff)
- Enlighten is now deprecated. Please use CPU or GPU lightmaper instead.
- Remove the name in the diffusion profile UI
- Changed how shadow map resolution scaling with distance is computed. Now it uses screen space area rather than light range.
- Updated MoreOptions display in UI
- Moved Display Area Light Emissive Mesh script API functions in the editor namespace
- direct strenght properties in ambient occlusion now affect direct specular as well
- Removed advanced Specular Occlusion control in StackLit: SSAO based SO control is hidden and fixed to behave like Lit, SPTD is the only HQ technique shown for baked SO.
- Shader framework refactor: Changed ClampRoughness signature to include PreLightData access.
- HDRPWizard window is now in Window > General > HD Render Pipeline Wizard
- Moved StaticLightingSky to LightingWindow
- Removes the current "Scene Settings" and replace them with "Sky & Fog Settings" (with Physically Based Sky and Volumetric Fog).
- Changed how cached shadow maps are placed inside the atlas to minimize re-rendering of them.

## [6.7.0-preview] - 2019-05-16

### Added
- Added ViewConstants StructuredBuffer to simplify XR rendering
- Added API to render specific settings during a frame
- Added stadia to the supported platforms (2019.3)
- Enabled cascade blends settings in the HD Shadow component
- Added Hardware Dynamic Resolution support.
- Added MatCap debug view to replace the no scene lighting debug view.
- Added clear GBuffer option in FrameSettings (default to false)
- Added preview for decal shader graph (Only albedo, normal and emission)
- Added exposure weight control for decal
- Screen Space Directional Shadow under a define option. Activated for ray tracing
- Added a new abstraction for RendererList that will help transition to Render Graph and future RendererList API
- Added multipass support for VR
- Added XR SDK integration (multipass only)
- Added Shader Graph samples for Hair, Fabric and Decal master nodes.
- Add fade distance, shadow fade distance and light layers to light explorer
- Add method to draw light layer drawer in a rect to HDEditorUtils

### Fixed
- Fixed deserialization crash at runtime
- Fixed for ShaderGraph Unlit masternode not writing velocity
- Fixed a crash when assiging a new HDRP asset with the 'Verify Saving Assets' option enabled
- Fixed exposure to properly support TEXTURE2D_X
- Fixed TerrainLit basemap texture generation
- Fixed a bug that caused nans when material classification was enabled and a tile contained one standard material + a material with transmission.
- Fixed gradient sky hash that was not using the exposure hash
- Fixed displayed default FrameSettings in HDRenderPipelineAsset wrongly updated on scripts reload.
- Fixed gradient sky hash that was not using the exposure hash.
- Fixed visualize cascade mode with exposure.
- Fixed (enabled) exposure on override lighting debug modes.
- Fixed issue with LightExplorer when volume have no profile
- Fixed issue with SSR for negative, infinite and NaN history values
- Fixed LightLayer in HDReflectionProbe and PlanarReflectionProbe inspector that was not displayed as a mask.
- Fixed NaN in transmission when the thickness and a color component of the scattering distance was to 0
- Fixed Light's ShadowMask multi-edition.
- Fixed motion blur and SMAA with VR single-pass instancing
- Fixed NaNs generated by phase functionsin volumetric lighting
- Fixed NaN issue with refraction effect and IOR of 1 at extreme grazing angle
- Fixed nan tracker not using the exposure
- Fixed sorting priority on lit and unlit materials
- Fixed null pointer exception when there are no AOVRequests defined on a camera
- Fixed dirty state of prefab using disabled ReflectionProbes
- Fixed an issue where gizmos and editor grid were not correctly depth tested
- Fixed created default scene prefab non editable due to wrong file extension.
- Fixed an issue where sky convolution was recomputed for nothing when a preview was visible (causing extreme slowness when fabric convolution is enabled)
- Fixed issue with decal that wheren't working currently in player
- Fixed missing stereo rendering macros in some fragment shaders
- Fixed exposure for ReflectionProbe and PlanarReflectionProbe gizmos
- Fixed single-pass instancing on PSVR
- Fixed Vulkan shader issue with Texture2DArray in ScreenSpaceShadow.compute by re-arranging code (workaround)
- Fixed camera-relative issue with lights and XR single-pass instancing
- Fixed single-pass instancing on Vulkan
- Fixed htile synchronization issue with shader graph decal
- Fixed Gizmos are not drawn in Camera preview
- Fixed pre-exposure for emissive decal
- Fixed wrong values computed in PreIntegrateFGD and in the generation of volumetric lighting data by forcing the use of fp32.
- Fixed NaNs arising during the hair lighting pass
- Fixed synchronization issue in decal HTile that occasionally caused rendering artifacts around decal borders
- Fixed QualitySettings getting marked as modified by HDRP (and thus checked out in Perforce)
- Fixed a bug with uninitialized values in light explorer
- Fixed issue with LOD transition
- Fixed shader warnings related to raytracing and TEXTURE2D_X

### Changed
- Refactor PixelCoordToViewDirWS to be VR compatible and to compute it only once per frame
- Modified the variants stripper to take in account multiple HDRP assets used in the build.
- Improve the ray biasing code to avoid self-intersections during the SSR traversal
- Update Pyramid Spot Light to better match emitted light volume.
- Moved _XRViewConstants out of UnityPerPassStereo constant buffer to fix issues with PSSL
- Removed GetPositionInput_Stereo() and single-pass (double-wide) rendering mode
- Changed label width of the frame settings to accommodate better existing options.
- SSR's Default FrameSettings for camera is now enable.
- Re-enabled the sharpening filter on Temporal Anti-aliasing
- Exposed HDEditorUtils.LightLayerMaskDrawer for integration in other packages and user scripting.
- Rename atmospheric scattering in FrameSettings to Fog
- The size modifier in the override for the culling sphere in Shadow Cascades now defaults to 0.6, which is the same as the formerly hardcoded value.
- Moved LOD Bias and Maximum LOD Level from Frame Setting section `Other` to `Rendering`
- ShaderGraph Decal that affect only emissive, only draw in emissive pass (was drawing in dbuffer pass too)
- Apply decal projector fade factor correctly on all attribut and for shader graph decal
- Move RenderTransparentDepthPostpass after all transparent
- Update exposure prepass to interleave XR single-pass instancing views in a checkerboard pattern
- Removed ScriptRuntimeVersion check in wizard.

## [6.6.0-preview] - 2019-04-01

### Added
- Added preliminary changes for XR deferred shading
- Added support of 111110 color buffer
- Added proper support for Recorder in HDRP
- Added depth offset input in shader graph master nodes
- Added a Parallax Occlusion Mapping node
- Added SMAA support
- Added Homothety and Symetry quick edition modifier on volume used in ReflectionProbe, PlanarReflectionProbe and DensityVolume
- Added multi-edition support for DecalProjectorComponent
- Improve hair shader
- Added the _ScreenToTargetScaleHistory uniform variable to be used when sampling HDRP RTHandle history buffers.
- Added settings in `FrameSettings` to change `QualitySettings.lodBias` and `QualitySettings.maximumLODLevel` during a rendering
- Added an exposure node to retrieve the current, inverse and previous frame exposure value.
- Added an HD scene color node which allow to sample the scene color with mips and a toggle to remove the exposure.
- Added safeguard on HD scene creation if default scene not set in the wizard
- Added Low res transparency rendering pass.

### Fixed
- Fixed HDRI sky intensity lux mode
- Fixed dynamic resolution for XR
- Fixed instance identifier semantic string used by Shader Graph
- Fixed null culling result occuring when changing scene that was causing crashes
- Fixed multi-edition light handles and inspector shapes
- Fixed light's LightLayer field when multi-editing
- Fixed normal blend edition handles on DensityVolume
- Fixed an issue with layered lit shader and height based blend where inactive layers would still have influence over the result
- Fixed multi-selection handles color for DensityVolume
- Fixed multi-edition inspector's blend distances for HDReflectionProbe, PlanarReflectionProbe and DensityVolume
- Fixed metric distance that changed along size in DensityVolume
- Fixed DensityVolume shape handles that have not same behaviour in advance and normal edition mode
- Fixed normal map blending in TerrainLit by only blending the derivatives
- Fixed Xbox One rendering just a grey screen instead of the scene
- Fixed probe handles for multiselection
- Fixed baked cubemap import settings for convolution
- Fixed regression causing crash when attempting to open HDRenderPipelineWizard without an HDRenderPipelineAsset setted
- Fixed FullScreenDebug modes: SSAO, SSR, Contact shadow, Prerefraction Color Pyramid, Final Color Pyramid
- Fixed volumetric rendering with stereo instancing
- Fixed shader warning
- Fixed missing resources in existing asset when updating package
- Fixed PBR master node preview in forward rendering or transparent surface
- Fixed deferred shading with stereo instancing
- Fixed "look at" edition mode of Rotation tool for DecalProjectorComponent
- Fixed issue when switching mode in ReflectionProbe and PlanarReflectionProbe
- Fixed issue where migratable component version where not always serialized when part of prefab's instance
- Fixed an issue where shadow would not be rendered properly when light layer are not enabled
- Fixed exposure weight on unlit materials
- Fixed Light intensity not played in the player when recorded with animation/timeline
- Fixed some issues when multi editing HDRenderPipelineAsset
- Fixed emission node breaking the main shader graph preview in certain conditions.
- Fixed checkout of baked probe asset when baking probes.
- Fixed invalid gizmo position for rotated ReflectionProbe
- Fixed multi-edition of material's SurfaceType and RenderingPath
- Fixed whole pipeline reconstruction on selecting for the first time or modifying other than the currently used HDRenderPipelineAsset
- Fixed single shadow debug mode
- Fixed global scale factor debug mode when scale > 1
- Fixed debug menu material overrides not getting applied to the Terrain Lit shader
- Fixed typo in computeLightVariants
- Fixed deferred pass with XR instancing by disabling ComputeLightEvaluation
- Fixed bloom resolution independence
- Fixed lens dirt intensity not behaving properly
- Fixed the Stop NaN feature
- Fixed some resources to handle more than 2 instanced views for XR
- Fixed issue with black screen (NaN) produced on old GPU hardware or intel GPU hardware with gaussian pyramid
- Fixed issue with disabled punctual light would still render when only directional light is present

### Changed
- DensityVolume scripting API will no longuer allow to change between advance and normal edition mode
- Disabled depth of field, lens distortion and panini projection in the scene view
- TerrainLit shaders and includes are reorganized and made simpler.
- TerrainLit shader GUI now allows custom properties to be displayed in the Terrain fold-out section.
- Optimize distortion pass with stencil
- Disable SceneSelectionPass in shader graph preview
- Control punctual light and area light shadow atlas separately
- Move SMAA anti-aliasing option to after Temporal Anti Aliasing one, to avoid problem with previously serialized project settings
- Optimize rendering with static only lighting and when no cullable lights/decals/density volumes are present.
- Updated handles for DecalProjectorComponent for enhanced spacial position readability and have edition mode for better SceneView management
- DecalProjectorComponent are now scale independent in order to have reliable metric unit (see new Size field for changing the size of the volume)
- Restructure code from HDCamera.Update() by adding UpdateAntialiasing() and UpdateViewConstants()
- Renamed velocity to motion vectors
- Objects rendered during the After Post Process pass while TAA is enabled will not benefit from existing depth buffer anymore. This is done to fix an issue where those object would wobble otherwise
- Removed usage of builtin unity matrix for shadow, shadow now use same constant than other view
- The default volume layer mask for cameras & probes is now `Default` instead of `Everything`

## [6.5.0-preview] - 2019-03-07

### Added
- Added depth-of-field support with stereo instancing
- Adding real time area light shadow support
- Added a new FrameSettings: Specular Lighting to toggle the specular during the rendering

### Fixed
- Fixed diffusion profile upgrade breaking package when upgrading to a new version
- Fixed decals cropped by gizmo not updating correctly if prefab
- Fixed an issue when enabling SSR on multiple view
- Fixed edition of the intensity's unit field while selecting multiple lights
- Fixed wrong calculation in soft voxelization for density volume
- Fixed gizmo not working correctly with pre-exposure
- Fixed issue with setting a not available RT when disabling motion vectors
- Fixed planar reflection when looking at mirror normal
- Fixed mutiselection issue with HDLight Inspector
- Fixed HDAdditionalCameraData data migration
- Fixed failing builds when light explorer window is open
- Fixed cascade shadows border sometime causing artefacts between cascades
- Restored shadows in the Cascade Shadow debug visualization
- `camera.RenderToCubemap` use proper face culling

### Changed
- When rendering reflection probe disable all specular lighting and for metals use fresnelF0 as diffuse color for bake lighting.

## [6.4.0-preview] - 2019-02-21

### Added
- VR: Added TextureXR system to selectively expand TEXTURE2D macros to texture array for single-pass stereo instancing + Convert textures call to these macros
- Added an unit selection dropdown next to shutter speed (camera)
- Added error helpbox when trying to use a sub volume component that require the current HDRenderPipelineAsset to support a feature that it is not supporting.
- Add mesh for tube light when display emissive mesh is enabled

### Fixed
- Fixed Light explorer. The volume explorer used `profile` instead of `sharedProfile` which instantiate a custom volume profile instead of editing the asset itself.
- Fixed UI issue where all is displayed using metric unit in shadow cascade and Percent is set in the unit field (happening when opening the inspector).
- Fixed inspector event error when double clicking on an asset (diffusion profile/material).
- Fixed nullref on layered material UI when the material is not an asset.
- Fixed nullref exception when undo/redo a light property.
- Fixed visual bug when area light handle size is 0.

### Changed
- Update UI for 32bit/16bit shadow precision settings in HDRP asset
- Object motion vectors have been disabled in all but the game view. Camera motion vectors are still enabled everywhere, allowing TAA and Motion Blur to work on static objects.
- Enable texture array by default for most rendering code on DX11 and unlock stereo instancing (DX11 only for now)

## [6.3.0-preview] - 2019-02-18

### Added
- Added emissive property for shader graph decals
- Added a diffusion profile override volume so the list of diffusion profile assets to use can be chanaged without affecting the HDRP asset
- Added a "Stop NaNs" option on cameras and in the Scene View preferences.
- Added metric display option in HDShadowSettings and improve clamping
- Added shader parameter mapping in DebugMenu
- Added scripting API to configure DebugData for DebugMenu

### Fixed
- Fixed decals in forward
- Fixed issue with stencil not correctly setup for various master node and shader for the depth pass, motion vector pass and GBuffer/Forward pass
- Fixed SRP batcher and metal
- Fixed culling and shadows for Pyramid, Box, Rectangle and Tube lights
- Fixed an issue where scissor render state leaking from the editor code caused partially black rendering

### Changed
- When a lit material has a clear coat mask that is not null, we now use the clear coat roughness to compute the screen space reflection.
- Diffusion profiles are now limited to one per asset and can be referenced in materials, shader graphs and vfx graphs. Materials will be upgraded automatically except if they are using a shader graph, in this case it will display an error message.

## [6.2.0-preview] - 2019-02-15

### Added
- Added help box listing feature supported in a given HDRenderPipelineAsset alongs with the drawbacks implied.
- Added cascade visualizer, supporting disabled handles when not overriding.

### Fixed
- Fixed post processing with stereo double-wide
- Fixed issue with Metal: Use sign bit to find the cache type instead of lowest bit.
- Fixed invalid state when creating a planar reflection for the first time
- Fix FrameSettings's LitShaderMode not restrained by supported LitShaderMode regression.

### Changed
- The default value roughness value for the clearcoat has been changed from 0.03 to 0.01
- Update default value of based color for master node
- Update Fabric Charlie Sheen lighting model - Remove Fresnel component that wasn't part of initial model + Remap smoothness to [0.0 - 0.6] range for more artist friendly parameter

### Changed
- Code refactor: all macros with ARGS have been swapped with macros with PARAM. This is because the ARGS macros were incorrectly named.

## [6.1.0-preview] - 2019-02-13

### Added
- Added support for post-processing anti-aliasing in the Scene View (FXAA and TAA). These can be set in Preferences.
- Added emissive property for decal material (non-shader graph)

### Fixed
- Fixed a few UI bugs with the color grading curves.
- Fixed "Post Processing" in the scene view not toggling post-processing effects
- Fixed bake only object with flag `ReflectionProbeStaticFlag` when baking a `ReflectionProbe`

### Changed
- Removed unsupported Clear Depth checkbox in Camera inspector
- Updated the toggle for advanced mode in inspectors.

## [6.0.0-preview] - 2019-02-23

### Added
- Added new API to perform a camera rendering
- Added support for hair master node (Double kajiya kay - Lambert)
- Added Reset behaviour in DebugMenu (ingame mapping is right joystick + B)
- Added Default HD scene at new scene creation while in HDRP
- Added Wizard helping to configure HDRP project
- Added new UI for decal material to allow remapping and scaling of some properties
- Added cascade shadow visualisation toggle in HD shadow settings
- Added icons for assets
- Added replace blending mode for distortion
- Added basic distance fade for density volumes
- Added decal master node for shader graph
- Added HD unlit master node (Cross Pipeline version is name Unlit)
- Added new Rendering Queue in materials
- Added post-processing V3 framework embed in HDRP, remove postprocess V2 framework
- Post-processing now uses the generic volume framework
-   New depth-of-field, bloom, panini projection effects, motion blur
-   Exposure is now done as a pre-exposition pass, the whole system has been revamped
-   Exposure now use EV100 everywhere in the UI (Sky, Emissive Light)
- Added emissive intensity (Luminance and EV100 control) control for Emissive
- Added pre-exposure weigth for Emissive
- Added an emissive color node and a slider to control the pre-exposure percentage of emission color
- Added physical camera support where applicable
- Added more color grading tools
- Added changelog level for Shader Variant stripping
- Added Debug mode for validation of material albedo and metalness/specularColor values
- Added a new dynamic mode for ambient probe and renamed BakingSky to StaticLightingSky
- Added command buffer parameter to all Bind() method of material
- Added Material validator in Render Pipeline Debug
- Added code to future support of DXR (not enabled)
- Added support of multiviewport
- Added HDRenderPipeline.RequestSkyEnvironmentUpdate function to force an update from script when sky is set to OnDemand
- Added a Lighting and BackLighting slots in Lit, StackLit, Fabric and Hair master nodes
- Added support for overriding terrain detail rendering shaders, via the render pipeline editor resources asset
- Added xrInstancing flag support to RTHandle
- Added support for cullmask for decal projectors
- Added software dynamic resolution support
- Added support for "After Post-Process" render pass for unlit shader
- Added support for textured rectangular area lights
- Added stereo instancing macros to MSAA shaders
- Added support for Quarter Res Raytraced Reflections (not enabled)
- Added fade factor for decal projectors.
- Added stereo instancing macros to most shaders used in VR
- Added multi edition support for HDRenderPipelineAsset

### Fixed
- Fixed logic to disable FPTL with stereo rendering
- Fixed stacklit transmission and sun highlight
- Fixed decals with stereo rendering
- Fixed sky with stereo rendering
- Fixed flip logic for postprocessing + VR
- Fixed copyStencilBuffer pass for Switch
- Fixed point light shadow map culling that wasn't taking into account far plane
- Fixed usage of SSR with transparent on all master node
- Fixed SSR and microshadowing on fabric material
- Fixed blit pass for stereo rendering
- Fixed lightlist bounds for stereo rendering
- Fixed windows and in-game DebugMenu sync.
- Fixed FrameSettings' LitShaderMode sync when opening DebugMenu.
- Fixed Metal specific issues with decals, hitting a sampler limit and compiling AxF shader
- Fixed an issue with flipped depth buffer during postprocessing
- Fixed normal map use for shadow bias with forward lit - now use geometric normal
- Fixed transparent depth prepass and postpass access so they can be use without alpha clipping for lit shader
- Fixed support of alpha clip shadow for lit master node
- Fixed unlit master node not compiling
- Fixed issue with debug display of reflection probe
- Fixed issue with phong tessellations not working with lit shader
- Fixed issue with vertex displacement being affected by heightmap setting even if not heightmap where assign
- Fixed issue with density mode on Lit terrain producing NaN
- Fixed issue when going back and forth from Lit to LitTesselation for displacement mode
- Fixed issue with ambient occlusion incorrectly applied to emissiveColor with light layers in deferred
- Fixed issue with fabric convolution not using the correct convolved texture when fabric convolution is enabled
- Fixed issue with Thick mode for Transmission that was disabling transmission with directional light
- Fixed shutdown edge cases with HDRP tests
- Fixed slowdow when enabling Fabric convolution in HDRP asset
- Fixed specularAA not compiling in StackLit Master node
- Fixed material debug view with stereo rendering
- Fixed material's RenderQueue edition in default view.
- Fixed banding issues within volumetric density buffer
- Fixed missing multicompile for MSAA for AxF
- Fixed camera-relative support for stereo rendering
- Fixed remove sync with render thread when updating decal texture atlas.
- Fixed max number of keyword reach [256] issue. Several shader feature are now local
- Fixed Scene Color and Depth nodes
- Fixed SSR in forward
- Fixed custom editor of Unlit, HD Unlit and PBR shader graph master node
- Fixed issue with NewFrame not correctly calculated in Editor when switching scene
- Fixed issue with TerrainLit not compiling with depth only pass and normal buffer
- Fixed geometric normal use for shadow bias with PBR master node in forward
- Fixed instancing macro usage for decals
- Fixed error message when having more than one directional light casting shadow
- Fixed error when trying to display preview of Camera or PlanarReflectionProbe
- Fixed LOAD_TEXTURE2D_ARRAY_MSAA macro
- Fixed min-max and amplitude clamping value in inspector of vertex displacement materials
- Fixed issue with alpha shadow clip (was incorrectly clipping object shadow)
- Fixed an issue where sky cubemap would not be cleared correctly when setting the current sky to None
- Fixed a typo in Static Lighting Sky component UI
- Fixed issue with incorrect reset of RenderQueue when switching shader in inspector GUI
- Fixed issue with variant stripper stripping incorrectly some variants
- Fixed a case of ambient lighting flickering because of previews
- Fixed Decals when rendering multiple camera in a single frame
- Fixed cascade shadow count in shader
- Fixed issue with Stacklit shader with Haze effect
- Fixed an issue with the max sample count for the TAA
- Fixed post-process guard band for XR
- Fixed exposure of emissive of Unlit
- Fixed depth only and motion vector pass for Unlit not working correctly with MSAA
- Fixed an issue with stencil buffer copy causing unnecessary compute dispatches for lighting
- Fixed multi edition issue in FrameSettings
- Fixed issue with SRP batcher and DebugDisplay variant of lit shader
- Fixed issue with debug material mode not doing alpha test
- Fixed "Attempting to draw with missing UAV bindings" errors on Vulkan
- Fixed pre-exposure incorrectly apply to preview
- Fixed issue with duplicate 3D texture in 3D texture altas of volumetric?
- Fixed Camera rendering order (base on the depth parameter)
- Fixed shader graph decals not being cropped by gizmo
- Fixed "Attempting to draw with missing UAV bindings" errors on Vulkan.


### Changed
- ColorPyramid compute shader passes is swapped to pixel shader passes on platforms where the later is faster (Nintendo Switch).
- Removing the simple lightloop used by the simple lit shader
- Whole refactor of reflection system: Planar and reflection probe
- Separated Passthrough from other RenderingPath
- Update several properties naming and caption based on feedback from documentation team
- Remove tile shader variant for transparent backface pass of lit shader
- Rename all HDRenderPipeline to HDRP folder for shaders
- Rename decal property label (based on doc team feedback)
- Lit shader mode now default to Deferred to reduce build time
- Update UI of Emission parameters in shaders
- Improve shader variant stripping including shader graph variant
- Refactored render loop to render realtime probes visible per camera
- Enable SRP batcher by default
- Shader code refactor: Rename LIGHTLOOP_SINGLE_PASS => LIGHTLOOP_DISABLE_TILE_AND_CLUSTER and clean all usage of LIGHTLOOP_TILE_PASS
- Shader code refactor: Move pragma definition of vertex and pixel shader inside pass + Move SURFACE_GRADIENT definition in XXXData.hlsl
- Micro-shadowing in Lit forward now use ambientOcclusion instead of SpecularOcclusion
- Upgraded FrameSettings workflow, DebugMenu and Inspector part relative to it
- Update build light list shader code to support 32 threads in wavefronts on Switch
- LayeredLit layers' foldout are now grouped in one main foldout per layer
- Shadow alpha clip can now be enabled on lit shader and haor shader enven for opaque
- Temporal Antialiasing optimization for Xbox One X
- Parameter depthSlice on SetRenderTarget functions now defaults to -1 to bind the entire resource
- Rename SampleCameraDepth() functions to LoadCameraDepth() and SampleCameraDepth(), same for SampleCameraColor() functions
- Improved Motion Blur quality.
- Update stereo frame settings values for single-pass instancing and double-wide
- Rearrange FetchDepth functions to prepare for stereo-instancing
- Remove unused _ComputeEyeIndex
- Updated HDRenderPipelineAsset inspector
- Re-enable SRP batcher for metal

## [5.2.0-preview] - 2018-11-27

### Added
- Added option to run Contact Shadows and Volumetrics Voxelization stage in Async Compute
- Added camera freeze debug mode - Allow to visually see culling result for a camera
- Added support of Gizmo rendering before and after postprocess in Editor
- Added support of LuxAtDistance for punctual lights

### Fixed
- Fixed Debug.DrawLine and Debug.Ray call to work in game view
- Fixed DebugMenu's enum resetted on change
- Fixed divide by 0 in refraction causing NaN
- Fixed disable rough refraction support
- Fixed refraction, SSS and atmospheric scattering for VR
- Fixed forward clustered lighting for VR (double-wide).
- Fixed Light's UX to not allow negative intensity
- Fixed HDRenderPipelineAsset inspector broken when displaying its FrameSettings from project windows.
- Fixed forward clustered lighting for VR (double-wide).
- Fixed HDRenderPipelineAsset inspector broken when displaying its FrameSettings from project windows.
- Fixed Decals and SSR diable flags for all shader graph master node (Lit, Fabric, StackLit, PBR)
- Fixed Distortion blend mode for shader graph master node (Lit, StackLit)
- Fixed bent Normal for Fabric master node in shader graph
- Fixed PBR master node lightlayers
- Fixed shader stripping for built-in lit shaders.

### Changed
- Rename "Regular" in Diffusion profile UI "Thick Object"
- Changed VBuffer depth parametrization for volumetric from distanceRange to depthExtent - Require update of volumetric settings - Fog start at near plan
- SpotLight with box shape use Lux unit only

## [5.1.0-preview] - 2018-11-19

### Added

- Added a separate Editor resources file for resources Unity does not take when it builds a Player.
- You can now disable SSR on Materials in Shader Graph.
- Added support for MSAA when the Supported Lit Shader Mode is set to Both. Previously HDRP only supported MSAA for Forward mode.
- You can now override the emissive color of a Material when in debug mode.
- Exposed max light for Light Loop Settings in HDRP asset UI.
- HDRP no longer performs a NormalDBuffer pass update if there are no decals in the Scene.
- Added distant (fall-back) volumetric fog and improved the fog evaluation precision.
- Added an option to reflect sky in SSR.
- Added a y-axis offset for the PlanarReflectionProbe and offset tool.
- Exposed the option to run SSR and SSAO on async compute.
- Added support for the _GlossMapScale parameter in the Legacy to HDRP Material converter.
- Added wave intrinsic instructions for use in Shaders (for AMD GCN).


### Fixed
- Fixed sphere shaped influence handles clamping in Reflection Probes.
- Fixed Reflection Probe data migration for projects created before using HDRP.
- Fixed UI of Layered Material where Unity previously rendered the scrollbar above the Copy button.
- Fixed Material tessellations parameters Start fade distance and End fade distance. Originally, Unity clamped these values when you modified them.
- Fixed various distortion and refraction issues - handle a better fall-back.
- Fixed SSR for multiple views.
- Fixed SSR issues related to self-intersections.
- Fixed shape density volume handle speed.
- Fixed density volume shape handle moving too fast.
- Fixed the Camera velocity pass that we removed by mistake.
- Fixed some null pointer exceptions when disabling motion vectors support.
- Fixed viewports for both the Subsurface Scattering combine pass and the transparent depth prepass.
- Fixed the blend mode pop-up in the UI. It previously did not appear when you enabled pre-refraction.
- Fixed some null pointer exceptions that previously occurred when you disabled motion vectors support.
- Fixed Layered Lit UI issue with scrollbar.
- Fixed cubemap assignation on custom ReflectionProbe.
- Fixed Reflection Probes’ capture settings' shadow distance.
- Fixed an issue with the SRP batcher and Shader variables declaration.
- Fixed thickness and subsurface slots for fabric Shader master node that wasn't appearing with the right combination of flags.
- Fixed d3d debug layer warning.
- Fixed PCSS sampling quality.
- Fixed the Subsurface and transmission Material feature enabling for fabric Shader.
- Fixed the Shader Graph UV node’s dimensions when using it in a vertex Shader.
- Fixed the planar reflection mirror gizmo's rotation.
- Fixed HDRenderPipelineAsset's FrameSettings not showing the selected enum in the Inspector drop-down.
- Fixed an error with async compute.
- MSAA now supports transparency.
- The HDRP Material upgrader tool now converts metallic values correctly.
- Volumetrics now render in Reflection Probes.
- Fixed a crash that occurred whenever you set a viewport size to 0.
- Fixed the Camera physic parameter that the UI previously did not display.
- Fixed issue in pyramid shaped spotlight handles manipulation

### Changed

- Renamed Line shaped Lights to Tube Lights.
- HDRP now uses mean height fog parametrization.
- Shadow quality settings are set to All when you use HDRP (This setting is not visible in the UI when using SRP). This avoids Legacy Graphics Quality Settings disabling the shadows and give SRP full control over the Shadows instead.
- HDRP now internally uses premultiplied alpha for all fog.
- Updated default FrameSettings used for realtime Reflection Probes when you create a new HDRenderPipelineAsset.
- Remove multi-camera support. LWRP and HDRP will not support multi-camera layered rendering.
- Updated Shader Graph subshaders to use the new instancing define.
- Changed fog distance calculation from distance to plane to distance to sphere.
- Optimized forward rendering using AMD GCN by scalarizing the light loop.
- Changed the UI of the Light Editor.
- Change ordering of includes in HDRP Materials in order to reduce iteration time for faster compilation.
- Added a StackLit master node replacing the InspectorUI version. IMPORTANT: All previously authored StackLit Materials will be lost. You need to recreate them with the master node.

## [5.0.0-preview] - 2018-09-28

### Added
- Added occlusion mesh to depth prepass for VR (VR still disabled for now)
- Added a debug mode to display only one shadow at once
- Added controls for the highlight created by directional lights
- Added a light radius setting to punctual lights to soften light attenuation and simulate fill lighting
- Added a 'minRoughness' parameter to all non-area lights (was previously only available for certain light types)
- Added separate volumetric light/shadow dimmers
- Added per-pixel jitter to volumetrics to reduce aliasing artifacts
- Added a SurfaceShading.hlsl file, which implements material-agnostic shading functionality in an efficient manner
- Added support for shadow bias for thin object transmission
- Added FrameSettings to control realtime planar reflection
- Added control for SRPBatcher on HDRP Asset
- Added an option to clear the shadow atlases in the debug menu
- Added a color visualization of the shadow atlas rescale in debug mode
- Added support for disabling SSR on materials
- Added intrinsic for XBone
- Added new light volume debugging tool
- Added a new SSR debug view mode
- Added translaction's scale invariance on DensityVolume
- Added multiple supported LitShadermode and per renderer choice in case of both Forward and Deferred supported
- Added custom specular occlusion mode to Lit Shader Graph Master node

### Fixed
- Fixed a normal bias issue with Stacklit (Was causing light leaking)
- Fixed camera preview outputing an error when both scene and game view where display and play and exit was call
- Fixed override debug mode not apply correctly on static GI
- Fixed issue where XRGraphicsConfig values set in the asset inspector GUI weren't propagating correctly (VR still disabled for now)
- Fixed issue with tangent that was using SurfaceGradient instead of regular normal decoding
- Fixed wrong error message display when switching to unsupported target like IOS
- Fixed an issue with ambient occlusion texture sometimes not being created properly causing broken rendering
- Shadow near plane is no longer limited at 0.1
- Fixed decal draw order on transparent material
- Fixed an issue where sometime the lookup texture used for GGX convolution was broken, causing broken rendering
- Fixed an issue where you wouldn't see any fog for certain pipeline/scene configurations
- Fixed an issue with volumetric lighting where the anisotropy value of 0 would not result in perfectly isotropic lighting
- Fixed shadow bias when the atlas is rescaled
- Fixed shadow cascade sampling outside of the atlas when cascade count is inferior to 4
- Fixed shadow filter width in deferred rendering not matching shader config
- Fixed stereo sampling of depth texture in MSAA DepthValues.shader
- Fixed box light UI which allowed negative and zero sizes, thus causing NaNs
- Fixed stereo rendering in HDRISky.shader (VR)
- Fixed normal blend and blend sphere influence for reflection probe
- Fixed distortion filtering (was point filtering, now trilinear)
- Fixed contact shadow for large distance
- Fixed depth pyramid debug view mode
- Fixed sphere shaped influence handles clamping in reflection probes
- Fixed reflection probes data migration for project created before using hdrp
- Fixed ambient occlusion for Lit Master Node when slot is connected

### Changed
- Use samplerunity_ShadowMask instead of samplerunity_samplerLightmap for shadow mask
- Allow to resize reflection probe gizmo's size
- Improve quality of screen space shadow
- Remove support of projection model for ScreenSpaceLighting (SSR always use HiZ and refraction always Proxy)
- Remove all the debug mode from SSR that are obsolete now
- Expose frameSettings and Capture settings for reflection and planar probe
- Update UI for reflection probe, planar probe, camera and HDRP Asset
- Implement proper linear blending for volumetric lighting via deep compositing as described in the paper "Deep Compositing Using Lie Algebras"
- Changed  planar mapping to match terrain convention (XZ instead of ZX)
- XRGraphicsConfig is no longer Read/Write. Instead, it's read-only. This improves consistency of XR behavior between the legacy render pipeline and SRP
- Change reflection probe data migration code (to update old reflection probe to new one)
- Updated gizmo for ReflectionProbes
- Updated UI and Gizmo of DensityVolume

## [4.0.0-preview] - 2018-09-28

### Added
- Added a new TerrainLit shader that supports rendering of Unity terrains.
- Added controls for linear fade at the boundary of density volumes
- Added new API to control decals without monobehaviour object
- Improve Decal Gizmo
- Implement Screen Space Reflections (SSR) (alpha version, highly experimental)
- Add an option to invert the fade parameter on a Density Volume
- Added a Fabric shader (experimental) handling cotton and silk
- Added support for MSAA in forward only for opaque only
- Implement smoothness fade for SSR
- Added support for AxF shader (X-rite format - require special AxF importer from Unity not part of HDRP)
- Added control for sundisc on directional light (hack)
- Added a new HD Lit Master node that implements Lit shader support for Shader Graph
- Added Micro shadowing support (hack)
- Added an event on HDAdditionalCameraData for custom rendering
- HDRP Shader Graph shaders now support 4-channel UVs.

### Fixed
- Fixed an issue where sometimes the deferred shadow texture would not be valid, causing wrong rendering.
- Stencil test during decals normal buffer update is now properly applied
- Decals corectly update normal buffer in forward
- Fixed a normalization problem in reflection probe face fading causing artefacts in some cases
- Fix multi-selection behavior of Density Volumes overwriting the albedo value
- Fixed support of depth texture for RenderTexture. HDRP now correctly output depth to user depth buffer if RenderTexture request it.
- Fixed multi-selection behavior of Density Volumes overwriting the albedo value
- Fixed support of depth for RenderTexture. HDRP now correctly output depth to user depth buffer if RenderTexture request it.
- Fixed support of Gizmo in game view in the editor
- Fixed gizmo for spot light type
- Fixed issue with TileViewDebug mode being inversed in gameview
- Fixed an issue with SAMPLE_TEXTURECUBE_SHADOW macro
- Fixed issue with color picker not display correctly when game and scene view are visible at the same time
- Fixed an issue with reflection probe face fading
- Fixed camera motion vectors shader and associated matrices to update correctly for single-pass double-wide stereo rendering
- Fixed light attenuation functions when range attenuation is disabled
- Fixed shadow component algorithm fixup not dirtying the scene, so changes can be saved to disk.
- Fixed some GC leaks for HDRP
- Fixed contact shadow not affected by shadow dimmer
- Fixed GGX that works correctly for the roughness value of 0 (mean specular highlgiht will disappeard for perfect mirror, we rely on maxSmoothness instead to always have a highlight even on mirror surface)
- Add stereo support to ShaderPassForward.hlsl. Forward rendering now seems passable in limited test scenes with camera-relative rendering disabled.
- Add stereo support to ProceduralSky.shader and OpaqueAtmosphericScattering.shader.
- Added CullingGroupManager to fix more GC.Alloc's in HDRP
- Fixed rendering when multiple cameras render into the same render texture

### Changed
- Changed the way depth & color pyramids are built to be faster and better quality, thus improving the look of distortion and refraction.
- Stabilize the dithered LOD transition mask with respect to the camera rotation.
- Avoid multiple depth buffer copies when decals are present
- Refactor code related to the RT handle system (No more normal buffer manager)
- Remove deferred directional shadow and move evaluation before lightloop
- Add a function GetNormalForShadowBias() that material need to implement to return the normal used for normal shadow biasing
- Remove Jimenez Subsurface scattering code (This code was disabled by default, now remove to ease maintenance)
- Change Decal API, decal contribution is now done in Material. Require update of material using decal
- Move a lot of files from CoreRP to HDRP/CoreRP. All moved files weren't used by Ligthweight pipeline. Long term they could move back to CoreRP after CoreRP become out of preview
- Updated camera inspector UI
- Updated decal gizmo
- Optimization: The objects that are rendered in the Motion Vector Pass are not rendered in the prepass anymore
- Removed setting shader inclue path via old API, use package shader include paths
- The default value of 'maxSmoothness' for punctual lights has been changed to 0.99
- Modified deferred compute and vert/frag shaders for first steps towards stereo support
- Moved material specific Shader Graph files into corresponding material folders.
- Hide environment lighting settings when enabling HDRP (Settings are control from sceneSettings)
- Update all shader includes to use absolute path (allow users to create material in their Asset folder)
- Done a reorganization of the files (Move ShaderPass to RenderPipeline folder, Move all shadow related files to Lighting/Shadow and others)
- Improved performance and quality of Screen Space Shadows

## [3.3.0-preview] - 2018-01-01

### Added
- Added an error message to say to use Metal or Vulkan when trying to use OpenGL API
- Added a new Fabric shader model that supports Silk and Cotton/Wool
- Added a new HDRP Lighting Debug mode to visualize Light Volumes for Point, Spot, Line, Rectangular and Reflection Probes
- Add support for reflection probe light layers
- Improve quality of anisotropic on IBL

### Fixed
- Fix an issue where the screen where darken when rendering camera preview
- Fix display correct target platform when showing message to inform user that a platform is not supported
- Remove workaround for metal and vulkan in normal buffer encoding/decoding
- Fixed an issue with color picker not working in forward
- Fixed an issue where reseting HDLight do not reset all of its parameters
- Fixed shader compile warning in DebugLightVolumes.shader

### Changed
- Changed default reflection probe to be 256x256x6 and array size to be 64
- Removed dependence on the NdotL for thickness evaluation for translucency (based on artist's input)
- Increased the precision when comparing Planar or HD reflection probe volumes
- Remove various GC alloc in C#. Slightly better performance

## [3.2.0-preview] - 2018-01-01

### Added
- Added a luminance meter in the debug menu
- Added support of Light, reflection probe, emissive material, volume settings related to lighting to Lighting explorer
- Added support for 16bit shadows

### Fixed
- Fix issue with package upgrading (HDRP resources asset is now versionned to worarkound package manager limitation)
- Fix HDReflectionProbe offset displayed in gizmo different than what is affected.
- Fix decals getting into a state where they could not be removed or disabled.
- Fix lux meter mode - The lux meter isn't affected by the sky anymore
- Fix area light size reset when multi-selected
- Fix filter pass number in HDUtils.BlitQuad
- Fix Lux meter mode that was applying SSS
- Fix planar reflections that were not working with tile/cluster (olbique matrix)
- Fix debug menu at runtime not working after nested prefab PR come to trunk
- Fix scrolling issue in density volume

### Changed
- Shader code refactor: Split MaterialUtilities file in two parts BuiltinUtilities (independent of FragInputs) and MaterialUtilities (Dependent of FragInputs)
- Change screen space shadow rendertarget format from ARGB32 to RG16

## [3.1.0-preview] - 2018-01-01

### Added
- Decal now support per channel selection mask. There is now two mode. One with BaseColor, Normal and Smoothness and another one more expensive with BaseColor, Normal, Smoothness, Metal and AO. Control is on HDRP Asset. This may require to launch an update script for old scene: 'Edit/Render Pipeline/Single step upgrade script/Upgrade all DecalMaterial MaskBlendMode'.
- Decal now supports depth bias for decal mesh, to prevent z-fighting
- Decal material now supports draw order for decal projectors
- Added LightLayers support (Base on mask from renderers name RenderingLayers and mask from light name LightLayers - if they match, the light apply) - cost an extra GBuffer in deferred (more bandwidth)
- When LightLayers is enabled, the AmbientOclusion is store in the GBuffer in deferred path allowing to avoid double occlusion with SSAO. In forward the double occlusion is now always avoided.
- Added the possibility to add an override transform on the camera for volume interpolation
- Added desired lux intensity and auto multiplier for HDRI sky
- Added an option to disable light by type in the debug menu
- Added gradient sky
- Split EmissiveColor and bakeDiffuseLighting in forward avoiding the emissiveColor to be affect by SSAO
- Added a volume to control indirect light intensity
- Added EV 100 intensity unit for area lights
- Added support for RendererPriority on Renderer. This allow to control order of transparent rendering manually. HDRP have now two stage of sorting for transparent in addition to bact to front. Material have a priority then Renderer have a priority.
- Add Coupling of (HD)Camera and HDAdditionalCameraData for reset and remove in inspector contextual menu of Camera
- Add Coupling of (HD)ReflectionProbe and HDAdditionalReflectionData for reset and remove in inspector contextual menu of ReflectoinProbe
- Add macro to forbid unity_ObjectToWorld/unity_WorldToObject to be use as it doesn't handle camera relative rendering
- Add opacity control on contact shadow

### Fixed
- Fixed an issue with PreIntegratedFGD texture being sometimes destroyed and not regenerated causing rendering to break
- PostProcess input buffers are not copied anymore on PC if the viewport size matches the final render target size
- Fixed an issue when manipulating a lot of decals, it was displaying a lot of errors in the inspector
- Fixed capture material with reflection probe
- Refactored Constant Buffers to avoid hitting the maximum number of bound CBs in some cases.
- Fixed the light range affecting the transform scale when changed.
- Snap to grid now works for Decal projector resizing.
- Added a warning for 128x128 cookie texture without mipmaps
- Replace the sampler used for density volumes for correct wrap mode handling

### Changed
- Move Render Pipeline Debug "Windows from Windows->General-> Render Pipeline debug windows" to "Windows from Windows->Analysis-> Render Pipeline debug windows"
- Update detail map formula for smoothness and albedo, goal it to bright and dark perceptually and scale factor is use to control gradient speed
- Refactor the Upgrade material system. Now a material can be update from older version at any time. Call Edit/Render Pipeline/Upgrade all Materials to newer version
- Change name EnableDBuffer to EnableDecals at several place (shader, hdrp asset...), this require a call to Edit/Render Pipeline/Upgrade all Materials to newer version to have up to date material.
- Refactor shader code: BakeLightingData structure have been replace by BuiltinData. Lot of shader code have been remove/change.
- Refactor shader code: All GBuffer are now handled by the deferred material. Mean ShadowMask and LightLayers are control by lit material in lit.hlsl and not outside anymore. Lot of shader code have been remove/change.
- Refactor shader code: Rename GetBakedDiffuseLighting to ModifyBakedDiffuseLighting. This function now handle lighting model for transmission too. Lux meter debug mode is factor outisde.
- Refactor shader code: GetBakedDiffuseLighting is not call anymore in GBuffer or forward pass, including the ConvertSurfaceDataToBSDFData and GetPreLightData, this is done in ModifyBakedDiffuseLighting now
- Refactor shader code: Added a backBakeDiffuseLighting to BuiltinData to handle lighting for transmission
- Refactor shader code: Material must now call InitBuiltinData (Init all to zero + init bakeDiffuseLighting and backBakeDiffuseLighting ) and PostInitBuiltinData

## [3.0.0-preview] - 2018-01-01

### Fixed
- Fixed an issue with distortion that was using previous frame instead of current frame
- Fixed an issue where disabled light where not upgrade correctly to the new physical light unit system introduce in 2.0.5-preview

### Changed
- Update assembly definitions to output assemblies that match Unity naming convention (Unity.*).

## [2.0.5-preview] - 2018-01-01

### Added
- Add option supportDitheringCrossFade on HDRP Asset to allow to remove shader variant during player build if needed
- Add contact shadows for punctual lights (in additional shadow settings), only one light is allowed to cast contact shadows at the same time and so at each frame a dominant light is choosed among all light with contact shadows enabled.
- Add PCSS shadow filter support (from SRP Core)
- Exposed shadow budget parameters in HDRP asset
- Add an option to generate an emissive mesh for area lights (currently rectangle light only). The mesh fits the size, intensity and color of the light.
- Add an option to the HDRP asset to increase the resolution of volumetric lighting.
- Add additional ligth unit support for punctual light (Lumens, Candela) and area lights (Lumens, Luminance)
- Add dedicated Gizmo for the box Influence volume of HDReflectionProbe / PlanarReflectionProbe

### Changed
- Re-enable shadow mask mode in debug view
- SSS and Transmission code have been refactored to be able to share it between various material. Guidelines are in SubsurfaceScattering.hlsl
- Change code in area light with LTC for Lit shader. Magnitude is now take from FGD texture instead of a separate texture
- Improve camera relative rendering: We now apply camera translation on the model matrix, so before the TransformObjectToWorld(). Note: unity_WorldToObject and unity_ObjectToWorld must never be used directly.
- Rename positionWS to positionRWS (Camera relative world position) at a lot of places (mainly in interpolator and FragInputs). In case of custom shader user will be required to update their code.
- Rename positionWS, capturePositionWS, proxyPositionWS, influencePositionWS to positionRWS, capturePositionRWS, proxyPositionRWS, influencePositionRWS (Camera relative world position) in LightDefinition struct.
- Improve the quality of trilinear filtering of density volume textures.
- Improve UI for HDReflectionProbe / PlanarReflectionProbe

### Fixed
- Fixed a shader preprocessor issue when compiling DebugViewMaterialGBuffer.shader against Metal target
- Added a temporary workaround to Lit.hlsl to avoid broken lighting code with Metal/AMD
- Fixed issue when using more than one volume texture mask with density volumes.
- Fixed an error which prevented volumetric lighting from working if no density volumes with 3D textures were present.
- Fix contact shadows applied on transmission
- Fix issue with forward opaque lit shader variant being removed by the shader preprocessor
- Fixed compilation errors on Nintendo Switch (limited XRSetting support).
- Fixed apply range attenuation option on punctual light
- Fixed issue with color temperature not take correctly into account with static lighting
- Don't display fog when diffuse lighting, specular lighting, or lux meter debug mode are enabled.

## [2.0.4-preview] - 2018-01-01

### Fixed
- Fix issue when disabling rough refraction and building a player. Was causing a crash.

## [2.0.3-preview] - 2018-01-01

### Added
- Increased debug color picker limit up to 260k lux

## [2.0.2-preview] - 2018-01-01

### Added
- Add Light -> Planar Reflection Probe command
- Added a false color mode in rendering debug
- Add support for mesh decals
- Add flag to disable projector decals on transparent geometry to save performance and decal texture atlas space
- Add ability to use decal diffuse map as mask only
- Add visualize all shadow masks in lighting debug
- Add export of normal and roughness buffer for forwardOnly and when in supportOnlyForward mode for forward
- Provide a define in lit.hlsl (FORWARD_MATERIAL_READ_FROM_WRITTEN_NORMAL_BUFFER) when output buffer normal is used to read the normal and roughness instead of caclulating it (can save performance, but lower quality due to compression)
- Add color swatch to decal material

### Changed
- Change Render -> Planar Reflection creation to 3D Object -> Mirror
- Change "Enable Reflector" name on SpotLight to "Angle Affect Intensity"
- Change prototype of BSDFData ConvertSurfaceDataToBSDFData(SurfaceData surfaceData) to BSDFData ConvertSurfaceDataToBSDFData(uint2 positionSS, SurfaceData surfaceData)

### Fixed
- Fix issue with StackLit in deferred mode with deferredDirectionalShadow due to GBuffer not being cleared. Gbuffer is still not clear and issue was fix with the new Output of normal buffer.
- Fixed an issue where interpolation volumes were not updated correctly for reflection captures.
- Fixed an exception in Light Loop settings UI

## [2.0.1-preview] - 2018-01-01

### Added
- Add stripper of shader variant when building a player. Save shader compile time.
- Disable per-object culling that was executed in C++ in HD whereas it was not used (Optimization)
- Enable texture streaming debugging (was not working before 2018.2)
- Added Screen Space Reflection with Proxy Projection Model
- Support correctly scene selection for alpha tested object
- Add per light shadow mask mode control (i.e shadow mask distance and shadow mask). It use the option NonLightmappedOnly
- Add geometric filtering to Lit shader (allow to reduce specular aliasing)
- Add shortcut to create DensityVolume and PlanarReflection in hierarchy
- Add a DefaultHDMirrorMaterial material for PlanarReflection
- Added a script to be able to upgrade material to newer version of HDRP
- Removed useless duplication of ForwardError passes.
- Add option to not compile any DEBUG_DISPLAY shader in the player (Faster build) call Support Runtime Debug display

### Changed
- Changed SupportForwardOnly to SupportOnlyForward in render pipeline settings
- Changed versioning variable name in HDAdditionalXXXData from m_version to version
- Create unique name when creating a game object in the rendering menu (i.e Density Volume(2))
- Re-organize various files and folder location to clean the repository
- Change Debug windows name and location. Now located at:  Windows -> General -> Render Pipeline Debug

### Removed
- Removed GlobalLightLoopSettings.maxPlanarReflectionProbes and instead use value of GlobalLightLoopSettings.planarReflectionProbeCacheSize
- Remove EmissiveIntensity parameter and change EmissiveColor to be HDR (Matching Builtin Unity behavior) - Data need to be updated - Launch Edit -> Single Step Upgrade Script -> Upgrade all Materials emissionColor

### Fixed
- Fix issue with LOD transition and instancing
- Fix discrepency between object motion vector and camera motion vector
- Fix issue with spot and dir light gizmo axis not highlighted correctly
- Fix potential crash while register debug windows inputs at startup
- Fix warning when creating Planar reflection
- Fix specular lighting debug mode (was rendering black)
- Allow projector decal with null material to allow to configure decal when HDRP is not set
- Decal atlas texture offset/scale is updated after allocations (used to be before so it was using date from previous frame)

## [0.0.0-preview] - 2018-01-01

### Added
- Configure the VolumetricLightingSystem code path to be on by default
- Trigger a build exception when trying to build an unsupported platform
- Introduce the VolumetricLightingController component, which can (and should) be placed on the camera, and allows one to control the near and the far plane of the V-Buffer (volumetric "froxel" buffer) along with the depth distribution (from logarithmic to linear)
- Add 3D texture support for DensityVolumes
- Add a better mapping of roughness to mipmap for planar reflection
- The VolumetricLightingSystem now uses RTHandles, which allows to save memory by sharing buffers between different cameras (history buffers are not shared), and reduce reallocation frequency by reallocating buffers only if the rendering resolution increases (and suballocating within existing buffers if the rendering resolution decreases)
- Add a Volumetric Dimmer slider to lights to control the intensity of the scattered volumetric lighting
- Add UV tiling and offset support for decals.
- Add mipmapping support for volume 3D mask textures

### Changed
- Default number of planar reflection change from 4 to 2
- Rename _MainDepthTexture to _CameraDepthTexture
- The VolumetricLightingController has been moved to the Interpolation Volume framework and now functions similarly to the VolumetricFog settings
- Update of UI of cookie, CubeCookie, Reflection probe and planar reflection probe to combo box
- Allow enabling/disabling shadows for area lights when they are set to baked.
- Hide applyRangeAttenuation and FadeDistance for directional shadow as they are not used

### Removed
- Remove Resource folder of PreIntegratedFGD and add the resource to RenderPipeline Asset

### Fixed
- Fix ConvertPhysicalLightIntensityToLightIntensity() function used when creating light from script to match HDLightEditor behavior
- Fix numerical issues with the default value of mean free path of volumetric fog
- Fix the bug preventing decals from coexisting with density volumes
- Fix issue with alpha tested geometry using planar/triplanar mapping not render correctly or flickering (due to being wrongly alpha tested in depth prepass)
- Fix meta pass with triplanar (was not handling correctly the normal)
- Fix preview when a planar reflection is present
- Fix Camera preview, it is now a Preview cameraType (was a SceneView)
- Fix handling unknown GPUShadowTypes in the shadow manager.
- Fix area light shapes sent as point lights to the baking backends when they are set to baked.
- Fix unnecessary division by PI for baked area lights.
- Fix line lights sent to the lightmappers. The backends don't support this light type.
- Fix issue with shadow mask framesettings not correctly taken into account when shadow mask is enabled for lighting.
- Fix directional light and shadow mask transition, they are now matching making smooth transition
- Fix banding issues caused by high intensity volumetric lighting
- Fix the debug window being emptied on SRP asset reload
- Fix issue with debug mode not correctly clearing the GBuffer in editor after a resize
- Fix issue with ResetMaterialKeyword not resetting correctly ToggleOff/Roggle Keyword
- Fix issue with motion vector not render correctly if there is no depth prepass in deferred

## [0.0.0-preview] - 2018-01-01

### Added
- Screen Space Refraction projection model (Proxy raycasting, HiZ raymarching)
- Screen Space Refraction settings as volume component
- Added buffered frame history per camera
- Port Global Density Volumes to the Interpolation Volume System.
- Optimize ImportanceSampleLambert() to not require the tangent frame.
- Generalize SampleVBuffer() to handle different sampling and reconstruction methods.
- Improve the quality of volumetric lighting reprojection.
- Optimize Morton Order code in the Subsurface Scattering pass.
- Planar Reflection Probe support roughness (gaussian convolution of captured probe)
- Use an atlas instead of a texture array for cluster transparent decals
- Add a debug view to visualize the decal atlas
- Only store decal textures to atlas if decal is visible, debounce out of memory decal atlas warning.
- Add manipulator gizmo on decal to improve authoring workflow
- Add a minimal StackLit material (work in progress, this version can be used as template to add new material)

### Changed
- EnableShadowMask in FrameSettings (But shadowMaskSupport still disable by default)
- Forced Planar Probe update modes to (Realtime, Every Update, Mirror Camera)
- Screen Space Refraction proxy model uses the proxy of the first environment light (Reflection probe/Planar probe) or the sky
- Moved RTHandle static methods to RTHandles
- Renamed RTHandle to RTHandleSystem.RTHandle
- Move code for PreIntegratedFDG (Lit.shader) into its dedicated folder to be share with other material
- Move code for LTCArea (Lit.shader) into its dedicated folder to be share with other material

### Removed
- Removed Planar Probe mirror plane position and normal fields in inspector, always display mirror plane and normal gizmos

### Fixed
- Fix fog flags in scene view is now taken into account
- Fix sky in preview windows that were disappearing after a load of a new level
- Fix numerical issues in IntersectRayAABB().
- Fix alpha blending of volumetric lighting with transparent objects.
- Fix the near plane of the V-Buffer causing out-of-bounds look-ups in the clustered data structure.
- Depth and color pyramid are properly computed and sampled when the camera renders inside a viewport of a RTHandle.
- Fix decal atlas debug view to work correctly when shadow atlas view is also enabled<|MERGE_RESOLUTION|>--- conflicted
+++ resolved
@@ -130,11 +130,8 @@
 - Added CustomPassUtils API to simplify Blur, Copy and DrawRenderers custom passes.
 - Added Histogram guided automatic exposure.
 - Added few exposure debug modes.
-<<<<<<< HEAD
+- Added support for multiple path-traced views at once (e.g., scene and game views).
 - Added custom target mid grey for auto exposure.
-=======
-- Added support for multiple path-traced views at once (e.g., scene and game views).
->>>>>>> 4f9d66e6
 
 ### Fixed
 - Fix when rescale probe all direction below zero (1219246)
