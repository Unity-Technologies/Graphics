--- conflicted
+++ resolved
@@ -102,9 +102,6 @@
 - Fixed issue with rendergraph on console failing on SSS pass.
 - Fixed Cutoff not working properly with ray tracing shaders default and SG (case 1261292).
 - Fixed shader compilation issue with Hair shader and debug display mode
-<<<<<<< HEAD
-- Fixed camera stacking for AOVs in the graphics compositor (case 1273223).
-=======
 - Fixed cubemap static preview not updated when the asset is imported.
 - Fixed wizard DXR setup on non-DXR compatible devices.
 - Fixed Custom Post Processes affecting preview cameras.
@@ -120,7 +117,7 @@
 - Fixed issue with box light not visible if range is below one and range attenuation is off.
 - Fixed issue with bloom showing a thin black line after rescaling window. 
 - Fixed rendergraph motion vector resolve.
->>>>>>> eebfc19a
+- Fixed camera stacking for AOVs in the graphics compositor (case 1273223).
 
 ### Changed
 - Preparation pass for RTSSShadows to be supported by render graph.
